# Change Log

All notable changes to this project will be documented in this file.

The format is based on [Keep a Changelog](http://keepachangelog.com/)
and this project adheres to [Semantic Versioning](http://semver.org/).

## [Unreleased]

## [0.10.0] - 2018-09-04
### Visual breaking changes
* Form element `input` updated to current spec (visual: [Invision](https://udg.invisionapp.com/d/main#/console/13100009/277692959/inspect))
  * Changed default height to 50px
  * Changed default text (16px) and label (12px) font size
  * Changed default icon size to 20px
  * Removed responsive breakpoints
  * Removed obsolete variables in scss setup
### Improvements
* Added animations for deprecated car chooser
* Added empty search result state for deprectaed car chooser
* Added empty vehicles state for deprectaed car chooser

<<<<<<< HEAD
### Bugfixes
* Hover effect for deprecated car chooser
* Highlight for selected vehicles for deprecated car chooser
* Fixed spacings for deprecated car chooser

=======
>>>>>>> aac789b5
## [0.9.1] - 2018-08-21
### Improvements
* Removed unused sass variable in `column`

## [0.9.0] - 2018-08-21
### Improvements
* Updated npm publish scripts to only use JFrog Artifactory
* Updated npm repository name to official product abbreviation "pouikit-npm"

## [0.8.0] - 2018-08-21
### Improvements
* fix for pagination-dots for car-chooser to get the corrected active state

### Breaking changes
* `car-selector` is now using `pagination-dots` type grey which needs to be updated within the markup

## [0.7.5] - 2018-08-21
### Improvements
* Change footer copyright text

## [0.7.4] - 2018-08-06
### Bugfixes
* "list-bullet":
  * Refactored list items
  * List style types are customisable now
  * List style square is now 4px instead of 6px

### Breaking changes
"list-bullet" migration path: the modifier `list-bullet--square` was removed from the ul and needs to be added 
as `list-bullet__item--square` to each li element. Same goes for the variants e.g. `list-bullet__item--square-black`

## [0.7.3] - 2018-07-30
### Bugfixes
* Fixed navigation-footer item-header cursor from pointer to text up from breakpoint s
* Fixed/Updated spacings of footer and navigation-footer
* Fixed wrong text-decoration in footer pattern on hover
* Fixed missing open-close animation for navigation-footer pattern on mobile viewports

## [0.7.2] - 2018-07-17
### Bugfixes
* added display: inline-block for footer links on breakpoint xxs to prevent wrong block display

## [0.7.1] - 2018-07-10
### Improvements
* Molecule: Pagination dots
  * simplified pagination dots json config (type modifiers)
  * changed markup from `button` to `span` for easier mobile implementation
  * added safe clickable area per dot

## [0.7.0] - 2018-07-09
### Breaking changes
* [breaking change] renaming of mixin animation-translate-scale to transform-translate-scale
  * move transform-translate-scale from mixins/animation.scss to mixin/transform.scss
    
### Improvements
* encapsulate all animations in a mixin call to be able to suppress the output of the css
animation for a specific pattern if you want to build the animation via e.g. script 
  * affected patterns
    * input
    * toggle
    * tile-slider
    * tile-image-text-link
  * you can now overwrite the output of the css animation part by modifying the file
  `/setup/animations.scss` (see detailed how to in comment)
* removing all animations completely of the image-cover pattern

## [0.6.1] - 2018-07-09
### Bugfixes
* Multiple fixes for footer pattern

## [0.6.0] - 2018-07-03
### New features
* Updated molecule `pagination dots` to reflect the latest design specification

### Breaking changes
* Molecule: Pagination dots
  * Pagination dots are now rounded by default, as there are no square ones to be used
  * The modifier class `.pagination-dots__dot-rounded` has been removed
  * The variable `$pagination-dots-dot-button-padding` has been removed
  * The width and height of the dots defaults to 10px (before: 8px)
  * Various variables have been renamed. Please update your patterns to the new names:

      `$pagination-dots-dot-button-dimension` => `$pagination-dots-dot-size-primary`
      `$pagination-dots-dot-button-margin` => `$pagination-dots-dot-margin`

  * Please check out the pagination dots docs for further use (pagination-dots.md)

* Organism: Car selector / chooser
  * Updated car selector sass setup `car-selector.setup.scss` to the latest pagination dots variables

## [0.5.3] - 2018-07-03
### Bugfixes
* Fixed forgotten column-classes of demo templates for breaking change of 0.2.0

### Improvements
* Updated float grid documentation and examples
* Minor update to flex grid documentation

## [0.5.2] - 2018-06-27
### Bugfixes
* Fixed notification-button, so that label with multiple words don't get multiline

## [0.5.1] - 2018-06-26
### Improvements
* Updated navigation width to fit with latest design spec

### Bugfixes
* Added cursor pointer for next-best-actions if no href is present

## [0.5.0] - 2018-06-19
### Breaking changes
Removed deprecated `column` and `row` classes used for "Grid Float", please have a look at migration path mentioned in version 0.2.0

## [0.4.5] - 2018-06-07
### Improvements
* Added scripts for publishing to multiple repositories (nexus + artifactory)

## [0.4.4] - 2018-06-07
### Improvements
* Added default padding-bottom to body element. It's necessary to import the common/defaults.scss:
`@import '~@porsche/ui-kit-core/src/common/defaults.scss';` Or when importing common/index.scss already then nothing
has to be done because defaults will be auto imported.
* Removed default outer and inner spacing for button, input, textarea and select elements

## [0.4.3] - 2018-06-07
### Improvements
* Added setup scss file for various (external) brand colors `external-brands-colors.scss`

## [0.4.2] - 2018-05-30
### Bugfixes
* Add clickarea to icon in media-center-modal

## [0.4.1] - 2018-05-28
### Bugfixes
* Fix iframe in media-center-modal for ie

## [0.4.0] - 2018-05-28
### New Features
* Added "media-center-modal" pattern
* Extended "tile-slider" pattern to support video's

## [0.3.0] - 2018-05-16
### Improvements
* Extracted font-face for PAG icons and Porsche Next font family [BREAKING CHANGE]
  Migration path: Import following scss file into application globally: `~@porsche/ui-kit-core/src/common/font-face.scss` 
* Extracted text-size and font as individual pattern
* Extracted icon as variations

## [0.2.1] - 2018-05-02
### Bugfixes
* Updated handlebars files according to migration path described in @porsche/ui-kit-core@0.2.0

## [0.2.0] - 2018-05-01
### New Features
* Added "grid-float" pattern
* Added column--gap-normal, column--gap-small and column--gap-zero classes and corresponding min-width breakpoint specific ones
* Added column--direction-normal and column--direction-reverse classes and corresponding min-width breakpoint specific ones
* Added global grid setup file

### Improvements
* Extracted variables for row and column grid
* Updated breakpoint definitions
* Renamed "flex-grid" pattern to "grid-flex"
* Updated -wrapper-page width and offset definitions

### Breaking changes
* Removed row--flex and column--flex-centered
  Migration path: It's recommended to use a proper flex class with modifier instead
* Removed some css classes related to "column" and "row" (grid float) and replaced them with ones that fits convention
  Migration path: Please search & replace following CSS classes that are used in your
  project in the following order:
```
column--reverse => column--direction-reverse
column--small => column--gap-small
row--small => row--gap-small
```
* Removed column--zero's and row--zero's breakpoint only classes entirely and replaced them with ones that are min-width breakpoint specific
  Migration path: Please search & replace following CSS classes that are used in your
  project in the following order (and be aware that the new classes are "min-width" not "only" breakpoint specific):
```
column--zero-xxs-only => column--gap-zero
column--zero-xs-only => column--gap-zero-xs
column--zero-s-only => column--gap-zero-s
column--zero-m-only => column--gap-zero-m
column--zero-l-only => column--gap-zero-l
column--zero => column--gap-zero

row--zero-xxs-only => row--gap-zero
row--zero-xs-only => row--gap-zero-xs
row--zero-s-only => row--gap-zero-s
row--zero-m-only => row--gap-zero-m
row--zero-l-only => row--gap-zero-l
row--zero => row--gap-zero
```
* Renamed column's modifiers for defining width of a column, but kept old (deprecated) class names in addition for backward compatibility. 
  Anyway it's recommended to follow migration path because deprecated classes will be removed at some point.
  Migration path: Please search & replace following CSS classes that are used in your
  project in the following order:
```
column--xs-auto => column--auto-xs
column--xs-1 => column--1-xs
column--xs-2 => column--2-xs
column--xs-3 => column--3-xs
column--xs-4 => column--4-xs
column--xs-5 => column--5-xs
column--xs-6 => column--6-xs
column--xs-7 => column--7-xs
column--xs-8 => column--8-xs
column--xs-9 => column--9-xs
column--xs-10 => column--10-xs
column--xs-11 => column--11-xs
column--xs-12 => column--12-xs

column--s-auto => column--auto-s
column--s-1 => column--1-s
column--s-2 => column--2-s
column--s-3 => column--3-s
column--s-4 => column--4-s
column--s-5 => column--5-s
column--s-6 => column--6-s
column--s-7 => column--7-s
column--s-8 => column--8-s
column--s-9 => column--9-s
column--s-10 => column--10-s
column--s-11 => column--11-s
column--s-12 => column--12-s

column--m-auto => column--auto-m
column--m-1 => column--1-m
column--m-2 => column--2-m
column--m-3 => column--3-m
column--m-4 => column--4-m
column--m-5 => column--5-m
column--m-6 => column--6-m
column--m-7 => column--7-m
column--m-8 => column--8-m
column--m-9 => column--9-m
column--m-10 => column--10-m
column--m-11 => column--11-m
column--m-12 => column--12-m

column--l-auto => column--auto-l
column--l-1 => column--1-l
column--l-2 => column--2-l
column--l-3 => column--3-l
column--l-4 => column--4-l
column--l-5 => column--5-l
column--l-6 => column--6-l
column--l-7 => column--7-l
column--l-8 => column--8-l
column--l-9 => column--9-l
column--l-10 => column--10-l
column--l-11 => column--11-l
column--l-12 => column--12-l
```
* Removed padding-bottom of -wrapper-page
  Migration path: Instead please use a -spacing class to define space between modules that have -wrapper-page class applied

## [0.1.12] - 2018-04-18
* Reverted improvement of @porsche/ui-kit-core@0.1.11

## [0.1.11] - 2018-04-18
* Improved npm postinstall again

## [0.1.10] - 2018-04-18
* Improved npm postinstall

## [0.1.9] - 2018-04-16
* Updated sass renderer

## [0.1.8] - 2018-04-16
* Updated plugin-node-sass-dependency-collector, now it's possible to use tilde importer for sass files

## [0.1.7] - 2018-04-14
* Added plugin-node-sass-dependency-collector.config.json configuration
* Resolved npm err when package is installed within a node_modules directory, removed node-sass-dependency-collector pre install

## [0.1.6] - 2018-04-11
* Updated npm ignore, /patternlab/source/css/ will be released again

## [0.1.5] - 2018-04-11
* Updated scaffolding css

## [0.1.4] - 2018-04-11
* Updated preinstall npm script

## [0.1.3] - 2018-04-11
* Clean up

## [0.1.2] - 2018-04-09
* Adapt font-weight of button in car-selector
* Added notification-icon

## [0.1.1] - 2018-04-09
* Added index.scss to src folder

## [0.1.0] - 2018-04-06
* Initial setup based on porsche-stylesheets@0.95.5<|MERGE_RESOLUTION|>--- conflicted
+++ resolved
@@ -6,6 +6,15 @@
 and this project adheres to [Semantic Versioning](http://semver.org/).
 
 ## [Unreleased]
+### Improvements
+* Added animations for deprecated car chooser
+* Added empty search result state for deprectaed car chooser
+* Added empty vehicles state for deprectaed car chooser
+
+### Bugfixes
+* Hover effect for deprecated car chooser
+* Highlight for selected vehicles for deprecated car chooser
+* Fixed spacings for deprecated car chooser
 
 ## [0.10.0] - 2018-09-04
 ### Visual breaking changes
@@ -15,19 +24,7 @@
   * Changed default icon size to 20px
   * Removed responsive breakpoints
   * Removed obsolete variables in scss setup
-### Improvements
-* Added animations for deprecated car chooser
-* Added empty search result state for deprectaed car chooser
-* Added empty vehicles state for deprectaed car chooser
-
-<<<<<<< HEAD
-### Bugfixes
-* Hover effect for deprecated car chooser
-* Highlight for selected vehicles for deprecated car chooser
-* Fixed spacings for deprecated car chooser
-
-=======
->>>>>>> aac789b5
+
 ## [0.9.1] - 2018-08-21
 ### Improvements
 * Removed unused sass variable in `column`
