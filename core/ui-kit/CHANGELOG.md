# Change Log

All notable changes to this project will be documented in this file.

The format is based on [Keep a Changelog](http://keepachangelog.com/)
and this project adheres to [Semantic Versioning](http://semver.org/).

## [Unreleased]
<<<<<<< HEAD
### Improvements
* Added animations for deprecated car chooser
* Added empty search result state for deprectaed car chooser
* Added empty vehicles state for deprectaed car chooser

### Bugfixes
* Hover effect for deprecated car chooser
* Highlight for selected vehicles for deprecated car chooser
* Fixed spacings for deprecated car chooser
=======
### Visual breaking changes
* Form element `input` updated to current spec (visual: [Invision](https://udg.invisionapp.com/d/main#/console/13100009/277692959/inspect))
  * Changed default height to 50px
  * Changed default text (16px) and label (12px) font size
  * Changed default icon size to 20px
  * Removed responsive breakpoints
  * Removed obsolete variables in scss setup

>>>>>>> c9676290

## [0.9.1] - 2018-08-21
### Improvements
* Removed unused sass variable in `column`

## [0.9.0] - 2018-08-21
### Improvements
* Updated npm publish scripts to only use JFrog Artifactory
* Updated npm repository name to official product abbreviation "pouikit-npm"

## [0.8.0] - 2018-08-21
### Improvements
* fix for pagination-dots for car-chooser to get the corrected active state

### Breaking changes
* `car-selector` is now using `pagination-dots` type grey which needs to be updated within the markup

## [0.7.5] - 2018-08-21
### Improvements
* Change footer copyright text

## [0.7.4] - 2018-08-06
### Bugfixes
* "list-bullet":
  * Refactored list items
  * List style types are customisable now
  * List style square is now 4px instead of 6px

### Breaking changes
"list-bullet" migration path: the modifier `list-bullet--square` was removed from the ul and needs to be added 
as `list-bullet__item--square` to each li element. Same goes for the variants e.g. `list-bullet__item--square-black`

## [0.7.3] - 2018-07-30
### Bugfixes
* Fixed navigation-footer item-header cursor from pointer to text up from breakpoint s
* Fixed/Updated spacings of footer and navigation-footer
* Fixed wrong text-decoration in footer pattern on hover
* Fixed missing open-close animation for navigation-footer pattern on mobile viewports

## [0.7.2] - 2018-07-17
### Bugfixes
* added display: inline-block for footer links on breakpoint xxs to prevent wrong block display

## [0.7.1] - 2018-07-10
### Improvements
* Molecule: Pagination dots
  * simplified pagination dots json config (type modifiers)
  * changed markup from `button` to `span` for easier mobile implementation
  * added safe clickable area per dot

## [0.7.0] - 2018-07-09
### Breaking changes
* [breaking change] renaming of mixin animation-translate-scale to transform-translate-scale
  * move transform-translate-scale from mixins/animation.scss to mixin/transform.scss
    
### Improvements
* encapsulate all animations in a mixin call to be able to suppress the output of the css
animation for a specific pattern if you want to build the animation via e.g. script 
  * affected patterns
    * input
    * toggle
    * tile-slider
    * tile-image-text-link
  * you can now overwrite the output of the css animation part by modifying the file
  `/setup/animations.scss` (see detailed how to in comment)
* removing all animations completely of the image-cover pattern

## [0.6.1] - 2018-07-09
### Bugfixes
* Multiple fixes for footer pattern

## [0.6.0] - 2018-07-03
### New features
* Updated molecule `pagination dots` to reflect the latest design specification

### Breaking changes
* Molecule: Pagination dots
  * Pagination dots are now rounded by default, as there are no square ones to be used
  * The modifier class `.pagination-dots__dot-rounded` has been removed
  * The variable `$pagination-dots-dot-button-padding` has been removed
  * The width and height of the dots defaults to 10px (before: 8px)
  * Various variables have been renamed. Please update your patterns to the new names:

      `$pagination-dots-dot-button-dimension` => `$pagination-dots-dot-size-primary`
      `$pagination-dots-dot-button-margin` => `$pagination-dots-dot-margin`

  * Please check out the pagination dots docs for further use (pagination-dots.md)

* Organism: Car selector / chooser
  * Updated car selector sass setup `car-selector.setup.scss` to the latest pagination dots variables

## [0.5.3] - 2018-07-03
### Bugfixes
* Fixed forgotten column-classes of demo templates for breaking change of 0.2.0

### Improvements
* Updated float grid documentation and examples
* Minor update to flex grid documentation

## [0.5.2] - 2018-06-27
### Bugfixes
* Fixed notification-button, so that label with multiple words don't get multiline

## [0.5.1] - 2018-06-26
### Improvements
* Updated navigation width to fit with latest design spec

### Bugfixes
* Added cursor pointer for next-best-actions if no href is present

## [0.5.0] - 2018-06-19
### Breaking changes
Removed deprecated `column` and `row` classes used for "Grid Float", please have a look at migration path mentioned in version 0.2.0

## [0.4.5] - 2018-06-07
### Improvements
* Added scripts for publishing to multiple repositories (nexus + artifactory)

## [0.4.4] - 2018-06-07
### Improvements
* Added default padding-bottom to body element. It's necessary to import the common/defaults.scss:
`@import '~@porsche/ui-kit-core/src/common/defaults.scss';` Or when importing common/index.scss already then nothing
has to be done because defaults will be auto imported.
* Removed default outer and inner spacing for button, input, textarea and select elements

## [0.4.3] - 2018-06-07
### Improvements
* Added setup scss file for various (external) brand colors `external-brands-colors.scss`

## [0.4.2] - 2018-05-30
### Bugfixes
* Add clickarea to icon in media-center-modal

## [0.4.1] - 2018-05-28
### Bugfixes
* Fix iframe in media-center-modal for ie

## [0.4.0] - 2018-05-28
### New Features
* Added "media-center-modal" pattern
* Extended "tile-slider" pattern to support video's

## [0.3.0] - 2018-05-16
### Improvements
* Extracted font-face for PAG icons and Porsche Next font family [BREAKING CHANGE]
  Migration path: Import following scss file into application globally: `~@porsche/ui-kit-core/src/common/font-face.scss` 
* Extracted text-size and font as individual pattern
* Extracted icon as variations

## [0.2.1] - 2018-05-02
### Bugfixes
* Updated handlebars files according to migration path described in @porsche/ui-kit-core@0.2.0

## [0.2.0] - 2018-05-01
### New Features
* Added "grid-float" pattern
* Added column--gap-normal, column--gap-small and column--gap-zero classes and corresponding min-width breakpoint specific ones
* Added column--direction-normal and column--direction-reverse classes and corresponding min-width breakpoint specific ones
* Added global grid setup file

### Improvements
* Extracted variables for row and column grid
* Updated breakpoint definitions
* Renamed "flex-grid" pattern to "grid-flex"
* Updated -wrapper-page width and offset definitions

### Breaking changes
* Removed row--flex and column--flex-centered
  Migration path: It's recommended to use a proper flex class with modifier instead
* Removed some css classes related to "column" and "row" (grid float) and replaced them with ones that fits convention
  Migration path: Please search & replace following CSS classes that are used in your
  project in the following order:
```
column--reverse => column--direction-reverse
column--small => column--gap-small
row--small => row--gap-small
```
* Removed column--zero's and row--zero's breakpoint only classes entirely and replaced them with ones that are min-width breakpoint specific
  Migration path: Please search & replace following CSS classes that are used in your
  project in the following order (and be aware that the new classes are "min-width" not "only" breakpoint specific):
```
column--zero-xxs-only => column--gap-zero
column--zero-xs-only => column--gap-zero-xs
column--zero-s-only => column--gap-zero-s
column--zero-m-only => column--gap-zero-m
column--zero-l-only => column--gap-zero-l
column--zero => column--gap-zero

row--zero-xxs-only => row--gap-zero
row--zero-xs-only => row--gap-zero-xs
row--zero-s-only => row--gap-zero-s
row--zero-m-only => row--gap-zero-m
row--zero-l-only => row--gap-zero-l
row--zero => row--gap-zero
```
* Renamed column's modifiers for defining width of a column, but kept old (deprecated) class names in addition for backward compatibility. 
  Anyway it's recommended to follow migration path because deprecated classes will be removed at some point.
  Migration path: Please search & replace following CSS classes that are used in your
  project in the following order:
```
column--xs-auto => column--auto-xs
column--xs-1 => column--1-xs
column--xs-2 => column--2-xs
column--xs-3 => column--3-xs
column--xs-4 => column--4-xs
column--xs-5 => column--5-xs
column--xs-6 => column--6-xs
column--xs-7 => column--7-xs
column--xs-8 => column--8-xs
column--xs-9 => column--9-xs
column--xs-10 => column--10-xs
column--xs-11 => column--11-xs
column--xs-12 => column--12-xs

column--s-auto => column--auto-s
column--s-1 => column--1-s
column--s-2 => column--2-s
column--s-3 => column--3-s
column--s-4 => column--4-s
column--s-5 => column--5-s
column--s-6 => column--6-s
column--s-7 => column--7-s
column--s-8 => column--8-s
column--s-9 => column--9-s
column--s-10 => column--10-s
column--s-11 => column--11-s
column--s-12 => column--12-s

column--m-auto => column--auto-m
column--m-1 => column--1-m
column--m-2 => column--2-m
column--m-3 => column--3-m
column--m-4 => column--4-m
column--m-5 => column--5-m
column--m-6 => column--6-m
column--m-7 => column--7-m
column--m-8 => column--8-m
column--m-9 => column--9-m
column--m-10 => column--10-m
column--m-11 => column--11-m
column--m-12 => column--12-m

column--l-auto => column--auto-l
column--l-1 => column--1-l
column--l-2 => column--2-l
column--l-3 => column--3-l
column--l-4 => column--4-l
column--l-5 => column--5-l
column--l-6 => column--6-l
column--l-7 => column--7-l
column--l-8 => column--8-l
column--l-9 => column--9-l
column--l-10 => column--10-l
column--l-11 => column--11-l
column--l-12 => column--12-l
```
* Removed padding-bottom of -wrapper-page
  Migration path: Instead please use a -spacing class to define space between modules that have -wrapper-page class applied

## [0.1.12] - 2018-04-18
* Reverted improvement of @porsche/ui-kit-core@0.1.11

## [0.1.11] - 2018-04-18
* Improved npm postinstall again

## [0.1.10] - 2018-04-18
* Improved npm postinstall

## [0.1.9] - 2018-04-16
* Updated sass renderer

## [0.1.8] - 2018-04-16
* Updated plugin-node-sass-dependency-collector, now it's possible to use tilde importer for sass files

## [0.1.7] - 2018-04-14
* Added plugin-node-sass-dependency-collector.config.json configuration
* Resolved npm err when package is installed within a node_modules directory, removed node-sass-dependency-collector pre install

## [0.1.6] - 2018-04-11
* Updated npm ignore, /patternlab/source/css/ will be released again

## [0.1.5] - 2018-04-11
* Updated scaffolding css

## [0.1.4] - 2018-04-11
* Updated preinstall npm script

## [0.1.3] - 2018-04-11
* Clean up

## [0.1.2] - 2018-04-09
* Adapt font-weight of button in car-selector
* Added notification-icon

## [0.1.1] - 2018-04-09
* Added index.scss to src folder

## [0.1.0] - 2018-04-06
* Initial setup based on porsche-stylesheets@0.95.5<|MERGE_RESOLUTION|>--- conflicted
+++ resolved
@@ -6,17 +6,6 @@
 and this project adheres to [Semantic Versioning](http://semver.org/).
 
 ## [Unreleased]
-<<<<<<< HEAD
-### Improvements
-* Added animations for deprecated car chooser
-* Added empty search result state for deprectaed car chooser
-* Added empty vehicles state for deprectaed car chooser
-
-### Bugfixes
-* Hover effect for deprecated car chooser
-* Highlight for selected vehicles for deprecated car chooser
-* Fixed spacings for deprecated car chooser
-=======
 ### Visual breaking changes
 * Form element `input` updated to current spec (visual: [Invision](https://udg.invisionapp.com/d/main#/console/13100009/277692959/inspect))
   * Changed default height to 50px
@@ -24,8 +13,15 @@
   * Changed default icon size to 20px
   * Removed responsive breakpoints
   * Removed obsolete variables in scss setup
-
->>>>>>> c9676290
+### Improvements
+* Added animations for deprecated car chooser
+* Added empty search result state for deprectaed car chooser
+* Added empty vehicles state for deprectaed car chooser
+
+### Bugfixes
+* Hover effect for deprecated car chooser
+* Highlight for selected vehicles for deprecated car chooser
+* Fixed spacings for deprecated car chooser
 
 ## [0.9.1] - 2018-08-21
 ### Improvements
