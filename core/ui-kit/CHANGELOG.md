# Change Log

All notable changes to this project will be documented in this file.

The format is based on [Keep a Changelog](http://keepachangelog.com/)
and this project adheres to [Semantic Versioning](http://semver.org/).

## [Unreleased]
<<<<<<< HEAD
### New feature
* Added pagination pattern
=======

## [0.12.0] - 2018-09-14
>>>>>>> 72c6ac5f
### Breaking change
* deprecated car-chooser pattern: removed/refactored wrong usage of style modifiers
  __Migration path:__ 
  * add a new block with class `car-chooser__dropdown-input` around the search input field 
  and remove the style modifier class `car-chooser__dropdown-input` of the input itself
  * add a new block with class `car-chooser__dropdown-add-button` around the add-button for a new vehicle
  and remove the style modifier class `car-chooser__dropdown-add-button` of the button itself  
### Bugfixes
* Fixed dropdown animation for deprecated car chooser
### Improvements
* add a class `sg-wrapper-overflow` to patternlab styling for usage with absolute positioned elements in pattern view
* Added stylings for callout
* The consumer of the callout is not responsible to position the arrow, default it is centered

## [0.11.0] - 2018-09-11
### Improvements
* Added visual regression testing
* Set npm registry to default for public available npm packages
* Optimized `disableCSSAnimations` url parameter to disable CSS animations and transitions

### Breaking change
* Removed default padding bottom for <body> and deleted `/common/defaults.scss`.  
  __Migration path:__ Set padding for <body> in your project individually!

## [0.10.1] - 2018-09-04
### Improvements
* Added animations for deprecated car chooser
* Added empty search result state for deprectaed car chooser
* Added empty vehicles state for deprectaed car chooser

### Bugfixes
* Hover effect for deprecated car chooser
* Highlight for selected vehicles for deprecated car chooser
* Fixed spacings for deprecated car chooser

## [0.10.0] - 2018-09-04
### Visual breaking changes
* Form element `input` updated to current spec (visual: [Invision](https://udg.invisionapp.com/d/main#/console/13100009/277692959/inspect))
  * Changed default height to 50px
  * Changed default text (16px) and label (12px) font size
  * Changed default icon size to 20px
  * Removed responsive breakpoints
  * Removed obsolete variables in scss setup

## [0.9.1] - 2018-08-21
### Improvements
* Removed unused sass variable in `column`

## [0.9.0] - 2018-08-21
### Improvements
* Updated npm publish scripts to only use JFrog Artifactory
* Updated npm repository name to official product abbreviation "pouikit-npm"

## [0.8.0] - 2018-08-21
### Improvements
* fix for pagination-dots for car-chooser to get the corrected active state

### Breaking changes
* `car-selector` is now using `pagination-dots` type grey which needs to be updated within the markup

## [0.7.5] - 2018-08-21
### Improvements
* Change footer copyright text

## [0.7.4] - 2018-08-06
### Bugfixes
* "list-bullet":
  * Refactored list items
  * List style types are customisable now
  * List style square is now 4px instead of 6px

### Breaking changes
"list-bullet" migration path: the modifier `list-bullet--square` was removed from the ul and needs to be added 
as `list-bullet__item--square` to each li element. Same goes for the variants e.g. `list-bullet__item--square-black`

## [0.7.3] - 2018-07-30
### Bugfixes
* Fixed navigation-footer item-header cursor from pointer to text up from breakpoint s
* Fixed/Updated spacings of footer and navigation-footer
* Fixed wrong text-decoration in footer pattern on hover
* Fixed missing open-close animation for navigation-footer pattern on mobile viewports

## [0.7.2] - 2018-07-17
### Bugfixes
* added display: inline-block for footer links on breakpoint xxs to prevent wrong block display

## [0.7.1] - 2018-07-10
### Improvements
* Molecule: Pagination dots
  * simplified pagination dots json config (type modifiers)
  * changed markup from `button` to `span` for easier mobile implementation
  * added safe clickable area per dot

## [0.7.0] - 2018-07-09
### Breaking changes
* [breaking change] renaming of mixin animation-translate-scale to transform-translate-scale
  * move transform-translate-scale from mixins/animation.scss to mixin/transform.scss
    
### Improvements
* encapsulate all animations in a mixin call to be able to suppress the output of the css
animation for a specific pattern if you want to build the animation via e.g. script 
  * affected patterns
    * input
    * toggle
    * tile-slider
    * tile-image-text-link
  * you can now overwrite the output of the css animation part by modifying the file
  `/setup/animations.scss` (see detailed how to in comment)
* removing all animations completely of the image-cover pattern

## [0.6.1] - 2018-07-09
### Bugfixes
* Multiple fixes for footer pattern

## [0.6.0] - 2018-07-03
### New features
* Updated molecule `pagination dots` to reflect the latest design specification

### Breaking changes
* Molecule: Pagination dots
  * Pagination dots are now rounded by default, as there are no square ones to be used
  * The modifier class `.pagination-dots__dot-rounded` has been removed
  * The variable `$pagination-dots-dot-button-padding` has been removed
  * The width and height of the dots defaults to 10px (before: 8px)
  * Various variables have been renamed. Please update your patterns to the new names:

      `$pagination-dots-dot-button-dimension` => `$pagination-dots-dot-size-primary`
      `$pagination-dots-dot-button-margin` => `$pagination-dots-dot-margin`

  * Please check out the pagination dots docs for further use (pagination-dots.md)

* Organism: Car selector / chooser
  * Updated car selector sass setup `car-selector.setup.scss` to the latest pagination dots variables

## [0.5.3] - 2018-07-03
### Bugfixes
* Fixed forgotten column-classes of demo templates for breaking change of 0.2.0

### Improvements
* Updated float grid documentation and examples
* Minor update to flex grid documentation

## [0.5.2] - 2018-06-27
### Bugfixes
* Fixed notification-button, so that label with multiple words don't get multiline

## [0.5.1] - 2018-06-26
### Improvements
* Updated navigation width to fit with latest design spec

### Bugfixes
* Added cursor pointer for next-best-actions if no href is present

## [0.5.0] - 2018-06-19
### Breaking changes
Removed deprecated `column` and `row` classes used for "Grid Float", please have a look at migration path mentioned in version 0.2.0

## [0.4.5] - 2018-06-07
### Improvements
* Added scripts for publishing to multiple repositories (nexus + artifactory)

## [0.4.4] - 2018-06-07
### Improvements
* Added default padding-bottom to body element. It's necessary to import the common/defaults.scss:
`@import '~@porsche/ui-kit-core/src/common/defaults.scss';` Or when importing common/index.scss already then nothing
has to be done because defaults will be auto imported.
* Removed default outer and inner spacing for button, input, textarea and select elements

## [0.4.3] - 2018-06-07
### Improvements
* Added setup scss file for various (external) brand colors `external-brands-colors.scss`

## [0.4.2] - 2018-05-30
### Bugfixes
* Add clickarea to icon in media-center-modal

## [0.4.1] - 2018-05-28
### Bugfixes
* Fix iframe in media-center-modal for ie

## [0.4.0] - 2018-05-28
### New Features
* Added "media-center-modal" pattern
* Extended "tile-slider" pattern to support video's

## [0.3.0] - 2018-05-16
### Improvements
* Extracted font-face for PAG icons and Porsche Next font family [BREAKING CHANGE]
  Migration path: Import following scss file into application globally: `~@porsche/ui-kit-core/src/common/font-face.scss` 
* Extracted text-size and font as individual pattern
* Extracted icon as variations

## [0.2.1] - 2018-05-02
### Bugfixes
* Updated handlebars files according to migration path described in @porsche/ui-kit-core@0.2.0

## [0.2.0] - 2018-05-01
### New Features
* Added "grid-float" pattern
* Added column--gap-normal, column--gap-small and column--gap-zero classes and corresponding min-width breakpoint specific ones
* Added column--direction-normal and column--direction-reverse classes and corresponding min-width breakpoint specific ones
* Added global grid setup file

### Improvements
* Extracted variables for row and column grid
* Updated breakpoint definitions
* Renamed "flex-grid" pattern to "grid-flex"
* Updated -wrapper-page width and offset definitions

### Breaking changes
* Removed row--flex and column--flex-centered
  Migration path: It's recommended to use a proper flex class with modifier instead
* Removed some css classes related to "column" and "row" (grid float) and replaced them with ones that fits convention
  Migration path: Please search & replace following CSS classes that are used in your
  project in the following order:
```
column--reverse => column--direction-reverse
column--small => column--gap-small
row--small => row--gap-small
```
* Removed column--zero's and row--zero's breakpoint only classes entirely and replaced them with ones that are min-width breakpoint specific
  Migration path: Please search & replace following CSS classes that are used in your
  project in the following order (and be aware that the new classes are "min-width" not "only" breakpoint specific):
```
column--zero-xxs-only => column--gap-zero
column--zero-xs-only => column--gap-zero-xs
column--zero-s-only => column--gap-zero-s
column--zero-m-only => column--gap-zero-m
column--zero-l-only => column--gap-zero-l
column--zero => column--gap-zero

row--zero-xxs-only => row--gap-zero
row--zero-xs-only => row--gap-zero-xs
row--zero-s-only => row--gap-zero-s
row--zero-m-only => row--gap-zero-m
row--zero-l-only => row--gap-zero-l
row--zero => row--gap-zero
```
* Renamed column's modifiers for defining width of a column, but kept old (deprecated) class names in addition for backward compatibility. 
  Anyway it's recommended to follow migration path because deprecated classes will be removed at some point.
  Migration path: Please search & replace following CSS classes that are used in your
  project in the following order:
```
column--xs-auto => column--auto-xs
column--xs-1 => column--1-xs
column--xs-2 => column--2-xs
column--xs-3 => column--3-xs
column--xs-4 => column--4-xs
column--xs-5 => column--5-xs
column--xs-6 => column--6-xs
column--xs-7 => column--7-xs
column--xs-8 => column--8-xs
column--xs-9 => column--9-xs
column--xs-10 => column--10-xs
column--xs-11 => column--11-xs
column--xs-12 => column--12-xs

column--s-auto => column--auto-s
column--s-1 => column--1-s
column--s-2 => column--2-s
column--s-3 => column--3-s
column--s-4 => column--4-s
column--s-5 => column--5-s
column--s-6 => column--6-s
column--s-7 => column--7-s
column--s-8 => column--8-s
column--s-9 => column--9-s
column--s-10 => column--10-s
column--s-11 => column--11-s
column--s-12 => column--12-s

column--m-auto => column--auto-m
column--m-1 => column--1-m
column--m-2 => column--2-m
column--m-3 => column--3-m
column--m-4 => column--4-m
column--m-5 => column--5-m
column--m-6 => column--6-m
column--m-7 => column--7-m
column--m-8 => column--8-m
column--m-9 => column--9-m
column--m-10 => column--10-m
column--m-11 => column--11-m
column--m-12 => column--12-m

column--l-auto => column--auto-l
column--l-1 => column--1-l
column--l-2 => column--2-l
column--l-3 => column--3-l
column--l-4 => column--4-l
column--l-5 => column--5-l
column--l-6 => column--6-l
column--l-7 => column--7-l
column--l-8 => column--8-l
column--l-9 => column--9-l
column--l-10 => column--10-l
column--l-11 => column--11-l
column--l-12 => column--12-l
```
* Removed padding-bottom of -wrapper-page
  Migration path: Instead please use a -spacing class to define space between modules that have -wrapper-page class applied

## [0.1.12] - 2018-04-18
* Reverted improvement of @porsche/ui-kit-core@0.1.11

## [0.1.11] - 2018-04-18
* Improved npm postinstall again

## [0.1.10] - 2018-04-18
* Improved npm postinstall

## [0.1.9] - 2018-04-16
* Updated sass renderer

## [0.1.8] - 2018-04-16
* Updated plugin-node-sass-dependency-collector, now it's possible to use tilde importer for sass files

## [0.1.7] - 2018-04-14
* Added plugin-node-sass-dependency-collector.config.json configuration
* Resolved npm err when package is installed within a node_modules directory, removed node-sass-dependency-collector pre install

## [0.1.6] - 2018-04-11
* Updated npm ignore, /patternlab/source/css/ will be released again

## [0.1.5] - 2018-04-11
* Updated scaffolding css

## [0.1.4] - 2018-04-11
* Updated preinstall npm script

## [0.1.3] - 2018-04-11
* Clean up

## [0.1.2] - 2018-04-09
* Adapt font-weight of button in car-selector
* Added notification-icon

## [0.1.1] - 2018-04-09
* Added index.scss to src folder

## [0.1.0] - 2018-04-06
* Initial setup based on porsche-stylesheets@0.95.5<|MERGE_RESOLUTION|>--- conflicted
+++ resolved
@@ -6,13 +6,10 @@
 and this project adheres to [Semantic Versioning](http://semver.org/).
 
 ## [Unreleased]
-<<<<<<< HEAD
 ### New feature
 * Added pagination pattern
-=======
 
 ## [0.12.0] - 2018-09-14
->>>>>>> 72c6ac5f
 ### Breaking change
 * deprecated car-chooser pattern: removed/refactored wrong usage of style modifiers
   __Migration path:__ 
