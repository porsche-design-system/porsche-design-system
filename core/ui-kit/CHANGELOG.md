# Change Log

All notable changes to this project will be documented in this file.

The format is based on [Keep a Changelog](http://keepachangelog.com/)
and this project adheres to [Semantic Versioning](http://semver.org/).

## [Unreleased]
<<<<<<< HEAD
* fix for pagination-dots for car-chooser to get the corrected active state

=======
*

## [0.7.3] - 2018-07-30
### Bugfixes
* Fixed navigation-footer item-header cursor from pointer to text up from breakpoint s
* Fixed/Updated spacings of footer and navigation-footer
* Fixed wrong text-decoration in footer pattern on hover
* Fixed missing open-close animation for navigation-footer pattern on mobile viewports
>>>>>>> bb71a772

## [0.7.2] - 2018-07-17
### Bugfixes
* added display: inline-block for footer links on breakpoint xxs to prevent wrong block display
* changes list-items:
  * Refactored list items
  * List style types are customisable now
  * List style square is now 4px instead of 6px

## [0.7.1] - 2018-07-10
### Improvements
* Molecule: Pagination dots
  * simplified pagination dots json config (type modifiers)
  * changed markup from `button` to `span` for easier mobile implementation
  * added safe clickable area per dot

## [0.7.0] - 2018-07-09
### Breaking change
* [breaking change] renaming of mixin animation-translate-scale to transform-translate-scale
  * move transform-translate-scale from mixins/animation.scss to mixin/transform.scss
    
### Improvements
* encapsulate all animations in a mixin call to be able to suppress the output of the css
animation for a specific pattern if you want to build the animation via e.g. script 
  * affected patterns
    * input
    * toggle
    * tile-slider
    * tile-image-text-link
  * you can now overwrite the output of the css animation part by modifying the file
  `/setup/animations.scss` (see detailed how to in comment)
* removing all animations completely of the image-cover pattern

## [0.6.1] - 2018-07-09
### Bugfixes
* Multiple fixes for footer pattern

## [0.6.0] - 2018-07-03
### New features
* Updated molecule `pagination dots` to reflect the latest design specification

### Breaking changes
* Molecule: Pagination dots
  * Pagination dots are now rounded by default, as there are no square ones to be used
  * The modifier class `.pagination-dots__dot-rounded` has been removed
  * The variable `$pagination-dots-dot-button-padding` has been removed
  * The width and height of the dots defaults to 10px (before: 8px)
  * Various variables have been renamed. Please update your patterns to the new names:

      `$pagination-dots-dot-button-dimension` => `$pagination-dots-dot-size-primary`
      `$pagination-dots-dot-button-margin` => `$pagination-dots-dot-margin`

  * Please check out the pagination dots docs for further use (pagination-dots.md)

* Organism: Car selector / chooser
  * Updated car selector sass setup `car-selector.setup.scss` to the latest pagination dots variables

## [0.5.3] - 2018-07-03
### Bugfixes
* Fixed forgotten column-classes of demo templates for breaking change of 0.2.0

### Improvements
* Updated float grid documentation and examples
* Minor update to flex grid documentation

## [0.5.2] - 2018-06-27
### Bugfixes
* Fixed notification-button, so that label with multiple words don't get multiline

## [0.5.1] - 2018-06-26
### Improvements
* Updated navigation width to fit with latest design spec

### Bugfixes
* Added cursor pointer for next-best-actions if no href is present

## [0.5.0] - 2018-06-19
### Breaking changes
Removed deprecated `column` and `row` classes used for "Grid Float", please have a look at migration path mentioned in version 0.2.0

## [0.4.5] - 2018-06-07
### Improvements
* Added scripts for publishing to multiple repositories (nexus + artifactory)

## [0.4.4] - 2018-06-07
### Improvements
* Added default padding-bottom to body element. It's necessary to import the common/defaults.scss:
`@import '~@porsche/ui-kit-core/src/common/defaults.scss';` Or when importing common/index.scss already then nothing
has to be done because defaults will be auto imported.
* Removed default outer and inner spacing for button, input, textarea and select elements

## [0.4.3] - 2018-06-07
### Improvements
* Added setup scss file for various (external) brand colors `external-brands-colors.scss`

## [0.4.2] - 2018-05-30
### Bugfixes
* Add clickarea to icon in media-center-modal

## [0.4.1] - 2018-05-28
### Bugfixes
* Fix iframe in media-center-modal for ie

## [0.4.0] - 2018-05-28
### New Features
* Added "media-center-modal" pattern
* Extended "tile-slider" pattern to support video's

## [0.3.0] - 2018-05-16
### Improvements
* Extracted font-face for PAG icons and Porsche Next font family [BREAKING CHANGE]
  Migration path: Import following scss file into application globally: `~@porsche/ui-kit-core/src/common/font-face.scss` 
* Extracted text-size and font as individual pattern
* Extracted icon as variations

## [0.2.1] - 2018-05-02
### Bugfixes
* Updated handlebars files according to migration path described in @porsche/ui-kit-core@0.2.0

## [0.2.0] - 2018-05-01
### New Features
* Added "grid-float" pattern
* Added column--gap-normal, column--gap-small and column--gap-zero classes and corresponding min-width breakpoint specific ones
* Added column--direction-normal and column--direction-reverse classes and corresponding min-width breakpoint specific ones
* Added global grid setup file

### Improvements
* Extracted variables for row and column grid
* Updated breakpoint definitions
* Renamed "flex-grid" pattern to "grid-flex"
* Updated -wrapper-page width and offset definitions

### Breaking changes
* Removed row--flex and column--flex-centered
  Migration path: It's recommended to use a proper flex class with modifier instead
* Removed some css classes related to "column" and "row" (grid float) and replaced them with ones that fits convention
  Migration path: Please search & replace following CSS classes that are used in your
  project in the following order:
```
column--reverse => column--direction-reverse
column--small => column--gap-small
row--small => row--gap-small
```
* Removed column--zero's and row--zero's breakpoint only classes entirely and replaced them with ones that are min-width breakpoint specific
  Migration path: Please search & replace following CSS classes that are used in your
  project in the following order (and be aware that the new classes are "min-width" not "only" breakpoint specific):
```
column--zero-xxs-only => column--gap-zero
column--zero-xs-only => column--gap-zero-xs
column--zero-s-only => column--gap-zero-s
column--zero-m-only => column--gap-zero-m
column--zero-l-only => column--gap-zero-l
column--zero => column--gap-zero

row--zero-xxs-only => row--gap-zero
row--zero-xs-only => row--gap-zero-xs
row--zero-s-only => row--gap-zero-s
row--zero-m-only => row--gap-zero-m
row--zero-l-only => row--gap-zero-l
row--zero => row--gap-zero
```
* Renamed column's modifiers for defining width of a column, but kept old (deprecated) class names in addition for backward compatibility. 
  Anyway it's recommended to follow migration path because deprecated classes will be removed at some point.
  Migration path: Please search & replace following CSS classes that are used in your
  project in the following order:
```
column--xs-auto => column--auto-xs
column--xs-1 => column--1-xs
column--xs-2 => column--2-xs
column--xs-3 => column--3-xs
column--xs-4 => column--4-xs
column--xs-5 => column--5-xs
column--xs-6 => column--6-xs
column--xs-7 => column--7-xs
column--xs-8 => column--8-xs
column--xs-9 => column--9-xs
column--xs-10 => column--10-xs
column--xs-11 => column--11-xs
column--xs-12 => column--12-xs

column--s-auto => column--auto-s
column--s-1 => column--1-s
column--s-2 => column--2-s
column--s-3 => column--3-s
column--s-4 => column--4-s
column--s-5 => column--5-s
column--s-6 => column--6-s
column--s-7 => column--7-s
column--s-8 => column--8-s
column--s-9 => column--9-s
column--s-10 => column--10-s
column--s-11 => column--11-s
column--s-12 => column--12-s

column--m-auto => column--auto-m
column--m-1 => column--1-m
column--m-2 => column--2-m
column--m-3 => column--3-m
column--m-4 => column--4-m
column--m-5 => column--5-m
column--m-6 => column--6-m
column--m-7 => column--7-m
column--m-8 => column--8-m
column--m-9 => column--9-m
column--m-10 => column--10-m
column--m-11 => column--11-m
column--m-12 => column--12-m

column--l-auto => column--auto-l
column--l-1 => column--1-l
column--l-2 => column--2-l
column--l-3 => column--3-l
column--l-4 => column--4-l
column--l-5 => column--5-l
column--l-6 => column--6-l
column--l-7 => column--7-l
column--l-8 => column--8-l
column--l-9 => column--9-l
column--l-10 => column--10-l
column--l-11 => column--11-l
column--l-12 => column--12-l
```
* Removed padding-bottom of -wrapper-page
  Migration path: Instead please use a -spacing class to define space between modules that have -wrapper-page class applied

## [0.1.12] - 2018-04-18
* Reverted improvement of @porsche/ui-kit-core@0.1.11

## [0.1.11] - 2018-04-18
* Improved npm postinstall again

## [0.1.10] - 2018-04-18
* Improved npm postinstall

## [0.1.9] - 2018-04-16
* Updated sass renderer

## [0.1.8] - 2018-04-16
* Updated plugin-node-sass-dependency-collector, now it's possible to use tilde importer for sass files

## [0.1.7] - 2018-04-14
* Added plugin-node-sass-dependency-collector.config.json configuration
* Resolved npm err when package is installed within a node_modules directory, removed node-sass-dependency-collector pre install

## [0.1.6] - 2018-04-11
* Updated npm ignore, /patternlab/source/css/ will be released again

## [0.1.5] - 2018-04-11
* Updated scaffolding css

## [0.1.4] - 2018-04-11
* Updated preinstall npm script

## [0.1.3] - 2018-04-11
* Clean up

## [0.1.2] - 2018-04-09
* Adapt font-weight of button in car-selector
* Added notification-icon

## [0.1.1] - 2018-04-09
* Added index.scss to src folder

## [0.1.0] - 2018-04-06
* Initial setup based on porsche-stylesheets@0.95.5<|MERGE_RESOLUTION|>--- conflicted
+++ resolved
@@ -6,11 +6,7 @@
 and this project adheres to [Semantic Versioning](http://semver.org/).
 
 ## [Unreleased]
-<<<<<<< HEAD
 * fix for pagination-dots for car-chooser to get the corrected active state
-
-=======
-*
 
 ## [0.7.3] - 2018-07-30
 ### Bugfixes
@@ -18,7 +14,6 @@
 * Fixed/Updated spacings of footer and navigation-footer
 * Fixed wrong text-decoration in footer pattern on hover
 * Fixed missing open-close animation for navigation-footer pattern on mobile viewports
->>>>>>> bb71a772
 
 ## [0.7.2] - 2018-07-17
 ### Bugfixes
