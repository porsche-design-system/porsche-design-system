# Change Log

All notable changes to this project will be documented in this file.

The format is based on [Keep a Changelog](http://keepachangelog.com/)
and this project adheres to [Semantic Versioning](http://semver.org/).

## [Unreleased]
<<<<<<< HEAD
=======

## [0.9.0] - 2018-08-21
>>>>>>> 4d0771ca
### Improvements
* Removed unused sass variable in `column`
* Updated npm publish scripts to only use JFrog Artifactory
* Updated npm repository name to official product abbreviation "pouikit-npm"

## [0.8.0] - 2018-08-21
### Improvements
* fix for pagination-dots for car-chooser to get the corrected active state

### Breaking changes
* `car-selector` is now using `pagination-dots` type grey which needs to be updated within the markup

## [0.7.5] - 2018-08-21
### Improvements
* Change footer copyright text

## [0.7.4] - 2018-08-06
### Bugfixes
* "list-bullet":
  * Refactored list items
  * List style types are customisable now
  * List style square is now 4px instead of 6px

### Breaking changes
"list-bullet" migration path: the modifier `list-bullet--square` was removed from the ul and needs to be added 
as `list-bullet__item--square` to each li element. Same goes for the variants e.g. `list-bullet__item--square-black`

## [0.7.3] - 2018-07-30
### Bugfixes
* Fixed navigation-footer item-header cursor from pointer to text up from breakpoint s
* Fixed/Updated spacings of footer and navigation-footer
* Fixed wrong text-decoration in footer pattern on hover
* Fixed missing open-close animation for navigation-footer pattern on mobile viewports

## [0.7.2] - 2018-07-17
### Bugfixes
* added display: inline-block for footer links on breakpoint xxs to prevent wrong block display

## [0.7.1] - 2018-07-10
### Improvements
* Molecule: Pagination dots
  * simplified pagination dots json config (type modifiers)
  * changed markup from `button` to `span` for easier mobile implementation
  * added safe clickable area per dot

## [0.7.0] - 2018-07-09
### Breaking changes
* [breaking change] renaming of mixin animation-translate-scale to transform-translate-scale
  * move transform-translate-scale from mixins/animation.scss to mixin/transform.scss
    
### Improvements
* encapsulate all animations in a mixin call to be able to suppress the output of the css
animation for a specific pattern if you want to build the animation via e.g. script 
  * affected patterns
    * input
    * toggle
    * tile-slider
    * tile-image-text-link
  * you can now overwrite the output of the css animation part by modifying the file
  `/setup/animations.scss` (see detailed how to in comment)
* removing all animations completely of the image-cover pattern

## [0.6.1] - 2018-07-09
### Bugfixes
* Multiple fixes for footer pattern

## [0.6.0] - 2018-07-03
### New features
* Updated molecule `pagination dots` to reflect the latest design specification

### Breaking changes
* Molecule: Pagination dots
  * Pagination dots are now rounded by default, as there are no square ones to be used
  * The modifier class `.pagination-dots__dot-rounded` has been removed
  * The variable `$pagination-dots-dot-button-padding` has been removed
  * The width and height of the dots defaults to 10px (before: 8px)
  * Various variables have been renamed. Please update your patterns to the new names:

      `$pagination-dots-dot-button-dimension` => `$pagination-dots-dot-size-primary`
      `$pagination-dots-dot-button-margin` => `$pagination-dots-dot-margin`

  * Please check out the pagination dots docs for further use (pagination-dots.md)

* Organism: Car selector / chooser
  * Updated car selector sass setup `car-selector.setup.scss` to the latest pagination dots variables

## [0.5.3] - 2018-07-03
### Bugfixes
* Fixed forgotten column-classes of demo templates for breaking change of 0.2.0

### Improvements
* Updated float grid documentation and examples
* Minor update to flex grid documentation

## [0.5.2] - 2018-06-27
### Bugfixes
* Fixed notification-button, so that label with multiple words don't get multiline

## [0.5.1] - 2018-06-26
### Improvements
* Updated navigation width to fit with latest design spec

### Bugfixes
* Added cursor pointer for next-best-actions if no href is present

## [0.5.0] - 2018-06-19
### Breaking changes
Removed deprecated `column` and `row` classes used for "Grid Float", please have a look at migration path mentioned in version 0.2.0

## [0.4.5] - 2018-06-07
### Improvements
* Added scripts for publishing to multiple repositories (nexus + artifactory)

## [0.4.4] - 2018-06-07
### Improvements
* Added default padding-bottom to body element. It's necessary to import the common/defaults.scss:
`@import '~@porsche/ui-kit-core/src/common/defaults.scss';` Or when importing common/index.scss already then nothing
has to be done because defaults will be auto imported.
* Removed default outer and inner spacing for button, input, textarea and select elements

## [0.4.3] - 2018-06-07
### Improvements
* Added setup scss file for various (external) brand colors `external-brands-colors.scss`

## [0.4.2] - 2018-05-30
### Bugfixes
* Add clickarea to icon in media-center-modal

## [0.4.1] - 2018-05-28
### Bugfixes
* Fix iframe in media-center-modal for ie

## [0.4.0] - 2018-05-28
### New Features
* Added "media-center-modal" pattern
* Extended "tile-slider" pattern to support video's

## [0.3.0] - 2018-05-16
### Improvements
* Extracted font-face for PAG icons and Porsche Next font family [BREAKING CHANGE]
  Migration path: Import following scss file into application globally: `~@porsche/ui-kit-core/src/common/font-face.scss` 
* Extracted text-size and font as individual pattern
* Extracted icon as variations

## [0.2.1] - 2018-05-02
### Bugfixes
* Updated handlebars files according to migration path described in @porsche/ui-kit-core@0.2.0

## [0.2.0] - 2018-05-01
### New Features
* Added "grid-float" pattern
* Added column--gap-normal, column--gap-small and column--gap-zero classes and corresponding min-width breakpoint specific ones
* Added column--direction-normal and column--direction-reverse classes and corresponding min-width breakpoint specific ones
* Added global grid setup file

### Improvements
* Extracted variables for row and column grid
* Updated breakpoint definitions
* Renamed "flex-grid" pattern to "grid-flex"
* Updated -wrapper-page width and offset definitions

### Breaking changes
* Removed row--flex and column--flex-centered
  Migration path: It's recommended to use a proper flex class with modifier instead
* Removed some css classes related to "column" and "row" (grid float) and replaced them with ones that fits convention
  Migration path: Please search & replace following CSS classes that are used in your
  project in the following order:
```
column--reverse => column--direction-reverse
column--small => column--gap-small
row--small => row--gap-small
```
* Removed column--zero's and row--zero's breakpoint only classes entirely and replaced them with ones that are min-width breakpoint specific
  Migration path: Please search & replace following CSS classes that are used in your
  project in the following order (and be aware that the new classes are "min-width" not "only" breakpoint specific):
```
column--zero-xxs-only => column--gap-zero
column--zero-xs-only => column--gap-zero-xs
column--zero-s-only => column--gap-zero-s
column--zero-m-only => column--gap-zero-m
column--zero-l-only => column--gap-zero-l
column--zero => column--gap-zero

row--zero-xxs-only => row--gap-zero
row--zero-xs-only => row--gap-zero-xs
row--zero-s-only => row--gap-zero-s
row--zero-m-only => row--gap-zero-m
row--zero-l-only => row--gap-zero-l
row--zero => row--gap-zero
```
* Renamed column's modifiers for defining width of a column, but kept old (deprecated) class names in addition for backward compatibility. 
  Anyway it's recommended to follow migration path because deprecated classes will be removed at some point.
  Migration path: Please search & replace following CSS classes that are used in your
  project in the following order:
```
column--xs-auto => column--auto-xs
column--xs-1 => column--1-xs
column--xs-2 => column--2-xs
column--xs-3 => column--3-xs
column--xs-4 => column--4-xs
column--xs-5 => column--5-xs
column--xs-6 => column--6-xs
column--xs-7 => column--7-xs
column--xs-8 => column--8-xs
column--xs-9 => column--9-xs
column--xs-10 => column--10-xs
column--xs-11 => column--11-xs
column--xs-12 => column--12-xs

column--s-auto => column--auto-s
column--s-1 => column--1-s
column--s-2 => column--2-s
column--s-3 => column--3-s
column--s-4 => column--4-s
column--s-5 => column--5-s
column--s-6 => column--6-s
column--s-7 => column--7-s
column--s-8 => column--8-s
column--s-9 => column--9-s
column--s-10 => column--10-s
column--s-11 => column--11-s
column--s-12 => column--12-s

column--m-auto => column--auto-m
column--m-1 => column--1-m
column--m-2 => column--2-m
column--m-3 => column--3-m
column--m-4 => column--4-m
column--m-5 => column--5-m
column--m-6 => column--6-m
column--m-7 => column--7-m
column--m-8 => column--8-m
column--m-9 => column--9-m
column--m-10 => column--10-m
column--m-11 => column--11-m
column--m-12 => column--12-m

column--l-auto => column--auto-l
column--l-1 => column--1-l
column--l-2 => column--2-l
column--l-3 => column--3-l
column--l-4 => column--4-l
column--l-5 => column--5-l
column--l-6 => column--6-l
column--l-7 => column--7-l
column--l-8 => column--8-l
column--l-9 => column--9-l
column--l-10 => column--10-l
column--l-11 => column--11-l
column--l-12 => column--12-l
```
* Removed padding-bottom of -wrapper-page
  Migration path: Instead please use a -spacing class to define space between modules that have -wrapper-page class applied

## [0.1.12] - 2018-04-18
* Reverted improvement of @porsche/ui-kit-core@0.1.11

## [0.1.11] - 2018-04-18
* Improved npm postinstall again

## [0.1.10] - 2018-04-18
* Improved npm postinstall

## [0.1.9] - 2018-04-16
* Updated sass renderer

## [0.1.8] - 2018-04-16
* Updated plugin-node-sass-dependency-collector, now it's possible to use tilde importer for sass files

## [0.1.7] - 2018-04-14
* Added plugin-node-sass-dependency-collector.config.json configuration
* Resolved npm err when package is installed within a node_modules directory, removed node-sass-dependency-collector pre install

## [0.1.6] - 2018-04-11
* Updated npm ignore, /patternlab/source/css/ will be released again

## [0.1.5] - 2018-04-11
* Updated scaffolding css

## [0.1.4] - 2018-04-11
* Updated preinstall npm script

## [0.1.3] - 2018-04-11
* Clean up

## [0.1.2] - 2018-04-09
* Adapt font-weight of button in car-selector
* Added notification-icon

## [0.1.1] - 2018-04-09
* Added index.scss to src folder

## [0.1.0] - 2018-04-06
* Initial setup based on porsche-stylesheets@0.95.5<|MERGE_RESOLUTION|>--- conflicted
+++ resolved
@@ -6,13 +6,11 @@
 and this project adheres to [Semantic Versioning](http://semver.org/).
 
 ## [Unreleased]
-<<<<<<< HEAD
-=======
+### Improvements
+* Removed unused sass variable in `column`
 
 ## [0.9.0] - 2018-08-21
->>>>>>> 4d0771ca
-### Improvements
-* Removed unused sass variable in `column`
+### Improvements
 * Updated npm publish scripts to only use JFrog Artifactory
 * Updated npm repository name to official product abbreviation "pouikit-npm"
 
