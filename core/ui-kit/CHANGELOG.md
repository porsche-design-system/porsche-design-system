--- conflicted
+++ resolved
@@ -6,14 +6,11 @@
 and this project adheres to [Semantic Versioning](http://semver.org/).
 
 ## [Unreleased]
-<<<<<<< HEAD
 ### New feature
 * Added pagination pattern
-=======
 ### Improvements
 * Added stylings for callout
 * The consumer of the callout is not responsible to position the arrow, default it is centered
->>>>>>> 9c1276c3
 
 ## [0.11.0] - 2018-09-11
 ### Improvements
