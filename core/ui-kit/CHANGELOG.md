--- conflicted
+++ resolved
@@ -6,12 +6,11 @@
 and this project adheres to [Semantic Versioning](http://semver.org/).
 
 ## [Unreleased]
-<<<<<<< HEAD
 * Add possibility display the navigation-steps on light or dark background
   __Migration path:__ 
   * if you need the color to be white on dark background, use the `navigation-steps--theme-inverted`
   class on the navigation-steps element.
-=======
+
 * Add possibility display the page header on light or dark background
   __Migration path:__ 
   * if you need the color to be white on dark background, use the `page-header--theme-inverted`
@@ -121,7 +120,6 @@
       `@include flex--space-between-horizontal` => `@include flex-main-axis(space-between)`  
       
       
->>>>>>> 12ffc7e0
 
 ## [0.13.3] - 2018-10-22
 * Set text-decoration: none to all button patterns to make those patterns more self-contained
