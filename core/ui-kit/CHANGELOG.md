# Change Log

All notable changes to this project will be documented in this file.

The format is based on [Keep a Changelog](http://keepachangelog.com/)
and this project adheres to [Semantic Versioning](http://semver.org/).

## [Unreleased]
<<<<<<< HEAD
### Breaking changes
* Refactoring of flex component.
  * Added missing flex properties
  * Migration path:
    * Add classname `flex--gap-offset-normal` to every flex container (wrapper)
    * Delete classname `flex--direction-row` from flex container (row is default behaviour)
    * Renamings of class names of flex children:
        
        `flex__child--gap` => `flex__child--gap-normal`
        `flex__child--gap-left` => `flex__child--gap-normal`
        `flex__child--gap-right` => `flex__child--gap-normal`
        `flex__child--gap-left-x` => `flex__child--gap-normal-x`
        `flex__child--gap-right-x` => `flex__child--gap-normal-x`
        
    * Deleted unused/deprecated class names which can be set by more generic classes:
        
        `flex--center-vertical` => `flex--direction-column flex--cross-axis-center`
        `flex--center-horizontal` => `flex--cross-axis-center`
        `flex--row-reverse` => `flex--direction-row-reverse`
        `flex--column-reverse` => `flex--direction-column-reverse`
        `flex--row-wrap` => `flex--wrap`
        `flex--row-nowrap` => `flex--wrap-no`
        `flex--row` => `flex--direction-row`
        `flex--column` => `flex--direction-column`
        `flex--grow` => `flex__child--grow-1` || `flex__child--grow-0`
        
=======

## [0.11.0] - 2018-09-11
>>>>>>> 72670d22
### Improvements
* Added visual regression testing
* Set npm registry to default for public available npm packages
* Optimized `disableCSSAnimations` url parameter to disable CSS animations and transitions

### Breaking change
* Removed default padding bottom for <body> and deleted `/common/defaults.scss`.  
  __Migration path:__ Set padding for <body> in your project individually!

## [0.10.1] - 2018-09-04
### Improvements
* Added animations for deprecated car chooser
* Added empty search result state for deprectaed car chooser
* Added empty vehicles state for deprectaed car chooser

### Bugfixes
* Hover effect for deprecated car chooser
* Highlight for selected vehicles for deprecated car chooser
* Fixed spacings for deprecated car chooser

## [0.10.0] - 2018-09-04
### Visual breaking changes
* Form element `input` updated to current spec (visual: [Invision](https://udg.invisionapp.com/d/main#/console/13100009/277692959/inspect))
  * Changed default height to 50px
  * Changed default text (16px) and label (12px) font size
  * Changed default icon size to 20px
  * Removed responsive breakpoints
  * Removed obsolete variables in scss setup

## [0.9.1] - 2018-08-21
### Improvements
* Removed unused sass variable in `column`

## [0.9.0] - 2018-08-21
### Improvements
* Updated npm publish scripts to only use JFrog Artifactory
* Updated npm repository name to official product abbreviation "pouikit-npm"

## [0.8.0] - 2018-08-21
### Improvements
* fix for pagination-dots for car-chooser to get the corrected active state

### Breaking changes
* `car-selector` is now using `pagination-dots` type grey which needs to be updated within the markup

## [0.7.5] - 2018-08-21
### Improvements
* Change footer copyright text

## [0.7.4] - 2018-08-06
### Bugfixes
* "list-bullet":
  * Refactored list items
  * List style types are customisable now
  * List style square is now 4px instead of 6px

### Breaking changes
"list-bullet" migration path: the modifier `list-bullet--square` was removed from the ul and needs to be added 
as `list-bullet__item--square` to each li element. Same goes for the variants e.g. `list-bullet__item--square-black`

## [0.7.3] - 2018-07-30
### Bugfixes
* Fixed navigation-footer item-header cursor from pointer to text up from breakpoint s
* Fixed/Updated spacings of footer and navigation-footer
* Fixed wrong text-decoration in footer pattern on hover
* Fixed missing open-close animation for navigation-footer pattern on mobile viewports

## [0.7.2] - 2018-07-17
### Bugfixes
* added display: inline-block for footer links on breakpoint xxs to prevent wrong block display

## [0.7.1] - 2018-07-10
### Improvements
* Molecule: Pagination dots
  * simplified pagination dots json config (type modifiers)
  * changed markup from `button` to `span` for easier mobile implementation
  * added safe clickable area per dot

## [0.7.0] - 2018-07-09
### Breaking changes
* [breaking change] renaming of mixin animation-translate-scale to transform-translate-scale
  * move transform-translate-scale from mixins/animation.scss to mixin/transform.scss
    
### Improvements
* encapsulate all animations in a mixin call to be able to suppress the output of the css
animation for a specific pattern if you want to build the animation via e.g. script 
  * affected patterns
    * input
    * toggle
    * tile-slider
    * tile-image-text-link
  * you can now overwrite the output of the css animation part by modifying the file
  `/setup/animations.scss` (see detailed how to in comment)
* removing all animations completely of the image-cover pattern

## [0.6.1] - 2018-07-09
### Bugfixes
* Multiple fixes for footer pattern

## [0.6.0] - 2018-07-03
### New features
* Updated molecule `pagination dots` to reflect the latest design specification

### Breaking changes
* Molecule: Pagination dots
  * Pagination dots are now rounded by default, as there are no square ones to be used
  * The modifier class `.pagination-dots__dot-rounded` has been removed
  * The variable `$pagination-dots-dot-button-padding` has been removed
  * The width and height of the dots defaults to 10px (before: 8px)
  * Various variables have been renamed. Please update your patterns to the new names:

      `$pagination-dots-dot-button-dimension` => `$pagination-dots-dot-size-primary`
      `$pagination-dots-dot-button-margin` => `$pagination-dots-dot-margin`

  * Please check out the pagination dots docs for further use (pagination-dots.md)

* Organism: Car selector / chooser
  * Updated car selector sass setup `car-selector.setup.scss` to the latest pagination dots variables

## [0.5.3] - 2018-07-03
### Bugfixes
* Fixed forgotten column-classes of demo templates for breaking change of 0.2.0

### Improvements
* Updated float grid documentation and examples
* Minor update to flex grid documentation

## [0.5.2] - 2018-06-27
### Bugfixes
* Fixed notification-button, so that label with multiple words don't get multiline

## [0.5.1] - 2018-06-26
### Improvements
* Updated navigation width to fit with latest design spec

### Bugfixes
* Added cursor pointer for next-best-actions if no href is present

## [0.5.0] - 2018-06-19
### Breaking changes
Removed deprecated `column` and `row` classes used for "Grid Float", please have a look at migration path mentioned in version 0.2.0

## [0.4.5] - 2018-06-07
### Improvements
* Added scripts for publishing to multiple repositories (nexus + artifactory)

## [0.4.4] - 2018-06-07
### Improvements
* Added default padding-bottom to body element. It's necessary to import the common/defaults.scss:
`@import '~@porsche/ui-kit-core/src/common/defaults.scss';` Or when importing common/index.scss already then nothing
has to be done because defaults will be auto imported.
* Removed default outer and inner spacing for button, input, textarea and select elements

## [0.4.3] - 2018-06-07
### Improvements
* Added setup scss file for various (external) brand colors `external-brands-colors.scss`

## [0.4.2] - 2018-05-30
### Bugfixes
* Add clickarea to icon in media-center-modal

## [0.4.1] - 2018-05-28
### Bugfixes
* Fix iframe in media-center-modal for ie

## [0.4.0] - 2018-05-28
### New Features
* Added "media-center-modal" pattern
* Extended "tile-slider" pattern to support video's

## [0.3.0] - 2018-05-16
### Improvements
* Extracted font-face for PAG icons and Porsche Next font family [BREAKING CHANGE]
  Migration path: Import following scss file into application globally: `~@porsche/ui-kit-core/src/common/font-face.scss` 
* Extracted text-size and font as individual pattern
* Extracted icon as variations

## [0.2.1] - 2018-05-02
### Bugfixes
* Updated handlebars files according to migration path described in @porsche/ui-kit-core@0.2.0

## [0.2.0] - 2018-05-01
### New Features
* Added "grid-float" pattern
* Added column--gap-normal, column--gap-small and column--gap-zero classes and corresponding min-width breakpoint specific ones
* Added column--direction-normal and column--direction-reverse classes and corresponding min-width breakpoint specific ones
* Added global grid setup file

### Improvements
* Extracted variables for row and column grid
* Updated breakpoint definitions
* Renamed "flex-grid" pattern to "grid-flex"
* Updated -wrapper-page width and offset definitions

### Breaking changes
* Removed row--flex and column--flex-centered
  Migration path: It's recommended to use a proper flex class with modifier instead
* Removed some css classes related to "column" and "row" (grid float) and replaced them with ones that fits convention
  Migration path: Please search & replace following CSS classes that are used in your
  project in the following order:
```
column--reverse => column--direction-reverse
column--small => column--gap-small
row--small => row--gap-small
```
* Removed column--zero's and row--zero's breakpoint only classes entirely and replaced them with ones that are min-width breakpoint specific
  Migration path: Please search & replace following CSS classes that are used in your
  project in the following order (and be aware that the new classes are "min-width" not "only" breakpoint specific):
```
column--zero-xxs-only => column--gap-zero
column--zero-xs-only => column--gap-zero-xs
column--zero-s-only => column--gap-zero-s
column--zero-m-only => column--gap-zero-m
column--zero-l-only => column--gap-zero-l
column--zero => column--gap-zero

row--zero-xxs-only => row--gap-zero
row--zero-xs-only => row--gap-zero-xs
row--zero-s-only => row--gap-zero-s
row--zero-m-only => row--gap-zero-m
row--zero-l-only => row--gap-zero-l
row--zero => row--gap-zero
```
* Renamed column's modifiers for defining width of a column, but kept old (deprecated) class names in addition for backward compatibility. 
  Anyway it's recommended to follow migration path because deprecated classes will be removed at some point.
  Migration path: Please search & replace following CSS classes that are used in your
  project in the following order:
```
column--xs-auto => column--auto-xs
column--xs-1 => column--1-xs
column--xs-2 => column--2-xs
column--xs-3 => column--3-xs
column--xs-4 => column--4-xs
column--xs-5 => column--5-xs
column--xs-6 => column--6-xs
column--xs-7 => column--7-xs
column--xs-8 => column--8-xs
column--xs-9 => column--9-xs
column--xs-10 => column--10-xs
column--xs-11 => column--11-xs
column--xs-12 => column--12-xs

column--s-auto => column--auto-s
column--s-1 => column--1-s
column--s-2 => column--2-s
column--s-3 => column--3-s
column--s-4 => column--4-s
column--s-5 => column--5-s
column--s-6 => column--6-s
column--s-7 => column--7-s
column--s-8 => column--8-s
column--s-9 => column--9-s
column--s-10 => column--10-s
column--s-11 => column--11-s
column--s-12 => column--12-s

column--m-auto => column--auto-m
column--m-1 => column--1-m
column--m-2 => column--2-m
column--m-3 => column--3-m
column--m-4 => column--4-m
column--m-5 => column--5-m
column--m-6 => column--6-m
column--m-7 => column--7-m
column--m-8 => column--8-m
column--m-9 => column--9-m
column--m-10 => column--10-m
column--m-11 => column--11-m
column--m-12 => column--12-m

column--l-auto => column--auto-l
column--l-1 => column--1-l
column--l-2 => column--2-l
column--l-3 => column--3-l
column--l-4 => column--4-l
column--l-5 => column--5-l
column--l-6 => column--6-l
column--l-7 => column--7-l
column--l-8 => column--8-l
column--l-9 => column--9-l
column--l-10 => column--10-l
column--l-11 => column--11-l
column--l-12 => column--12-l
```
* Removed padding-bottom of -wrapper-page
  Migration path: Instead please use a -spacing class to define space between modules that have -wrapper-page class applied

## [0.1.12] - 2018-04-18
* Reverted improvement of @porsche/ui-kit-core@0.1.11

## [0.1.11] - 2018-04-18
* Improved npm postinstall again

## [0.1.10] - 2018-04-18
* Improved npm postinstall

## [0.1.9] - 2018-04-16
* Updated sass renderer

## [0.1.8] - 2018-04-16
* Updated plugin-node-sass-dependency-collector, now it's possible to use tilde importer for sass files

## [0.1.7] - 2018-04-14
* Added plugin-node-sass-dependency-collector.config.json configuration
* Resolved npm err when package is installed within a node_modules directory, removed node-sass-dependency-collector pre install

## [0.1.6] - 2018-04-11
* Updated npm ignore, /patternlab/source/css/ will be released again

## [0.1.5] - 2018-04-11
* Updated scaffolding css

## [0.1.4] - 2018-04-11
* Updated preinstall npm script

## [0.1.3] - 2018-04-11
* Clean up

## [0.1.2] - 2018-04-09
* Adapt font-weight of button in car-selector
* Added notification-icon

## [0.1.1] - 2018-04-09
* Added index.scss to src folder

## [0.1.0] - 2018-04-06
* Initial setup based on porsche-stylesheets@0.95.5<|MERGE_RESOLUTION|>--- conflicted
+++ resolved
@@ -6,7 +6,6 @@
 and this project adheres to [Semantic Versioning](http://semver.org/).
 
 ## [Unreleased]
-<<<<<<< HEAD
 ### Breaking changes
 * Refactoring of flex component.
   * Added missing flex properties
@@ -32,11 +31,8 @@
         `flex--row` => `flex--direction-row`
         `flex--column` => `flex--direction-column`
         `flex--grow` => `flex__child--grow-1` || `flex__child--grow-0`
-        
-=======
 
 ## [0.11.0] - 2018-09-11
->>>>>>> 72670d22
 ### Improvements
 * Added visual regression testing
 * Set npm registry to default for public available npm packages
