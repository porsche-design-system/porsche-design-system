# Change Log

All notable changes to this project will be documented in this file.

The format is based on [Keep a Changelog](http://keepachangelog.com/)
and this project adheres to [Semantic Versioning](http://semver.org/).

## [Unreleased]

<<<<<<< HEAD
### Button Refactoring
* Refactoring of button namings and css structure
* added sales button type
* Moved old buttons to deprecated folder

#### Breaking changes
Please update asap all deprecated buttons with the new ones.

* Migration path:  
  * Replace old buttons with new buttons:  

  `button-primary` => `button-regular`  
  `button-primary--red` => `button-regular--highlight`  
  `button-primary--acid-green` => `button-regular--highlight`  
  `button-primary--error` => deleted!  
  `button-primary--black` => `button-regular`  
  
  * Changed location of old button css to deprecated folder:  

  `modules/button/index.scss` => `deprecated/button/index.scss`  
  `modules/button/button-primary.setup.scss` => `deprecated/button/button-primary.setup.scss`  
  `modules/button/button-primary.scss` => `deprecated/button/button-primary.scss` 
  `modules/button/button-ghost.setup.scss` => `deprecated/button/button-ghost.setup.scss` 
  `modules/button/button-ghost.scss` => `deprecated/button/button-ghost.scss` 
  `modules/button/button-icon.setup.scss` => `deprecated/button/button-icon.setup.scss`  
  `modules/button/button-icon.scss` => `deprecated/button/button-icon.scss`  
  `modules/button/button-inline.setup.scss` => `deprecated/button/button-inline.setup.scss`  
  `modules/button/button-inline.mixin.scss` => `deprecated/button/button-inline.mixin.scss` 
  `modules/button/button-inline.scss` => `deprecated/button/button-inline.scss`  
  `modules/button/button-notification.setup.scss` => `deprecated/button/button-notification.setup.scss`  
  `modules/button/button-notification.scss` => `deprecated/button/button-notification.scss`  
=======
## [0.15.0] - 2018-11-26
* Add possibility display the navigation-steps on light or dark background
  __Migration path:__ 
  * if you need the color to be white on dark background, use the `navigation-steps--theme-inverted`
  class on the navigation-steps element.

* Add possibility display the page header on light or dark background
  __Migration path:__ 
  * if you need the color to be white on dark background, use the `page-header--theme-inverted`
  class on the page-header element.
>>>>>>> 261353d1

## [0.14.2] - 2018-11-23
* Added additional property to flex component and additional examples to visualize flex shorthands.
* Added missing flex mixin changes to migration path.
* Changed order of scss import of deprecated scss files to prevent css specificity issues.
* Fixed layout issue of confirmation modal component (which was caused by css specificity mentioned above).

## [0.14.1] - 2018-11-05
### Bugfix
Added missing "-" seperator on sizes/offset classname at "xl" breakpoint

## [0.14.0] - 2018-10-25
### Grid-Float component is now "deprecated"
Moved grid-float component to `deprecated` folder.

#### Breaking changes
* Migration path:
  * Changed location of files (and corresponding import paths of other components):
  
    `base/grid/column.mixin.scss` => `deprecated/grid/column.mixin.scss`  
    `base/grid/column.scss` => `deprecated/grid/column.scss`  
    `base/grid/column.setup.scss` => `deprecated/grid/column.setup.scss`  
    `base/grid/row.mixin.scss` => `deprecated/grid/row.mixin.scss`  
    `base/grid/row.scss` => `deprecated/grid/row.scss`  
    `base/grid/row.setup.scss` => `deprecated/grid/row.setup.scss`  
    `base/grid/index.scss` => `deprecated/grid/index.scss` 
  
  * Deleted global `setup/grid.setup.scss` because these variables are now directly implemented in grid component.

### Extraction of grid as a standalone component (from flex).
Grid behaviour is now extracted from flex component and is developed as a new grid component.  
That means that all grid related properties from flex component are now maintained under grid.  
Every usage of flex component, which was used to layout with grid sizings, must now use grid component classes.  

#### Breaking changes
* Migration path:
  * Changed location of files (and corresponding import paths):
  
    `base/grid/flex.setup.scss` => `base/grid/grid.setup.scss`  
    `base/grid/flex.mixin.scss` => `base/grid/grid.mixin.scss`  
    `base/grid/flex.scss` => `base/grid/grid.scss`  
  
  * Renamings of class names of flex parent:
    
    `flex` => `grid`
    `flex--direction-row` => `grid--direction-row`  
    `flex--direction-row-reverse` => `grid--direction-row-reverse`  
    `flex--direction-column` => `grid--direction-column`  
    `flex--direction-column-reverse` => `grid--direction-column-reverse`  
    
  * Renamings of class names of flex children:
      
    `flex__child` => `grid__child`  
    `flex__child--gap-left` => deleted  
    `flex__child--gap-right` => deleted  
    `flex__child--gap-left-(variant)` => is set on parent only  
    `flex__child--gap-right-(variant)` => is set on parent only  
    `flex__child--(size)` => `grid__child--size-(size)`  
  
### Refactoring of flex component.
* Added missing flex properties.

#### Breaking changes
  * Migration path:
    * Changed location of files (and corresponding import paths):
    
      `base/grid/flex.setup.scss` => deleted!  
      `base/grid/flex.mixin.scss` => `base/layout/flex.mixin.scss`  
      `base/grid/flex.scss` => `base/layout/flex.scss`  
      `base/grid/index.scss` => `base/layout/index.scss`  
      
    * Deleted unused/deprecated class names which can be set by more generic classes:
        
      `flex--center-vertical` => `flex--direction-column flex--cross-axis-center`  
      `flex--center-horizontal` => `flex--cross-axis-center`  
      `flex--row-reverse` => `flex--direction-row-reverse`  
      `flex--column-reverse` => `flex--direction-column-reverse`  
      `flex--row-wrap` => `flex--wrap`  
      `flex--row-nowrap` => `flex--wrap-no`  
      `flex--row` => `flex--direction-row`  
      `flex--column` => `flex--direction-column`  
      `flex--grow` => `flex__child--grow-1` || `flex__child--grow-0`  
    
    * Consolidated and deleted doubled mixins (and corresponding includes):
      
      `@include flex--direction` => `@include flex-direction`  
      `@include flex--wrap` => `@include flex-wrap`  
      `@include flex--justify-content` => `@include flex-main-axis`  
      `@include flex--align-items` => `@include flex-cross-axis`  
      `@include flex--align-content` => `@include flex-align-content`  
      `@include flex--align-self`, `@include flex-child-align` => `@include flex-child-cross-axis`  
      `@include flex--grow` => `@include flex-child-grow`  
      `@include flex--shrink` => `@include flex-child-shrink`  
      `@include flex--basis` => `@include flex-child-basis`  
      `@include flex--order` => `@include flex-child-order`  
      `@include flex--center-vertical` => `@include flex-direction(column) @include flex-main-axis(center)`  
      `@include flex--center-horizontal` => `@include flex-cross-axis(center)`  
      `@include flex--column-reverse` => `@include flex-direction(column-reverse)`  
      `@include flex--row-reverse` => `@include flex-direction(row-reverse)`  
      `@include flex--row-wrap` => `@include flex-wrap(wrap)`  
      `@include flex--row-nowrap` => `@include flex-wrap(nowrap)`  
      `@include flex--space-between-vertical` => `@include flex-direction(column) @include flex-main-axis(center)`  
      `@include flex--space-between-horizontal` => `@include flex-main-axis(space-between)`  
      
      

## [0.13.3] - 2018-10-22
* Set text-decoration: none to all button patterns to make those patterns more self-contained

## [0.13.2] - 2018-10-08
* Added new `e-route` icon

## [0.13.1] - 2018-10-04
### Improvements
* Updated all pattern status

## [0.13.0] - 2018-09-24
### New feature
* Added `pagination` pattern

## [0.12.0] - 2018-09-14
### Breaking change
* deprecated car-chooser pattern: removed/refactored wrong usage of style modifiers
  __Migration path:__ 
  * add a new block with class `car-chooser__dropdown-input` around the search input field 
  and remove the style modifier class `car-chooser__dropdown-input` of the input itself
  * add a new block with class `car-chooser__dropdown-add-button` around the add-button for a new vehicle
  and remove the style modifier class `car-chooser__dropdown-add-button` of the button itself  
### Bugfixes
* Fixed dropdown animation for deprecated car chooser
### Improvements
* add a class `sg-wrapper-overflow` to patternlab styling for usage with absolute positioned elements in pattern view
* Added stylings for callout
* The consumer of the callout is not responsible to position the arrow, default it is centered

## [0.11.0] - 2018-09-11
### Improvements
* Added visual regression testing
* Set npm registry to default for public available npm packages
* Optimized `disableCSSAnimations` url parameter to disable CSS animations and transitions

### Breaking change
* Removed default padding bottom for <body> and deleted `/common/defaults.scss`.  
  __Migration path:__ Set padding for <body> in your project individually!

## [0.10.1] - 2018-09-04
### Improvements
* Added animations for deprecated car chooser
* Added empty search result state for deprectaed car chooser
* Added empty vehicles state for deprectaed car chooser

### Bugfixes
* Hover effect for deprecated car chooser
* Highlight for selected vehicles for deprecated car chooser
* Fixed spacings for deprecated car chooser

## [0.10.0] - 2018-09-04
### Visual breaking changes
* Form element `input` updated to current spec (visual: [Invision](https://udg.invisionapp.com/d/main#/console/13100009/277692959/inspect))
  * Changed default height to 50px
  * Changed default text (16px) and label (12px) font size
  * Changed default icon size to 20px
  * Removed responsive breakpoints
  * Removed obsolete variables in scss setup

## [0.9.1] - 2018-08-21
### Improvements
* Removed unused sass variable in `column`

## [0.9.0] - 2018-08-21
### Improvements
* Updated npm publish scripts to only use JFrog Artifactory
* Updated npm repository name to official product abbreviation "pouikit-npm"

## [0.8.0] - 2018-08-21
### Improvements
* fix for pagination-dots for car-chooser to get the corrected active state

### Breaking changes
* `car-selector` is now using `pagination-dots` type grey which needs to be updated within the markup

## [0.7.5] - 2018-08-21
### Improvements
* Change footer copyright text

## [0.7.4] - 2018-08-06
### Bugfixes
* "list-bullet":
  * Refactored list items
  * List style types are customisable now
  * List style square is now 4px instead of 6px

### Breaking changes
"list-bullet" migration path: the modifier `list-bullet--square` was removed from the ul and needs to be added 
as `list-bullet__item--square` to each li element. Same goes for the variants e.g. `list-bullet__item--square-black`

## [0.7.3] - 2018-07-30
### Bugfixes
* Fixed navigation-footer item-header cursor from pointer to text up from breakpoint s
* Fixed/Updated spacings of footer and navigation-footer
* Fixed wrong text-decoration in footer pattern on hover
* Fixed missing open-close animation for navigation-footer pattern on mobile viewports

## [0.7.2] - 2018-07-17
### Bugfixes
* added display: inline-block for footer links on breakpoint xxs to prevent wrong block display

## [0.7.1] - 2018-07-10
### Improvements
* Molecule: Pagination dots
  * simplified pagination dots json config (type modifiers)
  * changed markup from `button` to `span` for easier mobile implementation
  * added safe clickable area per dot

## [0.7.0] - 2018-07-09
### Breaking changes
* [breaking change] renaming of mixin animation-translate-scale to transform-translate-scale
  * move transform-translate-scale from mixins/animation.scss to mixin/transform.scss
    
### Improvements
* encapsulate all animations in a mixin call to be able to suppress the output of the css
animation for a specific pattern if you want to build the animation via e.g. script 
  * affected patterns
    * input
    * toggle
    * tile-slider
    * tile-image-text-link
  * you can now overwrite the output of the css animation part by modifying the file
  `/setup/animations.scss` (see detailed how to in comment)
* removing all animations completely of the image-cover pattern

## [0.6.1] - 2018-07-09
### Bugfixes
* Multiple fixes for footer pattern

## [0.6.0] - 2018-07-03
### New features
* Updated molecule `pagination dots` to reflect the latest design specification

### Breaking changes
* Molecule: Pagination dots
  * Pagination dots are now rounded by default, as there are no square ones to be used
  * The modifier class `.pagination-dots__dot-rounded` has been removed
  * The variable `$pagination-dots-dot-button-padding` has been removed
  * The width and height of the dots defaults to 10px (before: 8px)
  * Various variables have been renamed. Please update your patterns to the new names:

      `$pagination-dots-dot-button-dimension` => `$pagination-dots-dot-size-primary`
      `$pagination-dots-dot-button-margin` => `$pagination-dots-dot-margin`

  * Please check out the pagination dots docs for further use (pagination-dots.md)

* Organism: Car selector / chooser
  * Updated car selector sass setup `car-selector.setup.scss` to the latest pagination dots variables

## [0.5.3] - 2018-07-03
### Bugfixes
* Fixed forgotten column-classes of demo templates for breaking change of 0.2.0

### Improvements
* Updated float grid documentation and examples
* Minor update to flex grid documentation

## [0.5.2] - 2018-06-27
### Bugfixes
* Fixed notification-button, so that label with multiple words don't get multiline

## [0.5.1] - 2018-06-26
### Improvements
* Updated navigation width to fit with latest design spec

### Bugfixes
* Added cursor pointer for next-best-actions if no href is present

## [0.5.0] - 2018-06-19
### Breaking changes
Removed deprecated `column` and `row` classes used for "Grid Float", please have a look at migration path mentioned in version 0.2.0

## [0.4.5] - 2018-06-07
### Improvements
* Added scripts for publishing to multiple repositories (nexus + artifactory)

## [0.4.4] - 2018-06-07
### Improvements
* Added default padding-bottom to body element. It's necessary to import the common/defaults.scss:
`@import '~@porsche/ui-kit-core/src/common/defaults.scss';` Or when importing common/index.scss already then nothing
has to be done because defaults will be auto imported.
* Removed default outer and inner spacing for button, input, textarea and select elements

## [0.4.3] - 2018-06-07
### Improvements
* Added setup scss file for various (external) brand colors `external-brands-colors.scss`

## [0.4.2] - 2018-05-30
### Bugfixes
* Add clickarea to icon in media-center-modal

## [0.4.1] - 2018-05-28
### Bugfixes
* Fix iframe in media-center-modal for ie

## [0.4.0] - 2018-05-28
### New Features
* Added "media-center-modal" pattern
* Extended "tile-slider" pattern to support video's

## [0.3.0] - 2018-05-16
### Improvements
* Extracted font-face for PAG icons and Porsche Next font family [BREAKING CHANGE]
  Migration path: Import following scss file into application globally: `~@porsche/ui-kit-core/src/common/font-face.scss` 
* Extracted text-size and font as individual pattern
* Extracted icon as variations

## [0.2.1] - 2018-05-02
### Bugfixes
* Updated handlebars files according to migration path described in @porsche/ui-kit-core@0.2.0

## [0.2.0] - 2018-05-01
### New Features
* Added "grid-float" pattern
* Added column--gap-normal, column--gap-small and column--gap-zero classes and corresponding min-width breakpoint specific ones
* Added column--direction-normal and column--direction-reverse classes and corresponding min-width breakpoint specific ones
* Added global grid setup file

### Improvements
* Extracted variables for row and column grid
* Updated breakpoint definitions
* Renamed "flex-grid" pattern to "grid-flex"
* Updated -wrapper-page width and offset definitions

### Breaking changes
* Removed row--flex and column--flex-centered
  Migration path: It's recommended to use a proper flex class with modifier instead
* Removed some css classes related to "column" and "row" (grid float) and replaced them with ones that fits convention
  Migration path: Please search & replace following CSS classes that are used in your
  project in the following order:
```
column--reverse => column--direction-reverse
column--small => column--gap-small
row--small => row--gap-small
```
* Removed column--zero's and row--zero's breakpoint only classes entirely and replaced them with ones that are min-width breakpoint specific
  Migration path: Please search & replace following CSS classes that are used in your
  project in the following order (and be aware that the new classes are "min-width" not "only" breakpoint specific):
```
column--zero-xxs-only => column--gap-zero
column--zero-xs-only => column--gap-zero-xs
column--zero-s-only => column--gap-zero-s
column--zero-m-only => column--gap-zero-m
column--zero-l-only => column--gap-zero-l
column--zero => column--gap-zero

row--zero-xxs-only => row--gap-zero
row--zero-xs-only => row--gap-zero-xs
row--zero-s-only => row--gap-zero-s
row--zero-m-only => row--gap-zero-m
row--zero-l-only => row--gap-zero-l
row--zero => row--gap-zero
```
* Renamed column's modifiers for defining width of a column, but kept old (deprecated) class names in addition for backward compatibility. 
  Anyway it's recommended to follow migration path because deprecated classes will be removed at some point.
  Migration path: Please search & replace following CSS classes that are used in your
  project in the following order:
```
column--xs-auto => column--auto-xs
column--xs-1 => column--1-xs
column--xs-2 => column--2-xs
column--xs-3 => column--3-xs
column--xs-4 => column--4-xs
column--xs-5 => column--5-xs
column--xs-6 => column--6-xs
column--xs-7 => column--7-xs
column--xs-8 => column--8-xs
column--xs-9 => column--9-xs
column--xs-10 => column--10-xs
column--xs-11 => column--11-xs
column--xs-12 => column--12-xs

column--s-auto => column--auto-s
column--s-1 => column--1-s
column--s-2 => column--2-s
column--s-3 => column--3-s
column--s-4 => column--4-s
column--s-5 => column--5-s
column--s-6 => column--6-s
column--s-7 => column--7-s
column--s-8 => column--8-s
column--s-9 => column--9-s
column--s-10 => column--10-s
column--s-11 => column--11-s
column--s-12 => column--12-s

column--m-auto => column--auto-m
column--m-1 => column--1-m
column--m-2 => column--2-m
column--m-3 => column--3-m
column--m-4 => column--4-m
column--m-5 => column--5-m
column--m-6 => column--6-m
column--m-7 => column--7-m
column--m-8 => column--8-m
column--m-9 => column--9-m
column--m-10 => column--10-m
column--m-11 => column--11-m
column--m-12 => column--12-m

column--l-auto => column--auto-l
column--l-1 => column--1-l
column--l-2 => column--2-l
column--l-3 => column--3-l
column--l-4 => column--4-l
column--l-5 => column--5-l
column--l-6 => column--6-l
column--l-7 => column--7-l
column--l-8 => column--8-l
column--l-9 => column--9-l
column--l-10 => column--10-l
column--l-11 => column--11-l
column--l-12 => column--12-l
```
* Removed padding-bottom of -wrapper-page
  Migration path: Instead please use a -spacing class to define space between modules that have -wrapper-page class applied

## [0.1.12] - 2018-04-18
* Reverted improvement of @porsche/ui-kit-core@0.1.11

## [0.1.11] - 2018-04-18
* Improved npm postinstall again

## [0.1.10] - 2018-04-18
* Improved npm postinstall

## [0.1.9] - 2018-04-16
* Updated sass renderer

## [0.1.8] - 2018-04-16
* Updated plugin-node-sass-dependency-collector, now it's possible to use tilde importer for sass files

## [0.1.7] - 2018-04-14
* Added plugin-node-sass-dependency-collector.config.json configuration
* Resolved npm err when package is installed within a node_modules directory, removed node-sass-dependency-collector pre install

## [0.1.6] - 2018-04-11
* Updated npm ignore, /patternlab/source/css/ will be released again

## [0.1.5] - 2018-04-11
* Updated scaffolding css

## [0.1.4] - 2018-04-11
* Updated preinstall npm script

## [0.1.3] - 2018-04-11
* Clean up

## [0.1.2] - 2018-04-09
* Adapt font-weight of button in car-selector
* Added notification-icon

## [0.1.1] - 2018-04-09
* Added index.scss to src folder

## [0.1.0] - 2018-04-06
* Initial setup based on porsche-stylesheets@0.95.5<|MERGE_RESOLUTION|>--- conflicted
+++ resolved
@@ -7,7 +7,6 @@
 
 ## [Unreleased]
 
-<<<<<<< HEAD
 ### Button Refactoring
 * Refactoring of button namings and css structure
 * added sales button type
@@ -39,7 +38,7 @@
   `modules/button/button-inline.scss` => `deprecated/button/button-inline.scss`  
   `modules/button/button-notification.setup.scss` => `deprecated/button/button-notification.setup.scss`  
   `modules/button/button-notification.scss` => `deprecated/button/button-notification.scss`  
-=======
+
 ## [0.15.0] - 2018-11-26
 * Add possibility display the navigation-steps on light or dark background
   __Migration path:__ 
@@ -50,7 +49,6 @@
   __Migration path:__ 
   * if you need the color to be white on dark background, use the `page-header--theme-inverted`
   class on the page-header element.
->>>>>>> 261353d1
 
 ## [0.14.2] - 2018-11-23
 * Added additional property to flex component and additional examples to visualize flex shorthands.
