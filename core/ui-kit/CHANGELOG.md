# Change Log

All notable changes to this project will be documented in this file.

The format is based on [Keep a Changelog](http://keepachangelog.com/)
and this project adheres to [Semantic Versioning](http://semver.org/).

## [Unreleased]

<<<<<<< HEAD
### New features
* Updated molecule `pagination dots` to reflect the latest design specification

### Breaking changes
* Molecule: Pagination dots
  * Pagination dots are now rounded by default, as there are no square ones to be used
  * The modifier class `.pagination-dots__dot-rounded` has been removed
  * The variable `$pagination-dots-dot-button-padding` has been removed
  * The width and height of the dots defaults to 10px (before: 8px)
  * Various variables have been renamed. Please update your patterns to the new names:

      `$pagination-dots-dot-button-dimension` => `$pagination-dots-dot-size-primary`
      `$pagination-dots-dot-button-margin` => `$pagination-dots-dot-margin`

  * Please check out the pagination dots docs for further use (pagination-dots.md)

* Organism: Car selector / chooser
  * Updated car selector sass setup `car-selector.setup.scss` to the latest pagination dots variables
=======
## [0.5.3] - 2018-07-03
### Bugfixes
* Fixed forgotten column-classes of demo templates for breaking change of 0.2.0

### Improvements
* Updated float grid documentation and examples
* Minor update to flex grid documentation
>>>>>>> c3dcd6ac

## [0.5.2] - 2018-06-27
### Bugfixes
* Fixed notification-button, so that label with multiple words don't get multiline

## [0.5.1] - 2018-06-26
### Improvements
* Updated navigation width to fit with latest design spec

### Bugfixes
* Added cursor pointer for next-best-actions if no href is present

## [0.5.0] - 2018-06-19
### Breaking changes
Removed deprecated `column` and `row` classes used for "Grid Float", please have a look at migration path mentioned in version 0.2.0

## [0.4.5] - 2018-06-07
### Improvements
* Added scripts for publishing to multiple repositories (nexus + artifactory)

## [0.4.4] - 2018-06-07
### Improvements
* Added default padding-bottom to body element. It's necessary to import the common/defaults.scss:
`@import '~@porsche/ui-kit-core/src/common/defaults.scss';` Or when importing common/index.scss already then nothing
has to be done because defaults will be auto imported.
* Removed default outer and inner spacing for button, input, textarea and select elements

## [0.4.3] - 2018-06-07
### Improvements
* Added setup scss file for various (external) brand colors `external-brands-colors.scss`

## [0.4.2] - 2018-05-30
### Bugfixes
* Add clickarea to icon in media-center-modal

## [0.4.1] - 2018-05-28
### Bugfixes
* Fix iframe in media-center-modal for ie

## [0.4.0] - 2018-05-28
### New Features
* Added "media-center-modal" pattern
* Extended "tile-slider" pattern to support video's

## [0.3.0] - 2018-05-16
### Improvements
* Extracted font-face for PAG icons and Porsche Next font family [BREAKING CHANGE]
  Migration path: Import following scss file into application globally: `~@porsche/ui-kit-core/src/common/font-face.scss` 
* Extracted text-size and font as individual pattern
* Extracted icon as variations

## [0.2.1] - 2018-05-02
### Bugfixes
* Updated handlebars files according to migration path described in @porsche/ui-kit-core@0.2.0

## [0.2.0] - 2018-05-01
### New Features
* Added "grid-float" pattern
* Added column--gap-normal, column--gap-small and column--gap-zero classes and corresponding min-width breakpoint specific ones
* Added column--direction-normal and column--direction-reverse classes and corresponding min-width breakpoint specific ones
* Added global grid setup file

### Improvements
* Extracted variables for row and column grid
* Updated breakpoint definitions
* Renamed "flex-grid" pattern to "grid-flex"
* Updated -wrapper-page width and offset definitions

### Breaking changes
* Removed row--flex and column--flex-centered
  Migration path: It's recommended to use a proper flex class with modifier instead
* Removed some css classes related to "column" and "row" (grid float) and replaced them with ones that fits convention
  Migration path: Please search & replace following CSS classes that are used in your
  project in the following order:
```
column--reverse => column--direction-reverse
column--small => column--gap-small
row--small => row--gap-small
```
* Removed column--zero's and row--zero's breakpoint only classes entirely and replaced them with ones that are min-width breakpoint specific
  Migration path: Please search & replace following CSS classes that are used in your
  project in the following order (and be aware that the new classes are "min-width" not "only" breakpoint specific):
```
column--zero-xxs-only => column--gap-zero
column--zero-xs-only => column--gap-zero-xs
column--zero-s-only => column--gap-zero-s
column--zero-m-only => column--gap-zero-m
column--zero-l-only => column--gap-zero-l
column--zero => column--gap-zero

row--zero-xxs-only => row--gap-zero
row--zero-xs-only => row--gap-zero-xs
row--zero-s-only => row--gap-zero-s
row--zero-m-only => row--gap-zero-m
row--zero-l-only => row--gap-zero-l
row--zero => row--gap-zero
```
* Renamed column's modifiers for defining width of a column, but kept old (deprecated) class names in addition for backward compatibility. 
  Anyway it's recommended to follow migration path because deprecated classes will be removed at some point.
  Migration path: Please search & replace following CSS classes that are used in your
  project in the following order:
```
column--xs-auto => column--auto-xs
column--xs-1 => column--1-xs
column--xs-2 => column--2-xs
column--xs-3 => column--3-xs
column--xs-4 => column--4-xs
column--xs-5 => column--5-xs
column--xs-6 => column--6-xs
column--xs-7 => column--7-xs
column--xs-8 => column--8-xs
column--xs-9 => column--9-xs
column--xs-10 => column--10-xs
column--xs-11 => column--11-xs
column--xs-12 => column--12-xs

column--s-auto => column--auto-s
column--s-1 => column--1-s
column--s-2 => column--2-s
column--s-3 => column--3-s
column--s-4 => column--4-s
column--s-5 => column--5-s
column--s-6 => column--6-s
column--s-7 => column--7-s
column--s-8 => column--8-s
column--s-9 => column--9-s
column--s-10 => column--10-s
column--s-11 => column--11-s
column--s-12 => column--12-s

column--m-auto => column--auto-m
column--m-1 => column--1-m
column--m-2 => column--2-m
column--m-3 => column--3-m
column--m-4 => column--4-m
column--m-5 => column--5-m
column--m-6 => column--6-m
column--m-7 => column--7-m
column--m-8 => column--8-m
column--m-9 => column--9-m
column--m-10 => column--10-m
column--m-11 => column--11-m
column--m-12 => column--12-m

column--l-auto => column--auto-l
column--l-1 => column--1-l
column--l-2 => column--2-l
column--l-3 => column--3-l
column--l-4 => column--4-l
column--l-5 => column--5-l
column--l-6 => column--6-l
column--l-7 => column--7-l
column--l-8 => column--8-l
column--l-9 => column--9-l
column--l-10 => column--10-l
column--l-11 => column--11-l
column--l-12 => column--12-l
```
* Removed padding-bottom of -wrapper-page
  Migration path: Instead please use a -spacing class to define space between modules that have -wrapper-page class applied

## [0.1.12] - 2018-04-18
* Reverted improvement of @porsche/ui-kit-core@0.1.11

## [0.1.11] - 2018-04-18
* Improved npm postinstall again

## [0.1.10] - 2018-04-18
* Improved npm postinstall

## [0.1.9] - 2018-04-16
* Updated sass renderer

## [0.1.8] - 2018-04-16
* Updated plugin-node-sass-dependency-collector, now it's possible to use tilde importer for sass files

## [0.1.7] - 2018-04-14
* Added plugin-node-sass-dependency-collector.config.json configuration
* Resolved npm err when package is installed within a node_modules directory, removed node-sass-dependency-collector pre install

## [0.1.6] - 2018-04-11
* Updated npm ignore, /patternlab/source/css/ will be released again

## [0.1.5] - 2018-04-11
* Updated scaffolding css

## [0.1.4] - 2018-04-11
* Updated preinstall npm script

## [0.1.3] - 2018-04-11
* Clean up

## [0.1.2] - 2018-04-09
* Adapt font-weight of button in car-selector
* Added notification-icon

## [0.1.1] - 2018-04-09
* Added index.scss to src folder

## [0.1.0] - 2018-04-06
* Initial setup based on porsche-stylesheets@0.95.5<|MERGE_RESOLUTION|>--- conflicted
+++ resolved
@@ -7,7 +7,6 @@
 
 ## [Unreleased]
 
-<<<<<<< HEAD
 ### New features
 * Updated molecule `pagination dots` to reflect the latest design specification
 
@@ -26,7 +25,7 @@
 
 * Organism: Car selector / chooser
   * Updated car selector sass setup `car-selector.setup.scss` to the latest pagination dots variables
-=======
+
 ## [0.5.3] - 2018-07-03
 ### Bugfixes
 * Fixed forgotten column-classes of demo templates for breaking change of 0.2.0
@@ -34,7 +33,6 @@
 ### Improvements
 * Updated float grid documentation and examples
 * Minor update to flex grid documentation
->>>>>>> c3dcd6ac
 
 ## [0.5.2] - 2018-06-27
 ### Bugfixes
