--- conflicted
+++ resolved
@@ -1,10 +1,4 @@
 {
-<<<<<<< HEAD
-  "loader_small": true,
-  "loader_medium": false,
-  "loader_large": false,
-  "loader_x-large": false
-=======
   "bodyClass": "sg-wrapper-light",
   "loader_x-small": false,
   "loader_small": false,
@@ -12,5 +6,4 @@
   "loader_large": false,
   "loader_x-large": false,
   "loader_isThemeInverted": false
->>>>>>> c186b2bf
 }