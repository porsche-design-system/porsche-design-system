--- conflicted
+++ resolved
@@ -1,7 +1,6 @@
 ---
 title: Grid Float
-<<<<<<< HEAD
-state: inprogress
+state: complete
 ---
 
 # UI Kit Core grid manual (wip)
@@ -83,7 +82,3 @@
 ```
 column--gap-zero
 ```
-=======
-state: complete
----
->>>>>>> 214fd5d3
