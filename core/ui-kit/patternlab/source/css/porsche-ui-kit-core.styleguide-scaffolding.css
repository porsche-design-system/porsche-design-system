--- conflicted
+++ resolved
@@ -200,11 +200,10 @@
   color: black;
 }
 
-<<<<<<< HEAD
-
 .sg-pattern-state.deprecated::before {
   color: #B10DC9 !important;
-=======
+}
+
 /**
  * Styles for marked markdown files
  */
@@ -899,5 +898,4 @@
   float: left;
   margin: 0.3em 0 0.25em -1.6em;
   vertical-align: middle;
->>>>>>> 09d110a9
 }