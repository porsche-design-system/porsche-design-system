{
  "paths": {
    "source": {
      "root": "./patternlab/source/",
      "patterns": "./patternlab/source/_patterns/",
      "data": "./patternlab/source/_data/",
      "meta": "./patternlab/source/_meta/",
      "annotations": "./patternlab/source/_annotations/",
      "styleguide": "./node_modules/styleguidekit-assets-default/dist/",
      "patternlabFiles": "./node_modules/styleguidekit-mustache-default/views/",
      "js": "./patternlab/source/js",
      "images": "./patternlab/source/images",
      "fonts": "./patternlab/source/fonts",
      "css": "./patternlab/source/css/",
      "porscheStylesheets": "./",
<<<<<<< HEAD
      "icons": "./src/base/icon-svg"
=======
      "icons": "./src/base/icon"
>>>>>>> 2e6e4127
    },
    "public": {
      "root": "./patternlab/public/",
      "patterns": "./patternlab/public/patterns/",
      "data": "./patternlab/public/styleguide/data/",
      "annotations": "./patternlab/public/annotations/",
      "styleguide": "./patternlab/public/styleguide/",
      "js": "./patternlab/public/js",
      "images": "./patternlab/public/images",
      "fonts": "./patternlab/public/fonts",
      "css": "./patternlab/public/css"
    }
  },
  "styleGuideExcludes": [],
  "defaultPattern": "viewall-design-spec-all",
  "defaultShowPatternInfo": false,
  "cleanPublic": true,
  "patternExtension": "mustache",
  "ignored-extensions": [
    "scss",
    "DS_Store",
    "less"
  ],
  "ignored-directories": [
    "scss"
  ],
  "debug": false,
  "ishControlsHide": {
    "s": false,
    "m": false,
    "l": false,
    "full": false,
    "random": true,
    "disco": true,
    "hay": true,
    "mqs": false,
    "find": false,
    "views-all": true,
    "views-annotations": false,
    "views-code": false,
    "views-new": false,
    "tools-all": false,
    "tools-docs": true
  },
  "ishMinimum": "240",
  "ishMaximum": "2600",
  "patternStateCascade": [
    "inprogress",
    "inreview",
    "complete"
  ],
  "patternStates": {},
  "patternExportPatternPartials": [],
  "patternExportDirectory": "./patternlab/pattern_exports/",
  "cacheBust": true,
  "starterkitSubDir": "dist",
  "outputFileSuffixes": {
    "rendered": ".rendered",
    "rawTemplate": "",
    "markupOnly": ".markup-only"
  },
  "cleanOutputHtml": false,
  "plugins": {
    "plugin-node-clipboard": {
      "enabled": true,
      "initialized": false
    },
    "plugin-node-data-inheritance": {
      "enabled": true,
      "initialized": false
    },
    "plugin-node-sass-dependency-collector": {
      "enabled": true,
      "initialized": false
    }
  }
}<|MERGE_RESOLUTION|>--- conflicted
+++ resolved
@@ -13,11 +13,7 @@
       "fonts": "./patternlab/source/fonts",
       "css": "./patternlab/source/css/",
       "porscheStylesheets": "./",
-<<<<<<< HEAD
-      "icons": "./src/base/icon-svg"
-=======
       "icons": "./src/base/icon"
->>>>>>> 2e6e4127
     },
     "public": {
       "root": "./patternlab/public/",
