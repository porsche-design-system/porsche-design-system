--- conflicted
+++ resolved
@@ -95,19 +95,11 @@
     "exorcist": "^1.0.1",
     "fs-extra": "^7.0.1",
     "gulp": "4.0.0",
-<<<<<<< HEAD
-    "gulp-cached": "1.1.1",
-    "gulp-sass-lint": "1.4.0",
-    "gulp-svg-symbols": "^3.2.3",
-    "gulp-rename": "^1.4.0",
-    "husky": "1.2.1",
-=======
     "gulp-svg-symbols": "^3.2.0",
     "gulp-rename": "^1.4.0",
     "gulp-cached": "^1.1.1",
     "gulp-sass-lint": "^1.4.0",
     "husky": "^1.3.1",
->>>>>>> 2e6e4127
     "jasmine": "^3.3.1",
     "jimp": "^0.6.0",
     "marked": "^0.6.0",
