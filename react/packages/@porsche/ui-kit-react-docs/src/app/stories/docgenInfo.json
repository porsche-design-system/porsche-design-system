{
  "Breakpoint": {
    "displayName": "Breakpoint",
    "props": [
      {
        "description": [
          "The maximum breakpoint that includes the children."
        ],
        "name": "maxWidth",
        "parent": {
          "fileName": "/Users/michaelsindlinger/Entwicklung/00_rockstardevelopers/MHP/pouikit-porsche-ui-kit/react/packages/@porsche/ui-kit-react/src/components/atoms/Breakpoint/Breakpoint.tsx",
          "name": "BreakpointProps"
        },
        "required": false,
        "type": "enum",
        "tags": [],
        "value": [
          "\"xs\"",
          "\"s\"",
          "\"m\"",
          "\"l\"",
          "\"xl\""
        ]
      },
      {
        "description": [
          "The minimum breakpoint that includes the children."
        ],
        "name": "minWidth",
        "parent": {
          "fileName": "/Users/michaelsindlinger/Entwicklung/00_rockstardevelopers/MHP/pouikit-porsche-ui-kit/react/packages/@porsche/ui-kit-react/src/components/atoms/Breakpoint/Breakpoint.tsx",
          "name": "BreakpointProps"
        },
        "required": false,
        "type": "enum",
        "tags": [],
        "value": [
          "\"xs\"",
          "\"s\"",
          "\"m\"",
          "\"l\"",
          "\"xl\""
        ]
      }
    ],
    "docBlock": {
      "tags": [],
      "description": [
        "Show and hide children based on minimum and maximum breakpoints.",
        "The currently defined breakpoints are:",
        "xs: 480,",
        "s: 760,",
        "m: 1000,",
        "l: 1300,",
        "xl: 1760"
      ]
    },
    "path": "src/components/atoms/Breakpoint/Breakpoint.tsx"
  },
  "Divider": {
    "displayName": "Divider",
    "props": [
      {
        "description": [
          "The html element type to render as."
        ],
        "name": "as",
        "parent": {
          "fileName": "/Users/michaelsindlinger/Entwicklung/00_rockstardevelopers/MHP/pouikit-porsche-ui-kit/react/packages/@porsche/ui-kit-react/src/lib/props/ComponentProp.ts",
          "name": "ComponentProp"
        },
        "required": false,
        "type": "string | ComponentClass",
        "tags": []
      },
      {
        "description": [
          "Additional CSS classes."
        ],
        "name": "className",
        "parent": {
          "fileName": "/Users/michaelsindlinger/Entwicklung/00_rockstardevelopers/MHP/pouikit-porsche-ui-kit/react/packages/@porsche/ui-kit-react/src/lib/props/ClassNameProp.ts",
          "name": "ClassNameProp"
        },
        "required": false,
        "type": "string",
        "tags": []
      },
      {
        "description": [
          "Adds predefined top and bottom spacing for more consistent layouting.",
          "If this doesn't fit your purpose you can always customize spacings using the Spacing component."
        ],
        "name": "spacing",
        "parent": {
          "fileName": "/Users/michaelsindlinger/Entwicklung/00_rockstardevelopers/MHP/pouikit-porsche-ui-kit/react/packages/@porsche/ui-kit-react/src/components/atoms/Divider/Divider.tsx",
          "name": "DividerProps"
        },
        "required": false,
        "type": "enum",
        "tags": [],
        "value": [
          "\"none\"",
          "\"small\"",
          "\"large\""
        ]
      }
    ],
    "docBlock": {
      "tags": [
        {
          "title": "see",
          "description": "Spacing"
        }
      ],
      "description": [
        "A very basic divider."
      ]
    },
    "path": "src/components/atoms/Divider/Divider.tsx"
  },
  "Logo": {
    "displayName": "Logo",
    "props": [
      {
        "description": [
          "The html element type to render as."
        ],
        "name": "as",
        "parent": {
          "fileName": "/Users/michaelsindlinger/Entwicklung/00_rockstardevelopers/MHP/pouikit-porsche-ui-kit/react/packages/@porsche/ui-kit-react/src/lib/props/ComponentProp.ts",
          "name": "ComponentProp"
        },
        "required": false,
        "type": "string | ComponentClass",
        "tags": []
      },
      {
        "description": [
          "Additional CSS classes."
        ],
        "name": "className",
        "parent": {
          "fileName": "/Users/michaelsindlinger/Entwicklung/00_rockstardevelopers/MHP/pouikit-porsche-ui-kit/react/packages/@porsche/ui-kit-react/src/lib/props/ClassNameProp.ts",
          "name": "ClassNameProp"
        },
        "required": false,
        "type": "string",
        "tags": []
      }
    ],
    "docBlock": {
      "tags": [
        {
          "title": "see",
          "description": "Header"
        }
      ],
      "description": [
        "The famous and loved Porsche Logo, currently available in like one size."
      ]
    },
    "path": "src/components/atoms/Logo/Logo.tsx"
  },
  "Scroll": {
    "displayName": "Scroll",
    "props": [
      {
        "description": [
          "The html element type to render as."
        ],
        "name": "as",
        "parent": {
          "fileName": "/Users/michaelsindlinger/Entwicklung/00_rockstardevelopers/MHP/pouikit-porsche-ui-kit/react/packages/@porsche/ui-kit-react/src/lib/props/ComponentProp.ts",
          "name": "ComponentProp"
        },
        "required": false,
        "type": "string | ComponentClass",
        "tags": []
      },
      {
        "description": [
          "Additional CSS classes."
        ],
        "name": "className",
        "parent": {
          "fileName": "/Users/michaelsindlinger/Entwicklung/00_rockstardevelopers/MHP/pouikit-porsche-ui-kit/react/packages/@porsche/ui-kit-react/src/lib/props/ClassNameProp.ts",
          "name": "ClassNameProp"
        },
        "required": false,
        "type": "string",
        "tags": []
      },
      {
        "defaultValue": "vertical",
        "description": [
          "The scroll direction."
        ],
        "name": "direction",
        "parent": {
          "fileName": "/Users/michaelsindlinger/Entwicklung/00_rockstardevelopers/MHP/pouikit-porsche-ui-kit/react/packages/@porsche/ui-kit-react/src/components/atoms/Scroll/Scroll.tsx",
          "name": "ScrollProps"
        },
        "required": false,
        "type": "\"vertical\"",
        "tags": []
      }
    ],
    "docBlock": {
      "tags": [],
      "description": [
        "Use this component any time you want to provide a scrolling section for long content."
      ]
    },
    "path": "src/components/atoms/Scroll/Scroll.tsx"
  },
  "Spacing": {
    "displayName": "Spacing",
    "props": [
      {
        "description": [
          "The html element type to render as."
        ],
        "name": "as",
        "parent": {
          "fileName": "/Users/michaelsindlinger/Entwicklung/00_rockstardevelopers/MHP/pouikit-porsche-ui-kit/react/packages/@porsche/ui-kit-react/src/lib/props/ComponentProp.ts",
          "name": "ComponentProp"
        },
        "required": false,
        "type": "string | ComponentClass",
        "tags": []
      },
      {
        "description": [
          "Additional CSS classes."
        ],
        "name": "className",
        "parent": {
          "fileName": "/Users/michaelsindlinger/Entwicklung/00_rockstardevelopers/MHP/pouikit-porsche-ui-kit/react/packages/@porsche/ui-kit-react/src/lib/props/ClassNameProp.ts",
          "name": "ClassNameProp"
        },
        "required": false,
        "type": "string",
        "tags": []
      },
      {
        "description": [
          ""
        ],
        "name": "margin",
        "parent": {
          "fileName": "/Users/michaelsindlinger/Entwicklung/00_rockstardevelopers/MHP/pouikit-porsche-ui-kit/react/packages/@porsche/ui-kit-react/src/components/atoms/Spacing/Spacing.tsx",
          "name": "SpacingProps"
        },
        "required": false,
        "type": "enum",
        "tags": [],
        "value": [
          "0",
          "\"auto\"",
          "3",
          "6",
          "12",
          "18",
          "24",
          "30",
          "36",
          "42",
          "48",
          "54",
          "60",
          "\"a\"",
          "\"b\"",
          "\"c\"",
          "\"d\"",
          "\"e\"",
          "\"f\""
        ]
      },
      {
        "description": [
          ""
        ],
        "name": "marginBottom",
        "parent": {
          "fileName": "/Users/michaelsindlinger/Entwicklung/00_rockstardevelopers/MHP/pouikit-porsche-ui-kit/react/packages/@porsche/ui-kit-react/src/components/atoms/Spacing/Spacing.tsx",
          "name": "SpacingProps"
        },
        "required": false,
        "type": "enum",
        "tags": [],
        "value": [
          "0",
          "\"auto\"",
          "3",
          "6",
          "12",
          "18",
          "24",
          "30",
          "36",
          "42",
          "48",
          "54",
          "60",
          "\"a\"",
          "\"b\"",
          "\"c\"",
          "\"d\"",
          "\"e\"",
          "\"f\""
        ]
      },
      {
        "description": [
          ""
        ],
        "name": "marginLeft",
        "parent": {
          "fileName": "/Users/michaelsindlinger/Entwicklung/00_rockstardevelopers/MHP/pouikit-porsche-ui-kit/react/packages/@porsche/ui-kit-react/src/components/atoms/Spacing/Spacing.tsx",
          "name": "SpacingProps"
        },
        "required": false,
        "type": "enum",
        "tags": [],
        "value": [
          "0",
          "\"auto\"",
          "3",
          "6",
          "12",
          "18",
          "24",
          "30",
          "36",
          "42",
          "48",
          "54",
          "60",
          "\"a\"",
          "\"b\"",
          "\"c\"",
          "\"d\"",
          "\"e\"",
          "\"f\""
        ]
      },
      {
        "description": [
          ""
        ],
        "name": "marginRight",
        "parent": {
          "fileName": "/Users/michaelsindlinger/Entwicklung/00_rockstardevelopers/MHP/pouikit-porsche-ui-kit/react/packages/@porsche/ui-kit-react/src/components/atoms/Spacing/Spacing.tsx",
          "name": "SpacingProps"
        },
        "required": false,
        "type": "enum",
        "tags": [],
        "value": [
          "0",
          "\"auto\"",
          "3",
          "6",
          "12",
          "18",
          "24",
          "30",
          "36",
          "42",
          "48",
          "54",
          "60",
          "\"a\"",
          "\"b\"",
          "\"c\"",
          "\"d\"",
          "\"e\"",
          "\"f\""
        ]
      },
      {
        "description": [
          ""
        ],
        "name": "marginTop",
        "parent": {
          "fileName": "/Users/michaelsindlinger/Entwicklung/00_rockstardevelopers/MHP/pouikit-porsche-ui-kit/react/packages/@porsche/ui-kit-react/src/components/atoms/Spacing/Spacing.tsx",
          "name": "SpacingProps"
        },
        "required": false,
        "type": "enum",
        "tags": [],
        "value": [
          "0",
          "\"auto\"",
          "3",
          "6",
          "12",
          "18",
          "24",
          "30",
          "36",
          "42",
          "48",
          "54",
          "60",
          "\"a\"",
          "\"b\"",
          "\"c\"",
          "\"d\"",
          "\"e\"",
          "\"f\""
        ]
      },
      {
        "description": [
          ""
        ],
        "name": "padding",
        "parent": {
          "fileName": "/Users/michaelsindlinger/Entwicklung/00_rockstardevelopers/MHP/pouikit-porsche-ui-kit/react/packages/@porsche/ui-kit-react/src/components/atoms/Spacing/Spacing.tsx",
          "name": "SpacingProps"
        },
        "required": false,
        "type": "enum",
        "tags": [],
        "value": [
          "0",
          "3",
          "6",
          "12",
          "18",
          "24",
          "30",
          "36",
          "42",
          "48",
          "54",
          "60",
          "\"a\"",
          "\"b\"",
          "\"c\"",
          "\"d\"",
          "\"e\"",
          "\"f\""
        ]
      },
      {
        "description": [
          ""
        ],
        "name": "paddingBottom",
        "parent": {
          "fileName": "/Users/michaelsindlinger/Entwicklung/00_rockstardevelopers/MHP/pouikit-porsche-ui-kit/react/packages/@porsche/ui-kit-react/src/components/atoms/Spacing/Spacing.tsx",
          "name": "SpacingProps"
        },
        "required": false,
        "type": "enum",
        "tags": [],
        "value": [
          "0",
          "3",
          "6",
          "12",
          "18",
          "24",
          "30",
          "36",
          "42",
          "48",
          "54",
          "60",
          "\"a\"",
          "\"b\"",
          "\"c\"",
          "\"d\"",
          "\"e\"",
          "\"f\""
        ]
      },
      {
        "description": [
          ""
        ],
        "name": "paddingLeft",
        "parent": {
          "fileName": "/Users/michaelsindlinger/Entwicklung/00_rockstardevelopers/MHP/pouikit-porsche-ui-kit/react/packages/@porsche/ui-kit-react/src/components/atoms/Spacing/Spacing.tsx",
          "name": "SpacingProps"
        },
        "required": false,
        "type": "enum",
        "tags": [],
        "value": [
          "0",
          "3",
          "6",
          "12",
          "18",
          "24",
          "30",
          "36",
          "42",
          "48",
          "54",
          "60",
          "\"a\"",
          "\"b\"",
          "\"c\"",
          "\"d\"",
          "\"e\"",
          "\"f\""
        ]
      },
      {
        "description": [
          ""
        ],
        "name": "paddingRight",
        "parent": {
          "fileName": "/Users/michaelsindlinger/Entwicklung/00_rockstardevelopers/MHP/pouikit-porsche-ui-kit/react/packages/@porsche/ui-kit-react/src/components/atoms/Spacing/Spacing.tsx",
          "name": "SpacingProps"
        },
        "required": false,
        "type": "enum",
        "tags": [],
        "value": [
          "0",
          "3",
          "6",
          "12",
          "18",
          "24",
          "30",
          "36",
          "42",
          "48",
          "54",
          "60",
          "\"a\"",
          "\"b\"",
          "\"c\"",
          "\"d\"",
          "\"e\"",
          "\"f\""
        ]
      },
      {
        "description": [
          ""
        ],
        "name": "paddingTop",
        "parent": {
          "fileName": "/Users/michaelsindlinger/Entwicklung/00_rockstardevelopers/MHP/pouikit-porsche-ui-kit/react/packages/@porsche/ui-kit-react/src/components/atoms/Spacing/Spacing.tsx",
          "name": "SpacingProps"
        },
        "required": false,
        "type": "enum",
        "tags": [],
        "value": [
          "0",
          "3",
          "6",
          "12",
          "18",
          "24",
          "30",
          "36",
          "42",
          "48",
          "54",
          "60",
          "\"a\"",
          "\"b\"",
          "\"c\"",
          "\"d\"",
          "\"e\"",
          "\"f\""
        ]
      },
      {
        "description": [
          "Set this to true if you always want to create a wrapper, even for single childs.",
          "This is useful if the child element does not support className, or for dynamic children."
        ],
        "name": "wrap",
        "parent": {
          "fileName": "/Users/michaelsindlinger/Entwicklung/00_rockstardevelopers/MHP/pouikit-porsche-ui-kit/react/packages/@porsche/ui-kit-react/src/components/atoms/Spacing/Spacing.tsx",
          "name": "SpacingProps"
        },
        "required": false,
        "type": "boolean",
        "tags": []
      }
    ],
    "docBlock": {
      "tags": [
        {
          "title": "see",
          "description": "Flex"
        }
      ],
      "description": [
        "A component to add margins and paddings to components.",
        "If this component has only one child, those classes are added directly to the child using the className prop to avoid unnecessary wrapper divs.",
        "This only works if the child component supports className (which it totally should anyway) and if the number of children isn't dynamic and doesn't change.",
        "If this is not the case, set the \"wrap\" property to manually create a wrapper div."
      ]
    },
    "path": "src/components/atoms/Spacing/Spacing.tsx"
  },
  "Icon": {
    "displayName": "Icon",
    "props": [
      {
        "description": [
          "The html element type to render as."
        ],
        "name": "as",
        "parent": {
          "fileName": "/Users/michaelsindlinger/Entwicklung/00_rockstardevelopers/MHP/pouikit-porsche-ui-kit/react/packages/@porsche/ui-kit-react/src/lib/props/ComponentProp.ts",
          "name": "ComponentProp"
        },
        "required": false,
        "type": "string | ComponentClass",
        "tags": []
      },
      {
        "description": [
          "Puts a circle around the icon"
        ],
        "name": "circled",
        "parent": {
          "fileName": "/Users/michaelsindlinger/Entwicklung/00_rockstardevelopers/MHP/pouikit-porsche-ui-kit/react/packages/@porsche/ui-kit-react/src/components/atoms/Icon/Icon.tsx",
          "name": "IconProps"
        },
        "required": false,
        "type": "boolean",
        "tags": []
      },
      {
        "description": [
          "Additional CSS classes."
        ],
        "name": "className",
        "parent": {
          "fileName": "/Users/michaelsindlinger/Entwicklung/00_rockstardevelopers/MHP/pouikit-porsche-ui-kit/react/packages/@porsche/ui-kit-react/src/lib/props/ClassNameProp.ts",
          "name": "ClassNameProp"
        },
        "required": false,
        "type": "string",
        "tags": []
      },
      {
        "defaultValue": "black",
        "description": [
          "The style of the color."
        ],
        "name": "color",
        "parent": {
          "fileName": "/Users/michaelsindlinger/Entwicklung/00_rockstardevelopers/MHP/pouikit-porsche-ui-kit/react/packages/@porsche/ui-kit-react/src/components/atoms/Icon/Icon.tsx",
          "name": "IconProps"
        },
        "required": false,
        "type": "enum",
        "tags": [],
        "value": [
          "\"black\"",
          "\"grey-darker\"",
          "\"grey-dark\"",
          "\"grey\"",
          "\"grey-light\"",
          "\"grey-lighter\"",
          "\"white\"",
          "\"red-1\"",
          "\"red-2\"",
          "\"blue-1\"",
          "\"blue-2\"",
          "\"status-green\"",
          "\"status-yellow\"",
          "\"status-orange\"",
          "\"status-red\""
        ]
      },
      {
        "description": [
          "The icon that should be used."
        ],
        "name": "name",
        "parent": {
          "fileName": "/Users/michaelsindlinger/Entwicklung/00_rockstardevelopers/MHP/pouikit-porsche-ui-kit/react/packages/@porsche/ui-kit-react/src/components/atoms/Icon/Icon.tsx",
          "name": "IconProps"
        },
        "required": true,
        "type": "enum",
        "tags": [],
        "value": [
          "\"111_points_check\"",
          "\"4WD\"",
          "\"accident_free\"",
          "\"arrow_both_ways_hair\"",
          "\"arrow_down_hair\"",
          "\"arrow_left_hair_first\"",
          "\"arrow_left_hair\"",
          "\"arrow_open_full_down\"",
          "\"arrow_open_full_up\"",
          "... 98 more ...",
          "\"youtube\""
        ]
      },
      {
        "defaultValue": "regular",
        "description": [
          "The size of the icon."
        ],
        "name": "size",
        "parent": {
          "fileName": "/Users/michaelsindlinger/Entwicklung/00_rockstardevelopers/MHP/pouikit-porsche-ui-kit/react/packages/@porsche/ui-kit-react/src/components/atoms/Icon/Icon.tsx",
          "name": "IconProps"
        },
        "required": false,
        "type": "enum",
        "tags": [],
        "value": [
          "\"small\"",
          "\"regular\"",
          "\"medium\"",
          "\"large\"",
          "\"huge\""
        ]
      },
      {
        "description": [
          "Adds a native HTML tooltip to the icon"
        ],
        "name": "title",
        "parent": {
          "fileName": "/Users/michaelsindlinger/Entwicklung/00_rockstardevelopers/MHP/pouikit-porsche-ui-kit/react/packages/@porsche/ui-kit-react/src/components/atoms/Icon/Icon.tsx",
          "name": "IconProps"
        },
        "required": false,
        "type": "string",
        "tags": []
      }
    ],
    "docBlock": {
      "tags": [],
      "description": [
        "Display an Icon from the Porsche icon font at various sizes."
      ]
    },
    "path": "src/components/atoms/Icon/Icon.tsx"
  },
  "Text": {
    "displayName": "Text",
    "props": [
      {
        "description": [
          "The text alignment of the component."
        ],
        "name": "align",
        "parent": {
          "fileName": "/Users/michaelsindlinger/Entwicklung/00_rockstardevelopers/MHP/pouikit-porsche-ui-kit/react/packages/@porsche/ui-kit-react/src/components/atoms/Text/Text.tsx",
          "name": "TextProps"
        },
        "required": false,
        "type": "enum",
        "tags": [],
        "value": [
          "\"left\"",
          "\"center\"",
          "\"right\""
        ]
      },
      {
        "description": [
          "The html element type to render as."
        ],
        "name": "as",
        "parent": {
          "fileName": "/Users/michaelsindlinger/Entwicklung/00_rockstardevelopers/MHP/pouikit-porsche-ui-kit/react/packages/@porsche/ui-kit-react/src/lib/props/ComponentProp.ts",
          "name": "ComponentProp"
        },
        "required": false,
        "type": "string | ComponentClass",
        "tags": []
      },
      {
        "description": [
          "Additional CSS classes."
        ],
        "name": "className",
        "parent": {
          "fileName": "/Users/michaelsindlinger/Entwicklung/00_rockstardevelopers/MHP/pouikit-porsche-ui-kit/react/packages/@porsche/ui-kit-react/src/lib/props/ClassNameProp.ts",
          "name": "ClassNameProp"
        },
        "required": false,
        "type": "string",
        "tags": []
      },
      {
        "defaultValue": "inherit",
        "description": [
          "The color of the text. By default, the component inherits the color of the surrounding element."
        ],
        "name": "color",
        "parent": {
          "fileName": "/Users/michaelsindlinger/Entwicklung/00_rockstardevelopers/MHP/pouikit-porsche-ui-kit/react/packages/@porsche/ui-kit-react/src/components/atoms/Text/Text.tsx",
          "name": "TextProps"
        },
        "required": false,
        "type": "enum",
        "tags": [],
        "value": [
          "\"black\"",
          "\"grey-darker\"",
          "\"grey-dark\"",
          "\"grey\"",
          "\"grey-light\"",
          "\"grey-lighter\"",
          "\"white\"",
          "\"red-1\"",
          "\"red-2\"",
          "\"blue-1\"",
          "\"blue-2\"",
          "\"status-green\"",
          "\"status-yellow\"",
          "\"status-orange\"",
          "\"status-red\""
        ]
      },
      {
        "description": [
          "Adds an ellipsis to a single line of text if it overflows."
        ],
        "name": "ellipsis",
        "parent": {
          "fileName": "/Users/michaelsindlinger/Entwicklung/00_rockstardevelopers/MHP/pouikit-porsche-ui-kit/react/packages/@porsche/ui-kit-react/src/components/atoms/Text/Text.tsx",
          "name": "TextProps"
        },
        "required": false,
        "type": "boolean",
        "tags": []
      },
      {
        "description": [
          "Sets the text as display: inline."
        ],
        "name": "inline",
        "parent": {
          "fileName": "/Users/michaelsindlinger/Entwicklung/00_rockstardevelopers/MHP/pouikit-porsche-ui-kit/react/packages/@porsche/ui-kit-react/src/components/atoms/Text/Text.tsx",
          "name": "TextProps"
        },
        "required": false,
        "type": "boolean",
        "tags": []
      },
      {
        "defaultValue": "copy",
        "description": [
          "The style of the text."
        ],
        "name": "type",
        "parent": {
          "fileName": "/Users/michaelsindlinger/Entwicklung/00_rockstardevelopers/MHP/pouikit-porsche-ui-kit/react/packages/@porsche/ui-kit-react/src/components/atoms/Text/Text.tsx",
          "name": "TextProps"
        },
        "required": false,
        "type": "enum",
        "tags": [],
        "value": [
          "\"1-regular\"",
          "\"1-thin\"",
          "\"1-bold\"",
          "\"2-regular\"",
          "\"2-thin\"",
          "\"2-bold\"",
          "\"3-regular\"",
          "\"3-thin\"",
          "\"3-bold\"",
          "\"4-regular\"",
          "\"4-thin\"",
          "\"4-bold\"",
          "\"5-regular\"",
          "\"5-thin\"",
          "\"5-bold\"",
          "... 5 more ...",
          "\"micro-bold\""
        ]
      },
      {
        "defaultValue": "true",
        "description": [
          "Wraps the text, even when it has to break a word."
        ],
        "name": "wrap",
        "parent": {
          "fileName": "/Users/michaelsindlinger/Entwicklung/00_rockstardevelopers/MHP/pouikit-porsche-ui-kit/react/packages/@porsche/ui-kit-react/src/components/atoms/Text/Text.tsx",
          "name": "TextProps"
        },
        "required": false,
        "type": "boolean",
        "tags": []
      }
    ],
    "docBlock": {
      "tags": [],
      "description": [
        "Use this component any time you want to display plain text anywhere."
      ]
    },
    "path": "src/components/atoms/Text/Text.tsx"
  },
  "Grid": {
    "displayName": "Grid",
    "props": [
      {
        "description": [
          "The html element type to render as."
        ],
        "name": "as",
        "parent": {
          "fileName": "/Users/michaelsindlinger/Entwicklung/00_rockstardevelopers/MHP/pouikit-porsche-ui-kit/react/packages/@porsche/ui-kit-react/src/lib/props/ComponentProp.ts",
          "name": "ComponentProp"
        },
        "required": false,
        "type": "string | ComponentClass",
        "tags": []
      },
      {
        "description": [
          "Additional CSS classes."
        ],
        "name": "className",
        "parent": {
          "fileName": "/Users/michaelsindlinger/Entwicklung/00_rockstardevelopers/MHP/pouikit-porsche-ui-kit/react/packages/@porsche/ui-kit-react/src/lib/props/ClassNameProp.ts",
          "name": "ClassNameProp"
        },
        "required": false,
        "type": "string",
        "tags": []
      },
      {
        "description": [
          "Defines the direction of the main and cross axis. The default \"row\" (default) defines the main axis as horizontal left to right."
        ],
        "name": "direction",
        "parent": {
          "fileName": "/Users/michaelsindlinger/Entwicklung/00_rockstardevelopers/MHP/pouikit-porsche-ui-kit/react/packages/@porsche/ui-kit-react/src/components/layout/Grid/Grid.tsx",
          "name": "GridProps"
        },
        "required": false,
        "type": "enum",
        "tags": [],
        "value": [
          "BreakpointCustomizable",
          "\"row\"",
          "\"row-reverse\"",
          "\"column\"",
          "\"column-reverse\""
        ]
      },
      {
        "description": [
          "Defines the gap between contained children. The value \"normal\" (default) sets responsive grid spacings that should be used together with Grid.Child."
        ],
        "name": "gap",
        "parent": {
          "fileName": "/Users/michaelsindlinger/Entwicklung/00_rockstardevelopers/MHP/pouikit-porsche-ui-kit/react/packages/@porsche/ui-kit-react/src/components/layout/Grid/Grid.tsx",
          "name": "GridProps"
        },
        "required": false,
        "type": "enum",
        "tags": [],
        "value": [
          "BreakpointCustomizable",
          "\"normal\"",
          "\"zero\""
        ]
      }
    ],
    "docBlock": {
      "tags": [
        {
          "title": "see",
          "description": "Spacing"
        },
        {
          "title": "see",
          "description": "Flex"
        }
      ],
      "description": [
        "A grid container component used to create layouts based on official grid definitions."
      ]
    },
    "path": "src/components/layout/Grid/Grid.tsx"
  },
  "GridChild": {
    "displayName": "GridChild",
    "props": [
      {
        "description": [
          "The html element type to render as."
        ],
        "name": "as",
        "parent": {
          "fileName": "/Users/michaelsindlinger/Entwicklung/00_rockstardevelopers/MHP/pouikit-porsche-ui-kit/react/packages/@porsche/ui-kit-react/src/lib/props/ComponentProp.ts",
          "name": "ComponentProp"
        },
        "required": false,
        "type": "string | ComponentClass",
        "tags": []
      },
      {
        "description": [
          "Additional CSS classes."
        ],
        "name": "className",
        "parent": {
          "fileName": "/Users/michaelsindlinger/Entwicklung/00_rockstardevelopers/MHP/pouikit-porsche-ui-kit/react/packages/@porsche/ui-kit-react/src/lib/props/ClassNameProp.ts",
          "name": "ClassNameProp"
        },
        "required": false,
        "type": "string",
        "tags": []
      },
      {
        "description": [
          "The offset of the column. Can be between 0 and 11. You can also supply values for specific breakpoints, like {base: 6, l: 3}. You always need to provide a base value when doing this."
        ],
        "name": "offset",
        "parent": {
          "fileName": "/Users/michaelsindlinger/Entwicklung/00_rockstardevelopers/MHP/pouikit-porsche-ui-kit/react/packages/@porsche/ui-kit-react/src/components/layout/Grid/GridChild.tsx",
          "name": "GridChildProps"
        },
        "required": false,
        "type": "enum",
        "tags": [],
        "value": [
          "BreakpointCustomizable",
          "0",
          "1",
          "2",
          "3",
          "4",
          "5",
          "6",
          "7",
          "8",
          "9",
          "10",
          "11"
        ]
      },
      {
        "description": [
          "The size of the column. Can be between 1 and 12. You can also supply values for specific breakpoints, like {base: 6, l: 3}. You always need to provide a base value when doing this."
        ],
        "name": "size",
        "parent": {
          "fileName": "/Users/michaelsindlinger/Entwicklung/00_rockstardevelopers/MHP/pouikit-porsche-ui-kit/react/packages/@porsche/ui-kit-react/src/components/layout/Grid/GridChild.tsx",
          "name": "GridChildProps"
        },
        "required": true,
        "type": "enum",
        "tags": [],
        "value": [
          "BreakpointCustomizable",
          "1",
          "2",
          "3",
          "4",
          "5",
          "6",
          "7",
          "8",
          "9",
          "10",
          "11",
          "12"
        ]
      }
    ],
    "docBlock": {
      "tags": [],
      "description": [
        "A child of a grid container."
      ]
    },
    "path": "src/components/layout/Grid/GridChild.tsx"
  },
  "Button": {
    "displayName": "Button",
    "props": [
      {
        "description": [
          "Sets the button in its active / selected state."
        ],
        "name": "active",
        "parent": {
          "fileName": "/Users/michaelsindlinger/Entwicklung/00_rockstardevelopers/MHP/pouikit-porsche-ui-kit/react/packages/@porsche/ui-kit-react/src/components/molecules/Button/Button.tsx",
          "name": "ButtonProps"
        },
        "required": false,
        "type": "boolean",
        "tags": []
      },
      {
        "description": [
          "The html element type to render as."
        ],
        "name": "as",
        "parent": {
          "fileName": "/Users/michaelsindlinger/Entwicklung/00_rockstardevelopers/MHP/pouikit-porsche-ui-kit/react/packages/@porsche/ui-kit-react/src/lib/props/ComponentProp.ts",
          "name": "ComponentProp"
        },
        "required": false,
        "type": "string | ComponentClass",
        "tags": []
      },
      {
        "description": [
          "A button can have centered content (icon/text)."
        ],
        "name": "centered",
        "parent": {
          "fileName": "/Users/michaelsindlinger/Entwicklung/00_rockstardevelopers/MHP/pouikit-porsche-ui-kit/react/packages/@porsche/ui-kit-react/src/components/molecules/Button/Button.tsx",
          "name": "ButtonProps"
        },
        "required": false,
        "type": "boolean",
        "tags": []
      },
      {
        "description": [
          "Additional CSS classes."
        ],
        "name": "className",
        "parent": {
          "fileName": "/Users/michaelsindlinger/Entwicklung/00_rockstardevelopers/MHP/pouikit-porsche-ui-kit/react/packages/@porsche/ui-kit-react/src/lib/props/ClassNameProp.ts",
          "name": "ClassNameProp"
        },
        "required": false,
        "type": "string",
        "tags": []
      },
      {
        "description": [
          "Disables the button. No onClick will be triggered."
        ],
        "name": "disabled",
        "parent": {
          "fileName": "/Users/michaelsindlinger/Entwicklung/00_rockstardevelopers/MHP/pouikit-porsche-ui-kit/react/packages/@porsche/ui-kit-react/src/components/molecules/Button/Button.tsx",
          "name": "ButtonProps"
        },
        "required": false,
        "type": "boolean",
        "tags": []
      },
      {
        "description": [
          "A button can show an error."
        ],
        "name": "error",
        "parent": {
          "fileName": "/Users/michaelsindlinger/Entwicklung/00_rockstardevelopers/MHP/pouikit-porsche-ui-kit/react/packages/@porsche/ui-kit-react/src/components/molecules/Button/Button.tsx",
          "name": "ButtonProps"
        },
        "required": false,
        "type": "boolean",
        "tags": []
      },
      {
        "defaultValue": "arrow_right_hair",
        "description": [
          "The icon of the button."
        ],
        "name": "icon",
        "parent": {
          "fileName": "/Users/michaelsindlinger/Entwicklung/00_rockstardevelopers/MHP/pouikit-porsche-ui-kit/react/packages/@porsche/ui-kit-react/src/components/molecules/Button/Button.tsx",
          "name": "ButtonProps"
        },
        "required": false,
        "type": "enum",
        "tags": [],
        "value": [
          "\"111_points_check\"",
          "\"4WD\"",
          "\"accident_free\"",
          "\"arrow_both_ways_hair\"",
          "\"arrow_down_hair\"",
          "\"arrow_left_hair_first\"",
          "\"arrow_left_hair\"",
          "\"arrow_open_full_down\"",
          "\"arrow_open_full_up\"",
          "... 98 more ...",
          "\"youtube\""
        ]
      },
      {
        "description": [
          "Disable the button and show a loading indicator. No onClick will be triggered."
        ],
        "name": "loading",
        "parent": {
          "fileName": "/Users/michaelsindlinger/Entwicklung/00_rockstardevelopers/MHP/pouikit-porsche-ui-kit/react/packages/@porsche/ui-kit-react/src/components/molecules/Button/Button.tsx",
          "name": "ButtonProps"
        },
        "required": false,
        "type": "boolean",
        "tags": []
      },
      {
        "description": [
          "Called after a user's click."
        ],
        "name": "onClick",
        "parent": {
          "fileName": "/Users/michaelsindlinger/Entwicklung/00_rockstardevelopers/MHP/pouikit-porsche-ui-kit/react/packages/@porsche/ui-kit-react/src/components/molecules/Button/Button.tsx",
          "name": "ButtonProps"
        },
        "required": false,
        "type": "func",
        "tags": [
          {
            "title": "param",
            "description": "React's original event.",
            "type": null,
            "name": "event"
          },
          {
            "title": "param",
            "description": "All props of the component.",
            "type": null,
            "name": "data"
          }
        ]
      },
      {
        "defaultValue": "button",
        "description": [
          "Specifies the HTML Type of the button. If undefined, nothing is set."
        ],
        "name": "role",
        "parent": {
          "fileName": "/Users/michaelsindlinger/Entwicklung/00_rockstardevelopers/MHP/pouikit-porsche-ui-kit/react/packages/@porsche/ui-kit-react/src/components/molecules/Button/Button.tsx",
          "name": "ButtonProps"
        },
        "required": false,
        "type": "enum",
        "tags": [],
        "value": [
          "\"reset\"",
          "\"button\"",
          "\"submit\""
        ]
      },
      {
        "description": [
          "Shows only the icon by default, and the button content starting from a specific breakpoint"
        ],
        "name": "showContent",
        "parent": {
          "fileName": "/Users/michaelsindlinger/Entwicklung/00_rockstardevelopers/MHP/pouikit-porsche-ui-kit/react/packages/@porsche/ui-kit-react/src/components/molecules/Button/Button.tsx",
          "name": "ButtonProps"
        },
        "required": false,
        "type": "enum",
        "tags": [],
        "value": [
          "\"xs\"",
          "\"s\"",
          "\"m\"",
          "\"l\"",
          "\"xl\""
        ]
      },
      {
        "description": [
          "A button can stretch to fill the full available width."
        ],
        "name": "stretch",
        "parent": {
          "fileName": "/Users/michaelsindlinger/Entwicklung/00_rockstardevelopers/MHP/pouikit-porsche-ui-kit/react/packages/@porsche/ui-kit-react/src/components/molecules/Button/Button.tsx",
          "name": "ButtonProps"
        },
        "required": false,
        "type": "boolean",
        "tags": []
      },
      {
        "defaultValue": "default",
        "description": [
          "The display type of the button."
        ],
        "name": "type",
        "parent": {
          "fileName": "/Users/michaelsindlinger/Entwicklung/00_rockstardevelopers/MHP/pouikit-porsche-ui-kit/react/packages/@porsche/ui-kit-react/src/components/molecules/Button/Button.tsx",
          "name": "ButtonProps"
        },
        "required": false,
        "type": "enum",
        "tags": [],
        "value": [
          "\"default\"",
          "\"black\"",
          "\"red\"",
          "\"blue\"",
          "\"acid-green\"",
          "\"ghost\"",
          "\"ghost-inverted\""
        ]
      }
    ],
    "docBlock": {
      "tags": [
        {
          "title": "see",
          "description": "Icon"
        }
      ],
      "description": [
        "The default Porsche button."
      ]
    },
    "path": "src/components/molecules/Button/Button.tsx"
  },
  "ButtonGroup": {
    "displayName": "ButtonGroup",
    "props": [
      {
        "description": [
          "The html element type to render as."
        ],
        "name": "as",
        "parent": {
          "fileName": "/Users/michaelsindlinger/Entwicklung/00_rockstardevelopers/MHP/pouikit-porsche-ui-kit/react/packages/@porsche/ui-kit-react/src/lib/props/ComponentProp.ts",
          "name": "ComponentProp"
        },
        "required": false,
        "type": "string | ComponentClass",
        "tags": []
      },
      {
        "description": [
          "Additional CSS classes."
        ],
        "name": "className",
        "parent": {
          "fileName": "/Users/michaelsindlinger/Entwicklung/00_rockstardevelopers/MHP/pouikit-porsche-ui-kit/react/packages/@porsche/ui-kit-react/src/lib/props/ClassNameProp.ts",
          "name": "ClassNameProp"
        },
        "required": false,
        "type": "string",
        "tags": []
      }
    ],
    "docBlock": {
      "tags": [],
      "description": [
        "A button group wrapper for the default button."
      ]
    },
    "path": "src/components/molecules/Button/ButtonGroup.tsx"
  },
  "Flex": {
    "displayName": "Flex",
    "props": [
      {
        "description": [
          "This aligns a flex container's individual lines when there is extra space in the cross-axis, similar to how \"alignMainAxis\" aligns individual items along the main axis.",
          "Corresponds to the \"alignContent\" css property."
        ],
        "name": "alignContent",
        "parent": {
          "fileName": "/Users/michaelsindlinger/Entwicklung/00_rockstardevelopers/MHP/pouikit-porsche-ui-kit/react/packages/@porsche/ui-kit-react/src/components/layout/Flex/Flex.tsx",
          "name": "FlexProps"
        },
        "required": false,
        "type": "enum",
        "tags": [],
        "value": [
          "BreakpointCustomizable",
          "\"start\"",
          "\"center\"",
          "\"end\"",
          "\"space-around\"",
          "\"space-between\"",
          "\"stretch\""
        ]
      },
      {
        "description": [
          "Defines how the flex items are aligned along the cross axis. Corresponds to the \"alignItems\" css property."
        ],
        "name": "alignCrossAxis",
        "parent": {
          "fileName": "/Users/michaelsindlinger/Entwicklung/00_rockstardevelopers/MHP/pouikit-porsche-ui-kit/react/packages/@porsche/ui-kit-react/src/components/layout/Flex/Flex.tsx",
          "name": "FlexProps"
        },
        "required": false,
        "type": "enum",
        "tags": [],
        "value": [
          "BreakpointCustomizable",
          "\"start\"",
          "\"center\"",
          "\"end\"",
          "\"baseline\"",
          "\"stretch\""
        ]
      },
      {
        "description": [
          "Defines how the flex items are aligned along the main axis. Corresponds to the \"justifyContent\" css property."
        ],
        "name": "alignMainAxis",
        "parent": {
          "fileName": "/Users/michaelsindlinger/Entwicklung/00_rockstardevelopers/MHP/pouikit-porsche-ui-kit/react/packages/@porsche/ui-kit-react/src/components/layout/Flex/Flex.tsx",
          "name": "FlexProps"
        },
        "required": false,
        "type": "enum",
        "tags": [],
        "value": [
          "BreakpointCustomizable",
          "\"start\"",
          "\"center\"",
          "\"end\"",
          "\"space-around\"",
          "\"space-between\"",
          "\"space-evenly\""
        ]
      },
      {
        "description": [
          "The html element type to render as."
        ],
        "name": "as",
        "parent": {
          "fileName": "/Users/michaelsindlinger/Entwicklung/00_rockstardevelopers/MHP/pouikit-porsche-ui-kit/react/packages/@porsche/ui-kit-react/src/lib/props/ComponentProp.ts",
          "name": "ComponentProp"
        },
        "required": false,
        "type": "string | ComponentClass",
        "tags": []
      },
      {
        "description": [
          "Additional CSS classes."
        ],
        "name": "className",
        "parent": {
          "fileName": "/Users/michaelsindlinger/Entwicklung/00_rockstardevelopers/MHP/pouikit-porsche-ui-kit/react/packages/@porsche/ui-kit-react/src/lib/props/ClassNameProp.ts",
          "name": "ClassNameProp"
        },
        "required": false,
        "type": "string",
        "tags": []
      },
      {
        "description": [
          "Defines the direction of the main and cross axis. The default \"row\" defines the main axis as horizontal left to right."
        ],
        "name": "direction",
        "parent": {
          "fileName": "/Users/michaelsindlinger/Entwicklung/00_rockstardevelopers/MHP/pouikit-porsche-ui-kit/react/packages/@porsche/ui-kit-react/src/components/layout/Flex/Flex.tsx",
          "name": "FlexProps"
        },
        "required": false,
        "type": "enum",
        "tags": [],
        "value": [
          "BreakpointCustomizable",
          "\"column-reverse\"",
          "\"column\"",
          "\"row-reverse\"",
          "\"row\""
        ]
      },
      {
        "description": [
          "Defines the gap between contained children. The value \"grid\" sets responsive grid spacings that should be used together with Flex.Item."
        ],
        "name": "gap",
        "parent": {
          "fileName": "/Users/michaelsindlinger/Entwicklung/00_rockstardevelopers/MHP/pouikit-porsche-ui-kit/react/packages/@porsche/ui-kit-react/src/components/layout/Flex/Flex.tsx",
          "name": "FlexProps"
        },
        "required": false,
        "type": "enum",
        "tags": [],
        "value": [
          "3",
          "6",
          "12",
          "18",
          "24",
          "30",
          "36",
          "42",
          "48",
          "54",
          "60",
          "\"a\"",
          "\"b\"",
          "\"c\"",
          "\"d\"",
          "\"e\"",
          "\"f\""
        ]
      },
      {
        "defaultValue": "false",
        "description": [
          "Defines the flex container display as inline rather than block."
        ],
        "name": "inline",
        "parent": {
          "fileName": "/Users/michaelsindlinger/Entwicklung/00_rockstardevelopers/MHP/pouikit-porsche-ui-kit/react/packages/@porsche/ui-kit-react/src/components/layout/Flex/Flex.tsx",
          "name": "FlexProps"
        },
        "required": false,
        "type": "enum",
        "tags": [],
        "value": [
          "BreakpointCustomizable",
          "true",
          "false"
        ]
      },
      {
        "defaultValue": "true",
        "description": [
          "If set, overflowing elements will wrap to a new line."
        ],
        "name": "wrap",
        "parent": {
          "fileName": "/Users/michaelsindlinger/Entwicklung/00_rockstardevelopers/MHP/pouikit-porsche-ui-kit/react/packages/@porsche/ui-kit-react/src/components/layout/Flex/Flex.tsx",
          "name": "FlexProps"
        },
        "required": false,
        "type": "enum",
        "tags": [],
        "value": [
          "BreakpointCustomizable",
          "true",
          "false",
          "\"reverse\""
        ]
      }
    ],
    "docBlock": {
      "tags": [
        {
          "title": "see",
          "description": "Spacing"
        },
        {
          "title": "see",
          "description": "Grid"
        }
      ],
      "description": [
        "A flex container component used to create flex box layouts."
      ]
    },
    "path": "src/components/layout/Flex/Flex.tsx"
  },
  "FlexItem": {
    "displayName": "FlexItem",
    "props": [
      {
        "description": [
          "Defines how this flex item is aligned along the cross axis. This overwrites the cross axis alignment set by the container. Corresponds to the \"alignSelf\" css property."
        ],
        "name": "alignCrossAxis",
        "parent": {
          "fileName": "/Users/michaelsindlinger/Entwicklung/00_rockstardevelopers/MHP/pouikit-porsche-ui-kit/react/packages/@porsche/ui-kit-react/src/components/layout/Flex/FlexItem.tsx",
          "name": "FlexItemProps"
        },
        "required": false,
        "type": "enum",
        "tags": [],
        "value": [
          "BreakpointCustomizable",
          "\"start\"",
          "\"center\"",
          "\"end\"",
          "\"baseline\"",
          "\"stretch\"",
          "\"auto\""
        ]
      },
      {
        "description": [
          "The html element type to render as."
        ],
        "name": "as",
        "parent": {
          "fileName": "/Users/michaelsindlinger/Entwicklung/00_rockstardevelopers/MHP/pouikit-porsche-ui-kit/react/packages/@porsche/ui-kit-react/src/lib/props/ComponentProp.ts",
          "name": "ComponentProp"
        },
        "required": false,
        "type": "string | ComponentClass",
        "tags": []
      },
      {
        "description": [
          "Additional CSS classes."
        ],
        "name": "className",
        "parent": {
          "fileName": "/Users/michaelsindlinger/Entwicklung/00_rockstardevelopers/MHP/pouikit-porsche-ui-kit/react/packages/@porsche/ui-kit-react/src/lib/props/ClassNameProp.ts",
          "name": "ClassNameProp"
        },
        "required": false,
        "type": "string",
        "tags": []
      },
      {
        "description": [
          "The shorthand property for the combined definition of \"shrink\", \"grow\" and \"basis\""
        ],
        "name": "flex",
        "parent": {
          "fileName": "/Users/michaelsindlinger/Entwicklung/00_rockstardevelopers/MHP/pouikit-porsche-ui-kit/react/packages/@porsche/ui-kit-react/src/components/layout/Flex/FlexItem.tsx",
          "name": "FlexItemProps"
        },
        "required": false,
        "type": "enum",
        "tags": [],
        "value": [
          "BreakpointCustomizable",
          "\"auto\"",
          "\"none\"",
          "\"initial\"",
          "\"equal\""
        ]
      },
      {
        "description": [
          "The ability to allow/disallow the flex child to grow."
        ],
        "name": "grow",
        "parent": {
          "fileName": "/Users/michaelsindlinger/Entwicklung/00_rockstardevelopers/MHP/pouikit-porsche-ui-kit/react/packages/@porsche/ui-kit-react/src/components/layout/Flex/FlexItem.tsx",
          "name": "FlexItemProps"
        },
        "required": false,
        "type": "enum",
        "tags": [],
        "value": [
          "BreakpointCustomizable",
          "0",
          "1"
        ]
      },
      {
        "description": [
          "The offset of the column. You can also supply values for specific breakpoints, like {base: \"none\", l: \"one-quarter\"}. You always need to provide a base value when doing this."
        ],
        "name": "offset",
        "parent": {
          "fileName": "/Users/michaelsindlinger/Entwicklung/00_rockstardevelopers/MHP/pouikit-porsche-ui-kit/react/packages/@porsche/ui-kit-react/src/components/layout/Flex/FlexItem.tsx",
          "name": "FlexItemProps"
        },
        "required": false,
        "type": "enum",
        "tags": [],
        "value": [
          "BreakpointCustomizable",
          "\"one-quarter\"",
          "\"one-third\"",
          "\"half\"",
          "\"two-thirds\"",
          "\"three-quarters\"",
          "\"none\""
        ]
      },
      {
        "description": [
          "The ability to allow/disallow the flex child to shrink."
        ],
        "name": "shrink",
        "parent": {
          "fileName": "/Users/michaelsindlinger/Entwicklung/00_rockstardevelopers/MHP/pouikit-porsche-ui-kit/react/packages/@porsche/ui-kit-react/src/components/layout/Flex/FlexItem.tsx",
          "name": "FlexItemProps"
        },
        "required": false,
        "type": "enum",
        "tags": [],
        "value": [
          "BreakpointCustomizable",
          "0",
          "1"
        ]
      },
      {
        "description": [
          "The width of the flex item. You can also supply values for specific breakpoints, like {base: \"full\", l: \"one-quarter\"}. You always need to provide a base value when doing this."
        ],
        "name": "width",
        "parent": {
          "fileName": "/Users/michaelsindlinger/Entwicklung/00_rockstardevelopers/MHP/pouikit-porsche-ui-kit/react/packages/@porsche/ui-kit-react/src/components/layout/Flex/FlexItem.tsx",
          "name": "FlexItemProps"
        },
        "required": false,
        "type": "enum",
        "tags": [],
        "value": [
          "BreakpointCustomizable",
          "\"auto\"",
          "\"one-quarter\"",
          "\"one-third\"",
          "\"half\"",
          "\"two-thirds\"",
          "\"three-quarters\"",
          "\"full\""
        ]
      }
    ],
    "docBlock": {
      "tags": [],
      "description": [
        "A child of a flex container."
      ]
    },
    "path": "src/components/layout/Flex/FlexItem.tsx"
  },
<<<<<<< HEAD
  "Text": {
    "displayName": "Text",
    "props": [
      {
        "description": [
          "The text alignment of the component."
        ],
        "name": "align",
        "required": false,
        "type": "TextAlignType",
        "tags": []
      },
      {
        "description": [
          "The html element type to render as."
        ],
        "name": "as",
        "required": false,
        "type": "string | ComponentClass<{}>",
        "tags": []
      },
      {
        "description": [
          "Additional CSS classes."
        ],
        "name": "className",
        "required": false,
        "type": "string",
        "tags": []
      },
      {
        "defaultValue": "inherit",
        "description": [
          "The color of the text. By default, the component inherits the color of the surrounding element."
        ],
        "name": "color",
        "required": false,
        "type": "TextColorType",
        "tags": []
      },
      {
        "description": [
          "Adds an ellipsis to a single line of text if it overflows."
        ],
        "name": "ellipsis",
        "required": false,
        "type": "boolean",
        "tags": []
      },
      {
        "description": [
          "Sets the text as display: inline."
        ],
        "name": "inline",
        "required": false,
        "type": "boolean",
        "tags": []
      },
      {
        "defaultValue": "copy",
        "description": [
          "The style of the text."
        ],
        "name": "type",
        "required": false,
        "type": "TextType",
        "tags": []
      },
      {
        "defaultValue": "true",
        "description": [
          "Wraps the text, even when it has to break a word."
        ],
        "name": "wrap",
        "required": false,
        "type": "boolean",
        "tags": []
      }
    ],
    "docBlock": {
      "tags": [],
      "description": [
        "Use this component any time you want to display plain text anywhere."
      ]
    },
    "path": "src/components/atoms/Text/Text.tsx"
  },
  "Button": {
    "displayName": "Button",
=======
  "ButtonIcon": {
    "displayName": "ButtonIcon",
>>>>>>> a8f13fb6
    "props": [
      {
        "description": [
          "Sets the button in its active / selected state."
        ],
        "name": "active",
        "parent": {
          "fileName": "/Users/michaelsindlinger/Entwicklung/00_rockstardevelopers/MHP/pouikit-porsche-ui-kit/react/packages/@porsche/ui-kit-react/src/components/molecules/ButtonIcon/ButtonIcon.tsx",
          "name": "ButtonIconProps"
        },
        "required": false,
        "type": "boolean",
        "tags": []
      },
      {
        "description": [
          "The html element type to render as."
        ],
        "name": "as",
        "parent": {
          "fileName": "/Users/michaelsindlinger/Entwicklung/00_rockstardevelopers/MHP/pouikit-porsche-ui-kit/react/packages/@porsche/ui-kit-react/src/lib/props/ComponentProp.ts",
          "name": "ComponentProp"
        },
        "required": false,
        "type": "string | ComponentClass",
        "tags": []
      },
      {
        "description": [
          "Additional CSS classes."
        ],
        "name": "className",
        "parent": {
          "fileName": "/Users/michaelsindlinger/Entwicklung/00_rockstardevelopers/MHP/pouikit-porsche-ui-kit/react/packages/@porsche/ui-kit-react/src/lib/props/ClassNameProp.ts",
          "name": "ClassNameProp"
        },
        "required": false,
        "type": "string",
        "tags": []
      },
      {
        "description": [
          "Disables the button. No onClick will be triggered."
        ],
        "name": "disabled",
        "parent": {
          "fileName": "/Users/michaelsindlinger/Entwicklung/00_rockstardevelopers/MHP/pouikit-porsche-ui-kit/react/packages/@porsche/ui-kit-react/src/components/molecules/ButtonIcon/ButtonIcon.tsx",
          "name": "ButtonIconProps"
        },
        "required": false,
        "type": "boolean",
        "tags": []
      },
      {
        "defaultValue": "arrow_right_hair",
        "description": [
          "The icon of the button."
        ],
        "name": "icon",
        "parent": {
          "fileName": "/Users/michaelsindlinger/Entwicklung/00_rockstardevelopers/MHP/pouikit-porsche-ui-kit/react/packages/@porsche/ui-kit-react/src/components/molecules/ButtonIcon/ButtonIcon.tsx",
          "name": "ButtonIconProps"
        },
        "required": false,
        "type": "enum",
        "tags": [],
        "value": [
          "\"111_points_check\"",
          "\"4WD\"",
          "\"accident_free\"",
          "\"arrow_both_ways_hair\"",
          "\"arrow_down_hair\"",
          "\"arrow_left_hair_first\"",
          "\"arrow_left_hair\"",
          "\"arrow_open_full_down\"",
          "\"arrow_open_full_up\"",
          "... 98 more ...",
          "\"youtube\""
        ]
      },
      {
        "description": [
          "The inverted variant of the button."
        ],
        "name": "inverted",
        "parent": {
          "fileName": "/Users/michaelsindlinger/Entwicklung/00_rockstardevelopers/MHP/pouikit-porsche-ui-kit/react/packages/@porsche/ui-kit-react/src/components/molecules/ButtonIcon/ButtonIcon.tsx",
          "name": "ButtonIconProps"
        },
        "required": false,
        "type": "boolean",
        "tags": []
      },
      {
        "description": [
          "Disable the button and show a loading indicator. No onClick will be triggered."
        ],
        "name": "loading",
        "parent": {
          "fileName": "/Users/michaelsindlinger/Entwicklung/00_rockstardevelopers/MHP/pouikit-porsche-ui-kit/react/packages/@porsche/ui-kit-react/src/components/molecules/ButtonIcon/ButtonIcon.tsx",
          "name": "ButtonIconProps"
        },
        "required": false,
        "type": "boolean",
        "tags": []
      },
      {
        "description": [
          "Called after a user's click."
        ],
        "name": "onClick",
        "parent": {
          "fileName": "/Users/michaelsindlinger/Entwicklung/00_rockstardevelopers/MHP/pouikit-porsche-ui-kit/react/packages/@porsche/ui-kit-react/src/components/molecules/ButtonIcon/ButtonIcon.tsx",
          "name": "ButtonIconProps"
        },
        "required": false,
        "type": "func",
        "tags": [
          {
            "title": "param",
            "description": "React's original event.",
            "type": null,
            "name": "event"
          },
          {
            "title": "param",
            "description": "All props of the component.",
            "type": null,
            "name": "data"
          }
        ]
      },
      {
        "defaultValue": "button",
        "description": [
          "Specifies the HTML Type of the button. If undefined, nothing is set."
        ],
        "name": "role",
        "parent": {
          "fileName": "/Users/michaelsindlinger/Entwicklung/00_rockstardevelopers/MHP/pouikit-porsche-ui-kit/react/packages/@porsche/ui-kit-react/src/components/molecules/ButtonIcon/ButtonIcon.tsx",
          "name": "ButtonIconProps"
        },
        "required": false,
        "type": "enum",
        "tags": [],
        "value": [
          "\"reset\"",
          "\"button\"",
          "\"submit\""
        ]
      },
      {
        "defaultValue": "default",
        "description": [
          "The display type of the button."
        ],
        "name": "type",
        "parent": {
          "fileName": "/Users/michaelsindlinger/Entwicklung/00_rockstardevelopers/MHP/pouikit-porsche-ui-kit/react/packages/@porsche/ui-kit-react/src/components/molecules/ButtonIcon/ButtonIcon.tsx",
          "name": "ButtonIconProps"
        },
        "required": false,
        "type": "\"ghost\"",
        "tags": []
      }
    ],
    "docBlock": {
      "tags": [
        {
          "title": "see",
          "description": "Icon"
        }
      ],
      "description": [
        "The default Porsche icon only button."
      ]
    },
    "path": "src/components/molecules/ButtonIcon/ButtonIcon.tsx"
  },
  "Checkbox": {
    "displayName": "Checkbox",
    "props": [
      {
        "description": [
          "The html element type to render as."
        ],
        "name": "as",
        "parent": {
          "fileName": "/Users/michaelsindlinger/Entwicklung/00_rockstardevelopers/MHP/pouikit-porsche-ui-kit/react/packages/@porsche/ui-kit-react/src/lib/props/ComponentProp.ts",
          "name": "ComponentProp"
        },
        "required": false,
        "type": "string | ComponentClass",
        "tags": []
      },
      {
        "description": [
          "Custom dom attributes for the checkbox element only."
        ],
        "name": "checkboxProps",
        "parent": {
          "fileName": "/Users/michaelsindlinger/Entwicklung/00_rockstardevelopers/MHP/pouikit-porsche-ui-kit/react/packages/@porsche/ui-kit-react/src/components/molecules/Checkbox/Checkbox.tsx",
          "name": "CheckboxProps"
        },
        "required": false,
        "type": "object",
        "tags": []
      },
      {
        "defaultValue": "checked",
        "description": [
          "Whether or not the checkbox is checked."
        ],
        "name": "checked",
        "parent": {
          "fileName": "/Users/michaelsindlinger/Entwicklung/00_rockstardevelopers/MHP/pouikit-porsche-ui-kit/react/packages/@porsche/ui-kit-react/src/components/molecules/Checkbox/Checkbox.tsx",
          "name": "CheckboxProps"
        },
        "required": false,
        "type": "boolean",
        "tags": []
      },
      {
        "description": [
          "Additional CSS classes."
        ],
        "name": "className",
        "parent": {
          "fileName": "/Users/michaelsindlinger/Entwicklung/00_rockstardevelopers/MHP/pouikit-porsche-ui-kit/react/packages/@porsche/ui-kit-react/src/lib/props/ClassNameProp.ts",
          "name": "ClassNameProp"
        },
        "required": false,
        "type": "string",
        "tags": []
      },
      {
        "description": [
          "A checkbox can appear disabled and be unable to change states."
        ],
        "name": "disabled",
        "parent": {
          "fileName": "/Users/michaelsindlinger/Entwicklung/00_rockstardevelopers/MHP/pouikit-porsche-ui-kit/react/packages/@porsche/ui-kit-react/src/components/molecules/Checkbox/Checkbox.tsx",
          "name": "CheckboxProps"
        },
        "required": false,
        "type": "boolean",
        "tags": []
      },
      {
        "description": [
          "A checkbox can display an error."
        ],
        "name": "error",
        "parent": {
          "fileName": "/Users/michaelsindlinger/Entwicklung/00_rockstardevelopers/MHP/pouikit-porsche-ui-kit/react/packages/@porsche/ui-kit-react/src/components/molecules/Checkbox/Checkbox.tsx",
          "name": "CheckboxProps"
        },
        "required": false,
        "type": "boolean",
        "tags": []
      },
      {
        "defaultValue": "label",
        "description": [
          "Determine if the checkbox is rendered as HTML label or as span element. Use span if you have use the checkbox together with other elements in a wrapping label."
        ],
        "name": "labelAs",
        "parent": {
          "fileName": "/Users/michaelsindlinger/Entwicklung/00_rockstardevelopers/MHP/pouikit-porsche-ui-kit/react/packages/@porsche/ui-kit-react/src/components/molecules/Checkbox/Checkbox.tsx",
          "name": "CheckboxProps"
        },
        "required": false,
        "type": "enum",
        "tags": [],
        "value": [
          "\"label\"",
          "\"span\""
        ]
      },
      {
        "description": [
          "Called when the user attempts to change the checked state."
        ],
        "name": "onChange",
        "parent": {
          "fileName": "/Users/michaelsindlinger/Entwicklung/00_rockstardevelopers/MHP/pouikit-porsche-ui-kit/react/packages/@porsche/ui-kit-react/src/components/molecules/Checkbox/Checkbox.tsx",
          "name": "CheckboxProps"
        },
        "required": false,
        "type": "func",
        "tags": [
          {
            "title": "param",
            "description": "The proposed value after the change.",
            "type": null,
            "name": "value"
          },
          {
            "title": "param",
            "description": "React's original event.",
            "type": null,
            "name": "event"
          },
          {
            "title": "param",
            "description": "All props of the component.",
            "type": null,
            "name": "data"
          }
        ]
      },
      {
        "description": [
          "Called after a user's click."
        ],
        "name": "onClick",
        "parent": {
          "fileName": "/Users/michaelsindlinger/Entwicklung/00_rockstardevelopers/MHP/pouikit-porsche-ui-kit/react/packages/@porsche/ui-kit-react/src/components/molecules/Checkbox/Checkbox.tsx",
          "name": "CheckboxProps"
        },
        "required": false,
        "type": "func",
        "tags": [
          {
            "title": "param",
            "description": "React's original event.",
            "type": null,
            "name": "event"
          },
          {
            "title": "param",
            "description": "All props of the component.",
            "type": null,
            "name": "data"
          }
        ]
      },
      {
        "description": [
          "A checkbox can be read-only and unable to change states."
        ],
        "name": "readOnly",
        "parent": {
          "fileName": "/Users/michaelsindlinger/Entwicklung/00_rockstardevelopers/MHP/pouikit-porsche-ui-kit/react/packages/@porsche/ui-kit-react/src/components/molecules/Checkbox/Checkbox.tsx",
          "name": "CheckboxProps"
        },
        "required": false,
        "type": "boolean",
        "tags": []
      },
      {
        "description": [
          "Determines if the content is wrapped or truncated with an ellipsis."
        ],
        "name": "singleLine",
        "parent": {
          "fileName": "/Users/michaelsindlinger/Entwicklung/00_rockstardevelopers/MHP/pouikit-porsche-ui-kit/react/packages/@porsche/ui-kit-react/src/components/molecules/Checkbox/Checkbox.tsx",
          "name": "CheckboxProps"
        },
        "required": false,
        "type": "boolean",
        "tags": []
      },
      {
        "defaultValue": "default",
        "description": [
          "The appearance of the checkbox."
        ],
        "name": "type",
        "parent": {
          "fileName": "/Users/michaelsindlinger/Entwicklung/00_rockstardevelopers/MHP/pouikit-porsche-ui-kit/react/packages/@porsche/ui-kit-react/src/components/molecules/Checkbox/Checkbox.tsx",
          "name": "CheckboxProps"
        },
        "required": false,
        "type": "enum",
        "tags": [],
        "value": [
          "\"default\"",
          "\"red\"",
          "\"blue\"",
          "\"inverted\""
        ]
      }
    ],
    "docBlock": {
      "tags": [
        {
          "title": "see",
          "description": "Icon"
        },
        {
          "title": "see",
          "description": "Input"
        },
        {
          "title": "see",
          "description": "TextArea"
        },
        {
          "title": "see",
          "description": "Select"
        }
      ],
      "description": [
        "A checkbox allows a user to select a binary value."
      ]
    },
    "path": "src/components/molecules/Checkbox/Checkbox.tsx"
  },
  "Input": {
    "displayName": "Input",
    "props": [
      {
        "description": [
          "The html element type to render as."
        ],
        "name": "as",
        "parent": {
          "fileName": "/Users/michaelsindlinger/Entwicklung/00_rockstardevelopers/MHP/pouikit-porsche-ui-kit/react/packages/@porsche/ui-kit-react/src/lib/props/ComponentProp.ts",
          "name": "ComponentProp"
        },
        "required": false,
        "type": "string | ComponentClass",
        "tags": []
      },
      {
        "description": [
          "An input can have autofocus."
        ],
        "name": "autofocus",
        "parent": {
          "fileName": "/Users/michaelsindlinger/Entwicklung/00_rockstardevelopers/MHP/pouikit-porsche-ui-kit/react/packages/@porsche/ui-kit-react/src/components/molecules/Input/Input.tsx",
          "name": "InputProps"
        },
        "required": false,
        "type": "boolean",
        "tags": []
      },
      {
        "defaultValue": "false",
        "description": [
          "Basic determines if the placeholder disappears when a value is set or entered,",
          "or if it floats above the content.",
          "If no placeholder is set, this value has no effect."
        ],
        "name": "basic",
        "parent": {
          "fileName": "/Users/michaelsindlinger/Entwicklung/00_rockstardevelopers/MHP/pouikit-porsche-ui-kit/react/packages/@porsche/ui-kit-react/src/components/molecules/Input/Input.tsx",
          "name": "InputProps"
        },
        "required": false,
        "type": "boolean",
        "tags": []
      },
      {
        "description": [
          "Additional CSS classes."
        ],
        "name": "className",
        "parent": {
          "fileName": "/Users/michaelsindlinger/Entwicklung/00_rockstardevelopers/MHP/pouikit-porsche-ui-kit/react/packages/@porsche/ui-kit-react/src/lib/props/ClassNameProp.ts",
          "name": "ClassNameProp"
        },
        "required": false,
        "type": "string",
        "tags": []
      },
      {
        "description": [
          "An input can appear disabled and be unable to change states."
        ],
        "name": "disabled",
        "parent": {
          "fileName": "/Users/michaelsindlinger/Entwicklung/00_rockstardevelopers/MHP/pouikit-porsche-ui-kit/react/packages/@porsche/ui-kit-react/src/components/molecules/Input/Input.tsx",
          "name": "InputProps"
        },
        "required": false,
        "type": "boolean",
        "tags": []
      },
      {
        "description": [
          "An input can display an error."
        ],
        "name": "error",
        "parent": {
          "fileName": "/Users/michaelsindlinger/Entwicklung/00_rockstardevelopers/MHP/pouikit-porsche-ui-kit/react/packages/@porsche/ui-kit-react/src/components/molecules/Input/Input.tsx",
          "name": "InputProps"
        },
        "required": false,
        "type": "boolean",
        "tags": []
      },
      {
        "description": [
          "Displays an icon on the right of the input."
        ],
        "name": "icon",
        "parent": {
          "fileName": "/Users/michaelsindlinger/Entwicklung/00_rockstardevelopers/MHP/pouikit-porsche-ui-kit/react/packages/@porsche/ui-kit-react/src/components/molecules/Input/Input.tsx",
          "name": "InputProps"
        },
        "required": false,
        "type": "enum",
        "tags": [],
        "value": [
          "\"111_points_check\"",
          "\"4WD\"",
          "\"accident_free\"",
          "\"arrow_both_ways_hair\"",
          "\"arrow_down_hair\"",
          "\"arrow_left_hair_first\"",
          "\"arrow_left_hair\"",
          "\"arrow_open_full_down\"",
          "\"arrow_open_full_up\"",
          "... 99 more ...",
          "Element"
        ]
      },
      {
        "description": [
          "Sets the html5 name of the input field.",
          "The name attribute is used to reference elements in a JavaScript, or to reference form data after a form is submitted."
        ],
        "name": "name",
        "parent": {
          "fileName": "/Users/michaelsindlinger/Entwicklung/00_rockstardevelopers/MHP/pouikit-porsche-ui-kit/react/packages/@porsche/ui-kit-react/src/components/molecules/Input/Input.tsx",
          "name": "InputProps"
        },
        "required": false,
        "type": "string",
        "tags": []
      },
      {
        "description": [
          "Called when the user attempts to change the input value."
        ],
        "name": "onChange",
        "parent": {
          "fileName": "/Users/michaelsindlinger/Entwicklung/00_rockstardevelopers/MHP/pouikit-porsche-ui-kit/react/packages/@porsche/ui-kit-react/src/components/molecules/Input/Input.tsx",
          "name": "InputProps"
        },
        "required": false,
        "type": "func",
        "tags": [
          {
            "title": "param",
            "description": "The proposed value after the change.",
            "type": null,
            "name": "value"
          },
          {
            "title": "param",
            "description": "React's original event.",
            "type": null,
            "name": "event"
          },
          {
            "title": "param",
            "description": "All props of the component.",
            "type": null,
            "name": "data"
          }
        ]
      },
      {
        "description": [
          "The placeholder of the input."
        ],
        "name": "placeholder",
        "parent": {
          "fileName": "/Users/michaelsindlinger/Entwicklung/00_rockstardevelopers/MHP/pouikit-porsche-ui-kit/react/packages/@porsche/ui-kit-react/src/components/molecules/Input/Input.tsx",
          "name": "InputProps"
        },
        "required": false,
        "type": "string",
        "tags": []
      },
      {
        "defaultValue": "text",
        "description": [
          "The html input type."
        ],
        "name": "type",
        "parent": {
          "fileName": "/Users/michaelsindlinger/Entwicklung/00_rockstardevelopers/MHP/pouikit-porsche-ui-kit/react/packages/@porsche/ui-kit-react/src/components/molecules/Input/Input.tsx",
          "name": "InputProps"
        },
        "required": false,
        "type": "\"number\" | \"text\" | \"password\"",
        "tags": []
      },
      {
        "description": [
          "Displays a unit on the right of the input."
        ],
        "name": "unit",
        "parent": {
          "fileName": "/Users/michaelsindlinger/Entwicklung/00_rockstardevelopers/MHP/pouikit-porsche-ui-kit/react/packages/@porsche/ui-kit-react/src/components/molecules/Input/Input.tsx",
          "name": "InputProps"
        },
        "required": false,
        "type": "string",
        "tags": []
      },
      {
        "description": [
          "The value of the input."
        ],
        "name": "value",
        "parent": {
          "fileName": "/Users/michaelsindlinger/Entwicklung/00_rockstardevelopers/MHP/pouikit-porsche-ui-kit/react/packages/@porsche/ui-kit-react/src/components/molecules/Input/Input.tsx",
          "name": "InputProps"
        },
        "required": false,
        "type": "string",
        "tags": []
      }
    ],
    "docBlock": {
      "tags": [
        {
          "title": "see",
          "description": "Icon"
        },
        {
          "title": "see",
          "description": "Checkbox"
        },
        {
          "title": "see",
          "description": "TextArea"
        },
        {
          "title": "see",
          "description": "Select"
        }
      ],
      "description": [
        "An Input is a field used to elicit a textual response from a user."
      ]
    },
    "path": "src/components/molecules/Input/Input.tsx"
  },
  "Flyout": {
    "displayName": "Flyout",
    "props": [
      {
        "description": [
          "The html element type to render as."
        ],
        "name": "as",
        "parent": {
          "fileName": "/Users/michaelsindlinger/Entwicklung/00_rockstardevelopers/MHP/pouikit-porsche-ui-kit/react/packages/@porsche/ui-kit-react/src/lib/props/ComponentProp.ts",
          "name": "ComponentProp"
        },
        "required": false,
        "type": "string | ComponentClass",
        "tags": []
      },
      {
        "description": [
          "Additional CSS classes."
        ],
        "name": "className",
        "parent": {
          "fileName": "/Users/michaelsindlinger/Entwicklung/00_rockstardevelopers/MHP/pouikit-porsche-ui-kit/react/packages/@porsche/ui-kit-react/src/lib/props/ClassNameProp.ts",
          "name": "ClassNameProp"
        },
        "required": false,
        "type": "string",
        "tags": []
      },
      {
        "defaultValue": "left",
        "description": [
          "The position of the flyout"
        ],
        "name": "position",
        "parent": {
          "fileName": "/Users/michaelsindlinger/Entwicklung/00_rockstardevelopers/MHP/pouikit-porsche-ui-kit/react/packages/@porsche/ui-kit-react/src/components/molecules/Flyout/Flyout.tsx",
          "name": "FlyoutProps"
        },
        "required": false,
        "type": "enum",
        "tags": [],
        "value": [
          "\"left\"",
          "\"right\""
        ]
      }
    ],
    "docBlock": {
      "tags": [],
      "description": [
        "A flyout that can contain arbitrary content.",
        "Example usage: Container for the desktop navigation menus."
      ]
    },
    "path": "src/components/molecules/Flyout/Flyout.tsx"
  },
  "Link": {
    "displayName": "Link",
    "props": [
      {
        "description": [
          "The html element type to render as."
        ],
        "name": "as",
        "parent": {
          "fileName": "/Users/michaelsindlinger/Entwicklung/00_rockstardevelopers/MHP/pouikit-porsche-ui-kit/react/packages/@porsche/ui-kit-react/src/lib/props/ComponentProp.ts",
          "name": "ComponentProp"
        },
        "required": false,
        "type": "string | ComponentClass",
        "tags": []
      },
      {
        "description": [
          "Additional CSS classes."
        ],
        "name": "className",
        "parent": {
          "fileName": "/Users/michaelsindlinger/Entwicklung/00_rockstardevelopers/MHP/pouikit-porsche-ui-kit/react/packages/@porsche/ui-kit-react/src/lib/props/ClassNameProp.ts",
          "name": "ClassNameProp"
        },
        "required": false,
        "type": "string",
        "tags": []
      },
      {
        "description": [
          "The optional href of the link."
        ],
        "name": "href",
        "parent": {
          "fileName": "/Users/michaelsindlinger/Entwicklung/00_rockstardevelopers/MHP/pouikit-porsche-ui-kit/react/packages/@porsche/ui-kit-react/src/components/molecules/Link/Link.tsx",
          "name": "LinkProps"
        },
        "required": false,
        "type": "string",
        "tags": []
      },
      {
        "description": [
          "Called after a user's click."
        ],
        "name": "onClick",
        "parent": {
          "fileName": "/Users/michaelsindlinger/Entwicklung/00_rockstardevelopers/MHP/pouikit-porsche-ui-kit/react/packages/@porsche/ui-kit-react/src/components/molecules/Link/Link.tsx",
          "name": "LinkProps"
        },
        "required": false,
        "type": "func",
        "tags": [
          {
            "title": "param",
            "description": "React's original event.",
            "type": null,
            "name": "event"
          },
          {
            "title": "param",
            "description": "All props of the component.",
            "type": null,
            "name": "data"
          }
        ]
      },
      {
        "description": [
          "The target attribute specifies where to open the linked document."
        ],
        "name": "target",
        "parent": {
          "fileName": "/Users/michaelsindlinger/Entwicklung/00_rockstardevelopers/MHP/pouikit-porsche-ui-kit/react/packages/@porsche/ui-kit-react/src/components/molecules/Link/Link.tsx",
          "name": "LinkProps"
        },
        "required": false,
        "type": "enum",
        "tags": [],
        "value": [
          "\"_blank\"",
          "\"_self\"",
          "\"_parent\"",
          "\"_top\""
        ]
      },
      {
        "description": [
          "Defines the title of a link, which appears to the user as a tooltip."
        ],
        "name": "title",
        "parent": {
          "fileName": "/Users/michaelsindlinger/Entwicklung/00_rockstardevelopers/MHP/pouikit-porsche-ui-kit/react/packages/@porsche/ui-kit-react/src/components/molecules/Link/Link.tsx",
          "name": "LinkProps"
        },
        "required": false,
        "type": "string",
        "tags": []
      },
      {
        "defaultValue": "false",
        "description": [
          "shows the button when 'true'."
        ],
        "name": "withIcon",
        "parent": {
          "fileName": "/Users/michaelsindlinger/Entwicklung/00_rockstardevelopers/MHP/pouikit-porsche-ui-kit/react/packages/@porsche/ui-kit-react/src/components/molecules/Link/Link.tsx",
          "name": "LinkProps"
        },
        "required": false,
        "type": "boolean",
        "tags": []
      }
    ],
    "docBlock": {
      "tags": [
        {
          "title": "see",
          "description": "Icon"
        }
      ],
      "description": [
        "The default Porsche link."
      ]
    },
    "path": "src/components/molecules/Link/Link.tsx"
  },
  "Loader": {
    "displayName": "Loader",
    "props": [
      {
        "description": [
          "The html element type to render as."
        ],
        "name": "as",
        "parent": {
          "fileName": "/Users/michaelsindlinger/Entwicklung/00_rockstardevelopers/MHP/pouikit-porsche-ui-kit/react/packages/@porsche/ui-kit-react/src/lib/props/ComponentProp.ts",
          "name": "ComponentProp"
        },
        "required": false,
        "type": "string | ComponentClass",
        "tags": []
      },
      {
        "description": [
          "Additional CSS classes."
        ],
        "name": "className",
        "parent": {
          "fileName": "/Users/michaelsindlinger/Entwicklung/00_rockstardevelopers/MHP/pouikit-porsche-ui-kit/react/packages/@porsche/ui-kit-react/src/lib/props/ClassNameProp.ts",
          "name": "ClassNameProp"
        },
        "required": false,
        "type": "string",
        "tags": []
      },
      {
        "description": [
          "Inverts the color for use on darker backgrounds."
        ],
        "name": "inverted",
        "parent": {
          "fileName": "/Users/michaelsindlinger/Entwicklung/00_rockstardevelopers/MHP/pouikit-porsche-ui-kit/react/packages/@porsche/ui-kit-react/src/components/molecules/Loader/Loader.tsx",
          "name": "LoaderProps"
        },
        "required": false,
        "type": "boolean",
        "tags": []
      },
      {
        "description": [
          "A loader can have different sizes"
        ],
        "name": "size",
        "parent": {
          "fileName": "/Users/michaelsindlinger/Entwicklung/00_rockstardevelopers/MHP/pouikit-porsche-ui-kit/react/packages/@porsche/ui-kit-react/src/components/molecules/Loader/Loader.tsx",
          "name": "LoaderProps"
        },
        "required": false,
        "type": "enum",
        "tags": [],
        "value": [
          "\"x-small\"",
          "\"small\"",
          "\"medium\"",
          "\"large\"",
          "\"x-large\""
        ]
      }
    ],
    "docBlock": {
      "tags": [
        {
          "title": "see",
          "description": "Button"
        }
      ],
      "description": [
        "A loader component to show loading states inside single components or across entire modules / pages."
      ]
    },
    "path": "src/components/molecules/Loader/Loader.tsx"
  },
  "LoaderMask": {
    "displayName": "LoaderMask",
    "props": [
      {
        "description": [
          "The html element type to render as."
        ],
        "name": "as",
        "parent": {
          "fileName": "/Users/michaelsindlinger/Entwicklung/00_rockstardevelopers/MHP/pouikit-porsche-ui-kit/react/packages/@porsche/ui-kit-react/src/lib/props/ComponentProp.ts",
          "name": "ComponentProp"
        },
        "required": false,
        "type": "string | ComponentClass",
        "tags": []
      },
      {
        "description": [
          "Additional CSS classes."
        ],
        "name": "className",
        "parent": {
          "fileName": "/Users/michaelsindlinger/Entwicklung/00_rockstardevelopers/MHP/pouikit-porsche-ui-kit/react/packages/@porsche/ui-kit-react/src/lib/props/ClassNameProp.ts",
          "name": "ClassNameProp"
        },
        "required": false,
        "type": "string",
        "tags": []
      },
      {
        "defaultValue": "false",
        "description": [
          "Displays the loader and backdrop when true, plainly renders all children when false."
        ],
        "name": "loading",
        "parent": {
          "fileName": "/Users/michaelsindlinger/Entwicklung/00_rockstardevelopers/MHP/pouikit-porsche-ui-kit/react/packages/@porsche/ui-kit-react/src/components/molecules/Loader/LoaderMask.tsx",
          "name": "LoaderMaskProps"
        },
        "required": false,
        "type": "boolean",
        "tags": []
      }
    ],
    "docBlock": {
      "tags": [],
      "description": [
        "Displays the loader around its children using a translucent backdrop.",
        "If it is not loading, the children will be rendered without any wrapper components."
      ]
    },
    "path": "src/components/molecules/Loader/LoaderMask.tsx"
  },
  "Navigation": {
    "displayName": "Navigation",
    "props": [
      {
        "description": [
          "The html element type to render as."
        ],
        "name": "as",
        "parent": {
          "fileName": "/Users/michaelsindlinger/Entwicklung/00_rockstardevelopers/MHP/pouikit-porsche-ui-kit/react/packages/@porsche/ui-kit-react/src/lib/props/ComponentProp.ts",
          "name": "ComponentProp"
        },
        "required": false,
        "type": "string | ComponentClass",
        "tags": []
      },
      {
        "description": [
          "Additional CSS classes."
        ],
        "name": "className",
        "parent": {
          "fileName": "/Users/michaelsindlinger/Entwicklung/00_rockstardevelopers/MHP/pouikit-porsche-ui-kit/react/packages/@porsche/ui-kit-react/src/lib/props/ClassNameProp.ts",
          "name": "ClassNameProp"
        },
        "required": false,
        "type": "string",
        "tags": []
      },
      {
        "description": [
          "The navigation sections to be displayed."
        ],
        "name": "sections",
        "parent": {
          "fileName": "/Users/michaelsindlinger/Entwicklung/00_rockstardevelopers/MHP/pouikit-porsche-ui-kit/react/packages/@porsche/ui-kit-react/src/components/molecules/Navigation/Navigation.tsx",
          "name": "NavigationProps"
        },
        "required": true,
        "type": "NavigationSection[]",
        "tags": []
      },
      {
        "description": [
          "The mobile navigation trigger text."
        ],
        "name": "title",
        "parent": {
          "fileName": "/Users/michaelsindlinger/Entwicklung/00_rockstardevelopers/MHP/pouikit-porsche-ui-kit/react/packages/@porsche/ui-kit-react/src/components/molecules/Navigation/Navigation.tsx",
          "name": "NavigationProps"
        },
        "required": false,
        "type": "string | Element",
        "tags": []
      }
    ],
    "docBlock": {
      "tags": [],
      "description": [
        ""
      ]
    },
    "path": "src/components/molecules/Navigation/Navigation.tsx"
  },
  "NavigationDesktop": {
    "displayName": "NavigationDesktop",
    "props": [
      {
        "defaultValue": "nav",
        "description": [
          "The html element type to render as."
        ],
        "name": "as",
        "parent": {
          "fileName": "/Users/michaelsindlinger/Entwicklung/00_rockstardevelopers/MHP/pouikit-porsche-ui-kit/react/packages/@porsche/ui-kit-react/src/lib/props/ComponentProp.ts",
          "name": "ComponentProp"
        },
        "required": false,
        "type": "string | ComponentClass",
        "tags": []
      },
      {
        "description": [
          "Additional CSS classes."
        ],
        "name": "className",
        "parent": {
          "fileName": "/Users/michaelsindlinger/Entwicklung/00_rockstardevelopers/MHP/pouikit-porsche-ui-kit/react/packages/@porsche/ui-kit-react/src/lib/props/ClassNameProp.ts",
          "name": "ClassNameProp"
        },
        "required": false,
        "type": "string",
        "tags": []
      },
      {
        "description": [
          "The navigation sections to be displayed."
        ],
        "name": "sections",
        "parent": {
          "fileName": "/Users/michaelsindlinger/Entwicklung/00_rockstardevelopers/MHP/pouikit-porsche-ui-kit/react/packages/@porsche/ui-kit-react/src/components/molecules/Navigation/Navigation.tsx",
          "name": "NavigationProps"
        },
        "required": true,
        "type": "NavigationSection[]",
        "tags": []
      },
      {
        "description": [
          "The mobile navigation trigger text."
        ],
        "name": "title",
        "parent": {
          "fileName": "/Users/michaelsindlinger/Entwicklung/00_rockstardevelopers/MHP/pouikit-porsche-ui-kit/react/packages/@porsche/ui-kit-react/src/components/molecules/Navigation/Navigation.tsx",
          "name": "NavigationProps"
        },
        "required": false,
        "type": "string | Element",
        "tags": []
      }
    ],
    "docBlock": {
      "tags": [],
      "description": [
        "A navigation bar intended for larger screen sizes."
      ]
    },
    "path": "src/components/molecules/Navigation/NavigationDesktop.tsx"
  },
  "NavigationMenuList": {
    "displayName": "NavigationMenuList",
    "props": [
      {
        "description": [
          "The html element type to render as."
        ],
        "name": "as",
        "parent": {
          "fileName": "/Users/michaelsindlinger/Entwicklung/00_rockstardevelopers/MHP/pouikit-porsche-ui-kit/react/packages/@porsche/ui-kit-react/src/lib/props/ComponentProp.ts",
          "name": "ComponentProp"
        },
        "required": false,
        "type": "string | ComponentClass",
        "tags": []
      },
      {
        "description": [
          "Additional CSS classes."
        ],
        "name": "className",
        "parent": {
          "fileName": "/Users/michaelsindlinger/Entwicklung/00_rockstardevelopers/MHP/pouikit-porsche-ui-kit/react/packages/@porsche/ui-kit-react/src/lib/props/ClassNameProp.ts",
          "name": "ClassNameProp"
        },
        "required": false,
        "type": "string",
        "tags": []
      },
      {
        "description": [
          ""
        ],
        "name": "mobile",
        "parent": {
          "fileName": "/Users/michaelsindlinger/Entwicklung/00_rockstardevelopers/MHP/pouikit-porsche-ui-kit/react/packages/@porsche/ui-kit-react/src/components/molecules/Navigation/NavigationMenuList.tsx",
          "name": "NavigationMenuListProps"
        },
        "required": false,
        "type": "boolean",
        "tags": []
      },
      {
        "description": [
          ""
        ],
        "name": "submenu",
        "parent": {
          "fileName": "/Users/michaelsindlinger/Entwicklung/00_rockstardevelopers/MHP/pouikit-porsche-ui-kit/react/packages/@porsche/ui-kit-react/src/components/molecules/Navigation/NavigationMenuList.tsx",
          "name": "NavigationMenuListProps"
        },
        "required": false,
        "type": "NavigationMenuListSubmenu[]",
        "tags": []
      },
      {
        "description": [
          "The display type of the list."
        ],
        "name": "type",
        "parent": {
          "fileName": "/Users/michaelsindlinger/Entwicklung/00_rockstardevelopers/MHP/pouikit-porsche-ui-kit/react/packages/@porsche/ui-kit-react/src/components/molecules/Navigation/NavigationMenuList.tsx",
          "name": "NavigationMenuListProps"
        },
        "required": false,
        "type": "enum",
        "tags": [],
        "value": [
          "\"default\"",
          "\"categorized\""
        ]
      }
    ],
    "docBlock": {
      "tags": [],
      "description": [
        ""
      ]
    },
    "path": "src/components/molecules/Navigation/NavigationMenuList.tsx"
  },
  "NavigationMobile": {
    "displayName": "NavigationMobile",
    "props": [
      {
        "defaultValue": "nav",
        "description": [
          "The html element type to render as."
        ],
        "name": "as",
        "parent": {
          "fileName": "/Users/michaelsindlinger/Entwicklung/00_rockstardevelopers/MHP/pouikit-porsche-ui-kit/react/packages/@porsche/ui-kit-react/src/lib/props/ComponentProp.ts",
          "name": "ComponentProp"
        },
        "required": false,
        "type": "string | ComponentClass",
        "tags": []
      },
      {
        "description": [
          "Additional CSS classes."
        ],
        "name": "className",
        "parent": {
          "fileName": "/Users/michaelsindlinger/Entwicklung/00_rockstardevelopers/MHP/pouikit-porsche-ui-kit/react/packages/@porsche/ui-kit-react/src/lib/props/ClassNameProp.ts",
          "name": "ClassNameProp"
        },
        "required": false,
        "type": "string",
        "tags": []
      },
      {
        "description": [
          "The navigation sections to be displayed."
        ],
        "name": "sections",
        "parent": {
          "fileName": "/Users/michaelsindlinger/Entwicklung/00_rockstardevelopers/MHP/pouikit-porsche-ui-kit/react/packages/@porsche/ui-kit-react/src/components/molecules/Navigation/Navigation.tsx",
          "name": "NavigationProps"
        },
        "required": true,
        "type": "NavigationSection[]",
        "tags": []
      },
      {
        "description": [
          "The mobile navigation trigger text."
        ],
        "name": "title",
        "parent": {
          "fileName": "/Users/michaelsindlinger/Entwicklung/00_rockstardevelopers/MHP/pouikit-porsche-ui-kit/react/packages/@porsche/ui-kit-react/src/components/molecules/Navigation/Navigation.tsx",
          "name": "NavigationProps"
        },
        "required": false,
        "type": "string | Element",
        "tags": []
      }
    ],
    "docBlock": {
      "tags": [],
      "description": [
        "A navigation bar intended for smaller screen sizes."
      ]
    },
    "path": "src/components/molecules/Navigation/NavigationMobile.tsx"
  },
  "Pagination": {
    "displayName": "Pagination",
    "props": [
      {
        "description": [
          "The html element type to render as."
        ],
        "name": "as",
        "required": false,
        "type": "string | ComponentClass<{}>",
        "tags": []
      },
      {
        "description": [
          "Additional CSS classes."
        ],
        "name": "className",
        "required": false,
        "type": "string",
        "tags": []
      },
      {
        "description": [
          "The different tab items"
        ],
        "name": "items",
        "required": true,
        "type": "PaginationItem[]",
        "tags": []
      },
      {
        "description": [
          "Defines the theming of the pagination"
        ],
        "name": "theme",
        "required": false,
        "type": "\"inverted\"",
        "tags": []
      }
    ],
    "docBlock": {
      "tags": [],
      "description": [
        "The Pagination component is a link list to cycle through pages/views"
      ]
    },
    "path": "src/components/molecules/Pagination/Pagination.tsx"
  },
  "Select": {
    "displayName": "Select",
    "props": [
      {
        "description": [
          "The html element type to render as."
        ],
        "name": "as",
        "parent": {
          "fileName": "/Users/michaelsindlinger/Entwicklung/00_rockstardevelopers/MHP/pouikit-porsche-ui-kit/react/packages/@porsche/ui-kit-react/src/lib/props/ComponentProp.ts",
          "name": "ComponentProp"
        },
        "required": false,
        "type": "string | ComponentClass",
        "tags": []
      },
      {
        "defaultValue": "false",
        "description": [
          "Determines if the placeholder disappears when a value is set or entered,",
          "or if it floats above the content.",
          "If no placeholder is set, this value has no effect."
        ],
        "name": "basic",
        "parent": {
          "fileName": "/Users/michaelsindlinger/Entwicklung/00_rockstardevelopers/MHP/pouikit-porsche-ui-kit/react/packages/@porsche/ui-kit-react/src/components/molecules/Select/Select.tsx",
          "name": "SelectProps"
        },
        "required": false,
        "type": "boolean",
        "tags": []
      },
      {
        "description": [
          "Additional CSS classes."
        ],
        "name": "className",
        "parent": {
          "fileName": "/Users/michaelsindlinger/Entwicklung/00_rockstardevelopers/MHP/pouikit-porsche-ui-kit/react/packages/@porsche/ui-kit-react/src/lib/props/ClassNameProp.ts",
          "name": "ClassNameProp"
        },
        "required": false,
        "type": "string",
        "tags": []
      },
      {
        "defaultValue": "true",
        "description": [
          "Determines if the select shows an icon to clear selected values."
        ],
        "name": "clearable",
        "parent": {
          "fileName": "/Users/michaelsindlinger/Entwicklung/00_rockstardevelopers/MHP/pouikit-porsche-ui-kit/react/packages/@porsche/ui-kit-react/src/components/molecules/Select/Select.tsx",
          "name": "SelectProps"
        },
        "required": false,
        "type": "boolean",
        "tags": []
      },
      {
        "description": [
          "Disable the select."
        ],
        "name": "disabled",
        "parent": {
          "fileName": "/Users/michaelsindlinger/Entwicklung/00_rockstardevelopers/MHP/pouikit-porsche-ui-kit/react/packages/@porsche/ui-kit-react/src/components/molecules/Select/Select.tsx",
          "name": "SelectProps"
        },
        "required": false,
        "type": "boolean",
        "tags": []
      },
      {
        "description": [
          "Color the select to show that something went wrong."
        ],
        "name": "error",
        "parent": {
          "fileName": "/Users/michaelsindlinger/Entwicklung/00_rockstardevelopers/MHP/pouikit-porsche-ui-kit/react/packages/@porsche/ui-kit-react/src/components/molecules/Select/Select.tsx",
          "name": "SelectProps"
        },
        "required": false,
        "type": "boolean",
        "tags": []
      },
      {
        "description": [
          "You can customize the filter behaviour of the select component by providing a custom function."
        ],
        "name": "filterOptions",
        "parent": {
          "fileName": "/Users/michaelsindlinger/Entwicklung/00_rockstardevelopers/MHP/pouikit-porsche-ui-kit/react/packages/@porsche/ui-kit-react/src/components/molecules/Select/Select.tsx",
          "name": "SelectProps"
        },
        "required": false,
        "type": "(option: SelectOption[] | SelectOptionGroup[], filter: string) => SelectOption[] | SelectOptionGroup[]",
        "tags": []
      },
      {
        "description": [
          "Allow multiple selections."
        ],
        "name": "multi",
        "parent": {
          "fileName": "/Users/michaelsindlinger/Entwicklung/00_rockstardevelopers/MHP/pouikit-porsche-ui-kit/react/packages/@porsche/ui-kit-react/src/components/molecules/Select/Select.tsx",
          "name": "SelectProps"
        },
        "required": false,
        "type": "boolean",
        "tags": []
      },
      {
        "description": [
          "Display a text when the filter shows no results."
        ],
        "name": "noResultsLabel",
        "parent": {
          "fileName": "/Users/michaelsindlinger/Entwicklung/00_rockstardevelopers/MHP/pouikit-porsche-ui-kit/react/packages/@porsche/ui-kit-react/src/components/molecules/Select/Select.tsx",
          "name": "SelectProps"
        },
        "required": false,
        "type": "string | Element",
        "tags": []
      },
      {
        "description": [
          "Called when the user attempts to change the selection."
        ],
        "name": "onChange",
        "parent": {
          "fileName": "/Users/michaelsindlinger/Entwicklung/00_rockstardevelopers/MHP/pouikit-porsche-ui-kit/react/packages/@porsche/ui-kit-react/src/components/molecules/Select/Select.tsx",
          "name": "SelectProps"
        },
        "required": false,
        "type": "func",
        "tags": [
          {
            "title": "param",
            "description": "The proposed value after the change.",
            "type": null,
            "name": "value"
          },
          {
            "title": "param",
            "description": "All props of the component.",
            "type": null,
            "name": "data"
          }
        ]
      },
      {
        "description": [
          "Called when the user changed the search value.",
          "Note that the search value cannot be controlled directly, therefore the change is not a proposal.",
          "Mobile behaviour is disabled if this value is set, since mobile doesn't allow for keyboard input."
        ],
        "name": "onSearchChanged",
        "parent": {
          "fileName": "/Users/michaelsindlinger/Entwicklung/00_rockstardevelopers/MHP/pouikit-porsche-ui-kit/react/packages/@porsche/ui-kit-react/src/components/molecules/Select/Select.tsx",
          "name": "SelectProps"
        },
        "required": false,
        "type": "func",
        "tags": [
          {
            "title": "param",
            "description": "The value that has changed. If the search was cleared, the value will be null.",
            "type": null,
            "name": "value"
          }
        ]
      },
      {
        "description": [
          "The displayed options with option label and value."
        ],
        "name": "options",
        "parent": {
          "fileName": "/Users/michaelsindlinger/Entwicklung/00_rockstardevelopers/MHP/pouikit-porsche-ui-kit/react/packages/@porsche/ui-kit-react/src/components/molecules/Select/Select.tsx",
          "name": "SelectProps"
        },
        "required": false,
        "type": "SelectOption[] | SelectOptionGroup[]",
        "tags": []
      },
      {
        "description": [
          "The placeholder when no value is selected."
        ],
        "name": "placeholder",
        "parent": {
          "fileName": "/Users/michaelsindlinger/Entwicklung/00_rockstardevelopers/MHP/pouikit-porsche-ui-kit/react/packages/@porsche/ui-kit-react/src/components/molecules/Select/Select.tsx",
          "name": "SelectProps"
        },
        "required": false,
        "type": "string",
        "tags": []
      },
      {
        "defaultValue": "true",
        "description": [
          "Enables filtering options for single selects. Multi selects are always searchable."
        ],
        "name": "searchable",
        "parent": {
          "fileName": "/Users/michaelsindlinger/Entwicklung/00_rockstardevelopers/MHP/pouikit-porsche-ui-kit/react/packages/@porsche/ui-kit-react/src/components/molecules/Select/Select.tsx",
          "name": "SelectProps"
        },
        "required": false,
        "type": "boolean",
        "tags": []
      },
      {
        "description": [
          "The selected value."
        ],
        "name": "value",
        "parent": {
          "fileName": "/Users/michaelsindlinger/Entwicklung/00_rockstardevelopers/MHP/pouikit-porsche-ui-kit/react/packages/@porsche/ui-kit-react/src/components/molecules/Select/Select.tsx",
          "name": "SelectProps"
        },
        "required": false,
        "type": "SelectValue",
        "tags": []
      }
    ],
    "docBlock": {
      "tags": [
        {
          "title": "see",
          "description": "Checkbox"
        },
        {
          "title": "see",
          "description": "TextArea"
        },
        {
          "title": "see",
          "description": "Input"
        }
      ],
      "description": [
        "A select compononent to select single or multiple values.",
        "It switches between a custom, searchable dropdown on desktop browsers and a native selection on touch supported devices."
      ]
    },
    "path": "src/components/molecules/Select/Select.tsx"
  },
  "SelectArrowRenderer": {
    "displayName": "SelectArrowRenderer",
    "props": [],
    "docBlock": {
      "tags": [],
      "description": [
        ""
      ]
    },
    "path": "src/components/molecules/Select/SelectArrowRenderer.tsx"
  },
  "SelectClearRenderer": {
    "displayName": "SelectClearRenderer",
    "props": [],
    "docBlock": {
      "tags": [],
      "description": [
        ""
      ]
    },
    "path": "src/components/molecules/Select/SelectClearRenderer.tsx"
  },
  "Radio": {
    "displayName": "Radio",
    "props": [
      {
        "description": [
          "The html element type to render as."
        ],
        "name": "as",
        "parent": {
          "fileName": "/Users/michaelsindlinger/Entwicklung/00_rockstardevelopers/MHP/pouikit-porsche-ui-kit/react/packages/@porsche/ui-kit-react/src/lib/props/ComponentProp.ts",
          "name": "ComponentProp"
        },
        "required": false,
        "type": "string | ComponentClass",
        "tags": []
      },
      {
        "description": [
          "Whether or not the radio is checked."
        ],
        "name": "checked",
        "parent": {
          "fileName": "/Users/michaelsindlinger/Entwicklung/00_rockstardevelopers/MHP/pouikit-porsche-ui-kit/react/packages/@porsche/ui-kit-react/src/components/molecules/Radio/Radio.tsx",
          "name": "RadioProps"
        },
        "required": false,
        "type": "boolean",
        "tags": []
      },
      {
        "description": [
          "Additional CSS classes."
        ],
        "name": "className",
        "parent": {
          "fileName": "/Users/michaelsindlinger/Entwicklung/00_rockstardevelopers/MHP/pouikit-porsche-ui-kit/react/packages/@porsche/ui-kit-react/src/lib/props/ClassNameProp.ts",
          "name": "ClassNameProp"
        },
        "required": false,
        "type": "string",
        "tags": []
      },
      {
        "description": [
          "A radio can appear disabled and be unable to change states."
        ],
        "name": "disabled",
        "parent": {
          "fileName": "/Users/michaelsindlinger/Entwicklung/00_rockstardevelopers/MHP/pouikit-porsche-ui-kit/react/packages/@porsche/ui-kit-react/src/components/molecules/Radio/Radio.tsx",
          "name": "RadioProps"
        },
        "required": false,
        "type": "boolean",
        "tags": []
      },
      {
        "description": [
          "A radio can display an error."
        ],
        "name": "error",
        "parent": {
          "fileName": "/Users/michaelsindlinger/Entwicklung/00_rockstardevelopers/MHP/pouikit-porsche-ui-kit/react/packages/@porsche/ui-kit-react/src/components/molecules/Radio/Radio.tsx",
          "name": "RadioProps"
        },
        "required": false,
        "type": "boolean",
        "tags": []
      },
      {
        "defaultValue": "label",
        "description": [
          "Determine if the radio is rendered as HTML label or as span element. Use span if you have use the radio together with other elements in a wrapping label."
        ],
        "name": "labelAs",
        "parent": {
          "fileName": "/Users/michaelsindlinger/Entwicklung/00_rockstardevelopers/MHP/pouikit-porsche-ui-kit/react/packages/@porsche/ui-kit-react/src/components/molecules/Radio/Radio.tsx",
          "name": "RadioProps"
        },
        "required": false,
        "type": "enum",
        "tags": [],
        "value": [
          "\"label\"",
          "\"span\""
        ]
      },
      {
        "description": [
          "A Radio needs a name"
        ],
        "name": "name",
        "parent": {
          "fileName": "/Users/michaelsindlinger/Entwicklung/00_rockstardevelopers/MHP/pouikit-porsche-ui-kit/react/packages/@porsche/ui-kit-react/src/components/molecules/Radio/Radio.tsx",
          "name": "RadioProps"
        },
        "required": true,
        "type": "string",
        "tags": []
      },
      {
        "description": [
          "Called when the user attempts to change the checked state."
        ],
        "name": "onChange",
        "parent": {
          "fileName": "/Users/michaelsindlinger/Entwicklung/00_rockstardevelopers/MHP/pouikit-porsche-ui-kit/react/packages/@porsche/ui-kit-react/src/components/molecules/Radio/Radio.tsx",
          "name": "RadioProps"
        },
        "required": false,
        "type": "func",
        "tags": [
          {
            "title": "param",
            "description": "The proposed value after the change.",
            "type": null,
            "name": "value"
          },
          {
            "title": "param",
            "description": "React's original event.",
            "type": null,
            "name": "event"
          },
          {
            "title": "param",
            "description": "All props of the component.",
            "type": null,
            "name": "data"
          }
        ]
      },
      {
        "description": [
          "Called after a user's click."
        ],
        "name": "onClick",
        "parent": {
          "fileName": "/Users/michaelsindlinger/Entwicklung/00_rockstardevelopers/MHP/pouikit-porsche-ui-kit/react/packages/@porsche/ui-kit-react/src/components/molecules/Radio/Radio.tsx",
          "name": "RadioProps"
        },
        "required": false,
        "type": "func",
        "tags": [
          {
            "title": "param",
            "description": "React's original event.",
            "type": null,
            "name": "event"
          },
          {
            "title": "param",
            "description": "All props of the component.",
            "type": null,
            "name": "data"
          }
        ]
      },
      {
        "description": [
          "Determines if the content is wrapped or truncated with an ellipsis."
        ],
        "name": "singleLine",
        "parent": {
          "fileName": "/Users/michaelsindlinger/Entwicklung/00_rockstardevelopers/MHP/pouikit-porsche-ui-kit/react/packages/@porsche/ui-kit-react/src/components/molecules/Radio/Radio.tsx",
          "name": "RadioProps"
        },
        "required": false,
        "type": "boolean",
        "tags": []
      }
    ],
    "docBlock": {
      "tags": [],
      "description": [
        ""
      ]
    },
    "path": "src/components/molecules/Radio/Radio.tsx"
  },
  "RadioGroup": {
    "displayName": "RadioGroup",
    "props": [
      {
        "description": [
          "The html element type to render as."
        ],
        "name": "as",
        "parent": {
          "fileName": "/Users/michaelsindlinger/Entwicklung/00_rockstardevelopers/MHP/pouikit-porsche-ui-kit/react/packages/@porsche/ui-kit-react/src/lib/props/ComponentProp.ts",
          "name": "ComponentProp"
        },
        "required": false,
        "type": "string | ComponentClass",
        "tags": []
      },
      {
        "description": [
          "Additional CSS classes."
        ],
        "name": "className",
        "parent": {
          "fileName": "/Users/michaelsindlinger/Entwicklung/00_rockstardevelopers/MHP/pouikit-porsche-ui-kit/react/packages/@porsche/ui-kit-react/src/lib/props/ClassNameProp.ts",
          "name": "ClassNameProp"
        },
        "required": false,
        "type": "string",
        "tags": []
      },
      {
        "description": [
          ""
        ],
        "name": "name",
        "parent": {
          "fileName": "/Users/michaelsindlinger/Entwicklung/00_rockstardevelopers/MHP/pouikit-porsche-ui-kit/react/packages/@porsche/ui-kit-react/src/components/molecules/Radio/RadioGroup.tsx",
          "name": "RadioGroupProps"
        },
        "required": true,
        "type": "string",
        "tags": []
      }
    ],
    "docBlock": {
      "tags": [],
      "description": [
        ""
      ]
    },
    "path": "src/components/molecules/Radio/RadioGroup.tsx"
  },
  "TextArea": {
    "displayName": "TextArea",
    "props": [
      {
        "description": [
          "The html element type to render as."
        ],
        "name": "as",
        "parent": {
          "fileName": "/Users/michaelsindlinger/Entwicklung/00_rockstardevelopers/MHP/pouikit-porsche-ui-kit/react/packages/@porsche/ui-kit-react/src/lib/props/ComponentProp.ts",
          "name": "ComponentProp"
        },
        "required": false,
        "type": "string | ComponentClass",
        "tags": []
      },
      {
        "description": [
          ""
        ],
        "name": "autofocus",
        "parent": {
          "fileName": "/Users/michaelsindlinger/Entwicklung/00_rockstardevelopers/MHP/pouikit-porsche-ui-kit/react/packages/@porsche/ui-kit-react/src/components/molecules/TextArea/TextArea.tsx",
          "name": "TextAreaProps"
        },
        "required": false,
        "type": "boolean",
        "tags": []
      },
      {
        "description": [
          ""
        ],
        "name": "basic",
        "parent": {
          "fileName": "/Users/michaelsindlinger/Entwicklung/00_rockstardevelopers/MHP/pouikit-porsche-ui-kit/react/packages/@porsche/ui-kit-react/src/components/molecules/TextArea/TextArea.tsx",
          "name": "TextAreaProps"
        },
        "required": false,
        "type": "boolean",
        "tags": []
      },
      {
        "description": [
          "Additional CSS classes."
        ],
        "name": "className",
        "parent": {
          "fileName": "/Users/michaelsindlinger/Entwicklung/00_rockstardevelopers/MHP/pouikit-porsche-ui-kit/react/packages/@porsche/ui-kit-react/src/lib/props/ClassNameProp.ts",
          "name": "ClassNameProp"
        },
        "required": false,
        "type": "string",
        "tags": []
      },
      {
        "description": [
          ""
        ],
        "name": "disabled",
        "parent": {
          "fileName": "/Users/michaelsindlinger/Entwicklung/00_rockstardevelopers/MHP/pouikit-porsche-ui-kit/react/packages/@porsche/ui-kit-react/src/components/molecules/TextArea/TextArea.tsx",
          "name": "TextAreaProps"
        },
        "required": false,
        "type": "boolean",
        "tags": []
      },
      {
        "description": [
          ""
        ],
        "name": "error",
        "parent": {
          "fileName": "/Users/michaelsindlinger/Entwicklung/00_rockstardevelopers/MHP/pouikit-porsche-ui-kit/react/packages/@porsche/ui-kit-react/src/components/molecules/TextArea/TextArea.tsx",
          "name": "TextAreaProps"
        },
        "required": false,
        "type": "boolean",
        "tags": []
      },
      {
        "description": [
          ""
        ],
        "name": "icon",
        "parent": {
          "fileName": "/Users/michaelsindlinger/Entwicklung/00_rockstardevelopers/MHP/pouikit-porsche-ui-kit/react/packages/@porsche/ui-kit-react/src/components/molecules/TextArea/TextArea.tsx",
          "name": "TextAreaProps"
        },
        "required": false,
        "type": "enum",
        "tags": [],
        "value": [
          "\"111_points_check\"",
          "\"4WD\"",
          "\"accident_free\"",
          "\"arrow_both_ways_hair\"",
          "\"arrow_down_hair\"",
          "\"arrow_left_hair_first\"",
          "\"arrow_left_hair\"",
          "\"arrow_open_full_down\"",
          "\"arrow_open_full_up\"",
          "... 98 more ...",
          "\"youtube\""
        ]
      },
      {
        "description": [
          ""
        ],
        "name": "maxLength",
        "parent": {
          "fileName": "/Users/michaelsindlinger/Entwicklung/00_rockstardevelopers/MHP/pouikit-porsche-ui-kit/react/packages/@porsche/ui-kit-react/src/components/molecules/TextArea/TextArea.tsx",
          "name": "TextAreaProps"
        },
        "required": false,
        "type": "number",
        "tags": []
      },
      {
        "description": [
          "Sets the html5 name of the input field.",
          "The name attribute is used to reference elements in a JavaScript, or to reference form data after a form is submitted."
        ],
        "name": "name",
        "parent": {
          "fileName": "/Users/michaelsindlinger/Entwicklung/00_rockstardevelopers/MHP/pouikit-porsche-ui-kit/react/packages/@porsche/ui-kit-react/src/components/molecules/TextArea/TextArea.tsx",
          "name": "TextAreaProps"
        },
        "required": false,
        "type": "string",
        "tags": []
      },
      {
        "description": [
          "Called when the user attempts to change the input value."
        ],
        "name": "onChange",
        "parent": {
          "fileName": "/Users/michaelsindlinger/Entwicklung/00_rockstardevelopers/MHP/pouikit-porsche-ui-kit/react/packages/@porsche/ui-kit-react/src/components/molecules/TextArea/TextArea.tsx",
          "name": "TextAreaProps"
        },
        "required": false,
        "type": "func",
        "tags": [
          {
            "title": "param",
            "description": "The proposed value after the change.",
            "type": null,
            "name": "value"
          },
          {
            "title": "param",
            "description": "React's original event.",
            "type": null,
            "name": "event"
          },
          {
            "title": "param",
            "description": "All props of the component.",
            "type": null,
            "name": "data"
          }
        ]
      },
      {
        "description": [
          ""
        ],
        "name": "placeholder",
        "parent": {
          "fileName": "/Users/michaelsindlinger/Entwicklung/00_rockstardevelopers/MHP/pouikit-porsche-ui-kit/react/packages/@porsche/ui-kit-react/src/components/molecules/TextArea/TextArea.tsx",
          "name": "TextAreaProps"
        },
        "required": false,
        "type": "string",
        "tags": []
      },
      {
        "description": [
          "The number of lines of the text area."
        ],
        "name": "rows",
        "parent": {
          "fileName": "/Users/michaelsindlinger/Entwicklung/00_rockstardevelopers/MHP/pouikit-porsche-ui-kit/react/packages/@porsche/ui-kit-react/src/components/molecules/TextArea/TextArea.tsx",
          "name": "TextAreaProps"
        },
        "required": false,
        "type": "number",
        "tags": []
      },
      {
        "description": [
          ""
        ],
        "name": "value",
        "parent": {
          "fileName": "/Users/michaelsindlinger/Entwicklung/00_rockstardevelopers/MHP/pouikit-porsche-ui-kit/react/packages/@porsche/ui-kit-react/src/components/molecules/TextArea/TextArea.tsx",
          "name": "TextAreaProps"
        },
        "required": false,
        "type": "string",
        "tags": []
      }
    ],
    "docBlock": {
      "tags": [
        {
          "title": "see",
          "description": "Checkbox"
        },
        {
          "title": "see",
          "description": "TextArea"
        },
        {
          "title": "see",
          "description": "Input"
        },
        {
          "title": "see",
          "description": "Icon"
        }
      ],
      "description": [
        "A TextArea."
      ]
    },
    "path": "src/components/molecules/TextArea/TextArea.tsx"
  },
  "Tab": {
    "displayName": "Tab",
    "props": [
      {
        "description": [
          "Aligns the tab items horizontally. By default the tabs are centered"
        ],
        "name": "alignment",
        "parent": {
          "fileName": "/Users/michaelsindlinger/Entwicklung/00_rockstardevelopers/MHP/pouikit-porsche-ui-kit/react/packages/@porsche/ui-kit-react/src/components/molecules/Tab/Tab.tsx",
          "name": "TabProps"
        },
        "required": false,
        "type": "enum",
        "tags": [],
        "value": [
          "\"left\"",
          "\"center\"",
          "\"right\""
        ]
      },
      {
        "description": [
          "The html element type to render as."
        ],
        "name": "as",
        "parent": {
          "fileName": "/Users/michaelsindlinger/Entwicklung/00_rockstardevelopers/MHP/pouikit-porsche-ui-kit/react/packages/@porsche/ui-kit-react/src/lib/props/ComponentProp.ts",
          "name": "ComponentProp"
        },
        "required": false,
        "type": "string | ComponentClass",
        "tags": []
      },
      {
        "description": [
          "Additional CSS classes."
        ],
        "name": "className",
        "parent": {
          "fileName": "/Users/michaelsindlinger/Entwicklung/00_rockstardevelopers/MHP/pouikit-porsche-ui-kit/react/packages/@porsche/ui-kit-react/src/lib/props/ClassNameProp.ts",
          "name": "ClassNameProp"
        },
        "required": false,
        "type": "string",
        "tags": []
      },
      {
        "description": [
          "Controls, if a grey divider line is added to separate content on white background"
        ],
        "name": "divider",
        "parent": {
          "fileName": "/Users/michaelsindlinger/Entwicklung/00_rockstardevelopers/MHP/pouikit-porsche-ui-kit/react/packages/@porsche/ui-kit-react/src/components/molecules/Tab/Tab.tsx",
          "name": "TabProps"
        },
        "required": false,
        "type": "boolean",
        "tags": []
      },
      {
        "description": [
          "Controls if the component is displayed with a smaller dimension"
        ],
        "name": "mini",
        "parent": {
          "fileName": "/Users/michaelsindlinger/Entwicklung/00_rockstardevelopers/MHP/pouikit-porsche-ui-kit/react/packages/@porsche/ui-kit-react/src/components/molecules/Tab/Tab.tsx",
          "name": "TabProps"
        },
        "required": false,
        "type": "boolean",
        "tags": []
      },
      {
        "description": [
          "The different tab items"
        ],
        "name": "panes",
        "parent": {
          "fileName": "/Users/michaelsindlinger/Entwicklung/00_rockstardevelopers/MHP/pouikit-porsche-ui-kit/react/packages/@porsche/ui-kit-react/src/components/molecules/Tab/Tab.tsx",
          "name": "TabProps"
        },
        "required": true,
        "type": "TabPane[]",
        "tags": []
      }
    ],
    "docBlock": {
      "tags": [],
      "description": [
        "The Tab component is a hidden section of content activated by a Menu."
      ]
    },
    "path": "src/components/molecules/Tab/Tab.tsx"
  },
  "Header": {
    "displayName": "Header",
    "props": [
      {
        "description": [
          "The html element type to render as."
        ],
        "name": "as",
        "parent": {
          "fileName": "/Users/michaelsindlinger/Entwicklung/00_rockstardevelopers/MHP/pouikit-porsche-ui-kit/react/packages/@porsche/ui-kit-react/src/lib/props/ComponentProp.ts",
          "name": "ComponentProp"
        },
        "required": false,
        "type": "string | ComponentClass",
        "tags": []
      },
      {
        "description": [
          "Additional CSS classes."
        ],
        "name": "className",
        "parent": {
          "fileName": "/Users/michaelsindlinger/Entwicklung/00_rockstardevelopers/MHP/pouikit-porsche-ui-kit/react/packages/@porsche/ui-kit-react/src/lib/props/ClassNameProp.ts",
          "name": "ClassNameProp"
        },
        "required": false,
        "type": "string",
        "tags": []
      },
      {
        "description": [
          "The element type of the logo."
        ],
        "name": "logoComponent",
        "parent": {
          "fileName": "/Users/michaelsindlinger/Entwicklung/00_rockstardevelopers/MHP/pouikit-porsche-ui-kit/react/packages/@porsche/ui-kit-react/src/components/organisms/Header/Header.tsx",
          "name": "HeaderProps"
        },
        "required": false,
        "type": "string | ComponentClass",
        "tags": []
      },
      {
        "description": [
          "Custom props of the logo."
        ],
        "name": "logoProps",
        "parent": {
          "fileName": "/Users/michaelsindlinger/Entwicklung/00_rockstardevelopers/MHP/pouikit-porsche-ui-kit/react/packages/@porsche/ui-kit-react/src/components/organisms/Header/Header.tsx",
          "name": "HeaderProps"
        },
        "required": false,
        "type": "object",
        "tags": []
      },
      {
        "description": [
          "The navigation sections to be displayed."
        ],
        "name": "sections",
        "parent": {
          "fileName": "/Users/michaelsindlinger/Entwicklung/00_rockstardevelopers/MHP/pouikit-porsche-ui-kit/react/packages/@porsche/ui-kit-react/src/components/organisms/Header/Header.tsx",
          "name": "HeaderProps"
        },
        "required": true,
        "type": "NavigationSection[]",
        "tags": []
      },
      {
        "description": [
          "The mobile navigation trigger text."
        ],
        "name": "title",
        "parent": {
          "fileName": "/Users/michaelsindlinger/Entwicklung/00_rockstardevelopers/MHP/pouikit-porsche-ui-kit/react/packages/@porsche/ui-kit-react/src/components/organisms/Header/Header.tsx",
          "name": "HeaderProps"
        },
        "required": false,
        "type": "string | Element",
        "tags": []
      }
    ],
    "docBlock": {
      "tags": [],
      "description": [
        "The page header with logo and navigation bar"
      ]
    },
    "path": "src/components/organisms/Header/Header.tsx"
  },
  "CookieNotification": {
    "displayName": "CookieNotification",
    "props": [
      {
        "description": [
          "The html element type to render as."
        ],
        "name": "as",
        "parent": {
          "fileName": "/Users/michaelsindlinger/Entwicklung/00_rockstardevelopers/MHP/pouikit-porsche-ui-kit/react/packages/@porsche/ui-kit-react/src/lib/props/ComponentProp.ts",
          "name": "ComponentProp"
        },
        "required": false,
        "type": "string | ComponentClass",
        "tags": []
      },
      {
        "description": [
          "Additional CSS classes."
        ],
        "name": "className",
        "parent": {
          "fileName": "/Users/michaelsindlinger/Entwicklung/00_rockstardevelopers/MHP/pouikit-porsche-ui-kit/react/packages/@porsche/ui-kit-react/src/lib/props/ClassNameProp.ts",
          "name": "ClassNameProp"
        },
        "required": false,
        "type": "string",
        "tags": []
      },
      {
        "description": [
          "Called when the user clicks the close button of the notification"
        ],
        "name": "onClick",
        "parent": {
          "fileName": "/Users/michaelsindlinger/Entwicklung/00_rockstardevelopers/MHP/pouikit-porsche-ui-kit/react/packages/@porsche/ui-kit-react/src/components/organisms/CookieNotification/CookieNotification.tsx",
          "name": "CookieNotificationProps"
        },
        "required": true,
        "type": "func",
        "tags": []
      }
    ],
    "docBlock": {
      "tags": [],
      "description": [
        "The default Porsche notification message."
      ]
    },
    "path": "src/components/organisms/CookieNotification/CookieNotification.tsx"
  },
  "Toast": {
    "displayName": "Toast",
    "props": [
      {
        "description": [
          "The html element type to render as."
        ],
        "name": "as",
        "parent": {
          "fileName": "/Users/michaelsindlinger/Entwicklung/00_rockstardevelopers/MHP/pouikit-porsche-ui-kit/react/packages/@porsche/ui-kit-react/src/lib/props/ComponentProp.ts",
          "name": "ComponentProp"
        },
        "required": false,
        "type": "string | ComponentClass",
        "tags": []
      },
      {
        "description": [
          "Additional CSS classes."
        ],
        "name": "className",
        "parent": {
          "fileName": "/Users/michaelsindlinger/Entwicklung/00_rockstardevelopers/MHP/pouikit-porsche-ui-kit/react/packages/@porsche/ui-kit-react/src/lib/props/ClassNameProp.ts",
          "name": "ClassNameProp"
        },
        "required": false,
        "type": "string",
        "tags": []
      },
      {
        "description": [
          "The content of the toast."
        ],
        "name": "message",
        "parent": {
          "fileName": "/Users/michaelsindlinger/Entwicklung/00_rockstardevelopers/MHP/pouikit-porsche-ui-kit/react/packages/@porsche/ui-kit-react/src/components/organisms/Toasts/Toast.tsx",
          "name": "ToastProps"
        },
        "required": true,
        "type": "string | Element",
        "tags": []
      },
      {
        "description": [
          "Callback when the close button of the toast is clicked."
        ],
        "name": "onClick",
        "parent": {
          "fileName": "/Users/michaelsindlinger/Entwicklung/00_rockstardevelopers/MHP/pouikit-porsche-ui-kit/react/packages/@porsche/ui-kit-react/src/components/organisms/Toasts/Toast.tsx",
          "name": "ToastProps"
        },
        "required": false,
        "type": "func",
        "tags": [
          {
            "title": "param",
            "description": "All props of the component.",
            "type": null,
            "name": "data"
          }
        ]
      },
      {
        "defaultValue": "info",
        "description": [
          "Toasts can have different urgencies, signified by different status colors."
        ],
        "name": "type",
        "parent": {
          "fileName": "/Users/michaelsindlinger/Entwicklung/00_rockstardevelopers/MHP/pouikit-porsche-ui-kit/react/packages/@porsche/ui-kit-react/src/components/organisms/Toasts/Toast.tsx",
          "name": "ToastProps"
        },
        "required": false,
        "type": "enum",
        "tags": [],
        "value": [
          "\"info\"",
          "\"success\"",
          "\"warning\"",
          "\"error\""
        ]
      }
    ],
    "docBlock": {
      "tags": [],
      "description": [
        "A small, unintrusive, floating notification that should be closed by clicking or via a timeout."
      ]
    },
    "path": "src/components/organisms/Toasts/Toast.tsx"
  },
  "ToastList": {
    "displayName": "ToastList",
    "props": [
      {
        "description": [
          "The html element type to render as."
        ],
        "name": "as",
        "parent": {
          "fileName": "/Users/michaelsindlinger/Entwicklung/00_rockstardevelopers/MHP/pouikit-porsche-ui-kit/react/packages/@porsche/ui-kit-react/src/lib/props/ComponentProp.ts",
          "name": "ComponentProp"
        },
        "required": false,
        "type": "string | ComponentClass",
        "tags": []
      },
      {
        "description": [
          "Additional CSS classes."
        ],
        "name": "className",
        "parent": {
          "fileName": "/Users/michaelsindlinger/Entwicklung/00_rockstardevelopers/MHP/pouikit-porsche-ui-kit/react/packages/@porsche/ui-kit-react/src/lib/props/ClassNameProp.ts",
          "name": "ClassNameProp"
        },
        "required": false,
        "type": "string",
        "tags": []
      },
      {
        "description": [
          "Callback when close button of a toast is clicked."
        ],
        "name": "onCloseClick",
        "parent": {
          "fileName": "/Users/michaelsindlinger/Entwicklung/00_rockstardevelopers/MHP/pouikit-porsche-ui-kit/react/packages/@porsche/ui-kit-react/src/components/organisms/Toasts/ToastList.tsx",
          "name": "ToastListProps"
        },
        "required": true,
        "type": "func",
        "tags": [
          {
            "title": "param",
            "description": "The unique identifier of the queueable toast.",
            "type": null,
            "name": "toastId"
          }
        ]
      },
      {
        "description": [
          "An array of the toasts that should be displayed.",
          "Inserted or deleted toasts are automatically animated based on the provided id.",
          "New toasts should be appended at the end of the array and will be displayed at the bottom."
        ],
        "name": "toasts",
        "parent": {
          "fileName": "/Users/michaelsindlinger/Entwicklung/00_rockstardevelopers/MHP/pouikit-porsche-ui-kit/react/packages/@porsche/ui-kit-react/src/components/organisms/Toasts/ToastList.tsx",
          "name": "ToastListProps"
        },
        "required": true,
        "type": "QueuableToast[]",
        "tags": []
      }
    ],
    "docBlock": {
      "tags": [],
      "description": [
        "A toast list displays an array of toasts. It automatically animates insertions and deletions using the unique identifier of each toast."
      ]
    },
    "path": "src/components/organisms/Toasts/ToastList.tsx"
  },
  "ToastManager": {
    "displayName": "ToastManager",
    "props": [],
    "docBlock": {
      "tags": [],
      "description": [
        "The toast manager automatically queues and displays toasts created with its emit, info, success, warn, error methods."
      ]
    },
    "path": "src/components/organisms/Toasts/ToastManager.tsx"
  },
  "Modal": {
    "displayName": "Modal",
    "props": [
      {
        "description": [
          "Use setAppElement to properly hide your application from assistive screenreaders and other assistive technologies while the modal is open.",
          "If you can't you can disable that functionality by setting ariaHideApp={false}, but this is not recommended."
        ],
        "name": "ariaHideApp",
        "parent": {
          "fileName": "/Users/michaelsindlinger/Entwicklung/00_rockstardevelopers/MHP/pouikit-porsche-ui-kit/react/packages/@porsche/ui-kit-react/src/components/organisms/Modal/Modal.tsx",
          "name": "ModalProps"
        },
        "required": false,
        "type": "boolean",
        "tags": []
      },
      {
        "description": [
          "Additional CSS classes."
        ],
        "name": "className",
        "parent": {
          "fileName": "/Users/michaelsindlinger/Entwicklung/00_rockstardevelopers/MHP/pouikit-porsche-ui-kit/react/packages/@porsche/ui-kit-react/src/lib/props/ClassNameProp.ts",
          "name": "ClassNameProp"
        },
        "required": false,
        "type": "string",
        "tags": []
      },
      {
        "description": [
          "Additional CSS classes for the modal content container."
        ],
        "name": "containerClassName",
        "parent": {
          "fileName": "/Users/michaelsindlinger/Entwicklung/00_rockstardevelopers/MHP/pouikit-porsche-ui-kit/react/packages/@porsche/ui-kit-react/src/components/organisms/Modal/Modal.tsx",
          "name": "ModalProps"
        },
        "required": false,
        "type": "string",
        "tags": []
      },
      {
        "description": [
          "String indicating how the content container should be announced to screenreaders."
        ],
        "name": "contentLabel",
        "parent": {
          "fileName": "/Users/michaelsindlinger/Entwicklung/00_rockstardevelopers/MHP/pouikit-porsche-ui-kit/react/packages/@porsche/ui-kit-react/src/components/organisms/Modal/Modal.tsx",
          "name": "ModalProps"
        },
        "required": false,
        "type": "string",
        "tags": []
      },
      {
        "description": [
          "Boolean describing if the modal should be shown or not. Defaults to false."
        ],
        "name": "isOpen",
        "parent": {
          "fileName": "/Users/michaelsindlinger/Entwicklung/00_rockstardevelopers/MHP/pouikit-porsche-ui-kit/react/packages/@porsche/ui-kit-react/src/components/organisms/Modal/Modal.tsx",
          "name": "ModalProps"
        },
        "required": true,
        "type": "boolean",
        "tags": []
      },
      {
        "defaultValue": "false",
        "description": [
          "Displays a loader and translucent backdrop above the entire content."
        ],
        "name": "loading",
        "parent": {
          "fileName": "/Users/michaelsindlinger/Entwicklung/00_rockstardevelopers/MHP/pouikit-porsche-ui-kit/react/packages/@porsche/ui-kit-react/src/components/organisms/Modal/Modal.tsx",
          "name": "ModalProps"
        },
        "required": false,
        "type": "boolean",
        "tags": []
      },
      {
        "description": [
          "Function that will be run when the modal is requested to be closed, prior to actually closing."
        ],
        "name": "onRequestClose",
        "parent": {
          "fileName": "/Users/michaelsindlinger/Entwicklung/00_rockstardevelopers/MHP/pouikit-porsche-ui-kit/react/packages/@porsche/ui-kit-react/src/components/organisms/Modal/Modal.tsx",
          "name": "ModalProps"
        },
        "required": true,
        "type": "func",
        "tags": []
      },
      {
        "defaultValue": "true",
        "description": [
          "A modal shows a close icon at its top right corner. You can disable this by setting showCloseIcon to false."
        ],
        "name": "showCloseIcon",
        "parent": {
          "fileName": "/Users/michaelsindlinger/Entwicklung/00_rockstardevelopers/MHP/pouikit-porsche-ui-kit/react/packages/@porsche/ui-kit-react/src/components/organisms/Modal/Modal.tsx",
          "name": "ModalProps"
        },
        "required": false,
        "type": "boolean",
        "tags": []
      },
      {
        "defaultValue": "dynamic",
        "description": [
          "Usually a modal dynamically sets its width and height depending on its content. If you have dynamic contents and want to prevent the modal from changing its width or height, you can set the max-width, max-height or both with this property."
        ],
        "name": "size",
        "parent": {
          "fileName": "/Users/michaelsindlinger/Entwicklung/00_rockstardevelopers/MHP/pouikit-porsche-ui-kit/react/packages/@porsche/ui-kit-react/src/components/organisms/Modal/Modal.tsx",
          "name": "ModalProps"
        },
        "required": false,
        "type": "enum",
        "tags": [],
        "value": [
          "\"dynamic\"",
          "\"max-width\"",
          "\"max-height\"",
          "\"max\""
        ]
      },
      {
        "defaultValue": "false",
        "description": [
          "Usually a modal is fairly narrow to ensure a sensible text line length. If you have more complex content you can use wide to allow the modal to span the entire webpage (minus margins)."
        ],
        "name": "wide",
        "parent": {
          "fileName": "/Users/michaelsindlinger/Entwicklung/00_rockstardevelopers/MHP/pouikit-porsche-ui-kit/react/packages/@porsche/ui-kit-react/src/components/organisms/Modal/Modal.tsx",
          "name": "ModalProps"
        },
        "required": false,
        "type": "boolean",
        "tags": []
      }
    ],
    "docBlock": {
      "tags": [],
      "description": [
        "A modal container with a transparent background."
      ]
    },
    "path": "src/components/organisms/Modal/Modal.tsx"
  },
  "ModalButtons": {
    "displayName": "ModalButtons",
    "props": [
      {
        "description": [
          "Additional CSS classes."
        ],
        "name": "className",
        "parent": {
          "fileName": "/Users/michaelsindlinger/Entwicklung/00_rockstardevelopers/MHP/pouikit-porsche-ui-kit/react/packages/@porsche/ui-kit-react/src/lib/props/ClassNameProp.ts",
          "name": "ClassNameProp"
        },
        "required": false,
        "type": "string",
        "tags": []
      }
    ],
    "docBlock": {
      "tags": [
        {
          "title": "see",
          "description": "Button"
        }
      ],
      "description": [
        "A container for modal action buttons. You should probably only use one or more <Button /> components as children."
      ]
    },
    "path": "src/components/organisms/Modal/ModalButtons.tsx"
  },
  "ModalText": {
    "displayName": "ModalText",
    "props": [
      {
        "description": [
          "Additional CSS classes."
        ],
        "name": "className",
        "parent": {
          "fileName": "/Users/michaelsindlinger/Entwicklung/00_rockstardevelopers/MHP/pouikit-porsche-ui-kit/react/packages/@porsche/ui-kit-react/src/lib/props/ClassNameProp.ts",
          "name": "ClassNameProp"
        },
        "required": false,
        "type": "string",
        "tags": []
      }
    ],
    "docBlock": {
      "tags": [],
      "description": [
        "The copy text for a modal."
      ]
    },
    "path": "src/components/organisms/Modal/ModalText.tsx"
  },
  "ModalTitle": {
    "displayName": "ModalTitle",
    "props": [
      {
        "description": [
          "Additional CSS classes."
        ],
        "name": "className",
        "parent": {
          "fileName": "/Users/michaelsindlinger/Entwicklung/00_rockstardevelopers/MHP/pouikit-porsche-ui-kit/react/packages/@porsche/ui-kit-react/src/lib/props/ClassNameProp.ts",
          "name": "ClassNameProp"
        },
        "required": false,
        "type": "string",
        "tags": []
      }
    ],
    "docBlock": {
      "tags": [],
      "description": [
        "The title for a modal."
      ]
    },
    "path": "src/components/organisms/Modal/ModalTitle.tsx"
  },
  "ErrorScreen": {
    "displayName": "ErrorScreen",
    "props": [
      {
        "description": [
          "The text under the large title."
        ],
        "name": "text",
        "parent": {
          "fileName": "/Users/michaelsindlinger/Entwicklung/00_rockstardevelopers/MHP/pouikit-porsche-ui-kit/react/packages/@porsche/ui-kit-react/src/components/screens/ErrorScreen/ErrorScreen.tsx",
          "name": "ErrorScreenProps"
        },
        "required": true,
        "type": "string",
        "tags": []
      },
      {
        "description": [
          "The title of the error screen, displayed very large."
        ],
        "name": "title",
        "parent": {
          "fileName": "/Users/michaelsindlinger/Entwicklung/00_rockstardevelopers/MHP/pouikit-porsche-ui-kit/react/packages/@porsche/ui-kit-react/src/components/screens/ErrorScreen/ErrorScreen.tsx",
          "name": "ErrorScreenProps"
        },
        "required": true,
        "type": "string",
        "tags": []
      }
    ],
    "docBlock": {
      "tags": [],
      "description": [
        "A generic error screen with a title and a text."
      ]
    },
    "path": "src/components/screens/ErrorScreen/ErrorScreen.tsx"
  },
  "ContentWrapper": {
    "displayName": "ContentWrapper",
    "props": [
      {
        "description": [
          "The html element type to render as."
        ],
        "name": "as",
        "parent": {
          "fileName": "/Users/michaelsindlinger/Entwicklung/00_rockstardevelopers/MHP/pouikit-porsche-ui-kit/react/packages/@porsche/ui-kit-react/src/lib/props/ComponentProp.ts",
          "name": "ComponentProp"
        },
        "required": false,
        "type": "string | ComponentClass",
        "tags": []
      },
      {
        "description": [
          "Additional CSS classes."
        ],
        "name": "className",
        "parent": {
          "fileName": "/Users/michaelsindlinger/Entwicklung/00_rockstardevelopers/MHP/pouikit-porsche-ui-kit/react/packages/@porsche/ui-kit-react/src/lib/props/ClassNameProp.ts",
          "name": "ClassNameProp"
        },
        "required": false,
        "type": "string",
        "tags": []
      },
      {
        "defaultValue": "false",
        "description": [
          "Render without max width and safe-area."
        ],
        "name": "raw",
        "parent": {
          "fileName": "/Users/michaelsindlinger/Entwicklung/00_rockstardevelopers/MHP/pouikit-porsche-ui-kit/react/packages/@porsche/ui-kit-react/src/components/structures/ContentWrapper/ContentWrapper.tsx",
          "name": "ContentWrapperProps"
        },
        "required": false,
        "type": "boolean",
        "tags": []
      }
    ],
    "docBlock": {
      "tags": [],
      "description": [
        "This component is a direct child of \"ThemeWrapper\" and defines content sections like section, article.",
        "It also adds safe area paddings to the left/right and a max-content-width.",
        "Direct children of this component may only exist of organisms and molecules."
      ]
    },
    "path": "src/components/structures/ContentWrapper/ContentWrapper.tsx"
  },
  "MaintenanceScreen": {
    "displayName": "MaintenanceScreen",
    "props": [
      {
        "description": [
          "The text under the large title."
        ],
        "name": "text",
        "parent": {
          "fileName": "/Users/michaelsindlinger/Entwicklung/00_rockstardevelopers/MHP/pouikit-porsche-ui-kit/react/packages/@porsche/ui-kit-react/src/components/screens/MaintenanceScreen/MaintenanceScreen.tsx",
          "name": "MaintenanceScreenProps"
        },
        "required": true,
        "type": "string",
        "tags": []
      },
      {
        "description": [
          "The title of the maintenance screen, displayed very large."
        ],
        "name": "title",
        "parent": {
          "fileName": "/Users/michaelsindlinger/Entwicklung/00_rockstardevelopers/MHP/pouikit-porsche-ui-kit/react/packages/@porsche/ui-kit-react/src/components/screens/MaintenanceScreen/MaintenanceScreen.tsx",
          "name": "MaintenanceScreenProps"
        },
        "required": true,
        "type": "string",
        "tags": []
      }
    ],
    "docBlock": {
      "tags": [],
      "description": [
        "A generic maintenance screen with a title and a text."
      ]
    },
    "path": "src/components/screens/MaintenanceScreen/MaintenanceScreen.tsx"
  }
}<|MERGE_RESOLUTION|>--- conflicted
+++ resolved
@@ -1729,100 +1729,8 @@
     },
     "path": "src/components/layout/Flex/FlexItem.tsx"
   },
-<<<<<<< HEAD
-  "Text": {
-    "displayName": "Text",
-    "props": [
-      {
-        "description": [
-          "The text alignment of the component."
-        ],
-        "name": "align",
-        "required": false,
-        "type": "TextAlignType",
-        "tags": []
-      },
-      {
-        "description": [
-          "The html element type to render as."
-        ],
-        "name": "as",
-        "required": false,
-        "type": "string | ComponentClass<{}>",
-        "tags": []
-      },
-      {
-        "description": [
-          "Additional CSS classes."
-        ],
-        "name": "className",
-        "required": false,
-        "type": "string",
-        "tags": []
-      },
-      {
-        "defaultValue": "inherit",
-        "description": [
-          "The color of the text. By default, the component inherits the color of the surrounding element."
-        ],
-        "name": "color",
-        "required": false,
-        "type": "TextColorType",
-        "tags": []
-      },
-      {
-        "description": [
-          "Adds an ellipsis to a single line of text if it overflows."
-        ],
-        "name": "ellipsis",
-        "required": false,
-        "type": "boolean",
-        "tags": []
-      },
-      {
-        "description": [
-          "Sets the text as display: inline."
-        ],
-        "name": "inline",
-        "required": false,
-        "type": "boolean",
-        "tags": []
-      },
-      {
-        "defaultValue": "copy",
-        "description": [
-          "The style of the text."
-        ],
-        "name": "type",
-        "required": false,
-        "type": "TextType",
-        "tags": []
-      },
-      {
-        "defaultValue": "true",
-        "description": [
-          "Wraps the text, even when it has to break a word."
-        ],
-        "name": "wrap",
-        "required": false,
-        "type": "boolean",
-        "tags": []
-      }
-    ],
-    "docBlock": {
-      "tags": [],
-      "description": [
-        "Use this component any time you want to display plain text anywhere."
-      ]
-    },
-    "path": "src/components/atoms/Text/Text.tsx"
-  },
-  "Button": {
-    "displayName": "Button",
-=======
   "ButtonIcon": {
     "displayName": "ButtonIcon",
->>>>>>> a8f13fb6
     "props": [
       {
         "description": [
@@ -3055,54 +2963,6 @@
       ]
     },
     "path": "src/components/molecules/Navigation/NavigationMobile.tsx"
-  },
-  "Pagination": {
-    "displayName": "Pagination",
-    "props": [
-      {
-        "description": [
-          "The html element type to render as."
-        ],
-        "name": "as",
-        "required": false,
-        "type": "string | ComponentClass<{}>",
-        "tags": []
-      },
-      {
-        "description": [
-          "Additional CSS classes."
-        ],
-        "name": "className",
-        "required": false,
-        "type": "string",
-        "tags": []
-      },
-      {
-        "description": [
-          "The different tab items"
-        ],
-        "name": "items",
-        "required": true,
-        "type": "PaginationItem[]",
-        "tags": []
-      },
-      {
-        "description": [
-          "Defines the theming of the pagination"
-        ],
-        "name": "theme",
-        "required": false,
-        "type": "\"inverted\"",
-        "tags": []
-      }
-    ],
-    "docBlock": {
-      "tags": [],
-      "description": [
-        "The Pagination component is a link list to cycle through pages/views"
-      ]
-    },
-    "path": "src/components/molecules/Pagination/Pagination.tsx"
   },
   "Select": {
     "displayName": "Select",
