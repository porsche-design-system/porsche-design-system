{
  "Breakpoint": {
    "displayName": "Breakpoint",
    "props": [
      {
        "description": [
          "The maximum breakpoint that includes the children."
        ],
        "name": "maxWidth",
        "parent": {
          "fileName": "/Users/chrisalbert/Dev/porsche-ui-kit/react/packages/@porsche/ui-kit-react/src/components/atoms/Breakpoint/Breakpoint.tsx",
          "name": "BreakpointProps"
        },
        "required": false,
        "type": "enum",
        "tags": [],
        "value": [
          "\"xs\"",
          "\"s\"",
          "\"m\"",
          "\"l\"",
          "\"xl\""
        ]
      },
      {
        "description": [
          "The minimum breakpoint that includes the children."
        ],
        "name": "minWidth",
        "parent": {
          "fileName": "/Users/chrisalbert/Dev/porsche-ui-kit/react/packages/@porsche/ui-kit-react/src/components/atoms/Breakpoint/Breakpoint.tsx",
          "name": "BreakpointProps"
        },
        "required": false,
        "type": "enum",
        "tags": [],
        "value": [
          "\"xs\"",
          "\"s\"",
          "\"m\"",
          "\"l\"",
          "\"xl\""
        ]
      }
    ],
    "docBlock": {
      "tags": [],
      "description": [
        "Show and hide children based on minimum and maximum breakpoints.",
        "The currently defined breakpoints are:",
        "xs: 480,",
        "s: 760,",
        "m: 1000,",
        "l: 1300,",
        "xl: 1760"
      ]
    },
    "path": "src/components/atoms/Breakpoint/Breakpoint.tsx"
  },
  "Divider": {
    "displayName": "Divider",
    "props": [
      {
        "description": [
          "The html element type to render as."
        ],
        "name": "as",
        "parent": {
          "fileName": "/Users/chrisalbert/Dev/porsche-ui-kit/react/packages/@porsche/ui-kit-react/src/lib/props/ComponentProp.ts",
          "name": "ComponentProp"
        },
        "required": false,
        "type": "string | ComponentClass",
        "tags": []
      },
      {
        "description": [
          "Additional CSS classes."
        ],
        "name": "className",
        "parent": {
          "fileName": "/Users/chrisalbert/Dev/porsche-ui-kit/react/packages/@porsche/ui-kit-react/src/lib/props/ClassNameProp.ts",
          "name": "ClassNameProp"
        },
        "required": false,
        "type": "string",
        "tags": []
      },
      {
        "description": [
          "Adds predefined top and bottom spacing for more consistent layouting.",
          "If this doesn't fit your purpose you can always customize spacings using the Spacing component."
        ],
        "name": "spacing",
        "parent": {
          "fileName": "/Users/chrisalbert/Dev/porsche-ui-kit/react/packages/@porsche/ui-kit-react/src/components/atoms/Divider/Divider.tsx",
          "name": "DividerProps"
        },
        "required": false,
        "type": "enum",
        "tags": [],
        "value": [
          "\"none\"",
          "\"small\"",
          "\"large\""
        ]
      }
    ],
    "docBlock": {
      "tags": [
        {
          "title": "see",
          "description": "Spacing"
        }
      ],
      "description": [
        "A very basic divider."
      ]
    },
    "path": "src/components/atoms/Divider/Divider.tsx"
  },
  "Icon": {
    "displayName": "Icon",
    "props": [
      {
        "description": [
          "The html element type to render as."
        ],
        "name": "as",
        "required": false,
        "type": "string | ComponentClass<{}, any>",
        "tags": []
      },
      {
        "description": [
          "Puts a circle around the icon"
        ],
        "name": "circled",
        "required": false,
        "type": "boolean",
        "tags": []
      },
      {
        "description": [
          "Additional CSS classes."
        ],
        "name": "className",
        "required": false,
        "type": "string",
        "tags": []
      },
      {
        "defaultValue": "black",
        "description": [
          "The style of the color."
        ],
        "name": "color",
        "required": false,
        "type": "IconColorType",
        "tags": []
      },
      {
        "description": [
          "The icon that should be used."
        ],
        "name": "name",
        "required": true,
        "type": "IconName",
        "tags": []
      },
      {
        "defaultValue": "regular",
        "description": [
          "The size of the icon."
        ],
        "name": "size",
        "required": false,
        "type": "IconSize",
        "tags": []
      },
      {
        "description": [
          "Adds a native HTML tooltip to the icon"
        ],
        "name": "title",
        "required": false,
        "type": "string",
        "tags": []
      }
    ],
    "docBlock": {
      "tags": [],
      "description": [
        "Display an Icon from the Porsche icon font at various sizes."
      ]
    },
    "path": "src/components/atoms/Icon/Icon.tsx"
  },
  "Flex": {
    "displayName": "Flex",
    "props": [
      {
        "description": [
          "Defines how the flex items are aligned along the cross axis. Corresponds to the \"alignItems\" css property."
        ],
        "name": "alignCrossAxis",
        "parent": {
          "fileName": "/Users/chrisalbert/Dev/porsche-ui-kit/react/packages/@porsche/ui-kit-react/src/components/atoms/Flex/Flex.tsx",
          "name": "FlexProps"
        },
        "required": false,
        "type": "enum",
        "tags": [],
        "value": [
          "\"start\"",
          "\"center\"",
          "\"end\"",
          "\"baseline\"",
          "\"stretch\""
        ]
      },
      {
        "description": [
          "This aligns a flex container's individual lines when there is extra space in the cross-axis, similar to how \"alignMainAxis\" aligns individual items along the main axis.",
          "Corresponds to the \"alignContent\" css property."
        ],
        "name": "alignLines",
        "parent": {
          "fileName": "/Users/chrisalbert/Dev/porsche-ui-kit/react/packages/@porsche/ui-kit-react/src/components/atoms/Flex/Flex.tsx",
          "name": "FlexProps"
        },
        "required": false,
        "type": "enum",
        "tags": [],
        "value": [
          "\"start\"",
          "\"center\"",
          "\"end\"",
          "\"stretch\"",
          "\"space-around\"",
          "\"space-between\""
        ]
      },
      {
        "description": [
          "Defines how the flex items are aligned along the main axis. Corresponds to the \"justifyContent\" css property."
        ],
        "name": "alignMainAxis",
        "parent": {
          "fileName": "/Users/chrisalbert/Dev/porsche-ui-kit/react/packages/@porsche/ui-kit-react/src/components/atoms/Flex/Flex.tsx",
          "name": "FlexProps"
        },
        "required": false,
        "type": "enum",
        "tags": [],
        "value": [
          "\"start\"",
          "\"center\"",
          "\"end\"",
          "\"space-around\"",
          "\"space-between\"",
          "\"space-evenly\""
        ]
      },
      {
        "description": [
          "The html element type to render as."
        ],
        "name": "as",
        "parent": {
          "fileName": "/Users/chrisalbert/Dev/porsche-ui-kit/react/packages/@porsche/ui-kit-react/src/lib/props/ComponentProp.ts",
          "name": "ComponentProp"
        },
        "required": false,
        "type": "string | ComponentClass",
        "tags": []
      },
      {
        "description": [
          "Additional CSS classes."
        ],
        "name": "className",
        "parent": {
          "fileName": "/Users/chrisalbert/Dev/porsche-ui-kit/react/packages/@porsche/ui-kit-react/src/lib/props/ClassNameProp.ts",
          "name": "ClassNameProp"
        },
        "required": false,
        "type": "string",
        "tags": []
      },
      {
        "description": [
          "Defines the direction of the main and cross axis. The default \"row\" defines the main axis as horizontal left to right."
        ],
        "name": "direction",
        "parent": {
          "fileName": "/Users/chrisalbert/Dev/porsche-ui-kit/react/packages/@porsche/ui-kit-react/src/components/atoms/Flex/Flex.tsx",
          "name": "FlexProps"
        },
        "required": false,
        "type": "enum",
        "tags": [],
        "value": [
          "\"column-reverse\"",
          "\"column\"",
          "\"row-reverse\"",
          "\"row\""
        ]
      },
      {
        "description": [
          "Defines the gap between contained children. The value \"grid\" sets responsive grid spacings that should be used together with Flex.Item."
        ],
        "name": "gap",
        "parent": {
          "fileName": "/Users/chrisalbert/Dev/porsche-ui-kit/react/packages/@porsche/ui-kit-react/src/components/atoms/Flex/Flex.tsx",
          "name": "FlexProps"
        },
        "required": false,
        "type": "enum",
        "tags": [],
        "value": [
          "0",
          "3",
          "6",
          "12",
          "18",
          "24",
          "30",
          "36",
          "42",
          "48",
          "54",
          "60",
          "\"a\"",
          "\"b\"",
          "\"c\"",
          "\"d\"",
          "\"e\"",
          "\"f\"",
          "\"grid\""
        ]
      },
      {
        "description": [
          "Defines the flex container display as inline rather than block."
        ],
        "name": "inline",
        "parent": {
          "fileName": "/Users/chrisalbert/Dev/porsche-ui-kit/react/packages/@porsche/ui-kit-react/src/components/atoms/Flex/Flex.tsx",
          "name": "FlexProps"
        },
        "required": false,
        "type": "boolean",
        "tags": []
      },
      {
        "description": [
          "The ability to allow/disallow the flex child to shrink. Sometimes needed to fix IE11 bugs."
        ],
        "name": "shrink",
        "parent": {
          "fileName": "/Users/chrisalbert/Dev/porsche-ui-kit/react/packages/@porsche/ui-kit-react/src/components/atoms/Flex/Flex.tsx",
          "name": "FlexProps"
        },
        "required": false,
        "type": "enum",
        "tags": [],
        "value": [
          "0",
          "1"
        ]
      },
      {
        "defaultValue": "true",
        "description": [
          "If set, overflowing elements will wrap to a new line."
        ],
        "name": "wrap",
        "parent": {
          "fileName": "/Users/chrisalbert/Dev/porsche-ui-kit/react/packages/@porsche/ui-kit-react/src/components/atoms/Flex/Flex.tsx",
          "name": "FlexProps"
        },
        "required": false,
        "type": "boolean | \"reverse\"",
        "tags": []
      }
    ],
    "docBlock": {
      "tags": [
        {
          "title": "see",
          "description": "Spacing"
        }
      ],
      "description": [
        "A flex container component used to create flex box layouts."
      ]
    },
    "path": "src/components/atoms/Flex/Flex.tsx"
  },
  "FlexItem": {
    "displayName": "FlexItem",
    "props": [
      {
        "description": [
          "Defines how this flex item is aligned along the cross axis. This overwrites the cross axis alignment set by the container. Corresponds to the \"alignSelf\" css property."
        ],
        "name": "alignCrossAxis",
        "parent": {
          "fileName": "/Users/chrisalbert/Dev/porsche-ui-kit/react/packages/@porsche/ui-kit-react/src/components/atoms/Flex/FlexItem.tsx",
          "name": "FlexItemProps"
        },
        "required": false,
        "type": "enum",
        "tags": [],
        "value": [
          "\"start\"",
          "\"center\"",
          "\"end\"",
          "\"baseline\"",
          "\"stretch\""
        ]
      },
      {
        "description": [
          "The html element type to render as."
        ],
        "name": "as",
        "parent": {
          "fileName": "/Users/chrisalbert/Dev/porsche-ui-kit/react/packages/@porsche/ui-kit-react/src/lib/props/ComponentProp.ts",
          "name": "ComponentProp"
        },
        "required": false,
        "type": "string | ComponentClass",
        "tags": []
      },
      {
        "description": [
          "Additional CSS classes."
        ],
        "name": "className",
        "parent": {
          "fileName": "/Users/chrisalbert/Dev/porsche-ui-kit/react/packages/@porsche/ui-kit-react/src/lib/props/ClassNameProp.ts",
          "name": "ClassNameProp"
        },
        "required": false,
        "type": "string",
        "tags": []
      },
      {
        "description": [
          "The offset of the column. Can be between 0 and 11. You can also supply values for specific breakpoints, like {base: 6, l: 3}. You always need to provide a base value when doing this."
        ],
        "name": "offset",
        "parent": {
          "fileName": "/Users/chrisalbert/Dev/porsche-ui-kit/react/packages/@porsche/ui-kit-react/src/components/atoms/Flex/FlexItem.tsx",
          "name": "FlexItemProps"
        },
        "required": false,
        "type": "number | BreakpointValues<number>",
        "tags": []
      },
      {
        "description": [
          "The ability to allow/disallow the flex child to shrink. Sometimes needed to fix IE11 bugs."
        ],
        "name": "shrink",
        "parent": {
          "fileName": "/Users/chrisalbert/Dev/porsche-ui-kit/react/packages/@porsche/ui-kit-react/src/components/atoms/Flex/FlexItem.tsx",
          "name": "FlexItemProps"
        },
        "required": false,
        "type": "enum",
        "tags": [],
        "value": [
          "0",
          "1"
        ]
      },
      {
        "description": [
          "The width of the column. Can be between 1 and 12, or \"auto\". You can also supply values for specific breakpoints, like {base: 6, l: 3}. You always need to provide a base value when doing this."
        ],
        "name": "width",
        "parent": {
          "fileName": "/Users/chrisalbert/Dev/porsche-ui-kit/react/packages/@porsche/ui-kit-react/src/components/atoms/Flex/FlexItem.tsx",
          "name": "FlexItemProps"
        },
        "required": false,
        "type": "number | \"auto\" | BreakpointValues<number | \"auto\">",
        "tags": []
      }
    ],
    "docBlock": {
      "tags": [],
      "description": [
        "A child of a flex container."
      ]
    },
    "path": "src/components/atoms/Flex/FlexItem.tsx"
  },
<<<<<<< HEAD
=======
  "Icon": {
    "displayName": "Icon",
    "props": [
      {
        "description": [
          "The html element type to render as."
        ],
        "name": "as",
        "parent": {
          "fileName": "/Users/chrisalbert/Dev/porsche-ui-kit/react/packages/@porsche/ui-kit-react/src/lib/props/ComponentProp.ts",
          "name": "ComponentProp"
        },
        "required": false,
        "type": "string | ComponentClass",
        "tags": []
      },
      {
        "description": [
          "Puts a circle around the icon"
        ],
        "name": "circled",
        "parent": {
          "fileName": "/Users/chrisalbert/Dev/porsche-ui-kit/react/packages/@porsche/ui-kit-react/src/components/atoms/Icon/Icon.tsx",
          "name": "IconProps"
        },
        "required": false,
        "type": "boolean",
        "tags": []
      },
      {
        "description": [
          "Additional CSS classes."
        ],
        "name": "className",
        "parent": {
          "fileName": "/Users/chrisalbert/Dev/porsche-ui-kit/react/packages/@porsche/ui-kit-react/src/lib/props/ClassNameProp.ts",
          "name": "ClassNameProp"
        },
        "required": false,
        "type": "string",
        "tags": []
      },
      {
        "defaultValue": "black",
        "description": [
          "The style of the color."
        ],
        "name": "color",
        "parent": {
          "fileName": "/Users/chrisalbert/Dev/porsche-ui-kit/react/packages/@porsche/ui-kit-react/src/components/atoms/Icon/Icon.tsx",
          "name": "IconProps"
        },
        "required": false,
        "type": "enum",
        "tags": [],
        "value": [
          "\"black\"",
          "\"grey-darker\"",
          "\"grey-dark\"",
          "\"grey\"",
          "\"grey-light\"",
          "\"grey-lighter\"",
          "\"white\"",
          "\"red-1\"",
          "\"red-2\"",
          "\"blue-1\"",
          "\"blue-2\"",
          "\"status-green\"",
          "\"status-yellow\"",
          "\"status-orange\"",
          "\"status-red\""
        ]
      },
      {
        "description": [
          "The icon that should be used."
        ],
        "name": "name",
        "parent": {
          "fileName": "/Users/chrisalbert/Dev/porsche-ui-kit/react/packages/@porsche/ui-kit-react/src/components/atoms/Icon/Icon.tsx",
          "name": "IconProps"
        },
        "required": true,
        "type": "enum",
        "tags": [],
        "value": [
          "\"111_points_check\"",
          "\"4WD\"",
          "\"accident_free\"",
          "\"arrow_both_ways_hair\"",
          "\"arrow_down_hair\"",
          "\"arrow_left_hair_first\"",
          "\"arrow_left_hair\"",
          "\"arrow_open_full_down\"",
          "\"arrow_open_full_up\"",
          "... 98 more ...",
          "\"youtube\""
        ]
      },
      {
        "defaultValue": "regular",
        "description": [
          "The size of the icon."
        ],
        "name": "size",
        "parent": {
          "fileName": "/Users/chrisalbert/Dev/porsche-ui-kit/react/packages/@porsche/ui-kit-react/src/components/atoms/Icon/Icon.tsx",
          "name": "IconProps"
        },
        "required": false,
        "type": "enum",
        "tags": [],
        "value": [
          "\"small\"",
          "\"regular\"",
          "\"medium\"",
          "\"large\"",
          "\"huge\""
        ]
      },
      {
        "description": [
          "Adds a native HTML tooltip to the icon"
        ],
        "name": "title",
        "parent": {
          "fileName": "/Users/chrisalbert/Dev/porsche-ui-kit/react/packages/@porsche/ui-kit-react/src/components/atoms/Icon/Icon.tsx",
          "name": "IconProps"
        },
        "required": false,
        "type": "string",
        "tags": []
      }
    ],
    "docBlock": {
      "tags": [],
      "description": [
        "Display an Icon from the Porsche icon font at various sizes."
      ]
    },
    "path": "src/components/atoms/Icon/Icon.tsx"
  },
>>>>>>> 690f1959
  "Logo": {
    "displayName": "Logo",
    "props": [
      {
        "description": [
          "The html element type to render as."
        ],
        "name": "as",
        "parent": {
          "fileName": "/Users/chrisalbert/Dev/porsche-ui-kit/react/packages/@porsche/ui-kit-react/src/lib/props/ComponentProp.ts",
          "name": "ComponentProp"
        },
        "required": false,
        "type": "string | ComponentClass",
        "tags": []
      },
      {
        "description": [
          "Additional CSS classes."
        ],
        "name": "className",
        "parent": {
          "fileName": "/Users/chrisalbert/Dev/porsche-ui-kit/react/packages/@porsche/ui-kit-react/src/lib/props/ClassNameProp.ts",
          "name": "ClassNameProp"
        },
        "required": false,
        "type": "string",
        "tags": []
      }
    ],
    "docBlock": {
      "tags": [
        {
          "title": "see",
          "description": "Header"
        }
      ],
      "description": [
        "The famous and loved Porsche Logo, currently available in like one size."
      ]
    },
    "path": "src/components/atoms/Logo/Logo.tsx"
  },
  "Scroll": {
    "displayName": "Scroll",
    "props": [
      {
        "description": [
          "The html element type to render as."
        ],
        "name": "as",
        "parent": {
          "fileName": "/Users/chrisalbert/Dev/porsche-ui-kit/react/packages/@porsche/ui-kit-react/src/lib/props/ComponentProp.ts",
          "name": "ComponentProp"
        },
        "required": false,
        "type": "string | ComponentClass",
        "tags": []
      },
      {
        "description": [
          "Additional CSS classes."
        ],
        "name": "className",
        "parent": {
          "fileName": "/Users/chrisalbert/Dev/porsche-ui-kit/react/packages/@porsche/ui-kit-react/src/lib/props/ClassNameProp.ts",
          "name": "ClassNameProp"
        },
        "required": false,
        "type": "string",
        "tags": []
      },
      {
        "defaultValue": "vertical",
        "description": [
          "The scroll direction."
        ],
        "name": "direction",
        "parent": {
          "fileName": "/Users/chrisalbert/Dev/porsche-ui-kit/react/packages/@porsche/ui-kit-react/src/components/atoms/Scroll/Scroll.tsx",
          "name": "ScrollProps"
        },
        "required": false,
        "type": "\"vertical\"",
        "tags": []
      }
    ],
    "docBlock": {
      "tags": [],
      "description": [
        "Use this component any time you want to provide a scrolling section for long content."
      ]
    },
    "path": "src/components/atoms/Scroll/Scroll.tsx"
  },
  "Spacing": {
    "displayName": "Spacing",
    "props": [
      {
        "description": [
          "The html element type to render as."
        ],
        "name": "as",
        "parent": {
          "fileName": "/Users/chrisalbert/Dev/porsche-ui-kit/react/packages/@porsche/ui-kit-react/src/lib/props/ComponentProp.ts",
          "name": "ComponentProp"
        },
        "required": false,
        "type": "string | ComponentClass",
        "tags": []
      },
      {
        "description": [
          "Additional CSS classes."
        ],
        "name": "className",
        "parent": {
          "fileName": "/Users/chrisalbert/Dev/porsche-ui-kit/react/packages/@porsche/ui-kit-react/src/lib/props/ClassNameProp.ts",
          "name": "ClassNameProp"
        },
        "required": false,
        "type": "string",
        "tags": []
      },
      {
        "description": [
          ""
        ],
        "name": "margin",
        "parent": {
          "fileName": "/Users/chrisalbert/Dev/porsche-ui-kit/react/packages/@porsche/ui-kit-react/src/components/atoms/Spacing/Spacing.tsx",
          "name": "SpacingProps"
        },
        "required": false,
        "type": "enum",
        "tags": [],
        "value": [
          "0",
          "\"auto\"",
          "3",
          "6",
          "12",
          "18",
          "24",
          "30",
          "36",
          "42",
          "48",
          "54",
          "60",
          "\"a\"",
          "\"b\"",
          "\"c\"",
          "\"d\"",
          "\"e\"",
          "\"f\""
        ]
      },
      {
        "description": [
          ""
        ],
        "name": "marginBottom",
        "parent": {
          "fileName": "/Users/chrisalbert/Dev/porsche-ui-kit/react/packages/@porsche/ui-kit-react/src/components/atoms/Spacing/Spacing.tsx",
          "name": "SpacingProps"
        },
        "required": false,
        "type": "enum",
        "tags": [],
        "value": [
          "0",
          "\"auto\"",
          "3",
          "6",
          "12",
          "18",
          "24",
          "30",
          "36",
          "42",
          "48",
          "54",
          "60",
          "\"a\"",
          "\"b\"",
          "\"c\"",
          "\"d\"",
          "\"e\"",
          "\"f\""
        ]
      },
      {
        "description": [
          ""
        ],
        "name": "marginLeft",
        "parent": {
          "fileName": "/Users/chrisalbert/Dev/porsche-ui-kit/react/packages/@porsche/ui-kit-react/src/components/atoms/Spacing/Spacing.tsx",
          "name": "SpacingProps"
        },
        "required": false,
        "type": "enum",
        "tags": [],
        "value": [
          "0",
          "\"auto\"",
          "3",
          "6",
          "12",
          "18",
          "24",
          "30",
          "36",
          "42",
          "48",
          "54",
          "60",
          "\"a\"",
          "\"b\"",
          "\"c\"",
          "\"d\"",
          "\"e\"",
          "\"f\""
        ]
      },
      {
        "description": [
          ""
        ],
        "name": "marginRight",
        "parent": {
          "fileName": "/Users/chrisalbert/Dev/porsche-ui-kit/react/packages/@porsche/ui-kit-react/src/components/atoms/Spacing/Spacing.tsx",
          "name": "SpacingProps"
        },
        "required": false,
        "type": "enum",
        "tags": [],
        "value": [
          "0",
          "\"auto\"",
          "3",
          "6",
          "12",
          "18",
          "24",
          "30",
          "36",
          "42",
          "48",
          "54",
          "60",
          "\"a\"",
          "\"b\"",
          "\"c\"",
          "\"d\"",
          "\"e\"",
          "\"f\""
        ]
      },
      {
        "description": [
          ""
        ],
        "name": "marginTop",
        "parent": {
          "fileName": "/Users/chrisalbert/Dev/porsche-ui-kit/react/packages/@porsche/ui-kit-react/src/components/atoms/Spacing/Spacing.tsx",
          "name": "SpacingProps"
        },
        "required": false,
        "type": "enum",
        "tags": [],
        "value": [
          "0",
          "\"auto\"",
          "3",
          "6",
          "12",
          "18",
          "24",
          "30",
          "36",
          "42",
          "48",
          "54",
          "60",
          "\"a\"",
          "\"b\"",
          "\"c\"",
          "\"d\"",
          "\"e\"",
          "\"f\""
        ]
      },
      {
        "description": [
          ""
        ],
        "name": "padding",
        "parent": {
          "fileName": "/Users/chrisalbert/Dev/porsche-ui-kit/react/packages/@porsche/ui-kit-react/src/components/atoms/Spacing/Spacing.tsx",
          "name": "SpacingProps"
        },
        "required": false,
        "type": "enum",
        "tags": [],
        "value": [
          "0",
          "3",
          "6",
          "12",
          "18",
          "24",
          "30",
          "36",
          "42",
          "48",
          "54",
          "60",
          "\"a\"",
          "\"b\"",
          "\"c\"",
          "\"d\"",
          "\"e\"",
          "\"f\""
        ]
      },
      {
        "description": [
          ""
        ],
        "name": "paddingBottom",
        "parent": {
          "fileName": "/Users/chrisalbert/Dev/porsche-ui-kit/react/packages/@porsche/ui-kit-react/src/components/atoms/Spacing/Spacing.tsx",
          "name": "SpacingProps"
        },
        "required": false,
        "type": "enum",
        "tags": [],
        "value": [
          "0",
          "3",
          "6",
          "12",
          "18",
          "24",
          "30",
          "36",
          "42",
          "48",
          "54",
          "60",
          "\"a\"",
          "\"b\"",
          "\"c\"",
          "\"d\"",
          "\"e\"",
          "\"f\""
        ]
      },
      {
        "description": [
          ""
        ],
        "name": "paddingLeft",
        "parent": {
          "fileName": "/Users/chrisalbert/Dev/porsche-ui-kit/react/packages/@porsche/ui-kit-react/src/components/atoms/Spacing/Spacing.tsx",
          "name": "SpacingProps"
        },
        "required": false,
        "type": "enum",
        "tags": [],
        "value": [
          "0",
          "3",
          "6",
          "12",
          "18",
          "24",
          "30",
          "36",
          "42",
          "48",
          "54",
          "60",
          "\"a\"",
          "\"b\"",
          "\"c\"",
          "\"d\"",
          "\"e\"",
          "\"f\""
        ]
      },
      {
        "description": [
          ""
        ],
        "name": "paddingRight",
        "parent": {
          "fileName": "/Users/chrisalbert/Dev/porsche-ui-kit/react/packages/@porsche/ui-kit-react/src/components/atoms/Spacing/Spacing.tsx",
          "name": "SpacingProps"
        },
        "required": false,
        "type": "enum",
        "tags": [],
        "value": [
          "0",
          "3",
          "6",
          "12",
          "18",
          "24",
          "30",
          "36",
          "42",
          "48",
          "54",
          "60",
          "\"a\"",
          "\"b\"",
          "\"c\"",
          "\"d\"",
          "\"e\"",
          "\"f\""
        ]
      },
      {
        "description": [
          ""
        ],
        "name": "paddingTop",
        "parent": {
          "fileName": "/Users/chrisalbert/Dev/porsche-ui-kit/react/packages/@porsche/ui-kit-react/src/components/atoms/Spacing/Spacing.tsx",
          "name": "SpacingProps"
        },
        "required": false,
        "type": "enum",
        "tags": [],
        "value": [
          "0",
          "3",
          "6",
          "12",
          "18",
          "24",
          "30",
          "36",
          "42",
          "48",
          "54",
          "60",
          "\"a\"",
          "\"b\"",
          "\"c\"",
          "\"d\"",
          "\"e\"",
          "\"f\""
        ]
      },
      {
        "description": [
          "Set this to true if you always want to create a wrapper, even for single childs.",
          "This is useful if the child element does not support className, or for dynamic children."
        ],
        "name": "wrap",
        "parent": {
          "fileName": "/Users/chrisalbert/Dev/porsche-ui-kit/react/packages/@porsche/ui-kit-react/src/components/atoms/Spacing/Spacing.tsx",
          "name": "SpacingProps"
        },
        "required": false,
        "type": "boolean",
        "tags": []
      }
    ],
    "docBlock": {
      "tags": [
        {
          "title": "see",
          "description": "Flex"
        }
      ],
      "description": [
        "A component to add margins and paddings to components.",
        "If this component has only one child, those classes are added directly to the child using the className prop to avoid unnecessary wrapper divs.",
        "This only works if the child component supports className (which it totally should anyway) and if the number of children isn't dynamic and doesn't change.",
        "If this is not the case, set the \"wrap\" property to manually create a wrapper div."
      ]
    },
    "path": "src/components/atoms/Spacing/Spacing.tsx"
  },
  "Text": {
    "displayName": "Text",
    "props": [
      {
        "description": [
          "The text alignment of the component."
        ],
        "name": "align",
<<<<<<< HEAD
        "required": false,
        "type": "TextAlignType",
        "tags": []
=======
        "parent": {
          "fileName": "/Users/chrisalbert/Dev/porsche-ui-kit/react/packages/@porsche/ui-kit-react/src/components/atoms/Text/Text.tsx",
          "name": "TextProps"
        },
        "required": false,
        "type": "enum",
        "tags": [],
        "value": [
          "\"left\"",
          "\"center\"",
          "\"right\""
        ]
>>>>>>> 690f1959
      },
      {
        "description": [
          "The html element type to render as."
        ],
        "name": "as",
<<<<<<< HEAD
        "required": false,
        "type": "string | ComponentClass<{}, any>",
=======
        "parent": {
          "fileName": "/Users/chrisalbert/Dev/porsche-ui-kit/react/packages/@porsche/ui-kit-react/src/lib/props/ComponentProp.ts",
          "name": "ComponentProp"
        },
        "required": false,
        "type": "string | ComponentClass",
>>>>>>> 690f1959
        "tags": []
      },
      {
        "description": [
          "Additional CSS classes."
        ],
        "name": "className",
<<<<<<< HEAD
=======
        "parent": {
          "fileName": "/Users/chrisalbert/Dev/porsche-ui-kit/react/packages/@porsche/ui-kit-react/src/lib/props/ClassNameProp.ts",
          "name": "ClassNameProp"
        },
>>>>>>> 690f1959
        "required": false,
        "type": "string",
        "tags": []
      },
      {
        "defaultValue": "inherit",
        "description": [
          "The color of the text. By default, the component inherits the color of the surrounding element."
        ],
        "name": "color",
<<<<<<< HEAD
        "required": false,
        "type": "TextColorType",
        "tags": []
=======
        "parent": {
          "fileName": "/Users/chrisalbert/Dev/porsche-ui-kit/react/packages/@porsche/ui-kit-react/src/components/atoms/Text/Text.tsx",
          "name": "TextProps"
        },
        "required": false,
        "type": "enum",
        "tags": [],
        "value": [
          "\"black\"",
          "\"grey-darker\"",
          "\"grey-dark\"",
          "\"grey\"",
          "\"grey-light\"",
          "\"grey-lighter\"",
          "\"white\"",
          "\"red-1\"",
          "\"red-2\"",
          "\"blue-1\"",
          "\"blue-2\"",
          "\"status-green\"",
          "\"status-yellow\"",
          "\"status-orange\"",
          "\"status-red\""
        ]
>>>>>>> 690f1959
      },
      {
        "description": [
          "Adds an ellipsis to a single line of text if it overflows."
        ],
        "name": "ellipsis",
<<<<<<< HEAD
=======
        "parent": {
          "fileName": "/Users/chrisalbert/Dev/porsche-ui-kit/react/packages/@porsche/ui-kit-react/src/components/atoms/Text/Text.tsx",
          "name": "TextProps"
        },
>>>>>>> 690f1959
        "required": false,
        "type": "boolean",
        "tags": []
      },
      {
        "description": [
          "Sets the text as display: inline."
        ],
        "name": "inline",
<<<<<<< HEAD
=======
        "parent": {
          "fileName": "/Users/chrisalbert/Dev/porsche-ui-kit/react/packages/@porsche/ui-kit-react/src/components/atoms/Text/Text.tsx",
          "name": "TextProps"
        },
>>>>>>> 690f1959
        "required": false,
        "type": "boolean",
        "tags": []
      },
      {
        "defaultValue": "copy",
        "description": [
          "The style of the text."
        ],
        "name": "type",
<<<<<<< HEAD
        "required": false,
        "type": "TextType",
        "tags": []
=======
        "parent": {
          "fileName": "/Users/chrisalbert/Dev/porsche-ui-kit/react/packages/@porsche/ui-kit-react/src/components/atoms/Text/Text.tsx",
          "name": "TextProps"
        },
        "required": false,
        "type": "enum",
        "tags": [],
        "value": [
          "\"1-regular\"",
          "\"1-thin\"",
          "\"1-bold\"",
          "\"2-regular\"",
          "\"2-thin\"",
          "\"2-bold\"",
          "\"3-regular\"",
          "\"3-thin\"",
          "\"3-bold\"",
          "\"4-regular\"",
          "\"4-thin\"",
          "\"4-bold\"",
          "\"5-regular\"",
          "\"5-thin\"",
          "\"5-bold\"",
          "... 5 more ...",
          "\"micro-bold\""
        ]
>>>>>>> 690f1959
      },
      {
        "defaultValue": "true",
        "description": [
          "Wraps the text, even when it has to break a word."
        ],
        "name": "wrap",
<<<<<<< HEAD
=======
        "parent": {
          "fileName": "/Users/chrisalbert/Dev/porsche-ui-kit/react/packages/@porsche/ui-kit-react/src/components/atoms/Text/Text.tsx",
          "name": "TextProps"
        },
>>>>>>> 690f1959
        "required": false,
        "type": "boolean",
        "tags": []
      }
    ],
    "docBlock": {
      "tags": [],
      "description": [
        "Use this component any time you want to display plain text anywhere."
      ]
    },
    "path": "src/components/atoms/Text/Text.tsx"
  },
<<<<<<< HEAD
  "Grid": {
    "displayName": "Grid",
    "props": [
      {
        "description": [
          "The html element type to render as."
        ],
        "name": "as",
        "required": false,
        "type": "string | ComponentClass<{}, any>",
        "tags": []
      },
      {
        "description": [
          "Additional CSS classes."
        ],
        "name": "className",
        "required": false,
        "type": "string",
        "tags": []
      },
      {
        "description": [
          "Defines the direction of the main and cross axis. The default \"row\" (default) defines the main axis as horizontal left to right."
        ],
        "name": "direction",
        "required": false,
        "type": "\"row\" | \"row-reverse\" | \"column\" | \"column-reverse\" | BreakpointValues<GridDirection>",
        "tags": []
      },
      {
        "description": [
          "Defines the gap between contained children. The value \"normal\" (default) sets responsive grid spacings that should be used together with Grid.Child."
        ],
        "name": "gap",
        "required": false,
        "type": "\"normal\" | \"zero\" | BreakpointValues<\"normal\" | \"zero\">",
        "tags": []
      }
    ],
    "docBlock": {
      "tags": [],
      "description": [
        "A grid container component used to create layouts based on official grid definitions."
      ]
    },
    "path": "src/components/layout/Grid/Grid.tsx"
  },
  "GridChild": {
    "displayName": "GridChild",
    "props": [
      {
        "description": [
          "The html element type to render as."
        ],
        "name": "as",
        "required": false,
        "type": "string | ComponentClass<{}, any>",
        "tags": []
      },
      {
        "description": [
          "Additional CSS classes."
        ],
        "name": "className",
        "required": false,
        "type": "string",
        "tags": []
      },
      {
        "description": [
          "The offset of the column. Can be between 0 and 11. You can also supply values for specific breakpoints, like {base: \"6\", l: \"3\"}. You always need to provide a base value when doing this."
        ],
        "name": "offset",
        "required": false,
        "type": "number | BreakpointValues<number>",
        "tags": []
      },
      {
        "description": [
          "The size of the column. Can be between 1 and 12. You can also supply values for specific breakpoints, like {base: \"6\", l: \"3\"}. You always need to provide a base value when doing this."
        ],
        "name": "size",
        "required": false,
        "type": "number | BreakpointValues<number>",
        "tags": []
      }
    ],
    "docBlock": {
      "tags": [],
      "description": [
        "A child of a grid container."
      ]
    },
    "path": "src/components/layout/Grid/GridChild.tsx"
  },
=======
>>>>>>> 690f1959
  "Button": {
    "displayName": "Button",
    "props": [
      {
        "description": [
          "Sets the button in its active / selected state."
        ],
        "name": "active",
        "parent": {
          "fileName": "/Users/chrisalbert/Dev/porsche-ui-kit/react/packages/@porsche/ui-kit-react/src/components/molecules/Button/Button.tsx",
          "name": "ButtonProps"
        },
        "required": false,
        "type": "boolean",
        "tags": []
      },
      {
        "description": [
          "The html element type to render as."
        ],
        "name": "as",
        "parent": {
          "fileName": "/Users/chrisalbert/Dev/porsche-ui-kit/react/packages/@porsche/ui-kit-react/src/lib/props/ComponentProp.ts",
          "name": "ComponentProp"
        },
        "required": false,
        "type": "string | ComponentClass",
        "tags": []
      },
      {
        "description": [
          "A button can have centered content (icon/text)."
        ],
        "name": "centered",
        "parent": {
          "fileName": "/Users/chrisalbert/Dev/porsche-ui-kit/react/packages/@porsche/ui-kit-react/src/components/molecules/Button/Button.tsx",
          "name": "ButtonProps"
        },
        "required": false,
        "type": "boolean",
        "tags": []
      },
      {
        "description": [
          "Additional CSS classes."
        ],
        "name": "className",
        "parent": {
          "fileName": "/Users/chrisalbert/Dev/porsche-ui-kit/react/packages/@porsche/ui-kit-react/src/lib/props/ClassNameProp.ts",
          "name": "ClassNameProp"
        },
        "required": false,
        "type": "string",
        "tags": []
      },
      {
        "description": [
          "Disables the button. No onClick will be triggered."
        ],
        "name": "disabled",
        "parent": {
          "fileName": "/Users/chrisalbert/Dev/porsche-ui-kit/react/packages/@porsche/ui-kit-react/src/components/molecules/Button/Button.tsx",
          "name": "ButtonProps"
        },
        "required": false,
        "type": "boolean",
        "tags": []
      },
      {
        "description": [
          "A button can show an error."
        ],
        "name": "error",
        "parent": {
          "fileName": "/Users/chrisalbert/Dev/porsche-ui-kit/react/packages/@porsche/ui-kit-react/src/components/molecules/Button/Button.tsx",
          "name": "ButtonProps"
        },
        "required": false,
        "type": "boolean",
        "tags": []
      },
      {
        "defaultValue": "arrow_right_hair",
        "description": [
          "The icon of the button."
        ],
        "name": "icon",
        "parent": {
          "fileName": "/Users/chrisalbert/Dev/porsche-ui-kit/react/packages/@porsche/ui-kit-react/src/components/molecules/Button/Button.tsx",
          "name": "ButtonProps"
        },
        "required": false,
        "type": "enum",
        "tags": [],
        "value": [
          "\"111_points_check\"",
          "\"4WD\"",
          "\"accident_free\"",
          "\"arrow_both_ways_hair\"",
          "\"arrow_down_hair\"",
          "\"arrow_left_hair_first\"",
          "\"arrow_left_hair\"",
          "\"arrow_open_full_down\"",
          "\"arrow_open_full_up\"",
          "... 98 more ...",
          "\"youtube\""
        ]
      },
      {
        "description": [
          "Disable the button and show a loading indicator. No onClick will be triggered."
        ],
        "name": "loading",
        "parent": {
          "fileName": "/Users/chrisalbert/Dev/porsche-ui-kit/react/packages/@porsche/ui-kit-react/src/components/molecules/Button/Button.tsx",
          "name": "ButtonProps"
        },
        "required": false,
        "type": "boolean",
        "tags": []
      },
      {
        "description": [
          "Called after a user's click."
        ],
        "name": "onClick",
        "parent": {
          "fileName": "/Users/chrisalbert/Dev/porsche-ui-kit/react/packages/@porsche/ui-kit-react/src/components/molecules/Button/Button.tsx",
          "name": "ButtonProps"
        },
        "required": false,
        "type": "func",
        "tags": [
          {
            "title": "param",
            "description": "React's original event.",
            "type": null,
            "name": "event"
          },
          {
            "title": "param",
            "description": "All props of the component.",
            "type": null,
            "name": "data"
          }
        ]
      },
      {
        "defaultValue": "button",
        "description": [
          "Specifies the HTML Type of the button. If undefined, nothing is set."
        ],
        "name": "role",
        "parent": {
          "fileName": "/Users/chrisalbert/Dev/porsche-ui-kit/react/packages/@porsche/ui-kit-react/src/components/molecules/Button/Button.tsx",
          "name": "ButtonProps"
        },
        "required": false,
        "type": "enum",
        "tags": [],
        "value": [
          "\"reset\"",
          "\"button\"",
          "\"submit\""
        ]
      },
      {
        "description": [
          "Shows only the icon by default, and the button content starting from a specific breakpoint"
        ],
        "name": "showContent",
        "parent": {
          "fileName": "/Users/chrisalbert/Dev/porsche-ui-kit/react/packages/@porsche/ui-kit-react/src/components/molecules/Button/Button.tsx",
          "name": "ButtonProps"
        },
        "required": false,
        "type": "enum",
        "tags": [],
        "value": [
          "\"xs\"",
          "\"s\"",
          "\"m\"",
          "\"l\"",
          "\"xl\""
        ]
      },
      {
        "description": [
          "A button can stretch to fill the full available width."
        ],
        "name": "stretch",
        "parent": {
          "fileName": "/Users/chrisalbert/Dev/porsche-ui-kit/react/packages/@porsche/ui-kit-react/src/components/molecules/Button/Button.tsx",
          "name": "ButtonProps"
        },
        "required": false,
        "type": "boolean",
        "tags": []
      },
      {
        "defaultValue": "default",
        "description": [
          "The display type of the button."
        ],
        "name": "type",
        "parent": {
          "fileName": "/Users/chrisalbert/Dev/porsche-ui-kit/react/packages/@porsche/ui-kit-react/src/components/molecules/Button/Button.tsx",
          "name": "ButtonProps"
        },
        "required": false,
        "type": "enum",
        "tags": [],
        "value": [
          "\"default\"",
          "\"black\"",
          "\"red\"",
          "\"blue\"",
          "\"acid-green\"",
          "\"ghost\"",
          "\"ghost-inverted\""
        ]
      }
    ],
    "docBlock": {
      "tags": [
        {
          "title": "see",
          "description": "Icon"
        }
      ],
      "description": [
        "The default Porsche button."
      ]
    },
    "path": "src/components/molecules/Button/Button.tsx"
  },
  "ButtonGroup": {
    "displayName": "ButtonGroup",
    "props": [
      {
        "description": [
          "The html element type to render as."
        ],
        "name": "as",
        "parent": {
          "fileName": "/Users/chrisalbert/Dev/porsche-ui-kit/react/packages/@porsche/ui-kit-react/src/lib/props/ComponentProp.ts",
          "name": "ComponentProp"
        },
        "required": false,
        "type": "string | ComponentClass",
        "tags": []
      },
      {
        "description": [
          "Additional CSS classes."
        ],
        "name": "className",
        "parent": {
          "fileName": "/Users/chrisalbert/Dev/porsche-ui-kit/react/packages/@porsche/ui-kit-react/src/lib/props/ClassNameProp.ts",
          "name": "ClassNameProp"
        },
        "required": false,
        "type": "string",
        "tags": []
      }
    ],
    "docBlock": {
      "tags": [],
      "description": [
        "A button group wrapper for the default button."
      ]
    },
    "path": "src/components/molecules/Button/ButtonGroup.tsx"
  },
  "Checkbox": {
    "displayName": "Checkbox",
    "props": [
      {
        "description": [
          "The html element type to render as."
        ],
        "name": "as",
        "parent": {
          "fileName": "/Users/chrisalbert/Dev/porsche-ui-kit/react/packages/@porsche/ui-kit-react/src/lib/props/ComponentProp.ts",
          "name": "ComponentProp"
        },
        "required": false,
        "type": "string | ComponentClass",
        "tags": []
      },
      {
        "description": [
          "Custom dom attributes for the checkbox element only."
        ],
        "name": "checkboxProps",
        "parent": {
          "fileName": "/Users/chrisalbert/Dev/porsche-ui-kit/react/packages/@porsche/ui-kit-react/src/components/molecules/Checkbox/Checkbox.tsx",
          "name": "CheckboxProps"
        },
        "required": false,
        "type": "object",
        "tags": []
      },
      {
        "defaultValue": "checked",
        "description": [
          "Whether or not the checkbox is checked."
        ],
        "name": "checked",
        "parent": {
          "fileName": "/Users/chrisalbert/Dev/porsche-ui-kit/react/packages/@porsche/ui-kit-react/src/components/molecules/Checkbox/Checkbox.tsx",
          "name": "CheckboxProps"
        },
        "required": false,
        "type": "boolean",
        "tags": []
      },
      {
        "description": [
          "Additional CSS classes."
        ],
        "name": "className",
        "parent": {
          "fileName": "/Users/chrisalbert/Dev/porsche-ui-kit/react/packages/@porsche/ui-kit-react/src/lib/props/ClassNameProp.ts",
          "name": "ClassNameProp"
        },
        "required": false,
        "type": "string",
        "tags": []
      },
      {
        "description": [
          "A checkbox can appear disabled and be unable to change states."
        ],
        "name": "disabled",
        "parent": {
          "fileName": "/Users/chrisalbert/Dev/porsche-ui-kit/react/packages/@porsche/ui-kit-react/src/components/molecules/Checkbox/Checkbox.tsx",
          "name": "CheckboxProps"
        },
        "required": false,
        "type": "boolean",
        "tags": []
      },
      {
        "description": [
          "A checkbox can display an error."
        ],
        "name": "error",
        "parent": {
          "fileName": "/Users/chrisalbert/Dev/porsche-ui-kit/react/packages/@porsche/ui-kit-react/src/components/molecules/Checkbox/Checkbox.tsx",
          "name": "CheckboxProps"
        },
        "required": false,
        "type": "boolean",
        "tags": []
      },
      {
        "defaultValue": "label",
        "description": [
          "Determine if the checkbox is rendered as HTML label or as span element. Use span if you have use the checkbox together with other elements in a wrapping label."
        ],
        "name": "labelAs",
        "parent": {
          "fileName": "/Users/chrisalbert/Dev/porsche-ui-kit/react/packages/@porsche/ui-kit-react/src/components/molecules/Checkbox/Checkbox.tsx",
          "name": "CheckboxProps"
        },
        "required": false,
        "type": "enum",
        "tags": [],
        "value": [
          "\"label\"",
          "\"span\""
        ]
      },
      {
        "description": [
          "Called when the user attempts to change the checked state."
        ],
        "name": "onChange",
        "parent": {
          "fileName": "/Users/chrisalbert/Dev/porsche-ui-kit/react/packages/@porsche/ui-kit-react/src/components/molecules/Checkbox/Checkbox.tsx",
          "name": "CheckboxProps"
        },
        "required": false,
        "type": "func",
        "tags": [
          {
            "title": "param",
            "description": "The proposed value after the change.",
            "type": null,
            "name": "value"
          },
          {
            "title": "param",
            "description": "React's original event.",
            "type": null,
            "name": "event"
          },
          {
            "title": "param",
            "description": "All props of the component.",
            "type": null,
            "name": "data"
          }
        ]
      },
      {
        "description": [
          "Called after a user's click."
        ],
        "name": "onClick",
        "parent": {
          "fileName": "/Users/chrisalbert/Dev/porsche-ui-kit/react/packages/@porsche/ui-kit-react/src/components/molecules/Checkbox/Checkbox.tsx",
          "name": "CheckboxProps"
        },
        "required": false,
        "type": "func",
        "tags": [
          {
            "title": "param",
            "description": "React's original event.",
            "type": null,
            "name": "event"
          },
          {
            "title": "param",
            "description": "All props of the component.",
            "type": null,
            "name": "data"
          }
        ]
      },
      {
        "description": [
          "A checkbox can be read-only and unable to change states."
        ],
        "name": "readOnly",
        "parent": {
          "fileName": "/Users/chrisalbert/Dev/porsche-ui-kit/react/packages/@porsche/ui-kit-react/src/components/molecules/Checkbox/Checkbox.tsx",
          "name": "CheckboxProps"
        },
        "required": false,
        "type": "boolean",
        "tags": []
      },
      {
        "description": [
          "Determines if the content is wrapped or truncated with an ellipsis."
        ],
        "name": "singleLine",
        "parent": {
          "fileName": "/Users/chrisalbert/Dev/porsche-ui-kit/react/packages/@porsche/ui-kit-react/src/components/molecules/Checkbox/Checkbox.tsx",
          "name": "CheckboxProps"
        },
        "required": false,
        "type": "boolean",
        "tags": []
      },
      {
        "defaultValue": "default",
        "description": [
          "The appearance of the checkbox."
        ],
        "name": "type",
        "parent": {
          "fileName": "/Users/chrisalbert/Dev/porsche-ui-kit/react/packages/@porsche/ui-kit-react/src/components/molecules/Checkbox/Checkbox.tsx",
          "name": "CheckboxProps"
        },
        "required": false,
        "type": "enum",
        "tags": [],
        "value": [
          "\"default\"",
          "\"red\"",
          "\"blue\"",
          "\"inverted\""
        ]
      }
    ],
    "docBlock": {
      "tags": [
        {
          "title": "see",
          "description": "Icon"
        },
        {
          "title": "see",
          "description": "Input"
        },
        {
          "title": "see",
          "description": "TextArea"
        },
        {
          "title": "see",
          "description": "Select"
        }
      ],
      "description": [
        "A checkbox allows a user to select a binary value."
      ]
    },
    "path": "src/components/molecules/Checkbox/Checkbox.tsx"
  },
  "Flyout": {
    "displayName": "Flyout",
    "props": [
      {
        "description": [
          "The html element type to render as."
        ],
        "name": "as",
        "parent": {
          "fileName": "/Users/chrisalbert/Dev/porsche-ui-kit/react/packages/@porsche/ui-kit-react/src/lib/props/ComponentProp.ts",
          "name": "ComponentProp"
        },
        "required": false,
        "type": "string | ComponentClass",
        "tags": []
      },
      {
        "description": [
          "Additional CSS classes."
        ],
        "name": "className",
        "parent": {
          "fileName": "/Users/chrisalbert/Dev/porsche-ui-kit/react/packages/@porsche/ui-kit-react/src/lib/props/ClassNameProp.ts",
          "name": "ClassNameProp"
        },
        "required": false,
        "type": "string",
        "tags": []
      },
      {
        "defaultValue": "left",
        "description": [
          "The position of the flyout"
        ],
        "name": "position",
        "parent": {
          "fileName": "/Users/chrisalbert/Dev/porsche-ui-kit/react/packages/@porsche/ui-kit-react/src/components/molecules/Flyout/Flyout.tsx",
          "name": "FlyoutProps"
        },
        "required": false,
        "type": "enum",
        "tags": [],
        "value": [
          "\"left\"",
          "\"right\""
        ]
      }
    ],
    "docBlock": {
      "tags": [],
      "description": [
        "A flyout that can contain arbitrary content.",
        "Example usage: Container for the desktop navigation menus."
      ]
    },
    "path": "src/components/molecules/Flyout/Flyout.tsx"
  },
  "Input": {
    "displayName": "Input",
    "props": [
      {
        "description": [
          "The html element type to render as."
        ],
        "name": "as",
        "parent": {
          "fileName": "/Users/chrisalbert/Dev/porsche-ui-kit/react/packages/@porsche/ui-kit-react/src/lib/props/ComponentProp.ts",
          "name": "ComponentProp"
        },
        "required": false,
        "type": "string | ComponentClass",
        "tags": []
      },
      {
        "description": [
          "An input can have autofocus."
        ],
        "name": "autofocus",
        "parent": {
          "fileName": "/Users/chrisalbert/Dev/porsche-ui-kit/react/packages/@porsche/ui-kit-react/src/components/molecules/Input/Input.tsx",
          "name": "InputProps"
        },
        "required": false,
        "type": "boolean",
        "tags": []
      },
      {
        "defaultValue": "false",
        "description": [
          "Basic determines if the placeholder disappears when a value is set or entered,",
          "or if it floats above the content.",
          "If no placeholder is set, this value has no effect."
        ],
        "name": "basic",
        "parent": {
          "fileName": "/Users/chrisalbert/Dev/porsche-ui-kit/react/packages/@porsche/ui-kit-react/src/components/molecules/Input/Input.tsx",
          "name": "InputProps"
        },
        "required": false,
        "type": "boolean",
        "tags": []
      },
      {
        "description": [
          "Additional CSS classes."
        ],
        "name": "className",
        "parent": {
          "fileName": "/Users/chrisalbert/Dev/porsche-ui-kit/react/packages/@porsche/ui-kit-react/src/lib/props/ClassNameProp.ts",
          "name": "ClassNameProp"
        },
        "required": false,
        "type": "string",
        "tags": []
      },
      {
        "description": [
          "An input can appear disabled and be unable to change states."
        ],
        "name": "disabled",
        "parent": {
          "fileName": "/Users/chrisalbert/Dev/porsche-ui-kit/react/packages/@porsche/ui-kit-react/src/components/molecules/Input/Input.tsx",
          "name": "InputProps"
        },
        "required": false,
        "type": "boolean",
        "tags": []
      },
      {
        "description": [
          "An input can display an error."
        ],
        "name": "error",
        "parent": {
          "fileName": "/Users/chrisalbert/Dev/porsche-ui-kit/react/packages/@porsche/ui-kit-react/src/components/molecules/Input/Input.tsx",
          "name": "InputProps"
        },
        "required": false,
        "type": "boolean",
        "tags": []
      },
      {
        "description": [
          "Displays an icon on the right of the input."
        ],
        "name": "icon",
        "parent": {
          "fileName": "/Users/chrisalbert/Dev/porsche-ui-kit/react/packages/@porsche/ui-kit-react/src/components/molecules/Input/Input.tsx",
          "name": "InputProps"
        },
        "required": false,
        "type": "enum",
        "tags": [],
        "value": [
          "\"111_points_check\"",
          "\"4WD\"",
          "\"accident_free\"",
          "\"arrow_both_ways_hair\"",
          "\"arrow_down_hair\"",
          "\"arrow_left_hair_first\"",
          "\"arrow_left_hair\"",
          "\"arrow_open_full_down\"",
          "\"arrow_open_full_up\"",
          "... 98 more ...",
          "\"youtube\""
        ]
      },
      {
        "description": [
          "Sets the html5 name of the input field.",
          "The name attribute is used to reference elements in a JavaScript, or to reference form data after a form is submitted."
        ],
        "name": "name",
        "parent": {
          "fileName": "/Users/chrisalbert/Dev/porsche-ui-kit/react/packages/@porsche/ui-kit-react/src/components/molecules/Input/Input.tsx",
          "name": "InputProps"
        },
        "required": false,
        "type": "string",
        "tags": []
      },
      {
        "description": [
          "Called when the user attempts to change the input value."
        ],
        "name": "onChange",
        "parent": {
          "fileName": "/Users/chrisalbert/Dev/porsche-ui-kit/react/packages/@porsche/ui-kit-react/src/components/molecules/Input/Input.tsx",
          "name": "InputProps"
        },
        "required": false,
        "type": "func",
        "tags": [
          {
            "title": "param",
            "description": "The proposed value after the change.",
            "type": null,
            "name": "value"
          },
          {
            "title": "param",
            "description": "React's original event.",
            "type": null,
            "name": "event"
          },
          {
            "title": "param",
            "description": "All props of the component.",
            "type": null,
            "name": "data"
          }
        ]
      },
      {
        "description": [
          "The placeholder of the input."
        ],
        "name": "placeholder",
        "parent": {
          "fileName": "/Users/chrisalbert/Dev/porsche-ui-kit/react/packages/@porsche/ui-kit-react/src/components/molecules/Input/Input.tsx",
          "name": "InputProps"
        },
        "required": false,
        "type": "string",
        "tags": []
      },
      {
        "defaultValue": "text",
        "description": [
          "The html input type."
        ],
        "name": "type",
        "parent": {
          "fileName": "/Users/chrisalbert/Dev/porsche-ui-kit/react/packages/@porsche/ui-kit-react/src/components/molecules/Input/Input.tsx",
          "name": "InputProps"
        },
        "required": false,
        "type": "\"number\" | \"text\" | \"password\"",
        "tags": []
      },
      {
        "description": [
          "Displays a unit on the right of the input."
        ],
        "name": "unit",
        "parent": {
          "fileName": "/Users/chrisalbert/Dev/porsche-ui-kit/react/packages/@porsche/ui-kit-react/src/components/molecules/Input/Input.tsx",
          "name": "InputProps"
        },
        "required": false,
        "type": "string",
        "tags": []
      },
      {
        "description": [
          "The value of the input."
        ],
        "name": "value",
        "parent": {
          "fileName": "/Users/chrisalbert/Dev/porsche-ui-kit/react/packages/@porsche/ui-kit-react/src/components/molecules/Input/Input.tsx",
          "name": "InputProps"
        },
        "required": false,
        "type": "string",
        "tags": []
      }
    ],
    "docBlock": {
      "tags": [
        {
          "title": "see",
          "description": "Icon"
        },
        {
          "title": "see",
          "description": "Checkbox"
        },
        {
          "title": "see",
          "description": "TextArea"
        },
        {
          "title": "see",
          "description": "Select"
        }
      ],
      "description": [
        "An Input is a field used to elicit a textual response from a user."
      ]
    },
    "path": "src/components/molecules/Input/Input.tsx"
  },
  "Link": {
    "displayName": "Link",
    "props": [
      {
        "description": [
          "The html element type to render as."
        ],
        "name": "as",
        "parent": {
          "fileName": "/Users/chrisalbert/Dev/porsche-ui-kit/react/packages/@porsche/ui-kit-react/src/lib/props/ComponentProp.ts",
          "name": "ComponentProp"
        },
        "required": false,
        "type": "string | ComponentClass",
        "tags": []
      },
      {
        "description": [
          "Additional CSS classes."
        ],
        "name": "className",
        "parent": {
          "fileName": "/Users/chrisalbert/Dev/porsche-ui-kit/react/packages/@porsche/ui-kit-react/src/lib/props/ClassNameProp.ts",
          "name": "ClassNameProp"
        },
        "required": false,
        "type": "string",
        "tags": []
      },
      {
        "description": [
          "The optional href of the link."
        ],
        "name": "href",
        "parent": {
          "fileName": "/Users/chrisalbert/Dev/porsche-ui-kit/react/packages/@porsche/ui-kit-react/src/components/molecules/Link/Link.tsx",
          "name": "LinkProps"
        },
        "required": false,
        "type": "string",
        "tags": []
      },
      {
        "description": [
          "Called after a user's click."
        ],
        "name": "onClick",
        "parent": {
          "fileName": "/Users/chrisalbert/Dev/porsche-ui-kit/react/packages/@porsche/ui-kit-react/src/components/molecules/Link/Link.tsx",
          "name": "LinkProps"
        },
        "required": false,
        "type": "func",
        "tags": [
          {
            "title": "param",
            "description": "React's original event.",
            "type": null,
            "name": "event"
          },
          {
            "title": "param",
            "description": "All props of the component.",
            "type": null,
            "name": "data"
          }
        ]
      },
      {
        "description": [
          "The target attribute specifies where to open the linked document."
        ],
        "name": "target",
        "parent": {
          "fileName": "/Users/chrisalbert/Dev/porsche-ui-kit/react/packages/@porsche/ui-kit-react/src/components/molecules/Link/Link.tsx",
          "name": "LinkProps"
        },
        "required": false,
        "type": "enum",
        "tags": [],
        "value": [
          "\"_blank\"",
          "\"_self\"",
          "\"_parent\"",
          "\"_top\""
        ]
      },
      {
        "description": [
          "Defines the title of a link, which appears to the user as a tooltip."
        ],
        "name": "title",
        "parent": {
          "fileName": "/Users/chrisalbert/Dev/porsche-ui-kit/react/packages/@porsche/ui-kit-react/src/components/molecules/Link/Link.tsx",
          "name": "LinkProps"
        },
        "required": false,
        "type": "string",
        "tags": []
      },
      {
        "defaultValue": "false",
        "description": [
          "shows the button when 'true'."
        ],
        "name": "withIcon",
        "parent": {
          "fileName": "/Users/chrisalbert/Dev/porsche-ui-kit/react/packages/@porsche/ui-kit-react/src/components/molecules/Link/Link.tsx",
          "name": "LinkProps"
        },
        "required": false,
        "type": "boolean",
        "tags": []
      }
    ],
    "docBlock": {
      "tags": [
        {
          "title": "see",
          "description": "Icon"
        }
      ],
      "description": [
        "The default Porsche link."
      ]
    },
    "path": "src/components/molecules/Link/Link.tsx"
  },
  "Loader": {
    "displayName": "Loader",
    "props": [
      {
        "description": [
          "The html element type to render as."
        ],
        "name": "as",
        "parent": {
          "fileName": "/Users/chrisalbert/Dev/porsche-ui-kit/react/packages/@porsche/ui-kit-react/src/lib/props/ComponentProp.ts",
          "name": "ComponentProp"
        },
        "required": false,
        "type": "string | ComponentClass",
        "tags": []
      },
      {
        "description": [
          "Additional CSS classes."
        ],
        "name": "className",
        "parent": {
          "fileName": "/Users/chrisalbert/Dev/porsche-ui-kit/react/packages/@porsche/ui-kit-react/src/lib/props/ClassNameProp.ts",
          "name": "ClassNameProp"
        },
        "required": false,
        "type": "string",
        "tags": []
      },
      {
        "description": [
          "Inverts the color for use on darker backgrounds."
        ],
        "name": "inverted",
        "parent": {
          "fileName": "/Users/chrisalbert/Dev/porsche-ui-kit/react/packages/@porsche/ui-kit-react/src/components/molecules/Loader/Loader.tsx",
          "name": "LoaderProps"
        },
        "required": false,
        "type": "boolean",
        "tags": []
      },
      {
        "description": [
          "A loader can have different sizes"
        ],
        "name": "size",
        "parent": {
          "fileName": "/Users/chrisalbert/Dev/porsche-ui-kit/react/packages/@porsche/ui-kit-react/src/components/molecules/Loader/Loader.tsx",
          "name": "LoaderProps"
        },
        "required": false,
        "type": "enum",
        "tags": [],
        "value": [
          "\"default\"",
          "\"small\""
        ]
      }
    ],
    "docBlock": {
      "tags": [
        {
          "title": "see",
          "description": "Button"
        }
      ],
      "description": [
        "A loader component to show loading states inside single components or across entire modules / pages."
      ]
    },
    "path": "src/components/molecules/Loader/Loader.tsx"
  },
  "LoaderMask": {
    "displayName": "LoaderMask",
    "props": [
      {
        "description": [
          "The html element type to render as."
        ],
        "name": "as",
        "parent": {
          "fileName": "/Users/chrisalbert/Dev/porsche-ui-kit/react/packages/@porsche/ui-kit-react/src/lib/props/ComponentProp.ts",
          "name": "ComponentProp"
        },
        "required": false,
        "type": "string | ComponentClass",
        "tags": []
      },
      {
        "description": [
          "Additional CSS classes."
        ],
        "name": "className",
        "parent": {
          "fileName": "/Users/chrisalbert/Dev/porsche-ui-kit/react/packages/@porsche/ui-kit-react/src/lib/props/ClassNameProp.ts",
          "name": "ClassNameProp"
        },
        "required": false,
        "type": "string",
        "tags": []
      },
      {
        "defaultValue": "false",
        "description": [
          "Displays the loader and backdrop when true, plainly renders all children when false."
        ],
        "name": "loading",
        "parent": {
          "fileName": "/Users/chrisalbert/Dev/porsche-ui-kit/react/packages/@porsche/ui-kit-react/src/components/molecules/Loader/LoaderMask.tsx",
          "name": "LoaderMaskProps"
        },
        "required": false,
        "type": "boolean",
        "tags": []
      }
    ],
    "docBlock": {
      "tags": [],
      "description": [
        "Displays the loader around its children using a translucent backdrop.",
        "If it is not loading, the children will be rendered without any wrapper components."
      ]
    },
    "path": "src/components/molecules/Loader/LoaderMask.tsx"
  },
  "Navigation": {
    "displayName": "Navigation",
    "props": [
      {
        "description": [
          "The html element type to render as."
        ],
        "name": "as",
        "parent": {
          "fileName": "/Users/chrisalbert/Dev/porsche-ui-kit/react/packages/@porsche/ui-kit-react/src/lib/props/ComponentProp.ts",
          "name": "ComponentProp"
        },
        "required": false,
        "type": "string | ComponentClass",
        "tags": []
      },
      {
        "description": [
          "Additional CSS classes."
        ],
        "name": "className",
        "parent": {
          "fileName": "/Users/chrisalbert/Dev/porsche-ui-kit/react/packages/@porsche/ui-kit-react/src/lib/props/ClassNameProp.ts",
          "name": "ClassNameProp"
        },
        "required": false,
        "type": "string",
        "tags": []
      },
      {
        "description": [
          "The navigation sections to be displayed."
        ],
        "name": "sections",
        "parent": {
          "fileName": "/Users/chrisalbert/Dev/porsche-ui-kit/react/packages/@porsche/ui-kit-react/src/components/molecules/Navigation/Navigation.tsx",
          "name": "NavigationProps"
        },
        "required": true,
        "type": "NavigationSection[]",
        "tags": []
      },
      {
        "description": [
          "The mobile navigation trigger text."
        ],
        "name": "title",
        "parent": {
          "fileName": "/Users/chrisalbert/Dev/porsche-ui-kit/react/packages/@porsche/ui-kit-react/src/components/molecules/Navigation/Navigation.tsx",
          "name": "NavigationProps"
        },
        "required": false,
        "type": "string | Element",
        "tags": []
      }
    ],
    "docBlock": {
      "tags": [],
      "description": [
        ""
      ]
    },
    "path": "src/components/molecules/Navigation/Navigation.tsx"
  },
  "NavigationDesktop": {
    "displayName": "NavigationDesktop",
    "props": [
      {
        "defaultValue": "nav",
        "description": [
          "The html element type to render as."
        ],
        "name": "as",
        "parent": {
          "fileName": "/Users/chrisalbert/Dev/porsche-ui-kit/react/packages/@porsche/ui-kit-react/src/lib/props/ComponentProp.ts",
          "name": "ComponentProp"
        },
        "required": false,
        "type": "string | ComponentClass",
        "tags": []
      },
      {
        "description": [
          "Additional CSS classes."
        ],
        "name": "className",
        "parent": {
          "fileName": "/Users/chrisalbert/Dev/porsche-ui-kit/react/packages/@porsche/ui-kit-react/src/lib/props/ClassNameProp.ts",
          "name": "ClassNameProp"
        },
        "required": false,
        "type": "string",
        "tags": []
      },
      {
        "description": [
          "The navigation sections to be displayed."
        ],
        "name": "sections",
        "parent": {
          "fileName": "/Users/chrisalbert/Dev/porsche-ui-kit/react/packages/@porsche/ui-kit-react/src/components/molecules/Navigation/Navigation.tsx",
          "name": "NavigationProps"
        },
        "required": true,
        "type": "NavigationSection[]",
        "tags": []
      },
      {
        "description": [
          "The mobile navigation trigger text."
        ],
        "name": "title",
        "parent": {
          "fileName": "/Users/chrisalbert/Dev/porsche-ui-kit/react/packages/@porsche/ui-kit-react/src/components/molecules/Navigation/Navigation.tsx",
          "name": "NavigationProps"
        },
        "required": false,
        "type": "string | Element",
        "tags": []
      }
    ],
    "docBlock": {
      "tags": [],
      "description": [
        "A navigation bar intended for larger screen sizes."
      ]
    },
    "path": "src/components/molecules/Navigation/NavigationDesktop.tsx"
  },
  "NavigationMenuList": {
    "displayName": "NavigationMenuList",
    "props": [
      {
        "description": [
          "The html element type to render as."
        ],
        "name": "as",
        "parent": {
          "fileName": "/Users/chrisalbert/Dev/porsche-ui-kit/react/packages/@porsche/ui-kit-react/src/lib/props/ComponentProp.ts",
          "name": "ComponentProp"
        },
        "required": false,
        "type": "string | ComponentClass",
        "tags": []
      },
      {
        "description": [
          "Additional CSS classes."
        ],
        "name": "className",
        "parent": {
          "fileName": "/Users/chrisalbert/Dev/porsche-ui-kit/react/packages/@porsche/ui-kit-react/src/lib/props/ClassNameProp.ts",
          "name": "ClassNameProp"
        },
        "required": false,
        "type": "string",
        "tags": []
      },
      {
        "description": [
          ""
        ],
        "name": "mobile",
        "parent": {
          "fileName": "/Users/chrisalbert/Dev/porsche-ui-kit/react/packages/@porsche/ui-kit-react/src/components/molecules/Navigation/NavigationMenuList.tsx",
          "name": "NavigationMenuListProps"
        },
        "required": false,
        "type": "boolean",
        "tags": []
      },
      {
        "description": [
          ""
        ],
        "name": "submenu",
        "parent": {
          "fileName": "/Users/chrisalbert/Dev/porsche-ui-kit/react/packages/@porsche/ui-kit-react/src/components/molecules/Navigation/NavigationMenuList.tsx",
          "name": "NavigationMenuListProps"
        },
        "required": false,
        "type": "NavigationMenuListSubmenu[]",
        "tags": []
      },
      {
        "description": [
          "The display type of the list."
        ],
        "name": "type",
        "parent": {
          "fileName": "/Users/chrisalbert/Dev/porsche-ui-kit/react/packages/@porsche/ui-kit-react/src/components/molecules/Navigation/NavigationMenuList.tsx",
          "name": "NavigationMenuListProps"
        },
        "required": false,
        "type": "enum",
        "tags": [],
        "value": [
          "\"default\"",
          "\"categorized\""
        ]
      }
    ],
    "docBlock": {
      "tags": [],
      "description": [
        ""
      ]
    },
    "path": "src/components/molecules/Navigation/NavigationMenuList.tsx"
  },
  "NavigationMobile": {
    "displayName": "NavigationMobile",
    "props": [
      {
        "defaultValue": "nav",
        "description": [
          "The html element type to render as."
        ],
        "name": "as",
        "parent": {
          "fileName": "/Users/chrisalbert/Dev/porsche-ui-kit/react/packages/@porsche/ui-kit-react/src/lib/props/ComponentProp.ts",
          "name": "ComponentProp"
        },
        "required": false,
        "type": "string | ComponentClass",
        "tags": []
      },
      {
        "description": [
          "Additional CSS classes."
        ],
        "name": "className",
        "parent": {
          "fileName": "/Users/chrisalbert/Dev/porsche-ui-kit/react/packages/@porsche/ui-kit-react/src/lib/props/ClassNameProp.ts",
          "name": "ClassNameProp"
        },
        "required": false,
        "type": "string",
        "tags": []
      },
      {
        "description": [
          "The navigation sections to be displayed."
        ],
        "name": "sections",
        "parent": {
          "fileName": "/Users/chrisalbert/Dev/porsche-ui-kit/react/packages/@porsche/ui-kit-react/src/components/molecules/Navigation/Navigation.tsx",
          "name": "NavigationProps"
        },
        "required": true,
        "type": "NavigationSection[]",
        "tags": []
      },
      {
        "description": [
          "The mobile navigation trigger text."
        ],
        "name": "title",
        "parent": {
          "fileName": "/Users/chrisalbert/Dev/porsche-ui-kit/react/packages/@porsche/ui-kit-react/src/components/molecules/Navigation/Navigation.tsx",
          "name": "NavigationProps"
        },
        "required": false,
        "type": "string | Element",
        "tags": []
      }
    ],
    "docBlock": {
      "tags": [],
      "description": [
        "A navigation bar intended for smaller screen sizes."
      ]
    },
    "path": "src/components/molecules/Navigation/NavigationMobile.tsx"
  },
  "Select": {
    "displayName": "Select",
    "props": [
      {
        "description": [
          "The html element type to render as."
        ],
        "name": "as",
        "parent": {
          "fileName": "/Users/chrisalbert/Dev/porsche-ui-kit/react/packages/@porsche/ui-kit-react/src/lib/props/ComponentProp.ts",
          "name": "ComponentProp"
        },
        "required": false,
        "type": "string | ComponentClass",
        "tags": []
      },
      {
        "defaultValue": "false",
        "description": [
          "Determines if the placeholder disappears when a value is set or entered,",
          "or if it floats above the content.",
          "If no placeholder is set, this value has no effect."
        ],
        "name": "basic",
        "parent": {
          "fileName": "/Users/chrisalbert/Dev/porsche-ui-kit/react/packages/@porsche/ui-kit-react/src/components/molecules/Select/Select.tsx",
          "name": "SelectProps"
        },
        "required": false,
        "type": "boolean",
        "tags": []
      },
      {
        "description": [
          "Additional CSS classes."
        ],
        "name": "className",
        "parent": {
          "fileName": "/Users/chrisalbert/Dev/porsche-ui-kit/react/packages/@porsche/ui-kit-react/src/lib/props/ClassNameProp.ts",
          "name": "ClassNameProp"
        },
        "required": false,
        "type": "string",
        "tags": []
      },
      {
        "defaultValue": "true",
        "description": [
          "Determines if the select shows an icon to clear selected values."
        ],
        "name": "clearable",
        "parent": {
          "fileName": "/Users/chrisalbert/Dev/porsche-ui-kit/react/packages/@porsche/ui-kit-react/src/components/molecules/Select/Select.tsx",
          "name": "SelectProps"
        },
        "required": false,
        "type": "boolean",
        "tags": []
      },
      {
        "description": [
          "Disable the select."
        ],
        "name": "disabled",
        "parent": {
          "fileName": "/Users/chrisalbert/Dev/porsche-ui-kit/react/packages/@porsche/ui-kit-react/src/components/molecules/Select/Select.tsx",
          "name": "SelectProps"
        },
        "required": false,
        "type": "boolean",
        "tags": []
      },
      {
        "description": [
          "Color the select to show that something went wrong."
        ],
        "name": "error",
        "parent": {
          "fileName": "/Users/chrisalbert/Dev/porsche-ui-kit/react/packages/@porsche/ui-kit-react/src/components/molecules/Select/Select.tsx",
          "name": "SelectProps"
        },
        "required": false,
        "type": "boolean",
        "tags": []
      },
      {
        "description": [
          "You can customize the filter behaviour of the select component by providing a custom function."
        ],
        "name": "filterOptions",
        "parent": {
          "fileName": "/Users/chrisalbert/Dev/porsche-ui-kit/react/packages/@porsche/ui-kit-react/src/components/molecules/Select/Select.tsx",
          "name": "SelectProps"
        },
        "required": false,
        "type": "(option: SelectOption[] | SelectOptionGroup[], filter: string) => SelectOption[] | SelectOptionGroup[]",
        "tags": []
      },
      {
        "description": [
          "Allow multiple selections."
        ],
        "name": "multi",
        "parent": {
          "fileName": "/Users/chrisalbert/Dev/porsche-ui-kit/react/packages/@porsche/ui-kit-react/src/components/molecules/Select/Select.tsx",
          "name": "SelectProps"
        },
        "required": false,
        "type": "boolean",
        "tags": []
      },
      {
        "description": [
          "Display a text when the filter shows no results."
        ],
        "name": "noResultsLabel",
        "parent": {
          "fileName": "/Users/chrisalbert/Dev/porsche-ui-kit/react/packages/@porsche/ui-kit-react/src/components/molecules/Select/Select.tsx",
          "name": "SelectProps"
        },
        "required": false,
        "type": "string | Element",
        "tags": []
      },
      {
        "description": [
          "Called when the user attempts to change the selection."
        ],
        "name": "onChange",
        "parent": {
          "fileName": "/Users/chrisalbert/Dev/porsche-ui-kit/react/packages/@porsche/ui-kit-react/src/components/molecules/Select/Select.tsx",
          "name": "SelectProps"
        },
        "required": false,
        "type": "func",
        "tags": [
          {
            "title": "param",
            "description": "The proposed value after the change.",
            "type": null,
            "name": "value"
          },
          {
            "title": "param",
            "description": "All props of the component.",
            "type": null,
            "name": "data"
          }
        ]
      },
      {
        "description": [
          "Called when the user changed the search value.",
          "Note that the search value cannot be controlled directly, therefore the change is not a proposal.",
          "Mobile behaviour is disabled if this value is set, since mobile doesn't allow for keyboard input."
        ],
        "name": "onSearchChanged",
        "parent": {
          "fileName": "/Users/chrisalbert/Dev/porsche-ui-kit/react/packages/@porsche/ui-kit-react/src/components/molecules/Select/Select.tsx",
          "name": "SelectProps"
        },
        "required": false,
        "type": "func",
        "tags": [
          {
            "title": "param",
            "description": "The value that has changed. If the search was cleared, the value will be null.",
            "type": null,
            "name": "value"
          }
        ]
      },
      {
        "description": [
          "The displayed options with option label and value."
        ],
        "name": "options",
        "parent": {
          "fileName": "/Users/chrisalbert/Dev/porsche-ui-kit/react/packages/@porsche/ui-kit-react/src/components/molecules/Select/Select.tsx",
          "name": "SelectProps"
        },
        "required": false,
        "type": "SelectOption[] | SelectOptionGroup[]",
        "tags": []
      },
      {
        "description": [
          "The placeholder when no value is selected."
        ],
        "name": "placeholder",
        "parent": {
          "fileName": "/Users/chrisalbert/Dev/porsche-ui-kit/react/packages/@porsche/ui-kit-react/src/components/molecules/Select/Select.tsx",
          "name": "SelectProps"
        },
        "required": false,
        "type": "string",
        "tags": []
      },
      {
        "defaultValue": "true",
        "description": [
          "Enables filtering options for single selects. Multi selects are always searchable."
        ],
        "name": "searchable",
        "parent": {
          "fileName": "/Users/chrisalbert/Dev/porsche-ui-kit/react/packages/@porsche/ui-kit-react/src/components/molecules/Select/Select.tsx",
          "name": "SelectProps"
        },
        "required": false,
        "type": "boolean",
        "tags": []
      },
      {
        "description": [
          "The selected value."
        ],
        "name": "value",
        "parent": {
          "fileName": "/Users/chrisalbert/Dev/porsche-ui-kit/react/packages/@porsche/ui-kit-react/src/components/molecules/Select/Select.tsx",
          "name": "SelectProps"
        },
        "required": false,
        "type": "SelectValue",
        "tags": []
      }
    ],
    "docBlock": {
      "tags": [
        {
          "title": "see",
          "description": "Checkbox"
        },
        {
          "title": "see",
          "description": "TextArea"
        },
        {
          "title": "see",
          "description": "Input"
        }
      ],
      "description": [
        "A select compononent to select single or multiple values.",
        "It switches between a custom, searchable dropdown on desktop browsers and a native selection on touch supported devices."
      ]
    },
    "path": "src/components/molecules/Select/Select.tsx"
  },
  "SelectArrowRenderer": {
    "displayName": "SelectArrowRenderer",
    "props": [],
    "docBlock": {
      "tags": [],
      "description": [
        ""
      ]
    },
    "path": "src/components/molecules/Select/SelectArrowRenderer.tsx"
  },
  "SelectClearRenderer": {
    "displayName": "SelectClearRenderer",
    "props": [],
    "docBlock": {
      "tags": [],
      "description": [
        ""
      ]
    },
    "path": "src/components/molecules/Select/SelectClearRenderer.tsx"
  },
  "Tab": {
    "displayName": "Tab",
    "props": [
      {
        "description": [
          "Aligns the tab items horizontally. By default the tabs are centered"
        ],
        "name": "alignment",
        "parent": {
          "fileName": "/Users/chrisalbert/Dev/porsche-ui-kit/react/packages/@porsche/ui-kit-react/src/components/molecules/Tab/Tab.tsx",
          "name": "TabProps"
        },
        "required": false,
        "type": "enum",
        "tags": [],
        "value": [
          "\"left\"",
          "\"center\"",
          "\"right\""
        ]
      },
      {
        "description": [
          "The html element type to render as."
        ],
        "name": "as",
        "parent": {
          "fileName": "/Users/chrisalbert/Dev/porsche-ui-kit/react/packages/@porsche/ui-kit-react/src/lib/props/ComponentProp.ts",
          "name": "ComponentProp"
        },
        "required": false,
        "type": "string | ComponentClass",
        "tags": []
      },
      {
        "description": [
          "Additional CSS classes."
        ],
        "name": "className",
        "parent": {
          "fileName": "/Users/chrisalbert/Dev/porsche-ui-kit/react/packages/@porsche/ui-kit-react/src/lib/props/ClassNameProp.ts",
          "name": "ClassNameProp"
        },
        "required": false,
        "type": "string",
        "tags": []
      },
      {
        "description": [
          "Controls if the component is displayed with a smaller dimension"
        ],
        "name": "mini",
        "parent": {
          "fileName": "/Users/chrisalbert/Dev/porsche-ui-kit/react/packages/@porsche/ui-kit-react/src/components/molecules/Tab/Tab.tsx",
          "name": "TabProps"
        },
        "required": false,
        "type": "boolean",
        "tags": []
      },
      {
        "description": [
          "The different tab items"
        ],
        "name": "panes",
        "parent": {
          "fileName": "/Users/chrisalbert/Dev/porsche-ui-kit/react/packages/@porsche/ui-kit-react/src/components/molecules/Tab/Tab.tsx",
          "name": "TabProps"
        },
        "required": true,
        "type": "TabPane[]",
        "tags": []
      }
    ],
    "docBlock": {
      "tags": [],
      "description": [
        "The Tab component is a hidden section of content activated by a Menu."
      ]
    },
    "path": "src/components/molecules/Tab/Tab.tsx"
  },
  "TextArea": {
    "displayName": "TextArea",
    "props": [
      {
        "description": [
          "The html element type to render as."
        ],
        "name": "as",
        "parent": {
          "fileName": "/Users/chrisalbert/Dev/porsche-ui-kit/react/packages/@porsche/ui-kit-react/src/lib/props/ComponentProp.ts",
          "name": "ComponentProp"
        },
        "required": false,
        "type": "string | ComponentClass",
        "tags": []
      },
      {
        "description": [
          ""
        ],
        "name": "autofocus",
        "parent": {
          "fileName": "/Users/chrisalbert/Dev/porsche-ui-kit/react/packages/@porsche/ui-kit-react/src/components/molecules/TextArea/TextArea.tsx",
          "name": "TextAreaProps"
        },
        "required": false,
        "type": "boolean",
        "tags": []
      },
      {
        "description": [
          ""
        ],
        "name": "basic",
        "parent": {
          "fileName": "/Users/chrisalbert/Dev/porsche-ui-kit/react/packages/@porsche/ui-kit-react/src/components/molecules/TextArea/TextArea.tsx",
          "name": "TextAreaProps"
        },
        "required": false,
        "type": "boolean",
        "tags": []
      },
      {
        "description": [
          "Additional CSS classes."
        ],
        "name": "className",
        "parent": {
          "fileName": "/Users/chrisalbert/Dev/porsche-ui-kit/react/packages/@porsche/ui-kit-react/src/lib/props/ClassNameProp.ts",
          "name": "ClassNameProp"
        },
        "required": false,
        "type": "string",
        "tags": []
      },
      {
        "description": [
          ""
        ],
        "name": "disabled",
        "parent": {
          "fileName": "/Users/chrisalbert/Dev/porsche-ui-kit/react/packages/@porsche/ui-kit-react/src/components/molecules/TextArea/TextArea.tsx",
          "name": "TextAreaProps"
        },
        "required": false,
        "type": "boolean",
        "tags": []
      },
      {
        "description": [
          ""
        ],
        "name": "error",
        "parent": {
          "fileName": "/Users/chrisalbert/Dev/porsche-ui-kit/react/packages/@porsche/ui-kit-react/src/components/molecules/TextArea/TextArea.tsx",
          "name": "TextAreaProps"
        },
        "required": false,
        "type": "boolean",
        "tags": []
      },
      {
        "description": [
          ""
        ],
        "name": "icon",
        "parent": {
          "fileName": "/Users/chrisalbert/Dev/porsche-ui-kit/react/packages/@porsche/ui-kit-react/src/components/molecules/TextArea/TextArea.tsx",
          "name": "TextAreaProps"
        },
        "required": false,
        "type": "enum",
        "tags": [],
        "value": [
          "\"111_points_check\"",
          "\"4WD\"",
          "\"accident_free\"",
          "\"arrow_both_ways_hair\"",
          "\"arrow_down_hair\"",
          "\"arrow_left_hair_first\"",
          "\"arrow_left_hair\"",
          "\"arrow_open_full_down\"",
          "\"arrow_open_full_up\"",
          "... 98 more ...",
          "\"youtube\""
        ]
      },
      {
        "description": [
          ""
        ],
        "name": "maxLength",
        "parent": {
          "fileName": "/Users/chrisalbert/Dev/porsche-ui-kit/react/packages/@porsche/ui-kit-react/src/components/molecules/TextArea/TextArea.tsx",
          "name": "TextAreaProps"
        },
        "required": false,
        "type": "number",
        "tags": []
      },
      {
        "description": [
          "Sets the html5 name of the input field.",
          "The name attribute is used to reference elements in a JavaScript, or to reference form data after a form is submitted."
        ],
        "name": "name",
        "parent": {
          "fileName": "/Users/chrisalbert/Dev/porsche-ui-kit/react/packages/@porsche/ui-kit-react/src/components/molecules/TextArea/TextArea.tsx",
          "name": "TextAreaProps"
        },
        "required": false,
        "type": "string",
        "tags": []
      },
      {
        "description": [
          "Called when the user attempts to change the input value."
        ],
        "name": "onChange",
        "parent": {
          "fileName": "/Users/chrisalbert/Dev/porsche-ui-kit/react/packages/@porsche/ui-kit-react/src/components/molecules/TextArea/TextArea.tsx",
          "name": "TextAreaProps"
        },
        "required": false,
        "type": "func",
        "tags": [
          {
            "title": "param",
            "description": "The proposed value after the change.",
            "type": null,
            "name": "value"
          },
          {
            "title": "param",
            "description": "React's original event.",
            "type": null,
            "name": "event"
          },
          {
            "title": "param",
            "description": "All props of the component.",
            "type": null,
            "name": "data"
          }
        ]
      },
      {
        "description": [
          ""
        ],
        "name": "placeholder",
        "parent": {
          "fileName": "/Users/chrisalbert/Dev/porsche-ui-kit/react/packages/@porsche/ui-kit-react/src/components/molecules/TextArea/TextArea.tsx",
          "name": "TextAreaProps"
        },
        "required": false,
        "type": "string",
        "tags": []
      },
      {
        "description": [
          "The number of lines of the text area."
        ],
        "name": "rows",
        "parent": {
          "fileName": "/Users/chrisalbert/Dev/porsche-ui-kit/react/packages/@porsche/ui-kit-react/src/components/molecules/TextArea/TextArea.tsx",
          "name": "TextAreaProps"
        },
        "required": false,
        "type": "number",
        "tags": []
      },
      {
        "description": [
          ""
        ],
        "name": "value",
        "parent": {
          "fileName": "/Users/chrisalbert/Dev/porsche-ui-kit/react/packages/@porsche/ui-kit-react/src/components/molecules/TextArea/TextArea.tsx",
          "name": "TextAreaProps"
        },
        "required": false,
        "type": "string",
        "tags": []
      }
    ],
    "docBlock": {
      "tags": [
        {
          "title": "see",
          "description": "Checkbox"
        },
        {
          "title": "see",
          "description": "TextArea"
        },
        {
          "title": "see",
          "description": "Input"
        },
        {
          "title": "see",
          "description": "Icon"
        }
      ],
      "description": [
        "A TextArea."
      ]
    },
    "path": "src/components/molecules/TextArea/TextArea.tsx"
  },
  "CookieNotification": {
    "displayName": "CookieNotification",
    "props": [
      {
        "description": [
          "The html element type to render as."
        ],
        "name": "as",
        "parent": {
          "fileName": "/Users/chrisalbert/Dev/porsche-ui-kit/react/packages/@porsche/ui-kit-react/src/lib/props/ComponentProp.ts",
          "name": "ComponentProp"
        },
        "required": false,
        "type": "string | ComponentClass",
        "tags": []
      },
      {
        "description": [
          "Additional CSS classes."
        ],
        "name": "className",
        "parent": {
          "fileName": "/Users/chrisalbert/Dev/porsche-ui-kit/react/packages/@porsche/ui-kit-react/src/lib/props/ClassNameProp.ts",
          "name": "ClassNameProp"
        },
        "required": false,
        "type": "string",
        "tags": []
      },
      {
        "description": [
          "Called when the user clicks the close button of the notification"
        ],
        "name": "onClick",
        "parent": {
          "fileName": "/Users/chrisalbert/Dev/porsche-ui-kit/react/packages/@porsche/ui-kit-react/src/components/organisms/CookieNotification/CookieNotification.tsx",
          "name": "CookieNotificationProps"
        },
        "required": true,
        "type": "func",
        "tags": []
      }
    ],
    "docBlock": {
      "tags": [],
      "description": [
        "The default Porsche notification message."
      ]
    },
    "path": "src/components/organisms/CookieNotification/CookieNotification.tsx"
  },
  "Header": {
    "displayName": "Header",
    "props": [
      {
        "description": [
          "The html element type to render as."
        ],
        "name": "as",
        "parent": {
          "fileName": "/Users/chrisalbert/Dev/porsche-ui-kit/react/packages/@porsche/ui-kit-react/src/lib/props/ComponentProp.ts",
          "name": "ComponentProp"
        },
        "required": false,
        "type": "string | ComponentClass",
        "tags": []
      },
      {
        "description": [
          "Additional CSS classes."
        ],
        "name": "className",
        "parent": {
          "fileName": "/Users/chrisalbert/Dev/porsche-ui-kit/react/packages/@porsche/ui-kit-react/src/lib/props/ClassNameProp.ts",
          "name": "ClassNameProp"
        },
        "required": false,
        "type": "string",
        "tags": []
      },
      {
        "description": [
          "The element type of the logo."
        ],
        "name": "logoComponent",
        "parent": {
          "fileName": "/Users/chrisalbert/Dev/porsche-ui-kit/react/packages/@porsche/ui-kit-react/src/components/organisms/Header/Header.tsx",
          "name": "HeaderProps"
        },
        "required": false,
        "type": "string | ComponentClass",
        "tags": []
      },
      {
        "description": [
          "Custom props of the logo."
        ],
        "name": "logoProps",
        "parent": {
          "fileName": "/Users/chrisalbert/Dev/porsche-ui-kit/react/packages/@porsche/ui-kit-react/src/components/organisms/Header/Header.tsx",
          "name": "HeaderProps"
        },
        "required": false,
        "type": "object",
        "tags": []
      },
      {
        "description": [
          "The navigation sections to be displayed."
        ],
        "name": "sections",
        "parent": {
          "fileName": "/Users/chrisalbert/Dev/porsche-ui-kit/react/packages/@porsche/ui-kit-react/src/components/organisms/Header/Header.tsx",
          "name": "HeaderProps"
        },
        "required": true,
        "type": "NavigationSection[]",
        "tags": []
      },
      {
        "description": [
          "The mobile navigation trigger text."
        ],
        "name": "title",
        "parent": {
          "fileName": "/Users/chrisalbert/Dev/porsche-ui-kit/react/packages/@porsche/ui-kit-react/src/components/organisms/Header/Header.tsx",
          "name": "HeaderProps"
        },
        "required": false,
        "type": "string | Element",
        "tags": []
      }
    ],
    "docBlock": {
      "tags": [],
      "description": [
        "The page header with logo and navigation bar"
      ]
    },
    "path": "src/components/organisms/Header/Header.tsx"
  },
  "Modal": {
    "displayName": "Modal",
    "props": [
      {
        "description": [
          "Use setAppElement to properly hide your application from assistive screenreaders and other assistive technologies while the modal is open.",
          "If you can't you can disable that functionality by setting ariaHideApp={false}, but this is not recommended."
        ],
        "name": "ariaHideApp",
        "parent": {
          "fileName": "/Users/chrisalbert/Dev/porsche-ui-kit/react/packages/@porsche/ui-kit-react/src/components/organisms/Modal/Modal.tsx",
          "name": "ModalProps"
        },
        "required": false,
        "type": "boolean",
        "tags": []
      },
      {
        "description": [
          "Additional CSS classes."
        ],
        "name": "className",
        "parent": {
          "fileName": "/Users/chrisalbert/Dev/porsche-ui-kit/react/packages/@porsche/ui-kit-react/src/lib/props/ClassNameProp.ts",
          "name": "ClassNameProp"
        },
        "required": false,
        "type": "string",
        "tags": []
      },
      {
        "description": [
          "Additional CSS classes for the modal content container."
        ],
        "name": "containerClassName",
        "parent": {
          "fileName": "/Users/chrisalbert/Dev/porsche-ui-kit/react/packages/@porsche/ui-kit-react/src/components/organisms/Modal/Modal.tsx",
          "name": "ModalProps"
        },
        "required": false,
        "type": "string",
        "tags": []
      },
      {
        "description": [
          "String indicating how the content container should be announced to screenreaders."
        ],
        "name": "contentLabel",
        "parent": {
          "fileName": "/Users/chrisalbert/Dev/porsche-ui-kit/react/packages/@porsche/ui-kit-react/src/components/organisms/Modal/Modal.tsx",
          "name": "ModalProps"
        },
        "required": false,
        "type": "string",
        "tags": []
      },
      {
        "description": [
          "Boolean describing if the modal should be shown or not. Defaults to false."
        ],
        "name": "isOpen",
        "parent": {
          "fileName": "/Users/chrisalbert/Dev/porsche-ui-kit/react/packages/@porsche/ui-kit-react/src/components/organisms/Modal/Modal.tsx",
          "name": "ModalProps"
        },
        "required": true,
        "type": "boolean",
        "tags": []
      },
      {
        "defaultValue": "false",
        "description": [
          "Displays a loader and translucent backdrop above the entire content."
        ],
        "name": "loading",
        "parent": {
          "fileName": "/Users/chrisalbert/Dev/porsche-ui-kit/react/packages/@porsche/ui-kit-react/src/components/organisms/Modal/Modal.tsx",
          "name": "ModalProps"
        },
        "required": false,
        "type": "boolean",
        "tags": []
      },
      {
        "description": [
          "Function that will be run when the modal is requested to be closed, prior to actually closing."
        ],
        "name": "onRequestClose",
        "parent": {
          "fileName": "/Users/chrisalbert/Dev/porsche-ui-kit/react/packages/@porsche/ui-kit-react/src/components/organisms/Modal/Modal.tsx",
          "name": "ModalProps"
        },
        "required": true,
        "type": "func",
        "tags": []
      },
      {
        "defaultValue": "true",
        "description": [
          "A modal shows a close icon at its top right corner. You can disable this by setting showCloseIcon to false."
        ],
        "name": "showCloseIcon",
        "parent": {
          "fileName": "/Users/chrisalbert/Dev/porsche-ui-kit/react/packages/@porsche/ui-kit-react/src/components/organisms/Modal/Modal.tsx",
          "name": "ModalProps"
        },
        "required": false,
        "type": "boolean",
        "tags": []
      },
      {
        "defaultValue": "dynamic",
        "description": [
          "Usually a modal dynamically sets its width and height depending on its content. If you have dynamic contents and want to prevent the modal from changing its width or height, you can set the max-width, max-height or both with this property."
        ],
        "name": "size",
        "parent": {
          "fileName": "/Users/chrisalbert/Dev/porsche-ui-kit/react/packages/@porsche/ui-kit-react/src/components/organisms/Modal/Modal.tsx",
          "name": "ModalProps"
        },
        "required": false,
        "type": "enum",
        "tags": [],
        "value": [
          "\"dynamic\"",
          "\"max-width\"",
          "\"max-height\"",
          "\"max\""
        ]
      },
      {
        "defaultValue": "false",
        "description": [
          "Usually a modal is fairly narrow to ensure a sensible text line length. If you have more complex content you can use wide to allow the modal to span the entire webpage (minus margins)."
        ],
        "name": "wide",
        "parent": {
          "fileName": "/Users/chrisalbert/Dev/porsche-ui-kit/react/packages/@porsche/ui-kit-react/src/components/organisms/Modal/Modal.tsx",
          "name": "ModalProps"
        },
        "required": false,
        "type": "boolean",
        "tags": []
      }
    ],
    "docBlock": {
      "tags": [],
      "description": [
        "A modal container with a transparent background."
      ]
    },
    "path": "src/components/organisms/Modal/Modal.tsx"
  },
  "ModalButtons": {
    "displayName": "ModalButtons",
    "props": [
      {
        "description": [
          "Additional CSS classes."
        ],
        "name": "className",
        "parent": {
          "fileName": "/Users/chrisalbert/Dev/porsche-ui-kit/react/packages/@porsche/ui-kit-react/src/lib/props/ClassNameProp.ts",
          "name": "ClassNameProp"
        },
        "required": false,
        "type": "string",
        "tags": []
      }
    ],
    "docBlock": {
      "tags": [
        {
          "title": "see",
          "description": "Button"
        }
      ],
      "description": [
        "A container for modal action buttons. You should probably only use one or more <Button /> components as children."
      ]
    },
    "path": "src/components/organisms/Modal/ModalButtons.tsx"
  },
  "ModalText": {
    "displayName": "ModalText",
    "props": [
      {
        "description": [
          "Additional CSS classes."
        ],
        "name": "className",
        "parent": {
          "fileName": "/Users/chrisalbert/Dev/porsche-ui-kit/react/packages/@porsche/ui-kit-react/src/lib/props/ClassNameProp.ts",
          "name": "ClassNameProp"
        },
        "required": false,
        "type": "string",
        "tags": []
      }
    ],
    "docBlock": {
      "tags": [],
      "description": [
        "The copy text for a modal."
      ]
    },
    "path": "src/components/organisms/Modal/ModalText.tsx"
  },
  "ModalTitle": {
    "displayName": "ModalTitle",
    "props": [
      {
        "description": [
          "Additional CSS classes."
        ],
        "name": "className",
        "parent": {
          "fileName": "/Users/chrisalbert/Dev/porsche-ui-kit/react/packages/@porsche/ui-kit-react/src/lib/props/ClassNameProp.ts",
          "name": "ClassNameProp"
        },
        "required": false,
        "type": "string",
        "tags": []
      }
    ],
    "docBlock": {
      "tags": [],
      "description": [
        "The title for a modal."
      ]
    },
    "path": "src/components/organisms/Modal/ModalTitle.tsx"
  },
  "Toast": {
    "displayName": "Toast",
    "props": [
      {
        "description": [
          "The html element type to render as."
        ],
        "name": "as",
        "parent": {
          "fileName": "/Users/chrisalbert/Dev/porsche-ui-kit/react/packages/@porsche/ui-kit-react/src/lib/props/ComponentProp.ts",
          "name": "ComponentProp"
        },
        "required": false,
        "type": "string | ComponentClass",
        "tags": []
      },
      {
        "description": [
          "Additional CSS classes."
        ],
        "name": "className",
        "parent": {
          "fileName": "/Users/chrisalbert/Dev/porsche-ui-kit/react/packages/@porsche/ui-kit-react/src/lib/props/ClassNameProp.ts",
          "name": "ClassNameProp"
        },
        "required": false,
        "type": "string",
        "tags": []
      },
      {
        "description": [
          "The content of the toast."
        ],
        "name": "message",
        "parent": {
          "fileName": "/Users/chrisalbert/Dev/porsche-ui-kit/react/packages/@porsche/ui-kit-react/src/components/organisms/Toasts/Toast.tsx",
          "name": "ToastProps"
        },
        "required": true,
        "type": "string | Element",
        "tags": []
      },
      {
        "description": [
          "Callback when the close button of the toast is clicked."
        ],
        "name": "onClick",
        "parent": {
          "fileName": "/Users/chrisalbert/Dev/porsche-ui-kit/react/packages/@porsche/ui-kit-react/src/components/organisms/Toasts/Toast.tsx",
          "name": "ToastProps"
        },
        "required": false,
        "type": "func",
        "tags": [
          {
            "title": "param",
            "description": "All props of the component.",
            "type": null,
            "name": "data"
          }
        ]
      },
      {
        "defaultValue": "info",
        "description": [
          "Toasts can have different urgencies, signified by different status colors."
        ],
        "name": "type",
        "parent": {
          "fileName": "/Users/chrisalbert/Dev/porsche-ui-kit/react/packages/@porsche/ui-kit-react/src/components/organisms/Toasts/Toast.tsx",
          "name": "ToastProps"
        },
        "required": false,
        "type": "enum",
        "tags": [],
        "value": [
          "\"info\"",
          "\"success\"",
          "\"warning\"",
          "\"error\""
        ]
      }
    ],
    "docBlock": {
      "tags": [],
      "description": [
        "A small, unintrusive, floating notification that should be closed by clicking or via a timeout."
      ]
    },
    "path": "src/components/organisms/Toasts/Toast.tsx"
  },
  "ToastList": {
    "displayName": "ToastList",
    "props": [
      {
        "description": [
          "The html element type to render as."
        ],
        "name": "as",
        "parent": {
          "fileName": "/Users/chrisalbert/Dev/porsche-ui-kit/react/packages/@porsche/ui-kit-react/src/lib/props/ComponentProp.ts",
          "name": "ComponentProp"
        },
        "required": false,
        "type": "string | ComponentClass",
        "tags": []
      },
      {
        "description": [
          "Additional CSS classes."
        ],
        "name": "className",
        "parent": {
          "fileName": "/Users/chrisalbert/Dev/porsche-ui-kit/react/packages/@porsche/ui-kit-react/src/lib/props/ClassNameProp.ts",
          "name": "ClassNameProp"
        },
        "required": false,
        "type": "string",
        "tags": []
      },
      {
        "description": [
          "Callback when close button of a toast is clicked."
        ],
        "name": "onCloseClick",
        "parent": {
          "fileName": "/Users/chrisalbert/Dev/porsche-ui-kit/react/packages/@porsche/ui-kit-react/src/components/organisms/Toasts/ToastList.tsx",
          "name": "ToastListProps"
        },
        "required": true,
        "type": "func",
        "tags": [
          {
            "title": "param",
            "description": "The unique identifier of the queueable toast.",
            "type": null,
            "name": "toastId"
          }
        ]
      },
      {
        "description": [
          "An array of the toasts that should be displayed.",
          "Inserted or deleted toasts are automatically animated based on the provided id.",
          "New toasts should be appended at the end of the array and will be displayed at the bottom."
        ],
        "name": "toasts",
        "parent": {
          "fileName": "/Users/chrisalbert/Dev/porsche-ui-kit/react/packages/@porsche/ui-kit-react/src/components/organisms/Toasts/ToastList.tsx",
          "name": "ToastListProps"
        },
        "required": true,
        "type": "QueuableToast[]",
        "tags": []
      }
    ],
    "docBlock": {
      "tags": [],
      "description": [
        "A toast list displays an array of toasts. It automatically animates insertions and deletions using the unique identifier of each toast."
      ]
    },
    "path": "src/components/organisms/Toasts/ToastList.tsx"
  },
  "ToastManager": {
    "displayName": "ToastManager",
    "props": [],
    "docBlock": {
      "tags": [],
      "description": [
        "The toast manager automatically queues and displays toasts created with its emit, info, success, warn, error methods."
      ]
    },
    "path": "src/components/organisms/Toasts/ToastManager.tsx"
  },
  "ErrorScreen": {
    "displayName": "ErrorScreen",
    "props": [
      {
        "description": [
          "The text under the large title."
        ],
        "name": "text",
        "parent": {
          "fileName": "/Users/chrisalbert/Dev/porsche-ui-kit/react/packages/@porsche/ui-kit-react/src/components/screens/ErrorScreen/ErrorScreen.tsx",
          "name": "ErrorScreenProps"
        },
        "required": true,
        "type": "string",
        "tags": []
      },
      {
        "description": [
          "The title of the error screen, displayed very large."
        ],
        "name": "title",
        "parent": {
          "fileName": "/Users/chrisalbert/Dev/porsche-ui-kit/react/packages/@porsche/ui-kit-react/src/components/screens/ErrorScreen/ErrorScreen.tsx",
          "name": "ErrorScreenProps"
        },
        "required": true,
        "type": "string",
        "tags": []
      }
    ],
    "docBlock": {
      "tags": [],
      "description": [
        "A generic error screen with a title and a text."
      ]
    },
    "path": "src/components/screens/ErrorScreen/ErrorScreen.tsx"
  },
  "MaintenanceScreen": {
    "displayName": "MaintenanceScreen",
    "props": [
      {
        "description": [
          "The text under the large title."
        ],
        "name": "text",
        "parent": {
          "fileName": "/Users/chrisalbert/Dev/porsche-ui-kit/react/packages/@porsche/ui-kit-react/src/components/screens/MaintenanceScreen/MaintenanceScreen.tsx",
          "name": "MaintenanceScreenProps"
        },
        "required": true,
        "type": "string",
        "tags": []
      },
      {
        "description": [
          "The title of the maintenance screen, displayed very large."
        ],
        "name": "title",
        "parent": {
          "fileName": "/Users/chrisalbert/Dev/porsche-ui-kit/react/packages/@porsche/ui-kit-react/src/components/screens/MaintenanceScreen/MaintenanceScreen.tsx",
          "name": "MaintenanceScreenProps"
        },
        "required": true,
        "type": "string",
        "tags": []
      }
    ],
    "docBlock": {
      "tags": [],
      "description": [
        "A generic maintenance screen with a title and a text."
      ]
    },
    "path": "src/components/screens/MaintenanceScreen/MaintenanceScreen.tsx"
  },
  "ContentWrapper": {
    "displayName": "ContentWrapper",
    "props": [
      {
        "description": [
          "The html element type to render as."
        ],
        "name": "as",
        "parent": {
          "fileName": "/Users/chrisalbert/Dev/porsche-ui-kit/react/packages/@porsche/ui-kit-react/src/lib/props/ComponentProp.ts",
          "name": "ComponentProp"
        },
        "required": false,
        "type": "string | ComponentClass",
        "tags": []
      },
      {
        "description": [
          "Additional CSS classes."
        ],
        "name": "className",
        "parent": {
          "fileName": "/Users/chrisalbert/Dev/porsche-ui-kit/react/packages/@porsche/ui-kit-react/src/lib/props/ClassNameProp.ts",
          "name": "ClassNameProp"
        },
        "required": false,
        "type": "string",
        "tags": []
      },
      {
        "defaultValue": "false",
        "description": [
          "Render without max width and safe-area."
        ],
        "name": "raw",
        "parent": {
          "fileName": "/Users/chrisalbert/Dev/porsche-ui-kit/react/packages/@porsche/ui-kit-react/src/components/structures/ContentWrapper/ContentWrapper.tsx",
          "name": "ContentWrapperProps"
        },
        "required": false,
        "type": "boolean",
        "tags": []
      }
    ],
    "docBlock": {
      "tags": [],
      "description": [
        "This component is a direct child of \"ThemeWrapper\" and defines content sections like section, article.",
        "It also adds safe area paddings to the left/right and a max-content-width.",
        "Direct children of this component may only exist of organisms and molecules."
      ]
    },
    "path": "src/components/structures/ContentWrapper/ContentWrapper.tsx"
  }
}<|MERGE_RESOLUTION|>--- conflicted
+++ resolved
@@ -119,83 +119,6 @@
     },
     "path": "src/components/atoms/Divider/Divider.tsx"
   },
-  "Icon": {
-    "displayName": "Icon",
-    "props": [
-      {
-        "description": [
-          "The html element type to render as."
-        ],
-        "name": "as",
-        "required": false,
-        "type": "string | ComponentClass<{}, any>",
-        "tags": []
-      },
-      {
-        "description": [
-          "Puts a circle around the icon"
-        ],
-        "name": "circled",
-        "required": false,
-        "type": "boolean",
-        "tags": []
-      },
-      {
-        "description": [
-          "Additional CSS classes."
-        ],
-        "name": "className",
-        "required": false,
-        "type": "string",
-        "tags": []
-      },
-      {
-        "defaultValue": "black",
-        "description": [
-          "The style of the color."
-        ],
-        "name": "color",
-        "required": false,
-        "type": "IconColorType",
-        "tags": []
-      },
-      {
-        "description": [
-          "The icon that should be used."
-        ],
-        "name": "name",
-        "required": true,
-        "type": "IconName",
-        "tags": []
-      },
-      {
-        "defaultValue": "regular",
-        "description": [
-          "The size of the icon."
-        ],
-        "name": "size",
-        "required": false,
-        "type": "IconSize",
-        "tags": []
-      },
-      {
-        "description": [
-          "Adds a native HTML tooltip to the icon"
-        ],
-        "name": "title",
-        "required": false,
-        "type": "string",
-        "tags": []
-      }
-    ],
-    "docBlock": {
-      "tags": [],
-      "description": [
-        "Display an Icon from the Porsche icon font at various sizes."
-      ]
-    },
-    "path": "src/components/atoms/Icon/Icon.tsx"
-  },
   "Flex": {
     "displayName": "Flex",
     "props": [
@@ -500,8 +423,6 @@
     },
     "path": "src/components/atoms/Flex/FlexItem.tsx"
   },
-<<<<<<< HEAD
-=======
   "Icon": {
     "displayName": "Icon",
     "props": [
@@ -644,7 +565,6 @@
     },
     "path": "src/components/atoms/Icon/Icon.tsx"
   },
->>>>>>> 690f1959
   "Logo": {
     "displayName": "Logo",
     "props": [
@@ -1143,11 +1063,6 @@
           "The text alignment of the component."
         ],
         "name": "align",
-<<<<<<< HEAD
-        "required": false,
-        "type": "TextAlignType",
-        "tags": []
-=======
         "parent": {
           "fileName": "/Users/chrisalbert/Dev/porsche-ui-kit/react/packages/@porsche/ui-kit-react/src/components/atoms/Text/Text.tsx",
           "name": "TextProps"
@@ -1160,24 +1075,18 @@
           "\"center\"",
           "\"right\""
         ]
->>>>>>> 690f1959
       },
       {
         "description": [
           "The html element type to render as."
         ],
         "name": "as",
-<<<<<<< HEAD
-        "required": false,
-        "type": "string | ComponentClass<{}, any>",
-=======
         "parent": {
           "fileName": "/Users/chrisalbert/Dev/porsche-ui-kit/react/packages/@porsche/ui-kit-react/src/lib/props/ComponentProp.ts",
           "name": "ComponentProp"
         },
         "required": false,
         "type": "string | ComponentClass",
->>>>>>> 690f1959
         "tags": []
       },
       {
@@ -1185,13 +1094,10 @@
           "Additional CSS classes."
         ],
         "name": "className",
-<<<<<<< HEAD
-=======
         "parent": {
           "fileName": "/Users/chrisalbert/Dev/porsche-ui-kit/react/packages/@porsche/ui-kit-react/src/lib/props/ClassNameProp.ts",
           "name": "ClassNameProp"
         },
->>>>>>> 690f1959
         "required": false,
         "type": "string",
         "tags": []
@@ -1202,11 +1108,6 @@
           "The color of the text. By default, the component inherits the color of the surrounding element."
         ],
         "name": "color",
-<<<<<<< HEAD
-        "required": false,
-        "type": "TextColorType",
-        "tags": []
-=======
         "parent": {
           "fileName": "/Users/chrisalbert/Dev/porsche-ui-kit/react/packages/@porsche/ui-kit-react/src/components/atoms/Text/Text.tsx",
           "name": "TextProps"
@@ -1231,20 +1132,16 @@
           "\"status-orange\"",
           "\"status-red\""
         ]
->>>>>>> 690f1959
       },
       {
         "description": [
           "Adds an ellipsis to a single line of text if it overflows."
         ],
         "name": "ellipsis",
-<<<<<<< HEAD
-=======
         "parent": {
           "fileName": "/Users/chrisalbert/Dev/porsche-ui-kit/react/packages/@porsche/ui-kit-react/src/components/atoms/Text/Text.tsx",
           "name": "TextProps"
         },
->>>>>>> 690f1959
         "required": false,
         "type": "boolean",
         "tags": []
@@ -1254,13 +1151,10 @@
           "Sets the text as display: inline."
         ],
         "name": "inline",
-<<<<<<< HEAD
-=======
         "parent": {
           "fileName": "/Users/chrisalbert/Dev/porsche-ui-kit/react/packages/@porsche/ui-kit-react/src/components/atoms/Text/Text.tsx",
           "name": "TextProps"
         },
->>>>>>> 690f1959
         "required": false,
         "type": "boolean",
         "tags": []
@@ -1271,11 +1165,6 @@
           "The style of the text."
         ],
         "name": "type",
-<<<<<<< HEAD
-        "required": false,
-        "type": "TextType",
-        "tags": []
-=======
         "parent": {
           "fileName": "/Users/chrisalbert/Dev/porsche-ui-kit/react/packages/@porsche/ui-kit-react/src/components/atoms/Text/Text.tsx",
           "name": "TextProps"
@@ -1302,7 +1191,6 @@
           "... 5 more ...",
           "\"micro-bold\""
         ]
->>>>>>> 690f1959
       },
       {
         "defaultValue": "true",
@@ -1310,13 +1198,10 @@
           "Wraps the text, even when it has to break a word."
         ],
         "name": "wrap",
-<<<<<<< HEAD
-=======
         "parent": {
           "fileName": "/Users/chrisalbert/Dev/porsche-ui-kit/react/packages/@porsche/ui-kit-react/src/components/atoms/Text/Text.tsx",
           "name": "TextProps"
         },
->>>>>>> 690f1959
         "required": false,
         "type": "boolean",
         "tags": []
@@ -1330,105 +1215,6 @@
     },
     "path": "src/components/atoms/Text/Text.tsx"
   },
-<<<<<<< HEAD
-  "Grid": {
-    "displayName": "Grid",
-    "props": [
-      {
-        "description": [
-          "The html element type to render as."
-        ],
-        "name": "as",
-        "required": false,
-        "type": "string | ComponentClass<{}, any>",
-        "tags": []
-      },
-      {
-        "description": [
-          "Additional CSS classes."
-        ],
-        "name": "className",
-        "required": false,
-        "type": "string",
-        "tags": []
-      },
-      {
-        "description": [
-          "Defines the direction of the main and cross axis. The default \"row\" (default) defines the main axis as horizontal left to right."
-        ],
-        "name": "direction",
-        "required": false,
-        "type": "\"row\" | \"row-reverse\" | \"column\" | \"column-reverse\" | BreakpointValues<GridDirection>",
-        "tags": []
-      },
-      {
-        "description": [
-          "Defines the gap between contained children. The value \"normal\" (default) sets responsive grid spacings that should be used together with Grid.Child."
-        ],
-        "name": "gap",
-        "required": false,
-        "type": "\"normal\" | \"zero\" | BreakpointValues<\"normal\" | \"zero\">",
-        "tags": []
-      }
-    ],
-    "docBlock": {
-      "tags": [],
-      "description": [
-        "A grid container component used to create layouts based on official grid definitions."
-      ]
-    },
-    "path": "src/components/layout/Grid/Grid.tsx"
-  },
-  "GridChild": {
-    "displayName": "GridChild",
-    "props": [
-      {
-        "description": [
-          "The html element type to render as."
-        ],
-        "name": "as",
-        "required": false,
-        "type": "string | ComponentClass<{}, any>",
-        "tags": []
-      },
-      {
-        "description": [
-          "Additional CSS classes."
-        ],
-        "name": "className",
-        "required": false,
-        "type": "string",
-        "tags": []
-      },
-      {
-        "description": [
-          "The offset of the column. Can be between 0 and 11. You can also supply values for specific breakpoints, like {base: \"6\", l: \"3\"}. You always need to provide a base value when doing this."
-        ],
-        "name": "offset",
-        "required": false,
-        "type": "number | BreakpointValues<number>",
-        "tags": []
-      },
-      {
-        "description": [
-          "The size of the column. Can be between 1 and 12. You can also supply values for specific breakpoints, like {base: \"6\", l: \"3\"}. You always need to provide a base value when doing this."
-        ],
-        "name": "size",
-        "required": false,
-        "type": "number | BreakpointValues<number>",
-        "tags": []
-      }
-    ],
-    "docBlock": {
-      "tags": [],
-      "description": [
-        "A child of a grid container."
-      ]
-    },
-    "path": "src/components/layout/Grid/GridChild.tsx"
-  },
-=======
->>>>>>> 690f1959
   "Button": {
     "displayName": "Button",
     "props": [
