--- conflicted
+++ resolved
@@ -68,14 +68,6 @@
         "publish:artifactory": "yarn run test && yarn run build && yarn publish"
     },
     "dependencies": {
-<<<<<<< HEAD
-        "@porsche/ui-kit-core": "0.13.0",
-        "classnames": "^2.2.5",
-        "react-modal": "^3.6.1",
-        "react-responsive": "^5.0.0",
-        "react-transition-group": "^2.5.0",
-        "tslib": "^1.9.3"
-=======
         "@porsche/ui-kit-core": "0.16.0",
         "classnames": "^2.2.6",
         "react-modal": "^3.7.1",
@@ -83,7 +75,6 @@
         "react-transition-group": "^2.5.1",
         "tslib": "^1.9.3",
         "typescript": "~3.1.6"
->>>>>>> a8f13fb6
     },
     "devDependencies": {
         "@types/enzyme": "^3.1.15",
