--- conflicted
+++ resolved
@@ -6,17 +6,17 @@
 
 ## [Unreleased]
 
-<<<<<<< HEAD
 ## [0.4.3] - 2018-22-11
 
 -   BREAKING: removed padding between tab and content area.
-=======
+
 ## [0.4.0] - 2018-11-21
-- Added new `ButtonIcon` component.
+
+-   Added new `ButtonIcon` component.
 
 ## [0.3.1] - 2018-11-15
-- `Logo` is now the plain and simple Porsche Crest with barely any CSS. The box shadow and positioning CSS is now moved to the `Header` component.
->>>>>>> 5a14487a
+
+-   `Logo` is now the plain and simple Porsche Crest with barely any CSS. The box shadow and positioning CSS is now moved to the `Header` component.
 
 ## [0.3.0] - 2018-31-10
 
