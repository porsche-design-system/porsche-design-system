# Dependencies

## Dependency updates

Every week, we update our NPM packages:

1. Switch to **project root directory**
2. Run `yarn upgrade-interactive --latest`  
   This should output the dependencies you might want to update. Select the NPM dependencies to be updated and press _
   Enter_. Afterwards execute automated tests to make sure application still works.
3. Angular has to be updated with `ng update`.
4. `cd packages/components-angular`
5. `./node_modules/.bin/ng update`
6. `./node_modules/.bin/ng update @angular/cli @angular/core`
7. Check `MAX_TS_VERSION` in `packages/components-angular/node_modules/@angular/compiler-cli/src/typescript_support.js`
   which indicates whether `typescript` can be updated for Angular packages or not.
8. `exit` to leave the docker container
9. Run `yarn`

### Hints for updating

1. Make sure you pulled the latest version before starting.
2. To avoid corrupting the `yarn.lock` start with Angular (by using `ng update`). The following upgrades should be
   grouped e.g. if React types can be upgraded also look if React can be upgraded.
3. Don't upgrade too many dependencies at once, keep them logically together.
4. Certain dependencies can not be upgraded which are documented in `docs/dependencies.md`
5. In case you discover new dependencies that can not be upgraded, e.g. due to esm builds not compatible with nodejs,
   add them to the list
6. Update `docs/dependencies.md` to reflect the current date and adjust framework versions if needed
7. Once you updated everything possible, delete `yarn.lock` and have it created again by running `yarn` in order to
   update dependencies of our dependencies

We are using Dependabot to manage our dependencies. Every note about not updatable dependencies in this document is also
reflected in the configuration file under `.github/dependabot.yml` and must be kept in sync!

## Overview of Framework Versions

|         | Monorepo | Sample Integrations   |
| ------- | -------- | --------------------- |
| Angular | 20.3.5   | 20.0.5                |
| React   | 19.2.0   | 19.2.0                |
| Next.js | 15.4.0   | 15.4.0 (React 19.0.0) |

---

## Jest & JSDom

Causing lots of problems with the `jsdom-polyfill` package.

- `jest`
- `jest-environment-jsdom`
- `jsdom`
- `@types/jest`

## Globby (components-angular/components-manager-cli)

`globby` decided to provide just a modern _ESM_ build with their latest npm package. Unfortunately there's no stable way
of using it with Jest / Angular Karma.

- [Pure ESM package](https://gist.github.com/sindresorhus/a39789f98801d908bbc7ff3ecc99d99c#how-can-i-make-my-typescript-project-output-esm)
- [ESM support: soliciting feedback](https://github.com/TypeStrong/ts-node/issues/1007)

### Affected dependencies:

- `globby`

---

## Change Case

Since v5.0.0 `change-case` decided to provide just a modern _ESM_ build with their latest npm package. Unfortunately
there's no stable way of using it with Node or TS-Node.

### Affected dependencies:

- `change-case`

<<<<<<< HEAD
---

## @arethetypeswrong/core

Currently fixed to `0.15.1` since it's causing the `packages/components-js/tests/smoke/unit/specs/package.smoke.ts` test
to hang in the pipeline.

## Nextjs

Currently fixed to `15.4.0` since it causes issues with build process. Error:

```
TypeError: Cannot read properties of undefined (reading 'props')
    at l.render (.next/server/chunks/9863.js:10:1822) {
  digest: '1042952660'
}
Export encountered an error on /link-tile-model-signature/page: /link-tile-model-signature, exiting the build.
```
=======
---
>>>>>>> 2bf6b602
<|MERGE_RESOLUTION|>--- conflicted
+++ resolved
@@ -75,13 +75,7 @@
 
 - `change-case`
 
-<<<<<<< HEAD
 ---
-
-## @arethetypeswrong/core
-
-Currently fixed to `0.15.1` since it's causing the `packages/components-js/tests/smoke/unit/specs/package.smoke.ts` test
-to hang in the pipeline.
 
 ## Nextjs
 
@@ -93,7 +87,4 @@
   digest: '1042952660'
 }
 Export encountered an error on /link-tile-model-signature/page: /link-tile-model-signature, exiting the build.
-```
-=======
----
->>>>>>> 2bf6b602
+```