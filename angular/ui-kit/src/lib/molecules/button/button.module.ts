--- conflicted
+++ resolved
@@ -1,28 +1,21 @@
 import {NgModule} from '@angular/core';
 import {CommonModule} from '@angular/common';
-import {PuiButtonGhostComponent} from './button-ghost/button-ghost.component';
-<<<<<<< HEAD
 import {PuiLoaderModule} from "../loader";
 import {PuiIconModule} from "../../atoms/icon";
+import {PuiButtonGhostComponent} from './button-ghost/button-ghost.component';
+import { PuiButtonPrimaryComponent } from './button-primary/button-primary.component';
+
+
+const components = [PuiButtonGhostComponent, PuiButtonPrimaryComponent];
 
 @NgModule({
+  declarations: components,
+  exports: components,
   imports: [
     CommonModule,
     PuiLoaderModule,
     PuiIconModule
-  ],
-  declarations: [PuiButtonGhostComponent],
-  exports:[PuiButtonGhostComponent]
-=======
-import { PuiButtonPrimaryComponent } from './button-primary';
-
-const components = [PuiButtonGhostComponent, PuiButtonPrimaryComponent];
-
-@NgModule({
-  imports: [CommonModule],
-  declarations: components,
-  exports: components
->>>>>>> 6e4ce2e3
+  ]
 })
 export class PuiButtonModule {
 }