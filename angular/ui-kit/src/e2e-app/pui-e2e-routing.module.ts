import {NgModule} from '@angular/core';
import {Routes, RouterModule} from '@angular/router';
import {PuiE2eAtomsTextSizeComponent} from './pages/atoms/text/text-size.component';
<<<<<<< HEAD
import {PuiLinkIconTextComponent} from "../lib/molecules/link-icon-text";
=======
import { PuiE2eAtomsIconComponent } from './pages/atoms/icon/icon.component';
>>>>>>> 9305ac88

const routes: Routes = [
  {
    path: '',
    children: [
      {
        path: 'atoms',
        children: [
          {
            path: 'text',
            children: [
              {
                path: 'text-size',
                component: PuiE2eAtomsTextSizeComponent
              }
            ]
          },
          {
            path: 'icon',
            component: PuiE2eAtomsIconComponent
          }
        ]
      },
      {
        path: 'molecules',
        children: [
          {
            path: 'link-icon-text',
            component: PuiLinkIconTextComponent
          }
        ]
      }
    ]
  },
  {
    path: '',
    pathMatch: 'full',
    redirectTo: '/atoms/text'
  }];

@NgModule({
  imports: [RouterModule.forRoot(routes)],
  exports: [RouterModule]
})
export class PuiE2eRoutingModule {
}<|MERGE_RESOLUTION|>--- conflicted
+++ resolved
@@ -1,11 +1,9 @@
 import {NgModule} from '@angular/core';
 import {Routes, RouterModule} from '@angular/router';
 import {PuiE2eAtomsTextSizeComponent} from './pages/atoms/text/text-size.component';
-<<<<<<< HEAD
-import {PuiLinkIconTextComponent} from "../lib/molecules/link-icon-text";
-=======
 import { PuiE2eAtomsIconComponent } from './pages/atoms/icon/icon.component';
->>>>>>> 9305ac88
+import {PuiE2eMoleculesLinkIconTextComponent} from "./pages/molecules/link-icon-text/link-icon-text.component";
+import {PuiE2eMoleculesImageCoverComponent} from "./pages/molecules/image-cover/image.cover.component";
 
 const routes: Routes = [
   {
@@ -34,7 +32,11 @@
         children: [
           {
             path: 'link-icon-text',
-            component: PuiLinkIconTextComponent
+            component: PuiE2eMoleculesLinkIconTextComponent
+          },
+          {
+            path: 'image-cover',
+            component: PuiE2eMoleculesImageCoverComponent
           }
         ]
       }
