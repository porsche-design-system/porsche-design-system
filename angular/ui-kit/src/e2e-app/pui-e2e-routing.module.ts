--- conflicted
+++ resolved
@@ -2,12 +2,9 @@
 import {Routes, RouterModule} from '@angular/router';
 import {PuiE2eAtomsTextSizeComponent} from './pages/atoms/text/text-size.component';
 import { PuiE2eAtomsIconComponent } from './pages/atoms/icon/icon.component';
-<<<<<<< HEAD
+import { PuiE2eOrganismsNotificationComponent } from './pages/organisms/notification/notification.component';
 import {PuiE2eMoleculesLinkIconTextComponent} from "./pages/molecules/link-icon-text/link-icon-text.component";
 import {PuiE2eMoleculesImageCoverComponent} from "./pages/molecules/image-cover/image.cover.component";
-=======
-import { PuiE2eOrganismsNotificationComponent } from './pages/organisms/notification/notification.component';
->>>>>>> fb719b3a
 
 const routes: Routes = [
   {
@@ -32,17 +29,6 @@
         ]
       },
       {
-<<<<<<< HEAD
-        path: 'molecules',
-        children: [
-          {
-            path: 'link-icon-text',
-            component: PuiE2eMoleculesLinkIconTextComponent
-          },
-          {
-            path: 'image-cover',
-            component: PuiE2eMoleculesImageCoverComponent
-=======
         path: 'organisms',
         children: [
           {
@@ -53,7 +39,19 @@
                 component: PuiE2eOrganismsNotificationComponent
               }
             ]
->>>>>>> fb719b3a
+          }
+        ]
+      },
+      {
+        path: 'molecules',
+        children: [
+          {
+            path: 'link-icon-text',
+            component: PuiE2eMoleculesLinkIconTextComponent
+          },
+          {
+            path: 'image-cover',
+            component: PuiE2eMoleculesImageCoverComponent
           }
         ]
       }
