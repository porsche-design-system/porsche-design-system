import { BrowserModule } from '@angular/platform-browser';
import { NgModule } from '@angular/core';

import {PuiE2eRoutingModule} from './pui-e2e-routing.module';

import { PuiE2eComponent } from './pui-e2e.component';
import {PuiTextModule, PuiIconModule} from '../public_api';
import {PuiE2eAtomsTextSizeComponent} from './pages/atoms/text/text-size.component';
<<<<<<< HEAD
import {PuiLinkIconTextModule} from "../public_api";
import {PuiE2eMoleculesLinkIconTextComponent} from "./pages/molecules/link-icon-text/link-icon-text.component";
=======
import { PuiE2eAtomsIconComponent } from './pages/atoms/icon/icon.component';
>>>>>>> 9305ac88


@NgModule({
  declarations: [
    PuiE2eComponent,
    PuiE2eAtomsTextSizeComponent,
<<<<<<< HEAD
    PuiE2eMoleculesLinkIconTextComponent
=======
    PuiE2eAtomsIconComponent
>>>>>>> 9305ac88
  ],
  imports: [
    BrowserModule,
    PuiE2eRoutingModule,
    PuiTextModule,
<<<<<<< HEAD
    PuiLinkIconTextModule
=======
    PuiIconModule
>>>>>>> 9305ac88
  ],
  bootstrap: [PuiE2eComponent]
})
export class PuiE2eModule { }<|MERGE_RESOLUTION|>--- conflicted
+++ resolved
@@ -4,35 +4,28 @@
 import {PuiE2eRoutingModule} from './pui-e2e-routing.module';
 
 import { PuiE2eComponent } from './pui-e2e.component';
-import {PuiTextModule, PuiIconModule} from '../public_api';
+import {PuiTextModule, PuiIconModule, PuiLinkIconTextModule, PuiImageCoverModule} from '../public_api';
 import {PuiE2eAtomsTextSizeComponent} from './pages/atoms/text/text-size.component';
-<<<<<<< HEAD
-import {PuiLinkIconTextModule} from "../public_api";
+import { PuiE2eAtomsIconComponent } from './pages/atoms/icon/icon.component';
 import {PuiE2eMoleculesLinkIconTextComponent} from "./pages/molecules/link-icon-text/link-icon-text.component";
-=======
-import { PuiE2eAtomsIconComponent } from './pages/atoms/icon/icon.component';
->>>>>>> 9305ac88
+import {PuiE2eMoleculesImageCoverComponent} from "./pages/molecules/image-cover/image.cover.component";
 
 
 @NgModule({
   declarations: [
     PuiE2eComponent,
     PuiE2eAtomsTextSizeComponent,
-<<<<<<< HEAD
-    PuiE2eMoleculesLinkIconTextComponent
-=======
-    PuiE2eAtomsIconComponent
->>>>>>> 9305ac88
+    PuiE2eAtomsIconComponent,
+    PuiE2eMoleculesLinkIconTextComponent,
+    PuiE2eMoleculesImageCoverComponent
   ],
   imports: [
     BrowserModule,
     PuiE2eRoutingModule,
     PuiTextModule,
-<<<<<<< HEAD
-    PuiLinkIconTextModule
-=======
-    PuiIconModule
->>>>>>> 9305ac88
+    PuiIconModule,
+    PuiLinkIconTextModule,
+    PuiImageCoverModule
   ],
   bootstrap: [PuiE2eComponent]
 })
