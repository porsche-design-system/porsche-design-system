--- conflicted
+++ resolved
@@ -11,7 +11,15 @@
       </li>
     </ul>
   </li>
-<<<<<<< HEAD
+  <li>Organisms
+    <ul>
+      <li>Notification
+        <ul>
+          <a routerLink="/organisms/notification/notification-error-inline">Notification error inline</a>
+        </ul>
+      </li>
+    </ul>
+  </li>
   <li>Molecules
     <ul>
       <li>Link
@@ -22,13 +30,6 @@
       <li>Image
         <ul>
           <a routerLink="/molecules/image-cover">Image Covert</a>
-=======
-  <li>Organisms
-    <ul>
-      <li>Notification
-        <ul>
-          <a routerLink="/organisms/notification/notification-error-inline">Notification error inline</a>
->>>>>>> b793dcea
         </ul>
       </li>
     </ul>
