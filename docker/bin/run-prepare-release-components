#!/usr/bin/env bash

set -o errexit
set -o pipefail

SCRIPT_DIR="$(cd `dirname ${0}` && pwd)"

source "${SCRIPT_DIR}/run-bump-version"

# set new version in components
pushd "./packages/components"
<<<<<<< HEAD
  yarn version --no-git-tag-version --new-version "${NEW_VERSION}"
  sed -i -e "s/### \[Unreleased\]/### \[Unreleased\]\n\n### \[${NEW_VERSION}\] - $(date +'%F')/" "./CHANGELOG.md"
=======
  yarn version --no-git-tag-version --new-version "${1}"
  sed -i -e "s/## \[Unreleased\]/## \[Unreleased\]\n\n## \[${1}\] - $(date +'%F')/" "./CHANGELOG.md"
>>>>>>> e0e8b527
popd

# set new version in components-js
pushd "./packages/components-js/projects/components-wrapper"
  yarn version --no-git-tag-version --new-version "${NEW_VERSION}"
popd

# update "components" in "components-js"
pushd "./packages/components-js"
  sed -i -E -e 's$("@porsche-design-system/components": )(".*")$\1"'${NEW_VERSION}'"$' package.json
popd

# set new version in framework wrapper projects and update "components-js"
packages=( "angular" "react" "vue" )
for pkg in ${packages[@]}; do
  pushd "./packages/components-${pkg}/projects/${pkg}-wrapper"
    yarn version --no-git-tag-version --new-version "${NEW_VERSION}"
    sed -i -E -e 's$("@porsche-design-system/components-js": )(".*")$\1"'${NEW_VERSION}'"$' package.json
  popd
done

# update "components-js" in uxpin-wrapper project
pushd "./packages/components-react/projects/uxpin-wrapper"
  sed -i -E -e 's$("@porsche-design-system/components-js": )(".*")$\1"'${NEW_VERSION}'"$' package.json
popd

# update "components-react" in nextjs project
pushd "./packages/components-react/projects/nextjs"
  sed -i -E -e 's$("@porsche-design-system/components-react": )(".*")$\1"'${NEW_VERSION}'"$' package.json
popd

# update "components-react" in remix project
pushd "./packages/components-react/projects/remix"
  sed -i -E -e 's$("@porsche-design-system/components-react": )(".*")$\1"'${NEW_VERSION}'"$' package.json
popd

# update "components-react" in storefront project
pushd "./packages/storefront"
  sed -i -E -e 's$("@porsche-design-system/components-react": )(".*")$\1"'${1}'"$' package.json
popd

# update framework wrapper packages in base projects
packages=( "components-angular" "components-react" "components-vue" )
for pkg in ${packages[@]}; do
  pushd "./packages/${pkg}"
    sed -i -E -e 's$("@porsche-design-system/'${pkg}'": )(".*")$\1"'${NEW_VERSION}'"$' package.json
  popd
done

# update "components-js" in base projects
packages=( "components-js" "crawler" )
for pkg in ${packages[@]}; do
  pushd "./packages/${pkg}"
    sed -i -E -e 's$("@porsche-design-system/components-js": )(".*")$\1"'${NEW_VERSION}'"$' package.json
  popd
done<|MERGE_RESOLUTION|>--- conflicted
+++ resolved
@@ -9,13 +9,8 @@
 
 # set new version in components
 pushd "./packages/components"
-<<<<<<< HEAD
   yarn version --no-git-tag-version --new-version "${NEW_VERSION}"
-  sed -i -e "s/### \[Unreleased\]/### \[Unreleased\]\n\n### \[${NEW_VERSION}\] - $(date +'%F')/" "./CHANGELOG.md"
-=======
-  yarn version --no-git-tag-version --new-version "${1}"
-  sed -i -e "s/## \[Unreleased\]/## \[Unreleased\]\n\n## \[${1}\] - $(date +'%F')/" "./CHANGELOG.md"
->>>>>>> e0e8b527
+  sed -i -e "s/## \[Unreleased\]/## \[Unreleased\]\n\n### \[${NEW_VERSION}\] - $(date +'%F')/" "./CHANGELOG.md"
 popd
 
 # set new version in components-js
@@ -54,7 +49,7 @@
 
 # update "components-react" in storefront project
 pushd "./packages/storefront"
-  sed -i -E -e 's$("@porsche-design-system/components-react": )(".*")$\1"'${1}'"$' package.json
+  sed -i -E -e 's$("@porsche-design-system/components-react": )(".*")$\1"'${NEW_VERSION}'"$' package.json
 popd
 
 # update framework wrapper packages in base projects
