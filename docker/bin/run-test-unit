--- conflicted
+++ resolved
@@ -11,12 +11,6 @@
   [[ "--components-angular:jest" == "${1}" ]] ||
   [[ "--components-react" == "${1}" ]] ||
   [[ "--components-react:react-wrapper" == "${1}" ]] ||
-<<<<<<< HEAD
-  [[ "--components-vue" == "${1}" ]] ||
-  [[ "--components-vue:vue-wrapper" == "${1}" ]] ||
-=======
-  [[ "--shared" == "${1}" ]] ||
->>>>>>> 978a6e59
   [[ "--storefront" == "${1}" ]]
 then
   yarn test:unit:${1:2} --ci
