#!/usr/bin/env bash

set -o errexit
set -o pipefail

if
  [[ "--icons" == "${1}" ]] ||
  [[ "--fonts" == "${1}" ]] ||
  [[ "--marque" == "${1}" ]] ||
  [[ "--components-js" == "${1}" ]] ||
<<<<<<< HEAD
  [[ "--components-pwcm" == "${1}" ]] ||
  [[ "--components-pwcm-prod" == "${1}" ]] ||
=======
  [[ "--components-js-prod" == "${1}" ]] ||
>>>>>>> 84353d51
  [[ "--components-angular" == "${1}" ]] ||
  [[ "--components-react" == "${1}" ]] ||
  [[ "--storefront" == "${1}" ]] ||
  [[ "--utilities" == "${1}" ]] ||
  [[ "--utils" == "${1}" ]]
then
  yarn build:${1:2}
else
  yarn build
fi<|MERGE_RESOLUTION|>--- conflicted
+++ resolved
@@ -8,12 +8,9 @@
   [[ "--fonts" == "${1}" ]] ||
   [[ "--marque" == "${1}" ]] ||
   [[ "--components-js" == "${1}" ]] ||
-<<<<<<< HEAD
+  [[ "--components-js-prod" == "${1}" ]] ||
   [[ "--components-pwcm" == "${1}" ]] ||
   [[ "--components-pwcm-prod" == "${1}" ]] ||
-=======
-  [[ "--components-js-prod" == "${1}" ]] ||
->>>>>>> 84353d51
   [[ "--components-angular" == "${1}" ]] ||
   [[ "--components-react" == "${1}" ]] ||
   [[ "--storefront" == "${1}" ]] ||
