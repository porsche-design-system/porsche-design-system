#!/usr/bin/env bash

set -o errexit
set -o pipefail

if
  [[ "--components" == "${1}" ]] ||
  [[ "--components-js" == "${1}" ]] ||
  [[ "--components-js:components-manager-core" == "${1}" ]] ||
  [[ "--components-js:components-wrapper" == "${1}" ]] ||
  [[ "--components-js:jsdom-polyfill" == "${1}" ]] ||
  [[ "--components-js:partials" == "${1}" ]] ||
  [[ "--components-angular" == "${1}" ]] ||
  [[ "--components-angular:jest" == "${1}" ]] ||
  [[ "--components-react" == "${1}" ]] ||
  [[ "--components-react:react-wrapper" == "${1}" ]] ||
  [[ "--components-react:react-ssr-wrapper" == "${1}" ]] ||
  [[ "--components-react:uxpin-wrapper" == "${1}" ]] ||
  [[ "--components-vue" == "${1}" ]] ||
  [[ "--components-vue:vue-wrapper" == "${1}" ]] ||
  [[ "--fallbacks" == "${1}" ]] ||
  [[ "--shared" == "${1}" ]] ||
  [[ "--storefront" == "${1}" ]] ||
  [[ "--utilities" == "${1}" ]] ||
  [[ "--utilities-deprecated" == "${1}" ]]
then
<<<<<<< HEAD
  # TODO: re-enable --ci flag as soon as PDS@v3-alpha is ready
  # yarn test:unit:${1:2} --ci
  yarn test:unit:${1:2}
=======
  yarn test:unit:${1:2} --ci
elif [[ "--components-angular:karma" == "${1}" ]]; then
  CI=true yarn test:unit:${1:2}-ci
>>>>>>> 0de29126
fi<|MERGE_RESOLUTION|>--- conflicted
+++ resolved
@@ -24,13 +24,9 @@
   [[ "--utilities" == "${1}" ]] ||
   [[ "--utilities-deprecated" == "${1}" ]]
 then
-<<<<<<< HEAD
   # TODO: re-enable --ci flag as soon as PDS@v3-alpha is ready
   # yarn test:unit:${1:2} --ci
   yarn test:unit:${1:2}
-=======
-  yarn test:unit:${1:2} --ci
 elif [[ "--components-angular:karma" == "${1}" ]]; then
   CI=true yarn test:unit:${1:2}-ci
->>>>>>> 0de29126
 fi