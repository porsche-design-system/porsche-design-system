#!/usr/bin/env bash

set -o errexit
set -o pipefail

SCRIPT_DIR="$(cd `dirname ${0}` && pwd)"
source "${SCRIPT_DIR}/../shared/ensure-github-credentials.sh"

if [[ -z "${GIT_RELEASE_FILTER}" ]]; then
  echo "Please provide the \$GIT_RELEASE_FILTER environment variable."
  exit 1
fi

if [[ -z "${GIT_ISSUE_FILTER}" ]]; then
  echo "Please provide the \$GIT_ISSUE_FILTER environment variable."
  exit 1
fi

if [[ -z "${GITHUB_REPOSITORY}" ]]; then
  echo "Please provide the \$GITHUB_REPOSITORY environment variable."
  exit 1
fi

if [[ -z "${GITHUB_ACTOR}" ]]; then
  echo "Please provide the \$GITHUB_ACTOR environment variable."
  exit 1
fi

if [[ -z "${GITHUB_REF}" ]]; then
  echo "Please provide the \$GITHUB_REF environment variable."
  exit 1
fi

if [[ -z "${GITHUB_SHA}" ]]; then
  echo "Please provide the \$GITHUB_SHA environment variable."
  exit 1
fi

if [[ -z "$(ls -A ./packages/storefront/build)" ]]; then
  echo "Please provide the build artifact."
  exit 1
fi

P_ABBR_REF="$(git rev-parse --abbrev-ref ${GITHUB_REF})"
P_PUBLISH_DATE="$(git log -1 --format=%aD ${GITHUB_SHA} | cat)"
P_PUBLISH_ID="$(git log -1 --format=%at ${GITHUB_SHA} | cat)"

setup_github() {
  echo "setup_github $(date)"
  git config --global user.name "${GITHUB_ACTOR}"
  git config --global user.email "${GITHUB_ACTOR}@users.noreply.github.com"
}

checkout_gh_pages() {
  echo "checkout_gh_pages $(date)"
  git clone --single-branch -b gh-pages "git@github.com:${GITHUB_REPOSITORY}.git" "/opt/porsche-ui-kit-gh-pages"
}

cleanup_previous_deployment() {
  echo "cleanup_previous_deployment $(date)"
  rm -rf "/opt/porsche-ui-kit-gh-pages/${P_ABBR_REF}"
}

copy_porsche_ui_kit_storefront() {
  echo "copy_porsche_ui_kit_storefront $(date)"
  mkdir -p "/opt/porsche-ui-kit-gh-pages/${P_ABBR_REF}"
  cp -r "./packages/storefront/build/." "/opt/porsche-ui-kit-gh-pages/${P_ABBR_REF}"
}

copy_sketch_libraries_create_rss_feed() {
  echo "copy_sketch_libraries_create_rss_feed $(date)"
  mkdir -p "/opt/porsche-ui-kit-gh-pages/${P_ABBR_REF}"
  cp "./sketch/${2}" "/opt/porsche-ui-kit-gh-pages/${P_ABBR_REF}"
  cat << _EOF_ > "/opt/porsche-ui-kit-gh-pages/${2}.xml"
<?xml version="1.0" encoding="utf-8"?>
<rss version="2.0" xmlns:sparkle="http://www.andymatuschak.org/xml-namespaces/sparkle" xmlns:dc="http://purl.org/dc/elements/1.1/">
  <channel>
    <title>Porsche UI</title>
    <description>A Porsche UI Sketch library.</description>
    <item>
      <title>${1} (${P_ABBR_REF}.${P_PUBLISH_ID})</title>
      <pubDate>${P_PUBLISH_DATE}</pubDate>
      <enclosure url="https://ui.porsche.com/${P_ABBR_REF}/${2}" sparkle:version="${P_ABBR_REF:1}.${P_PUBLISH_ID}" type="application/octet-stream"/>
    </item>
  </channel>
</rss>
_EOF_
}

add_deployment_sha() {
  echo "add_deployment_sha $(date)"
  mkdir -p "/opt/porsche-ui-kit-gh-pages/${P_ABBR_REF}/version"
  touch "/opt/porsche-ui-kit-gh-pages/${P_ABBR_REF}/version/${GITHUB_SHA}"
}

deploy_to_gh_pages() {
  echo "deploy_to_gh_pages $(date)"
  pushd "/opt/porsche-ui-kit-gh-pages"
    git add -A
    git commit -m "Automated deployment of Porsche UI Kit (${P_ABBR_REF}): ${GITHUB_SHA}" --allow-empty
    git push origin gh-pages --force-with-lease
  popd
}

verify_deployment() {
  echo "verify_deployment $(date)"
  local n=1
<<<<<<< HEAD
  local max=30
  local delay=10
  while true
  do
    echo "Check deployment status. Attempt ${n}/${max}, $(date)"
    echo "https://ui.porsche.com/${P_ABBR_REF}/version/${GITHUB_SHA}"
    local http_code="$(curl -s -o /dev/null -w "%{http_code}" "https://ui.porsche.com/${P_ABBR_REF}/version/${GITHUB_SHA}")"
    echo "http code: ${http_code}"
    if [[ "${http_code}" -eq 200 ]]; then
      echo "All right, deployment was verified."
=======
  local max=240
  local delay=60
  while true
  do
    echo "Check deployment status. Attempt ${n}/${max}. $(date)"
    local http_code="$(curl -H 'Cache-Control: no-cache' -s -o /dev/null -w "%{http_code}" "https://ui.porsche.com/${P_ABBR_REF}/version/${GITHUB_SHA}")"
    echo "https://ui.porsche.com/${P_ABBR_REF}/version/${GITHUB_SHA}"
    echo "http code: ${http_code}"
    if [[ "${http_code}" -eq "200" ]]; then
      echo "All right, deployment was verified. $(date)"
>>>>>>> 639f0cdb
      break
    elif [[ ${n} -lt ${max} ]]; then
      ((n++))
    else
<<<<<<< HEAD
      echo "Deployment could not be verified after ${n} attempts, $(date)"
=======
      echo "Deployment could not be verified after ${n} attempts. $(date)"
>>>>>>> 639f0cdb
      exit 1
    fi
    sleep ${delay}
  done
}

setup_github
checkout_gh_pages
cleanup_previous_deployment
copy_porsche_ui_kit_storefront
if [[ "${P_ABBR_REF}" =~ ${GIT_RELEASE_FILTER} ]]; then
  copy_sketch_libraries_create_rss_feed "Porsche UI Kit App" "porsche-ui-kit-app.sketch"
  copy_sketch_libraries_create_rss_feed "Porsche UI Kit Basic" "porsche-ui-kit-basic.sketch"
  copy_sketch_libraries_create_rss_feed "Porsche UI Kit Web \"Prep\"" "porsche-ui-kit-web.prep.sketch"
  copy_sketch_libraries_create_rss_feed "Porsche UI Kit Web" "porsche-ui-kit-web.sketch"
fi
add_deployment_sha
deploy_to_gh_pages
verify_deployment<|MERGE_RESOLUTION|>--- conflicted
+++ resolved
@@ -105,18 +105,6 @@
 verify_deployment() {
   echo "verify_deployment $(date)"
   local n=1
-<<<<<<< HEAD
-  local max=30
-  local delay=10
-  while true
-  do
-    echo "Check deployment status. Attempt ${n}/${max}, $(date)"
-    echo "https://ui.porsche.com/${P_ABBR_REF}/version/${GITHUB_SHA}"
-    local http_code="$(curl -s -o /dev/null -w "%{http_code}" "https://ui.porsche.com/${P_ABBR_REF}/version/${GITHUB_SHA}")"
-    echo "http code: ${http_code}"
-    if [[ "${http_code}" -eq 200 ]]; then
-      echo "All right, deployment was verified."
-=======
   local max=240
   local delay=60
   while true
@@ -127,16 +115,11 @@
     echo "http code: ${http_code}"
     if [[ "${http_code}" -eq "200" ]]; then
       echo "All right, deployment was verified. $(date)"
->>>>>>> 639f0cdb
       break
     elif [[ ${n} -lt ${max} ]]; then
       ((n++))
     else
-<<<<<<< HEAD
-      echo "Deployment could not be verified after ${n} attempts, $(date)"
-=======
       echo "Deployment could not be verified after ${n} attempts. $(date)"
->>>>>>> 639f0cdb
       exit 1
     fi
     sleep ${delay}
