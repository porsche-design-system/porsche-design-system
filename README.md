![Porsche Marque](https://upload.wikimedia.org/wikipedia/de/thumb/7/70/Porsche_Logo.svg/258px-Porsche_Logo.svg.png)


# Porsche Design System

## Build status
[![Actions Status](https://github.com/porscheui/porsche-design-system/workflows/Porsche%20Design%20System/badge.svg)](https://github.com/porscheui/porsche-design-system/actions)

## Setup

### Requirements
* [Node.js](https://nodejs.org)
* [Yarn](https://yarnpkg.com)
* [Docker](https://www.docker.com) ([see below](#docker-installation-steps))

### Getting started
1. Clone [`porsche-design-system` repository](https://github.com/porscheui/porsche-design-system)
1. Switch to __project root directory__
1. Checkout branch __v1__ by executing `git checkout v1`
1. Execute command `npm login --registry=https://porscheui.jfrog.io/porscheui/api/npm/npm/`
1. Enter username, password (Artifactory API Key, __not__ Artifactory password!) and e-mail address when asked in terminal
1. Execute `cat ~/.npmrc`, find following line `//porscheui.jfrog.io/porscheui/api/npm/npm/:_authToken=` and copy the generated _npm registry token_ from the file to your clipboard
1. Create an `.env` file within __project root directory__ (never push this file to Git because it will contain secrets – by default it's ignored by `.gitignore`)
1. Add _npm registry token_ in following format `PORSCHE_NPM_REGISTRY_TOKEN=YOUR_TOKEN_GOES_HERE`
1. Make sure that Docker app is running
1. Run `./docker.sh run-install` - this may take up to several minutes at first start depending on your internet connection

*Note: `./docker.sh run-install` should be executed after every pull.*

### Docker installation steps
1. Register your Docker account on [Hub-Docker](https://hub.docker.com)
1. Download Docker app locally on your machine and login
1. Start Docker

### Build
1. Switch to __project root directory__
1. For the different applications, select one of the following commands:
    * `./docker.sh run-build` (builds the entire application)
    * `./docker.sh run-build --icons` (builds the optimized icon set)
    * `./docker.sh run-build --fonts` (builds the font set)
    * `./docker.sh run-build --marque` (builds the marque)
    * `./docker.sh run-build --components-js` (builds the native web components)
    * `./docker.sh run-build --components-angular` (builds angular components)
    * `./docker.sh run-build --components-react` (builds react components)
    * `./docker.sh run-build --storefront` (builds storefront)
    * `./docker.sh run-build --utilities` (builds utilities)

### Start
1. Switch to __project root directory__
1. For the different applications, select one of the following commands:
    * `./docker.sh run-start` (starts the entire application)
    * `./docker.sh run-start --components-js` (starts native web components)
    * `./docker.sh run-start --components-angular` (starts angular components)
    * `./docker.sh run-start --components-react` (starts react components)
    * `./docker.sh run-start --storefront` (starts storefront)

### Linting
1. Switch to __project root directory__
1. For the different applications, select one of the following commands:
    * `./docker.sh run-lint` (lints the entire application)
    * `./docker.sh run-lint --components-js` (lints native web components)
    * `./docker.sh run-lint --storefront` (lints storefront)

### All Tests
1. Switch to __project root directory__
1. Run `./docker.sh run-test`

### Unit Tests
1. Switch to __project root directory__
1. For the different applications, select one of the following commands:
    * `./docker.sh run-test-unit` (unit tests for the entire application)
    * `./docker.sh run-test-unit --utilities` (unit tests for the utilities)
    * `./docker.sh run-test-unit --components-js` (unit tests for the native web components)
    * `./docker.sh run-test-unit --storefront` (unit tests for the storefront)
    
### Mock Tests
1. Switch to __project root directory__
1. For the different applications, select one of the following commands:
    * `./docker.sh run-test-mocks` (mock tests for the entire application)
    * `./docker.sh run-test-mocks --components-react` (mock tests for the react components)

### E2E Tests
1. Switch to __project root directory__
1. For the different applications, select one of the following commands:
    * Run `./docker.sh run-test-e2e` (e2e tests for the entire application)
    * `./docker.sh run-test-e2e --components-js` (e2e tests for the native web components)
    * `./docker.sh run-test-e2e --storefront` (e2e tests for the storefront)

### Visual Regression Tests
1. Switch to __project root directory__
1. For the different applications, select one of the following commands:
    * `./docker.sh run-test-vrt` (vrt tests for the entire application)
    * `./docker.sh run-test-vrt --utilities` (vrt tests for the utilities)
    * `./docker.sh run-test-vrt --components-js` (vrt tests for the native web components)
    * `./docker.sh run-test-vrt --components-angular` (vrt tests for angular components)
    * `./docker.sh run-test-vrt --components-react` (vrt tests for react components)
    * `./docker.sh run-test-vrt --storefront` (vrt tests for the storefront)

### Cross Browser Tests
1. Switch to __project root directory__
1. For the different applications, select one of the following commands:
    * `./docker.sh run-test-cbt` (cbt tests for the entire application)
    * `./docker.sh run-test-cbt --components-js` (cbt tests for the native web components)
    * `./docker.sh run-test-cbt --components-angular` (cbt tests for angular components)
    * `./docker.sh run-test-cbt --components-react` (cbt tests for react components)

#### What to do when vrt or cbt tests are failing
1. Switch to your results directory in `/packages/{DESIRED_PACKAGE_NAME}/tests/{vrt/cbt}/results`. Here you can find the belonging `diff` and `regression` images.
1. Check if you would like to accept the changes
     * **If yes**: Replace the reference shot in the `/{vrt/cbt}/fixtures` folder with the belonging one in the `/{vrt/cbt}/results` folder and delete the images in the `/{vrt/cbt}/results` directory afterwards manually.
     * **If no**: Recheck your code and run the tests again, when you think you fixed it.

### Prepare Release
_Caution: only use this task if you know exactly what you are doing. In case something goes wrong make sure to revert all local changes before executing the task again._
1. Switch to __project root directory__
1. Run `./docker.sh run-prepare-release ${VERSION}`

### Deploy
_It's a job exclusively for the CI/CD pipeline, that's why it should not be executed locally._
1. Switch to __project root directory__
1. Run `./docker.sh run-deploy`

### Slack
_It's a job exclusively for the CI/CD pipeline, that's why it should not be executed locally._
1. Switch to __project root directory__
1. Run `./docker.sh run-slack`

## Dependency updates
Every week, we update our NPM packages:

1. Switch to __project root directory__
1. Run `./docker.sh run-upgrade`  
This should output the dependencies you might want to update. Select the NPM dependencies to be updated and press
_Enter_. Afterwards execute automated tests to make sure application still works.
1. Angular has to be updated with `ng update`.
    1. Run `./docker.sh bash`
    1. `cd packages/components-angular`
    1. `./node_modules/.bin/ng update`
    1. `./node_modules/.bin/ng update @angular/cli @angular/core`
    1. Check `MAX_TS_VERSION` in `packages/components-angular/node_modules/@angular/compiler-cli/src/typescript_support.js` which indicates whether `typescript` can be updated for Angular packages or not.
    1. `exit` to leave the docker container
1. Run `./docker.sh run-install`  
1. Run `./docker.sh run-build`  
1. Run `./docker.sh run-test`  
As final check start application locally and have a look at it.
1. Run `./docker.sh run-start`

### Hints for updating
1. Make sure you pulled the latest version before starting
1. NPM registry is linked to a private one (jFrog Artifactory). Make sure you've followed instructions mentioned in
__Getting started__ section to be able to authenticate during NPM dependency update process.


## Build status

[GitHub Actions](https://github.com/porscheui/porsche-design-system/actions)


## Developing new components

This tool automatically creates a catalog of ui components. For its magic to work, new components have to follow a few rules:

1. **File location:** A component is developed as a self containing element under `packages/components-js/src/components`.
1. **Component description:** A component should have a `COMPONENTNAME.code.md` and a `COMPONENTNAME.design.md` file which describes its general purpose, design/development specifications and examples.
1. **Props:** The component has to describe its props using typescript types and documentation.

---

## Release management - Porsche Design System Icons

1. Run `./docker.sh run-build --icons`
1. Switch to __packages/icons/dist/icons directory__
1. Upload all `.svg` files to [CDN](https://cdn.ui.porsche.com) (__/assets/porsche-design-system/icons directory__)
1. If filename already exists on CDN skip upload for this specific file (__never overwrite/delete a file hosted on CDN!__)

---

## Release management - Porsche Design System Fonts

1. Run `./docker.sh run-build --fonts`
1. Switch to __packages/fonts/dist/fonts directory__
1. Upload all `.woff|.woff2` files to [CDN](https://cdn.ui.porsche.com) (__/assets/porsche-design-system/fonts directory__)
1. If filename already exists on CDN skip upload for this specific file (__never overwrite/delete a file hosted on CDN!__)

---

## Release management - Porsche Design System Marque

1. Run `./docker.sh run-build --marque`
1. Switch to __packages/marque/dist/marque directory__
1. Upload all `.png` files to [CDN](https://cdn.ui.porsche.com) (__/assets/porsche-design-system/marque directory__)
1. If filename already exists on CDN skip upload for this specific file (__never overwrite/delete a file hosted on CDN!__)

---

## Release management - Porsche Design System Components (JS/PWCM/Angular/React)

### Preparation
1. After merge requirements of a pull request are fulfilled, it can be merged to given release branch (don't forget to delete the PR branch afterwards)
1. Switch to __project root directory__
1. Run `git pull origin {current master- or v-branch}`
1. Run `./docker.sh run-prepare-release ${VERSION}` (If something goes wrong, make sure to revert all local changes before executing the task again.)

### Storefront
1. Update `updates.md`

### Test
1. Switch to __project root directory__
1. Run `./docker.sh run-test-cbt --components-js`
1. Run `./docker.sh run-test-cbt --components-angular`
1. Run `./docker.sh run-test-cbt --components-react`

### Make production builds
1. Run `./docker.sh run-build --components-js-prod`
<<<<<<< HEAD
1. Run `./docker.sh run-build --components-pwcm-prod`
=======
>>>>>>> 13a9ff1a
1. Run `./docker.sh run-build --components-angular`
1. Run `./docker.sh run-build --components-react`
1. Run `./docker.sh run-build --storefront`

### Update CDN assets
1. Update (only if something has changed!) `/assets/porsche-design-system/styles` on CDN by creating a new folder with version (v1, v2, v3,…) and upload generated `porsche-design-system.css` from __packages/components-js/dist/porsche-design-system directory__.
1. Make sure CDN path fits in file `inject-global-style.ts` (lives in __packages/components-js/src/utils directory__).
1. Upload CDN based `pwcm` components from `/packages/components-pwcm/dist/cdn` to CDN (`https://cdn.ui.porsche.com/porsche-design-system/pwcm`)

### Commit
1. Review local changes
1. Create a commit with following message structure `Release Porsche Design System Components (JS/Angular/React) v{MAJOR_NUMBER}.{MINOR_NUMBER}.{PATCH_NUMBER} | {DEVELOPER_ABBREVEATION}`
1. Create a Git tag `git tag v{MAJOR_NUMBER}.{MINOR_NUMBER}.{PATCH_NUMBER}`

### Push
1. Push local commit with tag to release branch `git push origin {current master- or v-branch} && git push --tags`

### Publish
1. Switch to __packages/components-js directory__
1. Run `yarn publish --registry=https://porscheui.jfrog.io/porscheui/api/npm/npm-local/` which will deploy the Design System Components JS artifact to the Artifactory repository.
1. Switch to __packages/components-pwcm/dist/npm directory__
1. Run `yarn publish --registry=https://porscheui.jfrog.io/porscheui/api/npm/npm-local/` which will deploy the Design System Components PWCM artifact to the Artifactory repository.
1. Switch to __packages/components-angular/dist/components-wrapper directory__ (make sure to release package within **dist** folder)
1. Run `yarn publish --registry=https://porscheui.jfrog.io/porscheui/api/npm/npm-local/` which will deploy the Design System Components Angular artifact to the Artifactory repository.
1. Switch to __packages/components-react/projects/components-wrapper directory__ (make sure to release package within **projects** folder)
1. Run `yarn publish --registry=https://porscheui.jfrog.io/porscheui/api/npm/npm-local/` which will deploy the Design System Components React artifact to the Artifactory repository.

### Icon platform
1. Switch to __packages/icons/database directory__
1. Upload file to CDN (`https://cdn.ui.porsche.com/porsche-icons/icons.json`)
1. Switch to Icon platform Git repository (`https://github.com/porscheui/porsche-icon-frontend`)
1. Update `@porsche-design-system/components-js` to latest version
1. Build icon platform
1. Deploy icon platform

### Communicate
1. Write a Slack notification by coping last entry of `CHANGELOG.md` in Porsche Design System channel of porsche.slack.com workspace

---

## Release management - Porsche Design System Utilities

### Preparation
1. After merge requirements of a pull request are fulfilled, it can be merged to given release branch (don't forget to delete the PR branch afterwards)
1. Switch to __project root directory__
1. Run `git pull origin {current master- or v-branch}`

### Porsche Design System Utilities
1. Switch to __packages/utilities/projects/utilities directory__
1. Execute `yarn version --patch --no-git-tag-version` or `yarn version --minor --no-git-tag-version` and enter new patch or minor version
1. Update version number of `@porsche-design-system/utilities` within the mono repo to corresponding version number
1. Open `CHANGELOG.md` and update release notes with proper date and version
1. Switch to __project root directory__
1. Run `./docker.sh run-build --utilities`
1. Run `./docker.sh run-test-unit --utilities`
1. Run `./docker.sh run-test-vrt --utilities`

### Commit
1. Create a commit with following message structure `Release Porsche Design System Utilities v{MAJOR_NUMBER}.{MINOR_NUMBER}.{PATCH_NUMBER} | {DEVELOPER_ABBREVEATION}`
1. Push local commit to release branch `git push origin {current master- or v-branch}`

### Publish
1. Switch to __packages/utilities/projects/utilities directory__
1. Run `yarn publish --registry=https://porscheui.jfrog.io/porscheui/api/npm/npm-local/` which will deploy the Porsche Design System Utilities artifact to private npm repository.

### Communicate
1. Write a Slack notification by coping last entry of `CHANGELOG.md` in Porsche Design System channel of porsche.slack.com workspace

---

## Release management - Porsche Design System Sketch Libraries (Basic, Web)

### Preparation
1. Export related Sketch file from master, e.g. Web Library (https://share.goabstract.com/e9baaa65-1d0b-472a-a134-a50f2c079d5e) or Basic Library (https://share.goabstract.com/401193dc-0054-45f1-b034-8e1a9a25590e)
1. Rename exported file to correct naming format, e.g. porsche-design-system-web.sketch
1. Use existing issue branch or create a new branch (for Sketch Update only)

### Sketch Library
1. Switch to __sketch directory__
1. Replace existing file with new file
1. Switch to __docker/node/bin directory__ and open `run-deploy`
1. Increase version increment according to the update `P_LATEST_STABLE_SKETCH_VERSION="{MAJOR_NUMBER}.{MINOR_NUMBER}.{PATCH_NUMBER}"`

### Commit
1. Create a commit
1. Push local commit to issue branch `git push`

### Release
1. Create Pull Request & Review
1. Merge into "master" branch<|MERGE_RESOLUTION|>--- conflicted
+++ resolved
@@ -212,10 +212,7 @@
 
 ### Make production builds
 1. Run `./docker.sh run-build --components-js-prod`
-<<<<<<< HEAD
 1. Run `./docker.sh run-build --components-pwcm-prod`
-=======
->>>>>>> 13a9ff1a
 1. Run `./docker.sh run-build --components-angular`
 1. Run `./docker.sh run-build --components-react`
 1. Run `./docker.sh run-build --storefront`
