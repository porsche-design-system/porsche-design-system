![Porsche Marque](https://upload.wikimedia.org/wikipedia/de/thumb/7/70/Porsche_Logo.svg/258px-Porsche_Logo.svg.png)


# Porsche Design System

## Build status
[![Actions Status](https://github.com/porscheui/porsche-design-system/workflows/Porsche%20Design%20System/badge.svg)](https://github.com/porscheui/porsche-design-system/actions)

## Setup

### Requirements
* [Node.js](https://nodejs.org)
* [Yarn](https://yarnpkg.com)
* [Docker](https://www.docker.com) ([see below](#docker-installation-steps))

### Getting started
1. Clone [`porsche-design-system` repository](https://github.com/porscheui/porsche-design-system)
1. Switch to __project root directory__
1. Checkout branch __v1__ by executing `git checkout v1`
1. Execute command `npm login --registry=https://porscheui.jfrog.io/porscheui/api/npm/npm/`
1. Enter username, password (Artifactory API Key, __not__ Artifactory password!) and e-mail address when asked in terminal
1. Execute `cat ~/.npmrc`, find following line `//porscheui.jfrog.io/porscheui/api/npm/npm/:_authToken=` and copy the generated _npm registry token_ from the file to your clipboard
1. Create an `.env` file within __project root directory__ (never push this file to Git because it will contain secrets – by default it's ignored by `.gitignore`)
1. Add _npm registry token_ in following format `PORSCHE_NPM_REGISTRY_TOKEN=YOUR_TOKEN_GOES_HERE`
1. Make sure that Docker app is running
1. Run `./docker.sh run-install` - this may take up to several minutes at first start depending on your internet connection

*Note: `./docker.sh run-install` should be executed after every pull.*

### Docker installation steps
1. Register your Docker account on [Hub-Docker](https://hub.docker.com)
1. Download Docker app locally on your machine and login
1. Start Docker

### Build
1. Switch to __project root directory__
1. For the different applications, select one of the following commands:
    * `./docker.sh run-build` (builds the entire application)
    * `./docker.sh run-build --icons` (builds the optimized icon set)
    * `./docker.sh run-build --fonts` (builds the font set)
    * `./docker.sh run-build --marque` (builds the marque)
    * `./docker.sh run-build --components-js` (builds the native web components)
    * `./docker.sh run-build --components-angular` (builds angular components)
    * `./docker.sh run-build --components-react` (builds react components)
    * `./docker.sh run-build --storefront` (builds storefront)
    * `./docker.sh run-build --utils` (builds utilities)

### Start
1. Switch to __project root directory__
1. For the different applications, select one of the following commands:
    * `./docker.sh run-start` (starts the entire application)
    * `./docker.sh run-start --components-js` (starts native web components)
    * `./docker.sh run-start --components-angular` (starts angular components)
    * `./docker.sh run-start --components-react` (starts react components)
    * `./docker.sh run-start --storefront` (starts storefront)

### Linting
1. Switch to __project root directory__
1. For the different applications, select one of the following commands:
    * `./docker.sh run-lint` (lints the entire application)
    * `./docker.sh run-lint --components-js` (lints native web components)
    * `./docker.sh run-lint --storefront` (lints storefront)

### Unit Tests
1. Switch to __project root directory__
1. For the different applications, select one of the following commands:
    * `./docker.sh run-test-unit` (unit tests for the entire application)
    * `./docker.sh run-test-unit --components-js` (unit tests for the native web components)
    * `./docker.sh run-test-unit --storefront` (unit tests for the storefront)
    
### Mock Tests
1. Switch to __project root directory__
1. For the different applications, select one of the following commands:
    * `./docker.sh run-test-mocks` (mock tests for the entire application)
    * `./docker.sh run-test-mocks --components-react` (mock tests for the react components)

### E2E Tests
1. Switch to __project root directory__
1. For the different applications, select one of the following commands:
    * Run `./docker.sh run-test-e2e` (e2e tests for the entire application)
    * `./docker.sh run-test-e2e --components-js` (e2e tests for the native web components)
    * `./docker.sh run-test-e2e --storefront` (e2e tests for the storefront)

### Visual Regression Tests
1. Switch to __project root directory__
1. For the different applications, select one of the following commands:
    * `./docker.sh run-test-vrt` (vrt tests for the entire application)
    * `./docker.sh run-test-vrt --components-js` (vrt tests for the native web components)
    * `./docker.sh run-test-vrt --components-angular` (vrt tests for angular components)
    * `./docker.sh run-test-vrt --components-react` (vrt tests for react components)
    * `./docker.sh run-test-vrt --storefront` (vrt tests for the storefront)

### Cross Browser Tests
1. Switch to __project root directory__
1. For the different applications, select one of the following commands:
    * `./docker.sh run-test-cbt` (cbt tests for the entire application)
    * `./docker.sh run-test-cbt --components-js` (cbt tests for the native web components)
    * `./docker.sh run-test-cbt --components-angular` (cbt tests for angular components)
    * `./docker.sh run-test-cbt --components-react` (cbt tests for react components)

#### What to do when vrt or cbt tests are failing
1. Switch to your results directory in `/packages/{DESIRED_PACKAGE_NAME}/tests/{vrt/cbt}/results`. Here you can find the belonging `diff` and `regression` images.
1. Check if you would like to accept the changes
     * **If yes**: Replace the reference shot in the `/{vrt/cbt}/fixtures` folder with the belonging one in the `/{vrt/cbt}/results` folder and delete the images in the `/{vrt/cbt}/results` directory afterwards manually.
     * **If no**: Recheck your code and run the tests again, when you think you fixed it.

### Prepare Release
_Caution: only use this task if you know exactly what you are doing. In case something goes wrong make sure to revert all local changes before executing the task again._
1. Switch to __project root directory__
1. Run `./docker.sh run-prepare-release ${VERSION}`

### Deploy
_It's a job exclusively for the CI/CD pipeline, that's why it should not be executed locally._
1. Switch to __project root directory__
1. Run `./docker.sh run-deploy`

### Slack
_It's a job exclusively for the CI/CD pipeline, that's why it should not be executed locally._
1. Switch to __project root directory__
1. Run `./docker.sh run-slack`

## Dependency updates
Every week, we update our NPM packages:

1. Switch to __project root directory__
1. Run `./docker.sh run-upgrade`  
This should output the dependencies you might want to update. Select the NPM dependencies to be updated and press
_Enter_. Afterwards execute automated tests to make sure application still works.
1. Angular has to be updated with `ng update`.
    1. Run `./docker.sh bash`
    1. `cd packages/components-angular`
    1. `./node_modules/.bin/ng update`
    1. `./node_modules/.bin/ng update @angular/cli @angular/core`
    1. `exit` to leave the docker container
1. Run `./docker.sh run-build`  
1. Run `./docker.sh run-lint`  
1. Run `./docker.sh run-test-unit`  
1. Run `./docker.sh run-test-e2e`  
1. Run `./docker.sh run-test-vrt`  
1. Run `./docker.sh run-test-cbt`  
As final check start application locally and have a look at it.
1. Run `./docker.sh run-start`

### Hints for updating
1. Make sure you pulled the latest version before starting
1. NPM registry is linked to a private one (jFrog Artifactory). Make sure you've followed instructions mentioned in
__Getting started__ section to be able to authenticate during NPM dependency update process.


## Build status

[GitHub Actions](https://github.com/porscheui/porsche-design-system/actions)


## Developing new components

This tool automatically creates a catalog of ui components. For its magic to work, new components have to follow a few rules:

1. **File location:** A component is developed as a self containing element under `packages/components-js/src/components`.
1. **Component description:** A component should have a `COMPONENTNAME.code.md` and a `COMPONENTNAME.design.md` file which describes its general purpose, design/development specifications and examples.
1. **Props:** The component has to describe its props using typescript types and documentation.


## Release management - Porsche Design System Components (JS/Angular/React)

### Preparation
1. After merge requirements of a pull request are fulfilled, it can be merged to given release branch (don't forget to delete the PR branch afterwards)
1. Switch to __project root directory__
1. Run `git pull origin {current master- or v-branch}`
<<<<<<< HEAD
1. Run `./docker.sh run-install`
1. Run `./docker.sh run-build --utils`

### Icons
1. Run `./docker.sh run-build --icons`
1. Switch to __packages/icons/dist/icons directory__
1. Provide the optimized SVG files on CDN (`https://cdn.ui.porsche.com/porsche-design-system/icons`) (should have happened before normally otherwise VRT tests are not up to date)

### Fonts
1. Run `./docker.sh run-build --fonts`
1. Switch to __packages/fonts/dist/fonts directory__
1. Provide the optimized font files on CDN (`https://cdn.ui.porsche.com/porsche-design-system/fonts`) (should have happened before normally otherwise VRT tests are not up to date)

### Marque
1. Run `./docker.sh run-build --marque`
1. Switch to __packages/marque/dist/marque directory__
1. Provide the optimized marque files on CDN (`https://cdn.ui.porsche.com/porsche-design-system/marque`) (should have happened before normally otherwise VRT tests are not up to date)

### Components JS
1. Run `./docker.sh run-build --components-js`
1. Switch to __packages/components-js directory__
1. Execute `yarn version --patch --no-git-tag-version` or `yarn version --minor --no-git-tag-version` and enter new patch or minor version
1. Open `CHANGELOG.md` and update release notes with proper date and version

### Components Angular
1. Switch to __packages/components-angular/projects/components-wrapper directory__
1. Execute `yarn version --patch --no-git-tag-version` or `yarn version --minor --no-git-tag-version` and enter new patch or minor version
1. Update version number of `@porsche-design-system/components-js` in __components-wrapper__ to corresponding version number (must always be pinned)
1. Update version number of `@porsche-design-system/components-angular` in the __example project__ to corresponding version number (must always be pinned)
1. Open `CHANGELOG.md` and update release notes with proper date and version
1. Switch to __project root directory__
1. Run `./docker.sh run-build --components-angular`

### Components React
1. Switch to __packages/components-react/projects/components-wrapper directory__
1. Execute `yarn version --patch --no-git-tag-version` or `yarn version --minor --no-git-tag-version` and enter new patch or minor version
1. Update version number of `@porsche-design-system/components-js` in __components-wrapper__ to corresponding version number (must always be pinned)
1. Update version number of `@porsche-design-system/components-react` in the __example project__ to corresponding version number (must always be pinned)
1. Open `CHANGELOG.md` and update release notes with proper date and version
1. Switch to __project root directory__
1. Run `./docker.sh run-build --components-react`
=======
1. Run `./docker.sh run-prepare-release ${VERSION}` (If something goes wrong, make sure to revert all local changes before executing the task again.)
>>>>>>> 76e21504

### Storefront
1. Update `updates.md`

### Test
1. Switch to __project root directory__
1. Run `./docker.sh run-test-cbt --components-js`
1. Run `./docker.sh run-test-cbt --components-angular`
1. Run `./docker.sh run-test-cbt --components-react`

### Update CDN assets
1. Update (only if something has changed!) `/assets/porsche-design-system/styles` on CDN by creating a new folder with version (v1, v2, v3,…) and upload generated `porsche-design-system.css` from __packages/components-js/dist/porsche-design-system directory__.
1. Make sure CDN path fits in file `inject-global-style.ts` (lives in __packages/components-js/src/utils directory__).

### Commit
1. Review local changes
1. Create a commit with following message structure `Release Porsche Design System Components (JS/Angular/React) v{MAJOR_NUMBER}.{MINOR_NUMBER}.{PATCH_NUMBER} | {DEVELOPER_ABBREVEATION}`
1. Create a Git tag `git tag v{MAJOR_NUMBER}.{MINOR_NUMBER}.{PATCH_NUMBER}`

### Push
1. Push local commit with tag to release branch `git push origin {current master- or v-branch} && git push --tags`

### Publish
1. Switch to __packages/components-js directory__
1. Run `yarn publish --registry=https://porscheui.jfrog.io/porscheui/api/npm/npm-local/` which will deploy the Design System Components JS artifact to the Artifactory repository.
1. Switch to __packages/components-angular/dist/components-wrapper directory__ (make sure to release package within **dist** folder)
1. Run `yarn publish --registry=https://porscheui.jfrog.io/porscheui/api/npm/npm-local/` which will deploy the Design System Components Angular artifact to the Artifactory repository.
1. Switch to __packages/components-react/projects/components-wrapper directory__ (make sure to release package within **projects** folder)
1. Run `yarn publish --registry=https://porscheui.jfrog.io/porscheui/api/npm/npm-local/` which will deploy the Design System Components React artifact to the Artifactory repository.

### Icon platform
1. Switch to __packages/icons/database directory__
1. Upload file to CDN (`https://cdn.ui.porsche.com/porsche-icons/icons.json`)
1. Switch to Icon platform Git repository (`https://github.com/porscheui/porsche-icon-frontend`)
1. Update `@porsche-design-system/components-js` to latest version
1. Build icon platform
1. Deploy icon platform

### Communicate
1. Write a Slack notification by coping last entry of `CHANGELOG.md` in Porsche Design System channel of porsche.slack.com workspace


## Release management - Porsche Design System Utils (SCSS)

### Preparation
1. After merge requirements of a pull request are fulfilled, it can be merged to given release branch (don't forget to delete the PR branch afterwards)
1. Switch to __project root directory__
1. Run `git pull origin {current master- or v-branch}`

### Design System SCSS Utils
1. Switch to __packages/scss-utils directory__
1. Execute `yarn version --patch --no-git-tag-version` or `yarn version --minor --no-git-tag-version` and enter new patch or minor version
1. Update version number of `@porsche-design-system/scss-utils` in the mono repo to corresponding version number
1. Open `CHANGELOG.md` and update release notes with proper date and version

### Commit
1. Create a commit with following message structure `Release Porsche Design System SCSS Utils v{MAJOR_NUMBER}.{MINOR_NUMBER}.{PATCH_NUMBER} | {DEVELOPER_ABBREVEATION}`
1. Push local commit to release branch `git push origin {current master- or v-branch}`

### Publish
1. Switch to __packages/scss-utils directory__
1. Run `yarn publish --registry=https://porscheui.jfrog.io/porscheui/api/npm/npm-local/` which will deploy the Design System SCSS Utils artifact to the Artifactory repository.

### Communicate
1. Write a Slack notification by coping last entry of `CHANGELOG.md` in Porsche Design System channel of porsche.slack.com workspace


## Release management - Porsche Design System Sketch Libraries (Basic, Web)

### Preparation
1. Export related Sketch file from master, e.g. Web Library (https://share.goabstract.com/e9baaa65-1d0b-472a-a134-a50f2c079d5e) or Basic Library (https://share.goabstract.com/401193dc-0054-45f1-b034-8e1a9a25590e)
1. Rename exported file to correct naming format, e.g. porsche-design-system-web.sketch
1. Use existing issue branch or create a new branch (for Sketch Update only)

### Sketch Library
1. Switch to __sketch directory__
1. Replace existing file with new file
1. Switch to __docker/node/bin directory__ and open `run-deploy`
1. Increase version increment according to the update `P_LATEST_STABLE_SKETCH_VERSION="{MAJOR_NUMBER}.{MINOR_NUMBER}.{PATCH_NUMBER}"`

### Commit
1. Create a commit
1. Push local commit to issue branch `git push`

### Release
1. Create Pull Request & Review
1. Merge into "master" branch<|MERGE_RESOLUTION|>--- conflicted
+++ resolved
@@ -167,51 +167,7 @@
 1. After merge requirements of a pull request are fulfilled, it can be merged to given release branch (don't forget to delete the PR branch afterwards)
 1. Switch to __project root directory__
 1. Run `git pull origin {current master- or v-branch}`
-<<<<<<< HEAD
-1. Run `./docker.sh run-install`
-1. Run `./docker.sh run-build --utils`
-
-### Icons
-1. Run `./docker.sh run-build --icons`
-1. Switch to __packages/icons/dist/icons directory__
-1. Provide the optimized SVG files on CDN (`https://cdn.ui.porsche.com/porsche-design-system/icons`) (should have happened before normally otherwise VRT tests are not up to date)
-
-### Fonts
-1. Run `./docker.sh run-build --fonts`
-1. Switch to __packages/fonts/dist/fonts directory__
-1. Provide the optimized font files on CDN (`https://cdn.ui.porsche.com/porsche-design-system/fonts`) (should have happened before normally otherwise VRT tests are not up to date)
-
-### Marque
-1. Run `./docker.sh run-build --marque`
-1. Switch to __packages/marque/dist/marque directory__
-1. Provide the optimized marque files on CDN (`https://cdn.ui.porsche.com/porsche-design-system/marque`) (should have happened before normally otherwise VRT tests are not up to date)
-
-### Components JS
-1. Run `./docker.sh run-build --components-js`
-1. Switch to __packages/components-js directory__
-1. Execute `yarn version --patch --no-git-tag-version` or `yarn version --minor --no-git-tag-version` and enter new patch or minor version
-1. Open `CHANGELOG.md` and update release notes with proper date and version
-
-### Components Angular
-1. Switch to __packages/components-angular/projects/components-wrapper directory__
-1. Execute `yarn version --patch --no-git-tag-version` or `yarn version --minor --no-git-tag-version` and enter new patch or minor version
-1. Update version number of `@porsche-design-system/components-js` in __components-wrapper__ to corresponding version number (must always be pinned)
-1. Update version number of `@porsche-design-system/components-angular` in the __example project__ to corresponding version number (must always be pinned)
-1. Open `CHANGELOG.md` and update release notes with proper date and version
-1. Switch to __project root directory__
-1. Run `./docker.sh run-build --components-angular`
-
-### Components React
-1. Switch to __packages/components-react/projects/components-wrapper directory__
-1. Execute `yarn version --patch --no-git-tag-version` or `yarn version --minor --no-git-tag-version` and enter new patch or minor version
-1. Update version number of `@porsche-design-system/components-js` in __components-wrapper__ to corresponding version number (must always be pinned)
-1. Update version number of `@porsche-design-system/components-react` in the __example project__ to corresponding version number (must always be pinned)
-1. Open `CHANGELOG.md` and update release notes with proper date and version
-1. Switch to __project root directory__
-1. Run `./docker.sh run-build --components-react`
-=======
 1. Run `./docker.sh run-prepare-release ${VERSION}` (If something goes wrong, make sure to revert all local changes before executing the task again.)
->>>>>>> 76e21504
 
 ### Storefront
 1. Update `updates.md`
