--- conflicted
+++ resolved
@@ -159,9 +159,6 @@
 1. Switch to **project root directory**
 2. For the different applications, select one of the following commands:
 
-<<<<<<< HEAD
-- `./docker.sh run-test-vrt-playwright --components-js` (vrt tests for the native web components for Webkit)
-=======
 - `./docker.sh run-test-vrt-playwright --components-js` (executes all vrt tests in Chromium and WebKit)
   - `./docker.sh run-test-vrt-playwright --components-js --grep multi-select` (executes e.g. all "Multi Select" related
     vrt tests in Chromium and WebKit)
@@ -172,7 +169,6 @@
   - `./docker.sh run-test-vrt-playwright --components-js:chrome:custom` (executes all "custom" vrt tests in Chromium)
   - `./docker.sh run-test-vrt-playwright --components-js:chrome:states` (executes all "states" vrt tests in Chromium)
   - `./docker.sh run-test-vrt-playwright --components-js:safari` (executes all vrt tests in WebKit)
->>>>>>> 42d47738
 - `./docker.sh run-test-vrt --components-angular` (vrt tests for angular components)
 - `./docker.sh run-test-vrt --components-react` (vrt tests for react components)
 - `./docker.sh run-test-vrt --components-react/nextjs` (vrt tests for react ssr components in nextjs setup)
