on:
  schedule:
    - cron: "0 0 1 * *" # at 00:00 on day-of-month 1
name: 'OSS Review Toolkit'
jobs:
  ort:
    name: 'ORT'
    runs-on: ubuntu-latest
    env:
      OSO_PROJECT_NAME: porsche_design_system
      OSO_AWS_ECR_REGISTRY: 215495424956.dkr.ecr.eu-central-1.amazonaws.com
<<<<<<< HEAD
      PDS_DOCKER_IMAGE: ghcr.io/porsche-design-system/porsche-design-system/playwright:v1.27.0-focal-v3-alpha
=======
      PDS_DOCKER_IMAGE: ghcr.io/porsche-design-system/porsche-design-system/playwright:v1.27.0-focal-2
>>>>>>> 0de29126
    steps:
      - name: 'Checkout'
        uses: actions/checkout@v3
      - name: 'Cache node_modules'
        uses: actions/cache@v3
        id: cache
        with:
          path: '**/node_modules'
          key: ${{ runner.os }}-${{ hashFiles('**/yarn.lock') }}
      - name: 'Login to GitHub Container Registry'
        uses: docker/login-action@v1
        with:
          registry: ghcr.io
          username: ${{ github.actor }}
          password: ${{ secrets.GITHUB_TOKEN }}
      - name: 'Pull Docker Image'
        run: docker pull ${{ env.PDS_DOCKER_IMAGE }}
      - name: 'Install'
        if: steps.cache.outputs.cache-hit != 'true'
        uses: ./.github/actions/docker-run-playwright
        with:
          entrypoint: run-install
      - name: 'Production Builds'
        uses: ./.github/actions/docker-run-playwright
        with:
          entrypoint: run-build-prod
      - name: "Login to AWS ECR"
        uses: docker/login-action@v1
        with:
          registry: ${{ env.OSO_AWS_ECR_REGISTRY }}
          username: ${{ secrets.OSO_AWS_ACCESS_KEY_ID }}
          password: ${{ secrets.OSO_AWS_SECRET_ACCESS_KEY }}
      - name: "Run ORT"
        run: |
          docker run -v "$PWD":/project ${{ env.OSO_AWS_ECR_REGISTRY }}/ort-porsche:latest analyze -i /project/ -o /project/ort/ --package-managers yarn
          docker run -v "$PWD":/project ${{ env.OSO_AWS_ECR_REGISTRY }}/ort-porsche:latest report -i /project/ort/analyzer-result.yml -o /project/ort/ -f StaticHtml
        shell: bash
      - name: 'Store ORT Analysis'
        uses: actions/upload-artifact@v3
        with:
          name: ort-analysis
          path: ./ort
      - name: "Send ORT Analyzer Result to OSO"
        run: |
          zip -j analyzer-result.zip ort/analyzer-result.yml
          curl -X POST https://${{ env.OSO_JENKINS_USER }}:${{ env.OSO_JENKINS_TOKEN }}@oso-ort-scan.aws.platform.porsche-preview.cloud/job/ort-porsche-scancode/buildWithParameters --form ort/analyzer-result.zip=@analyzer-result.zip --form ProjectName=${{ env.OSO_PROJECT_NAME }} --fail
        shell: bash
        env:
          OSO_JENKINS_USER: ${{ secrets.OSO_JENKINS_USER }}
          OSO_JENKINS_TOKEN: ${{ secrets.OSO_JENKINS_TOKEN }}<|MERGE_RESOLUTION|>--- conflicted
+++ resolved
@@ -9,11 +9,7 @@
     env:
       OSO_PROJECT_NAME: porsche_design_system
       OSO_AWS_ECR_REGISTRY: 215495424956.dkr.ecr.eu-central-1.amazonaws.com
-<<<<<<< HEAD
-      PDS_DOCKER_IMAGE: ghcr.io/porsche-design-system/porsche-design-system/playwright:v1.27.0-focal-v3-alpha
-=======
-      PDS_DOCKER_IMAGE: ghcr.io/porsche-design-system/porsche-design-system/playwright:v1.27.0-focal-2
->>>>>>> 0de29126
+      PDS_DOCKER_IMAGE: ghcr.io/porsche-design-system/porsche-design-system/playwright:v1.27.0-focal-v3-alpha-2
     steps:
       - name: 'Checkout'
         uses: actions/checkout@v3
