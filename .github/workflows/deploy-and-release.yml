on:
  workflow_call:
    secrets:
      github-token:
        description: 'github token for container registry'
        required: true
      porsche-npm-registry-token:
        description: 'npm registry token for porsche jfrog'
        required: true
      npmjs-registry-token:
        description: 'npm registry token for npmjs'
        required: true
      cdn-user:
        description: 'cdn user'
        required: true
      cdn-ssh-key:
        description: 'cdn ssh key'
        required: true
      algolia-app-id:
        description: 'algolia app id'
        required: true
      algolia-api-key:
        description: 'algolia api key'
        required: true
      aws-access-key-id:
        description: 'aws access key id'
        required: true
      aws-secret-access-key:
        description: 'aws secret access key'
        required: true
      uxpin-token-dev:
        description: 'uxpin-token-dev'
        required: true
      uxpin-token-latest:
        description: 'uxpin-token-latest'
        required: true
name: 'Deploy and Release'
env:
<<<<<<< HEAD
  PDS_PLAYWRIGHT_DOCKER_IMAGE: ghcr.io/porsche-design-system/porsche-design-system/playwright:v1.42.1-focal-1
=======
  PDS_PLAYWRIGHT_DOCKER_IMAGE: ghcr.io/porsche-design-system/porsche-design-system/playwright:v1.41.2-focal-test32
>>>>>>> 13e4c270
jobs:
  assets-deployment:
    name: 'Assets Deployment'
    runs-on: ubuntu-latest
    steps:
      - name: 'Checkout'
        uses: actions/checkout@v4
      - name: 'Setup and install'
        uses: ./.github/actions/setup-and-install
        with:
          install: false
          github-token: ${{ secrets.github-token }}
      - name: 'Restore Assets Artifact'
        uses: actions/download-artifact@v4
        with:
          name: assets-cdn
          path: ./packages/assets/cdn
      - name: 'Deploy Assets to CDN'
        uses: ./.github/actions/docker-run-playwright
        env:
          CDN_USER: ${{ secrets.cdn-user }}
          CDN_SSH_KEY: ${{ secrets.cdn-ssh-key }}
        with:
          entrypoint: run-deploy-assets
  storefront-deployment:
    name: 'Storefront Deployment'
    runs-on: ubuntu-latest
    steps:
      - name: 'Checkout'
        uses: actions/checkout@v4
      - name: 'Setup and install'
        uses: ./.github/actions/setup-and-install
        with:
          github-token: ${{ secrets.github-token }}
      - name: 'Restore Build Artifact'
        uses: actions/download-artifact@v4
        with:
          name: storefront-build
          path: ./packages/storefront/dist
      - name: 'Deploy'
        uses: ./.github/actions/docker-run-playwright
        env:
          ALGOLIA_APP_ID: ${{ secrets.algolia-app-id }}
          ALGOLIA_API_KEY: ${{ secrets.algolia-api-key }}
          AWS_ACCESS_KEY_ID: ${{ secrets.aws-access-key-id }}
          AWS_SECRET_ACCESS_KEY: ${{ secrets.aws-secret-access-key }}
        with:
          entrypoint: run-deploy-storefront
  smoke-test:
    name: 'Smoke Test'
    needs:
      - assets-deployment
    runs-on: ubuntu-latest
    steps:
      - name: 'Checkout'
        uses: actions/checkout@v4
      - name: 'Setup and install'
        uses: ./.github/actions/setup-and-install
        with:
          github-token: ${{ secrets.github-token }}
      - name: 'Restore Assets Build Artifact'
        uses: actions/download-artifact@v4
        with:
          name: assets-build
          path: ./packages/assets/dist
      - name: 'Restore Components JS Build Artifact'
        uses: actions/download-artifact@v4
        with:
          name: components-js-prod-build
          path: ./packages/components-js/dist
      - name: 'Restore Components Angular Build Artifact'
        uses: actions/download-artifact@v4
        with:
          name: components-angular-prod-build
          path: ./packages/components-angular/dist/angular-wrapper
      - name: 'Restore Components React Build Artifact'
        uses: actions/download-artifact@v4
        with:
          name: components-react-prod-build
          path: ./packages/components-react/dist/react-wrapper
      - name: 'Restore Components Vue Build Artifact'
        uses: actions/download-artifact@v4
        with:
          name: components-vue-prod-build
          path: ./packages/components-vue/dist/vue-wrapper
      - name: 'Restore Chunks Manifest Build Artifact'
        uses: actions/download-artifact@v4
        with:
          name: components-js-chunks-manifest-prod-build
          path: ./packages/components-js/projects/components-wrapper/lib
      - name: 'Restore Shared Build Artifact'
        uses: actions/download-artifact@v4
        with:
          name: shared-build
          path: ./packages/shared/dist
      - name: 'Smoke Test Components JS'
        uses: ./.github/actions/docker-run-playwright
        with:
          entrypoint: run-test-smoke
          args: --components-js
      - name: 'Smoke Test Components React'
        uses: ./.github/actions/docker-run-playwright
        with:
          entrypoint: run-test-smoke
          args: --components-react
  release-components-uxpin:
    name: 'Release Components UXPin'
    needs:
      - assets-deployment
    runs-on: ubuntu-latest
    steps:
      - name: 'Checkout'
        uses: actions/checkout@v4
        with:
          fetch-depth: 0 # important for uxpin since it uses the commit history
      - name: 'Setup and install'
        uses: ./.github/actions/setup-and-install
        with:
          github-token: ${{ secrets.github-token }}
      - name: 'Restore Components JS Build Artifact'
        uses: actions/download-artifact@v4
        with:
          name: components-js-prod-build
          path: ./packages/components-js/dist
      - name: 'Restore Components UXPin Source Artifact'
        uses: actions/download-artifact@v4
        with:
          name: components-uxpin-source
          path: ./packages/components-react/projects/uxpin-wrapper
      - name: 'Publish UXPin Library'
        uses: ./.github/actions/docker-run-playwright
        env:
          UXPIN_TOKEN_DEV: ${{ secrets.uxpin-token-dev }}
          UXPIN_TOKEN_LATEST: ${{ secrets.uxpin-token-latest }}
        with:
          entrypoint: run-release-uxpin
  release-components-js:
    name: 'Release Components JS'
    needs:
      - smoke-test
      - storefront-deployment
    if: startsWith( github.ref, 'refs/heads/v') || github.ref == 'refs/heads/main'
    runs-on: ubuntu-latest
    steps:
      - name: 'Checkout'
        uses: actions/checkout@v4
      - name: 'Setup and install'
        uses: ./.github/actions/setup-and-install
        with:
          install: false
          github-token: ${{ secrets.github-token }}
      - name: 'Restore Build Artifact'
        uses: actions/download-artifact@v4
        with:
          name: components-js-prod-build
          path: ./packages/components-js/dist
      - name: 'Publish NPM Package'
        uses: ./.github/actions/docker-run-playwright
        env:
          PORSCHE_NPM_REGISTRY_TOKEN: ${{ secrets.porsche-npm-registry-token }}
          NPMJS_REGISTRY_TOKEN: ${{ secrets.npmjs-registry-token }}
          GITHUB_TOKEN: ${{ secrets.github-token }}
        with:
          entrypoint: run-release-npm
          args: packages/components-js/dist/components-wrapper
  release-components-angular:
    name: 'Release Components Angular'
    needs:
      - release-components-js
    if: startsWith( github.ref, 'refs/heads/v') || github.ref == 'refs/heads/main'
    runs-on: ubuntu-latest
    steps:
      - name: 'Checkout'
        uses: actions/checkout@v4
      - name: 'Setup and install'
        uses: ./.github/actions/setup-and-install
        with:
          install: false
          github-token: ${{ secrets.github-token }}
      - name: 'Restore Build Artifact'
        uses: actions/download-artifact@v4
        with:
          name: components-angular-prod-build
          path: ./packages/components-angular/dist/angular-wrapper
      - name: 'Publish NPM Package'
        uses: ./.github/actions/docker-run-playwright
        env:
          PORSCHE_NPM_REGISTRY_TOKEN: ${{ secrets.porsche-npm-registry-token }}
          NPMJS_REGISTRY_TOKEN: ${{ secrets.npmjs-registry-token }}
          GITHUB_TOKEN: ${{ secrets.github-token }}
        with:
          entrypoint: run-release-npm
          args: packages/components-angular/dist/angular-wrapper
  release-components-react:
    name: 'Release Components React'
    needs:
      - release-components-js
    if: startsWith( github.ref, 'refs/heads/v') || github.ref == 'refs/heads/main'
    runs-on: ubuntu-latest
    steps:
      - name: 'Checkout'
        uses: actions/checkout@v4
      - name: 'Setup and install'
        uses: ./.github/actions/setup-and-install
        with:
          install: false
          github-token: ${{ secrets.github-token }}
      - name: 'Restore Build Artifact'
        uses: actions/download-artifact@v4
        with:
          name: components-react-prod-build
          path: ./packages/components-react/dist/react-wrapper
      - name: 'Publish NPM Package'
        uses: ./.github/actions/docker-run-playwright
        env:
          PORSCHE_NPM_REGISTRY_TOKEN: ${{ secrets.porsche-npm-registry-token }}
          NPMJS_REGISTRY_TOKEN: ${{ secrets.npmjs-registry-token }}
          GITHUB_TOKEN: ${{ secrets.github-token }}
        with:
          entrypoint: run-release-npm
          args: packages/components-react/dist/react-wrapper
  release-components-vue:
    name: 'Release Components Vue'
    needs:
      - release-components-js
    if: startsWith( github.ref, 'refs/heads/v') || github.ref == 'refs/heads/main'
    runs-on: ubuntu-latest
    steps:
      - name: 'Checkout'
        uses: actions/checkout@v4
      - name: 'Setup and install'
        uses: ./.github/actions/setup-and-install
        with:
          install: false
          github-token: ${{ secrets.github-token }}
      - name: 'Restore Build Artifact'
        uses: actions/download-artifact@v4
        with:
          name: components-vue-prod-build
          path: ./packages/components-vue/dist/vue-wrapper
      - name: 'Publish NPM Package'
        uses: ./.github/actions/docker-run-playwright
        env:
          PORSCHE_NPM_REGISTRY_TOKEN: ${{ secrets.porsche-npm-registry-token }}
          NPMJS_REGISTRY_TOKEN: ${{ secrets.npmjs-registry-token }}
          GITHUB_TOKEN: ${{ secrets.github-token }}
        with:
          entrypoint: run-release-npm
          args: packages/components-vue/dist/vue-wrapper
  release-assets:
    name: 'Release Assets'
    needs:
      - smoke-test
      - storefront-deployment
    if: startsWith( github.ref, 'refs/heads/v') || github.ref == 'refs/heads/main'
    runs-on: ubuntu-latest
    steps:
      - name: 'Checkout'
        uses: actions/checkout@v4
      - name: 'Setup and install'
        uses: ./.github/actions/setup-and-install
        with:
          install: false
          github-token: ${{ secrets.github-token }}
      - name: 'Restore Build Artifact'
        uses: actions/download-artifact@v4
        with:
          name: assets-build
          path: ./packages/assets/dist
      - name: 'Publish NPM Package'
        uses: ./.github/actions/docker-run-playwright
        env:
          PORSCHE_NPM_REGISTRY_TOKEN: ${{ secrets.porsche-npm-registry-token }}
          NPMJS_REGISTRY_TOKEN: ${{ secrets.npmjs-registry-token }}
          GITHUB_TOKEN: ${{ secrets.github-token }}
        with:
          entrypoint: run-release-npm
          args: packages/assets/dist<|MERGE_RESOLUTION|>--- conflicted
+++ resolved
@@ -36,11 +36,7 @@
         required: true
 name: 'Deploy and Release'
 env:
-<<<<<<< HEAD
-  PDS_PLAYWRIGHT_DOCKER_IMAGE: ghcr.io/porsche-design-system/porsche-design-system/playwright:v1.42.1-focal-1
-=======
   PDS_PLAYWRIGHT_DOCKER_IMAGE: ghcr.io/porsche-design-system/porsche-design-system/playwright:v1.41.2-focal-test32
->>>>>>> 13e4c270
 jobs:
   assets-deployment:
     name: 'Assets Deployment'
