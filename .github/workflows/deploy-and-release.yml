--- conflicted
+++ resolved
@@ -36,11 +36,7 @@
         required: true
 name: 'Deploy and Release'
 env:
-<<<<<<< HEAD
   PDS_PLAYWRIGHT_DOCKER_IMAGE: ghcr.io/porsche-design-system/porsche-design-system/playwright:v1.49.1-jammy-test-1
-=======
-  PDS_PLAYWRIGHT_DOCKER_IMAGE: ghcr.io/porsche-design-system/porsche-design-system/playwright:v1.49.1-jammy-5
->>>>>>> 6797b240
 jobs:
   deploy-assets:
     name: 'Deploy Assets'
