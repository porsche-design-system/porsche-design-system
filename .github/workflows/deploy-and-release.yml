on:
  workflow_call:
    secrets:
      github-token:
        description: 'github token for container registry'
        required: true
      porsche-npm-registry-token:
        description: 'npm registry token for porsche jfrog'
        required: true
      npmjs-registry-token:
        description: 'npm registry token for npmjs'
        required: true
      cdn-user:
        description: 'cdn user'
        required: true
      cdn-ssh-key:
        description: 'cdn ssh key'
        required: true
      algolia-app-id:
        description: 'algolia app id'
        required: true
      algolia-api-key:
        description: 'algolia api key'
        required: true
      aws-access-key-id:
        description: 'aws access key id'
        required: true
      aws-secret-access-key:
        description: 'aws secret access key'
        required: true
      uxpin-token-dev:
        description: 'uxpin-token-dev'
        required: true
      uxpin-token-latest:
        description: 'uxpin-token-latest'
        required: true
name: 'Deploy and Release'
env:
<<<<<<< HEAD
  PDS_PLAYWRIGHT_DOCKER_IMAGE: ghcr.io/porsche-design-system/porsche-design-system/playwright:v1.41.2-focal-test9
=======
  PDS_PLAYWRIGHT_DOCKER_IMAGE: ghcr.io/porsche-design-system/porsche-design-system/playwright:v1.41.2-focal-test10
>>>>>>> 8ff658ea
jobs:
  assets-deployment:
    name: 'Assets Deployment'
    runs-on: ubuntu-latest
    steps:
      - name: 'Checkout'
        uses: actions/checkout@v4
      - name: 'Setup and install'
        uses: ./.github/actions/setup-and-install
        with:
          install: false
          github-token: ${{ secrets.github-token }}
      - name: 'Restore Assets Artifact'
        uses: actions/download-artifact@v4
        with:
          name: assets-cdn
          path: ./packages/assets/cdn
      - name: 'Deploy Assets to CDN'
        uses: ./.github/actions/docker-run-playwright
        env:
          CDN_USER: ${{ secrets.cdn-user }}
          CDN_SSH_KEY: ${{ secrets.cdn-ssh-key }}
        with:
          entrypoint: run-deploy-assets
  storefront-deployment:
    name: 'Storefront Deployment'
    runs-on: ubuntu-latest
    steps:
      - name: 'Checkout'
        uses: actions/checkout@v4
      - name: 'Setup and install'
        uses: ./.github/actions/setup-and-install
        with:
          github-token: ${{ secrets.github-token }}
      - name: 'Restore Build Artifact'
        uses: actions/download-artifact@v4
        with:
          name: storefront-build
          path: ./packages/storefront/dist
      - name: 'Deploy'
        uses: ./.github/actions/docker-run-playwright
        env:
          ALGOLIA_APP_ID: ${{ secrets.algolia-app-id }}
          ALGOLIA_API_KEY: ${{ secrets.algolia-api-key }}
          AWS_ACCESS_KEY_ID: ${{ secrets.aws-access-key-id }}
          AWS_SECRET_ACCESS_KEY: ${{ secrets.aws-secret-access-key }}
        with:
          entrypoint: run-deploy-storefront
  smoke-test:
    name: 'Smoke Test'
    needs:
      - assets-deployment
    runs-on: ubuntu-latest
    steps:
      - name: 'Checkout'
        uses: actions/checkout@v4
      - name: 'Setup and install'
        uses: ./.github/actions/setup-and-install
        with:
          github-token: ${{ secrets.github-token }}
      - name: 'Restore Assets Build Artifact'
        uses: actions/download-artifact@v4
        with:
          name: assets-build
          path: ./packages/assets/dist
      - name: 'Restore Components JS Build Artifact'
        uses: actions/download-artifact@v4
        with:
          name: components-js-prod-build
          path: ./packages/components-js/dist
      - name: 'Restore Components Angular Build Artifact'
        uses: actions/download-artifact@v4
        with:
          name: components-angular-prod-build
          path: ./packages/components-angular/dist/angular-wrapper
      - name: 'Restore Components React Build Artifact'
        uses: actions/download-artifact@v4
        with:
          name: components-react-prod-build
          path: ./packages/components-react/dist/react-wrapper
      - name: 'Restore Components Vue Build Artifact'
        uses: actions/download-artifact@v4
        with:
          name: components-vue-prod-build
          path: ./packages/components-vue/dist/vue-wrapper
      - name: 'Restore Chunks Manifest Build Artifact'
        uses: actions/download-artifact@v4
        with:
          name: components-js-chunks-manifest-prod-build
          path: ./packages/components-js/projects/components-wrapper/lib
      - name: 'Restore Shared Build Artifact'
        uses: actions/download-artifact@v4
        with:
          name: shared-build
          path: ./packages/shared/dist
      - name: 'Smoke Test Components JS'
        uses: ./.github/actions/docker-run-playwright
        with:
          entrypoint: run-test-smoke
          args: --components-js
      - name: 'Smoke Test Components React'
        uses: ./.github/actions/docker-run-playwright
        with:
          entrypoint: run-test-smoke
          args: --components-react
  release-components-uxpin:
    name: 'Release Components UXPin'
    needs:
      - assets-deployment
    runs-on: ubuntu-latest
    steps:
      - name: 'Checkout'
        uses: actions/checkout@v4
        with:
          fetch-depth: 0 # important for uxpin since it uses the commit history
      - name: 'Setup and install'
        uses: ./.github/actions/setup-and-install
        with:
          github-token: ${{ secrets.github-token }}
      - name: 'Restore Components JS Build Artifact'
        uses: actions/download-artifact@v4
        with:
          name: components-js-prod-build
          path: ./packages/components-js/dist
      - name: 'Restore Components UXPin Source Artifact'
        uses: actions/download-artifact@v4
        with:
          name: components-uxpin-source
          path: ./packages/components-react/projects/uxpin-wrapper
      - name: 'Publish UXPin Library'
        uses: ./.github/actions/docker-run-playwright
        env:
          UXPIN_TOKEN_DEV: ${{ secrets.uxpin-token-dev }}
          UXPIN_TOKEN_LATEST: ${{ secrets.uxpin-token-latest }}
        with:
          entrypoint: run-release-uxpin
  release-components-js:
    name: 'Release Components JS'
    needs:
      - smoke-test
      - storefront-deployment
    if: startsWith( github.ref, 'refs/heads/v') || github.ref == 'refs/heads/main'
    runs-on: ubuntu-latest
    steps:
      - name: 'Checkout'
        uses: actions/checkout@v4
      - name: 'Setup and install'
        uses: ./.github/actions/setup-and-install
        with:
          install: false
          github-token: ${{ secrets.github-token }}
      - name: 'Restore Build Artifact'
        uses: actions/download-artifact@v4
        with:
          name: components-js-prod-build
          path: ./packages/components-js/dist
      - name: 'Publish NPM Package'
        uses: ./.github/actions/docker-run-playwright
        env:
          PORSCHE_NPM_REGISTRY_TOKEN: ${{ secrets.porsche-npm-registry-token }}
          NPMJS_REGISTRY_TOKEN: ${{ secrets.npmjs-registry-token }}
          GITHUB_TOKEN: ${{ secrets.github-token }}
        with:
          entrypoint: run-release-npm
          args: packages/components-js/dist/components-wrapper
  release-components-angular:
    name: 'Release Components Angular'
    needs:
      - release-components-js
    if: startsWith( github.ref, 'refs/heads/v') || github.ref == 'refs/heads/main'
    runs-on: ubuntu-latest
    steps:
      - name: 'Checkout'
        uses: actions/checkout@v4
      - name: 'Setup and install'
        uses: ./.github/actions/setup-and-install
        with:
          install: false
          github-token: ${{ secrets.github-token }}
      - name: 'Restore Build Artifact'
        uses: actions/download-artifact@v4
        with:
          name: components-angular-prod-build
          path: ./packages/components-angular/dist/angular-wrapper
      - name: 'Publish NPM Package'
        uses: ./.github/actions/docker-run-playwright
        env:
          PORSCHE_NPM_REGISTRY_TOKEN: ${{ secrets.porsche-npm-registry-token }}
          NPMJS_REGISTRY_TOKEN: ${{ secrets.npmjs-registry-token }}
          GITHUB_TOKEN: ${{ secrets.github-token }}
        with:
          entrypoint: run-release-npm
          args: packages/components-angular/dist/angular-wrapper
  release-components-react:
    name: 'Release Components React'
    needs:
      - release-components-js
    if: startsWith( github.ref, 'refs/heads/v') || github.ref == 'refs/heads/main'
    runs-on: ubuntu-latest
    steps:
      - name: 'Checkout'
        uses: actions/checkout@v4
      - name: 'Setup and install'
        uses: ./.github/actions/setup-and-install
        with:
          install: false
          github-token: ${{ secrets.github-token }}
      - name: 'Restore Build Artifact'
        uses: actions/download-artifact@v4
        with:
          name: components-react-prod-build
          path: ./packages/components-react/dist/react-wrapper
      - name: 'Publish NPM Package'
        uses: ./.github/actions/docker-run-playwright
        env:
          PORSCHE_NPM_REGISTRY_TOKEN: ${{ secrets.porsche-npm-registry-token }}
          NPMJS_REGISTRY_TOKEN: ${{ secrets.npmjs-registry-token }}
          GITHUB_TOKEN: ${{ secrets.github-token }}
        with:
          entrypoint: run-release-npm
          args: packages/components-react/dist/react-wrapper
  release-components-vue:
    name: 'Release Components Vue'
    needs:
      - release-components-js
    if: startsWith( github.ref, 'refs/heads/v') || github.ref == 'refs/heads/main'
    runs-on: ubuntu-latest
    steps:
      - name: 'Checkout'
        uses: actions/checkout@v4
      - name: 'Setup and install'
        uses: ./.github/actions/setup-and-install
        with:
          install: false
          github-token: ${{ secrets.github-token }}
      - name: 'Restore Build Artifact'
        uses: actions/download-artifact@v4
        with:
          name: components-vue-prod-build
          path: ./packages/components-vue/dist/vue-wrapper
      - name: 'Publish NPM Package'
        uses: ./.github/actions/docker-run-playwright
        env:
          PORSCHE_NPM_REGISTRY_TOKEN: ${{ secrets.porsche-npm-registry-token }}
          NPMJS_REGISTRY_TOKEN: ${{ secrets.npmjs-registry-token }}
          GITHUB_TOKEN: ${{ secrets.github-token }}
        with:
          entrypoint: run-release-npm
          args: packages/components-vue/dist/vue-wrapper
  release-assets:
    name: 'Release Assets'
    needs:
      - smoke-test
      - storefront-deployment
    if: startsWith( github.ref, 'refs/heads/v') || github.ref == 'refs/heads/main'
    runs-on: ubuntu-latest
    steps:
      - name: 'Checkout'
        uses: actions/checkout@v4
      - name: 'Setup and install'
        uses: ./.github/actions/setup-and-install
        with:
          install: false
          github-token: ${{ secrets.github-token }}
      - name: 'Restore Build Artifact'
        uses: actions/download-artifact@v4
        with:
          name: assets-build
          path: ./packages/assets/dist
      - name: 'Publish NPM Package'
        uses: ./.github/actions/docker-run-playwright
        env:
          PORSCHE_NPM_REGISTRY_TOKEN: ${{ secrets.porsche-npm-registry-token }}
          NPMJS_REGISTRY_TOKEN: ${{ secrets.npmjs-registry-token }}
          GITHUB_TOKEN: ${{ secrets.github-token }}
        with:
          entrypoint: run-release-npm
          args: packages/assets/dist<|MERGE_RESOLUTION|>--- conflicted
+++ resolved
@@ -36,11 +36,7 @@
         required: true
 name: 'Deploy and Release'
 env:
-<<<<<<< HEAD
-  PDS_PLAYWRIGHT_DOCKER_IMAGE: ghcr.io/porsche-design-system/porsche-design-system/playwright:v1.41.2-focal-test9
-=======
   PDS_PLAYWRIGHT_DOCKER_IMAGE: ghcr.io/porsche-design-system/porsche-design-system/playwright:v1.41.2-focal-test10
->>>>>>> 8ff658ea
 jobs:
   assets-deployment:
     name: 'Assets Deployment'
