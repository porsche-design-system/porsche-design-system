on:
  workflow_call:
    secrets:
      github-token:
        description: 'github token for container registry'
        required: true
name: 'Build and Test'
env:
<<<<<<< HEAD
  PDS_PLAYWRIGHT_DOCKER_IMAGE: ghcr.io/porsche-design-system/porsche-design-system/playwright:v1.42.1-focal-1
=======
  PDS_PLAYWRIGHT_DOCKER_IMAGE: ghcr.io/porsche-design-system/porsche-design-system/playwright:v1.41.2-focal-test32
>>>>>>> 13e4c270
jobs:
  assets:
    name: 'Assets'
    runs-on: ubuntu-latest
    steps:
      - name: 'Checkout'
        uses: actions/checkout@v4
      - name: 'Setup and install'
        uses: ./.github/actions/setup-and-install
        with:
          github-token: ${{ secrets.github-token }}
      - name: 'Build Core Dependencies'
        uses: ./.github/actions/docker-run-playwright
        with:
          entrypoint: run-build
          args: --core-dependencies
      - name: 'Unit Test Assets'
        uses: ./.github/actions/docker-run-playwright
        with:
          entrypoint: run-test-unit
          args: --assets:assets
      - name: 'Unit Test Fallbacks'
        uses: ./.github/actions/docker-run-playwright
        with:
          entrypoint: run-test-unit
          args: --assets:fallbacks
      - name: 'Unit Test Icons'
        uses: ./.github/actions/docker-run-playwright
        with:
          entrypoint: run-test-unit
          args: --assets:icons
      - name: 'Unit Test Styles'
        uses: ./.github/actions/docker-run-playwright
        with:
          entrypoint: run-test-unit
          args: --assets:styles
      - name: 'VRT Test Fallbacks'
        uses: ./.github/actions/docker-run-playwright
        with:
          entrypoint: run-test-vrt
          args: --assets:fallbacks
      - name: 'VRT Regression Fallbacks'
        if: failure()
        uses: actions/upload-artifact@v4
        with:
          name: fallbacks-vrt-regression
          path: ./packages/assets/projects/fallbacks/tests/vrt/results
  components-unit:
    name: 'Components Unit'
    runs-on: ubuntu-latest
    steps:
      - name: 'Checkout'
        uses: actions/checkout@v4
      - name: 'Setup and install'
        uses: ./.github/actions/setup-and-install
        with:
          github-token: ${{ secrets.github-token }}
      - name: 'Build Core Dependencies'
        uses: ./.github/actions/docker-run-playwright
        with:
          entrypoint: run-build
          args: --core-dependencies
      - name: 'Lint'
        uses: ./.github/actions/docker-run-playwright
        with:
          entrypoint: run-lint
          args: --components
      - name: 'Unit Test'
        uses: ./.github/actions/docker-run-playwright
        with:
          entrypoint: run-test-unit
          args: --components
  components-js-unit:
    name: 'Components JS Unit'
    runs-on: ubuntu-latest
    steps:
      - name: 'Checkout'
        uses: actions/checkout@v4
      - name: 'Setup and install'
        uses: ./.github/actions/setup-and-install
        with:
          github-token: ${{ secrets.github-token }}
      - name: 'Build Core Dependencies'
        uses: ./.github/actions/docker-run-playwright
        with:
          entrypoint: run-build
          args: --core-dependencies
      - name: 'Unit Test Components Manager Core'
        uses: ./.github/actions/docker-run-playwright
        with:
          entrypoint: run-test-unit
          args: --components-js:components-manager-core
      - name: 'Build Components Prod'
        uses: ./.github/actions/docker-run-playwright
        with:
          entrypoint: run-build
          args: --components-prod
      - name: 'Build Components JS Prod'
        uses: ./.github/actions/docker-run-playwright
        with:
          entrypoint: run-build
          args: --components-js-prod
      - name: 'Unit Test Components Manager CLI'
        uses: ./.github/actions/docker-run-playwright
        with:
          entrypoint: run-test-unit
          args: --components-js:components-manager-cli
      - name: 'Unit Test Components Wrapper'
        uses: ./.github/actions/docker-run-playwright
        with:
          entrypoint: run-test-unit
          args: --components-js:components-wrapper
      - name: 'Unit Test jsdom-polyfill'
        uses: ./.github/actions/docker-run-playwright
        with:
          entrypoint: run-test-unit
          args: --components-js:jsdom-polyfill
      - name: 'Unit Test Partials'
        uses: ./.github/actions/docker-run-playwright
        with:
          entrypoint: run-test-unit
          args: --components-js:partials
      - name: 'Unit Regression'
        if: failure()
        uses: actions/upload-artifact@v4
        with:
          name: components-js-unit-regression
          path: ./packages/components-js/tests/unit/results
  components-js-a11y:
    name: 'Components JS A11y'
    runs-on: ubuntu-latest
    steps:
      - name: 'Checkout'
        uses: actions/checkout@v4
      - name: 'Setup and install'
        uses: ./.github/actions/setup-and-install
        with:
          github-token: ${{ secrets.github-token }}
      - name: 'Build assets, component-meta, components, components-js, shared and utilities'
        uses: ./.github/actions/build-components-js
      - name: 'A11y Test'
        uses: ./.github/actions/docker-run-playwright
        with:
          entrypoint: run-test-a11y
          args: --components-js
  components-js-e2e-playwright-dom:
    name: 'Components JS E2E "DOM"'
    runs-on: ubuntu-latest
    steps:
      - name: 'Checkout'
        uses: actions/checkout@v4
      - name: 'Setup and install'
        uses: ./.github/actions/setup-and-install
        with:
          github-token: ${{ secrets.github-token }}
      - name: 'Build assets, component-meta, components, components-js, shared and utilities'
        uses: ./.github/actions/build-components-js
      - name: 'E2E Test (DOM)'
        uses: ./.github/actions/docker-run-playwright
        with:
          entrypoint: run-test-e2e
          args: --components-js:dom
  components-js-e2e-playwright-chrome:
    name: 'Components JS E2E (Chrome)'
    runs-on: ubuntu-latest
    strategy:
      fail-fast: false
      matrix:
        shardIndex: [ 1, 2 ]
        shardTotal: [ 2 ]
    steps:
      - name: 'Checkout'
        uses: actions/checkout@v4
      - name: 'Setup and install'
        uses: ./.github/actions/setup-and-install
        with:
          github-token: ${{ secrets.github-token }}
      - name: 'Build assets, component-meta, components, components-js, shared and utilities'
        uses: ./.github/actions/build-components-js
      - name: 'E2E Test'
        uses: ./.github/actions/docker-run-playwright
        with:
          entrypoint: run-test-e2e
          args: --components-js:chrome:${{ matrix.shardIndex }}/${{ matrix.shardTotal }}
  components-js-e2e-playwright-firefox:
    name: 'Components JS E2E (Firefox)'
    runs-on: ubuntu-latest
    strategy:
      fail-fast: false
      matrix:
        shardIndex: [ 1, 2 ]
        shardTotal: [ 2 ]
    steps:
      - name: 'Checkout'
        uses: actions/checkout@v4
      - name: 'Setup and install'
        uses: ./.github/actions/setup-and-install
        with:
          github-token: ${{ secrets.github-token }}
      - name: 'Build assets, component-meta, components, components-js, shared and utilities'
        uses: ./.github/actions/build-components-js
      - name: 'E2E Test'
        uses: ./.github/actions/docker-run-playwright
        with:
          entrypoint: run-test-e2e
          args: --components-js:firefox:${{ matrix.shardIndex }}/${{ matrix.shardTotal }}
  components-js-e2e-playwright-safari:
    name: 'Components JS E2E (Safari)'
    runs-on: ubuntu-latest
    strategy:
      fail-fast: false
      matrix:
        shardIndex: [ 1, 2 ]
        shardTotal: [ 2 ]
    steps:
      - name: 'Checkout'
        uses: actions/checkout@v4
      - name: 'Setup and install'
        uses: ./.github/actions/setup-and-install
        with:
          github-token: ${{ secrets.github-token }}
      - name: 'Build assets, component-meta, components, components-js, shared and utilities'
        uses: ./.github/actions/build-components-js
      - name: 'E2E Test'
        uses: ./.github/actions/docker-run-playwright
        with:
          entrypoint: run-test-e2e
          args: --components-js:safari:${{ matrix.shardIndex }}/${{ matrix.shardTotal }}
  components-js-vrt-playwright-chrome:
    name: 'Components JS VRT (Chrome)'
    runs-on: ubuntu-latest
    strategy:
      fail-fast: false
      matrix:
        shardIndex: [ 1, 2, 3, 4 ]
        shardTotal: [ 4 ]
    steps:
      - name: 'Checkout'
        uses: actions/checkout@v4
      - name: 'Setup and install'
        uses: ./.github/actions/setup-and-install
        with:
          github-token: ${{ secrets.github-token }}
      - name: 'Build assets, component-meta, components, components-js, shared and utilities'
        uses: ./.github/actions/build-components-js
      - name: 'VRT Test'
        uses: ./.github/actions/docker-run-playwright
        with:
          entrypoint: run-test-vrt-playwright
          args: --components-js:chrome:${{ matrix.shardIndex }}/${{ matrix.shardTotal }}
      - name: 'VRT Regression'
        if: failure()
        uses: actions/upload-artifact@v4
        with:
          name: components-js-vrt-playwright-chrome-regression-${{ matrix.shardIndex }}
          path: ./packages/components-js/tests/vrt/results
  components-js-vrt-playwright-safari:
    name: 'Components JS VRT (Safari)'
    runs-on: ubuntu-latest
    steps:
      - name: 'Checkout'
        uses: actions/checkout@v4
      - name: 'Setup and install'
        uses: ./.github/actions/setup-and-install
        with:
          github-token: ${{ secrets.github-token }}
      - name: 'Build assets, component-meta, components, components-js, shared and utilities'
        uses: ./.github/actions/build-components-js
      - name: 'VRT Test'
        uses: ./.github/actions/docker-run-playwright
        with:
          entrypoint: run-test-vrt-playwright
          args: --components-js:safari
      - name: 'VRT Regression'
        if: failure()
        uses: actions/upload-artifact@v4
        with:
          name: components-js-vrt-playwright-safari-regression
          path: ./packages/components-js/tests/vrt/results
  components-angular:
    name: 'Components Angular'
    runs-on: ubuntu-latest
    steps:
      - name: 'Checkout'
        uses: actions/checkout@v4
      - name: 'Setup and install'
        uses: ./.github/actions/setup-and-install
        with:
          github-token: ${{ secrets.github-token }}
      - name: 'Build assets, component-meta, components, components-js, shared and utilities'
        uses: ./.github/actions/build-components-js
      - name: 'Build Components Angular'
        uses: ./.github/actions/docker-run-playwright
        with:
          entrypoint: run-build
          args: --components-angular
      - name: 'Unit Test (Jest)'
        uses: ./.github/actions/docker-run-playwright
        with:
          entrypoint: run-test-unit
          args: --components-angular:jest
      - name: 'Unit Test (Karma)'
        uses: ./.github/actions/docker-run-playwright
        with:
          entrypoint: run-test-unit
          args: --components-angular:karma
      - name: 'E2E Test'
        uses: ./.github/actions/docker-run-playwright
        with:
          entrypoint: run-test-e2e
          args: --components-angular
      - name: 'VRT Test'
        uses: ./.github/actions/docker-run-playwright
        with:
          entrypoint: run-test-vrt
          args: --components-angular
      - name: 'VRT Regression'
        if: failure()
        uses: actions/upload-artifact@v4
        with:
          name: components-angular-vrt-regression
          path: ./packages/components-angular/tests/vrt/results
  components-react:
    name: 'Components React'
    runs-on: ubuntu-latest
    steps:
      - name: 'Checkout'
        uses: actions/checkout@v4
      - name: 'Setup and install'
        uses: ./.github/actions/setup-and-install
        with:
          github-token: ${{ secrets.github-token }}
      - name: 'Build assets, component-meta, components, components-js, shared and utilities'
        uses: ./.github/actions/build-components-js
      - name: 'Build Components React'
        uses: ./.github/actions/docker-run-playwright
        with:
          entrypoint: run-build
          args: --components-react
      - name: 'Unit Test react-wrapper'
        uses: ./.github/actions/docker-run-playwright
        with:
          entrypoint: run-test-unit
          args: --components-react:react-wrapper
      - name: 'Unit Test uxpin-wrapper'
        uses: ./.github/actions/docker-run-playwright
        with:
          entrypoint: run-test-unit
          args: --components-react:uxpin-wrapper
      - name: 'E2E Test'
        uses: ./.github/actions/docker-run-playwright
        with:
          entrypoint: run-test-e2e
          args: --components-react
      - name: 'VRT Test components-react'
        uses: ./.github/actions/docker-run-playwright
        with:
          entrypoint: run-test-vrt
          args: --components-react
      - name: 'VRT Regression components-react'
        if: failure()
        uses: actions/upload-artifact@v4
        with:
          name: components-react-vrt-regression
          path: ./packages/components-react/tests/vrt/results
  components-react-remix:
    name: 'Components React/Remix'
    runs-on: ubuntu-latest
    steps:
      - name: 'Checkout'
        uses: actions/checkout@v4
      - name: 'Setup and install'
        uses: ./.github/actions/setup-and-install
        with:
          github-token: ${{ secrets.github-token }}
      - name: 'Build assets, component-meta, components, components-js, shared and utilities'
        uses: ./.github/actions/build-components-js
      - name: 'Build Components React'
        uses: ./.github/actions/docker-run-playwright
        with:
          entrypoint: run-build
          args: --components-react
      - name: 'E2E Test components-react/remix'
        uses: ./.github/actions/docker-run-playwright
        with:
          entrypoint: run-test-e2e
          args: --components-react/remix
      - name: 'VRT Test components-react/remix'
        uses: ./.github/actions/docker-run-playwright
        with:
          entrypoint: run-test-vrt
          args: --components-react/remix
      - name: 'VRT Regression components-react/remix'
        if: failure()
        uses: actions/upload-artifact@v4
        with:
          name: components-react-remix-vrt-regression
          path: ./packages/components-react/projects/remix/tests/vrt/results
  components-react-nextjs:
    name: 'Components React/NextJS'
    runs-on: ubuntu-latest
    steps:
      - name: 'Checkout'
        uses: actions/checkout@v4
      - name: 'Setup and install'
        uses: ./.github/actions/setup-and-install
        with:
          github-token: ${{ secrets.github-token }}
      - name: 'Build assets, component-meta, components, components-js, shared and utilities'
        uses: ./.github/actions/build-components-js
      - name: 'Build Components React'
        uses: ./.github/actions/docker-run-playwright
        with:
          entrypoint: run-build
          args: --components-react
      - name: 'Build Remix' # remix build is checked as part of nextjs unit tests
        uses: ./.github/actions/docker-run-playwright
        with:
          entrypoint: run-build
          args: --components-react/remix
      - name: 'E2E Test components-react/nextjs'
        uses: ./.github/actions/docker-run-playwright
        with:
          entrypoint: run-test-e2e
          args: --components-react/nextjs
      - name: 'VRT Test components-react/nextjs'
        uses: ./.github/actions/docker-run-playwright
        with:
          entrypoint: run-test-vrt
          args: --components-react/nextjs
      - name: 'Unit Test react-ssr-wrapper'
        uses: ./.github/actions/docker-run-playwright
        with:
          entrypoint: run-test-unit
          args: --components-react:react-ssr-wrapper
      - name: 'VRT Regression components-react/nextjs'
        if: failure()
        uses: actions/upload-artifact@v4
        with:
          name: components-react-nextjs-vrt-regression
          path: ./packages/components-react/projects/nextjs/tests/vrt/results
  components-vue:
    name: 'Components Vue'
    runs-on: ubuntu-latest
    steps:
      - name: 'Checkout'
        uses: actions/checkout@v4
      - name: 'Setup and install'
        uses: ./.github/actions/setup-and-install
        with:
          github-token: ${{ secrets.github-token }}
      - name: 'Build assets, component-meta, components, components-js, shared and utilities'
        uses: ./.github/actions/build-components-js
      - name: 'Lint'
        uses: ./.github/actions/docker-run-playwright
        with:
          entrypoint: run-lint
          args: --components-vue
      - name: 'Build Components Vue'
        uses: ./.github/actions/docker-run-playwright
        with:
          entrypoint: run-build
          args: --components-vue
      - name: 'Unit Test vue-wrapper'
        uses: ./.github/actions/docker-run-playwright
        with:
          entrypoint: run-test-unit
          args: --components-vue
      - name: 'E2E Test components-vue'
        uses: ./.github/actions/docker-run-playwright
        with:
          entrypoint: run-test-e2e
          args: --components-vue
      - name: 'VRT Test components-vue'
        uses: ./.github/actions/docker-run-playwright
        with:
          entrypoint: run-test-vrt
          args: --components-vue
      - name: 'VRT Regression components-vue'
        if: failure()
        uses: actions/upload-artifact@v4
        with:
          name: components-vue-vrt-regression
          path: ./packages/components-vue/tests/vrt/results
  crawler-e2e:
    name: 'Crawler E2E'
    runs-on: ubuntu-latest
    steps:
      - name: 'Checkout'
        uses: actions/checkout@v4
      - name: 'Setup and install'
        uses: ./.github/actions/setup-and-install
        with:
          github-token: ${{ secrets.github-token }}
      - name: 'Build assets, component-meta, components, components-js, shared and utilities'
        uses: ./.github/actions/build-components-js
      - name: 'E2E Test'
        uses: ./.github/actions/docker-run-playwright
        with:
          entrypoint: run-test-e2e
          args: --crawler
  component-meta:
    name: 'Component Meta'
    runs-on: ubuntu-latest
    steps:
      - name: 'Checkout'
        uses: actions/checkout@v4
      - name: 'Setup and install'
        uses: ./.github/actions/setup-and-install
        with:
          github-token: ${{ secrets.github-token }}
      - name: 'Build Core Dependencies'
        uses: ./.github/actions/docker-run-playwright
        with:
          entrypoint: run-build
          args: --core-dependencies
      - name: 'Unit Test'
        uses: ./.github/actions/docker-run-playwright
        with:
          entrypoint: run-test-unit
          args: --component-meta
  shared:
    name: 'Shared'
    runs-on: ubuntu-latest
    steps:
      - name: 'Checkout'
        uses: actions/checkout@v4
      - name: 'Setup and install'
        uses: ./.github/actions/setup-and-install
        with:
          github-token: ${{ secrets.github-token }}
      - name: 'Build Shared'
        uses: ./.github/actions/docker-run-playwright
        with:
          entrypoint: run-build
          args: --shared
      - name: 'Unit Test'
        uses: ./.github/actions/docker-run-playwright
        with:
          entrypoint: run-test-unit
          args: --shared
  storefront-unit:
    name: 'Storefront Unit'
    runs-on: ubuntu-latest
    steps:
      - name: 'Checkout'
        uses: actions/checkout@v4
      - name: 'Setup and install'
        uses: ./.github/actions/setup-and-install
        with:
          github-token: ${{ secrets.github-token }}
      - name: 'Build assets, component-meta, components, components-js, shared and utilities'
        uses: ./.github/actions/build-components-js
      - name: 'Build Components Angular'
        uses: ./.github/actions/docker-run-playwright
        with:
          entrypoint: run-build
          args: --components-angular
      - name: 'Build Components React'
        uses: ./.github/actions/docker-run-playwright
        with:
          entrypoint: run-build
          args: --components-react
      - name: 'Build Components Vue'
        uses: ./.github/actions/docker-run-playwright
        with:
          entrypoint: run-build
          args: --components-vue
      - name: 'Lint'
        uses: ./.github/actions/docker-run-playwright
        with:
          entrypoint: run-lint
          args: --storefront
      - name: 'Unit Test'
        uses: ./.github/actions/docker-run-playwright
        with:
          entrypoint: run-test-unit
          args: --storefront
      - name: 'Unit Test (Vitest)'
        uses: ./.github/actions/docker-run-playwright
        with:
          entrypoint: run-test-unit
          args: --vitest:storefront
  storefront-e2e:
    name: 'Storefront E2E'
    runs-on: ubuntu-latest
    strategy:
      fail-fast: false
      matrix:
        shardIndex: [ 1, 2, 3, 4 ]
        shardTotal: [ 4 ]
    steps:
      - name: 'Checkout'
        uses: actions/checkout@v4
      - name: 'Setup and install'
        uses: ./.github/actions/setup-and-install
        with:
          github-token: ${{ secrets.github-token }}
      - name: 'Build assets, component-meta, components, components-js, shared and utilities'
        uses: ./.github/actions/build-components-js
      - name: 'Build Components Angular'
        uses: ./.github/actions/docker-run-playwright
        with:
          entrypoint: run-build
          args: --components-angular
      - name: 'Build Components React'
        uses: ./.github/actions/docker-run-playwright
        with:
          entrypoint: run-build
          args: --components-react
      - name: 'Build Components Vue'
        uses: ./.github/actions/docker-run-playwright
        with:
          entrypoint: run-build
          args: --components-vue
      - name: 'E2E Test'
        uses: ./.github/actions/docker-run-playwright
        with:
          entrypoint: run-test-e2e
          args: --storefront:${{ matrix.shardIndex }}/${{ matrix.shardTotal }}
      - name: 'E2E Regression'
        if: failure()
        uses: actions/upload-artifact@v4
        with:
          name: storefront-e2e-regression-${{ matrix.shardIndex }}
          path: ./packages/storefront/tests/e2e/results
  storefront-e2e-sitemap:
    name: 'Storefront E2E "Sitemap"'
    runs-on: ubuntu-latest
    steps:
      - name: 'Checkout'
        uses: actions/checkout@v4
      - name: 'Setup and install'
        uses: ./.github/actions/setup-and-install
        with:
          github-token: ${{ secrets.github-token }}
      - name: 'Build assets, component-meta, components, components-js, shared and utilities'
        uses: ./.github/actions/build-components-js
      - name: 'Build Components Angular'
        uses: ./.github/actions/docker-run-playwright
        with:
          entrypoint: run-build
          args: --components-angular
      - name: 'Build Components React'
        uses: ./.github/actions/docker-run-playwright
        with:
          entrypoint: run-build
          args: --components-react
      - name: 'Build Components Vue'
        uses: ./.github/actions/docker-run-playwright
        with:
          entrypoint: run-build
          args: --components-vue
      - name: 'E2E Test'
        uses: ./.github/actions/docker-run-playwright
        with:
          entrypoint: run-test-e2e
          args: --storefront:sitemap
      - name: 'E2E Regression'
        if: failure()
        uses: actions/upload-artifact@v4
        with:
          name: storefront-e2e-regression-sitemap
          path: ./packages/storefront/tests/e2e/results
  storefront-a11y:
    name: 'Storefront A11y'
    runs-on: ubuntu-latest
    strategy:
      fail-fast: false
      matrix:
        shardIndex: [ 1, 2 ]
        shardTotal: [ 2 ]
    steps:
      - name: 'Checkout'
        uses: actions/checkout@v4
      - name: 'Setup and install'
        uses: ./.github/actions/setup-and-install
        with:
          github-token: ${{ secrets.github-token }}
      - name: 'Build assets, component-meta, components, components-js, shared and utilities'
        uses: ./.github/actions/build-components-js
      - name: 'Build Components Angular'
        uses: ./.github/actions/docker-run-playwright
        with:
          entrypoint: run-build
          args: --components-angular
      - name: 'Build Components React'
        uses: ./.github/actions/docker-run-playwright
        with:
          entrypoint: run-build
          args: --components-react
      - name: 'Build Components Vue'
        uses: ./.github/actions/docker-run-playwright
        with:
          entrypoint: run-build
          args: --components-vue
      - name: 'A11y Test'
        uses: ./.github/actions/docker-run-playwright
        with:
          entrypoint: run-test-a11y
          args: --storefront:${{ matrix.shardIndex }}/${{ matrix.shardTotal }}
      - name: 'A11y Regression'
        if: failure()
        uses: actions/upload-artifact@v4
        with:
          name: storefront-a11y-regression-${{ matrix.shardIndex }}
          path: ./packages/storefront/tests/a11y/results
  storefront-vrt:
    name: 'Storefront VRT'
    runs-on: ubuntu-latest
    steps:
      - name: 'Checkout'
        uses: actions/checkout@v4
      - name: 'Setup and install'
        uses: ./.github/actions/setup-and-install
        with:
          github-token: ${{ secrets.github-token }}
      - name: 'Build assets, component-meta, components, components-js, shared and utilities'
        uses: ./.github/actions/build-components-js
      - name: 'Build Components Angular'
        uses: ./.github/actions/docker-run-playwright
        with:
          entrypoint: run-build
          args: --components-angular
      - name: 'Build Components React'
        uses: ./.github/actions/docker-run-playwright
        with:
          entrypoint: run-build
          args: --components-react
      - name: 'Build Components Vue'
        uses: ./.github/actions/docker-run-playwright
        with:
          entrypoint: run-build
          args: --components-vue
      - name: 'VRT Test'
        uses: ./.github/actions/docker-run-playwright
        with:
          entrypoint: run-test-vrt
          args: --storefront
      - name: 'VRT Regression'
        if: failure()
        uses: actions/upload-artifact@v4
        with:
          name: storefront-vrt-regression
          path: ./packages/storefront/tests/vrt/results
  production-builds:
    name: 'Production Builds'
    runs-on: ubuntu-latest
    steps:
      - name: 'Checkout'
        uses: actions/checkout@v4
      - name: 'Setup and install'
        uses: ./.github/actions/setup-and-install
        with:
          github-token: ${{ secrets.github-token }}
      - name: 'Build Core Dependencies'
        uses: ./.github/actions/docker-run-playwright
        with:
          entrypoint: run-build-prod
          args: --core-dependencies
      - name: 'Build Components Prod'
        uses: ./.github/actions/docker-run-playwright
        with:
          entrypoint: run-build-prod
          args: --components
      - name: 'Build Components JS Prod'
        uses: ./.github/actions/docker-run-playwright
        with:
          entrypoint: run-build-prod
          args: --components-js
      - name: 'Build Components Angular Prod'
        uses: ./.github/actions/docker-run-playwright
        with:
          entrypoint: run-build-prod
          args: --components-angular
      - name: 'Build Components React Prod'
        uses: ./.github/actions/docker-run-playwright
        with:
          entrypoint: run-build-prod
          args: --components-react
      - name: 'Build Components Vue Prod'
        uses: ./.github/actions/docker-run-playwright
        with:
          entrypoint: run-build-prod
          args: --components-vue
      - name: 'Build Storefront Prod'
        uses: ./.github/actions/docker-run-playwright
        with:
          entrypoint: run-build-prod
          args: --storefront
      - name: 'Store Assets CDN Artifact'
        uses: actions/upload-artifact@v4
        with:
          name: assets-cdn
          path: ./packages/assets/cdn
      - name: 'Store Assets Build Artifact'
        uses: actions/upload-artifact@v4
        with:
          name: assets-build
          path: ./packages/assets/dist
      - name: 'Store Components JS Build Artifact'
        uses: actions/upload-artifact@v4
        with:
          name: components-js-prod-build
          path: ./packages/components-js/dist
      - name: 'Store Components Angular Build Artifact'
        uses: actions/upload-artifact@v4
        with:
          name: components-angular-prod-build
          path: ./packages/components-angular/dist/angular-wrapper
      - name: 'Store Components React Build Artifact'
        uses: actions/upload-artifact@v4
        with:
          name: components-react-prod-build
          path: ./packages/components-react/dist/react-wrapper
      - name: 'Store Components UXPin Source Artifact'
        uses: actions/upload-artifact@v4
        with:
          name: components-uxpin-source
          path: |
            ./packages/components-react/projects/uxpin-wrapper/src
            ./packages/components-react/projects/uxpin-wrapper/uxpin.config.js
      - name: 'Store Components Vue Build Artifact'
        uses: actions/upload-artifact@v4
        with:
          name: components-vue-prod-build
          path: ./packages/components-vue/dist/vue-wrapper
      - name: 'Store Chunks Manifest Build Artifact'
        uses: actions/upload-artifact@v4
        with:
          name: components-js-chunks-manifest-prod-build
          path: ./packages/components-js/projects/components-wrapper/lib
      - name: 'Store Shared Build Artifact'
        uses: actions/upload-artifact@v4
        with:
          name: shared-build
          path: ./packages/shared/dist
      - name: 'Store Storefront Build Artifact'
        uses: actions/upload-artifact@v4
        with:
          name: storefront-build
          path: ./packages/storefront/dist
  utilities:
    name: 'Utilities'
    runs-on: ubuntu-latest
    steps:
      - name: 'Checkout'
        uses: actions/checkout@v4
      - name: 'Setup and install'
        uses: ./.github/actions/setup-and-install
        with:
          github-token: ${{ secrets.github-token }}
      - name: 'Build Shared'
        uses: ./.github/actions/docker-run-playwright
        with:
          entrypoint: run-build
          args: --shared
      - name: 'Build Utilities'
        uses: ./.github/actions/docker-run-playwright
        with:
          entrypoint: run-build
          args: --utilities
      - name: 'Unit Test'
        uses: ./.github/actions/docker-run-playwright
        with:
          entrypoint: run-test-unit
          args: --utilities<|MERGE_RESOLUTION|>--- conflicted
+++ resolved
@@ -6,11 +6,7 @@
         required: true
 name: 'Build and Test'
 env:
-<<<<<<< HEAD
-  PDS_PLAYWRIGHT_DOCKER_IMAGE: ghcr.io/porsche-design-system/porsche-design-system/playwright:v1.42.1-focal-1
-=======
   PDS_PLAYWRIGHT_DOCKER_IMAGE: ghcr.io/porsche-design-system/porsche-design-system/playwright:v1.41.2-focal-test32
->>>>>>> 13e4c270
 jobs:
   assets:
     name: 'Assets'
