on:
  workflow_call:
    secrets:
      github-token:
        description: 'github token for container registry'
        required: true
name: 'Build and Test'
env:
<<<<<<< HEAD
  PDS_PLAYWRIGHT_DOCKER_IMAGE: ghcr.io/porsche-design-system/porsche-design-system/playwright:v1.42.1-focal-3-test
=======
  PDS_PLAYWRIGHT_DOCKER_IMAGE: ghcr.io/porsche-design-system/porsche-design-system/playwright:v1.42.1-focal-4
>>>>>>> 4d876ce8
jobs:
  assets:
    name: 'Assets'
    runs-on: ubuntu-latest
    steps:
      - name: 'Checkout'
        uses: actions/checkout@v4
      - name: 'Setup and install'
        uses: ./.github/actions/setup-and-install
        with:
          github-token: ${{ secrets.github-token }}
      - name: 'Build Core Dependencies'
        uses: ./.github/actions/docker-run-playwright
        with:
          entrypoint: run-build
          args: --core-dependencies
      - name: 'Unit Test Assets'
        uses: ./.github/actions/docker-run-playwright
        with:
          entrypoint: run-test-unit
          args: --assets:assets
      - name: 'Unit Test Fallbacks'
        uses: ./.github/actions/docker-run-playwright
        with:
          entrypoint: run-test-unit
          args: --assets:fallbacks
      - name: 'Unit Test Icons'
        uses: ./.github/actions/docker-run-playwright
        with:
          entrypoint: run-test-unit
          args: --assets:icons
      - name: 'Unit Test Font Face'
        uses: ./.github/actions/docker-run-playwright
        with:
          entrypoint: run-test-unit
          args: --assets:font-face
      - name: 'VRT Test Fallbacks'
        uses: ./.github/actions/docker-run-playwright
        with:
          entrypoint: run-test-vrt
          args: --assets:fallbacks
      - name: 'VRT Regression Fallbacks'
        if: failure()
        uses: actions/upload-artifact@v4
        with:
          name: fallbacks-vrt-regression
          path: ./packages/assets/projects/fallbacks/tests/vrt/results
  components-unit:
    name: 'Components Unit'
    runs-on: ubuntu-latest
    steps:
      - name: 'Checkout'
        uses: actions/checkout@v4
      - name: 'Setup and install'
        uses: ./.github/actions/setup-and-install
        with:
          github-token: ${{ secrets.github-token }}
      - name: 'Build Core Dependencies'
        uses: ./.github/actions/docker-run-playwright
        with:
          entrypoint: run-build
          args: --core-dependencies
      - name: 'Lint'
        uses: ./.github/actions/docker-run-playwright
        with:
          entrypoint: run-lint
          args: --components
      - name: 'Unit Test'
        uses: ./.github/actions/docker-run-playwright
        with:
          entrypoint: run-test-unit
          args: --components
  components-js-unit:
    name: 'Components JS Unit'
    runs-on: ubuntu-latest
    steps:
      - name: 'Checkout'
        uses: actions/checkout@v4
      - name: 'Setup and install'
        uses: ./.github/actions/setup-and-install
        with:
          github-token: ${{ secrets.github-token }}
      - name: 'Build Core Dependencies'
        uses: ./.github/actions/docker-run-playwright
        with:
          entrypoint: run-build
          args: --core-dependencies
      - name: 'Unit Test Components Manager Core'
        uses: ./.github/actions/docker-run-playwright
        with:
          entrypoint: run-test-unit
          args: --components-js:components-manager-core
      - name: 'Build Components Prod'
        uses: ./.github/actions/docker-run-playwright
        with:
          entrypoint: run-build
          args: --components-prod
      - name: 'Build Components JS Prod'
        uses: ./.github/actions/docker-run-playwright
        with:
          entrypoint: run-build
          args: --components-js-prod
      - name: 'Unit Test Components Manager CLI'
        uses: ./.github/actions/docker-run-playwright
        with:
          entrypoint: run-test-unit
          args: --components-js:components-manager-cli
      - name: 'Unit Test Components Wrapper'
        uses: ./.github/actions/docker-run-playwright
        with:
          entrypoint: run-test-unit
          args: --components-js:components-wrapper
      - name: 'Unit Test jsdom-polyfill'
        uses: ./.github/actions/docker-run-playwright
        with:
          entrypoint: run-test-unit
          args: --components-js:jsdom-polyfill
      - name: 'Unit Test Partials'
        uses: ./.github/actions/docker-run-playwright
        with:
          entrypoint: run-test-unit
          args: --components-js:partials
      - name: 'Unit Regression'
        if: failure()
        uses: actions/upload-artifact@v4
        with:
          name: components-js-unit-regression
          path: ./packages/components-js/tests/unit/results
  components-js-a11y:
    name: 'Components JS A11y'
    runs-on: ubuntu-latest
    steps:
      - name: 'Checkout'
        uses: actions/checkout@v4
      - name: 'Setup and install'
        uses: ./.github/actions/setup-and-install
        with:
          github-token: ${{ secrets.github-token }}
      - name: 'Build assets, component-meta, components, components-js, shared and utilities'
        uses: ./.github/actions/build-components-js
      - name: 'A11y Test'
        uses: ./.github/actions/docker-run-playwright
        with:
          entrypoint: run-test-a11y
          args: --components-js
  components-js-e2e-playwright-chrome:
    name: 'Components JS E2E (Chrome)'
    runs-on: ubuntu-latest
    strategy:
      fail-fast: false
      matrix:
        shardIndex: [ 1, 2 ]
        shardTotal: [ 2 ]
    steps:
      - name: 'Checkout'
        uses: actions/checkout@v4
      - name: 'Setup and install'
        uses: ./.github/actions/setup-and-install
        with:
          github-token: ${{ secrets.github-token }}
      - name: 'Build assets, component-meta, components, components-js, shared and utilities'
        uses: ./.github/actions/build-components-js
      - name: 'E2E Test'
        uses: ./.github/actions/docker-run-playwright
        with:
          entrypoint: run-test-e2e
          args: --components-js:chrome:${{ matrix.shardIndex }}/${{ matrix.shardTotal }}
  components-js-e2e-playwright-firefox:
    name: 'Components JS E2E (Firefox)'
    runs-on: ubuntu-latest
    strategy:
      fail-fast: false
      matrix:
        shardIndex: [ 1, 2 ]
        shardTotal: [ 2 ]
    steps:
      - name: 'Checkout'
        uses: actions/checkout@v4
      - name: 'Setup and install'
        uses: ./.github/actions/setup-and-install
        with:
          github-token: ${{ secrets.github-token }}
      - name: 'Build assets, component-meta, components, components-js, shared and utilities'
        uses: ./.github/actions/build-components-js
      - name: 'E2E Test'
        uses: ./.github/actions/docker-run-playwright
        with:
          entrypoint: run-test-e2e
          args: --components-js:firefox:${{ matrix.shardIndex }}/${{ matrix.shardTotal }}
  components-js-e2e-playwright-safari:
    name: 'Components JS E2E (Safari)'
    runs-on: ubuntu-latest
    strategy:
      fail-fast: false
      matrix:
        shardIndex: [ 1, 2 ]
        shardTotal: [ 2 ]
    steps:
      - name: 'Checkout'
        uses: actions/checkout@v4
      - name: 'Setup and install'
        uses: ./.github/actions/setup-and-install
        with:
          github-token: ${{ secrets.github-token }}
      - name: 'Build assets, component-meta, components, components-js, shared and utilities'
        uses: ./.github/actions/build-components-js
      - name: 'E2E Test'
        uses: ./.github/actions/docker-run-playwright
        with:
          entrypoint: run-test-e2e
          args: --components-js:safari:${{ matrix.shardIndex }}/${{ matrix.shardTotal }}
  components-js-vrt-playwright-chrome:
    name: 'Components JS VRT (Chrome)'
    runs-on: ubuntu-latest
    strategy:
      fail-fast: false
      matrix:
        shardIndex: [ 1, 2, 3, 4 ]
        shardTotal: [ 4 ]
    steps:
      - name: 'Checkout'
        uses: actions/checkout@v4
      - name: 'Setup and install'
        uses: ./.github/actions/setup-and-install
        with:
          github-token: ${{ secrets.github-token }}
      - name: 'Build assets, component-meta, components, components-js, shared and utilities'
        uses: ./.github/actions/build-components-js
      - name: 'VRT Test'
        uses: ./.github/actions/docker-run-playwright
        with:
          entrypoint: run-test-vrt
          args: --components-js:chrome:${{ matrix.shardIndex }}/${{ matrix.shardTotal }}
      - name: 'VRT Regression'
        if: failure()
        uses: actions/upload-artifact@v4
        with:
          name: components-js-vrt-playwright-chrome-regression-${{ matrix.shardIndex }}
          path: ./packages/components-js/tests/vrt/results
  components-js-vrt-playwright-safari:
    name: 'Components JS VRT (Safari)'
    runs-on: ubuntu-latest
    steps:
      - name: 'Checkout'
        uses: actions/checkout@v4
      - name: 'Setup and install'
        uses: ./.github/actions/setup-and-install
        with:
          github-token: ${{ secrets.github-token }}
      - name: 'Build assets, component-meta, components, components-js, shared and utilities'
        uses: ./.github/actions/build-components-js
      - name: 'VRT Test'
        uses: ./.github/actions/docker-run-playwright
        with:
          entrypoint: run-test-vrt
          args: --components-js:safari
      - name: 'VRT Regression'
        if: failure()
        uses: actions/upload-artifact@v4
        with:
          name: components-js-vrt-playwright-safari-regression
          path: ./packages/components-js/tests/vrt/results
  components-angular:
    name: 'Components Angular'
    runs-on: ubuntu-latest
    steps:
      - name: 'Checkout'
        uses: actions/checkout@v4
      - name: 'Setup and install'
        uses: ./.github/actions/setup-and-install
        with:
          github-token: ${{ secrets.github-token }}
      - name: 'Build assets, component-meta, components, components-js, shared and utilities'
        uses: ./.github/actions/build-components-js
      - name: 'Build Components Angular'
        uses: ./.github/actions/docker-run-playwright
        with:
          entrypoint: run-build
          args: --components-angular
      - name: 'Unit Test (Jest)'
        uses: ./.github/actions/docker-run-playwright
        with:
          entrypoint: run-test-unit
          args: --components-angular:jest
      - name: 'Unit Test (Karma)'
        uses: ./.github/actions/docker-run-playwright
        with:
          entrypoint: run-test-unit
          args: --components-angular:karma
      - name: 'E2E Test'
        uses: ./.github/actions/docker-run-playwright
        with:
          entrypoint: run-test-e2e
          args: --components-angular
      - name: 'VRT Test'
        uses: ./.github/actions/docker-run-playwright
        with:
          entrypoint: run-test-vrt
          args: --components-angular
      - name: 'VRT Regression'
        if: failure()
        uses: actions/upload-artifact@v4
        with:
          name: components-angular-vrt-regression
          path: ./packages/components-angular/tests/vrt/results
  components-react:
    name: 'Components React'
    runs-on: ubuntu-latest
    steps:
      - name: 'Checkout'
        uses: actions/checkout@v4
      - name: 'Setup and install'
        uses: ./.github/actions/setup-and-install
        with:
          github-token: ${{ secrets.github-token }}
      - name: 'Build assets, component-meta, components, components-js, shared and utilities'
        uses: ./.github/actions/build-components-js
      - name: 'Build Components React'
        uses: ./.github/actions/docker-run-playwright
        with:
          entrypoint: run-build
          args: --components-react
      - name: 'Unit Test react-wrapper'
        uses: ./.github/actions/docker-run-playwright
        with:
          entrypoint: run-test-unit
          args: --components-react:react-wrapper
      - name: 'Unit Test uxpin-wrapper'
        uses: ./.github/actions/docker-run-playwright
        with:
          entrypoint: run-test-unit
          args: --components-react:uxpin-wrapper
      - name: 'E2E Test'
        uses: ./.github/actions/docker-run-playwright
        with:
          entrypoint: run-test-e2e
          args: --components-react
      - name: 'VRT Test components-react'
        uses: ./.github/actions/docker-run-playwright
        with:
          entrypoint: run-test-vrt
          args: --components-react
      - name: 'VRT Regression components-react'
        if: failure()
        uses: actions/upload-artifact@v4
        with:
          name: components-react-vrt-regression
          path: ./packages/components-react/tests/vrt/results
  components-react-remix:
    name: 'Components React/Remix'
    runs-on: ubuntu-latest
    steps:
      - name: 'Checkout'
        uses: actions/checkout@v4
      - name: 'Setup and install'
        uses: ./.github/actions/setup-and-install
        with:
          github-token: ${{ secrets.github-token }}
      - name: 'Build assets, component-meta, components, components-js, shared and utilities'
        uses: ./.github/actions/build-components-js
      - name: 'Build Components React'
        uses: ./.github/actions/docker-run-playwright
        with:
          entrypoint: run-build
          args: --components-react
      - name: 'E2E Test components-react/remix'
        uses: ./.github/actions/docker-run-playwright
        with:
          entrypoint: run-test-e2e
          args: --components-react/remix
      - name: 'VRT Test components-react/remix'
        uses: ./.github/actions/docker-run-playwright
        with:
          entrypoint: run-test-vrt
          args: --components-react/remix
      - name: 'VRT Regression components-react/remix'
        if: failure()
        uses: actions/upload-artifact@v4
        with:
          name: components-react-remix-vrt-regression
          path: ./packages/components-react/projects/remix/tests/vrt/results
  components-react-nextjs:
    name: 'Components React/NextJS'
    runs-on: ubuntu-latest
    steps:
      - name: 'Checkout'
        uses: actions/checkout@v4
      - name: 'Setup and install'
        uses: ./.github/actions/setup-and-install
        with:
          github-token: ${{ secrets.github-token }}
      - name: 'Build assets, component-meta, components, components-js, shared and utilities'
        uses: ./.github/actions/build-components-js
      - name: 'Build Components React'
        uses: ./.github/actions/docker-run-playwright
        with:
          entrypoint: run-build
          args: --components-react
      - name: 'Build Remix' # remix build is checked as part of nextjs unit tests
        uses: ./.github/actions/docker-run-playwright
        with:
          entrypoint: run-build
          args: --components-react/remix
      - name: 'E2E Test components-react/nextjs'
        uses: ./.github/actions/docker-run-playwright
        with:
          entrypoint: run-test-e2e
          args: --components-react/nextjs
      - name: 'VRT Test components-react/nextjs'
        uses: ./.github/actions/docker-run-playwright
        with:
          entrypoint: run-test-vrt
          args: --components-react/nextjs
      - name: 'Unit Test react-ssr-wrapper'
        uses: ./.github/actions/docker-run-playwright
        with:
          entrypoint: run-test-unit
          args: --components-react:react-ssr-wrapper
      - name: 'VRT Regression components-react/nextjs'
        if: failure()
        uses: actions/upload-artifact@v4
        with:
          name: components-react-nextjs-vrt-regression
          path: ./packages/components-react/projects/nextjs/tests/vrt/results
  components-vue:
    name: 'Components Vue'
    runs-on: ubuntu-latest
    steps:
      - name: 'Checkout'
        uses: actions/checkout@v4
      - name: 'Setup and install'
        uses: ./.github/actions/setup-and-install
        with:
          github-token: ${{ secrets.github-token }}
      - name: 'Build assets, component-meta, components, components-js, shared and utilities'
        uses: ./.github/actions/build-components-js
      - name: 'Lint'
        uses: ./.github/actions/docker-run-playwright
        with:
          entrypoint: run-lint
          args: --components-vue
      - name: 'Build Components Vue'
        uses: ./.github/actions/docker-run-playwright
        with:
          entrypoint: run-build
          args: --components-vue
      - name: 'Unit Test vue-wrapper'
        uses: ./.github/actions/docker-run-playwright
        with:
          entrypoint: run-test-unit
          args: --components-vue
      - name: 'E2E Test components-vue'
        uses: ./.github/actions/docker-run-playwright
        with:
          entrypoint: run-test-e2e
          args: --components-vue
      - name: 'VRT Test components-vue'
        uses: ./.github/actions/docker-run-playwright
        with:
          entrypoint: run-test-vrt
          args: --components-vue
      - name: 'VRT Regression components-vue'
        if: failure()
        uses: actions/upload-artifact@v4
        with:
          name: components-vue-vrt-regression
          path: ./packages/components-vue/tests/vrt/results
  crawler-e2e:
    name: 'Crawler E2E'
    runs-on: ubuntu-latest
    steps:
      - name: 'Checkout'
        uses: actions/checkout@v4
      - name: 'Setup and install'
        uses: ./.github/actions/setup-and-install
        with:
          github-token: ${{ secrets.github-token }}
      - name: 'Build assets, component-meta, components, components-js, shared and utilities'
        uses: ./.github/actions/build-components-js
      - name: 'E2E Test'
        uses: ./.github/actions/docker-run-playwright
        with:
          entrypoint: run-test-e2e
          args: --crawler
  component-meta:
    name: 'Component Meta'
    runs-on: ubuntu-latest
    steps:
      - name: 'Checkout'
        uses: actions/checkout@v4
      - name: 'Setup and install'
        uses: ./.github/actions/setup-and-install
        with:
          github-token: ${{ secrets.github-token }}
      - name: 'Build Core Dependencies'
        uses: ./.github/actions/docker-run-playwright
        with:
          entrypoint: run-build
          args: --core-dependencies
      - name: 'Unit Test'
        uses: ./.github/actions/docker-run-playwright
        with:
          entrypoint: run-test-unit
          args: --component-meta
  shared:
    name: 'Shared'
    runs-on: ubuntu-latest
    steps:
      - name: 'Checkout'
        uses: actions/checkout@v4
      - name: 'Setup and install'
        uses: ./.github/actions/setup-and-install
        with:
          github-token: ${{ secrets.github-token }}
      - name: 'Build Shared'
        uses: ./.github/actions/docker-run-playwright
        with:
          entrypoint: run-build
          args: --shared
      - name: 'Unit Test'
        uses: ./.github/actions/docker-run-playwright
        with:
          entrypoint: run-test-unit
          args: --shared
  storefront-unit:
    name: 'Storefront Unit'
    runs-on: ubuntu-latest
    steps:
      - name: 'Checkout'
        uses: actions/checkout@v4
      - name: 'Setup and install'
        uses: ./.github/actions/setup-and-install
        with:
          github-token: ${{ secrets.github-token }}
      - name: 'Build assets, component-meta, components, components-js, shared and utilities'
        uses: ./.github/actions/build-components-js
      - name: 'Build Components Angular'
        uses: ./.github/actions/docker-run-playwright
        with:
          entrypoint: run-build
          args: --components-angular
      - name: 'Build Components React'
        uses: ./.github/actions/docker-run-playwright
        with:
          entrypoint: run-build
          args: --components-react
      - name: 'Build Components Vue'
        uses: ./.github/actions/docker-run-playwright
        with:
          entrypoint: run-build
          args: --components-vue
      - name: 'Lint'
        uses: ./.github/actions/docker-run-playwright
        with:
          entrypoint: run-lint
          args: --storefront
      - name: 'Unit Test'
        uses: ./.github/actions/docker-run-playwright
        with:
          entrypoint: run-test-unit
          args: --storefront
      - name: 'Unit Test (Vitest)'
        uses: ./.github/actions/docker-run-playwright
        with:
          entrypoint: run-test-unit
          args: --vitest:storefront
  storefront-e2e:
    name: 'Storefront E2E'
    runs-on: ubuntu-latest
    strategy:
      fail-fast: false
      matrix:
        shardIndex: [ 1, 2, 3, 4 ]
        shardTotal: [ 4 ]
    steps:
      - name: 'Checkout'
        uses: actions/checkout@v4
      - name: 'Setup and install'
        uses: ./.github/actions/setup-and-install
        with:
          github-token: ${{ secrets.github-token }}
      - name: 'Build assets, component-meta, components, components-js, shared and utilities'
        uses: ./.github/actions/build-components-js
      - name: 'Build Components Angular'
        uses: ./.github/actions/docker-run-playwright
        with:
          entrypoint: run-build
          args: --components-angular
      - name: 'Build Components React'
        uses: ./.github/actions/docker-run-playwright
        with:
          entrypoint: run-build
          args: --components-react
      - name: 'Build Components Vue'
        uses: ./.github/actions/docker-run-playwright
        with:
          entrypoint: run-build
          args: --components-vue
      - name: 'E2E Test'
        uses: ./.github/actions/docker-run-playwright
        with:
          entrypoint: run-test-e2e
          args: --storefront:${{ matrix.shardIndex }}/${{ matrix.shardTotal }}
      - name: 'E2E Regression'
        if: failure()
        uses: actions/upload-artifact@v4
        with:
          name: storefront-e2e-regression-${{ matrix.shardIndex }}
          path: ./packages/storefront/tests/e2e/results
  storefront-e2e-sitemap:
    name: 'Storefront E2E "Sitemap"'
    runs-on: ubuntu-latest
    steps:
      - name: 'Checkout'
        uses: actions/checkout@v4
      - name: 'Setup and install'
        uses: ./.github/actions/setup-and-install
        with:
          github-token: ${{ secrets.github-token }}
      - name: 'Build assets, component-meta, components, components-js, shared and utilities'
        uses: ./.github/actions/build-components-js
      - name: 'Build Components Angular'
        uses: ./.github/actions/docker-run-playwright
        with:
          entrypoint: run-build
          args: --components-angular
      - name: 'Build Components React'
        uses: ./.github/actions/docker-run-playwright
        with:
          entrypoint: run-build
          args: --components-react
      - name: 'Build Components Vue'
        uses: ./.github/actions/docker-run-playwright
        with:
          entrypoint: run-build
          args: --components-vue
      - name: 'E2E Test'
        uses: ./.github/actions/docker-run-playwright
        with:
          entrypoint: run-test-e2e
          args: --storefront:sitemap
      - name: 'E2E Regression'
        if: failure()
        uses: actions/upload-artifact@v4
        with:
          name: storefront-e2e-regression-sitemap
          path: ./packages/storefront/tests/e2e/results
  storefront-a11y:
    name: 'Storefront A11y'
    runs-on: ubuntu-latest
    strategy:
      fail-fast: false
      matrix:
        shardIndex: [ 1, 2, 3 ]
        shardTotal: [ 3 ]
    steps:
      - name: 'Checkout'
        uses: actions/checkout@v4
      - name: 'Setup and install'
        uses: ./.github/actions/setup-and-install
        with:
          github-token: ${{ secrets.github-token }}
      - name: 'Build assets, component-meta, components, components-js, shared and utilities'
        uses: ./.github/actions/build-components-js
      - name: 'Build Components Angular'
        uses: ./.github/actions/docker-run-playwright
        with:
          entrypoint: run-build
          args: --components-angular
      - name: 'Build Components React'
        uses: ./.github/actions/docker-run-playwright
        with:
          entrypoint: run-build
          args: --components-react
      - name: 'Build Components Vue'
        uses: ./.github/actions/docker-run-playwright
        with:
          entrypoint: run-build
          args: --components-vue
      - name: 'A11y Test'
        uses: ./.github/actions/docker-run-playwright
        with:
          entrypoint: run-test-a11y
          args: --storefront:${{ matrix.shardIndex }}/${{ matrix.shardTotal }}
      - name: 'A11y Regression'
        if: failure()
        uses: actions/upload-artifact@v4
        with:
          name: storefront-a11y-regression-${{ matrix.shardIndex }}
          path: ./packages/storefront/tests/a11y/results
  storefront-vrt:
    name: 'Storefront VRT'
    runs-on: ubuntu-latest
    steps:
      - name: 'Checkout'
        uses: actions/checkout@v4
      - name: 'Setup and install'
        uses: ./.github/actions/setup-and-install
        with:
          github-token: ${{ secrets.github-token }}
      - name: 'Build assets, component-meta, components, components-js, shared and utilities'
        uses: ./.github/actions/build-components-js
      - name: 'Build Components Angular'
        uses: ./.github/actions/docker-run-playwright
        with:
          entrypoint: run-build
          args: --components-angular
      - name: 'Build Components React'
        uses: ./.github/actions/docker-run-playwright
        with:
          entrypoint: run-build
          args: --components-react
      - name: 'Build Components Vue'
        uses: ./.github/actions/docker-run-playwright
        with:
          entrypoint: run-build
          args: --components-vue
      - name: 'VRT Test'
        uses: ./.github/actions/docker-run-playwright
        with:
          entrypoint: run-test-vrt
          args: --storefront
      - name: 'VRT Regression'
        if: failure()
        uses: actions/upload-artifact@v4
        with:
          name: storefront-vrt-regression
          path: ./packages/storefront/tests/vrt/results
  production-builds:
    name: 'Production Builds'
    runs-on: ubuntu-latest
    steps:
      - name: 'Checkout'
        uses: actions/checkout@v4
      - name: 'Setup and install'
        uses: ./.github/actions/setup-and-install
        with:
          github-token: ${{ secrets.github-token }}
      - name: 'Build Core Dependencies'
        uses: ./.github/actions/docker-run-playwright
        with:
          entrypoint: run-build-prod
          args: --core-dependencies
      - name: 'Build Components Prod'
        uses: ./.github/actions/docker-run-playwright
        with:
          entrypoint: run-build-prod
          args: --components
      - name: 'Build Components JS Prod'
        uses: ./.github/actions/docker-run-playwright
        with:
          entrypoint: run-build-prod
          args: --components-js
      - name: 'Build Components Angular Prod'
        uses: ./.github/actions/docker-run-playwright
        with:
          entrypoint: run-build-prod
          args: --components-angular
      - name: 'Build Components React Prod'
        uses: ./.github/actions/docker-run-playwright
        with:
          entrypoint: run-build-prod
          args: --components-react
      - name: 'Build Components Vue Prod'
        uses: ./.github/actions/docker-run-playwright
        with:
          entrypoint: run-build-prod
          args: --components-vue
      - name: 'Build Storefront Prod'
        uses: ./.github/actions/docker-run-playwright
        with:
          entrypoint: run-build-prod
          args: --storefront
      - name: 'Store Assets CDN Artifact'
        uses: actions/upload-artifact@v4
        with:
          name: assets-cdn
          path: ./packages/assets/cdn
      - name: 'Store Assets Build Artifact'
        uses: actions/upload-artifact@v4
        with:
          name: assets-build
          path: ./packages/assets/dist
      - name: 'Store Components JS Build Artifact'
        uses: actions/upload-artifact@v4
        with:
          name: components-js-prod-build
          path: ./packages/components-js/dist
      - name: 'Store Components Angular Build Artifact'
        uses: actions/upload-artifact@v4
        with:
          name: components-angular-prod-build
          path: ./packages/components-angular/dist/angular-wrapper
      - name: 'Store Components React Build Artifact'
        uses: actions/upload-artifact@v4
        with:
          name: components-react-prod-build
          path: ./packages/components-react/dist/react-wrapper
      - name: 'Store Components UXPin Source Artifact'
        uses: actions/upload-artifact@v4
        with:
          name: components-uxpin-source
          path: |
            ./packages/components-react/projects/uxpin-wrapper/src
            ./packages/components-react/projects/uxpin-wrapper/uxpin.config.js
      - name: 'Store Components Vue Build Artifact'
        uses: actions/upload-artifact@v4
        with:
          name: components-vue-prod-build
          path: ./packages/components-vue/dist/vue-wrapper
      - name: 'Store Chunks Manifest Build Artifact'
        uses: actions/upload-artifact@v4
        with:
          name: components-js-chunks-manifest-prod-build
          path: ./packages/components-js/projects/components-wrapper/lib
      - name: 'Store Shared Build Artifact'
        uses: actions/upload-artifact@v4
        with:
          name: shared-build
          path: ./packages/shared/dist
      - name: 'Store Storefront Build Artifact'
        uses: actions/upload-artifact@v4
        with:
          name: storefront-build
          path: ./packages/storefront/dist
  utilities:
    name: 'Utilities'
    runs-on: ubuntu-latest
    steps:
      - name: 'Checkout'
        uses: actions/checkout@v4
      - name: 'Setup and install'
        uses: ./.github/actions/setup-and-install
        with:
          github-token: ${{ secrets.github-token }}
      - name: 'Build Shared'
        uses: ./.github/actions/docker-run-playwright
        with:
          entrypoint: run-build
          args: --shared
      - name: 'Build Utilities'
        uses: ./.github/actions/docker-run-playwright
        with:
          entrypoint: run-build
          args: --utilities
      - name: 'Unit Test'
        uses: ./.github/actions/docker-run-playwright
        with:
          entrypoint: run-test-unit
          args: --utilities<|MERGE_RESOLUTION|>--- conflicted
+++ resolved
@@ -6,11 +6,7 @@
         required: true
 name: 'Build and Test'
 env:
-<<<<<<< HEAD
   PDS_PLAYWRIGHT_DOCKER_IMAGE: ghcr.io/porsche-design-system/porsche-design-system/playwright:v1.42.1-focal-3-test
-=======
-  PDS_PLAYWRIGHT_DOCKER_IMAGE: ghcr.io/porsche-design-system/porsche-design-system/playwright:v1.42.1-focal-4
->>>>>>> 4d876ce8
 jobs:
   assets:
     name: 'Assets'
