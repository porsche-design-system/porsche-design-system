on:
  workflow_call:
    secrets:
      github-token:
        description: 'github token for container registry'
        required: true
name: 'Build and Test'
env:
<<<<<<< HEAD
  PDS_PLAYWRIGHT_DOCKER_IMAGE: ghcr.io/porsche-design-system/porsche-design-system/playwright:v1.49.1-jammy-7
=======
  PDS_PLAYWRIGHT_DOCKER_IMAGE: ghcr.io/porsche-design-system/porsche-design-system/playwright:v1.49.1-jammy-8
>>>>>>> b0ab2f38
jobs:
  assets:
    name: 'Assets'
    runs-on: ubuntu-latest
    steps:
      - name: 'Checkout'
        uses: actions/checkout@v4
      - name: 'Setup and install'
        uses: ./.github/actions/setup-and-install
        with:
          github-token: ${{ secrets.github-token }}
      - name: 'Build Core Dependencies'
        uses: ./.github/actions/docker-run-playwright
        with:
          entrypoint: run-build
          args: --core-dependencies
      - name: 'Unit Test Assets'
        uses: ./.github/actions/docker-run-playwright
        with:
          entrypoint: run-test-unit
          args: --assets:assets
      - name: 'Unit Test Fallbacks'
        uses: ./.github/actions/docker-run-playwright
        with:
          entrypoint: run-test-unit
          args: --assets:fallbacks
      - name: 'Unit Test Icons'
        uses: ./.github/actions/docker-run-playwright
        with:
          entrypoint: run-test-unit
          args: --assets:icons
      - name: 'Unit Test Font Face'
        uses: ./.github/actions/docker-run-playwright
        with:
          entrypoint: run-test-unit
          args: --assets:font-face
      - name: 'VRT Test Fallbacks'
        uses: ./.github/actions/docker-run-playwright
        with:
          entrypoint: run-test-vrt
          args: --assets:fallbacks
      - name: 'VRT Regression Fallbacks'
        if: failure()
        uses: actions/upload-artifact@v4
        with:
          name: fallbacks-vrt-regression
          path: ./packages/assets/projects/fallbacks/tests/vrt/results
  components-unit:
    name: 'Components Unit'
    runs-on: ubuntu-latest
    steps:
      - name: 'Checkout'
        uses: actions/checkout@v4
      - name: 'Setup and install'
        uses: ./.github/actions/setup-and-install
        with:
          github-token: ${{ secrets.github-token }}
      - name: 'Build Core Dependencies'
        uses: ./.github/actions/docker-run-playwright
        with:
          entrypoint: run-build
          args: --core-dependencies
      - name: 'Lint'
        uses: ./.github/actions/docker-run-playwright
        with:
          entrypoint: run-lint
          args: --components
      - name: 'Unit Test'
        uses: ./.github/actions/docker-run-playwright
        with:
          entrypoint: run-test-unit
          args: --components
  components-js-unit:
    name: 'Components JS Unit'
    runs-on: ubuntu-latest
    steps:
      - name: 'Checkout'
        uses: actions/checkout@v4
      - name: 'Setup and install'
        uses: ./.github/actions/setup-and-install
        with:
          github-token: ${{ secrets.github-token }}
      - name: 'Build Core Dependencies'
        uses: ./.github/actions/docker-run-playwright
        with:
          entrypoint: run-build
          args: --core-dependencies
      - name: 'Unit Test Components Manager Core'
        uses: ./.github/actions/docker-run-playwright
        with:
          entrypoint: run-test-unit
          args: --components-js:components-manager-core
      - name: 'Build Components Prod'
        uses: ./.github/actions/docker-run-playwright
        with:
          entrypoint: run-build
          args: --components-prod
      - name: 'Build Components JS Prod'
        uses: ./.github/actions/docker-run-playwright
        with:
          entrypoint: run-build
          args: --components-js-prod
      - name: 'Unit Test Components Manager CLI'
        uses: ./.github/actions/docker-run-playwright
        with:
          entrypoint: run-test-unit
          args: --components-js:components-manager-cli
      - name: 'Unit Test Components Wrapper'
        uses: ./.github/actions/docker-run-playwright
        with:
          entrypoint: run-test-unit
          args: --components-js:components-wrapper
      - name: 'Unit Test jsdom-polyfill'
        uses: ./.github/actions/docker-run-playwright
        with:
          entrypoint: run-test-unit
          args: --components-js:jsdom-polyfill
      - name: 'Unit Test Partials'
        uses: ./.github/actions/docker-run-playwright
        with:
          entrypoint: run-test-unit
          args: --components-js:partials
      - name: 'Unit Regression'
        if: failure()
        uses: actions/upload-artifact@v4
        with:
          name: components-js-unit-regression
          path: ./packages/components-js/tests/unit/results
  components-js-a11y:
    name: 'Components JS A11y'
    runs-on: ubuntu-latest
    steps:
      - name: 'Checkout'
        uses: actions/checkout@v4
      - name: 'Setup and install'
        uses: ./.github/actions/setup-and-install
        with:
          github-token: ${{ secrets.github-token }}
      - name: 'Build assets, component-meta, components, components-js, shared and utilities'
        uses: ./.github/actions/build-components-js
      - name: 'A11y Test'
        uses: ./.github/actions/docker-run-playwright
        with:
          entrypoint: run-test-a11y
          args: --components-js
  components-js-e2e-playwright-chrome:
    name: 'Components JS E2E (Chrome)'
    runs-on: ubuntu-latest
    strategy:
      fail-fast: false
      matrix:
        shardIndex: [ 1, 2 ]
        shardTotal: [ 2 ]
    steps:
      - name: 'Checkout'
        uses: actions/checkout@v4
      - name: 'Setup and install'
        uses: ./.github/actions/setup-and-install
        with:
          github-token: ${{ secrets.github-token }}
      - name: 'Build assets, component-meta, components, components-js, shared and utilities'
        uses: ./.github/actions/build-components-js
      - name: 'E2E Test'
        uses: ./.github/actions/docker-run-playwright
        with:
          entrypoint: run-test-e2e
          args: --components-js:chrome:${{ matrix.shardIndex }}/${{ matrix.shardTotal }}
  components-js-e2e-playwright-firefox:
    name: 'Components JS E2E (Firefox)'
    runs-on: ubuntu-latest
    strategy:
      fail-fast: false
      matrix:
        shardIndex: [ 1, 2 ]
        shardTotal: [ 2 ]
    steps:
      - name: 'Checkout'
        uses: actions/checkout@v4
      - name: 'Setup and install'
        uses: ./.github/actions/setup-and-install
        with:
          github-token: ${{ secrets.github-token }}
      - name: 'Build assets, component-meta, components, components-js, shared and utilities'
        uses: ./.github/actions/build-components-js
      - name: 'E2E Test'
        uses: ./.github/actions/docker-run-playwright
        with:
          entrypoint: run-test-e2e
          args: --components-js:firefox:${{ matrix.shardIndex }}/${{ matrix.shardTotal }}
  components-js-e2e-playwright-safari:
    name: 'Components JS E2E (Safari)'
    runs-on: ubuntu-latest
    strategy:
      fail-fast: false
      matrix:
        shardIndex: [ 1, 2 ]
        shardTotal: [ 2 ]
    steps:
      - name: 'Checkout'
        uses: actions/checkout@v4
      - name: 'Setup and install'
        uses: ./.github/actions/setup-and-install
        with:
          github-token: ${{ secrets.github-token }}
      - name: 'Build assets, component-meta, components, components-js, shared and utilities'
        uses: ./.github/actions/build-components-js
      - name: 'E2E Test'
        uses: ./.github/actions/docker-run-playwright
        with:
          entrypoint: run-test-e2e
          args: --components-js:safari:${{ matrix.shardIndex }}/${{ matrix.shardTotal }}
  components-js-vrt-playwright-chrome:
    name: 'Components JS VRT (Chrome)'
    runs-on: ubuntu-latest
    strategy:
      fail-fast: false
      matrix:
        shardIndex: [ 1, 2, 3, 4 ]
        shardTotal: [ 4 ]
    steps:
      - name: 'Checkout'
        uses: actions/checkout@v4
      - name: 'Setup and install'
        uses: ./.github/actions/setup-and-install
        with:
          github-token: ${{ secrets.github-token }}
      - name: 'Build assets, component-meta, components, components-js, shared and utilities'
        uses: ./.github/actions/build-components-js
      - name: 'VRT Test'
        uses: ./.github/actions/docker-run-playwright
        with:
          entrypoint: run-test-vrt
          args: --components-js:chrome:${{ matrix.shardIndex }}/${{ matrix.shardTotal }}
      - name: 'VRT Regression'
        if: failure()
        uses: actions/upload-artifact@v4
        with:
          name: components-js-vrt-playwright-chrome-regression-${{ matrix.shardIndex }}
          path: ./packages/components-js/tests/vrt/results
  components-js-vrt-playwright-safari:
    name: 'Components JS VRT (Safari)'
    runs-on: ubuntu-latest
    steps:
      - name: 'Checkout'
        uses: actions/checkout@v4
      - name: 'Setup and install'
        uses: ./.github/actions/setup-and-install
        with:
          github-token: ${{ secrets.github-token }}
      - name: 'Build assets, component-meta, components, components-js, shared and utilities'
        uses: ./.github/actions/build-components-js
      - name: 'VRT Test'
        uses: ./.github/actions/docker-run-playwright
        with:
          entrypoint: run-test-vrt
          args: --components-js:safari
      - name: 'VRT Regression'
        if: failure()
        uses: actions/upload-artifact@v4
        with:
          name: components-js-vrt-playwright-safari-regression
          path: ./packages/components-js/tests/vrt/results
  components-angular:
    name: 'Components Angular'
    runs-on: ubuntu-latest
    steps:
      - name: 'Checkout'
        uses: actions/checkout@v4
      - name: 'Setup and install'
        uses: ./.github/actions/setup-and-install
        with:
          github-token: ${{ secrets.github-token }}
      - name: 'Build assets, component-meta, components, components-js, shared and utilities'
        uses: ./.github/actions/build-components-js
      - name: 'Build Components Angular'
        uses: ./.github/actions/docker-run-playwright
        with:
          entrypoint: run-build
          args: --components-angular
      - name: 'Unit Test (Jest)'
        uses: ./.github/actions/docker-run-playwright
        with:
          entrypoint: run-test-unit
          args: --components-angular:jest
      - name: 'Unit Test (Karma)'
        uses: ./.github/actions/docker-run-playwright
        with:
          entrypoint: run-test-unit
          args: --components-angular:karma
      - name: 'E2E Test'
        uses: ./.github/actions/docker-run-playwright
        with:
          entrypoint: run-test-e2e
          args: --components-angular
      - name: 'VRT Test'
        uses: ./.github/actions/docker-run-playwright
        with:
          entrypoint: run-test-vrt
          args: --components-angular
      - name: 'VRT Regression'
        if: failure()
        uses: actions/upload-artifact@v4
        with:
          name: components-angular-vrt-regression
          path: ./packages/components-angular/tests/vrt/results
  components-react:
    name: 'Components React'
    runs-on: ubuntu-latest
    steps:
      - name: 'Checkout'
        uses: actions/checkout@v4
      - name: 'Setup and install'
        uses: ./.github/actions/setup-and-install
        with:
          github-token: ${{ secrets.github-token }}
      - name: 'Build assets, component-meta, components, components-js, shared and utilities'
        uses: ./.github/actions/build-components-js
      - name: 'Build Components React'
        uses: ./.github/actions/docker-run-playwright
        with:
          entrypoint: run-build
          args: --components-react
      - name: 'Unit Test react-wrapper'
        uses: ./.github/actions/docker-run-playwright
        with:
          entrypoint: run-test-unit
          args: --components-react:react-wrapper
      - name: 'Unit Test uxpin-wrapper'
        uses: ./.github/actions/docker-run-playwright
        with:
          entrypoint: run-test-unit
          args: --components-react:uxpin-wrapper
      - name: 'E2E Test'
        uses: ./.github/actions/docker-run-playwright
        with:
          entrypoint: run-test-e2e
          args: --components-react
      - name: 'VRT Test components-react'
        uses: ./.github/actions/docker-run-playwright
        with:
          entrypoint: run-test-vrt
          args: --components-react
      - name: 'VRT Regression components-react'
        if: failure()
        uses: actions/upload-artifact@v4
        with:
          name: components-react-vrt-regression
          path: ./packages/components-react/tests/vrt/results
  components-react-remix:
    name: 'Components React/Remix'
    runs-on: ubuntu-latest
    steps:
      - name: 'Checkout'
        uses: actions/checkout@v4
      - name: 'Setup and install'
        uses: ./.github/actions/setup-and-install
        with:
          github-token: ${{ secrets.github-token }}
      - name: 'Build assets, component-meta, components, components-js, shared and utilities'
        uses: ./.github/actions/build-components-js
      - name: 'Build Components React'
        uses: ./.github/actions/docker-run-playwright
        with:
          entrypoint: run-build
          args: --components-react
      - name: 'E2E Test components-react/remix'
        uses: ./.github/actions/docker-run-playwright
        with:
          entrypoint: run-test-e2e
          args: --components-react/remix
      - name: 'VRT Test components-react/remix'
        uses: ./.github/actions/docker-run-playwright
        with:
          entrypoint: run-test-vrt
          args: --components-react/remix
      - name: 'VRT Regression components-react/remix'
        if: failure()
        uses: actions/upload-artifact@v4
        with:
          name: components-react-remix-vrt-regression
          path: ./packages/components-react/projects/remix/tests/vrt/results
  components-react-nextjs:
    name: 'Components React/NextJS'
    runs-on: ubuntu-latest
    steps:
      - name: 'Checkout'
        uses: actions/checkout@v4
      - name: 'Setup and install'
        uses: ./.github/actions/setup-and-install
        with:
          github-token: ${{ secrets.github-token }}
      - name: 'Build assets, component-meta, components, components-js, shared and utilities'
        uses: ./.github/actions/build-components-js
      - name: 'Build Components React'
        uses: ./.github/actions/docker-run-playwright
        with:
          entrypoint: run-build
          args: --components-react
      - name: 'Build Remix' # remix build is checked as part of nextjs unit tests
        uses: ./.github/actions/docker-run-playwright
        with:
          entrypoint: run-build
          args: --components-react/remix
      - name: 'E2E Test components-react/nextjs'
        uses: ./.github/actions/docker-run-playwright
        with:
          entrypoint: run-test-e2e
          args: --components-react/nextjs
      - name: 'VRT Test components-react/nextjs'
        uses: ./.github/actions/docker-run-playwright
        with:
          entrypoint: run-test-vrt
          args: --components-react/nextjs
      - name: 'Unit Test react-ssr-wrapper'
        uses: ./.github/actions/docker-run-playwright
        with:
          entrypoint: run-test-unit
          args: --components-react:react-ssr-wrapper
      - name: 'VRT Regression components-react/nextjs'
        if: failure()
        uses: actions/upload-artifact@v4
        with:
          name: components-react-nextjs-vrt-regression
          path: ./packages/components-react/projects/nextjs/tests/vrt/results
  components-vue:
    name: 'Components Vue'
    runs-on: ubuntu-latest
    steps:
      - name: 'Checkout'
        uses: actions/checkout@v4
      - name: 'Setup and install'
        uses: ./.github/actions/setup-and-install
        with:
          github-token: ${{ secrets.github-token }}
      - name: 'Build assets, component-meta, components, components-js, shared and utilities'
        uses: ./.github/actions/build-components-js
      - name: 'Lint'
        uses: ./.github/actions/docker-run-playwright
        with:
          entrypoint: run-lint
          args: --components-vue
      - name: 'Build Components Vue'
        uses: ./.github/actions/docker-run-playwright
        with:
          entrypoint: run-build
          args: --components-vue
      - name: 'Unit Test vue-wrapper'
        uses: ./.github/actions/docker-run-playwright
        with:
          entrypoint: run-test-unit
          args: --components-vue
      - name: 'E2E Test components-vue'
        uses: ./.github/actions/docker-run-playwright
        with:
          entrypoint: run-test-e2e
          args: --components-vue
      - name: 'VRT Test components-vue'
        uses: ./.github/actions/docker-run-playwright
        with:
          entrypoint: run-test-vrt
          args: --components-vue
      - name: 'VRT Regression components-vue'
        if: failure()
        uses: actions/upload-artifact@v4
        with:
          name: components-vue-vrt-regression
          path: ./packages/components-vue/tests/vrt/results
  crawler-e2e:
    name: 'Crawler E2E'
    runs-on: ubuntu-latest
    steps:
      - name: 'Checkout'
        uses: actions/checkout@v4
      - name: 'Setup and install'
        uses: ./.github/actions/setup-and-install
        with:
          github-token: ${{ secrets.github-token }}
      - name: 'Build assets, component-meta, components, components-js, shared and utilities'
        uses: ./.github/actions/build-components-js
      - name: 'E2E Test'
        uses: ./.github/actions/docker-run-playwright
        with:
          entrypoint: run-test-e2e
          args: --crawler
  component-meta:
    name: 'Component Meta'
    runs-on: ubuntu-latest
    steps:
      - name: 'Checkout'
        uses: actions/checkout@v4
      - name: 'Setup and install'
        uses: ./.github/actions/setup-and-install
        with:
          github-token: ${{ secrets.github-token }}
      - name: 'Build Core Dependencies'
        uses: ./.github/actions/docker-run-playwright
        with:
          entrypoint: run-build
          args: --core-dependencies
      - name: 'Unit Test'
        uses: ./.github/actions/docker-run-playwright
        with:
          entrypoint: run-test-unit
          args: --component-meta
  shared:
    name: 'Shared'
    runs-on: ubuntu-latest
    steps:
      - name: 'Checkout'
        uses: actions/checkout@v4
      - name: 'Setup and install'
        uses: ./.github/actions/setup-and-install
        with:
          github-token: ${{ secrets.github-token }}
      - name: 'Build Shared'
        uses: ./.github/actions/docker-run-playwright
        with:
          entrypoint: run-build
          args: --shared
      - name: 'Unit Test'
        uses: ./.github/actions/docker-run-playwright
        with:
          entrypoint: run-test-unit
          args: --shared
  storefront-unit:
    name: 'Storefront Unit'
    runs-on: ubuntu-latest
    steps:
      - name: 'Checkout'
        uses: actions/checkout@v4
      - name: 'Setup and install'
        uses: ./.github/actions/setup-and-install
        with:
          github-token: ${{ secrets.github-token }}
      - name: 'Build assets, component-meta, components, components-js, shared and utilities'
        uses: ./.github/actions/build-components-js
      - name: 'Build Components Angular'
        uses: ./.github/actions/docker-run-playwright
        with:
          entrypoint: run-build
          args: --components-angular
      - name: 'Build Components React'
        uses: ./.github/actions/docker-run-playwright
        with:
          entrypoint: run-build
          args: --components-react
      - name: 'Build Components Vue'
        uses: ./.github/actions/docker-run-playwright
        with:
          entrypoint: run-build
          args: --components-vue
      - name: 'Lint'
        uses: ./.github/actions/docker-run-playwright
        with:
          entrypoint: run-lint
          args: --storefront
      - name: 'Unit Test'
        uses: ./.github/actions/docker-run-playwright
        with:
          entrypoint: run-test-unit
          args: --storefront
      - name: 'Unit Test (Vitest)'
        uses: ./.github/actions/docker-run-playwright
        with:
          entrypoint: run-test-unit
          args: --vitest:storefront
  storefront-e2e:
    name: 'Storefront E2E'
    runs-on: ubuntu-latest
    strategy:
      fail-fast: false
      matrix:
        shardIndex: [ 1, 2, 3, 4 ]
        shardTotal: [ 4 ]
    steps:
      - name: 'Checkout'
        uses: actions/checkout@v4
      - name: 'Setup and install'
        uses: ./.github/actions/setup-and-install
        with:
          github-token: ${{ secrets.github-token }}
      - name: 'Build assets, component-meta, components, components-js, shared and utilities'
        uses: ./.github/actions/build-components-js
      - name: 'Build Components Angular'
        uses: ./.github/actions/docker-run-playwright
        with:
          entrypoint: run-build
          args: --components-angular
      - name: 'Build Components React'
        uses: ./.github/actions/docker-run-playwright
        with:
          entrypoint: run-build
          args: --components-react
      - name: 'Build Components Vue'
        uses: ./.github/actions/docker-run-playwright
        with:
          entrypoint: run-build
          args: --components-vue
      - name: 'E2E Test'
        uses: ./.github/actions/docker-run-playwright
        with:
          entrypoint: run-test-e2e
          args: --storefront:${{ matrix.shardIndex }}/${{ matrix.shardTotal }}
      - name: 'E2E Regression'
        if: failure()
        uses: actions/upload-artifact@v4
        with:
          name: storefront-e2e-regression-${{ matrix.shardIndex }}
          path: ./packages/storefront/tests/e2e/results
  storefront-e2e-sitemap:
    name: 'Storefront E2E "Sitemap"'
    runs-on: ubuntu-latest
    steps:
      - name: 'Checkout'
        uses: actions/checkout@v4
      - name: 'Setup and install'
        uses: ./.github/actions/setup-and-install
        with:
          github-token: ${{ secrets.github-token }}
      - name: 'Build assets, component-meta, components, components-js, shared and utilities'
        uses: ./.github/actions/build-components-js
      - name: 'Build Components Angular'
        uses: ./.github/actions/docker-run-playwright
        with:
          entrypoint: run-build
          args: --components-angular
      - name: 'Build Components React'
        uses: ./.github/actions/docker-run-playwright
        with:
          entrypoint: run-build
          args: --components-react
      - name: 'Build Components Vue'
        uses: ./.github/actions/docker-run-playwright
        with:
          entrypoint: run-build
          args: --components-vue
      - name: 'E2E Test'
        uses: ./.github/actions/docker-run-playwright
        with:
          entrypoint: run-test-e2e
          args: --storefront:sitemap
      - name: 'E2E Regression'
        if: failure()
        uses: actions/upload-artifact@v4
        with:
          name: storefront-e2e-regression-sitemap
          path: ./packages/storefront/tests/e2e/results
  storefront-a11y:
    name: 'Storefront A11y'
    runs-on: ubuntu-latest
    strategy:
      fail-fast: false
      matrix:
        shardIndex: [ 1, 2, 3 ]
        shardTotal: [ 3 ]
    steps:
      - name: 'Checkout'
        uses: actions/checkout@v4
      - name: 'Setup and install'
        uses: ./.github/actions/setup-and-install
        with:
          github-token: ${{ secrets.github-token }}
      - name: 'Build assets, component-meta, components, components-js, shared and utilities'
        uses: ./.github/actions/build-components-js
      - name: 'Build Components Angular'
        uses: ./.github/actions/docker-run-playwright
        with:
          entrypoint: run-build
          args: --components-angular
      - name: 'Build Components React'
        uses: ./.github/actions/docker-run-playwright
        with:
          entrypoint: run-build
          args: --components-react
      - name: 'Build Components Vue'
        uses: ./.github/actions/docker-run-playwright
        with:
          entrypoint: run-build
          args: --components-vue
      - name: 'A11y Test'
        uses: ./.github/actions/docker-run-playwright
        with:
          entrypoint: run-test-a11y
          args: --storefront:${{ matrix.shardIndex }}/${{ matrix.shardTotal }}
      - name: 'A11y Regression'
        if: failure()
        uses: actions/upload-artifact@v4
        with:
          name: storefront-a11y-regression-${{ matrix.shardIndex }}
          path: ./packages/storefront/tests/a11y/results
  storefront-vrt:
    name: 'Storefront VRT'
    runs-on: ubuntu-latest
    steps:
      - name: 'Checkout'
        uses: actions/checkout@v4
      - name: 'Setup and install'
        uses: ./.github/actions/setup-and-install
        with:
          github-token: ${{ secrets.github-token }}
      - name: 'Build assets, component-meta, components, components-js, shared and utilities'
        uses: ./.github/actions/build-components-js
      - name: 'Build Components Angular'
        uses: ./.github/actions/docker-run-playwright
        with:
          entrypoint: run-build
          args: --components-angular
      - name: 'Build Components React'
        uses: ./.github/actions/docker-run-playwright
        with:
          entrypoint: run-build
          args: --components-react
      - name: 'Build Components Vue'
        uses: ./.github/actions/docker-run-playwright
        with:
          entrypoint: run-build
          args: --components-vue
      - name: 'VRT Test'
        uses: ./.github/actions/docker-run-playwright
        with:
          entrypoint: run-test-vrt
          args: --storefront
      - name: 'VRT Regression'
        if: failure()
        uses: actions/upload-artifact@v4
        with:
          name: storefront-vrt-regression
          path: ./packages/storefront/tests/vrt/results
  production-builds:
    name: 'Production Builds'
    runs-on: ubuntu-latest
    steps:
      - name: 'Checkout'
        uses: actions/checkout@v4
      - name: 'Setup and install'
        uses: ./.github/actions/setup-and-install
        with:
          github-token: ${{ secrets.github-token }}
      - name: 'Build Core Dependencies'
        uses: ./.github/actions/docker-run-playwright
        with:
          entrypoint: run-build-prod
          args: --core-dependencies
      - name: 'Build Components Prod'
        uses: ./.github/actions/docker-run-playwright
        with:
          entrypoint: run-build-prod
          args: --components
      - name: 'Build Components JS Prod'
        uses: ./.github/actions/docker-run-playwright
        with:
          entrypoint: run-build-prod
          args: --components-js
      - name: 'Build Components Angular Prod'
        uses: ./.github/actions/docker-run-playwright
        with:
          entrypoint: run-build-prod
          args: --components-angular
      - name: 'Build Components React Prod'
        uses: ./.github/actions/docker-run-playwright
        with:
          entrypoint: run-build-prod
          args: --components-react
      - name: 'Build Components Vue Prod'
        uses: ./.github/actions/docker-run-playwright
        with:
          entrypoint: run-build-prod
          args: --components-vue
      - name: 'Build Storefront Prod'
        uses: ./.github/actions/docker-run-playwright
        with:
          entrypoint: run-build-prod
          args: --storefront
      - name: 'Store Assets CDN Artifact'
        uses: actions/upload-artifact@v4
        with:
          name: assets-cdn
          path: ./packages/assets/cdn
      - name: 'Store Assets Build Artifact'
        uses: actions/upload-artifact@v4
        with:
          name: assets-build
          path: ./packages/assets/dist
      - name: 'Store Components Build Artifact'
        uses: actions/upload-artifact@v4
        with:
          name: components-prod-build
          path: ./packages/components/dist
      - name: 'Store Components JS Build Artifact'
        uses: actions/upload-artifact@v4
        with:
          name: components-js-prod-build
          path: ./packages/components-js/dist
      - name: 'Store Components Angular Build Artifact'
        uses: actions/upload-artifact@v4
        with:
          name: components-angular-prod-build
          path: ./packages/components-angular/dist/angular-wrapper
      - name: 'Store Components React Build Artifact'
        uses: actions/upload-artifact@v4
        with:
          name: components-react-prod-build
          path: ./packages/components-react/dist/react-wrapper
      - name: 'Store Components UXPin Source Artifact'
        uses: actions/upload-artifact@v4
        with:
          name: components-uxpin-source
          path: |
            ./packages/components-react/projects/uxpin-wrapper/src
            ./packages/components-react/projects/uxpin-wrapper/uxpin.config.js
      - name: 'Store Components Vue Build Artifact'
        uses: actions/upload-artifact@v4
        with:
          name: components-vue-prod-build
          path: ./packages/components-vue/dist/vue-wrapper
      - name: 'Store Chunks Manifest Build Artifact'
        uses: actions/upload-artifact@v4
        with:
          name: components-js-chunks-manifest-prod-build
          path: ./packages/components-js/projects/components-wrapper/lib
      - name: 'Store Shared Build Artifact'
        uses: actions/upload-artifact@v4
        with:
          name: shared-build
          path: ./packages/shared/dist
      - name: 'Store Storefront Build Artifact'
        uses: actions/upload-artifact@v4
        with:
          name: storefront-build
          path: ./packages/storefront/dist
  utilities:
    name: 'Utilities'
    runs-on: ubuntu-latest
    steps:
      - name: 'Checkout'
        uses: actions/checkout@v4
      - name: 'Setup and install'
        uses: ./.github/actions/setup-and-install
        with:
          github-token: ${{ secrets.github-token }}
      - name: 'Build Shared'
        uses: ./.github/actions/docker-run-playwright
        with:
          entrypoint: run-build
          args: --shared
      - name: 'Build Assets'
        uses: ./.github/actions/docker-run-playwright
        with:
          entrypoint: run-build
          args: --assets
      - name: 'Build Utilities'
        uses: ./.github/actions/docker-run-playwright
        with:
          entrypoint: run-build
          args: --utilities
      - name: 'Unit Test'
        uses: ./.github/actions/docker-run-playwright
        with:
          entrypoint: run-test-unit
          args: --utilities<|MERGE_RESOLUTION|>--- conflicted
+++ resolved
@@ -6,11 +6,7 @@
         required: true
 name: 'Build and Test'
 env:
-<<<<<<< HEAD
-  PDS_PLAYWRIGHT_DOCKER_IMAGE: ghcr.io/porsche-design-system/porsche-design-system/playwright:v1.49.1-jammy-7
-=======
   PDS_PLAYWRIGHT_DOCKER_IMAGE: ghcr.io/porsche-design-system/porsche-design-system/playwright:v1.49.1-jammy-8
->>>>>>> b0ab2f38
 jobs:
   assets:
     name: 'Assets'
