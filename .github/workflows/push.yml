--- conflicted
+++ resolved
@@ -541,12 +541,7 @@
       - name: 'Docker Login'
         uses: ./.github/actions/docker-login
         with:
-<<<<<<< HEAD
-          login-server: docker.pkg.github.com
-          username: $GITHUB_ACTOR
-          password: ${{ secrets.GITHUB_TOKEN }}
-      - name: 'Docker Pull'
-        run: docker pull docker.pkg.github.com/porscheui/porsche-design-system/node:14.15.1-stretch-slim
+          token: ${{ secrets.GITHUB_TOKEN }}
       - name: 'Restore Assets Build Artifact'
         uses: actions/download-artifact@v2
         with:
@@ -562,9 +557,6 @@
         with:
           name: partials-build
           path: ./packages/partials/dist
-=======
-          token: ${{ secrets.GITHUB_TOKEN }}
->>>>>>> ac30e72a
       - name: 'Restore Build Artifact'
         uses: actions/download-artifact@v2
         with:
