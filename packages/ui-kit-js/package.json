--- conflicted
+++ resolved
@@ -55,13 +55,7 @@
   },
   "dependencies": {},
   "devDependencies": {
-<<<<<<< HEAD
-    "@porsche-ui/cross-browser-tester": "^1.0.1",
-=======
-    "@ionic-enterprise/angular-output-plugin": "^0.0.5",
-    "@ionic-enterprise/react-output-plugin": "^0.0.9",
     "@porsche-ui/cross-browser-tester": "^1.0.2",
->>>>>>> 0d29c3f8
     "@porsche-ui/ui-kit-scss-utils": "^1.0.0-alpha.2",
     "@porsche-ui/utils": "0.0.0",
     "@porsche-ui/visual-regression-tester": "^1.0.0",
