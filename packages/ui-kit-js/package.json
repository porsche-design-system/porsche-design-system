--- conflicted
+++ resolved
@@ -78,11 +78,8 @@
     "jasmine": "^3.5.0",
     "jest": "^24.8.0",
     "jest-cli": "^24.8.0",
-<<<<<<< HEAD
+    "json5": "^2.1.1",
     "node-fetch": "^2.6.0",
-=======
-    "json5": "^2.1.1",
->>>>>>> 66534da1
     "puppeteer": "1.20.0",
     "stylelint": "^11.0.0",
     "stylelint-config-prettier": "^6.0.0",
