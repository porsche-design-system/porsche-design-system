--- conflicted
+++ resolved
@@ -2,7 +2,20 @@
 
 ## NOT RELEASED YET
 
-<<<<<<< HEAD
+### Change
+
+* Flex component
+  * Add JSON5 support to attributes (`BreakpointValues`)
+  * Add value `space-evenly` to attribute `stretch`
+  * Remove `gap` attribute
+  * Rename `flow` attribute to `inline`
+  * Rename `align-items` values from `start` to `flex-start` and `end` to `flex-end`
+  * Rename `justify-content` values from `start` to `flex-start` and `end` to `flex-end`
+  * Rename `align-self` values from `start` to `flex-start` and `end` to `flex-end`
+  * Rename `stretch` values from `start` to `flex-start` and `end` to `flex-end`
+  * Rename `wrap` values from `reverse` to `wrap-reverse`
+
+
 ### Breaking change
 - Changed icon CDN path to Icon Tools CDN directory.
 - Changed interface of `Icon` component: 
@@ -16,20 +29,6 @@
     - `icon` property is now only for official icon names (delivered from Porsche Icon Tool)
     - Deleted `icon_` prefix of icon namings, e.g. `icon_arrow-right-hair` --> `arrow-right-hair` 
     - Migration path: change any occurrence of `source` to `iconSource` (or `icon-source) if used` with custom icons (custom URL)
-=======
-### Change
-
-* Flex component
-  * Add JSON5 support to attributes (`BreakpointValues`)
-  * Add value `space-evenly` to attribute `stretch`
-  * Remove `gap` attribute
-  * Rename `flow` attribute to `inline`
-  * Rename `align-items` values from `start` to `flex-start` and `end` to `flex-end`
-  * Rename `justify-content` values from `start` to `flex-start` and `end` to `flex-end`
-  * Rename `align-self` values from `start` to `flex-start` and `end` to `flex-end`
-  * Rename `stretch` values from `start` to `flex-start` and `end` to `flex-end`
-  * Rename `wrap` values from `reverse` to `wrap-reverse`
->>>>>>> 0d29c3f8
 
 
 ## [1.0.0-alpha.6] (2019-10-14)
