# Porsche UI Kit JS

## NOT RELEASED YET

<<<<<<< HEAD
### Breaking change
- Changed icon CDN path to Icon Tools CDN directory.
- Changed interface of `Icon` component: 
    - `source` property is now only for custom icon paths
    - `icon` property is added for official icon names (delivered from Porsche Icon Tool)
    - Deleted `icon_` prefix of icon namings, e.g. `icon_arrow-right-hair` --> `arrow-right-hair` 
    - Migration path: change any occurrence of `source` to `icon` if not used with custom icons (custom URL)

- Changed interface of `Button Regular`, `Button Icon` and `Text Link` component: 
    - `iconSource` property is added only for custom icon paths
    - `icon` property is now only for official icon names (delivered from Porsche Icon Tool)
    - Deleted `icon_` prefix of icon namings, e.g. `icon_arrow-right-hair` --> `arrow-right-hair` 
    - Migration path: change any occurrence of `source` to `iconSource` (or `icon-source) if used` with custom icons (custom URL)


=======
## [1.0.0-alpha.6] (2019-10-14)
>>>>>>> 77959d38

### Bugfix
* Removed default rendering of download and rel attribute in `p-text-link` component

### Change
* Removed `a` from Text component `tag` property.
* Extract global type definitions.
* Adapted color prop of Icon component to be equal with text color props.


## [1.0.0-alpha.5] (2019-09-20)

### Bugfix
* UI Kit Angular build


## [1.0.0-alpha.4] (2019-09-19)

### Change
* bugfix: updated react-output-plugin to fix typescript issue
* Add target attribute to `button-regular` and `button-icon` component


## [1.0.0-alpha.3] (2019-09-09)

### Change
* Update of react output plugin. 
* Refactor use of breakpoint mixin to support latest `ui-kit-scss-utils` package.


## [1.0.0-alpha.2] (2019-08-22)

### Bugfix
* Fix false prop type for text-link download attribute

### Change
* Update Angular module name


## [1.0.0-alpha.1] (2019-08-21)

### Features
* Initial release<|MERGE_RESOLUTION|>--- conflicted
+++ resolved
@@ -2,7 +2,6 @@
 
 ## NOT RELEASED YET
 
-<<<<<<< HEAD
 ### Breaking change
 - Changed icon CDN path to Icon Tools CDN directory.
 - Changed interface of `Icon` component: 
@@ -18,9 +17,7 @@
     - Migration path: change any occurrence of `source` to `iconSource` (or `icon-source) if used` with custom icons (custom URL)
 
 
-=======
 ## [1.0.0-alpha.6] (2019-10-14)
->>>>>>> 77959d38
 
 ### Bugfix
 * Removed default rendering of download and rel attribute in `p-text-link` component
