// Jest Snapshot v1, https://goo.gl/fbAQLP

exports[`Component <p-text-link> should render correctly in default mode with shadow dom 1`] = `
<p-text-link href="https://ui.porsche.com">
  <mock:shadow-root>
    <a class="p-text-link p-text-link--color-porsche-black" href="https://ui.porsche.com" target="_self">
<<<<<<< HEAD
      <p-icon class="p-text-link__icon p-text-link__icon--small" color="inherit" size="inherit" source="arrow-right-hair"></p-icon>
      <p-text class="p-text-link__text" color="inherit" tag="span" variant="small">
=======
      <p-icon class="p-text-link__icon p-text-link__icon--copy" color="inherit" name="arrow-right-hair" size="inherit"></p-icon>
      <p-text class="p-text-link__text" color="inherit" tag="span" variant="copy">
>>>>>>> a2a489e9
        <slot></slot>
      </p-text>
    </a>
  </mock:shadow-root>
  Text Link
</p-text-link>
`;<|MERGE_RESOLUTION|>--- conflicted
+++ resolved
@@ -4,13 +4,8 @@
 <p-text-link href="https://ui.porsche.com">
   <mock:shadow-root>
     <a class="p-text-link p-text-link--color-porsche-black" href="https://ui.porsche.com" target="_self">
-<<<<<<< HEAD
-      <p-icon class="p-text-link__icon p-text-link__icon--small" color="inherit" size="inherit" source="arrow-right-hair"></p-icon>
-      <p-text class="p-text-link__text" color="inherit" tag="span" variant="small">
-=======
-      <p-icon class="p-text-link__icon p-text-link__icon--copy" color="inherit" name="arrow-right-hair" size="inherit"></p-icon>
+      <p-icon class="p-text-link__icon p-text-link__icon--small" color="inherit" name="arrow-right-hair" size="inherit"></p-icon>
       <p-text class="p-text-link__text" color="inherit" tag="span" variant="copy">
->>>>>>> a2a489e9
         <slot></slot>
       </p-text>
     </a>
