--- conflicted
+++ resolved
@@ -3,13 +3,8 @@
 exports[`Component <p-button-icon> should render correctly in default mode with shadow dom 1`] = `
 <p-button-icon>
   <mock:shadow-root>
-<<<<<<< HEAD
-    <button class="p-button-icon" type="button">
+    <button class="p-button-icon" tabindex="0" type="button">
       <p-icon class="p-button-icon__icon" icon="plus" size="medium"></p-icon>
-=======
-    <button class="p-button-icon" tabindex="0" type="button">
-      <p-icon class="p-button-icon__icon" size="medium" source="plus"></p-icon>
->>>>>>> eaf9a867
     </button>
   </mock:shadow-root>
 </p-button-icon>
