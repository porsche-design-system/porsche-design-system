--- conflicted
+++ resolved
@@ -2,14 +2,6 @@
 import { injectGlobalStyle } from './utils/inject-global-style';
 
 export default () => {
-<<<<<<< HEAD
-  const link = document.createElement('link');
-  link.href = 'https://cdn.ui.porsche.com/porsche-ui-kit/styles/v3/porsche-ui-kit.css';
-  link.type = 'text/css';
-  link.rel = 'stylesheet';
-  document.getElementsByTagName('head')[0].appendChild(link);
-=======
   injectGlobalStyle();
   initBlurOnFocus();
->>>>>>> c7e2aaeb
 };