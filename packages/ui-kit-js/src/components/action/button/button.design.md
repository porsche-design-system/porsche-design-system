# Button

<<<<<<< HEAD
A Button enables the user to execute an action or to change the state of an application within the page. For an optimal user guidance and dedicated pursuit of business or sales goals, different types of buttons (primary, secondary, tertiary) can be used.

---

## Available variants

The Button is provided in 2 different variants:

- **Icon and Text** Default button size with a height of 48px. The button length adapts to the length of the text label.
- **Icon only** The icon only contains an icon and no further text information. It is highly recommended to use it only in cases where the user is fully aware of the button function (this can be ensured e.g. by using an expressive icon or by logical composition with other components - just think of a form field followed by a Button Icon with submit function).

## Button types
=======
Buttons enable to execute an action (like "submit", "delete", "add" or "edit") or change the state of an application, which almost always happens on the same page. For an optimal user guidance and dedicated pursuit of business or sales goals, different types of Buttons (Primary, Secondary, Tertiary) can be used. (Whenever you want to provide navigational elements, stick to the [Link](#/web/components/navigation/link) component instead.)

---

## Types
>>>>>>> 5bddc51f

### 1. Primary

<p-button variant="primary">Some label</p-button> 

<<<<<<< HEAD
A button with a color fill in Porsche Red. This type is only to be used for one or two high-priority actions within the page, in order to give the user the best guidance possible.
=======
Button filled with the Porsche brand color. This type is only to be used for one or two first priority actions within a page in order to give the user optimal guidance.
>>>>>>> 5bddc51f

### 2. Secondary

<p-button>Some label</p-button>

Default button with monochrome color fill. To be used for all other stand-alone Buttons that aren't high priority.

### 3. Tertiary

<p-button variant="tertiary">Some label</p-button>

An "outline only" version of the Porsche Button. In hierarchy it is always subordinated to the filled views and can be used in two different cases:

- In combination with a filled Button (Primary or Secondary), for example in popular pairings such as "submit" (Primary or Secondary) and "cancel" (Tertiary).
- Stand-alone, when the priority of the action is lower compared to all other Button actions within this page.


---

## Variants

### Icon and text

<<<<<<< HEAD
| STATE | DESCRIPTION |
|----|----|----|
| default | Default button state. |
| active / hover | In active or hover state, the background color changes slightly and gets either a bit lighter or darker. |
| disabled | Whenever the button function is not available, it is indicated by a greyed-out button color. |
| loading | To indicate the loading process when clicking on the label, the icon is replaced by a small loading spinner. |
| focus | In focus state, the button is framed by a 2px line in the focus color. |
=======
<p-button variant="primary">Some label</p-button> <p-button style="margin-left:16px;">Some label</p-button> <p-button variant="tertiary" style="margin-left:16px;">Some label</p-button>

This should be the variant of your choice whenever possible, as icons should preferably always be paired with text for better comprehensibility and accessibility. 
The length of the Button always adapts to the length of the text label. 

### Icon only

<p-button variant="primary" hide-label="true">Some label</p-button> <p-button hide-label="true" style="margin-left:16px;">Some label</p-button>
 <p-button variant="tertiary" hide-label="true" style="margin-left:16px;">Some label</p-button>

This variant contains an icon only with no further text information. It is highly recommended to use it only in cases where the user is fully aware of the button function. This can be ensured e.g. by using an expressive icon or by logical composition with other components.
>>>>>>> 5bddc51f

---

## States

<<<<<<< HEAD
The Button is available for both Porsche Light and Dark themes. It always contains the following sub-components:

### Icon
By default, an arrow right is set that should serve in most of all cases. It should be changed only if it is ensured that another symbol is more appropriate to support the text content, making it easier for the user to understand the function quickly. In addition, it should be ensured that the icon-only variant is used for internationally known icons.
=======
All Button types are available in the following states:

* Default
* Active
* Hover
* Disabled
* Loading
* Focus

---

## Content

### Icon
The default icon is an arrow right that should serve in most of all cases. It should be changed only if it is ensured that another symbol is more appropriate to support the text content, making it easier for the user to understand the function quickly. 

>>>>>>> 5bddc51f

#### Standard icons

To ensure a seamless UX in all Porsche web applications it is recommended to use standardized icons for the following cases:

| Interaction | Icon | Example |
|----|----|----|
| Close | <p-icon name="close" aria-label="Close"></p-icon> | Close a current page or window. |
| Cancel | <p-icon name="close" aria-label="Close"></p-icon> | Abandoning a process. |
| Delete | <p-icon name="delete" aria-label="Delete"></p-icon> | Delete/erase content, e.g. a list item. | 
| Edit | <p-icon name="edit" aria-label="Edit"></p-icon> | Edit content, e.g. in lists or shop checkout. | 	
| Add | <p-icon name="plus" aria-label="Plus"></p-icon> | Add content, e.g. a new item in a list. Counting up numbers, e.g. in a   | 

### Text label
<<<<<<< HEAD
The text label is always set in copytext size. The length of the text label determines the size of the button. Multiline text is possible, while the content (both text and icon) is always positioned top left aligned within the button. It is recommended to keep the text label short and descriptive.
=======
The text label is always set in copytext size. It is recommended to always keep the Button label short and give the user a hint on the indicated action, for example by including active verbs such as "add", "edit" or "delete". 
>>>>>>> 5bddc51f

---

## Usage

### Button position

By default the Button is to be positioned left-aligned within a page or module. In special cases, where it serves a better user guidance, the position can be changed.

![Button position](./assets/button-position.png)

### Button width

Even if there is no technical limit to the Button width, you should always make sure that the button remains legible, even more so in multiline state. It is recommended to use max. 100 characters per line (equals approx. 700 px button width).

### Multi-line Buttons

Though it's technically possible to use multiline text in Porsche Buttons, it's recommended to keep the Button label short and, therefore, avoid multiline Buttons. 


### Disabled states

All types of Button are available in disabled state. However, disabled states should be avoided whenever possible, as they always tend to disrupt the user and break the user flow. Keep in mind: "The best way [to] prevent user error is to make sure that the use cannot make errors in the first place (…)." (Donald A. Norman, 2002)


---

<div style="background:#F2F2F2; width:100%; margin-top: 64px; padding-top: 32px; padding-left: 42px; padding-bottom: 42px;">
    <p-headline variant="headline-3" tag="h3" style="margin-bottom: 24px;">Examples</p-headline>
    <img src="./assets/button-examples.png" alt="Examples for button usage"/>
</div>

---

## Don'ts

### Mixed usage of Button variants

It is not recommended to use "icon and text" and "icon only" Button variants in direct combination. Always try to stick to a homogeneous usage of Button variants in favour of a seamless UX. 
  
![Example for uppercase text](./assets/button-do-not.png)<|MERGE_RESOLUTION|>--- conflicted
+++ resolved
@@ -1,35 +1,16 @@
 # Button
 
-<<<<<<< HEAD
-A Button enables the user to execute an action or to change the state of an application within the page. For an optimal user guidance and dedicated pursuit of business or sales goals, different types of buttons (primary, secondary, tertiary) can be used.
-
----
-
-## Available variants
-
-The Button is provided in 2 different variants:
-
-- **Icon and Text** Default button size with a height of 48px. The button length adapts to the length of the text label.
-- **Icon only** The icon only contains an icon and no further text information. It is highly recommended to use it only in cases where the user is fully aware of the button function (this can be ensured e.g. by using an expressive icon or by logical composition with other components - just think of a form field followed by a Button Icon with submit function).
-
-## Button types
-=======
-Buttons enable to execute an action (like "submit", "delete", "add" or "edit") or change the state of an application, which almost always happens on the same page. For an optimal user guidance and dedicated pursuit of business or sales goals, different types of Buttons (Primary, Secondary, Tertiary) can be used. (Whenever you want to provide navigational elements, stick to the [Link](#/web/components/navigation/link) component instead.)
+Buttons enable you to execute an action (like "submit", "delete", "add" or "edit") or to change the state of an application, which almost always happens on the same page. For an optimal user guidance and dedicated pursuit of business or sales goals, different types of Buttons (Primary, Secondary, Tertiary) can be used. Whenever you want to provide navigational elements, stick to the [Link](#/web/components/navigation/link) component instead.
 
 ---
 
 ## Types
->>>>>>> 5bddc51f
 
 ### 1. Primary
 
 <p-button variant="primary">Some label</p-button> 
 
-<<<<<<< HEAD
-A button with a color fill in Porsche Red. This type is only to be used for one or two high-priority actions within the page, in order to give the user the best guidance possible.
-=======
-Button filled with the Porsche brand color. This type is only to be used for one or two first priority actions within a page in order to give the user optimal guidance.
->>>>>>> 5bddc51f
+The Button filled with the Porsche brand color. This type is only to be used for one or two first priority actions within a page in order to give the user optimal guidance.
 
 ### 2. Secondary
 
@@ -53,15 +34,6 @@
 
 ### Icon and text
 
-<<<<<<< HEAD
-| STATE | DESCRIPTION |
-|----|----|----|
-| default | Default button state. |
-| active / hover | In active or hover state, the background color changes slightly and gets either a bit lighter or darker. |
-| disabled | Whenever the button function is not available, it is indicated by a greyed-out button color. |
-| loading | To indicate the loading process when clicking on the label, the icon is replaced by a small loading spinner. |
-| focus | In focus state, the button is framed by a 2px line in the focus color. |
-=======
 <p-button variant="primary">Some label</p-button> <p-button style="margin-left:16px;">Some label</p-button> <p-button variant="tertiary" style="margin-left:16px;">Some label</p-button>
 
 This should be the variant of your choice whenever possible, as icons should preferably always be paired with text for better comprehensibility and accessibility. 
@@ -73,18 +45,11 @@
  <p-button variant="tertiary" hide-label="true" style="margin-left:16px;">Some label</p-button>
 
 This variant contains an icon only with no further text information. It is highly recommended to use it only in cases where the user is fully aware of the button function. This can be ensured e.g. by using an expressive icon or by logical composition with other components.
->>>>>>> 5bddc51f
 
 ---
 
 ## States
 
-<<<<<<< HEAD
-The Button is available for both Porsche Light and Dark themes. It always contains the following sub-components:
-
-### Icon
-By default, an arrow right is set that should serve in most of all cases. It should be changed only if it is ensured that another symbol is more appropriate to support the text content, making it easier for the user to understand the function quickly. In addition, it should be ensured that the icon-only variant is used for internationally known icons.
-=======
 All Button types are available in the following states:
 
 * Default
@@ -99,9 +64,8 @@
 ## Content
 
 ### Icon
-The default icon is an arrow right that should serve in most of all cases. It should be changed only if it is ensured that another symbol is more appropriate to support the text content, making it easier for the user to understand the function quickly. 
+The default icon is an arrow right that should serve in most cases. It should be changed only if it is ensured that another symbol is more appropriate to support the text content, making it easier for the user to understand the function quickly. 
 
->>>>>>> 5bddc51f
 
 #### Standard icons
 
@@ -116,11 +80,7 @@
 | Add | <p-icon name="plus" aria-label="Plus"></p-icon> | Add content, e.g. a new item in a list. Counting up numbers, e.g. in a   | 
 
 ### Text label
-<<<<<<< HEAD
-The text label is always set in copytext size. The length of the text label determines the size of the button. Multiline text is possible, while the content (both text and icon) is always positioned top left aligned within the button. It is recommended to keep the text label short and descriptive.
-=======
-The text label is always set in copytext size. It is recommended to always keep the Button label short and give the user a hint on the indicated action, for example by including active verbs such as "add", "edit" or "delete". 
->>>>>>> 5bddc51f
+The text label is always set in copytext size. It is recommended to always keep the label short and give the user a hint on the indicated action, for example by including active verbs such as "add", "edit" or "delete". 
 
 ---
 
