--- conflicted
+++ resolved
@@ -1,20 +1,12 @@
 # Button Pure
 
-<<<<<<< HEAD
 In addition to Button Primary, Secondary or Tertiary, you can use Button Pure as a more subtle call to action. A Button Pure enables the user to execute an action (like "submit", "delete", "add" or "edit" for example) or to change the state of the application, which almost always happens on the same page. Whenever you want to provide navigational elements, stick to the [Link](#/web/navigation/link) or [Link Pure](#/web/navigation/link-pure) component instead.
-=======
-In addition to Button Primary, Secodary or Tertiary, you can use Button Pure more subtle without a surface area. Buttons enable to execute an action (like "submit", "delete", "add" or "edit") or change the state of an application, which almost always happens on the same page. (Whenever you want to provide navigational elements, stick to the [Link](#/web/components/navigation/link) or [Link Pure](#/web/components/navigation/link-pure) component instead.)
->>>>>>> 5bddc51f
 
 ---
 
 ## Sizes
 
-<<<<<<< HEAD
-Per default, the Button Pure is set in **copytext size**. If another size or hierarchy level is needed, the Button Pure is available in the following sizes, whereas the size of the icon changes accordingly:
-=======
-Per default, the Button Pure is set in **copytext size** (Small). If another size or hierarchy level is needed, the Button Pure is available in the following sizes, whereas the size of the icon changes accordingly. 
->>>>>>> 5bddc51f
+Per default, the Button Pure is set in **copytext size** (small). If another size or hierarchy level is needed, the Button Pure is available in the following sizes, whereas the size of the icon changes accordingly:
 
 
 | Button Pure size | Font size | Example |
