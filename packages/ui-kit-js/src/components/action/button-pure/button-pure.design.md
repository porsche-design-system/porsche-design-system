--- conflicted
+++ resolved
@@ -63,11 +63,7 @@
 | Cancel | <p-icon name="close" aria-label="Close"></p-icon> | Abandoning a process. |
 | Delete | <p-icon name="delete" aria-label="Delete"></p-icon> | Delete/erase content, e.g. a list item. | 
 | Edit | <p-icon name="edit" aria-label="Edit"></p-icon> | Edit content, e.g. in lists or shop checkout. | 	
-<<<<<<< HEAD
-| Add | <p-icon name="add" aria-label="Add"></p-icon> | Add content, e.g. a new item in a list. | 
-=======
-| Add | <p-icon name="plus" aria-label="Plus"></p-icon> | Add content, e.g. a new item in a list.  | 
->>>>>>> b3019023
+| Add | <p-icon name="add" aria-label="Add"></p-icon> | Add content, e.g. a new item in a list. Counting up numbers, e.g. in a   | 
 | Mail / Send | <p-icon name="email" aria-label="E-Mail"></p-icon> | E-mail link, e-mail adress. | 
 | Phone / Call | <p-icon name="phone" aria-label="Phone"></p-icon> | Phone call link, phone number. | 
 
