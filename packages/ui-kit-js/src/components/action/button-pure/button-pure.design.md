--- conflicted
+++ resolved
@@ -1,8 +1,4 @@
-<<<<<<< HEAD
 # Button Pure
-=======
-# Button **Pure**
->>>>>>> 83ce1bc9
 
 A button enables the user to execute an action or change the state of an application.
 
