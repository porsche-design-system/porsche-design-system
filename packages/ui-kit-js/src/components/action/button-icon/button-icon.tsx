--- conflicted
+++ resolved
@@ -1,11 +1,8 @@
 import { JSX, Component, Prop, h, Element, Listen } from '@stencil/core';
 import cx from 'classnames';
 import { prefix, hasShadowDom } from '../../../utils';
-<<<<<<< HEAD
 import { IconName } from '../../icon/icon/icon-name';
-=======
 import { improveFocusHandlingForCustomElement, preventNativeTabIndex } from '../../../utils/focusHandling';
->>>>>>> f6c35177
 
 @Component({
   tag: 'p-button-icon',
