# Icon

Along with other Porsche basic elements - such as colors, typography and the Porsche marque - icons are core components of the Porsche design. The clear graphic symbols allow quick orientation and are internationally recognized.

## Icon overview
A complete overview of all available Porsche icons, head over to Porsche Icons ([Porsche Icons](https://icons.porsche.com)).

---

## Look & feel

The clean style of the Porsche icon set matches the Porsche brand aesthetically and creates a consistent look and feel across all products and platforms. Each icon is reduced to its minimal form reflecting essential characteristics. By following the typical Porsche lines and uniting the exclusive, high-classy and very sportive brand image, the Porsche icons provide  a high recognizability and readability, even in very small sizes. 

---

## Base area & grid

All icons are placed on a transparent 24x24 pixel base area, including a dedicated safe zone. 

The icons themselves are built upon a base grid structure and guidelines for sizing the different icon shapes. These scale guidelines ensure that each icon has the same visual weight so they all feel the same size, regardless of their overall shape. 

---

## States

<<<<<<< HEAD
The icon component is by default only supposed to be displayed in monochrome colors (Dark Theme: White, Light Theme: Black).
=======
The icon component is by default only supposed to be displayed in monochrome colors (Dark theme: Porsche Light, Light theme: Porsche Black).
>>>>>>> 1d3ecf91

For interactive icons you should use the [Button Icon](#/web/action/button-icon) that comes with a dedicated click/touch area and with different states (disabled etc.).

---

## Best practices

### Color usage

The icons come with standard colors you should stick to. However, when you decide to override the default icon colors for special reasons, it is recommended to use the color(s) uniformly throughout your application to provide consistency.

### Context

Icons can stand alone as visual symbols or in combination with text. Either way, always keep in mind that a semantic element can have different meanings depending on the context it is put into, such as within different labels.<|MERGE_RESOLUTION|>--- conflicted
+++ resolved
@@ -23,11 +23,7 @@
 
 ## States
 
-<<<<<<< HEAD
 The icon component is by default only supposed to be displayed in monochrome colors (Dark Theme: White, Light Theme: Black).
-=======
-The icon component is by default only supposed to be displayed in monochrome colors (Dark theme: Porsche Light, Light theme: Porsche Black).
->>>>>>> 1d3ecf91
 
 For interactive icons you should use the [Button Icon](#/web/action/button-icon) that comes with a dedicated click/touch area and with different states (disabled etc.).
 
