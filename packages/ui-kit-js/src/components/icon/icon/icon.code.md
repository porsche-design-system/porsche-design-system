# Icon

<<<<<<< HEAD
The Porsche Design System is using a **SVG icon system** to visually present an icon object. Each icon is hosted on the Porsche Design System CDN to be served and cached as fast as possible. To reference an icon just use the `icon` property with the icon file name (**without** the file extension `.svg`).

For more information and a complete overview of all available Porsche icons, head over to Porsche Icons (https://icons.porsche.com).

## Icons

### Sizes

#### Small - 24 x 24 px (default)
<Playground>
  <p-icon name="car-next" aria-label="Car icon" />
</Playground>

#### Medium - 36 x 36 px
<Playground>
  <p-icon name="car-next" size="medium" aria-label="Car icon" />
=======
The Porsche UI Kit is using a **SVG icon system** to visually present an icon object. Each icon is hosted on the Porsche UI Kit CDN to be served and cached as fast as possible. To reference an icon just use the `icon` property with a predefined icon id.

For more information and a complete overview of all available Porsche icons, head over to Porsche Icons ([Porsche Icons](https://icons.porsche.com)).

## Size

There are predefined default sizes for the icon component which should cover most use cases. If a specific size is needed, the size can be set to `inherit` to specify the size from outside.

<Playground :themeable="true">
  <template #configurator>
    <select @change="size = $event.target.value">
      <option disabled>Select a size</option>
      <option selected>small</option>
      <option>medium</option>
      <option>large</option>
      <option>inherit</option>
    </select>
  </template>
  <template v-slot="{theme}">
    <p-icon :theme="theme" :size="size" name="highway" aria-label="Highway icon" :style="isInheritSize" />
  </template>
>>>>>>> 6f0c0993
</Playground>
    
---

## Color
Predefined colors associated with its theme are available but also inherit mode can be used to define a custom color.

<Playground :themeable="true">
  <template #configurator>
    <select @change="color = $event.target.value">
      <option disabled>Select a color</option>
      <option value="brand">Brand</option>
      <option value="default" selected>Default</option>
      <option value="neutral-1">Neutral 1</option>
      <option value="neutral-2">Neutral 2</option>
      <option value="neutral-3">Neutral 3</option>
      <option value="notification-success">Notification Success</option>
      <option value="notification-warning">Notification Warning</option>
      <option value="notification-error">Notification Error</option>
      <option value="inherit">Inherit</option>
    </select>
  </template>
  <template v-slot="{theme}">
    <p-icon :theme="theme" name="highway" size="large" :color="color" :style="isInheritColor" aria-label="Highway icon" />
  </template>
</Playground>

---

<<<<<<< HEAD
### Custom icon
The whole Porsche icon set is hosted on the Porsche Design System CDN. If there is a need to show a custom icon which doesn't exist yet, you can define a custom path (absolute or relative) to your SVG icon in the `source` property. Be sure that the custom icon serves the specific needs like size and viewbox which are described in the [design documentation](#/web/components/icon/icon#design).
=======
## Custom icon
The whole Porsche icon set is hosted on the Porsche UI Kit CDN. If there is a need to show a custom icon which doesn't exist yet, you can define a custom path (absolute or relative) to your SVG icon in the `source` property. Be sure that the custom icon serves the specific needs like size and viewbox which are described in the [design documentation](#/web/components/icon/icon#design).
>>>>>>> 6f0c0993

<Playground :themeable="true">
  <template v-slot="{theme}">
    <p-icon :theme="theme" :source="require(`@/assets/web/icon-custom-kaixin.svg`)" size="large" aria-label="Icon for social media platform Kaixin" />
  </template>
</Playground>

---

## Lazy loaded icon
Icons can be lazy loaded, which means that they are only loaded (fetched) if they get visible in the viewport.

<Playground :themeable="true">
  <template v-slot="{theme}">
    <p-icon :theme="theme" name="info" size="large" lazy="true" aria-label="Information icon" />
  </template>
</Playground>

---

## Accessibility
With using SVG icons, there are options to give more accessibility to users using screen readers. Here are some good practices:

* If icons stand alone, adding descriptive text with an `aria-label` attribute is a good practice:
```
<p-icon aria-label="descriptive text, e.g: close the layer" />
```

<script lang="ts">
  import { Component, Vue } from 'vue-property-decorator';
  
  @Component
  export default class PlaygroundTypography extends Vue {
    public size: string = 'small';
    public color: string = 'default';
    
    public get isInheritSize() {
      return this.size === 'inherit' ? 'width: 48px' : undefined;
    }
    
    public get isInheritColor() {
      return this.color === 'inherit' ? 'color: deeppink' : undefined;
    }
  }
</script><|MERGE_RESOLUTION|>--- conflicted
+++ resolved
@@ -1,24 +1,6 @@
 # Icon
 
-<<<<<<< HEAD
-The Porsche Design System is using a **SVG icon system** to visually present an icon object. Each icon is hosted on the Porsche Design System CDN to be served and cached as fast as possible. To reference an icon just use the `icon` property with the icon file name (**without** the file extension `.svg`).
-
-For more information and a complete overview of all available Porsche icons, head over to Porsche Icons (https://icons.porsche.com).
-
-## Icons
-
-### Sizes
-
-#### Small - 24 x 24 px (default)
-<Playground>
-  <p-icon name="car-next" aria-label="Car icon" />
-</Playground>
-
-#### Medium - 36 x 36 px
-<Playground>
-  <p-icon name="car-next" size="medium" aria-label="Car icon" />
-=======
-The Porsche UI Kit is using a **SVG icon system** to visually present an icon object. Each icon is hosted on the Porsche UI Kit CDN to be served and cached as fast as possible. To reference an icon just use the `icon` property with a predefined icon id.
+The Porsche Design System is using a **SVG icon system** to visually present an icon object. Each icon is hosted on the Porsche Design System CDN to be served and cached as fast as possible. To reference an icon just use the `icon` property with a predefined icon id.
 
 For more information and a complete overview of all available Porsche icons, head over to Porsche Icons ([Porsche Icons](https://icons.porsche.com)).
 
@@ -39,7 +21,6 @@
   <template v-slot="{theme}">
     <p-icon :theme="theme" :size="size" name="highway" aria-label="Highway icon" :style="isInheritSize" />
   </template>
->>>>>>> 6f0c0993
 </Playground>
     
 ---
@@ -69,13 +50,8 @@
 
 ---
 
-<<<<<<< HEAD
-### Custom icon
+## Custom icon
 The whole Porsche icon set is hosted on the Porsche Design System CDN. If there is a need to show a custom icon which doesn't exist yet, you can define a custom path (absolute or relative) to your SVG icon in the `source` property. Be sure that the custom icon serves the specific needs like size and viewbox which are described in the [design documentation](#/web/components/icon/icon#design).
-=======
-## Custom icon
-The whole Porsche icon set is hosted on the Porsche UI Kit CDN. If there is a need to show a custom icon which doesn't exist yet, you can define a custom path (absolute or relative) to your SVG icon in the `source` property. Be sure that the custom icon serves the specific needs like size and viewbox which are described in the [design documentation](#/web/components/icon/icon#design).
->>>>>>> 6f0c0993
 
 <Playground :themeable="true">
   <template v-slot="{theme}">
