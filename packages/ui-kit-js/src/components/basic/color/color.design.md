--- conflicted
+++ resolved
@@ -7,32 +7,19 @@
 patterns, set emphasis on important elements and, by doing so, provide visual
 guidance and information.
 
-<<<<<<< HEAD
-The Porsche UI color system provides two Porsche UI color themes that are based on the Porsche color palette and can be
-used for different visual environments. The Porsche UI color palette includes both brand colors and neutral colors. 
-They must always be used in 100% opacity. The Porsche UI Kit Sketch library provides both themes.
-=======
-The Porsche Design System color system provides two Porsche Design System color themes that are based on the Porsche color palette and to be
-used for different visual environments. The Porsche Design System color palette includes both Brand Colors and Neutral Colors. 
-They must always be used in 100% opacity. The Porsche Design System Sketch library provides both.
->>>>>>> 3439ec1a
+The Porsche Design System color system provides two Porsche Design System color themes that are based on the Porsche color palette and can be
+used for different visual environments. The Porsche Design System color palette includes both brand colors and neutral colors. 
+They must always be used in 100% opacity. The Porsche Design System Sketch library provides both themes.
 
 
 ---
 
 ## Porsche Design System color themes
 
-<<<<<<< HEAD
-When designing Porsche UI applications, the first decision to make is whether the content should be displayed in a merely light or dark environment.
-That's when the Porsche UI color themes come into play: **The first choice should always be the Porsche Light Theme**. The Porsche Dark Theme is only to be
+When designing Porsche applications, the first decision to make is whether the content should be displayed in a merely light or dark environment.
+That's when the Porsche Design System color themes come into play: **The first choice should always be the Porsche Light Theme**. The Porsche Dark Theme is only to be
 used for exceptional cases, e.g. if an application is to stand out from the rest of visual communication for strategic reasons or if the context of use 
-is unsuitable for a bright shining display. All Porsche UI Kit components are optimized for the Light and Dark Theme.
-=======
-When designing Porsche applications the first decision to make is whether the content should be displayed in a merely light or dark environment.
-That's when the Porsche Design System color themes come into play: **The first choice should always be the Porsche Light Theme**. The Porsche Dark Theme is only to be
-used for exceptional cases, for example if an application is to stand out from the rest of visual communication for strategic reasons or if the context of use 
-is unsuitable for a bright shining display. All Porsche Design System components are optimized for Light and Dark Theme.
->>>>>>> 3439ec1a
+is unsuitable for a bright shining display. All Porsche Design System components are optimized for the light and dark Theme.
 
 ### Theme colors
 Each theme comes with a limited color set you should stick to for page backgrounds and text/icons. 
