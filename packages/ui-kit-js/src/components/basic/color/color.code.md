--- conflicted
+++ resolved
@@ -1,21 +1,17 @@
 # Color
 
-<<<<<<< HEAD
-There is no color web component available, only predefined SCSS variables. Documentation can be found
-in [SCSS utils – variables](#/web/scss-utils/variables).
-=======
-There is no color web component available but predefined SCSS variables which has to be additionally installed with the `SCSS utility package` provided in an npm package.
+There is no Color component available but predefined SCSS variables which have to be additionally installed with the `SCSS utility package` provided in an NPM package.
 **[Read installation instructions for the Porsche UI Kit SCSS utils package](#/web/scss-utils/introduction)**
 
 ## Themes
 
-A light and dark theme is available depending on which background it's used.  
+A light and dark theme is available depending on which background is used.  
 
 <br>
 <select id="theme-selector" @change="theme = $event.target.value" :data-selected="theme">
   <option disabled>Select a theme</option>
-  <option value="light">Theme light</option>
-  <option value="dark">Theme dark</option>
+  <option value="light">Theme Light</option>
+  <option value="dark">Theme Dark</option>
 </select>
 
 ### Theme {{theme}}
@@ -89,5 +85,4 @@
   export default class PlaygroundColor extends Vue {
     public theme: 'light' | 'dark' = 'light';
   }
-</script>
->>>>>>> 5bddc51f
+</script>