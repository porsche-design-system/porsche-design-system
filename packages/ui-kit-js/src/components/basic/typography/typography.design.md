--- conflicted
+++ resolved
@@ -17,11 +17,7 @@
 
 ### Language versions
 
-<<<<<<< HEAD
-The Porsche Next contains all typeface characters required for European, Greek and Cyrillic languages. Arabic, Pashtu, Persian and Urdu are not yet supported by the Porsche Design System but available as seperate typeface pack on request.
-=======
-The Porsche Next contains all typeface characters required for European, Greek and Cyrillic languages. Arabic, Pashtu, Persian and Urdu are not yet supported by the Porsche UI Kit but available as seperate typeface package on request.
->>>>>>> 5bddc51f
+The Porsche Next contains all typeface characters required for European, Greek and Cyrillic languages. Arabic, Pashtu, Persian and Urdu are not yet supported by the Porsche Design System but available as seperate typeface package on request.
 
 #### Chinese / Japanese
 For Chinese and Japanese language, the following system fonts are to be used, sticking to the default Porsche font scaling system:
