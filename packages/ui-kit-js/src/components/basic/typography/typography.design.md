# Typography
Typography plays an important role for the general brand impression and is indispensable for the use in digital applications, not to say: Typography **is** the interface. Typography enables meaningful information with well structured hierarchy and is therefore one of the most important elements to provide user guidance.

---

## Typeface: Porsche Next

The special Porsche feeling and the high recognisability across different touchpoints is decisively shaped by the use of the corporate typeface Porsche Next, which has been exclusively designed for Porsche. Therefore it is the only typeface allowed to be used for Porsche in both print and digital media.

Formally, the impression of the Porsche Next is largely determined by the visual character of the "squircle", a combination of square and circle, which is reflected in the curves and circular shapes of the typeface.

![Porsche Next Squircles](./assets/typography-squircle.png)

### Download

You can download the [Porsche Next font here](http://cdn.ui.porsche.com/porsche-ui-kit/font/v1/Porsche_Next_Desktop_OTF_Lat-Gr-Cyr.zip). 

### Language versions

<<<<<<< HEAD
The Porsche Next contains all typeface characters required for European, Greek and Cyrillic languages. Arabic, Pashtu, Persian and Urdu are not yet supported by the Porsche UI Kit but available as separate typeface packs on request.
=======
The Porsche Next contains all typeface characters required for European, Greek and Cyrillic languages. Arabic, Pashtu, Persian and Urdu are not yet supported by the Porsche UI Kit but available as seperate typeface package on request.
>>>>>>> 5bddc51f

#### Chinese / Japanese
For Chinese and Japanese language the following system fonts are to be used, sticking to the default Porsche font scaling system:

- Chinese: 黑体, SimHei, 宋体, SimSun
- Japanese: MS PGothic

---


## Headline styles

<<<<<<< HEAD
The Porsche headline styles should only be used for first-level headlines whose function is to lead a page, section or content area. For Porsche headlines styles only bold weight is used to provide a good readability and making it easy as possible to focus on the content sections of a page. The headline styles span from "large title", which can be used optionally and only once per page, to headlines 1 to 4 that can be used multiple times.
=======
The Porsche headline styles should **only be used for first-level headlines** whose function is to lead a page, section or content area. For Porsche headlines styles only bold weight is used to provide a good readability and making it easy as possible to focus on the content sections of a page. The headline styles span from Large Title, that can be used optionally and only once per page, to headlines 1 to 4 that can be used multiple times.
>>>>>>> 5bddc51f

|                  | 320 - 759 px (XS)     | 760 - 999 px (S)   | 1000 - 1299 px (M)   | 1300 - 1759 px (L)   | 1760  px or larger (XL)   |
|------------------|---------------------  |------------------	|-------------------   |-------------------   |------------------------   |
| Large Title      | 32 px         | 42 px   | 52 px     | 62 px    | 72 px           | 
| Headline-1       | 28 px       | 36 px   | 44 px      | 52 px     | 60 px          | 
| Headline-2       | 24 px       | 30 px  | 36 px    | 42 px   | 48 px             | 
| Headline-3       | 20 px       | 24 px   | 28 px    | 32 px        | 36 px         | 
| Headline-4       | 16 px         | 18 px   | 20 px     | 22 px    | 24 px          | 

![Headline example](./assets/typography-headlines.png)

### Applying headline styles

Depending on your layout, you don't necessarily have to start with headline 1. Also, it is possible to skip headline sizes whenever it serves the information structure.
It is much more important to keep an eye on a homogeneous use of text sizes within one application.
Also, please note that the headline class namings don't necessarily refer to the HTML font tags. For example the style headline 1 can also technically be implemented as `<h2>`.

### Headline-subline combinations

A first-level headline can be supplemented by a corresponding subline. Sublines must be set in Regular using an "additional sizes" class with minimum 16px size.

| Headline size    | Subline size                                      |
|------------------|-------------------------------------------------  |
| 16-18 px         | 16 px                                             |
| 20-42 px         | Min. 2 sizes smaller (see Porsche type scale)     |
| 44 px or larger  | Min. 4 sizes smaller (see Porsche type scale)     |

Examples:

![Headline-subline combinations](./assets/typography-headline-subline.png)


## Copy styles

The Porsche copytext styles are typically to be used for long-form writing. The default copytext size is 16px, which is represented by the **text small** style. The copy **text x-small** is only recommended for additional, low-informative text such as disclaimers or captions. Copy text keeps the respective text size throughout all viewports.

| Copy text              | Font size      | Available states                           | 
|------------------------- |---------------- |--------------------------------------------- |
| Text Small (default)     | 16 px           | active, default, disabled, highlight, linked | 
| Text X-Small  | 12 px    | active, default, disabled, highlight, linked | 


![Copytext states](./assets/typography-copytext-states.png)
 

## Additional styles

For short text parts that are not explicitly a page or section headline, but need a bit more focus or should be displayed larger due to aesthetic purpose, you can stick to the additional sizes provided in the Porsche UI Kit. There are <strong><span style="color: #00D5B9">predefined default text sizes</span></strong>, which should cover most use cases.

| Additional text size                | Font size       |
|------------------------- |---------------- |
| Text Medium     | 24 px           |
| Text Large  | 36 px    |
| Text X-Large  | 52 px    |

Depending on the information level of the respective text you can either chose between regular or thin weight. In both cases legibility should be ensured.

![Additional text sizes](./assets/typography-additional-sizes.png)


### Porsche type scale
Additional text sizes can be defined based on the Porsche type scale system. 

<p-text size="x-small" tag="span" style="display: inline-block; margin-right: 16px">12</p-text>
<p-text tag="span" style="display: inline-block; margin-right: 16px">16</p-text>
<p-text size="inherit" tag="span" style="display: inline-block; margin-right: 16px; font-size: 18px;">18</p-text>
<p-text size="inherit" tag="span" style="display: inline-block; margin-right: 16px; font-size: 20px;">20</p-text>
<p-text size="medium" tag="span" style="display: inline-block; margin-right: 16px"><span style="color: #00D5B9">24</span></p-text>
<p-text size="inherit" tag="span" style="display: inline-block; margin-right: 16px; font-size: 28px;">28</p-text>
<p-text size="inherit" tag="span" style="display: inline-block; margin-right: 16px; font-size: 30px;">30</p-text>
<p-text size="inherit" tag="span" style="display: inline-block; margin-right: 16px; font-size: 32px;">32</p-text>
<p-text size="large" tag="span" style="display: inline-block; margin-right: 16px"><span style="color: #00D5B9">36</span></p-text>
<p-text size="inherit" tag="span" style="display: inline-block; margin-right: 16px; font-size: 42px;">42</p-text>
<p-text size="inherit" tag="span" style="display: inline-block; margin-right: 16px; font-size: 44px;">44</p-text>
<p-text size="inherit" tag="span" style="display: inline-block; margin-right: 16px; font-size: 48px;">48</p-text>
<p-text size="x-large" tag="span" style="display: inline-block; margin-right: 16px"><span style="color: #00D5B9">52</span></p-text>
<p-text size="inherit" tag="span" style="display: inline-block; margin-right: 16px; font-size: 60px;">60</p-text>
<p-text size="inherit" tag="span" style="display: inline-block; margin-right: 16px; font-size: 62px;">62</p-text>
<p-text size="inherit" tag="span" style="display: inline-block; margin-right: 16px; font-size: 72px;">72</p-text>
<p-text size="inherit" tag="span" style="display: inline-block; font-size: 84px;">84</p-text>

### Line height

<<<<<<< HEAD
For reasons of legibility, the line height should always be adjusted to the respective text size. It is recommended that the line height should be [at least 150% of the text size in use](https://www.w3.org/TR/WCAG20-TECHS/C21.html). The text styles provided do not only follow this recommendation, but also work with a 4px baseline unit that fits to the [8 px spacing system](#/web/layout/spacing)  in order to follow a harmonious overall vertical rhythm.
=======
For reasons of legibility, the line height should always be adjusted to the respective text size. It is recommended that the line height should be [at least 150% of the text size in use](https://www.w3.org/TR/WCAG20-TECHS/C21.html). The text styles provided do not only follow this recommendation, but also work with a 4 px baseline unit that fits to the [8 px spacing system](#/web/layout/spacing) in order to follow a harmonious overall vertical rhythm.
>>>>>>> 5bddc51f


---

## Font styling

### Text color

The color to be used for Porsche Next depends on the [Porsche color theme](#/web/basic/color) in use. In order to support both simplicity and legibility (sufficient contrast), default text is either to be set in Porsche Black or Porsche Light. For copytext sizes the Porsche color themes also provide different text state colors, such as Porsche Red for active states or Porsche Grey for disabled text.

### Font weights

The Porsche Next is available in different font weights that enable to add emphasis and create a visual content hierarchy.
For digital applications, we recommend only to use the weights bold, regular and thin:

- **Porsche Next Bold** for first-level headlines or copytext highlights.
- **Porsche Next Regular** for copytext, stand-alone text or sublines (in combination with first-level headlines).
- **Porsche Next Thin** for stand-alone text larger than 20px.

![Font Weights](./assets/typography-font-weights.png)

### Text alignment

Per default, the Porsche Next is always used left-aligned. In individual cases or certain components it can also be used centered,
but keep in mind to not exceed 3 text lines, as it is much harder to read. Right-aligned text is also possible in exceptional
cases, for example in tables where right-aligned numbers should support readability.

Please avoid…

- … using the font in block typesetting, as this does not correspond with the high-quality brand image.
- … mixing up different text alignments within one paragraph. Keep it straight and simple.

### Line length

The longer a text line gets, the harder it is for the user to jump from the end of the current line to the beginning of the next line. Therefore we should always aim at a line length that supports good readability.

For UI applications it is recommended to use [no more than 80 characters or glyphs per line](https://www.w3.org/TR/UNDERSTANDING-WCAG20/visual-audio-contrast-visual-presentation.html). This might differ a bit depending on the respective line height and viewport size and results in different pixel widths depending on the Porsche type class in use:

- Copytext X-Small (12 px): max. 400-450 px
- Copytext Small (16 px): max. 500-550 px
- Headlines and additional sizes (20-84 px): max. 700 up to max. 2700 px


### Multi-column text

Generally, text paragraphs should be set as single column. Multi-column text should never exceed 3 columns and is only allowed when it can be ensured that all text columns are in the visible viewport range ("above the fold"). The user should not have to scroll before being able
to read the full content.

### Paragraph spacing

The vertical spacing between copytext paragraphs should be at least 24px, which equals the space of one line of text in-between.

![Copytext paragraph spacing](./assets/typography-paragraph-spacing.png)


### Upper case
The usage of upper case text is possible, but should be handled with care, as upper case text is always a matter of readability.
Upper case text should only be used for:

- Exceptional, one-of-a-kind design cases like standing-out parts of a (graphical) composition or in sole design elements like a tag cloud.
- Special components for which readability is generally not critical (such as short tags).
- Proper names such as GTS or BOSE.

![Example for uppercase text](./assets/typography-uppercase.png)


## Typography principles

For Porsche web applications, good typography is…

### … functional.
Use typography to provide clear hierarchy, to organize content and to guide the user through the digital product journey.

### … clear.
Use typography to provide both efficiency and, from a more visual point of view, support for a clear and modern 
look and feel of the Porsche application.

### … readable.
Never use typography by the sake of itself or as "eye candy". It should always support the usability of 
a website by making text readable due to a good text color contrast and sufficient text sizes.

### … purposeful.
Use typography wisely and always keep an eye on the user's needs and the purpose of the content you want to communicate.

### … a matter of course.
Always use typography in a professional manner in order to support the exclusiveness and high-quality-standard of the brand.
This not only means to make use of the pre-defined type styles provided in the Porsche UI Kit, but also to follow the general rules
of good (micro) typography, such as using the right kind of apostrophes in the respective language. 

---

## Accessibility
As we stick to the common [WCAG 2.1 Standard](#/web/basics/accessibility-criteria),
you should always ensure a sufficient contrast ratio when designing with text. 
The combination of text and background color should pass the WCAG AA standard 
and have a contrast ratio of at least 4.5:1 for standard text size and 3:1 
for larger text sizes. 



Also, you should not rely on color only when conveying information. 
When communicating element states with text (for example a password validation in forms), make sure to always use additional text stylings 
(e.g. bold text) to make it easy for visually impaired people to recognise
status information even if they can’t see the color – this is of even higher
importance the more critical the information is.

---

## Don'ts

### Text modifications

Please avoid to transform the Porsche Next manually (e.g. within Sketch or via CSS), as this would have a big and undesirable
impact on the origin character of the company typeface. This includes:

- No change of letter-spacing.
- No use of (drop) shadows on text.
- No formal change of letters (for example distortion).
- No use of outline borders on text.
- No use of opacity for text colors.
  
![Example for uppercase text](./assets/typography-donts.png)<|MERGE_RESOLUTION|>--- conflicted
+++ resolved
@@ -17,11 +17,7 @@
 
 ### Language versions
 
-<<<<<<< HEAD
-The Porsche Next contains all typeface characters required for European, Greek and Cyrillic languages. Arabic, Pashtu, Persian and Urdu are not yet supported by the Porsche UI Kit but available as separate typeface packs on request.
-=======
-The Porsche Next contains all typeface characters required for European, Greek and Cyrillic languages. Arabic, Pashtu, Persian and Urdu are not yet supported by the Porsche UI Kit but available as seperate typeface package on request.
->>>>>>> 5bddc51f
+The Porsche Next contains all typeface characters required for European, Greek and Cyrillic languages. Arabic, Pashtu, Persian and Urdu are not yet supported by the Porsche UI Kit but available as separate typeface packages on request.
 
 #### Chinese / Japanese
 For Chinese and Japanese language the following system fonts are to be used, sticking to the default Porsche font scaling system:
@@ -34,11 +30,7 @@
 
 ## Headline styles
 
-<<<<<<< HEAD
-The Porsche headline styles should only be used for first-level headlines whose function is to lead a page, section or content area. For Porsche headlines styles only bold weight is used to provide a good readability and making it easy as possible to focus on the content sections of a page. The headline styles span from "large title", which can be used optionally and only once per page, to headlines 1 to 4 that can be used multiple times.
-=======
-The Porsche headline styles should **only be used for first-level headlines** whose function is to lead a page, section or content area. For Porsche headlines styles only bold weight is used to provide a good readability and making it easy as possible to focus on the content sections of a page. The headline styles span from Large Title, that can be used optionally and only once per page, to headlines 1 to 4 that can be used multiple times.
->>>>>>> 5bddc51f
+The Porsche headline styles should **only be used for first-level headlines** whose function is to lead a page, section or content area. For Porsche headlines styles, only bold weight is used to provide a good readability and making it as easy as possible to focus on the content sections of a page. The headline styles span from large title, that can be used optionally and only once per page, to headlines 1 to 4 that can be used multiple times.
 
 |                  | 320 - 759 px (XS)     | 760 - 999 px (S)   | 1000 - 1299 px (M)   | 1300 - 1759 px (L)   | 1760  px or larger (XL)   |
 |------------------|---------------------  |------------------	|-------------------   |-------------------   |------------------------   |
@@ -122,11 +114,7 @@
 
 ### Line height
 
-<<<<<<< HEAD
-For reasons of legibility, the line height should always be adjusted to the respective text size. It is recommended that the line height should be [at least 150% of the text size in use](https://www.w3.org/TR/WCAG20-TECHS/C21.html). The text styles provided do not only follow this recommendation, but also work with a 4px baseline unit that fits to the [8 px spacing system](#/web/layout/spacing)  in order to follow a harmonious overall vertical rhythm.
-=======
-For reasons of legibility, the line height should always be adjusted to the respective text size. It is recommended that the line height should be [at least 150% of the text size in use](https://www.w3.org/TR/WCAG20-TECHS/C21.html). The text styles provided do not only follow this recommendation, but also work with a 4 px baseline unit that fits to the [8 px spacing system](#/web/layout/spacing) in order to follow a harmonious overall vertical rhythm.
->>>>>>> 5bddc51f
+For reasons of legibility, the line height should always be adjusted to the respective text size. It is recommended that the line height should be [at least 150% of the text size in use](https://www.w3.org/TR/WCAG20-TECHS/C21.html). The text styles provided do not only follow this recommendation, but also work with a 4px baseline unit that fits to the [8 px spacing system](#/web/layout/spacing) in order to follow a harmonious overall vertical rhythm.
 
 
 ---
