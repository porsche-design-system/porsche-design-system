# Spacing
We use predefined spacings to position components vertically and horizontally within a layout. Reusing defined spacings provides a consistent user experience across all pages and makes development easier. For fluid layouts the spacings should be used in combination with the [Responsive Grid](#/web/components/layout/grid).

### 8px spacing system - the Porsche formula

The Porsche spacing system is based on multiples of eight. The unit of 8px refers to the general base size of 16px (= 1em), that is also applied in the typography and other component sizes.

![The Porsche spacing formula](./assets/spacings-formula.png)

## Spacing system and layout spacings

For layouting we recommend to use the <strong><span style="color:#00D5B9">layout spacings</span></strong> that are available for developers as variables from x-small to xx-large.
Additional increments of the spacing system can be used for specific requirements as long as it is based on the 8px spacing system.

|       	                                |                	| PX     	| REM 	| LAYOUT SPACING |
|----------------------------------------	|---------------	|-------	|------	|------	|
| ![spacing 4](./assets/spacing-4.png)    | **spacing-4**  	| 4 px  	| 0.25 	| x-small |
| ![spacing 8](./assets/spacing-8.png)    | **spacing-8**  	| 8 px  	| 0.5 	| small |
| ![spacing 16](./assets/spacing-16.png)  | **spacing-16** 	| 16 px 	| 1  	| medium |
| ![spacing 24](./assets/spacing-24.png)  |**spacing-24** 	| 24 px 	| 1.5 	| - |
| ![spacing 32](./assets/spacing-32.png)  |**spacing-32** 	| 32 px 	| 2  	| large |
| ![spacing 40](./assets/spacing-40.png)  |**spacing-40** 	| 40 px 	| 2.5  	| - |
| ![spacing 48](./assets/spacing-48.png)  |**spacing-48** 	| 48 px 	| 3  	| x-large |
| ![spacing 56](./assets/spacing-56.png)  |**spacing-56** 	| 56 px 	| 3.5 	| - |
| ![spacing 64](./assets/spacing-64.png)  |**spacing-64** 	| 64 px 	| 4 	| - |
| ![spacing 72](./assets/spacing-72.png)  |**spacing-72** 	| 72 px 	| 4.5 	| - |
| ![spacing 80](./assets/spacing-80.png)  |**spacing-80** 	| 80 px 	| 5 	| xx-large |


![The Porsche spacing formula](./assets/spacings-example-02.png)
Example: Mixed use of the spacing system with layout and custom spacings.

## Working with space

Spacing is a powerful design element, an integral part of every layout, which can create relationships, hierarchy, and rhythm between components.

### Relationships

The space between components can determine if the elements
seem to have a meaningful connection. Closely placed elements relate to each
other. If more space is added between components, the relationship weakens. Using a consistent spacing pattern across elements can also create a quickly
intelligible relationship.

### Hierarchy

Leaving different spaces between elements or sections of
information will influence the reader to perceive them as having a different
relevance. Elements that have more space around them tend to be perceived as being
further up in the hierarchy. Creating hierarchy on the page guides viewers' eyes and helps
separate and organise elements in the design and guide users' attention to
certain elements.

### White space (also: negative space)

The empty space (also referred to as negative space) in a
design. Although called white space, the blank space can be filled with any color
as long as it’s free of elements like text, graphics or images, creating a
well-spaced and clear product. White space helps deliver a good experience by
giving elements space to breathe and letting the reader’s eye relax.

## Usage in Sketch

### Define the grid
The Porsche Design System works with 8px
increments, but it allows 4px values in a few cases, where greater flexibility is
needed. We recommend setting up the workspace with a 4px grid system. You can
change the Sketch grid settings via: View → Canvas → Grid Settings → Grid Block
Size: 4px. Or, when setting up a totally new UI design file, feel free to use
the [Porsche Design System layout template](http://designsystem.porsche.com/latest/porsche-ui-kit-layout-template.sketch) with predefined settings.

### Snap to grid
Most design apps have the option to snap elements to the grid.
Using this feature will help position elements faster in the layout.

### Nudging
To make the UI design workflow as smooth as possible, it is helpful to adjust
the nudging (= increments an element moves when using keyboard arrows) to the
grid steps in use. We recommend the following settings, reachable via Sketch
settings → Canvas:

- Move objects **1px** using Arrow keys. 
- Move objects **8px** using Shift-Arrow keys.

## Design tools vs. web browser

### Translating Sketch spacings into variables 

When it comes to design-to-dev-handover, we should always keep in mind that the handling of
spacings is different: Whereas the designer sets the spacings manually in Sketch
layouts, the developer implements them by using pre-defined spacing variables
(e.g. spacing-8 or spacing-16) or the layout variables (e.g. layout-small or layout-medium). Therefore, we should always make sure that the
spacings in sketch are set as correctly as possible and that they the developer
can easily read them in Abstract's inspect mode - of course, a personal
conversation between designer and developer is always the best way to get
optimal results.

![Abstract inspect view of spacing](./assets/spacings-inspect.png)

### Borders
While in Sketch the border isn't added to the shape size, browsers
consider borders as solid space around elements by default. We recommend to
ignore this fact while designing and to always set the focus on giving the developer
the right spacing sizes between or inside elements, even if this results in
slightly higher elements in implementation due to the additional border.

### Lines
Lines can be created using either a narrow rectangle or a path
with a stroke. For better readability of the space between elements, we
recommend using paths with a stroke.

### Text boxes
Developers measure the spacing of typography from the bounding box
of the text element. When working with typography, the bounding box should be
placed within the grid parameters, even if the baseline of the typography is not
<<<<<<< HEAD
on the grid line. MEMO: It's best to always create texts using the text tool, not as a
box.
=======
on the grid line. It's best to always create texts using the text tool, not as a
box!
>>>>>>> b3019023

![Text box placement](./assets/spacings-bounding-box.png)

### How to handle uneven image heights
It is no rocket science setting the correct 8px spacing values when the element
heights correspond to the 4px grid themselves. But there is an exception, where
element heights don’t fit in perfectly: Images. They can be displayed in many
different aspect ratios (such as 16:9 or 4:3) and follow various rules for
handling responsiveness (like cropping or resizing). Depending on their width
and the screen size, their height will most likely not fit in the 4px grid. To
follow a consistent rule, we recommend to always place the upper part (X/Y
value) on the grid system, even if the bottom part doesn’t fit. The following
element underneath should then be placed on the grid line again. As for the
implementation of the spacing, the developer should use the spacing variable
with the value closest to it. For example, the following design case might lead
to an implemented spacing value of 16 px, as this the spacing variable the most
close to 18 px.

![Image placement](./assets/spacing-images.png)<|MERGE_RESOLUTION|>--- conflicted
+++ resolved
@@ -112,13 +112,8 @@
 Developers measure the spacing of typography from the bounding box
 of the text element. When working with typography, the bounding box should be
 placed within the grid parameters, even if the baseline of the typography is not
-<<<<<<< HEAD
-on the grid line. MEMO: It's best to always create texts using the text tool, not as a
-box.
-=======
 on the grid line. It's best to always create texts using the text tool, not as a
 box!
->>>>>>> b3019023
 
 ![Text box placement](./assets/spacings-bounding-box.png)
 
