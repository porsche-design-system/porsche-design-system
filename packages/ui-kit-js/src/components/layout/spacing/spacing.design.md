--- conflicted
+++ resolved
@@ -65,13 +65,8 @@
 increments, but it allows 4px values in a few cases, where greater flexibility is
 needed. We recommend setting up the workspace with a 4px grid system. You can
 change the Sketch grid settings via: View → Canvas → Grid Settings → Grid Block
-<<<<<<< HEAD
 Size: 4px. Or, when setting up a totally new UI design file, feel free to use
-the [Porsche UI Kit layout template](http://ui.porsche.com/latest/porsche-ui-kit-layout-template.sketch) with predefined settings.
-=======
-Size: 4 px. Or, when setting up a totally new UI design file, feel free to use
 the [Porsche Design System layout template](http://ui.porsche.com/latest/porsche-ui-kit-layout-template.sketch) with predefined settings.
->>>>>>> d8084116
 
 ### Snap to grid
 Most design apps have the option to snap elements to the grid.
