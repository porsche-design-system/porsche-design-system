# Grid

<<<<<<< HEAD
The Porsche UI Kit grid system is based upon a standard 12 column responsive grid. Its main purpose is to provide a solid and flexible grid system for defining layout areas and page structures. It is not meant to function as a toolkit for layouting content blocks or components. For this, the [Flex](#/web/components/layout/flex) component is the right choice.
=======
The Porsche Design System grid system is based upon a standard 12 column responsive grid. Its main purpose is to provide a solid and flexible grid system for defining layout areas and page structures. It is not meant to function as a toolkit for layouting content blocks or components. Therefore the [Flex](#/web/components/layout/flex) component is the right choice.
>>>>>>> 3439ec1a

### Grid size

Following example shows a standard grid implementation.  

<Playground :childElementLayout="{spacing: 'block-small'}">
  <p-grid class="example-grid">
    <p-grid-item size="12">12</p-grid-item>
  </p-grid>
  <p-grid v-for="n, index in 11" :key="index" class="example-grid">
    <p-grid-item :size="n">{{ n }}</p-grid-item>
    <p-grid-item :size="12 - n">{{ 12 - n }}</p-grid-item>
  </p-grid>
</Playground>

#### Responsiveness

The settings above can also be used on different major breakpoints `xs`, `s`, `m`, `l` and `xl`.

<Playground>
  <p-grid class="example-grid">
    <p-grid-item size="{ base: 6, m: 2 }">A</p-grid-item>
    <p-grid-item size="{ base: 6, m: 10 }">B</p-grid-item>
  </p-grid>
</Playground>

---

### Grid offset

In some cases it can be necessary to indent columns. The grid gives basic indentions based on grid sizings.

<Playground :childElementLayout="{spacing: 'block-small'}">
  <p-grid v-for="n, index in 11" :key="index" class="example-grid">
    <p-grid-item :offset="n" :size="12 - n">{{ n }}</p-grid-item>
  </p-grid>
</Playground>

#### Responsiveness

The settings above can also be used on different major breakpoints `xs`, `s`, `m`, `l` and `xl`.

<Playground>
  <p-grid class="example-grid">
    <p-grid-item offset="{ base: 6, m: 2 }" size="{ base: 6, m: 10 }">A</p-grid-item>
  </p-grid>
</Playground>

---

### Grid direction

In some cases it might be necessary to define or change direction of the columns/rows. The default setting is `row`. But `column` is also possible to set the columns vertically underneath each other. A change of the optical order can be achieved by setting `reverse`.

#### Row (default)

<Playground>
  <p-grid direction="row" class="example-grid">
    <p-grid-item size="4">A</p-grid-item>
    <p-grid-item size="4">B</p-grid-item>
    <p-grid-item size="4">C</p-grid-item>
  </p-grid>
</Playground>

#### Row reverse

<Playground>
  <p-grid direction="row-reverse" class="example-grid">
    <p-grid-item size="4">A</p-grid-item>
    <p-grid-item size="4">B</p-grid-item>
    <p-grid-item size="4">C</p-grid-item>
  </p-grid>
</Playground>

#### Column

<Playground>
  <p-grid direction="column" class="example-grid">
    <p-grid-item size="4">A</p-grid-item>
    <p-grid-item size="4">B</p-grid-item>
    <p-grid-item size="4">C</p-grid-item>
  </p-grid>
</Playground>

#### Column-reverse

<Playground>
  <p-grid direction="column-reverse" class="example-grid">
    <p-grid-item size="4">A</p-grid-item>
    <p-grid-item size="4">B</p-grid-item>
    <p-grid-item size="4">C</p-grid-item>
  </p-grid>
</Playground>

#### Responsiveness

The settings above can also be used on different major breakpoints `xs`, `s`, `m`, `l` and `xl`.

<Playground>
  <p-grid direction="{ base: 'column', m: 'row' }" class="example-grid">
    <p-grid-item size="{ base: 12, m: 4 }">A</p-grid-item>
    <p-grid-item size="{ base: 12, m: 4 }">B</p-grid-item>
    <p-grid-item size="{ base: 12, m: 4 }">C</p-grid-item>
  </p-grid>
</Playground>

---

### Grid nesting

Basic nesting of grids is supported. "Basic" because of percentage value of width and gutter which couldn't be calculated for each column width. Here are some examples of "do's" and "don'ts":

<Playground>
  <p-grid>
    <p-grid-item size="6">
      <p-grid class="example-grid">
        <p-grid-item size="6">A</p-grid-item>
        <p-grid-item size="6">B</p-grid-item>
      </p-grid>
    </p-grid-item>
    <p-grid-item size="6">
      <p-grid class="example-grid">
        <p-grid-item size="4">A</p-grid-item>
        <p-grid-item size="8">B</p-grid-item>
      </p-grid>
    </p-grid-item>
  </p-grid>
</Playground>

#### Possible nesting by keeping columns in "the grid"

Only columns with the following widths could be nested:

* total width of 8
* total width of 6
* total width of 4

#### Forbidden nesting

Nesting inside columns with the following widths should be prevented, because all item widths won't be in "the grid" anymore:

* total width of 11
* total width of 10
* total width of 9
* total width of 7
* total width of 5
* total width of 3

<style scoped lang="scss">
  @import '~@porsche-ui/ui-kit-scss-utils/index';
  
  .example-grid > * {
    @include p-text;
    color: $p-color-theme-dark-default;
    text-align: center;
    background: lightskyblue;
    background-clip: content-box;
    
    &[offset] {
      color: lightskyblue;
      text-indent: calc(-100% - 48px);
    }
  }
</style><|MERGE_RESOLUTION|>--- conflicted
+++ resolved
@@ -1,10 +1,6 @@
 # Grid
 
-<<<<<<< HEAD
-The Porsche UI Kit grid system is based upon a standard 12 column responsive grid. Its main purpose is to provide a solid and flexible grid system for defining layout areas and page structures. It is not meant to function as a toolkit for layouting content blocks or components. For this, the [Flex](#/web/components/layout/flex) component is the right choice.
-=======
-The Porsche Design System grid system is based upon a standard 12 column responsive grid. Its main purpose is to provide a solid and flexible grid system for defining layout areas and page structures. It is not meant to function as a toolkit for layouting content blocks or components. Therefore the [Flex](#/web/components/layout/flex) component is the right choice.
->>>>>>> 3439ec1a
+The Porsche Design System grid system is based upon a standard 12 column responsive grid. Its main purpose is to provide a solid and flexible grid system for defining layout areas and page structures. It is not meant to function as a toolkit for layouting content blocks or components. For this, the [Flex](#/web/components/layout/flex) component is the right choice.
 
 ### Grid size
 
