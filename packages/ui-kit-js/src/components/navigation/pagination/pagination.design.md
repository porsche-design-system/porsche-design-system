# Pagination

The pagination component is used whenever a content (text, images, videos) is split into several pages. It provides information on the existing amount of pages, shows the current page position and allows the user to navigate between the single content pages. The pagination is the component of choice primarily for listed content (e.g. search results, archives etc.), where the user wants to find a specific item.

---

## Available sizes

The pagination comes in 2 different sizes. In both cases (for less than 5 or 7 pages) the items will be reduced accordingly and centered.


- **5 page links** Recommended to be used for device widths equal or smaller than 479 px.
    
    ![Example for displaying 5 pages](./assets/pagination-mobile-5items.png) 

- **7 page links**
    Recommended to be used for device widths equal or larger than 480 px.
    
    ![Example for displaying 7 pages](./assets/pagination-desktop-7items.png) 

### Displaying 6 pages or 8 pages or more

If there are at least 6 or 8 pages, an ellipsis ("...") is shown for a dedicated range of pages that are located inbetween the visible pagination numbers. The ellipsis is not clickable.

![Example for displaying 8 pages or more](./assets/pagination-desktop-plus8.png)

---

## Content

The pagination component includes the following sub-components:

### Arrow left & right
An arrow is placed on the left and right of the page numbers, enabling to click
<<<<<<< HEAD

### Page numbers
The page numbers are set in copysize and turn Porsche Red on hover.

### Ellipsis (optional)
=======
- **Page numbers**
The page numbers are set in copysize and turn in Brand color on hover.
- **Ellipsis (optional)**
>>>>>>> b3019023
The ellipsis ("...") represents multiple pages that can't be displayed to limited Pagination component width.

---

## Positioning and spacing

The pagination should always be placed centered beneath the related content, keeping a minimum top spacing of 32px.

---

## Usability & interaction

### Clickability

Each pagination item (arrows and numbers) spans over a clickable area of 40 x 40 px to guarantee a proper click- and touch-ability (on mobile devices).

### Disabled arrows

Whenever the user reaches the first or last page, the respective arrow will be disabled.

### Skipping pages

The arrows allow to skip to the previous or next page and therefore interactive by default. When reaching the first or last content page, neither the left nor right arrow are disabled.

### Current page

The current page position is always marked by a red underline. By default, the current page item is not clickable.


---
<|MERGE_RESOLUTION|>--- conflicted
+++ resolved
@@ -32,17 +32,12 @@
 
 ### Arrow left & right
 An arrow is placed on the left and right of the page numbers, enabling to click
-<<<<<<< HEAD
 
 ### Page numbers
 The page numbers are set in copysize and turn Porsche Red on hover.
 
 ### Ellipsis (optional)
-=======
-- **Page numbers**
-The page numbers are set in copysize and turn in Brand color on hover.
-- **Ellipsis (optional)**
->>>>>>> b3019023
+### Arrow left & right
 The ellipsis ("...") represents multiple pages that can't be displayed to limited Pagination component width.
 
 ---
