--- conflicted
+++ resolved
@@ -39,21 +39,12 @@
 
 <Playground :themeable="true">
   <template v-slot:configurator="{theme}">
-<<<<<<< HEAD
-    <label class="p-spacing-mr-16" style="display:inline-block">
+    <label style="display:inline-block; margin-right: 16px;">
       <p-text tag="span" size="x-small" :color="(theme === 'dark') ? 'porsche-light' : 'porsche-black'">Total items count</p-text>
       <input type="number" v-bind:value="totalItemsCount" v-on:input="totalItemsCount = $event.target.value"/>
     </label>
-    <label class="p-spacing-mr-16" style="display:inline-block">
+    <label style="display:inline-block; margin-right: 16px;">
       <p-text tag="span" size="x-small" :color="(theme === 'dark') ? 'porsche-light' : 'porsche-black'">Items per page</p-text>
-=======
-    <label style="display:inline-block; margin-right: 16px;">
-      <p-text tag="span" variant="small" :color="(theme === 'dark') ? 'porsche-light' : 'porsche-black'">Total items count</p-text>
-      <input type="number" v-bind:value="totalItemsCount" v-on:input="totalItemsCount = $event.target.value"/>
-    </label>
-    <label style="display:inline-block; margin-right: 16px;">
-      <p-text tag="span" variant="small" :color="(theme === 'dark') ? 'porsche-light' : 'porsche-black'">Items per page</p-text>
->>>>>>> 92bd3330
       <input type="number" v-bind:value="itemsPerPage" v-on:input="itemsPerPage = $event.target.value"/>
     </label>
     <label style="display:inline-block">
