# Link Pure

Link Pure is a clickable icon-text-combination used to **navigate the user to another page**. It can be used as a more subtle call to action compared to Link Primary, Secondary and Tertiarty. (In case you want the user to execute an action, you should select the [Button](#/web/action/button) or [Button Pure](#/web/action/button-pure) component instead.)

---

## Available sizes

Per default, the Link Pure is set in **copytext size**. If another size or hierarchy level is needed, the Link Pure is available in the following sizes, whereas the size of the icon changes accordingly. 

| Size | Example |
|------|------|------|
| X-Small | <p-link-pure size="x-small" href="https://ui.porsche.com">Link Pure</p-link-pure> |
| Small | <p-link-pure size="small" href="https://ui.porsche.com">Link Pure</p-link-pure> |
| Medium | <p-link-pure size="medium" href="https://ui.porsche.com">Link Pure</p-link-pure> |
| Large | <p-link-pure size="large" href="https://ui.porsche.com">Link Pure</p-link-pure> |
| X-Large | <p-link-pure size="x-large" href="https://ui.porsche.com">Link Pure</p-link-pure> |

---

## Available variants

### Icon and Text

<p-link-pure size="large" href="https://ui.porsche.com">Link Pure</p-link-pure>

This should be the variant of your choice whenever possible, as icons should preferably always be paired with text for better comprehensibility and accessibility.

### Icon only

<p-link-pure size="large" hide-label="true" href="https://ui.porsche.com">Link Pure</p-link-pure>

When it's enough to indicate an interaction with an icon only, the text label can be hidden. Yet, it's recommended to use this variant only in cases when the user is fully aware of the function due to an expressive and internationally comprehensible icon.


---

## States

The Link Pure covers the following states:

* Default
* Active
* Hover
<<<<<<< HEAD
=======
* Loading
>>>>>>> 5bddc51f
* Focus

---


## Content

### Icon
The default icon is an arrow right that can be replaced by any icon available in the Porsche web icon set. It should be changed only if it is ensured that another symbol is more appropriate to support the text content, making it easier for the user to understand the function quickly.  

#### External and internal links
For internal links the arrow should be sufficient in most cases. External links can be displayed with the following icon: 

<p-link-pure icon="link-extern" target="_blank" href="https://www.porsche.com">External link</p-link-pure>

### Text label 

The text label within a link should always be short and descriptive.

---


## Usage

### Link Pure on images

A Link Pure can be placed on images, e.g. when using it as an additional link on image sliders or teaser images that are clickable themselves. In this case, the Link Pure can give the user an additional hint on the clickability of the whole image. Make sure to always use regular font-weight in links pure that are placed on images to provide legibility.

### Additional subtext

<<<<<<< HEAD
Link Pure in size medium or larger can be accompanied by an additional copytext with lower hierarchy. In this case, the copytext should be placed left-aligned with the link text in the Link Pure component.
=======
A Link Pure in Medium or larger can be accompanied by an additional copytext with lower hierarchy. In this case, the copytext should be placed left-aligned with the link text in the link pure component.
>>>>>>> 5bddc51f

### Link Pure groups

Multiple Links Pure can be combined to one Link Pure group that must be stacked left-aligned in order to guarantee scannability and legibility. It is recommended to not group more than 6 Links Pure in a row.


<div style="background:#F2F2F2; width:100%; margin-top: 64px; padding-top: 32px; padding-left: 42px; padding-bottom: 42px;">
    <p-headline variant="headline-3" tag="h3" style="margin-bottom: 24px;">Examples</p-headline>
    <img src="./assets/link-pure.png"/>
</div>

<|MERGE_RESOLUTION|>--- conflicted
+++ resolved
@@ -42,10 +42,6 @@
 * Default
 * Active
 * Hover
-<<<<<<< HEAD
-=======
-* Loading
->>>>>>> 5bddc51f
 * Focus
 
 ---
@@ -76,11 +72,7 @@
 
 ### Additional subtext
 
-<<<<<<< HEAD
 Link Pure in size medium or larger can be accompanied by an additional copytext with lower hierarchy. In this case, the copytext should be placed left-aligned with the link text in the Link Pure component.
-=======
-A Link Pure in Medium or larger can be accompanied by an additional copytext with lower hierarchy. In this case, the copytext should be placed left-aligned with the link text in the link pure component.
->>>>>>> 5bddc51f
 
 ### Link Pure groups
 
