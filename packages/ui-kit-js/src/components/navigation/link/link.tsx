import { Component, Element, h, JSX, Prop } from '@stencil/core';
import cx from 'classnames';
import { BreakpointCustomizable, hasShadowDom, mapBreakpointPropToPrefixedClasses, prefix } from '../../../utils';
import { IconName } from '../../icon/icon/icon-name';
import { improveFocusHandlingForCustomElement } from '../../../utils/focusHandling';
import { LinkTarget, Theme } from '../../../types';

@Component({
  tag: 'p-link',
  styleUrl: 'link.scss',
  shadow: true
})
export class Link {
  @Element() public element!: HTMLElement;

  /** The style variant of the link. */
  @Prop() public variant?: 'primary' | 'secondary' | 'tertiary' = 'secondary';

  /** The icon shown. */
  @Prop() public icon?: IconName = 'arrow-right-hair';

  /** A custom URL path to a custom icon. */
  @Prop() public iconSource?: string = undefined;

  /** When providing an url then the component will be rendered as `<a>`. */
  @Prop() public href?: string = undefined;

  /** Adapts the link color when used on dark background. */
  @Prop() public theme?: Theme = 'light';

  /** Target attribute where the link should be opened. */
  @Prop() public target?: LinkTarget = '_self';

  /** Special download attribute to open native browser download dialog if target url points to a downloadable file. */
  @Prop() public download?: string = undefined;

  /** Specifies the relationship of the target object to the link object. */
  @Prop() public rel?: string = undefined;

  /** Show or hide label. For better accessibility it is recommended to show the label. */
  @Prop() public hideLabel?: BreakpointCustomizable<boolean> = false;

  public componentDidLoad() {
    improveFocusHandlingForCustomElement(this.element);

    /**
<<<<<<< HEAD
     * only apply workaround if not safari force touch
     * browser (force touch wouldn't work and they do
     * support shadow dom anyway)
     */
    if (!(MouseEvent as any).WEBKIT_FORCE_AT_FORCE_MOUSE_DOWN) {
      /**
       * IE11/Edge (not chromium based) workaround to
       * fix the event target of click events (which normally
       * shadow dom takes care of)
       */
      this.element.addEventListener('click', (event: MouseEvent): void => {
        if (event.target !== this.element) {
          event.stopPropagation();

          if (window.navigator.userAgent.indexOf('Trident/') < 0) {
            /**
             * for ie11 (which is trident engine) we can not
             * prevent the default, because clicks from js
             * are not going to follow links
             */
            event.preventDefault();
          }

          this.element.click();
        }
=======
     * IE11/Edge (not chromium based) workaround to
     * fix the event target of click events (which normally
     * shadow dom takes care of)
     *
     * caution: if the click event would be bound on
     * safari browsers with force touch, the force touch
     * functionality wouldn't work anymore. but since they
     * do have shadowDom the click event should never be
     * bound.
     */
    if (!hasShadowDom(this.element)) {
      this.element.addEventListener('click', (event: MouseEvent): void => {
        /**
         * caution: do not preventDefault here, else ie11 wouldn't work
         * anymore
         */
        event.stopPropagation();
        this.element.click();
>>>>>>> 8e520427
      }, true);
    }
  }

  public render(): JSX.Element {
    const TagType = this.href === undefined ? 'span' : 'a';

    const linkClasses = cx(
      prefix('link'),
      prefix(`link--${this.variant}`),
      mapBreakpointPropToPrefixedClasses('link-', this.hideLabel, ['without-label', 'with-label']),
      prefix(`link--theme-${this.theme}`)
    );
    const iconClasses = prefix('link__icon');
    const labelClasses = prefix('link__label');

    return (
      <TagType
        class={linkClasses}
        {...(TagType === 'a' ? { href: this.href, target: `${this.target}`, download: this.download, rel: this.rel } : null)}
      >
        <p-icon
          class={iconClasses}
          size='inherit'
          name={this.icon}
          source={this.iconSource}
        />
        <p-text tag='span' color='inherit' class={labelClasses}>
          <slot/>
        </p-text>
      </TagType>
    );
  }
}<|MERGE_RESOLUTION|>--- conflicted
+++ resolved
@@ -44,33 +44,6 @@
     improveFocusHandlingForCustomElement(this.element);
 
     /**
-<<<<<<< HEAD
-     * only apply workaround if not safari force touch
-     * browser (force touch wouldn't work and they do
-     * support shadow dom anyway)
-     */
-    if (!(MouseEvent as any).WEBKIT_FORCE_AT_FORCE_MOUSE_DOWN) {
-      /**
-       * IE11/Edge (not chromium based) workaround to
-       * fix the event target of click events (which normally
-       * shadow dom takes care of)
-       */
-      this.element.addEventListener('click', (event: MouseEvent): void => {
-        if (event.target !== this.element) {
-          event.stopPropagation();
-
-          if (window.navigator.userAgent.indexOf('Trident/') < 0) {
-            /**
-             * for ie11 (which is trident engine) we can not
-             * prevent the default, because clicks from js
-             * are not going to follow links
-             */
-            event.preventDefault();
-          }
-
-          this.element.click();
-        }
-=======
      * IE11/Edge (not chromium based) workaround to
      * fix the event target of click events (which normally
      * shadow dom takes care of)
@@ -89,7 +62,6 @@
          */
         event.stopPropagation();
         this.element.click();
->>>>>>> 8e520427
       }, true);
     }
   }
