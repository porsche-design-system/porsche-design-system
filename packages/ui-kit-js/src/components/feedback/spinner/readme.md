--- conflicted
+++ resolved
@@ -18,8 +18,5 @@
 
 ### Used by
 
-<<<<<<< HEAD
- - [p-button-pure](../../action/button-pure)
-=======
  - [p-button](../../action/button)
->>>>>>> eafd7edd
+ - [p-button-pure](../../action/button-pure)