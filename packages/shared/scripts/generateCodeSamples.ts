--- conflicted
+++ resolved
@@ -16,14 +16,9 @@
       component: 'p-table',
       fileNames: [
         'src/table-data.ts',
-<<<<<<< HEAD
-        '../components-js/src/examples/table.html',
-        '../components-angular/src/app/examples/table.component.ts',
-        '../components-react/src/examples/Table.tsx',
-=======
+        '../components-js/src/examples/table-example.html',
         '../components-angular/src/app/examples/table-example.component.ts',
         '../components-react/src/examples/TableExample.tsx',
->>>>>>> 39859d72
       ],
     },
   ];
