import * as fs from 'fs';
import * as path from 'path';
import { pascalCase } from 'change-case';
import type { TagName } from '../src/lib/tagNames';

type CodeSample = {
  component:
    | TagName
    | 'componentsReady'
    | 'styles-border'
    | 'styles-drop-shadow'
    | 'styles-focus'
    | 'styles-frosted-glass'
    | 'styles-gradient'
    | 'styles-grid'
    | 'styles-hover'
    | 'styles-media-query'
<<<<<<< HEAD
    | 'styles-motion-curves'
    | 'styles-motion-enter-exit'
    | 'styles-motion-expand'
    | 'styles-motion-moving'
    | 'styles-motion-show-hide'
=======
    | 'styles-skeleton'
>>>>>>> 3f3d3b2d
    | 'styles-spacing'
    | 'styles-theme'
    | 'styles-typography';
  samples: string[][]; // 2 dimensional to have multiple samples per component
};

type Framework = 'angular' | 'react' | 'vue' | 'vanilla-js' | 'shared';

const componentsJsPath = '../components-js/src/examples';
const componentsAngularPath = '../components-angular/src/app/examples';
const componentsReactPath = '../components-react/src/examples';
const componentsVuePath = '../components-vue/src/examples';

const generateCodeSamples = (): void => {
  const codeSamples: CodeSample[] = [
    {
      component: 'componentsReady',
      samples: [
        [
          componentsJsPath + '/../../projects/jsdom-polyfill/tests/unit/specs/componentsReady.spec.ts',
          componentsAngularPath + '/../../componentsReady-karma.spec.ts',
          componentsReactPath + '/../../projects/react-wrapper/tests/unit/specs/componentsReady.spec.tsx',
        ],
        [componentsAngularPath + '/../../../tests/unit/specs/componentsReady-testbed.spec.ts'],
        [componentsAngularPath + '/../../../tests/unit/specs/componentsReady-testing-library.spec.ts'],
        // TODO: vue is missing
      ],
    },
    {
      component: 'p-accordion',
      samples: [
        [
          componentsJsPath + '/accordion-example.html',
          componentsAngularPath + '/accordion-example.component.ts',
          componentsReactPath + '/AccordionExample.tsx',
          componentsVuePath + '/AccordionExample.vue',
        ],
      ],
    },
    {
      component: 'p-banner',
      samples: [
        [
          componentsJsPath + '/banner-example.html',
          componentsAngularPath + '/banner-example.component.ts',
          componentsReactPath + '/BannerExample.tsx',
          // TODO: vue is missing
        ],
      ],
    },
    {
      component: 'p-carousel',
      samples: [
        [
          componentsJsPath + '/carousel-example-events.html',
          componentsAngularPath + '/carousel-example-events.component.ts',
          componentsReactPath + '/CarouselExampleEvents.tsx',
          componentsVuePath + '/CarouselExampleEvents.vue',
        ],
        [
          componentsJsPath + '/carousel-example-dynamic-slides.html',
          componentsAngularPath + '/carousel-example-dynamic-slides.component.ts',
          componentsReactPath + '/CarouselExampleDynamicSlides.tsx',
          componentsVuePath + '/CarouselExampleDynamicSlides.vue',
        ],
        [
          componentsJsPath + '/carousel-example-jump-to-slide.html',
          componentsAngularPath + '/carousel-example-jump-to-slide.component.ts',
          componentsReactPath + '/CarouselExampleJumpToSlide.tsx',
          componentsVuePath + '/CarouselExampleJumpToSlide.vue',
        ],
      ],
    },
    {
      component: 'p-flyout',
      samples: [
        [
          componentsJsPath + '/flyout-example.html',
          componentsAngularPath + '/flyout-example.component.ts',
          componentsReactPath + '/FlyoutExample.tsx',
          componentsVuePath + '/FlyoutExample.vue',
        ],
        [
          componentsJsPath + '/flyout-example-slotted.html',
          componentsAngularPath + '/flyout-example-slotted.component.ts',
          componentsReactPath + '/FlyoutExampleSlotted.tsx',
          componentsVuePath + '/FlyoutExampleSlotted.vue',
        ],
        [
          componentsJsPath + '/flyout-example-slotted-secondary.html',
          componentsAngularPath + '/flyout-example-slotted-secondary.component.ts',
          componentsReactPath + '/FlyoutExampleSlottedSecondary.tsx',
          componentsVuePath + '/FlyoutExampleSlottedSecondary.vue',
        ],
      ],
    },
    {
      component: 'p-inline-notification',
      samples: [
        [
          componentsJsPath + '/inline-notification-example-events.html',
          componentsAngularPath + '/inline-notification-example-events.component.ts',
          componentsReactPath + '/InlineNotificationExampleEvents.tsx',
          componentsVuePath + '/InlineNotificationExampleEvents.vue',
        ],
        [
          componentsJsPath + '/inline-notification-example-action-button.html',
          componentsAngularPath + '/inline-notification-example-action-button.component.ts',
          componentsReactPath + '/InlineNotificationExampleActionButton.tsx',
          componentsVuePath + '/InlineNotificationExampleActionButton.vue',
        ],
      ],
    },
    {
      component: 'p-modal',
      samples: [
        [
          componentsJsPath + '/modal-example-accessibility.html',
          componentsAngularPath + '/modal-example-accessibility.component.ts',
          componentsReactPath + '/ModalExampleAccessibility.tsx',
          componentsVuePath + '/ModalExampleAccessibility.vue',
        ],
      ],
    },
    {
      component: 'p-multi-select',
      samples: [
        [
          componentsJsPath + '/multi-select-example.html',
          componentsAngularPath + '/multi-select-example.component.ts',
          componentsReactPath + '/MultiSelectExample.tsx',
          componentsVuePath + '/MultiSelectExample.vue',
        ],
        [
          componentsJsPath + '/multi-select-example-controlled.html',
          componentsAngularPath + '/multi-select-example-controlled.component.ts',
          componentsReactPath + '/MultiSelectExampleControlled.tsx',
          componentsVuePath + '/MultiSelectExampleControlled.vue',
        ],
        [
          componentsJsPath + '/multi-select-example-dynamic.html',
          componentsAngularPath + '/multi-select-example-dynamic.component.ts',
          componentsReactPath + '/MultiSelectExampleDynamic.tsx',
          componentsVuePath + '/MultiSelectExampleDynamic.vue',
        ],
      ],
    },
    {
      component: 'p-pin-code',
      samples: [
        [
          componentsJsPath + '/pin-code-example.html',
          componentsAngularPath + '/pin-code-example.component.ts',
          componentsReactPath + '/PinCodeExample.tsx',
          componentsVuePath + '/PinCodeExample.vue',
        ],
        [
          componentsJsPath + '/pin-code-example-controlled.html',
          componentsAngularPath + '/pin-code-example-controlled.component.ts',
          componentsReactPath + '/PinCodeExampleControlled.tsx',
          componentsVuePath + '/PinCodeExampleControlled.vue',
        ],
      ],
    },
    {
      component: 'p-scroller',
      samples: [
        [
          componentsJsPath + '/scroller-example.html',
          componentsAngularPath + '/scroller-example.component.ts',
          componentsReactPath + '/ScrollerExample.tsx',
          componentsVuePath + '/ScrollerExample.vue',
        ],
      ],
    },
    {
      component: 'p-segmented-control',
      samples: [
        [
          componentsJsPath + '/segmented-control-example.html',
          componentsAngularPath + '/segmented-control-example.component.ts',
          componentsReactPath + '/SegmentedControlExample.tsx',
          componentsVuePath + '/SegmentedControlExample.vue',
        ],
      ],
    },
    {
      component: 'p-stepper-horizontal',
      samples: [
        [
          componentsJsPath + '/stepper-horizontal-example.html',
          componentsAngularPath + '/stepper-horizontal-example.component.ts',
          componentsReactPath + '/StepperHorizontalExample.tsx',
          componentsVuePath + '/StepperHorizontalExample.vue',
        ],
      ],
    },
    {
      component: 'p-table',
      samples: [
        [
          componentsJsPath + '/table-example-basic.html',
          componentsAngularPath + '/table-example-basic.component.ts',
          componentsReactPath + '/TableExampleBasic.tsx',
          componentsVuePath + '/TableExampleBasic.vue',
          'src/data/table-data-basic.ts', // order is important since part of filename is extracted for param types of function name
        ],
        [
          componentsJsPath + '/table-example-sorting.html',
          componentsAngularPath + '/table-example-sorting.component.ts',
          componentsReactPath + '/TableExampleSorting.tsx',
          componentsVuePath + '/TableExampleSorting.vue',
          'src/data/table-data-sorting.ts', // order is important since part of filename is extracted for param types of function name
        ],
        [
          componentsJsPath + '/table-example-advanced.html',
          componentsAngularPath + '/table-example-advanced.component.ts',
          componentsReactPath + '/TableExampleAdvanced.tsx',
          componentsVuePath + '/TableExampleAdvanced.vue',
          'src/data/table-data-advanced.ts', // order is important since part of filename is extracted for param types of function name
        ],
      ],
    },
    {
      component: 'p-tabs-bar',
      samples: [
        [
          componentsJsPath + '/tabs-bar-example-basic.html',
          componentsAngularPath + '/tabs-bar-example-basic.component.ts',
          componentsReactPath + '/TabsBarExampleBasic.tsx',
          componentsVuePath + '/TabsBarExampleBasic.vue',
        ],
        [
          componentsJsPath + '/tabs-bar-example-accessibility.html',
          componentsAngularPath + '/tabs-bar-example-accessibility.component.ts',
          componentsReactPath + '/TabsBarExampleAccessibility.tsx',
          componentsVuePath + '/TabsBarExampleAccessibility.vue',
        ],
      ],
    },
    {
      component: 'p-text-field-wrapper',
      samples: [
        [
          componentsJsPath + '/text-field-wrapper-example-imask.html',
          componentsAngularPath + '/text-field-wrapper-example-imask.component.ts',
          componentsReactPath + '/TextFieldWrapperExampleIMask.tsx',
          componentsVuePath + '/TextFieldWrapperExampleIMask.vue',
        ],
        [
          componentsJsPath + '/text-field-wrapper-example-search.html',
          componentsAngularPath + '/text-field-wrapper-example-search.component.ts',
          componentsReactPath + '/TextFieldWrapperExampleSearch.tsx',
          componentsVuePath + '/TextFieldWrapperExampleSearch.vue',
        ],
      ],
    },
    {
      component: 'p-toast',
      samples: [
        [
          componentsJsPath + '/toast-example.html',
          componentsAngularPath + '/toast-example.component.ts',
          componentsReactPath + '/ToastExample.tsx',
          componentsVuePath + '/ToastExample.vue',
        ],
      ],
    },
    {
      component: 'styles-border',
      samples: [
        [
          componentsAngularPath + '/../styles/styles-border-example.component.ts',
          componentsReactPath + '/../styles/StylesBorderExample.tsx',
        ],
      ],
    },
    {
      component: 'styles-drop-shadow',
      samples: [
        [
          componentsAngularPath + '/../styles/styles-drop-shadow-example.component.ts',
          componentsReactPath + '/../styles/StylesDropShadowExample.tsx',
        ],
      ],
    },
    {
      component: 'styles-focus',
      samples: [
        [
          componentsAngularPath + '/../styles/styles-focus-example.component.ts',
          componentsReactPath + '/../styles/StylesFocusExample.tsx',
        ],
      ],
    },
    {
      component: 'styles-frosted-glass',
      samples: [
        [
          componentsAngularPath + '/../styles/styles-frosted-glass-example.component.ts',
          componentsReactPath + '/../styles/StylesFrostedGlassExample.tsx',
        ],
      ],
    },
    {
      component: 'styles-gradient',
      samples: [
        [
          componentsAngularPath + '/../styles/styles-gradient-example.component.ts',
          componentsReactPath + '/../styles/StylesGradientExample.tsx',
        ],
      ],
    },
    {
      component: 'styles-grid',
      samples: [
        [
          // special path to get the Grid-Layout component itself with fully rendered HTML and CSS
          componentsAngularPath + '/../components/grid-layout.component.ts',
          componentsReactPath + '/../components/GridLayout.tsx',
        ],
      ],
    },
    {
      component: 'styles-hover',
      samples: [
        [
          componentsAngularPath + '/../styles/styles-hover-example.component.ts',
          componentsReactPath + '/../styles/StylesHoverExample.tsx',
        ],
      ],
    },
    {
      component: 'styles-media-query',
      samples: [
        [
          componentsAngularPath + '/../styles/styles-media-query-example.component.ts',
          componentsReactPath + '/../styles/StylesMediaQueryExample.tsx',
        ],
      ],
    },
    {
<<<<<<< HEAD
      component: 'styles-motion-curves',
      samples: [
        [
          componentsAngularPath + '/../styles/styles-motion-curves-example.component.ts',
          componentsReactPath + '/../styles/StylesMotionCurvesExample.tsx',
        ],
      ],
    },
    {
      component: 'styles-motion-enter-exit',
      samples: [
        [
          componentsAngularPath + '/../styles/styles-motion-enter-exit-example.component.ts',
          componentsReactPath + '/../styles/StylesMotionEnterExitExample.tsx',
        ],
      ],
    },
    {
      component: 'styles-motion-expand',
      samples: [
        [
          componentsAngularPath + '/../styles/styles-motion-expand-example.component.ts',
          componentsReactPath + '/../styles/StylesMotionExpandExample.tsx',
        ],
      ],
    },
    {
      component: 'styles-motion-moving',
      samples: [
        [
          componentsAngularPath + '/../styles/styles-motion-moving-example.component.ts',
          componentsReactPath + '/../styles/StylesMotionMovingExample.tsx',
        ],
      ],
    },
    {
      component: 'styles-motion-show-hide',
      samples: [
        [
          componentsAngularPath + '/../styles/styles-motion-show-hide-example.component.ts',
          componentsReactPath + '/../styles/StylesMotionShowHideExample.tsx',
=======
      component: 'styles-skeleton',
      samples: [
        [
          componentsAngularPath + '/../styles/styles-skeleton-example.component.ts',
          componentsReactPath + '/../styles/StylesSkeletonExample.tsx',
>>>>>>> 3f3d3b2d
        ],
      ],
    },
    {
      component: 'styles-spacing',
      samples: [
        [
          componentsAngularPath + '/../styles/styles-spacing-example.component.ts',
          componentsReactPath + '/../styles/StylesSpacingExample.tsx',
        ],
      ],
    },
    {
      component: 'styles-theme',
      samples: [
        [
          componentsAngularPath + '/../styles/styles-theme-example.component.ts',
          componentsReactPath + '/../styles/StylesThemeExample.tsx',
        ],
      ],
    },
    {
      component: 'styles-typography',
      samples: [
        [
          componentsAngularPath + '/../styles/styles-typography-example.component.ts',
          componentsReactPath + '/../styles/StylesTypographyExample.tsx',
        ],
      ],
    },
  ];

  const packagesFolder = path.resolve(__dirname, '../../');

  const types = [
    `type Framework = 'angular' | 'react' | 'vue' | 'vanilla-js' |'shared';`,
    `type FrameworkMarkup = { [key in Framework]?: string };`,
  ].join('\n');

  const functions = codeSamples
    .map((codeSample) => {
      console.log(`Generating samples for ${codeSample.component}`);

      const sampleNamesAndContents: { sampleName: string; samples: { [key in Framework]?: string }[] }[] =
        codeSample.samples.map((sampleFileNames, idx) => {
          // generate sampleName from first file of array
          const firstFileName = path.basename(sampleFileNames[0]);

          // componentsReady is a bit special
          const [, sampleName = 'default'] =
            firstFileName.match(
              codeSample.component === 'componentsReady' ? /componentsReady-([a-z-]+)/ : /-(example-[a-z-\d]+)/
            ) || [];
          console.log(`– Sample #${idx + 1}: ${sampleName}`);

          const sampleContents: { [key in Framework]?: string }[] = sampleFileNames.map((fileName) => {
            const filePath = path.resolve(fileName);
            const filePathFromPackagesFolder = filePath.replace(packagesFolder, '');
            const [, extractedFramework = 'shared'] = filePathFromPackagesFolder.match(/\/components-([a-z]+)\//) || [];
            const framework: Framework = extractedFramework === 'js' ? 'vanilla-js' : (extractedFramework as Framework);

            console.log(`  – Reading content of ${filePathFromPackagesFolder}`);
            let fileContent = fs.readFileSync(fileName, 'utf8').replace(/\s$/, '');

            if (framework === 'vanilla-js') {
              // remove getHeadAndData() helper function
              fileContent = fileContent.replace(/\s\sconst getHeadAndData = (\s|\S)*?return(.*\s){3}/, '');
            }

            return { [framework]: fileContent };
          });

          return { sampleName, samples: sampleContents };
        });

      const componentName = pascalCase(codeSample.component.replace('p-', ''));
      const functionName = `get${componentName}CodeSamples`;
      const sampleParams = sampleNamesAndContents.map(({ sampleName }) => sampleName);

      const arrayToObjectJSON = (arr: any[]): string => JSON.stringify(Object.assign({}, ...arr));

      if (sampleParams.length === 1) {
        return `export const ${functionName} = (): FrameworkMarkup => {
  const samples: { [key in Framework]?: string } = ${arrayToObjectJSON(sampleNamesAndContents[0].samples)};
  return samples;
};`;
      } else {
        // multiple samples per component needs a 2nd parameter to select the sample
        const sampleData = sampleNamesAndContents.reduce(
          (result, curr) => ({
            ...result,
            [curr.sampleName]: JSON.parse(arrayToObjectJSON(curr.samples)),
          }),
          {}
        );

        const typeName = `${componentName}SampleName`;
        return `type ${typeName} = ${sampleParams.map((x) => `'${x}'`).join(' | ')};
export const ${functionName} = (sampleName: ${typeName}): FrameworkMarkup => {
  const samples: { [key in ${typeName}]: { [key in Framework]?: string } } = ${JSON.stringify(sampleData)};
  return samples[sampleName];
};`;
      }
    })
    .join('\n\n');

  const content = [types, functions].join('\n\n');

  const targetDirectory = path.normalize('./src/lib');
  fs.mkdirSync(path.resolve(targetDirectory), { recursive: true });

  const targetFileName = 'codeSamples.ts';
  const targetFile = path.resolve(targetDirectory, targetFileName);
  fs.writeFileSync(targetFile, content);

  console.log(`Generated ${targetFileName} for ${codeSamples.length} samples`);
};

generateCodeSamples();<|MERGE_RESOLUTION|>--- conflicted
+++ resolved
@@ -15,15 +15,12 @@
     | 'styles-grid'
     | 'styles-hover'
     | 'styles-media-query'
-<<<<<<< HEAD
     | 'styles-motion-curves'
     | 'styles-motion-enter-exit'
     | 'styles-motion-expand'
     | 'styles-motion-moving'
     | 'styles-motion-show-hide'
-=======
     | 'styles-skeleton'
->>>>>>> 3f3d3b2d
     | 'styles-spacing'
     | 'styles-theme'
     | 'styles-typography';
@@ -366,7 +363,6 @@
       ],
     },
     {
-<<<<<<< HEAD
       component: 'styles-motion-curves',
       samples: [
         [
@@ -408,13 +404,15 @@
         [
           componentsAngularPath + '/../styles/styles-motion-show-hide-example.component.ts',
           componentsReactPath + '/../styles/StylesMotionShowHideExample.tsx',
-=======
+        ],
+      ],
+    },
+    {
       component: 'styles-skeleton',
       samples: [
         [
           componentsAngularPath + '/../styles/styles-skeleton-example.component.ts',
           componentsReactPath + '/../styles/StylesSkeletonExample.tsx',
->>>>>>> 3f3d3b2d
         ],
       ],
     },
