import * as fs from 'fs';
import * as path from 'path';
import * as globby from 'globby';
import { camelCase, paramCase } from 'change-case';
import { TAG_NAMES, TagName, TagNameCamelCase } from '../src/lib/tagNames';

const generateComponentMeta = (): void => {
  // can't resolve @porsche-design-system/components without building it first, therefore we use relative path
  const sourceDirectory = path.resolve('../components/src/components');
  const componentFiles = globby.sync(`${sourceDirectory}/**/*.tsx`);

  const imports = [`import type { TagName, TagNameCamelCase } from './tagNames'`].join('\n');

  const types = [
<<<<<<< HEAD
    `export type ComponentMeta = {
  isFocusable: boolean;
  isThemeable: boolean;
  requiredParent?: TagName;
  requiredChild?: string;
  hasSlottedCss: boolean;
  styling: 'jss' | 'scss' | 'hybrid';
};`,
=======
    `export type ComponentMeta = { isFocusable: boolean; isThemeable: boolean; requiredParent?: TagName; requiredChild?: string; requiredProps?: {[propName: string]: string;}[];};`,
>>>>>>> 37c66bce
    `type ComponentsMeta = { [key in TagName]: ComponentMeta };`,
  ].join('\n');

  type ComponentMeta = {
    isFocusable: boolean;
    isThemeable: boolean;
    requiredParent?: TagName;
    requiredChild?: string;
<<<<<<< HEAD
    hasSlottedCss: boolean;
    styling: 'jss' | 'scss' | 'hybrid';
=======
    requiredProps?: {
      [propName: string]: string;
    }[];
>>>>>>> 37c66bce
  };

  type ComponentsMeta = {
    [key in TagName]: ComponentMeta;
  };

  const componentSourceCode: { [key in TagName]: string } = componentFiles.reduce((result, filePath) => {
    const tagName: TagName = ('p-' + path.basename(filePath).replace('.tsx', '')) as TagName;
    result[tagName] = fs.readFileSync(filePath, 'utf8');
    return result;
  }, {} as { [key in TagName]: string });

  // simple (mostly atomic) focusable components are identified here
  const atomicFocusableTagNames: TagName[] = TAG_NAMES.filter(
    (tagName) =>
      componentSourceCode[tagName].includes('improveFocusHandlingForCustomElement(') ||
      componentSourceCode[tagName].includes('<button')
  );

  const meta: ComponentsMeta = TAG_NAMES.reduce((result, tagName) => {
    const source = componentSourceCode[tagName];
    // a component is focusable if it was identified as an atomic focusable before
    // or if it contains another atomic focusable prefixed component
    const isFocusable =
      atomicFocusableTagNames.includes(tagName) ||
      atomicFocusableTagNames.some((x) => source.includes(`PrefixedTagNames.${camelCase(x)}`));
    const isThemeable = source.includes('public theme?: Theme');
    const hasSlottedCss = source.includes('attachSlottedCss');
    const usesScss = source.includes('styleUrl:');
    const usesJss = source.includes('attachComponentCss');
    const styling = usesScss && usesJss ? 'hybrid' : usesJss ? 'jss' : 'scss';

    const [, requiredParentCamelCase] = /throwIfParentIsNotOfKind\(.+'(\w+)'\)/.exec(source) ?? [];
    const requiredParent = requiredParentCamelCase ? (paramCase(requiredParentCamelCase) as TagName) : undefined;

    let [, requiredChild] = /getHTMLElementAndThrowIfUndefined\(\s*this\.host,((?:.|\s)+?)\);/.exec(source) ?? [];
    requiredChild = requiredChild?.trim();

    if (requiredChild) {
      const cleanSelector = (markup: string): string =>
        markup
          .replace(/\[/g, ' ') // replace opening bracket of attribute selector
          .replace(/]/g, ''); // replace closing bracket of attribute selector

      if (requiredChild.startsWith("'") && requiredChild.endsWith("'")) {
        requiredChild = cleanSelector(requiredChild);
        requiredChild = requiredChild.slice(1, -1);
      } else {
        const [, valueRaw] = new RegExp(`const ${requiredChild} = ((?:.|\\s)*?;)`).exec(source) ?? [];
        const value = eval(`${valueRaw || requiredChild}`);
        requiredChild = value.split(',')[0];
        requiredChild = cleanSelector(requiredChild);
      }
    }

    const [, requiredProp] = /throwIfInvalidLinkUsage\(this\.host, this\.(\w+)\);/.exec(source) ?? [];

    let requiredProps: ComponentMeta['requiredProps'];
    if (requiredProp) {
      const [, propType] = new RegExp(`@Prop\\(\\) public ${requiredProp}\\?: (.+);`).exec(source) ?? [];
      requiredProps = [{ [requiredProp]: propType }];
    }

    result[tagName] = {
      isFocusable,
      isThemeable,
      requiredParent,
      requiredChild,
<<<<<<< HEAD
      hasSlottedCss,
      styling,
=======
      requiredProps,
>>>>>>> 37c66bce
    };
    return result;
  }, {} as ComponentsMeta);

  // loop again to check if focusable components are used inside other components
  const entries = Object.entries(meta);
  for (const [tagName] of entries) {
    const source = componentSourceCode[tagName];

    if (entries.some(([tag, data]) => data.isFocusable && source.includes(`PrefixedTagNames.${camelCase(tag)}`))) {
      meta[tagName].isFocusable = true;
    }
  }

  const focusableTagNames: TagNameCamelCase[] = Object.entries(meta)
    .filter(([_, value]) => value.isFocusable)
    .map(([key]) => camelCase(key) as TagNameCamelCase)
    .sort();

  const functions = `export const componentMeta: ComponentsMeta = ${JSON.stringify(meta)};

export const getComponentMeta = (component: TagName): ComponentMeta => {
  return componentMeta[component];
};

export const FOCUSABLE_TAG_NAMES_CAMEL_CASE: TagNameCamelCase[] = ${JSON.stringify(focusableTagNames)};`;

  const content = [imports, types, functions].join('\n\n');

  const targetDirectory = path.normalize('./src/lib');
  fs.mkdirSync(path.resolve(targetDirectory), { recursive: true });

  const targetFileName = 'componentMeta.ts';
  const targetFile = path.resolve(targetDirectory, targetFileName);
  fs.writeFileSync(targetFile, content);

  console.log(`Generated ${targetFileName}`);
};

generateComponentMeta();<|MERGE_RESOLUTION|>--- conflicted
+++ resolved
@@ -12,18 +12,17 @@
   const imports = [`import type { TagName, TagNameCamelCase } from './tagNames'`].join('\n');
 
   const types = [
-<<<<<<< HEAD
     `export type ComponentMeta = {
   isFocusable: boolean;
   isThemeable: boolean;
   requiredParent?: TagName;
   requiredChild?: string;
+  requiredProps?: {
+    [propName: string]: string;
+  }[];
   hasSlottedCss: boolean;
   styling: 'jss' | 'scss' | 'hybrid';
 };`,
-=======
-    `export type ComponentMeta = { isFocusable: boolean; isThemeable: boolean; requiredParent?: TagName; requiredChild?: string; requiredProps?: {[propName: string]: string;}[];};`,
->>>>>>> 37c66bce
     `type ComponentsMeta = { [key in TagName]: ComponentMeta };`,
   ].join('\n');
 
@@ -32,14 +31,11 @@
     isThemeable: boolean;
     requiredParent?: TagName;
     requiredChild?: string;
-<<<<<<< HEAD
-    hasSlottedCss: boolean;
-    styling: 'jss' | 'scss' | 'hybrid';
-=======
     requiredProps?: {
       [propName: string]: string;
     }[];
->>>>>>> 37c66bce
+    hasSlottedCss: boolean;
+    styling: 'jss' | 'scss' | 'hybrid';
   };
 
   type ComponentsMeta = {
@@ -108,12 +104,9 @@
       isThemeable,
       requiredParent,
       requiredChild,
-<<<<<<< HEAD
+      requiredProps,
       hasSlottedCss,
       styling,
-=======
-      requiredProps,
->>>>>>> 37c66bce
     };
     return result;
   }, {} as ComponentsMeta);
