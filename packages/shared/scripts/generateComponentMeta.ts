import * as fs from 'fs';
import * as path from 'path';
import * as globby from 'globby';
import { TAG_NAMES, INTERNAL_TAG_NAMES, TagName } from '../src/lib/tagNames';

const glue = '\n\n';
<<<<<<< HEAD

/*
 * This array includes all properties that are relevant for the skeleton sizes,
 * it is used to add classes based on set properties in angular and react,
 * so that our skeleton style selectors can work and adjust
 * e.g. color based on the pds-skeleton--theme-dark class.
 */
// TODO: typing as component property string
const SKELETON_RELEVANT_PROPS: { propName: string; shouldAddValueToClassName: boolean }[] = [
  { propName: 'compact', shouldAddValueToClassName: false },
  { propName: 'description', shouldAddValueToClassName: false },
  { propName: 'hideLabel', shouldAddValueToClassName: false },
  { propName: 'itemsPerPage ', shouldAddValueToClassName: true },
  { propName: 'label', shouldAddValueToClassName: false },
  { propName: 'labelSize', shouldAddValueToClassName: false },
  { propName: 'open', shouldAddValueToClassName: false },
  { propName: 'size', shouldAddValueToClassName: true },
  { propName: 'stretch', shouldAddValueToClassName: false },
  { propName: 'theme', shouldAddValueToClassName: true },
  { propName: 'totalItemsCount', shouldAddValueToClassName: false },
  { propName: 'variant', shouldAddValueToClassName: true },
];

/*
 * An array of all tagNames that should be used when running patchStencil.
 * These components will get a slot appended to, when Stencil attaches the shadowDOM
 * and get this slot removed when hydration is finished, to ensure skeleton visibility of child components inside them.
 */
const TAG_NAMES_TO_ADD_SLOT_TO: TagName[] = ['p-fieldset-wrapper', 'p-text-list', 'p-text-list-item'];
=======
>>>>>>> 74af2bf0

const generateComponentMeta = (): void => {
  // can't resolve @porsche-design-system/components without building it first, therefore we use relative path
  const sourceDirectory = path.resolve('../components/src/components');
  const componentFiles = globby.sync(`${sourceDirectory}/**/*.tsx`);

  const imports = `import type { TagName } from './tagNames'`;

  const types = [
    `export type ComponentMeta = {
  isDelegatingFocus: boolean;
  isInternal: boolean;
  isThemeable: boolean;
  requiredParent?: TagName; // typically components with an \`-item\` suffix need the right parent in order to work
  requiredRootNode?: TagName[]; // components, that use this internal component within their shadow DOM
  requiredChild?: string; // direct and only child of kind
  requiredChildSelector?: string; // might contain multiple selectors separated by comma
  props?: {
    [propName: string]: boolean | number | string; // value is the prop's default value
  }[];
  requiredProps?: string[]; // array of props that are mandatory
  hasSlot: boolean;
  namedSlots?: string[]; // array of named slots
  hasSlottedCss: boolean;
  hasAriaProp: boolean;
  hasObserveAttributes: boolean;
  observedAttributes?: string[];
  hasObserveChildren: boolean;
  styling: 'jss' | 'scss' | 'hybrid';
};`,
    `type ComponentsMeta = Record<TagName, ComponentMeta>;`,
  ].join(glue);

  type ComponentMeta = {
    isDelegatingFocus: boolean;
    isInternal: boolean;
    isThemeable: boolean;
    requiredParent?: TagName; // typically components with an `-item` suffix need the right parent in order to work
    requiredRootNode?: TagName[]; // components, that use this internal component within their shadow DOM
    requiredChild?: string; // direct and only child of kind
    requiredChildSelector?: string; // might contain multiple selectors separated by comma
    props?: {
      [propName: string]: boolean | number | string; // value is the prop's default value
    }[];
    requiredProps?: string[]; // array of props that are mandatory
    hasSlot: boolean;
    namedSlots?: string[]; // array of named slots
    hasSlottedCss: boolean;
    hasAriaProp: boolean;
    hasObserveAttributes: boolean;
    observedAttributes?: string[];
    hasObserveChildren: boolean;
    styling: 'jss' | 'scss' | 'hybrid';
  };

  type ComponentsMeta = Record<TagName, ComponentMeta>;

  const componentSourceCode: Record<TagName, string> = componentFiles.reduce((result, filePath) => {
    const tagName: TagName = ('p-' + path.basename(filePath).replace('.tsx', '')) as TagName;

    // get rid of functional components like StateMessage
    if (TAG_NAMES.includes(tagName)) {
      result[tagName] = fs.readFileSync(filePath, 'utf8');
    }

    return result;
  }, {} as Record<TagName, string>);

  const meta: ComponentsMeta = TAG_NAMES.reduce((result, tagName) => {
    const source = componentSourceCode[tagName];
    const isDelegatingFocus = source.includes('delegatesFocus: true');
    const isInternal = INTERNAL_TAG_NAMES.includes(tagName);
    const isThemeable = source.includes('public theme?: Theme');
    const hasSlot = source.includes('<slot');
    const hasSlottedCss = source.includes('attachSlottedCss');
    const hasAriaProp = source.includes('public aria?: SelectedAriaAttributes');
    const hasObserveAttributes = source.includes('observeAttributes(this.'); // this should be safe enough, but would miss a local variable as first parameter
    const hasObserveChildren = !!source.match(/\bobserveChildren\(\s*this./); // this should be safe enough, but would miss a local variable as first parameter
    const usesScss = source.includes('styleUrl:');
    const usesJss = source.includes('attachComponentCss');
    const styling = usesScss && usesJss ? 'hybrid' : usesJss ? 'jss' : 'scss';

    // required parent
    const [, requiredParent] =
      (/throwIfParentIsNotOfKind\(.+'([a-z-]+)'\)/.exec(source) as unknown as [string, TagName]) || [];

    // required root nodes
    let [, requiredRootNodes] =
      (/throwIfRootNodeIsNotOneOfKind\(.+\[([a-z-,\s']+)]\)/.exec(source) as unknown as [string, TagName[]]) || [];
    requiredRootNodes = requiredRootNodes
      ? ((requiredRootNodes as unknown as string).replace(/['\s]/g, '').split(',') as TagName[])
      : [];

    // required child
    let [, requiredChild] = /getOnlyChildOfKindHTMLElementOrThrow\(\s*this\.host,([\s\S]+?)\);/.exec(source) || [];
    requiredChild = requiredChild?.trim();
    let requiredChildSelector: string;

    if (requiredChild) {
      const cleanSelector = (markup: string): string =>
        markup
          .replace(/\[/g, ' ') // replace opening bracket of attribute selector
          .replace(/]/g, ''); // replace closing bracket of attribute selector

      if (requiredChild.startsWith("'") && requiredChild.endsWith("'")) {
        // it's a simple string
        requiredChild = requiredChild.slice(1, -1);
        requiredChildSelector = requiredChild;
        requiredChild = cleanSelector(requiredChild);
      } else {
        // it's a variable or some dynamic value
        const [, valueRaw] = new RegExp(`const ${requiredChild} = ((?:.|\\s)*?;)`).exec(source) || [];
        const value = eval(valueRaw || requiredChild);
        requiredChild = value.split(',')[0];
        requiredChild = cleanSelector(requiredChild);
        requiredChildSelector = value;
      }
    }

    // props
    const props: ComponentMeta['props'] = Array.from(
      // regex can handle value on same line and next line only
      source.matchAll(/@Prop\(.*\) public ([a-zA-Z]+)\??(?:: (.+?))?(?:=[^>]\s*(.+))?;/g)
    ).map(([, propName, , propValue]) => {
      const cleanedValue =
        propValue === 'true'
          ? true
          : propValue === 'false'
          ? false
          : // undefined values get lost in JSON.stringify, but null is allowed
            propValue?.replace(/'/g, '') || null;

      return {
        [propName]: cleanedValue,
      };
    });

    // required props
    const requiredProps: ComponentMeta['requiredProps'] = Array.from(
      // same regex as above without optional ? modifier
      source.matchAll(/@Prop\(.*\) public ([a-zA-Z]+)(?:: (.+?))?(?:= (.+))?;/g)
    ).map(([, propName]) => propName);

    const [, invalidLinkUsageProp] = /throwIfInvalidLink(?:Pure)?Usage\(this\.host, this\.(\w+)\);/.exec(source) || [];
    if (invalidLinkUsageProp) {
      // const [, propType] = new RegExp(`@Prop\\(\\) public ${invalidLinkUsageProp}\\?: (.+);`).exec(source) || [];
      requiredProps.push(invalidLinkUsageProp);
    }

    // named slots
    const namedSlots = Array.from(source.matchAll(/<slot name="([a-z]+)"/g)).map(([, slotName]) => slotName);
    if (source.includes('<StateMessage')) {
      namedSlots.push('message');
    }

    // observed attributes
    let observedAttributes: ComponentMeta['observedAttributes'] = [];
    const [, rawObservedAttributes] = /observeAttributes\([a-zA-Z.]+, (\[.+]),.+?\);/.exec(source) || [];
    if (rawObservedAttributes) {
      observedAttributes = eval(rawObservedAttributes);
    }

    result[tagName] = {
      isDelegatingFocus,
      isInternal,
      isThemeable,
      requiredParent,
      ...(requiredRootNodes.length && { requiredRootNode: requiredRootNodes }),
      requiredChild,
      requiredChildSelector,
      ...(props.length && { props: props }),
      ...(requiredProps.length && { requiredProps: requiredProps }),
      hasSlot,
      ...(namedSlots.length && { namedSlots: namedSlots }),
      hasSlottedCss,
      hasAriaProp,
      hasObserveAttributes,
      ...(observedAttributes.length && { observedAttributes: observedAttributes }),
      hasObserveChildren,
      styling,
    };
    return result;
  }, {} as ComponentsMeta);

  const functions = [
    `export const componentMeta: ComponentsMeta = ${JSON.stringify(meta)};`,
    `export const getComponentMeta = (component: TagName): ComponentMeta => componentMeta[component];`,
  ].join(glue);

  const content = [imports, types, functions].join(glue);

  const targetDirectory = path.normalize('./src/lib');
  fs.mkdirSync(path.resolve(targetDirectory), { recursive: true });

  const targetFileName = 'componentMeta.ts';
  const targetFile = path.resolve(targetDirectory, targetFileName);
  fs.writeFileSync(targetFile, content);

  console.log(`Generated ${targetFileName}`);
};

generateComponentMeta();<|MERGE_RESOLUTION|>--- conflicted
+++ resolved
@@ -4,38 +4,6 @@
 import { TAG_NAMES, INTERNAL_TAG_NAMES, TagName } from '../src/lib/tagNames';
 
 const glue = '\n\n';
-<<<<<<< HEAD
-
-/*
- * This array includes all properties that are relevant for the skeleton sizes,
- * it is used to add classes based on set properties in angular and react,
- * so that our skeleton style selectors can work and adjust
- * e.g. color based on the pds-skeleton--theme-dark class.
- */
-// TODO: typing as component property string
-const SKELETON_RELEVANT_PROPS: { propName: string; shouldAddValueToClassName: boolean }[] = [
-  { propName: 'compact', shouldAddValueToClassName: false },
-  { propName: 'description', shouldAddValueToClassName: false },
-  { propName: 'hideLabel', shouldAddValueToClassName: false },
-  { propName: 'itemsPerPage ', shouldAddValueToClassName: true },
-  { propName: 'label', shouldAddValueToClassName: false },
-  { propName: 'labelSize', shouldAddValueToClassName: false },
-  { propName: 'open', shouldAddValueToClassName: false },
-  { propName: 'size', shouldAddValueToClassName: true },
-  { propName: 'stretch', shouldAddValueToClassName: false },
-  { propName: 'theme', shouldAddValueToClassName: true },
-  { propName: 'totalItemsCount', shouldAddValueToClassName: false },
-  { propName: 'variant', shouldAddValueToClassName: true },
-];
-
-/*
- * An array of all tagNames that should be used when running patchStencil.
- * These components will get a slot appended to, when Stencil attaches the shadowDOM
- * and get this slot removed when hydration is finished, to ensure skeleton visibility of child components inside them.
- */
-const TAG_NAMES_TO_ADD_SLOT_TO: TagName[] = ['p-fieldset-wrapper', 'p-text-list', 'p-text-list-item'];
-=======
->>>>>>> 74af2bf0
 
 const generateComponentMeta = (): void => {
   // can't resolve @porsche-design-system/components without building it first, therefore we use relative path
