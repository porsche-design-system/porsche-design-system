import { camelCase } from 'change-case';
import fs from 'fs';
import path from 'path';
import type { Framework, FrameworkMarkup, TagName } from '../src';

type SampleName =
  | TagName
  | 'componentsReady'
  | 'ag-grid'
  | 'styles-border'
  | 'styles-drop-shadow'
  | 'styles-focus'
  | 'styles-frosted-glass'
  | 'styles-gradient'
  | 'styles-grid'
  | 'styles-hover'
  | 'styles-media-query'
  | 'styles-motion'
  | 'styles-skeleton'
  | 'styles-spacing'
  | 'styles-theme'
  | 'styles-typography';

type CodeSample = {
  component: SampleName; // PDS tag or relevant component
  examples: CodeExample[];
};

type CodeExample = {
  name: string; // Name of the example
  paths: { [key in Framework]?: string };
};

const codeExamples: CodeSample[] = [
  // TODO: Don't use shared import in AG Grid Example
  // {
  //   component: 'ag-grid',
  //   examples: [
  //     {
  //       name: 'AG Grid Example',
  //       paths: {
  //         'vanilla-js': '/ag-grid-example-storefront.html',
  //         angular: '/ag-grid-example-storefront.component.ts',
  //         react: '/AGGridExampleStorefront.tsx',
  //         vue: '/AGGridExampleStorefront.vue',
  //       },
  //     },
  //   ],
  // },
  // {
  //   component: 'p-accordion',
  //   examples: [
  //     {
  //       name: 'AccordionExample',
  //       paths: {
  //         'vanilla-js': '/accordion-example.html',
  //         angular: '/accordion-example.component.ts',
  //         react: '/AccordionExample.tsx',
  //         vue: '/AccordionExample.vue',
  //       },
  //     },
  //   ],
  // },
  {
    component: 'p-sheet',
    examples: [
      {
        name: 'SheetExample',
        paths: {
          'vanilla-js': '/sheet-example.html',
          angular: '/sheet-example.component.ts',
          react: '/SheetExample.tsx',
          vue: '/SheetExample.vue',
        },
      },
    ],
  },
  {
    component: 'p-button',
    examples: [
      {
        name: 'ButtonExampleForm',
        paths: {
          'vanilla-js': '/button-example-form.html',
          angular: '/button-example-form.component.ts',
          react: '/ButtonExampleForm.tsx',
          vue: '/ButtonExampleForm.vue',
        },
      },
      {
        name: 'ButtonExampleFormAttribute',
        paths: {
          'vanilla-js': '/button-example-form-attribute.html',
          angular: '/button-example-form-attribute.component.ts',
          react: '/ButtonExampleFormAttribute.tsx',
          vue: '/ButtonExampleFormAttribute.vue',
        },
      },
    ],
  },
  {
    component: 'p-button-pure',
    examples: [
      {
        name: 'ButtonPureExampleForm',
        paths: {
          'vanilla-js': '/button-pure-example-form.html',
          angular: '/button-pure-example-form.component.ts',
          react: '/ButtonPureExampleForm.tsx',
          vue: '/ButtonPureExampleForm.vue',
        },
      },
      {
        name: 'ButtonPureExampleFormAttribute',
        paths: {
          'vanilla-js': '/button-pure-example-form-attribute.html',
          angular: '/button-pure-example-form-attribute.component.ts',
          react: '/ButtonPureExampleFormAttribute.tsx',
          vue: '/ButtonPureExampleFormAttribute.vue',
        },
      },
    ],
  },
  {
    component: 'p-button-tile',
    examples: [
      {
        name: 'ButtonTileExampleHyphens',
        paths: {
          'vanilla-js': '/button-tile-example-hyphens.html',
          angular: '/button-tile-example-hyphens.component.ts',
          react: '/ButtonTileExampleHyphens.tsx',
          vue: '/ButtonTileExampleHyphens.vue',
        },
      },
    ],
  },
  {
    component: 'p-canvas',
    examples: [
      {
        name: 'CanvasExample',
        paths: {
          'vanilla-js': '/canvas-example.html',
          angular: '/canvas-example.component.ts',
          react: '/CanvasExample.tsx',
          vue: '/CanvasExample.vue',
        },
      },
    ],
  },
  {
    component: 'p-carousel',
    examples: [
      {
        name: 'CarouselExampleEvents',
        paths: {
          'vanilla-js': '/carousel-example-events.html',
          angular: '/carousel-example-events.component.ts',
          react: '/CarouselExampleEvents.tsx',
          vue: '/CarouselExampleEvents.vue',
        },
      },
      {
        name: 'CarouselExampleDynamicSlides',
        paths: {
          'vanilla-js': '/carousel-example-dynamic-slides.html',
          angular: '/carousel-example-dynamic-slides.component.ts',
          react: '/CarouselExampleDynamicSlides.tsx',
          vue: '/CarouselExampleDynamicSlides.vue',
        },
      },
      {
        name: 'CarouselExampleFocusOnCenterSlide',
        paths: {
          'vanilla-js': '/carousel-example-focus-on-center-slide.html',
          angular: '/carousel-example-focus-on-center-slide.component.ts',
          react: '/CarouselExampleFocusOnCenterSlide.tsx',
          vue: '/CarouselExampleFocusOnCenterSlide.vue',
        },
      },
      {
        name: 'CarouselExampleJumpToSlide',
        paths: {
          'vanilla-js': '/carousel-example-jump-to-slide.html',
          angular: '/carousel-example-jump-to-slide.component.ts',
          react: '/CarouselExampleJumpToSlide.tsx',
          vue: '/CarouselExampleJumpToSlide.vue',
        },
      },
    ],
  },
  {
    component: 'p-checkbox',
    examples: [
      {
        name: 'CheckboxExampleForm',
        paths: {
          'vanilla-js': '/checkbox-example-form.html',
          angular: '/checkbox-example-form.component.ts',
          react: '/CheckboxExampleForm.tsx',
          vue: '/CheckboxExampleForm.vue',
        },
      },
    ],
  },
  {
    component: 'p-flyout',
    examples: [
      {
        name: 'FlyoutExample',
        paths: {
          'vanilla-js': '/flyout-example.html',
          angular: '/flyout-example.component.ts',
          react: '/FlyoutExample.tsx',
          vue: '/FlyoutExample.vue',
        },
      },
      {
        name: 'FlyoutExampleForm',
        paths: {
          'vanilla-js': '/flyout-example-form.html',
          angular: '/flyout-example-form.component.ts',
          react: '/FlyoutExampleForm.tsx',
          vue: '/FlyoutExampleForm.vue',
        },
      },
    ],
  },
  {
    component: 'p-inline-notification',
    examples: [
      {
        name: 'InlineNotificationExampleEvents',
        paths: {
          'vanilla-js': '/inline-notification-example-events.html',
          angular: '/inline-notification-example-events.component.ts',
          react: '/InlineNotificationExampleEvents.tsx',
          vue: '/InlineNotificationExampleEvents.vue',
        },
      },
      {
        name: 'InlineNotificationExampleActionButton',
        paths: {
          'vanilla-js': '/inline-notification-example-action-button.html',
          angular: '/inline-notification-example-action-button.component.ts',
          react: '/InlineNotificationExampleActionButton.tsx',
          vue: '/InlineNotificationExampleActionButton.vue',
        },
      },
    ],
  },
  {
    component: 'p-input-password',
    examples: [
      {
        name: 'InputPasswordExampleForm',
        paths: {
          'vanilla-js': '/input-password-example-form.html',
          angular: '/input-password-example-form.component.ts',
          react: '/InputPasswordExampleForm.tsx',
          vue: '/InputPasswordExampleForm.vue',
        },
      },
    ],
  },
  {
    component: 'p-input-number',
    examples: [
      {
        name: 'InputNumberExampleForm',
        paths: {
          'vanilla-js': '/input-number-example-form.html',
          angular: '/input-number-example-form.component.ts',
          react: '/InputNumberExampleForm.tsx',
          vue: '/InputNumberExampleForm.vue',
        },
      },
    ],
  },
  {
    component: 'p-input-date',
    examples: [
      {
        name: 'InputDateExampleForm',
        paths: {
          'vanilla-js': '/input-date-example-form.html',
          angular: '/input-date-example-form.component.ts',
          react: '/InputDateExampleForm.tsx',
          vue: '/InputDateExampleForm.vue',
        },
      },
    ],
  },
  {
    component: 'p-input-time',
    examples: [
      {
        name: 'InputTimeExampleForm',
        paths: {
          'vanilla-js': '/input-time-example-form.html',
          angular: '/input-time-example-form.component.ts',
          react: '/InputTimeExampleForm.tsx',
          vue: '/InputTimeExampleForm.vue',
        },
      },
    ],
  },
  {
    component: 'p-input-text',
    examples: [
      {
        name: 'InputTextExampleForm',
        paths: {
          'vanilla-js': '/input-text-example-form.html',
          angular: '/input-text-example-form.component.ts',
          react: '/InputTextExampleForm.tsx',
          vue: '/InputTextExampleForm.vue',
        },
      },
    ],
  },
  {
    component: 'p-input-email',
    examples: [
      {
        name: 'InputEmailExampleForm',
        paths: {
          'vanilla-js': '/input-email-example-form.html',
          angular: '/input-email-example-form.component.ts',
          react: '/InputEmailExampleForm.tsx',
          vue: '/InputEmailExampleForm.vue',
        },
      },
    ],
  },
  {
    component: 'p-input-tel',
    examples: [
      {
        name: 'InputTelExampleForm',
        paths: {
          'vanilla-js': '/input-tel-example-form.html',
          angular: '/input-tel-example-form.component.ts',
          react: '/InputTelExampleForm.tsx',
          vue: '/InputTelExampleForm.vue',
        },
      },
    ],
  },
  {
    component: 'p-input-url',
    examples: [
      {
        name: 'InputUrlExampleForm',
        paths: {
          'vanilla-js': '/input-url-example-form.html',
          angular: '/input-url-example-form.component.ts',
          react: '/InputUrlExampleForm.tsx',
          vue: '/InputUrlExampleForm.vue',
        },
      },
    ],
  },
  {
    component: 'p-input-search',
    examples: [
      {
        name: 'InputSearchExampleForm',
        paths: {
          'vanilla-js': '/input-search-example-form.html',
          angular: '/input-search-example-form.component.ts',
          react: '/InputSearchExampleForm.tsx',
          vue: '/InputSearchExampleForm.vue',
        },
      },
    ],
  },
  {
    component: 'p-link-tile',
    examples: [
      {
        name: 'LinkTileExampleHyphens',
        paths: {
          'vanilla-js': '/link-tile-example-hyphens.html',
          angular: '/link-tile-example-hyphens.component.ts',
          react: '/LinkTileExampleHyphens.tsx',
          vue: '/LinkTileExampleHyphens.vue',
        },
      },
    ],
  },
  {
    component: 'p-link-tile-product',
    examples: [
      {
        name: 'LinkTileProductExample',
        paths: {
          'vanilla-js': '/link-tile-product-example.html',
          angular: '/link-tile-product-example.component.ts',
          react: '/LinkTileProductExample.tsx',
          vue: '/LinkTileProductExample.vue',
        },
      },
    ],
  },
  {
    component: 'p-multi-select',
    examples: [
      {
        name: 'MultiSelectExampleForm',
        paths: {
          'vanilla-js': '/multi-select-example-form.html',
          angular: '/multi-select-example-form.component.ts',
          react: '/MultiSelectExampleForm.tsx',
          vue: '/MultiSelectExampleForm.vue',
        },
      },
      {
        name: 'MultiSelectExampleDynamic',
        paths: {
          'vanilla-js': '/multi-select-example-dynamic.html',
          angular: '/multi-select-example-dynamic.component.ts',
          react: '/MultiSelectExampleDynamic.tsx',
          vue: '/MultiSelectExampleDynamic.vue',
        },
      },
    ],
  },
  {
    component: 'p-pin-code',
    examples: [
      {
        name: 'PinCodeExampleForm',
        paths: {
          'vanilla-js': '/pin-code-example-form.html',
          angular: '/pin-code-example-form.component.ts',
          react: '/PinCodeExampleForm.tsx',
          vue: '/PinCodeExampleForm.vue',
        },
      },
    ],
  },
  {
    component: 'p-radio-group',
    examples: [
      {
        name: 'RadioGroupExampleForm',
        paths: {
          'vanilla-js': '/radio-group-example-form.html',
          angular: '/radio-group-example-form.component.ts',
          react: '/RadioGroupExampleForm.tsx',
          vue: '/RadioGroupExampleForm.vue',
        },
      },
    ],
  },
  {
    component: 'p-scroller',
    examples: [
      {
        name: 'ScrollerExample',
        paths: {
          'vanilla-js': '/scroller-example.html',
          angular: '/scroller-example.component.ts',
          react: '/ScrollerExample.tsx',
          vue: '/ScrollerExample.vue',
        },
      },
    ],
  },
  {
    component: 'p-segmented-control',
    examples: [
      {
        name: 'SegmentedControlExampleForm',
        paths: {
          'vanilla-js': '/segmented-control-example-form.html',
          angular: '/segmented-control-example-form.component.ts',
          react: '/SegmentedControlExampleForm.tsx',
          vue: '/SegmentedControlExampleForm.vue',
        },
      },
    ],
  },
  {
    component: 'p-select',
    examples: [
      {
        name: 'SelectExampleForm',
        paths: {
          'vanilla-js': '/select-example-form.html',
          angular: '/select-example-form.component.ts',
          react: '/SelectExampleForm.tsx',
          vue: '/SelectExampleForm.vue',
        },
      },
      {
        name: 'SelectExampleDynamic',
        paths: {
          'vanilla-js': '/select-example-dynamic.html',
          angular: '/select-example-dynamic.component.ts',
          react: '/SelectExampleDynamic.tsx',
          vue: '/SelectExampleDynamic.vue',
        },
      },
      {
        name: 'SelectExampleRequired',
        paths: {
          'vanilla-js': '/select-example-required.html',
          angular: '/select-example-required.component.ts',
          react: '/SelectExampleRequired.tsx',
          vue: '/SelectExampleRequired.vue',
        },
      },
    ],
  },
  {
    component: 'p-stepper-horizontal',
    examples: [
      {
        name: 'StepperHorizontalExample',
        paths: {
          'vanilla-js': '/stepper-horizontal-example.html',
          angular: '/stepper-horizontal-example.component.ts',
          react: '/StepperHorizontalExample.tsx',
          vue: '/StepperHorizontalExample.vue',
        },
      },
    ],
  },
  {
    component: 'p-table',
    examples: [
      {
        name: 'table-example-basic',
        paths: {
          'vanilla-js': '/table-example-basic.html',
          angular: '/table-example-basic.component.ts',
          react: '/TableExampleBasic.tsx',
          vue: '/TableExampleBasic.vue',
        },
      },
      {
        name: 'table-example-sorting',
        paths: {
          'vanilla-js': '/table-example-sorting.html',
          angular: '/table-example-sorting.component.ts',
          react: '/TableExampleSorting.tsx',
          vue: '/TableExampleSorting.vue',
        },
      },
      {
        name: 'table-example-advanced',
        paths: {
          'vanilla-js': '/table-example-advanced.html',
          angular: '/table-example-advanced.component.ts',
          react: '/TableExampleAdvanced.tsx',
          vue: '/TableExampleAdvanced.vue',
        },
      },
    ],
  },
  {
    component: 'p-tabs-bar',
    examples: [
      {
        name: 'TabsBarExample',
        paths: {
          'vanilla-js': '/tabs-bar-example-basic.html',
          angular: '/tabs-bar-example-basic.component.ts',
          react: '/TabsBarExampleBasic.tsx',
          vue: '/TabsBarExampleBasic.vue',
        },
      },
      {
        name: 'TabsBarExampleAccessibility',
        paths: {
          'vanilla-js': '/tabs-bar-example-accessibility.html',
          angular: '/tabs-bar-example-accessibility.component.ts',
          react: '/TabsBarExampleAccessibility.tsx',
          vue: '/TabsBarExampleAccessibility.vue',
        },
      },
    ],
  },
  {
    component: 'p-textarea',
    examples: [
      {
        name: 'TextareaExampleForm',
        paths: {
          'vanilla-js': '/textarea-example-form.html',
          angular: '/textarea-example-form.component.ts',
          react: '/TextareaExampleForm.tsx',
          vue: '/TextareaExampleForm.vue',
        },
      },
    ],
  },
  {
<<<<<<< HEAD
=======
    component: 'p-text-field-wrapper',
    examples: [
      {
        name: 'TextFieldWrapperExampleSearch',
        paths: {
          'vanilla-js': '/text-field-wrapper-example-search.html',
          angular: '/text-field-wrapper-example-search.component.ts',
          react: '/TextFieldWrapperExampleSearch.tsx',
          vue: '/TextFieldWrapperExampleSearch.vue',
        },
      },
    ],
  },
  {
>>>>>>> d7dafb30
    component: 'p-toast',
    examples: [
      {
        name: 'ToastExample',
        paths: {
          'vanilla-js': '/toast-example.html',
          angular: '/toast-example.component.ts',
          react: '/ToastExample.tsx',
          vue: '/ToastExample.vue',
        },
      },
    ],
  },
  {
    component: 'styles-border',
    examples: [
      {
        name: 'styles-border',
        paths: {
          angular: '/../styles/styles-border-example.component.ts',
          react: '/../styles/StylesBorderExample.tsx',
        },
      },
    ],
  },
  {
    component: 'styles-drop-shadow',
    examples: [
      {
        name: 'styles-drop-shadow',
        paths: {
          angular: '/../styles/styles-drop-shadow-example.component.ts',
          react: '/../styles/StylesDropShadowExample.tsx',
        },
      },
    ],
  },
  {
    component: 'styles-focus',
    examples: [
      {
        name: 'styles-focus',
        paths: {
          angular: '/../styles/styles-focus-example.component.ts',
          react: '/../styles/StylesFocusExample.tsx',
        },
      },
    ],
  },
  {
    component: 'styles-frosted-glass',
    examples: [
      {
        name: 'styles-frosted-glass',
        paths: {
          angular: '/../styles/styles-frosted-glass-example.component.ts',
          react: '/../styles/StylesFrostedGlassExample.tsx',
        },
      },
    ],
  },
  {
    component: 'styles-gradient',
    examples: [
      {
        name: 'styles-gradient',
        paths: {
          angular: '/../styles/styles-gradient-example.component.ts',
          react: '/../styles/StylesGradientExample.tsx',
        },
      },
    ],
  },
  {
    component: 'styles-grid',
    examples: [
      {
        name: 'styles-grid',
        paths: {
          angular: '/../components/grid-layout.component.ts',
          react: '/../components/GridLayout.tsx',
        },
      },
    ],
  },
  {
    component: 'styles-hover',
    examples: [
      {
        name: 'styles-hover',
        paths: {
          angular: '/../styles/styles-hover-example.component.ts',
          react: '/../styles/StylesHoverExample.tsx',
        },
      },
    ],
  },
  {
    component: 'styles-media-query',
    examples: [
      {
        name: 'styles-media-query',
        paths: {
          angular: '/../styles/styles-media-query-example.component.ts',
          react: '/../styles/StylesMediaQueryExample.tsx',
        },
      },
    ],
  },
  {
    component: 'styles-motion',
    examples: [
      {
        name: 'styles-motion',
        paths: {
          angular: '/../styles/styles-motion-example.component.ts',
          react: '/../styles/StylesMotionExample.tsx',
        },
      },
    ],
  },
  {
    component: 'styles-skeleton',
    examples: [
      {
        name: 'styles-skeleton',
        paths: {
          angular: '/../styles/styles-skeleton-example.component.ts',
          react: '/../styles/StylesSkeletonExample.tsx',
        },
      },
    ],
  },
  {
    component: 'styles-spacing',
    examples: [
      {
        name: 'styles-spacing',
        paths: {
          angular: '/../styles/styles-spacing-example.component.ts',
          react: '/../styles/StylesSpacingExample.tsx',
        },
      },
    ],
  },
  {
    component: 'styles-theme',
    examples: [
      {
        name: 'styles-theme',
        paths: {
          angular: '/../styles/styles-theme-example.component.ts',
          react: '/../styles/StylesThemeExample.tsx',
        },
      },
    ],
  },
  {
    component: 'styles-typography',
    examples: [
      {
        name: 'styles-typography',
        paths: {
          angular: '/../styles/styles-typography-example.component.ts',
          react: '/../styles/StylesTypographyExample.tsx',
        },
      },
    ],
  },
];

// Paths to the examples folder for each framework in the monorepo
const frameworkPaths: Record<Framework, string> = {
  'vanilla-js': '../components-js/src/examples',
  angular: '../components-angular/src/app/examples',
  react: '../components-react/src/examples',
  vue: '../components-vue/src/examples',
};

const generateNextJsCodeExamples = (codeExamples: CodeSample[]) => {
  const targetDirectory = path.normalize('./src/examples');
  fs.mkdirSync(path.resolve(targetDirectory), { recursive: true });

  const generatedFiles: string[] = [];

  for (const sample of codeExamples) {
    for (const example of sample.examples) {
      // Resolve each filePath to the fileContent
      const frameworkMarkup: FrameworkMarkup = Object.fromEntries(
        Object.entries(example.paths).map(([framework, filePath]: [Framework, string]) => {
          const exampleFilePath = path.resolve(frameworkPaths[framework] + filePath);
          let fileContent = fs.readFileSync(exampleFilePath, 'utf8').trim();
          // Replace locally served assets with public assets folder of storefront
          fileContent = fileContent.replace(/http:\/\/localhost:3002/g, 'assets');
          return [framework, fileContent];
        })
      );

      // TODO: Can we change the examples so this wouldn't be necessary?
      const transformedFrameworkMarkup = {
        ...frameworkMarkup,
        // Stackblitz needs explicit React import & adjust component name to match what's used in stackblitz example
        react: `import React from 'react';\n${frameworkMarkup.react.replace(/export const (\w+)\s*=/, 'export const Example =')}`,
        // Adjust selector & component name to match what's used in stackblitz example
        angular: frameworkMarkup.angular
          .replace(/export class (\w+)Component\s*\{/, 'export class ExampleComponent {')
          .replace(/selector: '[^']*'/g, "selector: 'porsche-design-system-app'"),
      };

      // Adjust the import and to use ssr package
      const nextJsMarkup = `'use client';\nimport type { CodeSample } from "../models";\n${frameworkMarkup.react
        .replace("@porsche-design-system/components-react'", "@porsche-design-system/components-react/ssr'")
        .replace(/export const (\w+)\s*=/, 'const Example =')}`;

      const fileName = path.basename(example.paths.react);
      const componentName = fileName.replace('.tsx', '');

      // Add export of codeSamples
      const fileContent = `${nextJsMarkup}\n\nexport const ${camelCase(componentName)}: CodeSample = {
  component: Example,
  frameworkMarkup: ${JSON.stringify(transformedFrameworkMarkup)}
}`;

      const targetFile = path.resolve(targetDirectory, fileName);

      fs.writeFileSync(targetFile, fileContent);
      console.log(`Generated Next.js example: ${targetFile}`);
      generatedFiles.push(componentName);
    }
  }

  // Generate index.ts file
  const indexFileContent = generatedFiles.map((file) => `export * from './${file}';`).join('\n');

  fs.writeFileSync(path.resolve(targetDirectory, 'index.ts'), indexFileContent);
  console.log(`Generated index.ts for Next.js code examples in ${targetDirectory}`);

  console.log(`Next.js code examples generated in ${targetDirectory}`);
};

generateNextJsCodeExamples(codeExamples);<|MERGE_RESOLUTION|>--- conflicted
+++ resolved
@@ -599,23 +599,6 @@
     ],
   },
   {
-<<<<<<< HEAD
-=======
-    component: 'p-text-field-wrapper',
-    examples: [
-      {
-        name: 'TextFieldWrapperExampleSearch',
-        paths: {
-          'vanilla-js': '/text-field-wrapper-example-search.html',
-          angular: '/text-field-wrapper-example-search.component.ts',
-          react: '/TextFieldWrapperExampleSearch.tsx',
-          vue: '/TextFieldWrapperExampleSearch.vue',
-        },
-      },
-    ],
-  },
-  {
->>>>>>> d7dafb30
     component: 'p-toast',
     examples: [
       {
