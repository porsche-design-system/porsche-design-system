--- conflicted
+++ resolved
@@ -31,12 +31,7 @@
     "clean:build": "rm -rf ./src/lib && rm -rf ./dist"
   },
   "devDependencies": {
-<<<<<<< HEAD
-    "@rollup/plugin-typescript": "^8.1.0",
-=======
-    "@porsche-design-system/components-js": "2.0.0-rc.3",
     "@rollup/plugin-typescript": "^8.2.0",
->>>>>>> 708be55a
     "change-case": "^4.1.2",
     "globby": "^11.0.2",
     "rollup": "^2.39.0",
