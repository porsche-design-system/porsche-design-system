--- conflicted
+++ resolved
@@ -33,13 +33,8 @@
     "clean:build": "rm -rf ./src/lib && rm -rf ./dist"
   },
   "devDependencies": {
-<<<<<<< HEAD
-    "@porsche-design-system/components-js": "2.0.0-rc.2",
+    "@porsche-design-system/components-js": "2.0.0-rc.3",
     "@rollup/plugin-typescript": "^8.2.0",
-=======
-    "@porsche-design-system/components-js": "2.0.0-rc.3",
-    "@rollup/plugin-typescript": "^8.1.0",
->>>>>>> 396e2653
     "change-case": "^4.1.2",
     "globby": "^11.0.2",
     "rollup": "^2.39.0",
