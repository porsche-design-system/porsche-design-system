--- conflicted
+++ resolved
@@ -3,12 +3,9 @@
   --p-animation-duration__spinner: 0s;
   --p-animation-hover-duration: 0s;
   --p-animation-duration__banner: 0s;
-<<<<<<< HEAD
   --p-animation-duration__popover: 0s;
-=======
   --p-override-toast-skip-timeout: true;
   --p-override-toast-animation-duration: 0s;
->>>>>>> 0d0d93ec
 }
 
 html,
