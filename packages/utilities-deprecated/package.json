{
  "name": "utilities",
  "version": "0.0.0",
  "private": true,
  "scripts": {
    "start": "SKIP_PREFLIGHT_CHECK=true react-scripts start",
    "start-app": "yarn start",
    "build": "yarn --cwd ./projects/utilities build",
    "test": "yarn test:unit && yarn test:vrt",
    "test:unit": "jest --colors -c tests/unit/config/jest.config.js --coverage",
    "test:vrt": "TYPE=VRT PORT=3000 BROWSER=none jest --colors -c tests/vrt/config/jest.config.ts",
    "clean": "yarn clean:node_modules && yarn clean:build",
    "clean:node_modules": "rm -rf ./node_modules && rm -rf ./yarn-error.log && yarn --cwd ./projects/utilities clean:node_modules",
    "clean:build": "rm -rf ./dist && yarn --cwd ./projects/utilities clean:build"
  },
  "dependencies": {
    "clsx": "^1.1.1",
<<<<<<< HEAD
    "react": "^17.0.2",
    "react-dom": "^17.0.2",
    "react-router-dom": "^6.2.2",
=======
    "react": "^18.0.0",
    "react-dom": "^18.0.0",
    "react-router-dom": "^6.3.0",
>>>>>>> 5dc2d53a
    "styled-components": "^5.3.5"
  },
  "devDependencies": {
    "@porsche-design-system/shared": "0.0.0",
    "@types/node": "^17.0.25",
    "@types/react": "^18.0.5",
    "@types/react-dom": "^18.0.1",
    "postcss-preset-env": "^7.4.3",
    "react-scripts": "^5.0.1",
    "sass": "^1.50.1",
    "ts-node": "^10.7.0",
    "typescript": "~4.6.3"
  },
  "eslintConfig": {
    "extends": [
      "react-app",
      "react-app/jest"
    ]
  },
  "browserslist": {
    "production": [
      ">0.2%",
      "not dead",
      "not op_mini all"
    ],
    "development": [
      "last 1 chrome version",
      "last 1 firefox version",
      "last 1 safari version"
    ]
  }
}<|MERGE_RESOLUTION|>--- conflicted
+++ resolved
@@ -15,15 +15,9 @@
   },
   "dependencies": {
     "clsx": "^1.1.1",
-<<<<<<< HEAD
-    "react": "^17.0.2",
-    "react-dom": "^17.0.2",
-    "react-router-dom": "^6.2.2",
-=======
     "react": "^18.0.0",
     "react-dom": "^18.0.0",
     "react-router-dom": "^6.3.0",
->>>>>>> 5dc2d53a
     "styled-components": "^5.3.5"
   },
   "devDependencies": {
