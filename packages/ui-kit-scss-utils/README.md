--- conflicted
+++ resolved
@@ -2,11 +2,7 @@
 This package contains helpful SCSS functions, mixins and variables.
 
 ### Install
-<<<<<<< HEAD
-It's necessary to have access to Porsche UI private NPM registry to be able to install `@porsche-ui/ui-kit-scss-utils` NPM package. If you don't have an account yet, please first read more about getting started as developer on https://ui.porsche.com
-=======
-It's necessary to have access to Porsche Design System private npm registry to be able to install `@porsche-ui/ui-kit-scss-utils` npm package. If you don't have an account yet, please first read more about getting started as developer on https://ui.porsche.com
->>>>>>> d8084116
+It's necessary to have access to the Porsche Design System private NPM registry to be able to install the `@porsche-ui/ui-kit-scss-utils` NPM package. If you don't have an account yet, please first read more about getting started as developer on https://ui.porsche.com .
 
 ```
 // install with npm:
