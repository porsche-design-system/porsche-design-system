# Porsche UI Kit SCSS Utils

## Not released yet

<<<<<<< HEAD
### Change
* Refine text variables and add default styles
* Rename mixing `p-text-generic` to `p-text`
* Change param order of `p-text` (text-size first, weight second)
* Remove mixin `p-text-copy` and `p-text-small`
=======
### Breaking change
* Spacings
  * Remove responsive spacings (`a` to `g`)
  * Add mapped variables for reduced spacing set
>>>>>>> 92bd3330


## [1.0.0-alpha.3] (2019-09-25)

### Features
* added custom color variables for grey color tones.


## [1.0.0-alpha.2] (2019-09-09)

### Breaking change
* added prefix to breakpoint mixin

#### Migration path
* change `@include breakpoint(...)` to `@include p-breakpoint(...)`


## [1.0.0-alpha.1] (2019-08-21)

### Features

* Initial release<|MERGE_RESOLUTION|>--- conflicted
+++ resolved
@@ -2,18 +2,16 @@
 
 ## Not released yet
 
-<<<<<<< HEAD
 ### Change
-* Refine text variables and add default styles
-* Rename mixing `p-text-generic` to `p-text`
-* Change param order of `p-text` (text-size first, weight second)
-* Remove mixin `p-text-copy` and `p-text-small`
-=======
-### Breaking change
+* Text
+  * Refine text variables and add default styles
+  * Rename mixing `p-text-generic` to `p-text`
+  * Change param order of `p-text` (text-size first, weight second)
+  * Remove mixin `p-text-copy` and `p-text-small`
+
 * Spacings
   * Remove responsive spacings (`a` to `g`)
   * Add mapped variables for reduced spacing set
->>>>>>> 92bd3330
 
 
 ## [1.0.0-alpha.3] (2019-09-25)
