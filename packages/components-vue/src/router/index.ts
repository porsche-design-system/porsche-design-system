import { createRouter, createWebHistory } from 'vue-router';
import type { RouteComponent, RouteRecordRaw } from 'vue-router';
import * as fromPages from '../pages';
import { paramCase } from 'change-case';
import * as fromExamples from '../examples';

export type RouteType = RouteRecordRaw & {
  isDisabled?: boolean;
};

const generatedRoutes: RouteType[] = Object.keys(fromPages).map<RouteType>((page) => {
  const name = page.replace(/Page$/, '');
  return {
    path: '/' + paramCase(name),
    name: name,
    component: (fromPages as Record<string, RouteComponent>)[page],
  };
});

export const routes: RouteType[] = [
  ...generatedRoutes,
  {
    path: '/---',
    name: '---',
    isDisabled: true,
    children: [],
  },
  {
    path: '/accordion-example',
    name: 'Accordion Example',
    component: fromExamples.AccordionExample,
  },
  {
    path: '/carousel-example-dynamic-slides',
    name: 'Carousel Example Dynamic Slides',
    component: fromExamples.CarouselExampleDynamicSlides,
  },
  {
    path: '/carousel-example-events',
    name: 'Carousel Example Events',
    component: fromExamples.CarouselExampleEvents,
  },
  {
    path: '/carousel-example-jump-to-slide',
    name: 'Carousel Example Jump to Slide',
    component: fromExamples.CarouselExampleJumpToSlide,
  },
  {
    path: '/flyout-example',
    name: 'Flyout Example',
    component: fromExamples.FlyoutExample,
  },
  {
    path: '/flyout-example-slotted',
    name: 'Flyout Example Slotted',
    component: fromExamples.FlyoutExampleSlotted,
  },
  {
    path: '/flyout-example-slotted-secondary',
    name: 'Flyout Example Slotted Secondary',
    component: fromExamples.FlyoutExampleSlottedSecondary,
  },
  {
    path: '/inline-notification-example-action-button',
    name: 'Inline Notification Example Action Button',
    component: fromExamples.InlineNotificationExampleActionButton,
  },
  {
    path: '/inline-notification-example-events',
    name: 'Inline Notification Example Events',
    component: fromExamples.InlineNotificationExampleEvents,
  },
  {
    path: '/modal-example-accessibility',
    name: 'Modal Example Accessibility',
    component: fromExamples.ModalExampleAccessibility,
  },
  {
<<<<<<< HEAD
    path: '/pin-code-example',
    name: 'Pin Code Example',
    component: fromExamples.PinCodeExample,
  },
  {
    path: '/pin-code-example-controlled',
    name: 'Pin Code Example Controlled',
    component: fromExamples.PinCodeExampleControlled,
=======
    path: '/multi-select-example',
    name: 'Multi-Select Example',
    component: fromExamples.MultiSelectExample,
  },
  {
    path: '/multi-select-example-controlled',
    name: 'Multi-Select Example Controlled',
    component: fromExamples.MultiSelectExampleControlled,
  },
  {
    path: '/multi-select-example-dynamic',
    name: 'Multi-Select Example Dynamic',
    component: fromExamples.MultiSelectExampleDynamic,
>>>>>>> f287a1e8
  },
  {
    path: '/scroller-example',
    name: 'Scroller Example',
    component: fromExamples.ScrollerExample,
  },
  {
    path: '/segmented-control-example',
    name: 'Segmented Control Example',
    component: fromExamples.SegmentedControlExample,
  },
  {
    path: '/stepper-horizontal-example',
    name: 'Stepper Horizontal Example',
    component: fromExamples.StepperHorizontalExample,
  },
  {
    path: '/table-example-advanced',
    name: 'Table Example Advanced',
    component: fromExamples.TableExampleAdvanced,
  },
  {
    path: '/table-example-basic',
    name: 'Table Example Basic',
    component: fromExamples.TableExampleBasic,
  },
  {
    path: '/table-example-sorting',
    name: 'Table Example Sorting',
    component: fromExamples.TableExampleSorting,
  },
  {
    path: '/tabs-bar-example-accessibility',
    name: 'Tabs Bar Example Accessibility',
    component: fromExamples.TabsBarExampleAccessibility,
  },
  {
    path: '/tabs-bar-example-basic',
    name: 'Tabs Bar Example Basic',
    component: fromExamples.TabsBarExampleBasic,
  },
  {
    path: '/text-field-wrapper-example-imask',
    name: 'Text Field Wrapper Example IMask',
    component: fromExamples.TextFieldWrapperExampleIMask,
  },
  {
    path: '/text-field-wrapper-example-search',
    name: 'Text Field Wrapper Example Search',
    component: fromExamples.TextFieldWrapperExampleSearch,
  },
  {
    path: '/toast-example',
    name: 'Toast Example',
    component: fromExamples.ToastExample,
  },
];

const router = createRouter({
  history: createWebHistory(import.meta.env.BASE_URL),
  routes,
});

export default router;<|MERGE_RESOLUTION|>--- conflicted
+++ resolved
@@ -76,16 +76,6 @@
     component: fromExamples.ModalExampleAccessibility,
   },
   {
-<<<<<<< HEAD
-    path: '/pin-code-example',
-    name: 'Pin Code Example',
-    component: fromExamples.PinCodeExample,
-  },
-  {
-    path: '/pin-code-example-controlled',
-    name: 'Pin Code Example Controlled',
-    component: fromExamples.PinCodeExampleControlled,
-=======
     path: '/multi-select-example',
     name: 'Multi-Select Example',
     component: fromExamples.MultiSelectExample,
@@ -99,7 +89,16 @@
     path: '/multi-select-example-dynamic',
     name: 'Multi-Select Example Dynamic',
     component: fromExamples.MultiSelectExampleDynamic,
->>>>>>> f287a1e8
+  },
+  {
+    path: '/pin-code-example',
+    name: 'Pin Code Example',
+    component: fromExamples.PinCodeExample,
+  },
+  {
+    path: '/pin-code-example-controlled',
+    name: 'Pin Code Example Controlled',
+    component: fromExamples.PinCodeExampleControlled,
   },
   {
     path: '/scroller-example',
