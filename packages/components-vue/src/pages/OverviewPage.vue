<script setup lang="ts">
  import {
    PAccordion,
    PBanner,
    PButton,
    PButtonGroup,
    PButtonPure,
    PButtonTile,
    PCarousel,
    PCheckboxWrapper,
    PContentWrapper,
    PDisplay,
    PDivider,
    PFieldsetWrapper,
    PFlex,
    PFlexItem,
    PGrid,
    PGridItem,
    PHeading,
    PHeadline,
    PIcon,
    PInlineNotification,
    PLink,
    PLinkPure,
    PLinkSocial,
    PLinkTile,
    PLinkTileModelSignature,
    PMarque,
    PModelSignature,
    PorscheDesignSystemProvider,
    PPagination,
    PPopover,
    PRadioButtonWrapper,
    PScroller,
    PSegmentedControl,
    PSegmentedControlItem,
    PSelectWrapper,
    PSpinner,
    PStepperHorizontal,
    PStepperHorizontalItem,
    PSwitch,
    PTable,
    PTableBody,
    PTableCell,
    PTableHead,
    PTableHeadCell,
    PTableHeadRow,
    PTableRow,
    PTabs,
    PTabsBar,
    PTabsItem,
    PTag,
    PTagDismissible,
    PText,
    PTextareaWrapper,
    PTextFieldWrapper,
    PTextList,
    PTextListItem,
  } from '@porsche-design-system/components-vue';
</script>

<template>
  <div class="root" style="display: flex">
    <div style="flex: 1">
      <div class="playground light" title="should render default heading">
        <PHeading>Default Components</PHeading>
      </div>

      <div class="playground light" title="should render default headline">
        <PHeadline>Some Headline</PHeadline>
      </div>

      <div class="playground light" title="should render default display">
        <PDisplay>Some Display</PDisplay>
      </div>

      <!-- eslint-disable vue/no-deprecated-slot-attribute -->
      <div class="playground light" title="should render default banner">
        <PBanner>
          <span slot="title">Default banner component</span>
          <span slot="description">Some slotted banner description</span>
        </PBanner>
      </div>
      <!-- eslint-enable -->

      <div class="playground light" title="should render default inline-notification">
        <PInlineNotification :heading="'Some heading'" :description="'Some description'" />
      </div>

      <div class="playground light" title="should render default popover">
        <PPopover :direction="'right'">Some popover content</PPopover>
      </div>

      <div class="playground light" title="should render default divider">
        <PDivider />
      </div>

      <div class="playground light" title="should render default button">
        <PButton>Some label</PButton>
      </div>

      <div class="playground light" title="should render default button-group">
        <PButtonGroup>
          <PButton>Some label</PButton>
          <PButton>Some label</PButton>
        </PButtonGroup>
      </div>

      <div class="playground light" title="should render default button-pure">
        <PButtonPure>Some label</PButtonPure>
      </div>

      <div class="playground light" title="should render default checkbox-wrapper">
        <PCheckboxWrapper :label="'Some label'">
          <input type="checkbox" />
        </PCheckboxWrapper>
      </div>

      <div class="playground light" title="should render default radio-button-wrapper">
        <PRadioButtonWrapper :label="'Some label'">
          <input type="radio" />
        </PRadioButtonWrapper>
      </div>

      <div class="playground light" title="should render default select-wrapper">
        <PSelectWrapper :label="'Some label'">
          <select>
            <option value="a">Option A</option>
            <option value="b">Option B</option>
            <option value="c">Option C</option>
          </select>
        </PSelectWrapper>
      </div>

      <div class="playground light" title="should render default text-field-wrapper">
        <PTextFieldWrapper :label="'Some label'">
          <input type="text" />
        </PTextFieldWrapper>
      </div>

      <div class="playground light" title="should render default textarea-wrapper">
        <PTextareaWrapper :label="'Some label'">
          <textarea />
        </PTextareaWrapper>
      </div>

      <div class="playground light" title="should render default fieldset-wrapper">
        <PFieldsetWrapper :label="'Some label'" />
      </div>

      <div class="playground light" title="should render default content-wrapper">
        <PContentWrapper>
          <p>Some content</p>
        </PContentWrapper>
      </div>

      <div class="playground light" title="should render default text">
        <PText>The quick brown fox jumps over the lazy dog</PText>
      </div>

      <div class="playground light" title="should render default text-list">
        <PTextList>
          <PTextListItem>The quick brown fox jumps over the lazy dog</PTextListItem>
        </PTextList>
      </div>

      <div class="playground light" title="should render default icon">
        <PIcon>Some Icon</PIcon>
      </div>

      <div class="playground light" title="should render default link">
        <PLink :href="'https://www.porsche.com'">Some label</PLink>
      </div>

      <div class="playground light" title="should render default link-pure">
        <PLinkPure :href="'https://www.porsche.com'">Some label</PLinkPure>
      </div>

      <div class="playground light" title="should render default link-social">
        <PLinkSocial :href="'https://www.porsche.com'" :icon="'logo-facebook'">Some label</PLinkSocial>
      </div>

      <div class="playground light" title="should render default marque">
        <PMarque />
      </div>

      <div class="playground light" title="should render default model-signature">
        <PModelSignature />
      </div>

      <div class="playground light" title="should render default pagination">
        <PPagination :totalItemsCount="500" :itemsPerPage="25" :activePage="1" />
      </div>

      <div class="playground light" title="should render default table">
        <PTable>
          <PTableHead>
            <PTableHeadRow>
              <PTableHeadCell>Column 1</PTableHeadCell>
              <PTableHeadCell>Column 2</PTableHeadCell>
            </PTableHeadRow>
          </PTableHead>
          <PTableBody>
            <PTableRow>
              <PTableCell>Cell 1</PTableCell>
              <PTableCell>Cell 2</PTableCell>
            </PTableRow>
          </PTableBody>
        </PTable>
      </div>

      <div class="playground light" title="should render default tabs">
        <PTabs :activeTabIndex="0">
          <PTabsItem :label="'Tab1'">Content 1</PTabsItem>
          <PTabsItem :label="'Tab2'">Content 2</PTabsItem>
          <PTabsItem :label="'Tab3'">Content 3</PTabsItem>
        </PTabs>
      </div>

      <div class="playground light" title="should render default tabs-bar">
        <PTabsBar :activeTabIndex="0">
          <button>Tab1</button>
          <button>Tab2</button>
          <button>Tab3</button>
        </PTabsBar>
      </div>

      <div class="playground light" title="should render default accordion">
        <PAccordion :heading="'Some accordion heading'">
          Lorem ipsum dolor sit amet, consetetur sadipscing elitr, sed diam nonumy eirmod tempor invidunt ut labore et
          dolore magna aliquyam erat, sed diam voluptua. At vero eos et accusam et justo duo dolores et ea rebum.
        </PAccordion>
      </div>

      <div class="playground light" title="should render default spinner">
        <PSpinner />
      </div>

      <div class="playground light" title="should render default flex">
        <PFlex>
          <PFlexItem><p>1</p></PFlexItem>
          <PFlexItem><p>2</p></PFlexItem>
        </PFlex>
      </div>

      <div class="playground light" title="should render default grid">
        <PGrid>
          <PGridItem :size="6"><p>1</p></PGridItem>
          <PGridItem :size="6"><p>2</p></PGridItem>
        </PGrid>
      </div>

      <div class="playground light" title="should render default tag">
        <PTag>Some Tag</PTag>
      </div>

      <div class="playground light" title="should render default tag-dismissible">
        <PTagDismissible>Some Tag</PTagDismissible>
      </div>

      <div class="playground light" title="should render default segmented-control">
        <PSegmentedControl :value="'s'">
          <PSegmentedControlItem :value="'s'">S</PSegmentedControlItem>
          <PSegmentedControlItem :value="'m'">M</PSegmentedControlItem>
          <PSegmentedControlItem :value="'l'">L</PSegmentedControlItem>
          <PSegmentedControlItem :value="'xl'">XL</PSegmentedControlItem>
        </PSegmentedControl>
      </div>

      <div class="playground light" title="should render default switch">
        <PSwitch>Some label</PSwitch>
      </div>

      <div class="playground light" title="should render default stepper-horizontal">
        <PStepperHorizontal>
          <PStepperHorizontalItem :state="'current'">Step 1</PStepperHorizontalItem>
          <PStepperHorizontalItem>Step 2</PStepperHorizontalItem>
          <PStepperHorizontalItem>Step 3</PStepperHorizontalItem>
          <PStepperHorizontalItem>Step 4</PStepperHorizontalItem>
          <PStepperHorizontalItem>Step 5</PStepperHorizontalItem>
          <PStepperHorizontalItem>Step 6</PStepperHorizontalItem>
          <PStepperHorizontalItem>Step 7</PStepperHorizontalItem>
          <PStepperHorizontalItem>Step 8</PStepperHorizontalItem>
          <PStepperHorizontalItem>Step 9</PStepperHorizontalItem>
        </PStepperHorizontal>
      </div>

      <div class="playground light" title="should render default scroller">
        <PScroller>
          <button>Default</button>
          <button>Default</button>
          <button>Default</button>
          <button>Default</button>
          <button>Default</button>
          <button>Default</button>
          <button>Default</button>
          <button>Default</button>
          <button>Default</button>
          <button>Default</button>
          <button>Default</button>
          <button>Default</button>
          <button>Default</button>
          <button>Default</button>
        </PScroller>
      </div>

      <div class="playground light" title="should render default link-tile">
        <PLinkTile :href="'#'" :label="'Some Label'" :description="'Default'">
          <img
            src="data:image/png;base64,iVBORw0KGgoAAAANSUhEUgAAADIAAAAyAQMAAAAk8RryAAAABlBMVEUAAAD2vP9xXLiUAAAAAXRSTlMAQObYZgAAABxJREFUGNNjYOBgYGBhYKAZ/R8MDsD4Q5amkz8ASp4PtTYYQZIAAAAASUVORK5CYII="
            width="50"
            height="50"
            alt="Beach"
          />
        </PLinkTile>
      </div>

<<<<<<< HEAD
      <div className="playground light" title="should render default link-tile-model-signature">
        <PLinkTileModelSignature :heading="'Some Heading'" :description="'Default'">
=======
      <div class="playground light" title="should render default button-tile">
        <PButtonTile :label="'Some Label'" :description="'Default'">
>>>>>>> 3bf7aaee
          <img
            src="data:image/png;base64,iVBORw0KGgoAAAANSUhEUgAAADIAAAAyAQMAAAAk8RryAAAABlBMVEUAAAD2vP9xXLiUAAAAAXRSTlMAQObYZgAAABxJREFUGNNjYOBgYGBhYKAZ/R8MDsD4Q5amkz8ASp4PtTYYQZIAAAAASUVORK5CYII="
            width="50"
            height="50"
            alt="Beach"
          />
<<<<<<< HEAD
          <PLink slot="primary" :href="'#'">Some label</PLink>
          <PLink slot="secondary" :href="'#'">Some label</PLink>
        </PLinkTileModelSignature>
=======
        </PButtonTile>
>>>>>>> 3bf7aaee
      </div>

      <div class="playground light" title="should render default carousel">
        <PCarousel :heading="'Heading'">
          <div>Slide 1</div>
          <div>Slide 2</div>
          <div>Slide 3</div>
        </PCarousel>
      </div>
    </div>

    <PorscheDesignSystemProvider prefix="my-prefix">
      <div style="flex: 1">
        <div class="playground light" title="should render default heading with custom prefix">
          <PHeading>Prefixed Components</PHeading>
        </div>

        <div class="playground light" title="should render default headline with custom prefix">
          <PHeadline>Some Headline</PHeadline>
        </div>

        <div class="playground light" title="should render default display with custom prefix">
          <PDisplay>Some Display</PDisplay>
        </div>

        <!-- eslint-disable vue/no-deprecated-slot-attribute -->
        <div class="playground light" title="should render default banner with custom prefix">
          <PBanner>
            <span slot="title">Prefixed banner component</span>
            <span slot="description">Some slotted banner description</span>
          </PBanner>
        </div>
        <!-- eslint-enable -->

        <div class="playground light" title="should render default inline-notification with custom prefix">
          <PInlineNotification :heading="'Some heading'" :description="'Some description'" />
        </div>

        <div class="playground light" title="should render default popover with custom prefix">
          <PPopover :direction="'right'">Some popover content</PPopover>
        </div>

        <div class="playground light" title="should render default divider with custom prefix">
          <PDivider />
        </div>

        <div class="playground light" title="should render default button with custom prefix">
          <PButton>Some label</PButton>
        </div>

        <div class="playground light" title="should render default button-group with custom prefix">
          <PButtonGroup>
            <PButton>Some label</PButton>
            <PButton>Some label</PButton>
          </PButtonGroup>
        </div>

        <div class="playground light" title="should render default button-pure with custom prefix">
          <PButtonPure>Some label</PButtonPure>
        </div>

        <div class="playground light" title="should render default checkbox-wrapper with custom prefix">
          <PCheckboxWrapper :label="'Some label'">
            <input type="checkbox" />
          </PCheckboxWrapper>
        </div>

        <div class="playground light" title="should render default radio-button-wrapper with custom prefix">
          <PRadioButtonWrapper :label="'Some label'">
            <input type="radio" />
          </PRadioButtonWrapper>
        </div>

        <div class="playground light" title="should render default select-wrapper with custom prefix">
          <PSelectWrapper :label="'Some label'">
            <select>
              <option value="a">Option A</option>
              <option value="b">Option B</option>
              <option value="c">Option C</option>
            </select>
          </PSelectWrapper>
        </div>

        <div class="playground light" title="should render default text-field-wrapper with custom prefix">
          <PTextFieldWrapper :label="'Some label'">
            <input type="text" />
          </PTextFieldWrapper>
        </div>

        <div class="playground light" title="should render default textarea-wrapper with custom prefix">
          <PTextareaWrapper :label="'Some label'">
            <textarea />
          </PTextareaWrapper>
        </div>

        <div class="playground light" title="should render default fieldset-wrapper with custom prefix">
          <PFieldsetWrapper :label="'Some label'" />
        </div>

        <div class="playground light" title="should render default content-wrapper with custom prefix">
          <PContentWrapper>
            <p>Some content</p>
          </PContentWrapper>
        </div>

        <div class="playground light" title="should render default text with custom prefix">
          <PText>The quick brown fox jumps over the lazy dog</PText>
        </div>

        <div class="playground light" title="should render default text-list with custom prefix">
          <PTextList>
            <PTextListItem>The quick brown fox jumps over the lazy dog</PTextListItem>
          </PTextList>
        </div>

        <div class="playground light" title="should render default icon with custom prefix">
          <PIcon />
        </div>

        <div class="playground light" title="should render default link with custom prefix">
          <PLink :href="'https://www.porsche.com'">Some label</PLink>
        </div>

        <div class="playground light" title="should render default link-pure with custom prefix">
          <PLinkPure :href="'https://www.porsche.com'">Some label</PLinkPure>
        </div>

        <div class="playground light" title="should render default link-social with custom prefix">
          <PLinkSocial :href="'https://www.porsche.com'" :icon="'logo-facebook'">Some label</PLinkSocial>
        </div>

        <div class="playground light" title="should render default marque with custom prefix">
          <PMarque />
        </div>

        <div class="playground light" title="should render default model-signature with custom prefix">
          <PModelSignature />
        </div>

        <div class="playground light" title="should render default pagination with custom prefix">
          <PPagination :totalItemsCount="500" :itemsPerPage="25" :activePage="1" />
        </div>

        <div class="playground light" title="should render default table with custom prefix">
          <PTable>
            <PTableHead>
              <PTableHeadRow>
                <PTableHeadCell>Column 1</PTableHeadCell>
                <PTableHeadCell>Column 2</PTableHeadCell>
              </PTableHeadRow>
            </PTableHead>
            <PTableBody>
              <PTableRow>
                <PTableCell>Cell 1</PTableCell>
                <PTableCell>Cell 2</PTableCell>
              </PTableRow>
            </PTableBody>
          </PTable>
        </div>

        <div class="playground light" title="should render default tabs with custom prefix">
          <PTabs>
            <PTabsItem :label="'Tab1'">Content 1</PTabsItem>
            <PTabsItem :label="'Tab2'">Content 2</PTabsItem>
            <PTabsItem :label="'Tab3'">Content 3</PTabsItem>
          </PTabs>
        </div>

        <div class="playground light" title="should render default tabs-bar with custom prefix">
          <PTabsBar :activeTabIndex="0">
            <button>Tab1</button>
            <button>Tab2</button>
            <button>Tab3</button>
          </PTabsBar>
        </div>

        <div class="playground light" title="should render default accordion with custom prefix">
          <PAccordion :heading="'Some accordion heading'">
            Lorem ipsum dolor sit amet, consetetur sadipscing elitr, sed diam nonumy eirmod tempor invidunt ut labore et
            dolore magna aliquyam erat, sed diam voluptua. At vero eos et accusam et justo duo dolores et ea rebum.
          </PAccordion>
        </div>

        <div class="playground light" title="should render default spinner with custom prefix">
          <PSpinner />
        </div>

        <div class="playground light" title="should render default flex with custom prefix">
          <PFlex>
            <PFlexItem><p>1</p></PFlexItem>
            <PFlexItem><p>2</p></PFlexItem>
          </PFlex>
        </div>

        <div class="playground light" title="should render default grid with custom prefix">
          <PGrid>
            <PGridItem :size="6"><p>1</p></PGridItem>
            <PGridItem :size="6"><p>2</p></PGridItem>
          </PGrid>
        </div>

        <div class="playground light" title="should render default tag with custom prefix">
          <PTag>Some Tag</PTag>
        </div>

        <div class="playground light" title="should render default tag-dismissible with custom prefix">
          <PTagDismissible>Some Tag</PTagDismissible>
        </div>

        <div class="playground light" title="should render default segmented-control with custom prefix">
          <PSegmentedControl :value="'s'">
            <PSegmentedControlItem :value="'s'">S</PSegmentedControlItem>
            <PSegmentedControlItem :value="'m'">M</PSegmentedControlItem>
            <PSegmentedControlItem :value="'l'">L</PSegmentedControlItem>
            <PSegmentedControlItem :value="'xl'">XL</PSegmentedControlItem>
          </PSegmentedControl>
        </div>

        <div class="playground light" title="should render default switch with custom prefix">
          <PSwitch>Some label</PSwitch>
        </div>

        <div class="playground light" title="should render default stepper-horizontal with custom prefix">
          <PStepperHorizontal>
            <PStepperHorizontalItem :state="'current'">Step 1</PStepperHorizontalItem>
            <PStepperHorizontalItem>Step 2</PStepperHorizontalItem>
            <PStepperHorizontalItem>Step 3</PStepperHorizontalItem>
            <PStepperHorizontalItem>Step 4</PStepperHorizontalItem>
            <PStepperHorizontalItem>Step 5</PStepperHorizontalItem>
            <PStepperHorizontalItem>Step 6</PStepperHorizontalItem>
            <PStepperHorizontalItem>Step 7</PStepperHorizontalItem>
            <PStepperHorizontalItem>Step 8</PStepperHorizontalItem>
            <PStepperHorizontalItem>Step 9</PStepperHorizontalItem>
          </PStepperHorizontal>
        </div>

        <div class="playground light" title="should render default scroller with custom prefix">
          <PScroller>
            <button>Default</button>
            <button>Default</button>
            <button>Default</button>
            <button>Default</button>
            <button>Default</button>
            <button>Default</button>
            <button>Default</button>
            <button>Default</button>
            <button>Default</button>
            <button>Default</button>
            <button>Default</button>
            <button>Default</button>
            <button>Default</button>
            <button>Default</button>
          </PScroller>
        </div>

        <div class="playground light" title="should render default link-tile with custom prefix">
          <PLinkTile :href="'#'" :label="'Some Label'" :description="'Default'">
            <img
              src="data:image/png;base64,iVBORw0KGgoAAAANSUhEUgAAADIAAAAyAQMAAAAk8RryAAAABlBMVEUAAAD2vP9xXLiUAAAAAXRSTlMAQObYZgAAABxJREFUGNNjYOBgYGBhYKAZ/R8MDsD4Q5amkz8ASp4PtTYYQZIAAAAASUVORK5CYII="
              width="50"
              height="50"
              alt="Beach"
            />
          </PLinkTile>
        </div>

<<<<<<< HEAD
        <div className="playground light" title="should render default link-tile-model-signature with custom prefix">
          <PLinkTileModelSignature :heading="'Some Heading'" :description="'Default'">
            <img
              src="data:image/png;base64,iVBORw0KGgoAAAANSUhEUgAAADIAAAAyAQMAAAAk8RryAAAABlBMVEUAAAD2vP9xXLiUAAAAAXRSTlMAQObYZgAAABxJREFUGNNjYOBgYGBhYKAZ/R8MDsD4Q5amkz8ASp4PtTYYQZIAAAAASUVORK5CYII="
              width="{50}"
              height="{50}"
              alt="Beach"
            />
            <PLink slot="primary" :href="'#'">Some label</PLink>
            <PLink slot="secondary" :href="'#'">Some label</PLink>
          </PLinkTileModelSignature>
=======
        <div class="playground light" title="should render default button-tile with custom prefix">
          <PButtonTile :label="'Some Label'" :description="'Default'">
            <img
              src="data:image/png;base64,iVBORw0KGgoAAAANSUhEUgAAADIAAAAyAQMAAAAk8RryAAAABlBMVEUAAAD2vP9xXLiUAAAAAXRSTlMAQObYZgAAABxJREFUGNNjYOBgYGBhYKAZ/R8MDsD4Q5amkz8ASp4PtTYYQZIAAAAASUVORK5CYII="
              width="50"
              height="50"
              alt="Beach"
            />
          </PButtonTile>
>>>>>>> 3bf7aaee
        </div>

        <div class="playground light" title="should render default carousel with custom prefix">
          <PCarousel :heading="'Heading'">
            <div>Slide 1</div>
            <div>Slide 2</div>
            <div>Slide 3</div>
          </PCarousel>
        </div>
      </div>
    </PorscheDesignSystemProvider>
  </div>
</template>

<style scoped>
  p-flex-item > p,
  my-prefix-p-flex-item > p,
  p-grid-item > p,
  my-prefix-p-grid-item > p,
  p-content-wrapper > p,
  my-prefix-p-content-wrapper > p {
    margin: 0;
    padding: 4px 2vw;
    text-align: center;
    color: white;
    background: lightskyblue;
  }

  p-flex-item:nth-child(1n) > p,
  my-prefix-p-flex-item:nth-child(1n) > p,
  p-grid-item:nth-child(1n) > p,
  my-prefix-p-grid-item:nth-child(1n) > p {
    background: skyblue;
  }

  p-flex-item:nth-child(2n) > p,
  my-prefix-p-flex-item:nth-child(2n) > p,
  p-grid-item:nth-child(2n) > p,
  my-prefix-p-grid-item:nth-child(2n) > p {
    background: deepskyblue;
  }

  p-link-tile,
<<<<<<< HEAD
  my-prefix-p-link-tile,
  p-link-tile-model-signature,
  my-prefix-p-link-tile-model-signature {
=======
  p-button-tile,
  my-prefix-p-link-tile,
  my-prefix-p-button-tile {
>>>>>>> 3bf7aaee
    max-width: 400px;
  }

  p-banner,
  my-prefix-p-banner {
    --p-banner-position-type: static;
  }
</style><|MERGE_RESOLUTION|>--- conflicted
+++ resolved
@@ -315,26 +315,28 @@
         </PLinkTile>
       </div>
 
-<<<<<<< HEAD
-      <div className="playground light" title="should render default link-tile-model-signature">
-        <PLinkTileModelSignature :heading="'Some Heading'" :description="'Default'">
-=======
       <div class="playground light" title="should render default button-tile">
         <PButtonTile :label="'Some Label'" :description="'Default'">
->>>>>>> 3bf7aaee
           <img
             src="data:image/png;base64,iVBORw0KGgoAAAANSUhEUgAAADIAAAAyAQMAAAAk8RryAAAABlBMVEUAAAD2vP9xXLiUAAAAAXRSTlMAQObYZgAAABxJREFUGNNjYOBgYGBhYKAZ/R8MDsD4Q5amkz8ASp4PtTYYQZIAAAAASUVORK5CYII="
             width="50"
             height="50"
             alt="Beach"
           />
-<<<<<<< HEAD
+        </PButtonTile>
+      </div>
+
+      <div className="playground light" title="should render default link-tile-model-signature">
+        <PLinkTileModelSignature :heading="'Some Heading'" :description="'Default'">
+          <img
+            src="data:image/png;base64,iVBORw0KGgoAAAANSUhEUgAAADIAAAAyAQMAAAAk8RryAAAABlBMVEUAAAD2vP9xXLiUAAAAAXRSTlMAQObYZgAAABxJREFUGNNjYOBgYGBhYKAZ/R8MDsD4Q5amkz8ASp4PtTYYQZIAAAAASUVORK5CYII="
+            width="50"
+            height="50"
+            alt="Beach"
+          />
           <PLink slot="primary" :href="'#'">Some label</PLink>
           <PLink slot="secondary" :href="'#'">Some label</PLink>
         </PLinkTileModelSignature>
-=======
-        </PButtonTile>
->>>>>>> 3bf7aaee
       </div>
 
       <div class="playground light" title="should render default carousel">
@@ -601,7 +603,17 @@
           </PLinkTile>
         </div>
 
-<<<<<<< HEAD
+        <div class="playground light" title="should render default button-tile with custom prefix">
+          <PButtonTile :label="'Some Label'" :description="'Default'">
+            <img
+              src="data:image/png;base64,iVBORw0KGgoAAAANSUhEUgAAADIAAAAyAQMAAAAk8RryAAAABlBMVEUAAAD2vP9xXLiUAAAAAXRSTlMAQObYZgAAABxJREFUGNNjYOBgYGBhYKAZ/R8MDsD4Q5amkz8ASp4PtTYYQZIAAAAASUVORK5CYII="
+              width="50"
+              height="50"
+              alt="Beach"
+            />
+          </PButtonTile>
+        </div>
+
         <div className="playground light" title="should render default link-tile-model-signature with custom prefix">
           <PLinkTileModelSignature :heading="'Some Heading'" :description="'Default'">
             <img
@@ -613,17 +625,6 @@
             <PLink slot="primary" :href="'#'">Some label</PLink>
             <PLink slot="secondary" :href="'#'">Some label</PLink>
           </PLinkTileModelSignature>
-=======
-        <div class="playground light" title="should render default button-tile with custom prefix">
-          <PButtonTile :label="'Some Label'" :description="'Default'">
-            <img
-              src="data:image/png;base64,iVBORw0KGgoAAAANSUhEUgAAADIAAAAyAQMAAAAk8RryAAAABlBMVEUAAAD2vP9xXLiUAAAAAXRSTlMAQObYZgAAABxJREFUGNNjYOBgYGBhYKAZ/R8MDsD4Q5amkz8ASp4PtTYYQZIAAAAASUVORK5CYII="
-              width="50"
-              height="50"
-              alt="Beach"
-            />
-          </PButtonTile>
->>>>>>> 3bf7aaee
         </div>
 
         <div class="playground light" title="should render default carousel with custom prefix">
@@ -667,15 +668,11 @@
   }
 
   p-link-tile,
-<<<<<<< HEAD
+  p-button-tile,
+  p-link-tile-model-signature,
   my-prefix-p-link-tile,
-  p-link-tile-model-signature,
+  my-prefix-p-button-tile,
   my-prefix-p-link-tile-model-signature {
-=======
-  p-button-tile,
-  my-prefix-p-link-tile,
-  my-prefix-p-button-tile {
->>>>>>> 3bf7aaee
     max-width: 400px;
   }
 
