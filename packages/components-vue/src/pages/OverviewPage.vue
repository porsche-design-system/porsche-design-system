<script setup lang="ts">
  import {
    PAccordion,
    PBanner,
    PButton,
    PButtonGroup,
    PButtonPure,
    PCarousel,
    PCheckboxWrapper,
    PContentWrapper,
    PDisplay,
    PDivider,
    PFieldsetWrapper,
    PFlex,
    PFlexItem,
    PGrid,
    PGridItem,
    PHeading,
    PHeadline,
    PIcon,
    PInlineNotification,
    PLink,
    PLinkPure,
    PLinkSocial,
<<<<<<< HEAD
    PLinkTile,
    PLinkTileModelSignature,
=======
>>>>>>> 346ae22b
    PMarque,
    PModal,
    PModelSignature,
    PorscheDesignSystemProvider,
    PPagination,
    PPopover,
    PRadioButtonWrapper,
    PScroller,
    PSegmentedControl,
    PSegmentedControlItem,
    PSelectWrapper,
    PSpinner,
    PSwitch,
    PTable,
    PTableBody,
    PTableCell,
    PTableHead,
    PTableHeadCell,
    PTableHeadRow,
    PTableRow,
    PTabs,
    PTabsBar,
    PTabsItem,
    PTag,
    PTagDismissible,
    PText,
    PTextareaWrapper,
    PFieldset,
    PTextFieldWrapper,
    PTextList,
    PTextListItem,
  } from '@porsche-design-system/components-vue';
</script>

<template>
  <div class="root" style="display: flex">
    <div style="flex: 1">
      <div class="playground light" title="should render default heading">
        <PHeading>Default Components</PHeading>
      </div>

      <div class="playground light" title="should render default headline">
        <PHeadline>Some Headline</PHeadline>
      </div>

      <div class="playground light" title="should render default display">
        <PDisplay>Some Display</PDisplay>
      </div>

      <!-- eslint-disable vue/no-deprecated-slot-attribute -->
      <div class="playground light playground--banner" title="should render default banner">
        <PBanner>
          <span slot="title">Default banner component</span>
          <span slot="description">Some slotted banner description</span>
        </PBanner>
      </div>
      <!-- eslint-enable -->

      <div class="playground light playground--modal" title="should render default modal">
        <PModal :heading="'Heading'" :open="true">Some Content</PModal>
      </div>

      <div class="playground light" title="should render default inline-notification">
        <PInlineNotification :heading="'Some heading'" :description="'Some description'" />
      </div>

      <div class="playground light" title="should render default popover">
        <PPopover :direction="'right'">Some popover content</PPopover>
      </div>

      <div class="playground light" title="should render default divider">
        <PDivider />
      </div>

      <div class="playground light" title="should render default button">
        <PButton>Some label</PButton>
      </div>

      <div class="playground light" title="should render default button-group">
        <PButtonGroup>
          <PButton>Some label</PButton>
          <PButton>Some label</PButton>
        </PButtonGroup>
      </div>

      <div class="playground light" title="should render default button-pure">
        <PButtonPure>Some label</PButtonPure>
      </div>

      <div class="playground light" title="should render default checkbox-wrapper">
        <PCheckboxWrapper :label="'Some label'">
          <input type="checkbox" />
        </PCheckboxWrapper>
      </div>

      <div class="playground light" title="should render default radio-button-wrapper">
        <PRadioButtonWrapper :label="'Some label'">
          <input type="radio" />
        </PRadioButtonWrapper>
      </div>

      <div class="playground light" title="should render default select-wrapper">
        <PSelectWrapper :label="'Some label'">
          <select>
            <option value="a">Option A</option>
            <option value="b">Option B</option>
            <option value="c">Option C</option>
          </select>
        </PSelectWrapper>
      </div>

      <div class="playground light" title="should render default text-field-wrapper">
        <PTextFieldWrapper :label="'Some label'">
          <input type="text" />
        </PTextFieldWrapper>
      </div>

      <div class="playground light" title="should render default textarea-wrapper">
        <PTextareaWrapper :label="'Some label'">
          <textarea />
        </PTextareaWrapper>
      </div>

      <div class="playground light" title="should render default fieldset">
        <PFieldset :label="'Some label'"></PFieldset>
      </div>

      <div class="playground light" title="should render default fieldset-wrapper">
        <PFieldsetWrapper :label="'Some label'" />
      </div>

      <div class="playground light" title="should render default content-wrapper">
        <PContentWrapper>
          <p>Some content</p>
        </PContentWrapper>
      </div>

      <div class="playground light" title="should render default text">
        <PText>The quick brown fox jumps over the lazy dog</PText>
      </div>

      <div class="playground light" title="should render default text-list">
        <PTextList>
          <PTextListItem>The quick brown fox jumps over the lazy dog</PTextListItem>
        </PTextList>
      </div>

      <div class="playground light" title="should render default icon">
        <PIcon>Some Icon</PIcon>
      </div>

      <div class="playground light" title="should render default link">
        <PLink :href="'https://www.porsche.com'">Some label</PLink>
      </div>

      <div class="playground light" title="should render default link-pure">
        <PLinkPure :href="'https://www.porsche.com'">Some label</PLinkPure>
      </div>

      <div class="playground light" title="should render default link-social">
        <PLinkSocial :href="'https://www.porsche.com'" :icon="'logo-facebook'">Some label</PLinkSocial>
      </div>

      <div class="playground light" title="should render default marque">
        <PMarque />
      </div>

      <div class="playground light" title="should render default model-signature">
        <PModelSignature />
      </div>

      <div class="playground light" title="should render default pagination">
        <PPagination :totalItemsCount="500" :itemsPerPage="25" :activePage="1" />
      </div>

      <div class="playground light" title="should render default table">
        <PTable>
          <PTableHead>
            <PTableHeadRow>
              <PTableHeadCell>Column 1</PTableHeadCell>
              <PTableHeadCell>Column 2</PTableHeadCell>
            </PTableHeadRow>
          </PTableHead>
          <PTableBody>
            <PTableRow>
              <PTableCell>Cell 1</PTableCell>
              <PTableCell>Cell 2</PTableCell>
            </PTableRow>
          </PTableBody>
        </PTable>
      </div>

      <div class="playground light" title="should render default tabs">
        <PTabs :activeTabIndex="0">
          <PTabsItem :label="'Tab1'">Content 1</PTabsItem>
          <PTabsItem :label="'Tab2'">Content 2</PTabsItem>
          <PTabsItem :label="'Tab3'">Content 3</PTabsItem>
        </PTabs>
      </div>

      <div class="playground light" title="should render default tabs-bar">
        <PTabsBar :activeTabIndex="0">
          <button>Tab1</button>
          <button>Tab2</button>
          <button>Tab3</button>
        </PTabsBar>
      </div>

      <div class="playground light" title="should render default accordion">
        <PAccordion :heading="'Some accordion heading'">
          Lorem ipsum dolor sit amet, consetetur sadipscing elitr, sed diam nonumy eirmod tempor invidunt ut labore et
          dolore magna aliquyam erat, sed diam voluptua. At vero eos et accusam et justo duo dolores et ea rebum.
        </PAccordion>
      </div>

      <div class="playground light" title="should render default spinner">
        <PSpinner />
      </div>

      <div class="playground light" title="should render default flex">
        <PFlex>
          <PFlexItem><p>1</p></PFlexItem>
          <PFlexItem><p>2</p></PFlexItem>
        </PFlex>
      </div>

      <div class="playground light" title="should render default grid">
        <PGrid>
          <PGridItem :size="6"><p>1</p></PGridItem>
          <PGridItem :size="6"><p>2</p></PGridItem>
        </PGrid>
      </div>

      <div class="playground light" title="should render default tag">
        <PTag>Some Tag</PTag>
      </div>

      <div class="playground light" title="should render default tag-dismissible">
        <PTagDismissible>Some Tag</PTagDismissible>
      </div>

      <div class="playground light" title="should render default segmented-control">
        <PSegmentedControl :value="'s'">
          <PSegmentedControlItem :value="'s'">S</PSegmentedControlItem>
          <PSegmentedControlItem :value="'m'">M</PSegmentedControlItem>
          <PSegmentedControlItem :value="'l'">L</PSegmentedControlItem>
          <PSegmentedControlItem :value="'xl'">XL</PSegmentedControlItem>
        </PSegmentedControl>
      </div>

      <div class="playground light" title="should render default switch">
        <PSwitch>Some label</PSwitch>
      </div>

      <div class="playground light" title="should render default scroller">
        <PScroller>
          <button>Default</button>
          <button>Default</button>
          <button>Default</button>
          <button>Default</button>
          <button>Default</button>
          <button>Default</button>
          <button>Default</button>
          <button>Default</button>
          <button>Default</button>
          <button>Default</button>
          <button>Default</button>
          <button>Default</button>
          <button>Default</button>
          <button>Default</button>
        </PScroller>
      </div>

<<<<<<< HEAD
      <div class="playground light" title="should render default link-tile">
        <PLinkTile :href="'#'" :label="'Some Label'" :description="'Default'">
          <img
            src="data:image/png;base64,iVBORw0KGgoAAAANSUhEUgAAADIAAAAyAQMAAAAk8RryAAAABlBMVEUAAAD2vP9xXLiUAAAAAXRSTlMAQObYZgAAABxJREFUGNNjYOBgYGBhYKAZ/R8MDsD4Q5amkz8ASp4PtTYYQZIAAAAASUVORK5CYII="
            width="50"
            height="50"
            alt="Beach"
          />
        </PLinkTile>
      </div>

      <div class="playground light" title="should render default button-tile">
        <PButtonTile :label="'Some Label'" :description="'Default'">
          <img
            src="data:image/png;base64,iVBORw0KGgoAAAANSUhEUgAAADIAAAAyAQMAAAAk8RryAAAABlBMVEUAAAD2vP9xXLiUAAAAAXRSTlMAQObYZgAAABxJREFUGNNjYOBgYGBhYKAZ/R8MDsD4Q5amkz8ASp4PtTYYQZIAAAAASUVORK5CYII="
            width="50"
            height="50"
            alt="Beach"
          />
        </PButtonTile>
      </div>

      <div className="playground light" title="should render default link-tile-model-signature">
        <PLinkTileModelSignature :heading="'Some Heading'" :description="'Default'">
          <img
            src="data:image/png;base64,iVBORw0KGgoAAAANSUhEUgAAADIAAAAyAQMAAAAk8RryAAAABlBMVEUAAAD2vP9xXLiUAAAAAXRSTlMAQObYZgAAABxJREFUGNNjYOBgYGBhYKAZ/R8MDsD4Q5amkz8ASp4PtTYYQZIAAAAASUVORK5CYII="
            width="50"
            height="50"
            alt="Beach"
          />
          <PLink slot="primary" :href="'#'">Some label</PLink>
          <PLink slot="secondary" :href="'#'">Some label</PLink>
        </PLinkTileModelSignature>
      </div>

=======
>>>>>>> 346ae22b
      <div class="playground light" title="should render default carousel">
        <PCarousel :heading="'Heading'">
          <div>Slide 1</div>
          <div>Slide 2</div>
          <div>Slide 3</div>
        </PCarousel>
      </div>
    </div>

    <PorscheDesignSystemProvider prefix="my-prefix">
      <div style="flex: 1">
        <div class="playground light" title="should render default heading with custom prefix">
          <PHeading>Prefixed Components</PHeading>
        </div>

        <div class="playground light" title="should render default headline with custom prefix">
          <PHeadline>Some Headline</PHeadline>
        </div>

        <div class="playground light" title="should render default display with custom prefix">
          <PDisplay>Some Display</PDisplay>
        </div>

        <!-- eslint-disable vue/no-deprecated-slot-attribute -->
        <div class="playground light playground--banner" title="should render default banner with custom prefix">
          <PBanner>
            <span slot="title">Prefixed banner component</span>
            <span slot="description">Some slotted banner description</span>
          </PBanner>
        </div>
        <!-- eslint-enable -->

        <div class="playground light playground--modal" title="should render default modal with custom prefix">
          <PModal :heading="'Heading'" :open="true">Some Content</PModal>
        </div>

        <div class="playground light" title="should render default inline-notification with custom prefix">
          <PInlineNotification :heading="'Some heading'" :description="'Some description'" />
        </div>

        <div class="playground light" title="should render default popover with custom prefix">
          <PPopover :direction="'right'">Some popover content</PPopover>
        </div>

        <div class="playground light" title="should render default divider with custom prefix">
          <PDivider />
        </div>

        <div class="playground light" title="should render default button with custom prefix">
          <PButton>Some label</PButton>
        </div>

        <div class="playground light" title="should render default button-group with custom prefix">
          <PButtonGroup>
            <PButton>Some label</PButton>
            <PButton>Some label</PButton>
          </PButtonGroup>
        </div>

        <div class="playground light" title="should render default button-pure with custom prefix">
          <PButtonPure>Some label</PButtonPure>
        </div>

        <div class="playground light" title="should render default checkbox-wrapper with custom prefix">
          <PCheckboxWrapper :label="'Some label'">
            <input type="checkbox" />
          </PCheckboxWrapper>
        </div>

        <div class="playground light" title="should render default radio-button-wrapper with custom prefix">
          <PRadioButtonWrapper :label="'Some label'">
            <input type="radio" />
          </PRadioButtonWrapper>
        </div>

        <div class="playground light" title="should render default select-wrapper with custom prefix">
          <PSelectWrapper :label="'Some label'">
            <select>
              <option value="a">Option A</option>
              <option value="b">Option B</option>
              <option value="c">Option C</option>
            </select>
          </PSelectWrapper>
        </div>

        <div class="playground light" title="should render default text-field-wrapper with custom prefix">
          <PTextFieldWrapper :label="'Some label'">
            <input type="text" />
          </PTextFieldWrapper>
        </div>

        <div class="playground light" title="should render default textarea-wrapper with custom prefix">
          <PTextareaWrapper :label="'Some label'">
            <textarea />
          </PTextareaWrapper>
        </div>

        <div class="playground light" title="should render default fieldset with custom prefix">
          <PFieldset :label="'Some label'"></PFieldset>
        </div>

        <div class="playground light" title="should render default fieldset-wrapper with custom prefix">
          <PFieldsetWrapper :label="'Some label'" />
        </div>

        <div class="playground light" title="should render default content-wrapper with custom prefix">
          <PContentWrapper>
            <p>Some content</p>
          </PContentWrapper>
        </div>

        <div class="playground light" title="should render default text with custom prefix">
          <PText>The quick brown fox jumps over the lazy dog</PText>
        </div>

        <div class="playground light" title="should render default text-list with custom prefix">
          <PTextList>
            <PTextListItem>The quick brown fox jumps over the lazy dog</PTextListItem>
          </PTextList>
        </div>

        <div class="playground light" title="should render default icon with custom prefix">
          <PIcon />
        </div>

        <div class="playground light" title="should render default link with custom prefix">
          <PLink :href="'https://www.porsche.com'">Some label</PLink>
        </div>

        <div class="playground light" title="should render default link-pure with custom prefix">
          <PLinkPure :href="'https://www.porsche.com'">Some label</PLinkPure>
        </div>

        <div class="playground light" title="should render default link-social with custom prefix">
          <PLinkSocial :href="'https://www.porsche.com'" :icon="'logo-facebook'">Some label</PLinkSocial>
        </div>

        <div class="playground light" title="should render default marque with custom prefix">
          <PMarque />
        </div>

        <div class="playground light" title="should render default model-signature with custom prefix">
          <PModelSignature />
        </div>

        <div class="playground light" title="should render default pagination with custom prefix">
          <PPagination :totalItemsCount="500" :itemsPerPage="25" :activePage="1" />
        </div>

        <div class="playground light" title="should render default table with custom prefix">
          <PTable>
            <PTableHead>
              <PTableHeadRow>
                <PTableHeadCell>Column 1</PTableHeadCell>
                <PTableHeadCell>Column 2</PTableHeadCell>
              </PTableHeadRow>
            </PTableHead>
            <PTableBody>
              <PTableRow>
                <PTableCell>Cell 1</PTableCell>
                <PTableCell>Cell 2</PTableCell>
              </PTableRow>
            </PTableBody>
          </PTable>
        </div>

        <div class="playground light" title="should render default tabs with custom prefix">
          <PTabs>
            <PTabsItem :label="'Tab1'">Content 1</PTabsItem>
            <PTabsItem :label="'Tab2'">Content 2</PTabsItem>
            <PTabsItem :label="'Tab3'">Content 3</PTabsItem>
          </PTabs>
        </div>

        <div class="playground light" title="should render default tabs-bar with custom prefix">
          <PTabsBar :activeTabIndex="0">
            <button>Tab1</button>
            <button>Tab2</button>
            <button>Tab3</button>
          </PTabsBar>
        </div>

        <div class="playground light" title="should render default accordion with custom prefix">
          <PAccordion :heading="'Some accordion heading'">
            Lorem ipsum dolor sit amet, consetetur sadipscing elitr, sed diam nonumy eirmod tempor invidunt ut labore et
            dolore magna aliquyam erat, sed diam voluptua. At vero eos et accusam et justo duo dolores et ea rebum.
          </PAccordion>
        </div>

        <div class="playground light" title="should render default spinner with custom prefix">
          <PSpinner />
        </div>

        <div class="playground light" title="should render default flex with custom prefix">
          <PFlex>
            <PFlexItem><p>1</p></PFlexItem>
            <PFlexItem><p>2</p></PFlexItem>
          </PFlex>
        </div>

        <div class="playground light" title="should render default grid with custom prefix">
          <PGrid>
            <PGridItem :size="6"><p>1</p></PGridItem>
            <PGridItem :size="6"><p>2</p></PGridItem>
          </PGrid>
        </div>

        <div class="playground light" title="should render default tag with custom prefix">
          <PTag>Some Tag</PTag>
        </div>

        <div class="playground light" title="should render default tag-dismissible with custom prefix">
          <PTagDismissible>Some Tag</PTagDismissible>
        </div>

        <div class="playground light" title="should render default segmented-control with custom prefix">
          <PSegmentedControl :value="'s'">
            <PSegmentedControlItem :value="'s'">S</PSegmentedControlItem>
            <PSegmentedControlItem :value="'m'">M</PSegmentedControlItem>
            <PSegmentedControlItem :value="'l'">L</PSegmentedControlItem>
            <PSegmentedControlItem :value="'xl'">XL</PSegmentedControlItem>
          </PSegmentedControl>
        </div>

        <div class="playground light" title="should render default switch with custom prefix">
          <PSwitch>Some label</PSwitch>
        </div>

        <div class="playground light" title="should render default scroller with custom prefix">
          <PScroller>
            <button>Default</button>
            <button>Default</button>
            <button>Default</button>
            <button>Default</button>
            <button>Default</button>
            <button>Default</button>
            <button>Default</button>
            <button>Default</button>
            <button>Default</button>
            <button>Default</button>
            <button>Default</button>
            <button>Default</button>
            <button>Default</button>
            <button>Default</button>
          </PScroller>
        </div>

<<<<<<< HEAD
        <div class="playground light" title="should render default link-tile with custom prefix">
          <PLinkTile :href="'#'" :label="'Some Label'" :description="'Default'">
            <img
              src="data:image/png;base64,iVBORw0KGgoAAAANSUhEUgAAADIAAAAyAQMAAAAk8RryAAAABlBMVEUAAAD2vP9xXLiUAAAAAXRSTlMAQObYZgAAABxJREFUGNNjYOBgYGBhYKAZ/R8MDsD4Q5amkz8ASp4PtTYYQZIAAAAASUVORK5CYII="
              width="50"
              height="50"
              alt="Beach"
            />
          </PLinkTile>
        </div>

        <div class="playground light" title="should render default button-tile with custom prefix">
          <PButtonTile :label="'Some Label'" :description="'Default'">
            <img
              src="data:image/png;base64,iVBORw0KGgoAAAANSUhEUgAAADIAAAAyAQMAAAAk8RryAAAABlBMVEUAAAD2vP9xXLiUAAAAAXRSTlMAQObYZgAAABxJREFUGNNjYOBgYGBhYKAZ/R8MDsD4Q5amkz8ASp4PtTYYQZIAAAAASUVORK5CYII="
              width="50"
              height="50"
              alt="Beach"
            />
          </PButtonTile>
        </div>

        <div className="playground light" title="should render default link-tile-model-signature with custom prefix">
          <PLinkTileModelSignature :heading="'Some Heading'" :description="'Default'">
            <img
              src="data:image/png;base64,iVBORw0KGgoAAAANSUhEUgAAADIAAAAyAQMAAAAk8RryAAAABlBMVEUAAAD2vP9xXLiUAAAAAXRSTlMAQObYZgAAABxJREFUGNNjYOBgYGBhYKAZ/R8MDsD4Q5amkz8ASp4PtTYYQZIAAAAASUVORK5CYII="
              width="{50}"
              height="{50}"
              alt="Beach"
            />
            <PLink slot="primary" :href="'#'">Some label</PLink>
            <PLink slot="secondary" :href="'#'">Some label</PLink>
          </PLinkTileModelSignature>
        </div>

=======
>>>>>>> 346ae22b
        <div class="playground light" title="should render default carousel with custom prefix">
          <PCarousel :heading="'Heading'">
            <div>Slide 1</div>
            <div>Slide 2</div>
            <div>Slide 3</div>
          </PCarousel>
        </div>
      </div>
    </PorscheDesignSystemProvider>
  </div>
</template>

<style scoped>
  p-flex-item > p,
  my-prefix-p-flex-item > p,
  p-grid-item > p,
  my-prefix-p-grid-item > p,
  p-content-wrapper > p,
  my-prefix-p-content-wrapper > p {
    margin: 0;
    padding: 4px 2vw;
    text-align: center;
    color: white;
    background: lightskyblue;
  }

  p-flex-item:nth-child(1n) > p,
  my-prefix-p-flex-item:nth-child(1n) > p,
  p-grid-item:nth-child(1n) > p,
  my-prefix-p-grid-item:nth-child(1n) > p {
    background: skyblue;
  }

  p-flex-item:nth-child(2n) > p,
  my-prefix-p-flex-item:nth-child(2n) > p,
  p-grid-item:nth-child(2n) > p,
  my-prefix-p-grid-item:nth-child(2n) > p {
    background: deepskyblue;
  }

<<<<<<< HEAD
  p-link-tile,
  p-button-tile,
  p-link-tile-model-signature,
  my-prefix-p-link-tile,
  my-prefix-p-button-tile,
  my-prefix-p-link-tile-model-signature {
    max-width: 400px;
=======
  .playground--banner,
  .playground--modal {
    transform: translate3d(0, 0, 0);
    height: 10rem;
    padding: 0;
    margin: 1rem;
>>>>>>> 346ae22b
  }

  .playground--modal {
    height: 20rem;
  }
</style><|MERGE_RESOLUTION|>--- conflicted
+++ resolved
@@ -22,11 +22,6 @@
     PLink,
     PLinkPure,
     PLinkSocial,
-<<<<<<< HEAD
-    PLinkTile,
-    PLinkTileModelSignature,
-=======
->>>>>>> 346ae22b
     PMarque,
     PModal,
     PModelSignature,
@@ -300,44 +295,6 @@
         </PScroller>
       </div>
 
-<<<<<<< HEAD
-      <div class="playground light" title="should render default link-tile">
-        <PLinkTile :href="'#'" :label="'Some Label'" :description="'Default'">
-          <img
-            src="data:image/png;base64,iVBORw0KGgoAAAANSUhEUgAAADIAAAAyAQMAAAAk8RryAAAABlBMVEUAAAD2vP9xXLiUAAAAAXRSTlMAQObYZgAAABxJREFUGNNjYOBgYGBhYKAZ/R8MDsD4Q5amkz8ASp4PtTYYQZIAAAAASUVORK5CYII="
-            width="50"
-            height="50"
-            alt="Beach"
-          />
-        </PLinkTile>
-      </div>
-
-      <div class="playground light" title="should render default button-tile">
-        <PButtonTile :label="'Some Label'" :description="'Default'">
-          <img
-            src="data:image/png;base64,iVBORw0KGgoAAAANSUhEUgAAADIAAAAyAQMAAAAk8RryAAAABlBMVEUAAAD2vP9xXLiUAAAAAXRSTlMAQObYZgAAABxJREFUGNNjYOBgYGBhYKAZ/R8MDsD4Q5amkz8ASp4PtTYYQZIAAAAASUVORK5CYII="
-            width="50"
-            height="50"
-            alt="Beach"
-          />
-        </PButtonTile>
-      </div>
-
-      <div className="playground light" title="should render default link-tile-model-signature">
-        <PLinkTileModelSignature :heading="'Some Heading'" :description="'Default'">
-          <img
-            src="data:image/png;base64,iVBORw0KGgoAAAANSUhEUgAAADIAAAAyAQMAAAAk8RryAAAABlBMVEUAAAD2vP9xXLiUAAAAAXRSTlMAQObYZgAAABxJREFUGNNjYOBgYGBhYKAZ/R8MDsD4Q5amkz8ASp4PtTYYQZIAAAAASUVORK5CYII="
-            width="50"
-            height="50"
-            alt="Beach"
-          />
-          <PLink slot="primary" :href="'#'">Some label</PLink>
-          <PLink slot="secondary" :href="'#'">Some label</PLink>
-        </PLinkTileModelSignature>
-      </div>
-
-=======
->>>>>>> 346ae22b
       <div class="playground light" title="should render default carousel">
         <PCarousel :heading="'Heading'">
           <div>Slide 1</div>
@@ -585,44 +542,6 @@
           </PScroller>
         </div>
 
-<<<<<<< HEAD
-        <div class="playground light" title="should render default link-tile with custom prefix">
-          <PLinkTile :href="'#'" :label="'Some Label'" :description="'Default'">
-            <img
-              src="data:image/png;base64,iVBORw0KGgoAAAANSUhEUgAAADIAAAAyAQMAAAAk8RryAAAABlBMVEUAAAD2vP9xXLiUAAAAAXRSTlMAQObYZgAAABxJREFUGNNjYOBgYGBhYKAZ/R8MDsD4Q5amkz8ASp4PtTYYQZIAAAAASUVORK5CYII="
-              width="50"
-              height="50"
-              alt="Beach"
-            />
-          </PLinkTile>
-        </div>
-
-        <div class="playground light" title="should render default button-tile with custom prefix">
-          <PButtonTile :label="'Some Label'" :description="'Default'">
-            <img
-              src="data:image/png;base64,iVBORw0KGgoAAAANSUhEUgAAADIAAAAyAQMAAAAk8RryAAAABlBMVEUAAAD2vP9xXLiUAAAAAXRSTlMAQObYZgAAABxJREFUGNNjYOBgYGBhYKAZ/R8MDsD4Q5amkz8ASp4PtTYYQZIAAAAASUVORK5CYII="
-              width="50"
-              height="50"
-              alt="Beach"
-            />
-          </PButtonTile>
-        </div>
-
-        <div className="playground light" title="should render default link-tile-model-signature with custom prefix">
-          <PLinkTileModelSignature :heading="'Some Heading'" :description="'Default'">
-            <img
-              src="data:image/png;base64,iVBORw0KGgoAAAANSUhEUgAAADIAAAAyAQMAAAAk8RryAAAABlBMVEUAAAD2vP9xXLiUAAAAAXRSTlMAQObYZgAAABxJREFUGNNjYOBgYGBhYKAZ/R8MDsD4Q5amkz8ASp4PtTYYQZIAAAAASUVORK5CYII="
-              width="{50}"
-              height="{50}"
-              alt="Beach"
-            />
-            <PLink slot="primary" :href="'#'">Some label</PLink>
-            <PLink slot="secondary" :href="'#'">Some label</PLink>
-          </PLinkTileModelSignature>
-        </div>
-
-=======
->>>>>>> 346ae22b
         <div class="playground light" title="should render default carousel with custom prefix">
           <PCarousel :heading="'Heading'">
             <div>Slide 1</div>
@@ -663,22 +582,12 @@
     background: deepskyblue;
   }
 
-<<<<<<< HEAD
-  p-link-tile,
-  p-button-tile,
-  p-link-tile-model-signature,
-  my-prefix-p-link-tile,
-  my-prefix-p-button-tile,
-  my-prefix-p-link-tile-model-signature {
-    max-width: 400px;
-=======
   .playground--banner,
   .playground--modal {
     transform: translate3d(0, 0, 0);
     height: 10rem;
     padding: 0;
     margin: 1rem;
->>>>>>> 346ae22b
   }
 
   .playground--modal {
