--- conflicted
+++ resolved
@@ -1,5 +1,4 @@
 <script setup lang="ts">
-<<<<<<< HEAD
 import type {
   AccordionUpdateEventDetail,
   CarouselUpdateEventDetail,
@@ -9,6 +8,36 @@
   TableUpdateEventDetail,
   TabsBarUpdateEventDetail,
   TabsUpdateEventDetail,
+  InputDateInputEventDetail,
+  InputDateBlurEventDetail,
+  InputDateChangeEventDetail,
+  InputEmailInputEventDetail,
+  InputEmailBlurEventDetail,
+  InputEmailChangeEventDetail,
+  InputNumberInputEventDetail,
+  InputNumberBlurEventDetail,
+  InputNumberChangeEventDetail,
+  InputPasswordInputEventDetail,
+  InputPasswordBlurEventDetail,
+  InputPasswordChangeEventDetail,
+  InputSearchInputEventDetail,
+  InputSearchBlurEventDetail,
+  InputSearchChangeEventDetail,
+  InputTelInputEventDetail,
+  InputTelBlurEventDetail,
+  InputTelChangeEventDetail,
+  InputTextInputEventDetail,
+  InputTextBlurEventDetail,
+  InputTextChangeEventDetail,
+  InputTimeInputEventDetail,
+  InputTimeBlurEventDetail,
+  InputTimeChangeEventDetail,
+  InputUrlInputEventDetail,
+  InputUrlBlurEventDetail,
+  InputUrlChangeEventDetail,
+  TextareaInputEventDetail,
+  TextareaBlurEventDetail,
+  TextareaChangeEventDetail,
 } from '@porsche-design-system/components-vue';
 import {
   PAccordion,
@@ -25,23 +54,73 @@
   PTabs,
   PTabsBar,
   PTabsItem,
+  PInputDate,
+  PInputEmail,
+  PInputNumber,
+  PInputPassword,
+  PInputSearch,
+  PInputTel,
+  PInputText,
+  PInputTime,
+  PInputUrl,
+  PTextarea,
 } from '@porsche-design-system/components-vue';
 import { ref } from 'vue';
 
-const accordionUpdateEventCounter = ref(0);
-const paginationUpdateEventCounter = ref(0);
-const tabsBarUpdateEventCounter = ref(0);
-const tabsUpdateEventCounter = ref(0);
-const textFieldSearchValue = ref('');
-const switchUpdateEventCounter = ref(0);
-const bannerDismissEventCounter = ref(0);
-const isBannerOpen = ref(false);
-const modalDismissEventCounter = ref(0);
-const isModalOpen = ref(false);
-const tableUpdateEventCounter = ref(0);
-const carouselUpdateEventCounter = ref(0);
-
-// TODO: inline-notification, segmented-control and stepper-horizontal are missing
+  const accordionUpdateEventCounter = ref(0);
+  const paginationUpdateEventCounter = ref(0);
+  const tabsBarUpdateEventCounter = ref(0);
+  const tabsUpdateEventCounter = ref(0);
+  const textFieldSearchValue = ref('');
+  const switchUpdateEventCounter = ref(0);
+  const bannerDismissEventCounter = ref(0);
+  const isBannerOpen = ref(false);
+  const modalDismissEventCounter = ref(0);
+  const isModalOpen = ref(false);
+  const tableUpdateEventCounter = ref(0);
+  const carouselUpdateEventCounter = ref(0);
+
+  const inputDateValue = ref('');
+  const inputDateBlurCounter = ref(0);
+  const inputDateChangeCounter = ref(0);
+
+  const inputEmailValue = ref('');
+  const inputEmailBlurCounter = ref(0);
+  const inputEmailChangeCounter = ref(0);
+
+  const inputNumberValue = ref('');
+  const inputNumberBlurCounter = ref(0);
+  const inputNumberChangeCounter = ref(0);
+
+  const inputPasswordValue = ref('');
+  const inputPasswordBlurCounter = ref(0);
+  const inputPasswordChangeCounter = ref(0);
+
+  const inputSearchValue = ref('');
+  const inputSearchBlurCounter = ref(0);
+  const inputSearchChangeCounter = ref(0);
+
+  const inputTelValue = ref('');
+  const inputTelBlurCounter = ref(0);
+  const inputTelChangeCounter = ref(0);
+
+  const inputTextValue = ref('');
+  const inputTextBlurCounter = ref(0);
+  const inputTextChangeCounter = ref(0);
+
+  const inputTimeValue = ref('');
+  const inputTimeBlurCounter = ref(0);
+  const inputTimeChangeCounter = ref(0);
+
+  const inputUrlValue = ref('');
+  const inputUrlBlurCounter = ref(0);
+  const inputUrlChangeCounter = ref(0);
+
+  const textareaValue = ref('');
+  const textareaBlurCounter = ref(0);
+  const textareaChangeCounter = ref(0);
+
+  // TODO: inline-notification, segmented-control and stepper-horizontal are missing
 
 // unused event parameters are used to verify that types can be imported from package root
 /* eslint-disable @typescript-eslint/no-unused-vars */
@@ -62,222 +141,77 @@
 };
 const onTableUpdate = (detail: TableUpdateEventDetail) => tableUpdateEventCounter.value++;
 const onCarouselUpdate = (detail: CarouselUpdateEventDetail) => carouselUpdateEventCounter.value++;
+
+// PInputDate
+const onInputDateInput = (e: InputDateInputEventDetail) => {
+  inputDateValue.value = (e.target as HTMLInputElement).value;
+};
+const onInputDateBlur = (_: InputDateBlurEventDetail) => inputDateBlurCounter.value++;
+const onInputDateChange = (_: InputDateChangeEventDetail) => inputDateChangeCounter.value++;
+
+// PInputEmail
+const onInputEmailInput = (e: InputEmailInputEventDetail) => {
+  inputEmailValue.value = (e.target as HTMLInputElement).value;
+};
+const onInputEmailBlur = (_: InputEmailBlurEventDetail) => inputEmailBlurCounter.value++;
+const onInputEmailChange = (_: InputEmailChangeEventDetail) => inputEmailChangeCounter.value++;
+
+// PInputNumber
+const onInputNumberInput = (e: InputNumberInputEventDetail) => {
+  inputNumberValue.value = (e.target as HTMLInputElement).value;
+};
+const onInputNumberBlur = (_: InputNumberBlurEventDetail) => inputNumberBlurCounter.value++;
+const onInputNumberChange = (_: InputNumberChangeEventDetail) => inputNumberChangeCounter.value++;
+
+// PInputPassword
+const onInputPasswordInput = (e: InputPasswordInputEventDetail) => {
+  inputPasswordValue.value = (e.target as HTMLInputElement).value;
+};
+const onInputPasswordBlur = (_: InputPasswordBlurEventDetail) => inputPasswordBlurCounter.value++;
+const onInputPasswordChange = (_: InputPasswordChangeEventDetail) => inputPasswordChangeCounter.value++;
+
+// PInputSearch
+const onInputSearchInput = (e: InputSearchInputEventDetail) => {
+  inputSearchValue.value = (e.target as HTMLInputElement).value;
+};
+const onInputSearchBlur = (_: InputSearchBlurEventDetail) => inputSearchBlurCounter.value++;
+const onInputSearchChange = (_: InputSearchChangeEventDetail) => inputSearchChangeCounter.value++;
+
+// PInputTel
+const onInputTelInput = (e: InputTelInputEventDetail) => {
+  inputTelValue.value = (e.target as HTMLInputElement).value;
+};
+const onInputTelBlur = (_: InputTelBlurEventDetail) => inputTelBlurCounter.value++;
+const onInputTelChange = (_: InputTelChangeEventDetail) => inputTelChangeCounter.value++;
+
+// PInputText
+const onInputTextInput = (e: InputTextInputEventDetail) => {
+  inputTextValue.value = (e.target as HTMLInputElement).value;
+};
+const onInputTextBlur = (_: InputTextBlurEventDetail) => inputTextBlurCounter.value++;
+const onInputTextChange = (_: InputTextChangeEventDetail) => inputTextChangeCounter.value++;
+
+// PInputTime
+const onInputTimeInput = (e: InputTimeInputEventDetail) => {
+  inputTimeValue.value = (e.target as HTMLInputElement).value;
+};
+const onInputTimeBlur = (_: InputTimeBlurEventDetail) => inputTimeBlurCounter.value++;
+const onInputTimeChange = (_: InputTimeChangeEventDetail) => inputTimeChangeCounter.value++;
+
+// PInputUrl
+const onInputUrlInput = (e: InputUrlInputEventDetail) => {
+  inputUrlValue.value = (e.target as HTMLInputElement).value;
+};
+const onInputUrlBlur = (_: InputUrlBlurEventDetail) => inputUrlBlurCounter.value++;
+const onInputUrlChange = (_: InputUrlChangeEventDetail) => inputUrlChangeCounter.value++;
+
+// PTextarea
+const onTextareaInput = (e: TextareaInputEventDetail) => {
+  textareaValue.value = (e.target as HTMLTextAreaElement).value;
+};
+const onTextareaBlur = (_: TextareaBlurEventDetail) => textareaBlurCounter.value++;
+const onTextareaChange = (_: TextareaChangeEventDetail) => textareaChangeCounter.value++;
 /* eslint-enable @typescript-eslint/no-unused-vars */
-=======
-  import { ref } from 'vue';
-  import {
-    PAccordion,
-    PCarousel,
-    PBanner,
-    PModal,
-    PPagination,
-    PSwitch,
-    PTable,
-    PTableHead,
-    PTableHeadCell,
-    PTableHeadRow,
-    PTabs,
-    PTabsBar,
-    PTabsItem,
-    PTextFieldWrapper,
-    PInputDate,
-    PInputEmail,
-    PInputNumber,
-    PInputPassword,
-    PInputSearch,
-    PInputTel,
-    PInputText,
-    PInputTime,
-    PInputUrl,
-    PTextarea,
-  } from '@porsche-design-system/components-vue';
-
-  import type {
-    AccordionUpdateEvent, // using deprecated to verify it is still available
-    CarouselUpdateEvent, // using deprecated to verify it is still available
-    PaginationUpdateEvent, // using deprecated to verify it is still available
-    TableUpdateEvent, // using deprecated to verify it is still available
-    SwitchUpdateEvent, // using deprecated to verify it is still available
-    TabsBarUpdateEvent, // using deprecated to verify it is still available
-    TabsUpdateEvent, // using deprecated to verify it is still available
-    InputDateInputEventDetail,
-    InputDateBlurEventDetail,
-    InputDateChangeEventDetail,
-    InputEmailInputEventDetail,
-    InputEmailBlurEventDetail,
-    InputEmailChangeEventDetail,
-    InputNumberInputEventDetail,
-    InputNumberBlurEventDetail,
-    InputNumberChangeEventDetail,
-    InputPasswordInputEventDetail,
-    InputPasswordBlurEventDetail,
-    InputPasswordChangeEventDetail,
-    InputSearchInputEventDetail,
-    InputSearchBlurEventDetail,
-    InputSearchChangeEventDetail,
-    InputTelInputEventDetail,
-    InputTelBlurEventDetail,
-    InputTelChangeEventDetail,
-    InputTextInputEventDetail,
-    InputTextBlurEventDetail,
-    InputTextChangeEventDetail,
-    InputTimeInputEventDetail,
-    InputTimeBlurEventDetail,
-    InputTimeChangeEventDetail,
-    InputUrlInputEventDetail,
-    InputUrlBlurEventDetail,
-    InputUrlChangeEventDetail,
-    TextareaInputEventDetail,
-    TextareaBlurEventDetail,
-    TextareaChangeEventDetail,
-  } from '@porsche-design-system/components-vue';
-
-  const accordionUpdateEventCounter = ref(0);
-  const paginationUpdateEventCounter = ref(0);
-  const tabsBarUpdateEventCounter = ref(0);
-  const tabsUpdateEventCounter = ref(0);
-  const textFieldSearchValue = ref('');
-  const switchUpdateEventCounter = ref(0);
-  const bannerDismissEventCounter = ref(0);
-  const isBannerOpen = ref(false);
-  const modalDismissEventCounter = ref(0);
-  const isModalOpen = ref(false);
-  const tableUpdateEventCounter = ref(0);
-  const carouselUpdateEventCounter = ref(0);
-
-  const inputDateValue = ref('');
-  const inputDateBlurCounter = ref(0);
-  const inputDateChangeCounter = ref(0);
-
-  const inputEmailValue = ref('');
-  const inputEmailBlurCounter = ref(0);
-  const inputEmailChangeCounter = ref(0);
-
-  const inputNumberValue = ref('');
-  const inputNumberBlurCounter = ref(0);
-  const inputNumberChangeCounter = ref(0);
-
-  const inputPasswordValue = ref('');
-  const inputPasswordBlurCounter = ref(0);
-  const inputPasswordChangeCounter = ref(0);
-
-  const inputSearchValue = ref('');
-  const inputSearchBlurCounter = ref(0);
-  const inputSearchChangeCounter = ref(0);
-
-  const inputTelValue = ref('');
-  const inputTelBlurCounter = ref(0);
-  const inputTelChangeCounter = ref(0);
-
-  const inputTextValue = ref('');
-  const inputTextBlurCounter = ref(0);
-  const inputTextChangeCounter = ref(0);
-
-  const inputTimeValue = ref('');
-  const inputTimeBlurCounter = ref(0);
-  const inputTimeChangeCounter = ref(0);
-
-  const inputUrlValue = ref('');
-  const inputUrlBlurCounter = ref(0);
-  const inputUrlChangeCounter = ref(0);
-
-  const textareaValue = ref('');
-  const textareaBlurCounter = ref(0);
-  const textareaChangeCounter = ref(0);
-
-  // TODO: inline-notification, segmented-control and stepper-horizontal are missing
-
-  // unused event parameters are used to verify that types can be imported from package root
-  /* eslint-disable @typescript-eslint/no-unused-vars */
-  const onAccordionUpdate = (detail: AccordionUpdateEvent) => accordionUpdateEventCounter.value++;
-  const onPaginationUpdate = (detail: PaginationUpdateEvent) => paginationUpdateEventCounter.value++;
-  const onTabsBarUpdate = (detail: TabsBarUpdateEvent) => tabsBarUpdateEventCounter.value++;
-  const onTabsUpdate = (detail: TabsUpdateEvent) => tabsUpdateEventCounter.value++;
-  const onTextFieldSearchChange = (e: Event) => (textFieldSearchValue.value = (e.target as HTMLInputElement).value);
-  const onSwitchUpdate = (detail: SwitchUpdateEvent) => switchUpdateEventCounter.value++;
-  const onBannerDismiss = () => {
-    bannerDismissEventCounter.value++;
-    isBannerOpen.value = false;
-  };
-  const onModalDismiss = () => {
-    modalDismissEventCounter.value++;
-    isModalOpen.value = false;
-  };
-  const onTableUpdate = (detail: TableUpdateEvent) => tableUpdateEventCounter.value++;
-  const onCarouselUpdate = (detail: CarouselUpdateEvent) => carouselUpdateEventCounter.value++;
-
-  // PInputDate
-  const onInputDateInput = (e: InputDateInputEventDetail) => {
-    inputDateValue.value = (e.target as HTMLInputElement).value;
-  };
-  const onInputDateBlur = (_: InputDateBlurEventDetail) => inputDateBlurCounter.value++;
-  const onInputDateChange = (_: InputDateChangeEventDetail) => inputDateChangeCounter.value++;
-
-  // PInputEmail
-  const onInputEmailInput = (e: InputEmailInputEventDetail) => {
-    inputEmailValue.value = (e.target as HTMLInputElement).value;
-  };
-  const onInputEmailBlur = (_: InputEmailBlurEventDetail) => inputEmailBlurCounter.value++;
-  const onInputEmailChange = (_: InputEmailChangeEventDetail) => inputEmailChangeCounter.value++;
-
-  // PInputNumber
-  const onInputNumberInput = (e: InputNumberInputEventDetail) => {
-    inputNumberValue.value = (e.target as HTMLInputElement).value;
-  };
-  const onInputNumberBlur = (_: InputNumberBlurEventDetail) => inputNumberBlurCounter.value++;
-  const onInputNumberChange = (_: InputNumberChangeEventDetail) => inputNumberChangeCounter.value++;
-
-  // PInputPassword
-  const onInputPasswordInput = (e: InputPasswordInputEventDetail) => {
-    inputPasswordValue.value = (e.target as HTMLInputElement).value;
-  };
-  const onInputPasswordBlur = (_: InputPasswordBlurEventDetail) => inputPasswordBlurCounter.value++;
-  const onInputPasswordChange = (_: InputPasswordChangeEventDetail) => inputPasswordChangeCounter.value++;
-
-  // PInputSearch
-  const onInputSearchInput = (e: InputSearchInputEventDetail) => {
-    inputSearchValue.value = (e.target as HTMLInputElement).value;
-  };
-  const onInputSearchBlur = (_: InputSearchBlurEventDetail) => inputSearchBlurCounter.value++;
-  const onInputSearchChange = (_: InputSearchChangeEventDetail) => inputSearchChangeCounter.value++;
-
-  // PInputTel
-  const onInputTelInput = (e: InputTelInputEventDetail) => {
-    inputTelValue.value = (e.target as HTMLInputElement).value;
-  };
-  const onInputTelBlur = (_: InputTelBlurEventDetail) => inputTelBlurCounter.value++;
-  const onInputTelChange = (_: InputTelChangeEventDetail) => inputTelChangeCounter.value++;
-
-  // PInputText
-  const onInputTextInput = (e: InputTextInputEventDetail) => {
-    inputTextValue.value = (e.target as HTMLInputElement).value;
-  };
-  const onInputTextBlur = (_: InputTextBlurEventDetail) => inputTextBlurCounter.value++;
-  const onInputTextChange = (_: InputTextChangeEventDetail) => inputTextChangeCounter.value++;
-
-  // PInputTime
-  const onInputTimeInput = (e: InputTimeInputEventDetail) => {
-    inputTimeValue.value = (e.target as HTMLInputElement).value;
-  };
-  const onInputTimeBlur = (_: InputTimeBlurEventDetail) => inputTimeBlurCounter.value++;
-  const onInputTimeChange = (_: InputTimeChangeEventDetail) => inputTimeChangeCounter.value++;
-
-  // PInputUrl
-  const onInputUrlInput = (e: InputUrlInputEventDetail) => {
-    inputUrlValue.value = (e.target as HTMLInputElement).value;
-  };
-  const onInputUrlBlur = (_: InputUrlBlurEventDetail) => inputUrlBlurCounter.value++;
-  const onInputUrlChange = (_: InputUrlChangeEventDetail) => inputUrlChangeCounter.value++;
-
-  // PTextarea
-  const onTextareaInput = (e: TextareaInputEventDetail) => {
-    textareaValue.value = (e.target as HTMLTextAreaElement).value;
-  };
-  const onTextareaBlur = (_: TextareaBlurEventDetail) => textareaBlurCounter.value++;
-  const onTextareaChange = (_: TextareaChangeEventDetail) => textareaChangeCounter.value++;
-
-  /* eslint-enable @typescript-eslint/no-unused-vars */
->>>>>>> 89053a47
 </script>
 
 <template>
