--- conflicted
+++ resolved
@@ -31,13 +31,9 @@
   const tabsBarUpdateEventCounter = ref(0);
   const tabsUpdateEventCounter = ref(0);
   const textFieldSearchValue = ref('');
-<<<<<<< HEAD
-  const switchChangeEventCounter = ref(0);
+  const switchUpdateEventCounter = ref(0);
   const bannerDismissEventCounter = ref(0);
   const isBannerOpen = ref(false);
-=======
-  const switchUpdateEventCounter = ref(0);
->>>>>>> 2acee672
   const modalDismissEventCounter = ref(0);
   const isModalOpen = ref(false);
   const tableUpdateEventCounter = ref(0);
@@ -52,15 +48,11 @@
   const onTabsBarUpdate = (detail: TabsBarUpdateEvent) => tabsBarUpdateEventCounter.value++;
   const onTabsUpdate = (detail: TabsUpdateEvent) => tabsUpdateEventCounter.value++;
   const onTextFieldSearchChange = (e: Event) => (textFieldSearchValue.value = (e.target as HTMLInputElement).value);
-<<<<<<< HEAD
-  const onSwitchChange = (detail: SwitchChangeEvent) => switchChangeEventCounter.value++;
+  const onSwitchUpdate = (detail: SwitchUpdateEvent) => switchUpdateEventCounter.value++;
   const onBannerDismiss = () => {
     bannerDismissEventCounter.value++;
     isBannerOpen.value = false;
   };
-=======
-  const onSwitchUpdate = (detail: SwitchUpdateEvent) => switchUpdateEventCounter.value++;
->>>>>>> 2acee672
   const onModalDismiss = () => {
     modalDismissEventCounter.value++;
     isModalOpen.value = false;
