{
  "name": "@porsche-design-system/vue",
  "version": "0.0.0",
  "private": true,
  "scripts": {
    "start": "concurrently -k -s 'first' -n 'cdn,vue' 'serve-cdn' 'vite'",
    "start-app": "concurrently -k -s 'first' -n 'cdn,app' 'serve-cdn' 'ws --spa index.html -p 5173 -d ./dist/demo-app'",
<<<<<<< HEAD
    "build": "yarn clean:build:package && vite build && vue-tsc --emitDeclarationOnly",
    "build-app": "yarn clean:build:app && vue-tsc --noEmit && vite build",
=======
    "build": "yarn clean:build && yarn build:lib && yarn build:partials && yarn build:utilities && vue-tsc --emitDeclarationOnly && yarn build:partials:move-file",
    "build:lib": "vite build",
    "build:partials": "vite build -c vite.partials.config.ts",
    "build:partials:move-file": "cp ./dist/partial/partials.js ./dist/vue-wrapper && rm -rf ./dist/partial",
    "build:utilities": "vite build -c vite.utilities.config.ts",
    "build-app": "yarn clean:build && vue-tsc --noEmit && vite build",
>>>>>>> 014dee4f
    "preview": "vite preview",
    "lint": "eslint . --ext .vue,.js,.jsx,.cjs,.mjs,.ts,.tsx,.cts,.mts --fix --ignore-path .gitignore",
    "test": "yarn test:e2e && yarn test:vrt",
    "test:e2e": "yarn build-app && TYPE=E2E PORT=5173 jest --colors -c tests/e2e/config/jest.config.ts",
    "test:vrt": "if [ \"$CI\" != true ]; then yarn build-app; fi && TYPE=VRT PORT=5173 jest --colors -c tests/vrt/config/jest.config.ts",
    "clean": "yarn clean:node_modules && yarn clean:build",
    "clean:node_modules": "rm -rf ./node_modules && rm -rf ./yarn-error.log",
    "clean:build": "rm -rf ./dist",
    "clean:build:app": "rm -rf ./dist/demo-app",
    "clean:build:package": "rm -rf ./dist/vue-wrapper"
  },
  "dependencies": {
    "@porsche-design-system/components-js": "^2.18.0-rc.1",
    "vue": "^3.2.45",
    "vue-router": "^4.1.6"
  },
  "devDependencies": {
    "@porsche-design-system/assets": "5.0.2",
    "@porsche-design-system/shared": "0.0.0",
    "@rushstack/eslint-patch": "^1.1.4",
    "@types/node": "^18.11.9",
    "@vitejs/plugin-vue": "^3.2.0",
    "@vitejs/plugin-vue-jsx": "^2.1.1",
    "@vue/eslint-config-prettier": "^7.0.0",
    "@vue/eslint-config-typescript": "^11.0.0",
    "@vue/tsconfig": "^0.1.3",
    "concurrently": "^7.6.0",
    "eslint": "^8.22.0",
    "eslint-plugin-vue": "^9.3.0",
    "local-web-server": "^5.2.1",
    "typescript": "~4.9.3",
    "vite": "^3.2.4",
    "vite-plugin-static-copy": "^0.12.0",
    "vue-tsc": "^1.0.9"
  }
}<|MERGE_RESOLUTION|>--- conflicted
+++ resolved
@@ -5,17 +5,12 @@
   "scripts": {
     "start": "concurrently -k -s 'first' -n 'cdn,vue' 'serve-cdn' 'vite'",
     "start-app": "concurrently -k -s 'first' -n 'cdn,app' 'serve-cdn' 'ws --spa index.html -p 5173 -d ./dist/demo-app'",
-<<<<<<< HEAD
-    "build": "yarn clean:build:package && vite build && vue-tsc --emitDeclarationOnly",
-    "build-app": "yarn clean:build:app && vue-tsc --noEmit && vite build",
-=======
     "build": "yarn clean:build && yarn build:lib && yarn build:partials && yarn build:utilities && vue-tsc --emitDeclarationOnly && yarn build:partials:move-file",
-    "build:lib": "vite build",
+    "build:lib": "yarn clean:build:package && vite build",
     "build:partials": "vite build -c vite.partials.config.ts",
     "build:partials:move-file": "cp ./dist/partial/partials.js ./dist/vue-wrapper && rm -rf ./dist/partial",
     "build:utilities": "vite build -c vite.utilities.config.ts",
-    "build-app": "yarn clean:build && vue-tsc --noEmit && vite build",
->>>>>>> 014dee4f
+    "build-app": "yarn clean:build:app && vue-tsc --noEmit && vite build",
     "preview": "vite preview",
     "lint": "eslint . --ext .vue,.js,.jsx,.cjs,.mjs,.ts,.tsx,.cts,.mts --fix --ignore-path .gitignore",
     "test": "yarn test:e2e && yarn test:vrt",
