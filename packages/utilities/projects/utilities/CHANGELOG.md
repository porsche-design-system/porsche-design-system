# Changelog
 
## Porsche Design System - Utilities
All notable changes to this project will be documented in this file.

The format is based on [Keep a Changelog](https://keepachangelog.com/en/1.0.0/),
and this project adheres to [Semantic Versioning](https://semver.org/spec/v2.0.0.html).

### [Unreleased]

<<<<<<< HEAD
#### Added

- **Notification Soft** colors
=======
### [1.0.1] - 2020-07-22

#### Fixed
- Added dependency CSS Types
>>>>>>> 414d4a75

### [1.0.0] - 2020-07-15

#### Added
- **Notification Neutral** color
- **Background Shading** color for overlays

### [1.0.0-rc.0] - 2020-06-18

#### Added
- Initial release<|MERGE_RESOLUTION|>--- conflicted
+++ resolved
@@ -8,16 +8,14 @@
 
 ### [Unreleased]
 
-<<<<<<< HEAD
 #### Added
 
 - **Notification Soft** colors
-=======
+
 ### [1.0.1] - 2020-07-22
 
 #### Fixed
 - Added dependency CSS Types
->>>>>>> 414d4a75
 
 ### [1.0.0] - 2020-07-15
 
