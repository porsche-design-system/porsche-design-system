--- conflicted
+++ resolved
@@ -8,12 +8,8 @@
 
 ### [Unreleased]
 
-<<<<<<< HEAD
 #### Added
-=======
-### Added
 - **Notification Neutral** color
->>>>>>> 17ddb24f
 - **Background Shading** color for overlays
 
 ### [1.0.0-rc.0] - 2020-06-18
