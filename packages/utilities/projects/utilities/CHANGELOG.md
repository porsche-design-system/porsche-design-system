# Changelog
 
## Porsche Design System - Utilities
All notable changes to this project will be documented in this file.

The format is based on [Keep a Changelog](https://keepachangelog.com/en/1.0.0/),
and this project adheres to [Semantic Versioning](https://semver.org/spec/v2.0.0.html).

### [Unreleased]

<<<<<<< HEAD
#### Added
**Disclaimer:** The provided theme `light-electric` is just a proof of concept, it's **not** accessible regarding its color contrast and might even be removed in an upcoming major release again.
- Theme `light-electric`
=======
### [5.2.0] - 2021-11-30
>>>>>>> 933bbaf6

#### Changed
- Use `Heiti SC` (pre-installed on iOS/macOS) and `SimHei` (pre-installed on Windows) as Chinese fallback for `font-family`

### [5.1.0] - 2021-10-04

#### Added
- External brand colors: `kakaotalk`, `naver`, `reddit` and `tiktok`
- Global screen reader only styles to hide contents visually but grant access for screen readers.
- `SimHei` and `黑体` as fallback for `font-family`

### [5.0.0] - 2021-08-12

#### Changed
- Introduce breaking change: Slash as Division. https://sass-lang.com/documentation/breaking-changes/slash-div

### [4.1.0] - 2021-07-01

#### Added
- Export `Breakpoint` type

### [4.0.0] - 2020-12-17

#### Changed
- Precision of relative line height
- Color of `neutral contrast low` from `#C9CACB` to `#E3E4E5`

### [3.0.0] - 2020-11-26

#### Added
- `:focus` SCSS mixin and JS function
- Support to load `font-face.css` from China CDN directly via browser flag: `PORSCHE_DESIGN_SYSTEM_CDN = 'cn';`
- **Notification Soft** colors

#### Changed
- Background surface and hover/active state colors for dark theme
- Global focus colors

### [2.0.0] - 2020-08-19

### [2.0.0-rc.0] - 2020-08-17

#### Changed
- `FONT_FACE_CDN_URL` with changed UPM (units per em): different character size, letter spacing and vertical alignment

### [1.1.0] - 2020-08-12

### [1.1.0-rc.0] - 2020-08-12

#### Changed
- Generate typography.ts static
- Deprecated `FONT_FACE_STYLE_CDN_URL`, use `FONT_FACE_CDN_URL` instead

### [1.0.6] - 2020-07-28

### [1.0.6-rc.0] - 2020-07-28

#### Changed
- Use rollup to build / bundle package

### [1.0.5] - 2020-07-27

#### Fixed
- Package content
- Import of scss

### [1.0.5-rc.1] - 2020-07-27

#### Fixed
- Package content

### [1.0.5-rc.0] - 2020-07-27

#### Fixed
- Package content

### [1.0.4] - 2020-07-27

#### Fixed
- Package content

### [1.0.3] - 2020-07-27

#### Fixed
- Package content

### [1.0.2] - 2020-07-24

#### Fixed
- Pipeline output of package

### [1.0.1] - 2020-07-22

#### Fixed
- Added dependency CSS Types

### [1.0.0] - 2020-07-15

#### Added
- **Notification Neutral** color
- **Background Shading** color for overlays

### [1.0.0-rc.0] - 2020-06-18

#### Added
- Initial release<|MERGE_RESOLUTION|>--- conflicted
+++ resolved
@@ -8,13 +8,11 @@
 
 ### [Unreleased]
 
-<<<<<<< HEAD
 #### Added
 **Disclaimer:** The provided theme `light-electric` is just a proof of concept, it's **not** accessible regarding its color contrast and might even be removed in an upcoming major release again.
 - Theme `light-electric`
-=======
+
 ### [5.2.0] - 2021-11-30
->>>>>>> 933bbaf6
 
 #### Changed
 - Use `Heiti SC` (pre-installed on iOS/macOS) and `SimHei` (pre-installed on Windows) as Chinese fallback for `font-family`
