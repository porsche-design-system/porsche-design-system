{
  "name": "@porsche-design-system/utilities-v2",
  "version": "0.0.0",
  "private": true,
  "scope": "@porsche-design-system",
  "main": "dist/jss/index.js",
  "module": "dist/jss/esm/index.js",
  "types": "dist/jss/index.d.ts",
  "sideEffects": false,
  "scripts": {
<<<<<<< HEAD
    "start": "SKIP_PREFLIGHT_CHECK=true react-scripts start",
    "start-app": "yarn start",
    "build": "yarn clean:build && yarn build:bundle",
=======
    "build": "yarn clean:build && yarn build:generateScss && yarn build:bundle",
    "build:generateScss": "ts-node scripts/generateScss.ts",
>>>>>>> a9e7044a
    "build:bundle": "rollup -c rollup.config.js",
    "build:generateStyledComponents": "ts-node src/convertJssToStyledComponents.ts",
    "build:generateStylesToTest": "ts-node src/generateStylesToTest.ts",
    "test": "yarn test:unit",
    "test:unit": "jest --colors -c tests/unit/config/jest.config.js --coverage",
    "clean": "yarn clean:node_modules && yarn clean:build",
    "clean:node_modules": "rm -rf ./node_modules && rm -rf ./yarn-error.log",
    "clean:build": "rm -rf ./dist && rm -rf ./src/jss/typography/lib",
    "test:jsdom-polyfill": "jest --colors -c tests/jsdom-polyfill/config/jest.config.js"
  },
<<<<<<< HEAD
  "dependencies": {
    "@types/styled-components": "^5.1.24",
    "jss": "^10.9.0",
    "styled-components": "^5.3.5"
  },
=======
  "dependencies": {},
>>>>>>> a9e7044a
  "devDependencies": {
    "@rollup/plugin-typescript": "^8.3.1",
    "@testing-library/jest-dom": "^5.16.2",
    "@testing-library/react": "^12.1.4",
    "babel-jest": "^27.5.1",
    "@types/madge": "^5.0.0",
    "change-case": "^4.1.2",
    "jest": "^27.5.1",
    "jss": "^10.9.0",
    "jss-plugin-camel-case": "^10.9.0",
    "jss-plugin-nested": "^10.9.0",
    "jss-plugin-sort-css-media-queries": "^1.0.1-beta.0",
    "madge": "^5.0.1",
    "react": "^17.0.2",
    "react-dom": "^17.0.2",
    "react-jss": "^10.9.0",
    "react-scripts": "^5.0.0",
    "rollup": "^2.70.1",
    "rollup-plugin-generate-package-json": "^3.2.0",
<<<<<<< HEAD
    "sass": "^1.49.11",
    "ts-jest": "^27.1.3",
=======
    "ts-jest": "^27.1.4",
    "ts-node": "^10.7.0",
>>>>>>> a9e7044a
    "typescript": "~4.6.2"
  }
}<|MERGE_RESOLUTION|>--- conflicted
+++ resolved
@@ -8,16 +8,12 @@
   "types": "dist/jss/index.d.ts",
   "sideEffects": false,
   "scripts": {
-<<<<<<< HEAD
+    "build": "yarn clean:build && yarn build:generateScss && yarn build:bundle",
+    "build:generateScss": "ts-node scripts/generateScss.ts",
     "start": "SKIP_PREFLIGHT_CHECK=true react-scripts start",
     "start-app": "yarn start",
     "build": "yarn clean:build && yarn build:bundle",
-=======
-    "build": "yarn clean:build && yarn build:generateScss && yarn build:bundle",
-    "build:generateScss": "ts-node scripts/generateScss.ts",
->>>>>>> a9e7044a
     "build:bundle": "rollup -c rollup.config.js",
-    "build:generateStyledComponents": "ts-node src/convertJssToStyledComponents.ts",
     "build:generateStylesToTest": "ts-node src/generateStylesToTest.ts",
     "test": "yarn test:unit",
     "test:unit": "jest --colors -c tests/unit/config/jest.config.js --coverage",
@@ -26,17 +22,12 @@
     "clean:build": "rm -rf ./dist && rm -rf ./src/jss/typography/lib",
     "test:jsdom-polyfill": "jest --colors -c tests/jsdom-polyfill/config/jest.config.js"
   },
-<<<<<<< HEAD
-  "dependencies": {
+  "dependencies": {},
+  "devDependencies": {
+    "@rollup/plugin-typescript": "^8.3.1",
     "@types/styled-components": "^5.1.24",
     "jss": "^10.9.0",
-    "styled-components": "^5.3.5"
-  },
-=======
-  "dependencies": {},
->>>>>>> a9e7044a
-  "devDependencies": {
-    "@rollup/plugin-typescript": "^8.3.1",
+    "styled-components": "^5.3.5",
     "@testing-library/jest-dom": "^5.16.2",
     "@testing-library/react": "^12.1.4",
     "babel-jest": "^27.5.1",
@@ -54,13 +45,10 @@
     "react-scripts": "^5.0.0",
     "rollup": "^2.70.1",
     "rollup-plugin-generate-package-json": "^3.2.0",
-<<<<<<< HEAD
+    "ts-jest": "^27.1.4",
+    "ts-node": "^10.7.0",
     "sass": "^1.49.11",
     "ts-jest": "^27.1.3",
-=======
-    "ts-jest": "^27.1.4",
-    "ts-node": "^10.7.0",
->>>>>>> a9e7044a
     "typescript": "~4.6.2"
   }
 }