{
  "name": "@porsche-design-system/utilities-v2",
  "version": "0.0.0",
  "private": true,
  "scope": "@porsche-design-system",
  "main": "dist/jss/index.js",
  "module": "dist/jss/esm/index.js",
  "types": "dist/jss/index.d.ts",
  "sideEffects": false,
  "scripts": {
    "build": "yarn clean:build && yarn build:generateScss && yarn build:bundle",
    "build:generateScss": "ts-node scripts/generateScss.ts",
    "build:bundle": "rollup -c rollup.config.js",
    "test": "yarn test:unit",
    "test:unit": "jest --colors -c tests/unit/config/jest.config.js --coverage",
    "clean": "yarn clean:node_modules && yarn clean:build",
    "clean:node_modules": "rm -rf ./node_modules && rm -rf ./yarn-error.log",
    "clean:build": "rm -rf ./dist && rm -rf ./src/jss/typography/lib"
  },
  "dependencies": {},
  "devDependencies": {
    "@rollup/plugin-typescript": "^8.3.1",
    "@types/madge": "^5.0.0",
    "change-case": "^4.1.2",
    "jest": "^27.5.1",
    "jss": "^10.9.0",
    "jss-plugin-camel-case": "^10.9.0",
    "jss-plugin-nested": "^10.9.0",
    "jss-plugin-sort-css-media-queries": "^1.0.1-beta.0",
    "madge": "^5.0.1",
    "rollup": "^2.70.1",
    "rollup-plugin-generate-package-json": "^3.2.0",
<<<<<<< HEAD
    "ts-jest": "^27.1.3",
    "ts-node": "^10.7.0",
=======
    "ts-jest": "^27.1.4",
>>>>>>> f83e37b5
    "typescript": "~4.6.2"
  }
}<|MERGE_RESOLUTION|>--- conflicted
+++ resolved
@@ -30,12 +30,8 @@
     "madge": "^5.0.1",
     "rollup": "^2.70.1",
     "rollup-plugin-generate-package-json": "^3.2.0",
-<<<<<<< HEAD
-    "ts-jest": "^27.1.3",
+    "ts-jest": "^27.1.4",
     "ts-node": "^10.7.0",
-=======
-    "ts-jest": "^27.1.4",
->>>>>>> f83e37b5
     "typescript": "~4.6.2"
   }
 }