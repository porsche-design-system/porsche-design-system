--- conflicted
+++ resolved
@@ -1,16 +1,6 @@
 module.exports = {
   preset: 'ts-jest',
   rootDir: '../../../',
-<<<<<<< HEAD
-  testMatch: ['**/src/jss/**/*.spec.ts', '**/src/scss/**/*.spec.ts', '**/tests/unit/specs/**/*.spec.ts'],
-  globals: {
-    'ts-jest': {
-      diagnostics: {
-        warnOnly: true,
-      },
-    },
-  },
-=======
   verbose: true,
   testEnvironment: 'jsdom',
   testMatch: ['**/src/jss/**/*.spec.ts', '**/tests/unit/specs/**/*.spec.(ts|tsx)'],
@@ -21,5 +11,4 @@
   },
   clearMocks: true,
   restoreMocks: true,
->>>>>>> 61954d22
 };