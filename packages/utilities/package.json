--- conflicted
+++ resolved
@@ -21,28 +21,15 @@
   },
   "devDependencies": {
     "@porsche-design-system/shared": "0.0.0",
-<<<<<<< HEAD
-    "@types/jasmine": "^3.8.2",
+    "@types/jasmine": "^3.9.1",
     "@types/jest": "^27.0.2",
     "@types/node": "^16.9.6",
-    "@types/react": "^17.0.16",
-=======
-    "@types/jasmine": "^3.9.1",
-    "@types/jest": "^27.0.2",
-    "@types/node": "^16.9.4",
     "@types/react": "^17.0.22",
->>>>>>> 593f8ecd
     "@types/react-dom": "^17.0.9",
     "@types/react-router-dom": "^5.1.9",
     "concurrently": "^6.2.1",
     "jasmine": "^3.8.0",
-<<<<<<< HEAD
-    "jasmine-spec-reporter": "^7.0.0",
     "jest": "^27.2.1",
-    "puppeteer": "~10.1.0",
-=======
-    "jest": "^27.2.1",
->>>>>>> 593f8ecd
     "react-scripts": "^4.0.2",
     "sass": "^1.42.0",
     "ts-jest": "^27.0.3",
