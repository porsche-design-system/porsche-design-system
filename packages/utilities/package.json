{
  "name": "utilities",
  "version": "0.0.0",
  "private": true,
  "scripts": {
    "start": "SKIP_PREFLIGHT_CHECK=true react-scripts start",
    "build": "yarn --cwd ./projects/utilities build",
    "test": "yarn test:unit && yarn test:vrt",
    "test:unit": "jest -c tests/unit/config/jest.config.js",
    "test:vrt": "concurrently -k -s 'first' -n 'server,vrt' 'BROWSER=none yarn start' 'wait-on -t 240000 http-get://localhost:3000 && ts-node --project tests/vrt/config/tsconfig.json node_modules/.bin/jasmine --config=tests/vrt/config/jasmine.config.json'",
    "clean": "yarn clean:node_modules && yarn clean:build",
    "clean:node_modules": "rm -rf ./node_modules && rm -rf ./yarn-error.log && yarn --cwd ./projects/utilities clean:node_modules",
    "clean:build": "rm -rf ./dist && yarn --cwd ./projects/utilities clean:build"
  },
  "dependencies": {
    "clsx": "^1.1.1",
    "react": "^17.0.1",
    "react-dom": "^17.0.1",
    "react-router-dom": "^5.2.0",
<<<<<<< HEAD
    "react-scripts": "^4.0.0",
=======
>>>>>>> 13778bf2
    "styled-components": "^5.2.1"
  },
  "devDependencies": {
    "@porsche-design-system/visual-regression-tester": "^3.0.0",
    "@types/jasmine": "^3.6.1",
    "@types/jest": "^26.0.15",
    "@types/node": "^14.14.7",
<<<<<<< HEAD
=======
    "@types/puppeteer": "^5.4.0",
>>>>>>> 13778bf2
    "@types/react": "^16.9.56",
    "@types/react-dom": "^16.9.9",
    "@types/react-router-dom": "^5.1.6",
    "concurrently": "^5.2.0",
    "jasmine": "^3.6.3",
    "jasmine-spec-reporter": "^6.0.0",
    "jest": "^26.6.3",
    "node-sass": "^4.14.1",
    "puppeteer": "~5.4.1",
<<<<<<< HEAD
    "react-scripts": "^3.4.3",
=======
    "react-scripts": "^4.0.0",
>>>>>>> 13778bf2
    "ts-jest": "^26.4.4",
    "ts-node": "^9.0.0",
    "typescript": "~4.0.5",
    "wait-on": "^5.1.0"
  },
  "eslintConfig": {
    "extends": [
      "react-app",
      "react-app/jest"
    ]
  },
  "browserslist": {
    "production": [
      ">0.2%",
      "not dead",
      "not op_mini all"
    ],
    "development": [
      "last 1 chrome version",
      "last 1 firefox version",
      "last 1 safari version"
    ]
  }
}<|MERGE_RESOLUTION|>--- conflicted
+++ resolved
@@ -17,10 +17,7 @@
     "react": "^17.0.1",
     "react-dom": "^17.0.1",
     "react-router-dom": "^5.2.0",
-<<<<<<< HEAD
     "react-scripts": "^4.0.0",
-=======
->>>>>>> 13778bf2
     "styled-components": "^5.2.1"
   },
   "devDependencies": {
@@ -28,10 +25,7 @@
     "@types/jasmine": "^3.6.1",
     "@types/jest": "^26.0.15",
     "@types/node": "^14.14.7",
-<<<<<<< HEAD
-=======
     "@types/puppeteer": "^5.4.0",
->>>>>>> 13778bf2
     "@types/react": "^16.9.56",
     "@types/react-dom": "^16.9.9",
     "@types/react-router-dom": "^5.1.6",
@@ -41,11 +35,7 @@
     "jest": "^26.6.3",
     "node-sass": "^4.14.1",
     "puppeteer": "~5.4.1",
-<<<<<<< HEAD
-    "react-scripts": "^3.4.3",
-=======
     "react-scripts": "^4.0.0",
->>>>>>> 13778bf2
     "ts-jest": "^26.4.4",
     "ts-node": "^9.0.0",
     "typescript": "~4.0.5",
