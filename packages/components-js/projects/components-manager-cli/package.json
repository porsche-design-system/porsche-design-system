--- conflicted
+++ resolved
@@ -20,12 +20,7 @@
     "webpack": "^5.75.0"
   },
   "devDependencies": {
-<<<<<<< HEAD
     "@types/glob": "^8.1.0",
-    "typescript": "~4.9.4"
-=======
-    "@types/glob": "^8.0.1",
     "typescript": "~4.9.5"
->>>>>>> 996ef420
   }
 }