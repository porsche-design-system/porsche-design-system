import * as fs from 'fs';
import * as path from 'path';
import { CDN_BASE_URL, CDN_BASE_URL_CN } from '../../../../../cdn.config';
import { generateFontFaceStylesheetPartial } from './generateFontFaceStylesheetPartial';
import { generateInitialStylesPartial } from './generateInitialStylesPartial';
import { generateFontLinksPartial } from './generateFontLinksPartial';
import { generateComponentChunkLinksPartial } from './generateComponentChunkLinksPartial';
<<<<<<< HEAD
import { generateMetaTagsAndIconLinks } from './generateMetaTagsAndIconLinks';
import { generateIconLinksPartial } from './generateIconLinksPartial';
=======
import { generateMetaTagsAndIconLinksPartial } from './generateMetaTagsAndIconLinksPartial';
>>>>>>> 29dc25a3

const generateSharedCode = (): string => {
  return `type Cdn = 'auto' | 'cn';

const getCdnBaseUrl = (cdn: Cdn): string => cdn === 'cn' ? '${CDN_BASE_URL_CN}' : '${CDN_BASE_URL}';`;
};

const generatePartials = async (): Promise<void> => {
  const targetDirectory = path.normalize('./src/lib');
  const targetFile = path.resolve(targetDirectory, 'partials.ts');

  const content = [
    generateSharedCode(),
    generateFontFaceStylesheetPartial(),
    generateInitialStylesPartial(),
    generateFontLinksPartial(),
    generateComponentChunkLinksPartial(),
<<<<<<< HEAD
    generateMetaTagsAndIconLinks(),
    generateIconLinksPartial(),
=======
    generateMetaTagsAndIconLinksPartial(),
>>>>>>> 29dc25a3
  ].join('\n\n');

  fs.mkdirSync(targetDirectory, { recursive: true });
  fs.writeFileSync(targetFile, content);
};

generatePartials().catch((e) => {
  console.error(e);
  process.exit(1);
});<|MERGE_RESOLUTION|>--- conflicted
+++ resolved
@@ -5,12 +5,8 @@
 import { generateInitialStylesPartial } from './generateInitialStylesPartial';
 import { generateFontLinksPartial } from './generateFontLinksPartial';
 import { generateComponentChunkLinksPartial } from './generateComponentChunkLinksPartial';
-<<<<<<< HEAD
-import { generateMetaTagsAndIconLinks } from './generateMetaTagsAndIconLinks';
 import { generateIconLinksPartial } from './generateIconLinksPartial';
-=======
 import { generateMetaTagsAndIconLinksPartial } from './generateMetaTagsAndIconLinksPartial';
->>>>>>> 29dc25a3
 
 const generateSharedCode = (): string => {
   return `type Cdn = 'auto' | 'cn';
@@ -28,12 +24,8 @@
     generateInitialStylesPartial(),
     generateFontLinksPartial(),
     generateComponentChunkLinksPartial(),
-<<<<<<< HEAD
-    generateMetaTagsAndIconLinks(),
+    generateMetaTagsAndIconLinksPartial(),
     generateIconLinksPartial(),
-=======
-    generateMetaTagsAndIconLinksPartial(),
->>>>>>> 29dc25a3
   ].join('\n\n');
 
   fs.mkdirSync(targetDirectory, { recursive: true });
