import { joinArrayElementsToString, withoutTagsOption } from './utils';
import { INTERNAL_TAG_NAMES, TAG_NAMES } from '@porsche-design-system/shared';

const tagNames = joinArrayElementsToString(TAG_NAMES.filter((x) => !INTERNAL_TAG_NAMES.includes(x)));

export const generateInitialStylesPartial = (): string => {
  const types = `type GetInitialStylesOptions = {
  prefix?: string;
  ${withoutTagsOption}
  format?: Format;
};
type GetInitialStylesOptionsFormatHtml = Omit<GetInitialStylesOptions, 'withoutTags'> & { format: 'html' };
type GetInitialStylesOptionsFormatJsx = Omit<GetInitialStylesOptions, 'withoutTags'> & { format: 'jsx' };
type GetInitialStylesOptionsWithoutTags = Omit<GetInitialStylesOptions, 'format'>;`;

  const initialStylesFunction = `export function getInitialStyles(opts?: GetInitialStylesOptionsFormatHtml): string;
export function getInitialStyles(opts?: GetInitialStylesOptionsFormatJsx): JSX.Element;
export function getInitialStyles(opts?: GetInitialStylesOptionsWithoutTags): string;
export function getInitialStyles(opts?: GetInitialStylesOptions): string | JSX.Element {
  const { prefix, withoutTags, format }: GetInitialStylesOptions = {
    prefix: '',
    withoutTags: false,
    format: 'html',
    ...opts,
  };

  const tagNames = [${tagNames}];
  const prefixedTagNames = getPrefixedTagNames(tagNames, prefix);

  throwIfRunInBrowser('getInitialStyles');

<<<<<<< HEAD
  const dataAttribute = prefix ? \`data-pds-initial-styles-\$\{prefix\}\` : 'data-pds-initial-styles'
  const styleProps = { [dataAttribute]: "" };
=======
  const styleAttributes = 'pds-initial-styles';
  const styleProps = { [styleAttributes]: 'true' };
>>>>>>> 25ee194f

  const styles = prefixedTagNames.join() + '{visibility:hidden}.hydrated,.ssr{visibility:inherit}';

  const markup = format === 'html'
<<<<<<< HEAD
    ? \`<style \$\{dataAttribute\}>\${styles}</style>\`
=======
    ? \`<style \$\{styleAttributes\}>\${styles}</style>\`
>>>>>>> 25ee194f
    : <style {...styleProps} dangerouslySetInnerHTML={{ __html: styles }} />;

  return withoutTags
    ? styles
    : markup;
}`;

  const helperFunction = `const getPrefixedTagNames = (tagNames: string[], prefix?: string): string[] => {
  return prefix ? tagNames.map((x) => \`\${prefix}-\${x}\`) : tagNames;
};`;

  return [types, initialStylesFunction, helperFunction].join('\n\n');
};<|MERGE_RESOLUTION|>--- conflicted
+++ resolved
@@ -29,22 +29,13 @@
 
   throwIfRunInBrowser('getInitialStyles');
 
-<<<<<<< HEAD
-  const dataAttribute = prefix ? \`data-pds-initial-styles-\$\{prefix\}\` : 'data-pds-initial-styles'
-  const styleProps = { [dataAttribute]: "" };
-=======
-  const styleAttributes = 'pds-initial-styles';
-  const styleProps = { [styleAttributes]: 'true' };
->>>>>>> 25ee194f
+  const styleAttributes = prefix ? \`data-pds-initial-styles-\$\{prefix\}\` : 'data-pds-initial-styles'
+  const styleProps = { [styleAttributes]: "" };
 
   const styles = prefixedTagNames.join() + '{visibility:hidden}.hydrated,.ssr{visibility:inherit}';
 
   const markup = format === 'html'
-<<<<<<< HEAD
-    ? \`<style \$\{dataAttribute\}>\${styles}</style>\`
-=======
     ? \`<style \$\{styleAttributes\}>\${styles}</style>\`
->>>>>>> 25ee194f
     : <style {...styleProps} dangerouslySetInnerHTML={{ __html: styles }} />;
 
   return withoutTags
