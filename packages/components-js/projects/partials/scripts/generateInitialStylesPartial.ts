import type { Styles } from 'jss';
import type { TagName } from '@porsche-design-system/shared';
import { getMinifiedCss, INTERNAL_TAG_NAMES, TAG_NAMES } from '@porsche-design-system/shared';
import { joinArrayElementsToString } from './utils';
import {
  fontFamily,
  fontHyphenationStyle,
  fontLineHeight,
  fontWeight,
  getFocusStyle,
  getHoverStyle,
} from '@porsche-design-system/utilities-v2';
import { addImportantToEachRule } from '@porsche-design-system/components/src/styles';

const tagNames = joinArrayElementsToString(TAG_NAMES.filter((x) => !INTERNAL_TAG_NAMES.includes(x)));
const tagNamesWithSlottedAnchor = joinArrayElementsToString([
  'p-accordion',
  'p-banner',
  'p-carousel',
  'p-checkbox-wrapper',
  'p-display',
  'p-flyout',
  'p-heading',
  'p-headline',
  'p-inline-notification',
  'p-modal',
<<<<<<< HEAD
  'p-pin-code',
=======
  'p-multi-select',
>>>>>>> f287a1e8
  'p-popover',
  'p-radio-button-wrapper',
  'p-select-wrapper',
  'p-switch',
  'p-table',
  'p-tabs',
  'p-text',
  'p-text-field-wrapper',
  'p-text-list',
  'p-textarea-wrapper',
] as TagName[]);
const tagNamesWithSlottedInputIndicator = joinArrayElementsToString(['p-text-field-wrapper'] as TagName[]);
const tagNamesWithSlottedImage = joinArrayElementsToString(['p-table'] as TagName[]);
const tagNamesWithSlottedPictureImage = joinArrayElementsToString([
  'p-button-tile',
  'p-link-tile',
  'p-link-tile-model-signature',
] as TagName[]);
const tagNamesWithSiblingTabindex = joinArrayElementsToString(['p-tabs-bar'] as TagName[]);

const normalizeStyles: Styles = {
  '@global': {
    'html, body': {
      margin: 0,
      padding: 0,
      fontFamily,
      lineHeight: fontLineHeight,
      letterSpacing: 'normal',
      textSizeAdjust: 'none',
      WebkitTextSizeAdjust: 'none', // stop iOS safari from adjusting font size when screen rotation is changing
    },

    'h1, h2, h3, h4, h5, h6': {
      fontWeight: fontWeight.semiBold,
    },

    p: {
      fontWeight: fontWeight.regular,
      ...fontHyphenationStyle,
    },

    'b, strong': {
      fontWeight: fontWeight.bold,
    },
  },
};

const slottedStyles: Styles = {
  '@global': {
    '%%tagNamesWithSlottedAnchor%%': {
      // it's important to reset following styles again for components supporting ::slotted(a) like Link, Link-Pure, Tag and Tabs-Bar,…
      '& a': addImportantToEachRule({
        textDecoration: 'underline',
        color: 'currentcolor',
        ...getHoverStyle(),
        ...getFocusStyle({ offset: 'none' }),
      }),
    },

    '%%tagNamesWithSlottedInputIndicator%%': {
      '& input': {
        '&::-webkit-outer-spin-button, &::-webkit-inner-spin-button, &::-webkit-search-decoration, &::-webkit-search-cancel-button, &::-webkit-calendar-picker-indicator':
          addImportantToEachRule({
            display: 'none',
          }),
      },
    },

    '%%tagNamesWithSlottedImage%%': {
      '& img': addImportantToEachRule({
        verticalAlign: 'middle',
      }),
    },

    '%%tagNamesWithSlottedPictureImage%%': {
      '& picture img': addImportantToEachRule({
        height: '100%',
        width: '100%',
        objectFit: 'cover',
      }),
    },
  },
};

const siblingStyles: Styles = {
  '@global': {
    '%%tagNamesWithSiblingTabindex%%': {
      '& ~ [tabindex="0"][role="tabpanel"]': addImportantToEachRule({
        ...getFocusStyle({ offset: 'small' }),
        borderRadius: '1px', // needs to be overwritten due to scaled border-radius if offset is set
      }),
    },
  },
};

export const generateInitialStylesPartial = (): string => {
  const types = `type GetInitialStylesOptions = {
  prefix?: string | string[];
  format?: Format;
};`;

  const initialStylesFunction = `export function getInitialStyles(opts: GetInitialStylesOptions & { format: 'jsx' }): JSX.Element;
export function getInitialStyles(opts?: GetInitialStylesOptions): string;
export function getInitialStyles(opts?: GetInitialStylesOptions): string | JSX.Element {
  const { prefix, format }: GetInitialStylesOptions = {
    prefix: '',
    format: 'html',
    ...opts,
  };

  const tagNames = [${tagNames}];
  const tagNamesWithSlottedAnchor = [${tagNamesWithSlottedAnchor}];
  const tagNamesWithSlottedInputIndicator = [${tagNamesWithSlottedInputIndicator}];
  const tagNamesWithSlottedImage = [${tagNamesWithSlottedImage}];
  const tagNamesWithSlottedPictureImage = [${tagNamesWithSlottedPictureImage}];
  const tagNamesWithSiblingTabindex = [${tagNamesWithSiblingTabindex}];

  const prefixedTagNames = getPrefixedTagNames(tagNames, prefix);
  const prefixedTagNamesWithSlottedAnchor = getPrefixedTagNames(tagNamesWithSlottedAnchor, prefix);
  const prefixedTagNamesWithSlottedInputIndicator = getPrefixedTagNames(tagNamesWithSlottedInputIndicator, prefix);
  const prefixedTagNamesWithSlottedImage = getPrefixedTagNames(tagNamesWithSlottedImage, prefix);
  const prefixedTagNamesWithSlottedPictureImage = getPrefixedTagNames(tagNamesWithSlottedPictureImage, prefix);
  const prefixedTagNamesWithSiblingTabindex = getPrefixedTagNames(tagNamesWithSiblingTabindex, prefix);

  throwIfRunInBrowser('getInitialStyles');

  const styleProps = { ['data-pds-initial-styles']: '' };
  const styleAttributes = convertPropsToAttributeString(styleProps);

  const normalizeStyles = \`${getMinifiedCss(normalizeStyles)}\`;
  const hydrationStyles = prefixedTagNames.join() + '{visibility:hidden}.hydrated,.ssr{visibility:inherit}';
  const slottedStyles = \`${getMinifiedCss(slottedStyles)}\`
    .replace(/%%tagNamesWithSlottedAnchor%%\\s*([\\S\\s]*?)\\s*(,|\\{)/g, prefixedTagNamesWithSlottedAnchor.map(tagName => tagName +' $1').join() +'$2')
    .replace(/%%tagNamesWithSlottedInputIndicator%%\\s*([\\S\\s]*?)\\s*(,|\\{)/g, prefixedTagNamesWithSlottedInputIndicator.map(tagName => tagName +' $1').join() +'$2')
    .replace(/%%tagNamesWithSlottedImage%%\\s*([\\S\\s]*?)\\s*(,|\\{)/g, prefixedTagNamesWithSlottedImage.map(tagName => tagName +' $1').join() +'$2')
    .replace(/%%tagNamesWithSlottedPictureImage%%\\s*([\\S\\s]*?)\\s*(,|\\{)/g, prefixedTagNamesWithSlottedPictureImage.map(tagName => tagName +' $1').join() +'$2');
  const siblingStyles = \`${getMinifiedCss(siblingStyles)}\`
    .replace(/%%tagNamesWithSiblingTabindex%%\\s*([\\S\\s]*?)\\s*(,|\\{)/g, prefixedTagNamesWithSiblingTabindex.map(tagName => tagName +' $1').join() +'$2');


  const styles = normalizeStyles.concat(hydrationStyles, slottedStyles, siblingStyles);

  return format === 'html'
    ? \`<style \$\{styleAttributes\}>\${styles}</style>\`
    : <style {...styleProps} dangerouslySetInnerHTML={{ __html: styles }} />;
}`;

  const helperFunction = `const getPrefixedTagNames = (tagNames: string[], prefix?: string | string[]): string[] => {
    if (prefix && typeof prefix === 'string') {
      return tagNames.map((tagName) => \`\${prefix}-\${tagName}\`);
    } else if (Array.isArray(prefix) && prefix.length) {
      return prefix.map((_prefix) => tagNames.map((tagName) => \`\${_prefix ? _prefix + '-' : ''}\${tagName}\`)).flat();
    } else {
      return tagNames;
    }
  };`;

  return [types, initialStylesFunction, helperFunction].join('\n\n');
};<|MERGE_RESOLUTION|>--- conflicted
+++ resolved
@@ -24,11 +24,8 @@
   'p-headline',
   'p-inline-notification',
   'p-modal',
-<<<<<<< HEAD
+  'p-multi-select',
   'p-pin-code',
-=======
-  'p-multi-select',
->>>>>>> f287a1e8
   'p-popover',
   'p-radio-button-wrapper',
   'p-select-wrapper',
