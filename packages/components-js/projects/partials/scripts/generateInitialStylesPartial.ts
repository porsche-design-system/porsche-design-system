import type { Styles } from 'jss';
import type { TagName } from '@porsche-design-system/shared';
import { getMinifiedCss, INTERNAL_TAG_NAMES, TAG_NAMES } from '@porsche-design-system/shared';
import { joinArrayElementsToString } from './utils';
import {
  fontFamily,
  fontHyphenationStyle,
  fontLineHeight,
  fontWeight,
  getFocusStyle,
  getHoverStyle,
} from '@porsche-design-system/utilities-v2';
import { addImportantToEachRule } from '@porsche-design-system/components/src/styles';

const tagNames = joinArrayElementsToString(TAG_NAMES.filter((x) => !INTERNAL_TAG_NAMES.includes(x)));
const tagNamesWithSlottedAnchor = joinArrayElementsToString([
  'p-accordion',
  'p-banner',
  'p-carousel',
  'p-checkbox-wrapper',
  'p-display',
  'p-heading',
  'p-headline',
  'p-inline-notification',
  'p-modal',
  'p-popover',
  'p-radio-button-wrapper',
  'p-select-wrapper',
  'p-switch',
  'p-table',
  'p-tabs',
  'p-text',
  'p-text-field-wrapper',
  'p-text-list',
  'p-textarea-wrapper',
<<<<<<< HEAD
];

const tagNamesWithSlottedInputIndicator: TagName[] = ['p-text-field-wrapper'];

const tagNamesWithSlottedImage: TagName[] = ['p-table'];

const tagNamesWithSlottedPicture: TagName[] = ['p-button-tile', 'p-link-tile'];

export const generateInitialStylesPartial = (): string => {
  const types = `type GetInitialStylesOptions = {
  prefix?: string;
  format?: Format;
};`;

  const normalizeStyles: Styles = {
    '@global': {
      'html, body': {
        margin: 0,
        padding: 0,
        fontFamily,
        lineHeight: fontLineHeight,
        letterSpacing: 'normal',
        textSizeAdjust: 'none',
        WebkitTextSizeAdjust: 'none', // stop iOS safari from adjusting font size when screen rotation is changing
      },

      'h1, h2, h3, h4, h5, h6': {
        fontWeight: fontWeight.semiBold,
      },
=======
] as TagName[]);
const tagNamesWithSlottedInputIndicator = joinArrayElementsToString(['p-text-field-wrapper'] as TagName[]);
const tagNamesWithSlottedImage = joinArrayElementsToString(['p-table'] as TagName[]);
const tagNamesWithSlottedPictureImage = joinArrayElementsToString(['p-link-tile'] as TagName[]);

const normalizeStyles: Styles = {
  '@global': {
    'html, body': {
      margin: 0,
      padding: 0,
      fontFamily,
      lineHeight: fontLineHeight,
      letterSpacing: 'normal',
      textSizeAdjust: 'none',
      WebkitTextSizeAdjust: 'none', // stop iOS safari from adjusting font size when screen rotation is changing
    },
>>>>>>> 4095278b

    'h1, h2, h3, h4, h5, h6': {
      fontWeight: fontWeight.semiBold,
    },

    p: {
      fontWeight: fontWeight.regular,
      ...fontHyphenationStyle,
    },

    'b, strong': {
      fontWeight: fontWeight.bold,
    },
  },
};

const slottedStyles: Styles = {
  '@global': {
    '%%tagNamesWithSlottedAnchor%%': {
      '& a': addImportantToEachRule({
        textDecoration: 'underline',
        color: 'currentcolor',
        // TODO: add smooth transition to hover
        ...getHoverStyle({ inset: '0 -4px' }),
        ...getFocusStyle({ inset: '0 -4px' }),
      }),
    },

    '%%tagNamesWithSlottedInputIndicator%%': {
      '& input': {
        '&::-webkit-outer-spin-button, &::-webkit-inner-spin-button, &::-webkit-search-decoration, &::-webkit-search-cancel-button, &::-webkit-calendar-picker-indicator':
          addImportantToEachRule({
            display: 'none',
          }),
      },
    },

    '%%tagNamesWithSlottedImage%%': {
      '& img': addImportantToEachRule({
        verticalAlign: 'middle',
      }),
    },

    '%%tagNamesWithSlottedPictureImage%%': {
      '& picture img': addImportantToEachRule({
        height: '100%',
        width: '100%',
        objectFit: 'cover',
      }),
    },
  },
};

export const generateInitialStylesPartial = (): string => {
  const types = `type GetInitialStylesOptions = {
  prefix?: string | string[];
  format?: Format;
};`;

  const initialStylesFunction = `export function getInitialStyles(opts: GetInitialStylesOptions & { format: 'jsx' }): JSX.Element;
export function getInitialStyles(opts?: GetInitialStylesOptions): string;
export function getInitialStyles(opts?: GetInitialStylesOptions): string | JSX.Element {
  const { prefix, format }: GetInitialStylesOptions = {
    prefix: '',
    format: 'html',
    ...opts,
  };

  const tagNames = [${tagNames}];
  const tagNamesWithSlottedAnchor = [${tagNamesWithSlottedAnchor}];
  const tagNamesWithSlottedInputIndicator = [${tagNamesWithSlottedInputIndicator}];
  const tagNamesWithSlottedImage = [${tagNamesWithSlottedImage}];
  const tagNamesWithSlottedPictureImage = [${tagNamesWithSlottedPictureImage}];

  const prefixedTagNames = getPrefixedTagNames(tagNames, prefix);
  const prefixedTagNamesWithSlottedAnchor = getPrefixedTagNames(tagNamesWithSlottedAnchor, prefix);
  const prefixedTagNamesWithSlottedInputIndicator = getPrefixedTagNames(tagNamesWithSlottedInputIndicator, prefix);
  const prefixedTagNamesWithSlottedImage = getPrefixedTagNames(tagNamesWithSlottedImage, prefix);
  const prefixedTagNamesWithSlottedPictureImage = getPrefixedTagNames(tagNamesWithSlottedPictureImage, prefix);

  throwIfRunInBrowser('getInitialStyles');

  const styleProps = { ['data-pds-initial-styles']: '' };
  const styleAttributes = convertPropsToAttributeString(styleProps);

  const normalizeStyles = \`${getMinifiedCss(normalizeStyles)}\`;
  const hydrationStyles = prefixedTagNames.join() + '{visibility:hidden}.hydrated,.ssr{visibility:inherit}';
  const slottedStyles = \`${getMinifiedCss(slottedStyles)}\`
    .replace(/%%tagNamesWithSlottedAnchor%%\\s*([\\S\\s]*?)\\s*(,|\\{)/g, prefixedTagNamesWithSlottedAnchor.map(tagName => tagName +' $1').join() +'$2')
    .replace(/%%tagNamesWithSlottedInputIndicator%%\\s*([\\S\\s]*?)\\s*(,|\\{)/g, prefixedTagNamesWithSlottedInputIndicator.map(tagName => tagName +' $1').join() +'$2')
    .replace(/%%tagNamesWithSlottedImage%%\\s*([\\S\\s]*?)\\s*(,|\\{)/g, prefixedTagNamesWithSlottedImage.map(tagName => tagName +' $1').join() +'$2')
    .replace(/%%tagNamesWithSlottedPictureImage%%\\s*([\\S\\s]*?)\\s*(,|\\{)/g, prefixedTagNamesWithSlottedPictureImage.map(tagName => tagName +' $1').join() +'$2');

  const styles = normalizeStyles.concat(hydrationStyles, slottedStyles);

  return format === 'html'
    ? \`<style \$\{styleAttributes\}>\${styles}</style>\`
    : <style {...styleProps} dangerouslySetInnerHTML={{ __html: styles }} />;
}`;

  const helperFunction = `const getPrefixedTagNames = (tagNames: string[], prefix?: string | string[]): string[] => {
    if (prefix && typeof prefix === 'string') {
      return tagNames.map((tagName) => \`\${prefix}-\${tagName}\`);
    } else if (Array.isArray(prefix) && prefix.length) {
      const tagNamesArray = [];
      prefix.forEach((_prefix) => {
        tagNamesArray.push(tagNames.map((tagName) => \`\${_prefix ? _prefix + '-' : ''}\${tagName}\`));
      });
      return tagNamesArray.flat();
    } else {
      return tagNames;
    }
  };`;

  return [types, initialStylesFunction, helperFunction].join('\n\n');
};<|MERGE_RESOLUTION|>--- conflicted
+++ resolved
@@ -33,41 +33,10 @@
   'p-text-field-wrapper',
   'p-text-list',
   'p-textarea-wrapper',
-<<<<<<< HEAD
-];
-
-const tagNamesWithSlottedInputIndicator: TagName[] = ['p-text-field-wrapper'];
-
-const tagNamesWithSlottedImage: TagName[] = ['p-table'];
-
-const tagNamesWithSlottedPicture: TagName[] = ['p-button-tile', 'p-link-tile'];
-
-export const generateInitialStylesPartial = (): string => {
-  const types = `type GetInitialStylesOptions = {
-  prefix?: string;
-  format?: Format;
-};`;
-
-  const normalizeStyles: Styles = {
-    '@global': {
-      'html, body': {
-        margin: 0,
-        padding: 0,
-        fontFamily,
-        lineHeight: fontLineHeight,
-        letterSpacing: 'normal',
-        textSizeAdjust: 'none',
-        WebkitTextSizeAdjust: 'none', // stop iOS safari from adjusting font size when screen rotation is changing
-      },
-
-      'h1, h2, h3, h4, h5, h6': {
-        fontWeight: fontWeight.semiBold,
-      },
-=======
 ] as TagName[]);
 const tagNamesWithSlottedInputIndicator = joinArrayElementsToString(['p-text-field-wrapper'] as TagName[]);
 const tagNamesWithSlottedImage = joinArrayElementsToString(['p-table'] as TagName[]);
-const tagNamesWithSlottedPictureImage = joinArrayElementsToString(['p-link-tile'] as TagName[]);
+const tagNamesWithSlottedPictureImage = joinArrayElementsToString(['p-button-tile', 'p-link-tile'] as TagName[]);
 
 const normalizeStyles: Styles = {
   '@global': {
@@ -80,7 +49,6 @@
       textSizeAdjust: 'none',
       WebkitTextSizeAdjust: 'none', // stop iOS safari from adjusting font size when screen rotation is changing
     },
->>>>>>> 4095278b
 
     'h1, h2, h3, h4, h5, h6': {
       fontWeight: fontWeight.semiBold,
