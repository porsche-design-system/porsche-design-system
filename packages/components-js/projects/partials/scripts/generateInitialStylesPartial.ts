--- conflicted
+++ resolved
@@ -1,4 +1,5 @@
-<<<<<<< HEAD
+import { INTERNAL_TAG_NAMES, TAG_NAMES } from '@porsche-design-system/shared';
+import { withoutTagsOption } from './utils';
 import { INTERNAL_TAG_NAMES, TAG_NAMES, TAG_NAMES_WITH_SKELETON } from '@porsche-design-system/shared';
 import { joinArrayElementsToString } from './utils';
 import {
@@ -11,18 +12,22 @@
   SKELETON_LINEAR_GRADIENT_COLOR_1,
   SKELETON_LINEAR_GRADIENT_COLOR_2,
 } from '../../../../components/src/styles/skeletons';
-=======
-import { INTERNAL_TAG_NAMES, TAG_NAMES } from '@porsche-design-system/shared';
-import { withoutTagsOption } from './utils';
->>>>>>> e4f57195
 
 export const generateInitialStylesPartial = (): string => {
   const types = `type GetInitialStylesOptions = {
   prefix?: string;
-<<<<<<< HEAD
-  withoutTags?: boolean;
+  ${withoutTagsOption}
   theme?: 'light' | 'dark';
-}`;
+  format?: Format;
+};
+type GetInitialStylesOptionsFormatHtml = Omit<GetInitialStylesOptions, 'withoutTags'> & {
+  format: 'html';
+};
+type GetInitialStylesOptionsFormatJsx = Omit<GetInitialStylesOptions, 'withoutTags'> & {
+   format: 'jsx';
+};
+type GetInitialStylesOptionsWithoutTags = Omit<GetInitialStylesOptions, 'format'>;`;
+
   const skeletonTypes = `type SkeletonStylesOptions = {
   prefixedTagNamesWithSkeleton: string[];
   prefix?: string;
@@ -42,66 +47,35 @@
   const tagNames = joinArrayElementsToString(
     TAG_NAMES.filter((x) => !INTERNAL_TAG_NAMES.includes(x) && !TAG_NAMES_WITH_SKELETON.includes(x))
   );
-=======
-  ${withoutTagsOption}
-  format?: Format;
-};
-type GetInitialStylesOptionsFormatHtml = Omit<GetInitialStylesOptions, 'withoutTags'> & {
-  format: 'html';
-};
-type GetInitialStylesOptionsFormatJsx = Omit<GetInitialStylesOptions, 'withoutTags'> & {
-   format: 'jsx';
-};
-type GetInitialStylesOptionsWithoutTags = Omit<GetInitialStylesOptions, 'format'>;`;
->>>>>>> e4f57195
 
   const tagNamesWithSkeleton = joinArrayElementsToString(TAG_NAMES_WITH_SKELETON);
 
-<<<<<<< HEAD
-  const initialStylesFunction = `export const getInitialStyles = (opts?: InitialStylesOptions): string => {
-  const options: InitialStylesOptions = {
+  const initialStylesFunction = `export function getInitialStyles(opts?: GetInitialStylesOptionsFormatHtml): string;
+export function getInitialStyles(opts?: GetInitialStylesOptionsFormatJsx): JSX.Element;
+export function getInitialStyles(opts?: GetInitialStylesOptionsWithoutTags): string;
+export function getInitialStyles(opts?: GetInitialStylesOptions): string | JSX.Element {
+  const { prefix, withoutTags, theme, format }: GetInitialStylesOptions = {
     prefix: '',
     withoutTags: false,
     theme: 'light',
-    ...opts
-  };
-  const { prefix, withoutTags, theme } = options;
-
-
-  const tagNames = [${tagNames}];
-  const prefixedTagNames = getPrefixedTagNames(tagNames, prefix)
-
-  const styleInnerHTML= prefixedTagNames.join(',') + '{visibility:hidden}';
-
-  const tagNamesWithSkeleton = [${tagNamesWithSkeleton}];
-  const prefixedTagNamesWithSkeleton = getPrefixedTagNames(tagNamesWithSkeleton, prefix);
-
-  const result = withoutTags ? styleInnerHTML : \`<style>\${styleInnerHTML}\${getSkeletonStyles({prefixedTagNamesWithSkeleton, prefix, theme})}</style>\`;
-  return result;
-=======
-  const func = `export function getInitialStyles(opts?: GetInitialStylesOptionsFormatHtml): string;
-export function getInitialStyles(opts?: GetInitialStylesOptionsFormatJsx): JSX.Element;
-export function getInitialStyles(opts?: GetInitialStylesOptionsWithoutTags): string;
-export function getInitialStyles(opts?: GetInitialStylesOptions): string | JSX.Element {
-  const { prefix, withoutTags, format }: GetInitialStylesOptions = {
-    prefix: '',
-    withoutTags: false,
     format: 'html',
     ...opts
   };
 
   const tagNames = [${tagNames}];
-  const styleInnerHtml = tagNames.map((x) => prefix
-    ? \`\${prefix}-\${x}\`
-    : x
-  ).join(',') + '{visibility:hidden}';
+  const prefixedTagNames = getPrefixedTagNames(tagNames, prefix)
 
-  const markup = format === 'html' ? \`<style>\${styleInnerHtml}</style>\` : <style>{styleInnerHtml}</style>;
+  const initialVisibilityHiddenStyles = prefixedTagNames.join(',') + '{visibility:hidden}';
+
+  const tagNamesWithSkeleton = [${tagNamesWithSkeleton}];
+  const prefixedTagNamesWithSkeleton = getPrefixedTagNames(tagNamesWithSkeleton, prefix);
+
+  const mergedStyles = \`\${initialVisibilityHiddenStyles}\${getSkeletonStyles({prefixedTagNamesWithSkeleton, prefix, theme})}\`;
+  const markup = format === 'html' ?  \`<style>\${mergedStyles}</style>\` : <style>{mergedStyles}</style>;
 
   return withoutTags
-    ? styleInnerHtml
+    ? mergedStyles
     : markup;
->>>>>>> e4f57195
 };`;
 
   const skeletonStylesFunction = `const getSkeletonStyles = (opts?: SkeletonStylesOptions): string => {
