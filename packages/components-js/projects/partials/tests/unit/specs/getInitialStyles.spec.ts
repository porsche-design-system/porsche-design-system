--- conflicted
+++ resolved
@@ -1,64 +1,31 @@
 import { getInitialStyles } from '../../../src';
 import { render } from '@testing-library/react';
-import { INTERNAL_TAG_NAMES, TAG_NAMES } from '@porsche-design-system/shared';
-
-const filteredTagNames = TAG_NAMES.filter((x) => !INTERNAL_TAG_NAMES.includes(x));
-const tagNames = filteredTagNames.join();
-const prefixedTagNames = filteredTagNames.map((x) => `custom-prefix-${x}`).join();
 
 // to skip validation
 jest.mock('../../../src/shared');
 
 describe('format: html', () => {
   it('should return core styles', () => {
-<<<<<<< HEAD
     const result: string = getInitialStyles();
-    expect(result).toBe(
-      `<style data-pds-initial-styles>${tagNames}{visibility:hidden}.hydrated,.ssr{visibility:inherit}${normalizeCss}</style>`
-    );
+    expect(result).toMatchSnapshot();
   });
 
   it('should add custom prefixes to component names', () => {
     const result: string = getInitialStyles({ prefix: 'custom-prefix' });
-    expect(result).toBe(
-      `<style data-pds-initial-styles-custom-prefix>${prefixedTagNames}{visibility:hidden}.hydrated,.ssr{visibility:inherit}${normalizeCss}</style>`
-    );
-=======
-    const result = getInitialStyles();
     expect(result).toMatchSnapshot();
-  });
-
-  it('should add custom prefixes to component names', () => {
-    const result = getInitialStyles({ prefix: 'custom-prefix' });
-    expect(result).toMatchSnapshot();
->>>>>>> 46c6e084
   });
 });
 
 describe('format: jsx', () => {
   it('should return core styles', () => {
-<<<<<<< HEAD
     const result: JSX.Element = getInitialStyles({ format: 'jsx' });
     const { container } = render(result);
-    expect(container.innerHTML).toBe(
-      `<style data-pds-initial-styles="">${tagNames}{visibility:hidden}.hydrated,.ssr{visibility:inherit}${normalizeCss}</style>`
-    );
+    expect(container.innerHTML).toMatchSnapshot();
   });
 
   it('should add custom prefix to component names', () => {
     const result: JSX.Element = getInitialStyles({ format: 'jsx', prefix: 'custom-prefix' });
     const { container } = render(result);
-    expect(container.innerHTML).toBe(
-      `<style data-pds-initial-styles-custom-prefix="">${prefixedTagNames}{visibility:hidden}.hydrated,.ssr{visibility:inherit}${normalizeCss}</style>`
-    );
-=======
-    const { container } = render(getInitialStyles({ format: 'jsx' }));
     expect(container.innerHTML).toMatchSnapshot();
   });
-
-  it('should add custom prefix to component names', () => {
-    const { container } = render(getInitialStyles({ format: 'jsx', prefix: 'custom-prefix' }));
-    expect(container.innerHTML).toMatchSnapshot();
->>>>>>> 46c6e084
-  });
 });