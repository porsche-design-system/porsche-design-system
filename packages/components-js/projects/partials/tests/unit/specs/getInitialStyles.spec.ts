import { getInitialStyles } from '../../../src';
import { renderToString } from 'react-dom/server';
import { format } from 'prettier';

const getFormattedCSSWithoutTag = (style: string): Promise<string> => {
  return format(style.replace(/<style.*>([\s\S]*)<\/style>/g, '$1'), { parser: 'css' });
};

describe('format: html', () => {
  it('should return core styles', async () => {
    const result = getInitialStyles();
    expect(result).toMatchSnapshot();
    expect(await getFormattedCSSWithoutTag(result)).toMatchSnapshot();
  });

  it('should return core styles with custom prefix', async () => {
    const result = getInitialStyles({ prefix: 'custom-prefix' });
    expect(result).toMatchSnapshot();
    expect(await getFormattedCSSWithoutTag(result)).toMatchSnapshot();
  });

  it('should return core styles with multiple custom prefixes', async () => {
    const result = getInitialStyles({ prefix: ['', 'some-prefix', 'another-prefix'] });
    expect(result).toMatchSnapshot();
    expect(await getFormattedCSSWithoutTag(result)).toMatchSnapshot();
  });
});

describe('format: jsx', () => {
  it('should return core styles', async () => {
    const result = getInitialStyles({ format: 'jsx' });
    const html = renderToString(result);
    expect(html).toMatchSnapshot();
    expect(await getFormattedCSSWithoutTag(html)).toMatchSnapshot();
  });

  it('should return core styles with custom prefix', async () => {
    const result = getInitialStyles({ format: 'jsx', prefix: 'custom-prefix' });
    const html = renderToString(result);
    expect(html).toMatchSnapshot();
    expect(await getFormattedCSSWithoutTag(html)).toMatchSnapshot();
  });

  it('should return core styles with multiple custom prefixes', async () => {
    const result = getInitialStyles({ format: 'jsx', prefix: ['', 'some-prefix', 'another-prefix'] });
    const html = renderToString(result);
    expect(html).toMatchSnapshot();
    expect(await getFormattedCSSWithoutTag(html)).toMatchSnapshot();
  });
});

describe('format: sha256', () => {
  it('should return hash for core styles', async () => {
    const result = getInitialStyles({ format: 'sha256' });
<<<<<<< HEAD
    expect(result).toMatchInlineSnapshot(`"'sha256-y2YMQgeKfL+3E8tFMbeGP+pUbPbUzW0apNY6SOFMFI4='"`);
=======
    expect(result).toMatchInlineSnapshot(`"'sha256-UguFKCeHZXfhsKSZfsWNYMeEhs48HCjbGHv80i5zDdM='"`);
>>>>>>> fa6bde54
  });

  it('should return hash for core styles with custom prefix', async () => {
    const result = getInitialStyles({ format: 'sha256', prefix: 'custom-prefix' });
<<<<<<< HEAD
    expect(result).toMatchInlineSnapshot(`"'sha256-Ub4Oay9kcTQFd5xWjnkuOmDm8/09hT+3HE7mns2Qsm0='"`);
=======
    expect(result).toMatchInlineSnapshot(`"'sha256-kRWIbFND6gQyArAuUZ3+lSEiOeWaKoqSjsiqbLzc1zM='"`);
>>>>>>> fa6bde54
  });

  it('should return hash for core styles with multiple custom prefixes', async () => {
    const result = getInitialStyles({ format: 'sha256', prefix: ['', 'some-prefix', 'another-prefix'] });
<<<<<<< HEAD
    expect(result).toMatchInlineSnapshot(`"'sha256-mP7H9zo3B1DnyiHb+CxYWq41aXq2TAkU+0TGH6rIj2g='"`);
=======
    expect(result).toMatchInlineSnapshot(`"'sha256-q3Zz2Wx8FBAOYayFvusrUX4Y6T+BIIoeW//7xaLEKT8='"`);
>>>>>>> fa6bde54
  });
});<|MERGE_RESOLUTION|>--- conflicted
+++ resolved
@@ -52,28 +52,16 @@
 describe('format: sha256', () => {
   it('should return hash for core styles', async () => {
     const result = getInitialStyles({ format: 'sha256' });
-<<<<<<< HEAD
-    expect(result).toMatchInlineSnapshot(`"'sha256-y2YMQgeKfL+3E8tFMbeGP+pUbPbUzW0apNY6SOFMFI4='"`);
-=======
-    expect(result).toMatchInlineSnapshot(`"'sha256-UguFKCeHZXfhsKSZfsWNYMeEhs48HCjbGHv80i5zDdM='"`);
->>>>>>> fa6bde54
+    expect(result).toMatchInlineSnapshot(`"'sha256-P8IlyE+dRbcF6K5F3XQDupuJvK1w8ASQX+wH13m2V1s='"`);
   });
 
   it('should return hash for core styles with custom prefix', async () => {
     const result = getInitialStyles({ format: 'sha256', prefix: 'custom-prefix' });
-<<<<<<< HEAD
-    expect(result).toMatchInlineSnapshot(`"'sha256-Ub4Oay9kcTQFd5xWjnkuOmDm8/09hT+3HE7mns2Qsm0='"`);
-=======
-    expect(result).toMatchInlineSnapshot(`"'sha256-kRWIbFND6gQyArAuUZ3+lSEiOeWaKoqSjsiqbLzc1zM='"`);
->>>>>>> fa6bde54
+    expect(result).toMatchInlineSnapshot(`"'sha256-N57eOaMNvjZmcqWxUEg6dKALPVREBWepJ2x8EJeLWJE='"`);
   });
 
   it('should return hash for core styles with multiple custom prefixes', async () => {
     const result = getInitialStyles({ format: 'sha256', prefix: ['', 'some-prefix', 'another-prefix'] });
-<<<<<<< HEAD
-    expect(result).toMatchInlineSnapshot(`"'sha256-mP7H9zo3B1DnyiHb+CxYWq41aXq2TAkU+0TGH6rIj2g='"`);
-=======
-    expect(result).toMatchInlineSnapshot(`"'sha256-q3Zz2Wx8FBAOYayFvusrUX4Y6T+BIIoeW//7xaLEKT8='"`);
->>>>>>> fa6bde54
+    expect(result).toMatchInlineSnapshot(`"'sha256-k9ezRe19lNopT/wwvcsbDz4UUUxhciw+v/EKnujZSWk='"`);
   });
 });