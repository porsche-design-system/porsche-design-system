import { renderToString } from 'react-dom/server';
import { vi } from 'vitest';
import type { ComponentChunkName } from '../../../../components-wrapper';
import { COMPONENT_CHUNK_NAMES } from '../../../../components-wrapper';
import { getComponentChunkLinks } from '../../../src';

const { version } = require('../../../../components-wrapper/package.json');

const hash = '[a-z0-9]{20}';
const baseHrefCom = 'https:\\/\\/cdn\\.ui\\.porsche\\.com\\/porsche-design-system\\/components';
const baseHrefCn = 'https:\\/\\/cdn\\.ui\\.porsche\\.cn\\/porsche-design-system\\/components';

vi.mock('../../../src/shared');

describe('validation', () => {
  it('should throw error on invalid components parameter', () => {
    expect(() =>
      getComponentChunkLinks({ components: ['some-invalid-component'] as any[] })
    ).toThrowErrorMatchingInlineSnapshot(`
      [Error: [Porsche Design System] The following supplied component chunk names are invalid:
        some-invalid-component

      Please use only valid component chunk names:
<<<<<<< HEAD
        accordion, banner, button-group, button-pure, button-tile, button, canvas, carousel, checkbox-wrapper, checkbox, content-wrapper, crest, display, divider, fieldset-wrapper, fieldset, flex, drilldown, flyout, grid, heading, headline, icon, inline-notification, link-pure, link-social, link-tile-model-signature, link-tile-product, link-tile, link, marque, modal, model-signature, multi-select, optgroup, pagination, pin-code, popover, radio-button-wrapper, scroller, segmented-control, select-wrapper, select, sheet, spinner, stepper-horizontal, switch, table, tabs-bar, tabs, tag-dismissible, tag, text-field-wrapper, text-list, text, textarea-wrapper, textarea, toast, wordmark]
=======
        accordion, banner, button-group, button-pure, button-tile, button, canvas, carousel, checkbox-wrapper, checkbox, content-wrapper, crest, display, divider, fieldset-wrapper, fieldset, flex, flyout-multilevel, flyout, grid, heading, headline, icon, inline-notification, input-password, link-pure, link-social, link-tile-model-signature, link-tile-product, link-tile, link, marque, modal, model-signature, multi-select, optgroup, pagination, pin-code, popover, radio-button-wrapper, scroller, segmented-control, select-wrapper, select, sheet, spinner, stepper-horizontal, switch, table, tabs-bar, tabs, tag-dismissible, tag, text-field-wrapper, text-list, text, textarea-wrapper, textarea, toast, wordmark]
>>>>>>> 978a6e59
    `);
  });
});

describe('format: html', () => {
  const coreLinkCom = `<link rel=preload href=${baseHrefCom}/porsche-design-system\\.v${version}\\.${hash}\\.js as=script crossorigin>`;

  it('should return core link', () => {
    const result = getComponentChunkLinks();
    expect(result).toMatch(new RegExp(`^${coreLinkCom}$`));
  });

  it('should return core link for china cdn', () => {
    const result = getComponentChunkLinks({ cdn: 'cn' });
    const regex = new RegExp(
      `^<link rel=preload href=${baseHrefCn}/porsche-design-system\\.v${version}\\.${hash}\\.js as=script crossorigin>$`
    );
    expect(result).toMatch(regex);
  });

  it('should return multiple links', () => {
    const result = getComponentChunkLinks({ components: ['button', 'button-pure', 'marque'] });
    const regex = new RegExp(
      `^${coreLinkCom}<link rel=preload href=${baseHrefCom}/porsche-design-system\\.button\\.${hash}\\.js as=script><link rel=preload href=${baseHrefCom}/porsche-design-system\\.button-pure\\.${hash}\\.js as=script><link rel=preload href=${baseHrefCom}/porsche-design-system\\.marque\\.${hash}\\.js as=script>$`
    );
    expect(result).toMatch(regex);
  });

  COMPONENT_CHUNK_NAMES.forEach((chunkName: ComponentChunkName) => {
    it(`should return core and chunk link for ['${chunkName}']`, () => {
      const result = getComponentChunkLinks({ components: [chunkName] });
      const regex = new RegExp(
        `^${coreLinkCom}<link rel=preload href=${baseHrefCom}/porsche-design-system\\.${chunkName}\\.${hash}\\.js as=script>$`
      );

      expect(result).toMatch(regex);
    });
  });
});

describe('format: jsx', () => {
  const coreLinkCom = `<link rel="preload" href="${baseHrefCom}/porsche-design-system\\\.v${version}\\\.${hash}\\\.js" as="script" crossorigin=""/>`;

  it('should return core link', () => {
    const result = getComponentChunkLinks({ format: 'jsx' });
    expect(renderToString(result)).toMatch(new RegExp(`^${coreLinkCom}$`));
  });

  it('should return core link for china cdn', () => {
    const result = getComponentChunkLinks({ format: 'jsx', cdn: 'cn' });
    const regex = new RegExp(
      `^<link rel="preload" href="${baseHrefCn}/porsche-design-system\\.v${version}\\.${hash}\\.js" as="script" crossorigin=""/>$`
    );
    expect(renderToString(result)).toMatch(regex);
  });

  it('should return multiple links', () => {
    const result = getComponentChunkLinks({
      format: 'jsx',
      components: ['button', 'button-pure', 'marque'],
    });
    const regex = new RegExp(
      `^${coreLinkCom}<link rel="preload" href="${baseHrefCom}/porsche-design-system\\.button\\.${hash}\\.js" as="script"/><link rel="preload" href="${baseHrefCom}/porsche-design-system\\.button-pure\\.${hash}\\.js" as="script"/><link rel="preload" href="${baseHrefCom}/porsche-design-system\\.marque\\.${hash}\\.js" as="script"/>$`
    );

    expect(renderToString(result)).toMatch(regex);
  });

  COMPONENT_CHUNK_NAMES.forEach((chunkName: ComponentChunkName) => {
    it(`should return core and chunk link for ['${chunkName}']`, () => {
      const result = getComponentChunkLinks({ format: 'jsx', components: [chunkName] });
      const regex = new RegExp(
        `^${coreLinkCom}<link rel="preload" href="${baseHrefCom}/porsche-design-system\\.${chunkName}\\.${hash}\\.js" as="script"/>$`
      );

      expect(renderToString(result)).toMatch(regex);
    });
  });
});<|MERGE_RESOLUTION|>--- conflicted
+++ resolved
@@ -21,11 +21,7 @@
         some-invalid-component
 
       Please use only valid component chunk names:
-<<<<<<< HEAD
-        accordion, banner, button-group, button-pure, button-tile, button, canvas, carousel, checkbox-wrapper, checkbox, content-wrapper, crest, display, divider, fieldset-wrapper, fieldset, flex, drilldown, flyout, grid, heading, headline, icon, inline-notification, link-pure, link-social, link-tile-model-signature, link-tile-product, link-tile, link, marque, modal, model-signature, multi-select, optgroup, pagination, pin-code, popover, radio-button-wrapper, scroller, segmented-control, select-wrapper, select, sheet, spinner, stepper-horizontal, switch, table, tabs-bar, tabs, tag-dismissible, tag, text-field-wrapper, text-list, text, textarea-wrapper, textarea, toast, wordmark]
-=======
         accordion, banner, button-group, button-pure, button-tile, button, canvas, carousel, checkbox-wrapper, checkbox, content-wrapper, crest, display, divider, fieldset-wrapper, fieldset, flex, flyout-multilevel, flyout, grid, heading, headline, icon, inline-notification, input-password, link-pure, link-social, link-tile-model-signature, link-tile-product, link-tile, link, marque, modal, model-signature, multi-select, optgroup, pagination, pin-code, popover, radio-button-wrapper, scroller, segmented-control, select-wrapper, select, sheet, spinner, stepper-horizontal, switch, table, tabs-bar, tabs, tag-dismissible, tag, text-field-wrapper, text-list, text, textarea-wrapper, textarea, toast, wordmark]
->>>>>>> 978a6e59
     `);
   });
 });
