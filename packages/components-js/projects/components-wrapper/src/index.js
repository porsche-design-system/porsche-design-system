import { defineCustomElements } from '@porsche-design-system/components/dist/esm/loader';
import { setRegisterComponentsCallback } from '@porsche-design-system/web-components-manager';

setRegisterComponentsCallback(
  'porscheDesignSystem',
  (prefix) =>
    defineCustomElements(window, {
<<<<<<< HEAD
      transformTagName: (tagName) => (prefix ? prefix + '-' + tagName : tagName),
=======
      transformTagName: (tagName) => (prefix ? `${prefix}-${tagName}` : tagName),
>>>>>>> 3ceb5bb3
    }),
  PORSCHE_DESIGN_SYSTEM_VERSION
);<|MERGE_RESOLUTION|>--- conflicted
+++ resolved
@@ -5,11 +5,7 @@
   'porscheDesignSystem',
   (prefix) =>
     defineCustomElements(window, {
-<<<<<<< HEAD
-      transformTagName: (tagName) => (prefix ? prefix + '-' + tagName : tagName),
-=======
       transformTagName: (tagName) => (prefix ? `${prefix}-${tagName}` : tagName),
->>>>>>> 3ceb5bb3
     }),
   PORSCHE_DESIGN_SYSTEM_VERSION
 );