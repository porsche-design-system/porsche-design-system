--- conflicted
+++ resolved
@@ -1,10 +1,6 @@
 {
   "name": "@porsche-design-system/components-js",
-<<<<<<< HEAD
-  "version": "2.21.0-rc.0",
-=======
   "version": "3.0.0",
->>>>>>> 81a29bd7
   "description": "Porsche Design System is a component library designed to help developers create the best experience for software or services distributed by Dr. Ing. h.c. F. Porsche AG.",
   "keywords": [
     "porsche",
