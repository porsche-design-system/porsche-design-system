# Porsche Design System | Components JS
All notable changes to this project will be documented in this file.

The format is based on [Keep a Changelog](https://keepachangelog.com/en/1.0.0/),
and this project adheres to [Semantic Versioning](https://semver.org/spec/v2.0.0.html).

## [Unreleased]

<<<<<<< HEAD
### Added
- `Text List`
=======
## [1.3.0-rc.0] - 2020-04-03
>>>>>>> 579566a9

### Fixed
- Improve form elements

## [1.2.0] - 2020-03-25

### Added
- `Divider`
- Hover state for form elements

### Fixed
- Support label text of form elements for Screen readers

## [1.1.2] - 2020-03-17

### Changed
- Notification colors

## [1.1.1] - 2020-03-13

### Changed
- Icon of `Checkbox` indeterminate state

## [1.1.0] - 2020-03-11

### Fixed
- Minor improvements

## [1.1.0-rc.0] - 2020-03-02

### Added
- `Select Wrapper`
- `Checkbox Wrapper`
- `Radio Button Wrapper`
- `Textarea Wrapper`

### Fixed
- `Text Field Wrapper` toggle password visibility

## [1.0.3] - 2020-02-13

### Fixed
- JS framework compatibility

## [1.1.0-0] - 2020-02-06

### Added
- `Text Field Wrapper`

### Changed
- Add proper cursor for disabled state for `Button` and `Button Pure`

## [1.0.2] - 2020-02-04

### Fixed
- Inheritable styling of slotted content

## [1.0.1] - 2020-01-30

### Added
- Clickable area of `Link Pure` and `Button Pure` is optionally configurable by defining padding on host element

## [1.0.0] - 2020-01-28

### Added
- Cursor pointer on hover for `Button` and `Button Pure`
- Line-height gets calculated based on Porsche type-scaling formula automatically for `Text`, `Link Pure` and `Button Pure`
- Test helper function `componentsReady()` which indicates when lazy loaded components fully have loaded

### Changed
- Update CDN asset paths
- Improve font-weight definitions
- Rename and optimize neutral colors for `Icon` and `Text`

## [1.0.0-rc.1] - 2019-12-13

### Added
- `Headline`
- `Text`
- `Marque`
- `Button`
- `Button Pure`
- `Spinner`
- `Icon`
- `Flex`
- `Grid`
- `Link`
- `Link Pure`
- `Pagination`
- "Blur on focus"<|MERGE_RESOLUTION|>--- conflicted
+++ resolved
@@ -6,12 +6,10 @@
 
 ## [Unreleased]
 
-<<<<<<< HEAD
 ### Added
 - `Text List`
-=======
+
 ## [1.3.0-rc.0] - 2020-04-03
->>>>>>> 579566a9
 
 ### Fixed
 - Improve form elements
