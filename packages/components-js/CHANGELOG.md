--- conflicted
+++ resolved
@@ -6,10 +6,6 @@
 
 ## [Unreleased]
 
-<<<<<<< HEAD
-- Improve caching strategy for fonts by content-based hash
-- Improve caching strategy for marque by content-based hash
-=======
 ### Added
 - Description property to `p-text-field-wrapper`, `p-textarea-wrapper` and `p-select-wrapper`
 - `Link Social`
@@ -17,7 +13,8 @@
 ### Changed
 - Improve accessibility of error and success states of form elements
 - Aria-invalid attribute of form elements if they are in error state is now managed by component 
->>>>>>> d14d35a5
+- Improve caching strategy for fonts by content-based hash
+- Improve caching strategy for marque by content-based hash
 
 ## [1.4.0-rc.1] - 2020-04-27
 
