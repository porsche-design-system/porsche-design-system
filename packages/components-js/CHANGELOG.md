--- conflicted
+++ resolved
@@ -6,20 +6,21 @@
 
 ## [Unreleased]
 
+### Added
+- Description property to `p-text-field-wrapper`, `p-textarea-wrapper` and `p-select-wrapper`
+
+### Changed
+- Improve accessibility of error and success states of form elements
+- Aria-invalid attribute of form elements if they are in error state is now managed by component 
+
 ## [1.4.0-rc.1] - 2020-04-27
 
 ### Added
-<<<<<<< HEAD
-- Description property to `p-text-field-wrapper`, `p-textarea-wrapper` and `p-select-wrapper` 
-=======
 - Add `safe-zone` property to `p-grid` for outer grid margin, max-width and centering
->>>>>>> 4c17858d
 - Submit button with search icon to `p-textfield-wrapper` type search
 - Test-Projects React, Angular, Gatsby and NextJS
 
 ### Changed
-- Improve accessibility of error and success states of form elements
-- Aria-invalid attribute of form elements if they are in error state is now managed by component
 - Background color of readonly state in components `p-textfield-wrapper` and `p-textarea-wrapper`
 - Visual appearance of icons
 - Improve caching strategy for icons by content-based hash
