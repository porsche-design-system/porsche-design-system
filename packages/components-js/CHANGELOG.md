--- conflicted
+++ resolved
@@ -7,11 +7,10 @@
 ## [Unreleased]
 
 ### Added
-<<<<<<< HEAD
 - `Text List`
-=======
+
+### Added
 - New headline size `headline-5` to `p-headline`
->>>>>>> d9a8247b
 
 ## [1.3.0-rc.0] - 2020-04-03
 
