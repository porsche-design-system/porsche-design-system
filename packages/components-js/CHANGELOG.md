# Porsche Design System | Components JS
All notable changes to this project will be documented in this file.

The format is based on [Keep a Changelog](https://keepachangelog.com/en/1.0.0/),
and this project adheres to [Semantic Versioning](https://semver.org/spec/v2.0.0.html).

## [Unreleased]

### Added
<<<<<<< HEAD
- `Textarea` component
=======
- `Select Wrapper`

### Fixed
- `Text Field Wrapper` toggle password visibility
>>>>>>> 6dc24121

## [1.0.3] (2020-02-13)

### Fixed
- JS framework compatibility

## [1.1.0-0] (2020-02-06)

### Added
- `Text Field Wrapper`

### Changed
- Add proper cursor for disabled state for `Button` and `Button Pure`

## [1.0.2] (2020-02-04)

### Fixed
- Inheritable styling of slotted content

## [1.0.1] (2020-01-30)

### Added
- Clickable area of `Link Pure` and `Button Pure` is optionally configurable by defining padding on host element

## [1.0.0] (2020-01-28)

### Added
- Cursor pointer on hover for `Button` and `Button Pure`
- Line-height gets calculated based on Porsche type-scaling formula automatically for `Text`, `Link Pure` and `Button Pure`
- Test helper function `componentsReady()` which indicates when lazy loaded components fully have loaded

### Changed
- Update CDN asset paths
- Improve font-weight definitions
- Rename and optimize neutral colors for `Icon` and `Text`

## [1.0.0-rc.1] (2019-12-13)

### Added
- `Headline`
- `Text`
- `Marque`
- `Button`
- `Button Pure`
- `Spinner`
- `Icon`
- `Flex`
- `Grid`
- `Link`
- `Link Pure`
- `Pagination`
- "Blur on focus"<|MERGE_RESOLUTION|>--- conflicted
+++ resolved
@@ -7,14 +7,10 @@
 ## [Unreleased]
 
 ### Added
-<<<<<<< HEAD
-- `Textarea` component
-=======
 - `Select Wrapper`
 
 ### Fixed
 - `Text Field Wrapper` toggle password visibility
->>>>>>> 6dc24121
 
 ## [1.0.3] (2020-02-13)
 
