# Porsche Design System | Components JS
All notable changes to this project will be documented in this file.

The format is based on [Keep a Changelog](https://keepachangelog.com/en/1.0.0/),
and this project adheres to [Semantic Versioning](https://semver.org/spec/v2.0.0.html).

## [Unreleased]

<<<<<<< HEAD
### Added
- Submit button with search icon to `p-textfield-wrapper` type search
=======
## [1.4.0-rc.0] - 2020-04-09

### Added
- SSR support
>>>>>>> 865043f6

## [1.3.0] - 2020-04-08

### Added
- New headline size `headline-5` to `p-headline`
- Test Mocks

### Fixed
- Text styling of Select component on focus in IE11 and Chrome on Windows 10

## [1.3.0-rc.0] - 2020-04-03

### Fixed
- Improve form elements

## [1.2.0] - 2020-03-25

### Added
- `Divider`
- Hover state for form elements

### Fixed
- Support label text of form elements for Screen readers

## [1.1.2] - 2020-03-17

### Changed
- Notification colors

## [1.1.1] - 2020-03-13

### Changed
- Icon of `Checkbox` indeterminate state

## [1.1.0] - 2020-03-11

### Fixed
- Minor improvements

## [1.1.0-rc.0] - 2020-03-02

### Added
- `Select Wrapper`
- `Checkbox Wrapper`
- `Radio Button Wrapper`
- `Textarea Wrapper`

### Fixed
- `Text Field Wrapper` toggle password visibility

## [1.0.3] - 2020-02-13

### Fixed
- JS framework compatibility

## [1.1.0-0] - 2020-02-06

### Added
- `Text Field Wrapper`

### Changed
- Add proper cursor for disabled state for `Button` and `Button Pure`

## [1.0.2] - 2020-02-04

### Fixed
- Inheritable styling of slotted content

## [1.0.1] - 2020-01-30

### Added
- Clickable area of `Link Pure` and `Button Pure` is optionally configurable by defining padding on host element

## [1.0.0] - 2020-01-28

### Added
- Cursor pointer on hover for `Button` and `Button Pure`
- Line-height gets calculated based on Porsche type-scaling formula automatically for `Text`, `Link Pure` and `Button Pure`
- Test helper function `componentsReady()` which indicates when lazy loaded components fully have loaded

### Changed
- Update CDN asset paths
- Improve font-weight definitions
- Rename and optimize neutral colors for `Icon` and `Text`

## [1.0.0-rc.1] - 2019-12-13

### Added
- `Headline`
- `Text`
- `Marque`
- `Button`
- `Button Pure`
- `Spinner`
- `Icon`
- `Flex`
- `Grid`
- `Link`
- `Link Pure`
- `Pagination`
- "Blur on focus"<|MERGE_RESOLUTION|>--- conflicted
+++ resolved
@@ -6,15 +6,13 @@
 
 ## [Unreleased]
 
-<<<<<<< HEAD
 ### Added
 - Submit button with search icon to `p-textfield-wrapper` type search
-=======
+
 ## [1.4.0-rc.0] - 2020-04-09
 
 ### Added
 - SSR support
->>>>>>> 865043f6
 
 ## [1.3.0] - 2020-04-08
 
