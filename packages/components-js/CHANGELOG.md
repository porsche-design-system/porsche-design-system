--- conflicted
+++ resolved
@@ -8,14 +8,10 @@
 
 ### [Unreleased]
 
-<<<<<<< HEAD
-### [1.5.0-rc.0] - 2020-06-25
-=======
-### Added
+#### Added
 - **Notification Neutral** color to `color` property of `p-text` and `p-icon`
 
-## [1.5.0-rc.0] - 2020-06-25
->>>>>>> 17ddb24f
+### [1.5.0-rc.0] - 2020-06-25
 
 #### Added
 - `Fieldset Wrapper` component
