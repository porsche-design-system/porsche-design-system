# Porsche Design System | Components JS
All notable changes to this project will be documented in this file.

The format is based on [Keep a Changelog](https://keepachangelog.com/en/1.0.0/),
and this project adheres to [Semantic Versioning](https://semver.org/spec/v2.0.0.html).

## [Unreleased]

### Added
<<<<<<< HEAD
- `Text List`
=======
- Description property to `p-text-field-wrapper`, `p-textarea-wrapper` and `p-select-wrapper`
- `Link Social`

### Changed
- Improve accessibility of error and success states of form elements
- Aria-invalid attribute of form elements if they are in error state is now managed by component 
>>>>>>> d14d35a5

## [1.4.0-rc.1] - 2020-04-27

### Added
- Add `safe-zone` property to `p-grid` for outer grid margin, max-width and centering
- Submit button with search icon to `p-textfield-wrapper` type search
- Test-Projects React, Angular, Gatsby and NextJS

### Changed
- Background color of readonly state in components `p-textfield-wrapper` and `p-textarea-wrapper`
- Visual appearance of icons
- Improve caching strategy for icons by content-based hash
- Cursor of Radio, Checkbox and Select
- Fixed naming of Mock from `p-textfield-wrapper` to `p-text-field-wrapper`

### Fixed
- Icon loading mechanism

## [1.4.0-rc.0] - 2020-04-09

### Added
- SSR support

## [1.3.0] - 2020-04-08

### Added
- New headline size `headline-5` to `p-headline`
- Test Mocks

### Fixed
- Text styling of Select component on focus in IE11 and Chrome on Windows 10

## [1.3.0-rc.0] - 2020-04-03

### Fixed
- Improve form elements

## [1.2.0] - 2020-03-25

### Added
- `Divider`
- Hover state for form elements

### Fixed
- Support label text of form elements for Screen readers

## [1.1.2] - 2020-03-17

### Changed
- Notification colors

## [1.1.1] - 2020-03-13

### Changed
- Icon of `Checkbox` indeterminate state

## [1.1.0] - 2020-03-11

### Fixed
- Minor improvements

## [1.1.0-rc.0] - 2020-03-02

### Added
- `Select Wrapper`
- `Checkbox Wrapper`
- `Radio Button Wrapper`
- `Textarea Wrapper`

### Fixed
- `Text Field Wrapper` toggle password visibility

## [1.0.3] - 2020-02-13

### Fixed
- JS framework compatibility

## [1.1.0-0] - 2020-02-06

### Added
- `Text Field Wrapper`

### Changed
- Add proper cursor for disabled state for `Button` and `Button Pure`

## [1.0.2] - 2020-02-04

### Fixed
- Inheritable styling of slotted content

## [1.0.1] - 2020-01-30

### Added
- Clickable area of `Link Pure` and `Button Pure` is optionally configurable by defining padding on host element

## [1.0.0] - 2020-01-28

### Added
- Cursor pointer on hover for `Button` and `Button Pure`
- Line-height gets calculated based on Porsche type-scaling formula automatically for `Text`, `Link Pure` and `Button Pure`
- Test helper function `componentsReady()` which indicates when lazy loaded components fully have loaded

### Changed
- Update CDN asset paths
- Improve font-weight definitions
- Rename and optimize neutral colors for `Icon` and `Text`

## [1.0.0-rc.1] - 2019-12-13

### Added
- `Headline`
- `Text`
- `Marque`
- `Button`
- `Button Pure`
- `Spinner`
- `Icon`
- `Flex`
- `Grid`
- `Link`
- `Link Pure`
- `Pagination`
- "Blur on focus"<|MERGE_RESOLUTION|>--- conflicted
+++ resolved
@@ -7,16 +7,13 @@
 ## [Unreleased]
 
 ### Added
-<<<<<<< HEAD
 - `Text List`
-=======
 - Description property to `p-text-field-wrapper`, `p-textarea-wrapper` and `p-select-wrapper`
 - `Link Social`
 
 ### Changed
 - Improve accessibility of error and success states of form elements
 - Aria-invalid attribute of form elements if they are in error state is now managed by component 
->>>>>>> d14d35a5
 
 ## [1.4.0-rc.1] - 2020-04-27
 
