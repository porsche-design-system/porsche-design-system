# Porsche Design System | Components JS
All notable changes to this project will be documented in this file.

The format is based on [Keep a Changelog](https://keepachangelog.com/en/1.0.0/),
and this project adheres to [Semantic Versioning](https://semver.org/spec/v2.0.0.html).

## [Unreleased]

## [1.4.0-rc.1] - 2020-04-27

### Added
<<<<<<< HEAD
- `Text List`
=======
- Add `safe-zone` property to `p-grid` for outer grid margin, max-width and centering
>>>>>>> 4c17858d
- Submit button with search icon to `p-textfield-wrapper` type search
- Test-Projects React, Angular, Gatsby and NextJS

### Changed
- Background color of readonly state in components `p-textfield-wrapper` and `p-textarea-wrapper`
- Visual appearance of icons
- Improve caching strategy for icons by content-based hash
- Cursor of Radio, Checkbox and Select
- Fixed naming of Mock from `p-textfield-wrapper` to `p-text-field-wrapper`

### Fixed
- Icon loading mechanism

## [1.4.0-rc.0] - 2020-04-09

### Added
- SSR support

## [1.3.0] - 2020-04-08

### Added
- New headline size `headline-5` to `p-headline`
- Test Mocks

### Fixed
- Text styling of Select component on focus in IE11 and Chrome on Windows 10

## [1.3.0-rc.0] - 2020-04-03

### Fixed
- Improve form elements

## [1.2.0] - 2020-03-25

### Added
- `Divider`
- Hover state for form elements

### Fixed
- Support label text of form elements for Screen readers

## [1.1.2] - 2020-03-17

### Changed
- Notification colors

## [1.1.1] - 2020-03-13

### Changed
- Icon of `Checkbox` indeterminate state

## [1.1.0] - 2020-03-11

### Fixed
- Minor improvements

## [1.1.0-rc.0] - 2020-03-02

### Added
- `Select Wrapper`
- `Checkbox Wrapper`
- `Radio Button Wrapper`
- `Textarea Wrapper`

### Fixed
- `Text Field Wrapper` toggle password visibility

## [1.0.3] - 2020-02-13

### Fixed
- JS framework compatibility

## [1.1.0-0] - 2020-02-06

### Added
- `Text Field Wrapper`

### Changed
- Add proper cursor for disabled state for `Button` and `Button Pure`

## [1.0.2] - 2020-02-04

### Fixed
- Inheritable styling of slotted content

## [1.0.1] - 2020-01-30

### Added
- Clickable area of `Link Pure` and `Button Pure` is optionally configurable by defining padding on host element

## [1.0.0] - 2020-01-28

### Added
- Cursor pointer on hover for `Button` and `Button Pure`
- Line-height gets calculated based on Porsche type-scaling formula automatically for `Text`, `Link Pure` and `Button Pure`
- Test helper function `componentsReady()` which indicates when lazy loaded components fully have loaded

### Changed
- Update CDN asset paths
- Improve font-weight definitions
- Rename and optimize neutral colors for `Icon` and `Text`

## [1.0.0-rc.1] - 2019-12-13

### Added
- `Headline`
- `Text`
- `Marque`
- `Button`
- `Button Pure`
- `Spinner`
- `Icon`
- `Flex`
- `Grid`
- `Link`
- `Link Pure`
- `Pagination`
- "Blur on focus"<|MERGE_RESOLUTION|>--- conflicted
+++ resolved
@@ -6,14 +6,13 @@
 
 ## [Unreleased]
 
+### Added
+- `Text List`
+
 ## [1.4.0-rc.1] - 2020-04-27
 
 ### Added
-<<<<<<< HEAD
-- `Text List`
-=======
 - Add `safe-zone` property to `p-grid` for outer grid margin, max-width and centering
->>>>>>> 4c17858d
 - Submit button with search icon to `p-textfield-wrapper` type search
 - Test-Projects React, Angular, Gatsby and NextJS
 
