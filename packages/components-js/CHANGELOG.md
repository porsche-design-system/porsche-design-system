# Porsche Design System | Components JS
All notable changes to this project will be documented in this file.

The format is based on [Keep a Changelog](https://keepachangelog.com/en/1.0.0/),
and this project adheres to [Semantic Versioning](https://semver.org/spec/v2.0.0.html).

## [Unreleased]

<<<<<<< HEAD
### Changed
- Improve caching strategy for fonts by content-based hash
- Improve caching strategy for marque by content-based hash
- Dimensions and sharpness of marque
=======
### Added
- `Text List`
>>>>>>> 489e3a73

## [1.4.0-rc.2] - 2020-05-06

### Added
- `Content Wrapper`
- Description property to `p-text-field-wrapper`, `p-textarea-wrapper` and `p-select-wrapper`
- `Link Social`

### Changed
- Improve accessibility of error and success states of form elements
- Aria-invalid attribute of form elements if they are in error state is now managed by component 
- Rename icon name `configure` to `configurate` (prevents breaking change compared to stable v1.3.0)

### Removed
- `safe-zone` property of `p-grid` (`Content Wrapper` should be used instead)

## [1.4.0-rc.1] - 2020-04-27

### Added
- Add `safe-zone` property to `p-grid` for outer grid margin, max-width and centering
- Submit button with search icon to `p-textfield-wrapper` type search
- Test-Projects React, Angular, Gatsby and NextJS

### Changed
- Background color of readonly state in components `p-textfield-wrapper` and `p-textarea-wrapper`
- Visual appearance of icons
- Improve caching strategy for icons by content-based hash
- Cursor of Radio, Checkbox and Select
- Fixed naming of Mock from `p-textfield-wrapper` to `p-text-field-wrapper`

### Fixed
- Icon loading mechanism

## [1.4.0-rc.0] - 2020-04-09

### Added
- SSR support

## [1.3.0] - 2020-04-08

### Added
- New headline size `headline-5` to `p-headline`
- Test Mocks

### Fixed
- Text styling of Select component on focus in IE11 and Chrome on Windows 10

## [1.3.0-rc.0] - 2020-04-03

### Fixed
- Improve form elements

## [1.2.0] - 2020-03-25

### Added
- `Divider`
- Hover state for form elements

### Fixed
- Support label text of form elements for Screen readers

## [1.1.2] - 2020-03-17

### Changed
- Notification colors

## [1.1.1] - 2020-03-13

### Changed
- Icon of `Checkbox` indeterminate state

## [1.1.0] - 2020-03-11

### Fixed
- Minor improvements

## [1.1.0-rc.0] - 2020-03-02

### Added
- `Select Wrapper`
- `Checkbox Wrapper`
- `Radio Button Wrapper`
- `Textarea Wrapper`

### Fixed
- `Text Field Wrapper` toggle password visibility

## [1.0.3] - 2020-02-13

### Fixed
- JS framework compatibility

## [1.1.0-0] - 2020-02-06

### Added
- `Text Field Wrapper`

### Changed
- Add proper cursor for disabled state for `Button` and `Button Pure`

## [1.0.2] - 2020-02-04

### Fixed
- Inheritable styling of slotted content

## [1.0.1] - 2020-01-30

### Added
- Clickable area of `Link Pure` and `Button Pure` is optionally configurable by defining padding on host element

## [1.0.0] - 2020-01-28

### Added
- Cursor pointer on hover for `Button` and `Button Pure`
- Line-height gets calculated based on Porsche type-scaling formula automatically for `Text`, `Link Pure` and `Button Pure`
- Test helper function `componentsReady()` which indicates when lazy loaded components fully have loaded

### Changed
- Update CDN asset paths
- Improve font-weight definitions
- Rename and optimize neutral colors for `Icon` and `Text`

## [1.0.0-rc.1] - 2019-12-13

### Added
- `Headline`
- `Text`
- `Marque`
- `Button`
- `Button Pure`
- `Spinner`
- `Icon`
- `Flex`
- `Grid`
- `Link`
- `Link Pure`
- `Pagination`
- "Blur on focus"<|MERGE_RESOLUTION|>--- conflicted
+++ resolved
@@ -6,15 +6,13 @@
 
 ## [Unreleased]
 
-<<<<<<< HEAD
+### Added
+- `Text List`
+
 ### Changed
 - Improve caching strategy for fonts by content-based hash
 - Improve caching strategy for marque by content-based hash
 - Dimensions and sharpness of marque
-=======
-### Added
-- `Text List`
->>>>>>> 489e3a73
 
 ## [1.4.0-rc.2] - 2020-05-06
 
