--- conflicted
+++ resolved
@@ -17,14 +17,9 @@
 - `Select Wrapper` is now ready for the catwalk. It is dressed now with a custom drop down list box and gets naked by default on touch devices. 
 
 ### Fixed
-<<<<<<< HEAD
 - Minor accessibility improvements of `icons` and `Text Field`
 - Remove native number spinner buttons of `Text Field` with type text for Firefox
-=======
-- Minor accessibility improvements of `icons` and `text-field-wrapper`
-- Remove native number spinner buttons of `text-field-wrapper` with type text for Firefox
 - An issue with `Button` and `Button Pure` and their `disabled` attribute
->>>>>>> 8d5fcaa4
 
 ## [1.4.0] - 2020-05-14
 
