# Porsche Design System | Components JS
All notable changes to this project will be documented in this file.

The format is based on [Keep a Changelog](https://keepachangelog.com/en/1.0.0/),
and this project adheres to [Semantic Versioning](https://semver.org/spec/v2.0.0.html).

## [Unreleased]

<<<<<<< HEAD
### Added
- `Divider`
=======
## [1.1.1] (2020-03-13)

### Changed
- Icon of `Checkbox` indeterminate state
>>>>>>> 245d2cca

## [1.1.0] (2020-03-11)

### Fixed
- Minor improvements

## [1.1.0-rc.0] (2020-03-02)

### Added
- `Select Wrapper`
- `Checkbox Wrapper`
- `Radio Button Wrapper`
- `Textarea Wrapper`

### Fixed
- `Text Field Wrapper` toggle password visibility

## [1.0.3] (2020-02-13)

### Fixed
- JS framework compatibility

## [1.1.0-0] (2020-02-06)

### Added
- `Text Field Wrapper`

### Changed
- Add proper cursor for disabled state for `Button` and `Button Pure`

## [1.0.2] (2020-02-04)

### Fixed
- Inheritable styling of slotted content

## [1.0.1] (2020-01-30)

### Added
- Clickable area of `Link Pure` and `Button Pure` is optionally configurable by defining padding on host element

## [1.0.0] (2020-01-28)

### Added
- Cursor pointer on hover for `Button` and `Button Pure`
- Line-height gets calculated based on Porsche type-scaling formula automatically for `Text`, `Link Pure` and `Button Pure`
- Test helper function `componentsReady()` which indicates when lazy loaded components fully have loaded

### Changed
- Update CDN asset paths
- Improve font-weight definitions
- Rename and optimize neutral colors for `Icon` and `Text`

## [1.0.0-rc.1] (2019-12-13)

### Added
- `Headline`
- `Text`
- `Marque`
- `Button`
- `Button Pure`
- `Spinner`
- `Icon`
- `Flex`
- `Grid`
- `Link`
- `Link Pure`
- `Pagination`
- "Blur on focus"<|MERGE_RESOLUTION|>--- conflicted
+++ resolved
@@ -6,15 +6,13 @@
 
 ## [Unreleased]
 
-<<<<<<< HEAD
 ### Added
 - `Divider`
-=======
+
 ## [1.1.1] (2020-03-13)
 
 ### Changed
 - Icon of `Checkbox` indeterminate state
->>>>>>> 245d2cca
 
 ## [1.1.0] (2020-03-11)
 
