--- conflicted
+++ resolved
@@ -4,51 +4,6 @@
   "private": true,
   "scope": "@porsche-design-system",
   "author": "Dr. Ing. h.c. F. Porsche AG",
-<<<<<<< HEAD
-  "contributors": [
-    "Stephan Schröter <stephan.schroeter@mhp.com>",
-    "Marcel Bertram <marcel.bertram@porsche.de>",
-    "Anna Krohmer <anna.krohmer@udg.de>",
-    "Oliver Hook <oliver.hook@mhp.com>",
-    "Olivia Pala <olivia.pala@udg.de>",
-    "Christoph Stickel <net.christoph.stickel@mhp.com>",
-    "Matthias Hägele <matthias.haegele@mhp.com>",
-    "Melanie Kolar <melanie.kolar@udg.de>",
-    "Bernd Hacker <bernd.hacker@mhp.com"
-  ],
-  "license": "SEE LICENSE IN https://designsystem.porsche.com",
-  "description": "Porsche Design System Web Components JS",
-  "main": "dist/index.js",
-  "module": "dist/index.mjs",
-  "es2015": "dist/esm/index.mjs",
-  "es2017": "dist/esm/index.mjs",
-  "types": "dist/types/index.d.ts",
-  "collection": "dist/collection/collection-manifest.json",
-  "collection:main": "dist/collection/index.js",
-  "files": [
-    "dist/",
-    "loader/",
-    "bin/"
-  ],
-  "keywords": [
-    "porsche",
-    "ui",
-    "web-components",
-    "design-system"
-  ],
-  "homepage": "https://designsystem.porsche.com",
-  "repository": {
-    "type": "git",
-    "url": "git+https://github.com/porscheui/porsche-design-system.git"
-  },
-  "bugs": {
-    "url": "https://github.com/porscheui/porsche-ui-contribution/issues"
-  },
-  "publishConfig": {
-    "@porsche-design-system:registry": "https://porscheui.jfrog.io/porscheui/api/npm/npm-local/"
-  },
-=======
->>>>>>> aa4bcdfe
   "scripts": {
     "start": "PORSCHE_DESIGN_SYSTEM_DEV=1 yarn build && yarn start:app",
     "start:app": "concurrently -k -s 'first' -n 'cdn,app' 'serve-cdn' 'http-server ./www -p 8575 --cors -s'",
