{
  "name": "@porsche-design-system/js",
  "version": "0.0.0",
  "private": true,
  "scope": "@porsche-design-system",
  "author": "Dr. Ing. h.c. F. Porsche AG",
  "scripts": {
    "prestart": "yarn replace",
    "start": "concurrently -k -s 'first' -n 'cdn,app' 'serve-cdn' 'http-server ./www -p 8575 --cors -s'",
    "build": "yarn clean:build && yarn build:components-manager-core && yarn build:components-manager-cli && yarn build:components-wrapper && yarn build:partials && yarn build:app && yarn build:cleanEnvironment",
    "build:app": "yarn build:app:base && yarn build:app:components && yarn build:app:assets && yarn build:app:shared",
    "build:app:base": "mkdir -p ./www && cp -r ./src/. ./www && cp -r ./public/. ./www",
    "build:app:components": "cp ./dist/components-wrapper/index.js ./www",
    "build:app:assets": "cp ../assets/dist/esm/index.js ./www/assets/assets.js",
    "build:app:shared": "cp ../shared/dist/esm/index.js ./www/assets/shared.js && cp ../shared/dist/css/styles.css ./www/assets/styles.css",
    "build:components-manager-cli": "yarn --cwd ./projects/components-manager-cli build",
    "build:components-manager-core": "yarn --cwd ./projects/components-manager-core build",
    "build:components-wrapper": "yarn build:components-wrapper:environment && yarn build:components-wrapper:webpack && yarn build:components-wrapper:cm && yarn build:components-wrapper:replaceCdnBaseUrlDynamicPlaceholder && yarn build:components-wrapper:generateChunksManifest",
    "build:components-wrapper:environment": "tsc --project tsconfig.json",
    "build:components-wrapper:webpack": "PORSCHE_DESIGN_SYSTEM_DEV=${PORSCHE_DESIGN_SYSTEM_DEV:-1} webpack --config ./projects/components-wrapper/webpack.config.ts",
    "build:components-wrapper:cm": "PORSCHE_DESIGN_SYSTEM_DEV=${PORSCHE_DESIGN_SYSTEM_DEV:-1} cm build && PORSCHE_DESIGN_SYSTEM_DEV=${PORSCHE_DESIGN_SYSTEM_DEV:-1} TMP_BUILD=1 cm build",
    "build:components-wrapper:replaceCdnBaseUrlDynamicPlaceholder": "ts-node scripts/replaceCdnBaseUrlDynamicPlaceholder.ts",
    "build:components-wrapper:generateChunksManifest": "ts-node scripts/generateChunksManifest.ts",
    "build:cleanEnvironment": "rm -f ../../cdn.config.js && rm -rf ./projects/components-wrapper/environment.js",
    "build-prod": "PORSCHE_DESIGN_SYSTEM_DEV=0 yarn build",
    "build:partials": "yarn --cwd ./projects/partials build",
    "replace": "yarn replace:initialStyles && yarn replace:fontLatin",
    "replace:initialStyles": "placeholder='<!--PLACEHOLDER_PORSCHE_DESIGN_SYSTEM_INITIAL_STYLES-->' && partial=$placeholder$(node -e 'console.log(require(\"@porsche-design-system/components-js/partials\").getInitialStyles())') && regex=$placeholder'.*' && sed -E -e \"s@$regex@$partial@\" public/index.html > public/index.tmp.html && rm public/index.html && mv public/index.tmp.html public/index.html",
    "replace:fontLatin": "placeholder='<!--PLACEHOLDER_PORSCHE_DESIGN_SYSTEM_FONT_LATIN-->' && partial=$placeholder$(node -e 'console.log(require(\"@porsche-design-system/components-js/partials\").getFontLinks({ weights: [\"thin\", \"regular\", \"semi-bold\", \"bold\"] }).replace(/https:\\/\\/cdn\\.ui\\.porsche\\.com\\/porsche-design-system/g, \"http://localhost:3001\"))') && regex=$placeholder'.*' && sed -E -e \"s@$regex@$partial@\" public/index.html > public/index.tmp.html && rm public/index.html && mv public/index.tmp.html public/index.html",
    "test": "yarn test:e2e && yarn test:vrt",
    "test:e2e": "PORT=8575 jest --runInBand --colors -c tests/e2e/config/jest.config.ts",
    "test:vrt": "PORT=8575 jest --runInBand --colors -c tests/vrt/config/jest.config.ts",
    "test:smoke": "ts-node --project tests/smoke/config/tsconfig.json node_modules/.bin/jasmine --config=tests/smoke/config/jasmine.config.json",
    "test:unit": "yarn test:unit:components-manager-core && yarn test:unit:components-js && yarn test:unit:partials",
    "test:unit:components-manager-core": "yarn --cwd ./projects/components-manager-core test:unit",
    "test:unit:components-js": "jest -c tests/unit/config/jest.config.js",
    "test:unit:partials": "yarn --cwd ./projects/partials test:unit",
    "clean": "yarn clean:build && yarn clean:node_modules",
    "clean:build": "yarn clean:app:build && yarn clean:components-wrapper:build && yarn clean:components-manager-core:build && yarn clean:components-manager-cli:build && yarn clean:partials:build",
    "clean:node_modules": "yarn clean:app:node_modules && yarn clean:components-wrapper:node_modules && yarn clean:components-manager-core:node_modules && yarn clean:components-manager-cli:node_modules && yarn clean:partials:node_modules",
    "clean:app:build": "rm -rf ./dist && rm -rf ./www",
    "clean:app:node_modules": "rm -rf ./node_modules && rm -rf ./yarn-error.log",
    "clean:components-manager-cli:build": "yarn --cwd ./projects/components-manager-cli clean:build",
    "clean:components-manager-cli:node_modules": "yarn --cwd ./projects/components-manager-cli clean:node_modules",
    "clean:components-manager-core:build": "yarn --cwd ./projects/components-manager-core clean:build",
    "clean:components-manager-core:node_modules": "yarn --cwd ./projects/components-manager-core clean:node_modules",
    "clean:components-wrapper:build": "rm -rf ./dist && rm -rf ./www && rm -rf ./projects/components-wrapper/lib",
    "clean:components-wrapper:node_modules": "rm -rf ./node_modules && rm -rf ./yarn-error.log",
    "clean:partials:build": "yarn --cwd ./projects/partials clean:build",
    "clean:partials:node_modules": "yarn --cwd ./projects/partials clean:node_modules"
  },
  "dependencies": {
    "@porsche-design-system/assets": "4.0.0",
    "@porsche-design-system/components": "2.5.0-beta.0",
    "@porsche-design-system/components-js": "2.5.0-beta.0",
    "@porsche-design-system/components-manager-cli": "0.0.0",
    "@porsche-design-system/partials": "0.0.0"
  },
  "devDependencies": {
    "@alex_neo/jest-expect-message": "^1.0.5",
    "@porsche-design-system/shared": "0.0.0",
    "@types/http-server": "^0.12.1",
<<<<<<< HEAD
    "@types/jest": "^27.0.2",
    "@types/jest-expect-message": "^1.0.3",
    "@types/node": "^16.9.6",
    "@types/terser-webpack-plugin": "^5.0.4",
=======
    "@types/jasmine": "^3.9.1",
    "@types/node": "^16.9.4",
    "@types/terser-webpack-plugin": "^5.2.0",
>>>>>>> 732f3736
    "concurrently": "^6.2.1",
    "devtools-protocol": "^0.0.923255",
    "globby": "^11.0.4",
    "http-server": "^13.0.2",
    "jasmine": "^3.8.0",
<<<<<<< HEAD
    "jasmine-spec-reporter": "^7.0.0",
    "jest": "^27.2.1",
    "jest-puppeteer": "^5.0.4",
=======
    "jest": "^27.2.1",
>>>>>>> 732f3736
    "jsdom": "^16.5.3",
    "ts-jest": "^27.0.3",
    "ts-node": "^10.2.0",
    "typescript": "~4.3.5",
    "wait-on": "^6.0.0",
    "webpack": "^5.53.0",
    "webpack-bundle-analyzer": "^4.4.1",
    "webpack-cli": "^4.7.2"
  }
}<|MERGE_RESOLUTION|>--- conflicted
+++ resolved
@@ -60,28 +60,17 @@
     "@alex_neo/jest-expect-message": "^1.0.5",
     "@porsche-design-system/shared": "0.0.0",
     "@types/http-server": "^0.12.1",
-<<<<<<< HEAD
     "@types/jest": "^27.0.2",
-    "@types/jest-expect-message": "^1.0.3",
     "@types/node": "^16.9.6",
-    "@types/terser-webpack-plugin": "^5.0.4",
-=======
-    "@types/jasmine": "^3.9.1",
-    "@types/node": "^16.9.4",
     "@types/terser-webpack-plugin": "^5.2.0",
->>>>>>> 732f3736
     "concurrently": "^6.2.1",
     "devtools-protocol": "^0.0.923255",
     "globby": "^11.0.4",
     "http-server": "^13.0.2",
     "jasmine": "^3.8.0",
-<<<<<<< HEAD
     "jasmine-spec-reporter": "^7.0.0",
     "jest": "^27.2.1",
     "jest-puppeteer": "^5.0.4",
-=======
-    "jest": "^27.2.1",
->>>>>>> 732f3736
     "jsdom": "^16.5.3",
     "ts-jest": "^27.0.3",
     "ts-node": "^10.2.0",
