--- conflicted
+++ resolved
@@ -1,10 +1,6 @@
 {
   "name": "@porsche-design-system/components-js",
-<<<<<<< HEAD
   "version": "1.1.0-0",
-=======
-  "version": "1.0.3",
->>>>>>> f8166f82
   "scope": "@porsche-design-system",
   "author": "Dr. Ing. h.c. F. Porsche AG",
   "contributors": [
