<!DOCTYPE html>
<html dir="ltr" lang="en">
  <head>
    <meta charset="utf-8" />
    <title>Porsche Design System - JS</title>
    <base href="/" />

    <meta name="viewport" content="width=device-width, initial-scale=1" />
    <link rel="icon" href="http://localhost:3001/meta-icons/favicon-32x32.5638ae59e85b68cac7febfffe555dbe7.png" />

    <script type="text/javascript" src="index.js"></script>
    <script type="text/javascript" src="assets/imask.min.js"></script>

    <link rel="stylesheet" href="http://localhost:3001/styles/font-face.min.css" />
    <!--PLACEHOLDER_PORSCHE_DESIGN_SYSTEM_INITIAL_STYLES--><style data-pds-initial-styles>html,body{margin:0;padding:0;font-family:'Porsche Next','Arial Narrow',Arial,'Heiti SC',SimHei,sans-serif;line-height:calc(6px + 2.125ex);letter-spacing:normal;text-size-adjust:none;-webkit-text-size-adjust:none}h1,h2,h3,h4,h5,h6{font-weight:600}p{hyphens:auto;font-weight:400;overflow-wrap:break-word}b,strong{font-weight:700}p-accordion,p-banner,p-button,p-button-group,p-button-pure,p-button-tile,p-carousel,p-checkbox-wrapper,p-content-wrapper,p-crest,p-display,p-divider,p-fieldset,p-fieldset-wrapper,p-flex,p-flex-item,p-flyout,p-grid,p-grid-item,p-heading,p-headline,p-icon,p-inline-notification,p-link,p-link-pure,p-link-social,p-link-tile,p-link-tile-model-signature,p-marque,p-modal,p-model-signature,p-multi-select,p-multi-select-option,p-pagination,p-popover,p-radio-button-wrapper,p-scroller,p-segmented-control,p-segmented-control-item,p-select-wrapper,p-spinner,p-stepper-horizontal,p-stepper-horizontal-item,p-switch,p-table,p-table-body,p-table-cell,p-table-head,p-table-head-cell,p-table-head-row,p-table-row,p-tabs,p-tabs-bar,p-tabs-item,p-tag,p-tag-dismissible,p-text,p-text-field-wrapper,p-text-list,p-text-list-item,p-textarea-wrapper,p-toast,p-wordmark{visibility:hidden}.hydrated,.ssr{visibility:inherit}p-accordion a,p-banner a,p-carousel a,p-checkbox-wrapper a,p-display a,p-flyout a,p-heading a,p-headline a,p-inline-notification a,p-modal a,p-multi-select a,p-popover a,p-radio-button-wrapper a,p-select-wrapper a,p-switch a,p-table a,p-tabs a,p-text a,p-text-field-wrapper a,p-text-list a,p-textarea-wrapper a{color:currentcolor !important;margin-left:-2px !important;margin-right:-2px !important;padding-left:2px !important;border-radius:4px !important;padding-right:2px !important;text-decoration:underline !important}p-accordion a:focus,p-banner a:focus,p-carousel a:focus,p-checkbox-wrapper a:focus,p-display a:focus,p-flyout a:focus,p-heading a:focus,p-headline a:focus,p-inline-notification a:focus,p-modal a:focus,p-multi-select a:focus,p-popover a:focus,p-radio-button-wrapper a:focus,p-select-wrapper a:focus,p-switch a:focus,p-table a:focus,p-tabs a:focus,p-text a:focus,p-text-field-wrapper a:focus,p-text-list a:focus,p-textarea-wrapper a:focus{outline:2px solid #1A44EA !important;outline-offset:0 !important}p-accordion a:focus:not(:focus-visible),p-banner a:focus:not(:focus-visible),p-carousel a:focus:not(:focus-visible),p-checkbox-wrapper a:focus:not(:focus-visible),p-display a:focus:not(:focus-visible),p-flyout a:focus:not(:focus-visible),p-heading a:focus:not(:focus-visible),p-headline a:focus:not(:focus-visible),p-inline-notification a:focus:not(:focus-visible),p-modal a:focus:not(:focus-visible),p-multi-select a:focus:not(:focus-visible),p-popover a:focus:not(:focus-visible),p-radio-button-wrapper a:focus:not(:focus-visible),p-select-wrapper a:focus:not(:focus-visible),p-switch a:focus:not(:focus-visible),p-table a:focus:not(:focus-visible),p-tabs a:focus:not(:focus-visible),p-text a:focus:not(:focus-visible),p-text-field-wrapper a:focus:not(:focus-visible),p-text-list a:focus:not(:focus-visible),p-textarea-wrapper a:focus:not(:focus-visible){outline-color:transparent !important}p-text-field-wrapper input::-webkit-outer-spin-button,p-text-field-wrapper input::-webkit-inner-spin-button,p-text-field-wrapper input::-webkit-search-decoration,p-text-field-wrapper input::-webkit-search-cancel-button,p-text-field-wrapper input::-webkit-calendar-picker-indicator{display:none !important}p-table img{vertical-align:middle !important}p-button-tile picture img,p-link-tile picture img,p-link-tile-model-signature picture img{width:100% !important;height:100% !important;object-fit:cover !important}@media(hover:hover){p-accordion a,p-banner a,p-carousel a,p-checkbox-wrapper a,p-display a,p-flyout a,p-heading a,p-headline a,p-inline-notification a,p-modal a,p-multi-select a,p-popover a,p-radio-button-wrapper a,p-select-wrapper a,p-switch a,p-table a,p-tabs a,p-text a,p-text-field-wrapper a,p-text-list a,p-textarea-wrapper a{transition:background var(--p-transition-duration,.24s) ease !important}p-accordion a:hover,p-banner a:hover,p-carousel a:hover,p-checkbox-wrapper a:hover,p-display a:hover,p-flyout a:hover,p-heading a:hover,p-headline a:hover,p-inline-notification a:hover,p-modal a:hover,p-multi-select a:hover,p-popover a:hover,p-radio-button-wrapper a:hover,p-select-wrapper a:hover,p-switch a:hover,p-table a:hover,p-tabs a:hover,p-text a:hover,p-text-field-wrapper a:hover,p-text-list a:hover,p-textarea-wrapper a:hover{background:rgba(148,149,152,.18) !important}}p-tabs-bar ~ [tabindex="0"][role="tabpanel"]{border-radius:1px !important}p-tabs-bar ~ [tabindex="0"][role="tabpanel"]:focus{outline:2px solid #1A44EA !important;outline-offset:2px !important}p-tabs-bar ~ [tabindex="0"][role="tabpanel"]:focus:not(:focus-visible){outline-color:transparent !important}</style>
    <!--PLACEHOLDER_PORSCHE_DESIGN_SYSTEM_FONT_LATIN--><link rel=preload href=http://localhost:3001/fonts/porsche-next-w-la-regular.min.b8f1c203bd2ac5334247025236ba8d86.woff2 as=font type=font/woff2 crossorigin><link rel=preload href=http://localhost:3001/fonts/porsche-next-w-la-semi-bold.min.b5f6fca7225aa73578f65320bcf79b45.woff2 as=font type=font/woff2 crossorigin><link rel=preload href=http://localhost:3001/fonts/porsche-next-w-la-bold.min.0fbdc6d73f04137fff6e4169e8c30e2c.woff2 as=font type=font/woff2 crossorigin>
    <link rel="stylesheet" href="assets/styles.css" />
  </head>
  <body>
<<<<<<< HEAD
    <header>
      <select id="page" onchange="updateRoute({pathname: this.value})">
        <option disabled selected>Select a page</option>
        <optgroup label="Components">
          <option value="accordion">Accordion</option>
          <option value="banner">Banner</option>
          <option value="button">Button</option>
          <option value="button-group">Button Group</option>
          <option value="button-pure">Button Pure</option>
          <option value="button-tile">Button Tile</option>
          <option value="carousel">Carousel</option>
          <option value="checkbox-wrapper">Checkbox</option>
          <option value="content-wrapper">Content Wrapper</option>
          <option value="crest">Crest</option>
          <option value="display">Display</option>
          <option value="divider">Divider</option>
          <option value="fieldset">Fieldset</option>
          <option value="fieldset-wrapper">Fieldset Wrapper</option>
          <option value="flex">Flex</option>
          <option value="flyout">Flyout</option>
          <option value="grid">Grid</option>
          <option value="heading">Heading</option>
          <option value="headline">Headline</option>
          <option value="icon">Icon</option>
          <option value="inline-notification">Inline Notification</option>
          <option value="link">Link</option>
          <option value="link-pure">Link Pure</option>
          <option value="link-social">Link Social</option>
          <option value="link-tile">Link Tile</option>
          <option value="link-tile-model-signature">Link Tile Model Signature</option>
          <option value="marque">Marque</option>
          <option value="modal">Modal</option>
          <option value="model-signature">Model Signature</option>
          <option value="pagination">Pagination</option>
          <option value="popover">Popover</option>
          <option value="radio-button-wrapper">Radio Button</option>
          <option value="scroller">Scroller</option>
          <option value="segmented-control">Segmented Control</option>
          <option value="select-wrapper">Select</option>
          <option value="spinner">Spinner</option>
          <option value="stepper-horizontal">Stepper Horizontal</option>
          <option value="switch">Switch</option>
          <option value="table">Table</option>
          <option value="tabs">Tabs</option>
          <option value="tabs-bar">Tabs Bar</option>
          <option value="tag">Tag</option>
          <option value="tag-dismissible">Tag Dismissible</option>
          <option value="text">Text</option>
          <option value="text-field-wrapper">Text Field</option>
          <option value="text-list">Text List</option>
          <option value="textarea-wrapper">Textarea</option>
          <option value="toast">Toast</option>
          <option value="toast-basic-long-text">Toast Basic Long Text</option>
          <option value="toast-basic-dark">Toast Basic Dark</option>
          <option value="toast-offset">Toast Offset</option>
          <option value="toast-prefixed">Toast Prefixed</option>
          <option value="wordmark">Wordmark</option>
        </optgroup>
        <optgroup label="Typography">
          <option value="typography-latin">Latin</option>
          <option value="typography-greek-and-coptic">Greek & Coptic</option>
          <option value="typography-cyril">Cyril</option>
          <option value="typography-fallback">Fallback</option>
        </optgroup>
        <optgroup label="Overview">
          <option value="overview">Overview</option>
          <option value="overview-notifications">Notifications</option>
          <option value="core-initializer">Core Initializer</option>
        </optgroup>
        <optgroup label="Examples">
          <option value="accordion-example">Accordion</option>
          <option value="banner-example">Banner</option>
          <option value="carousel-example-dynamic-slides">Carousel Dynamic Slides</option>
          <option value="carousel-example-events">Carousel Events</option>
          <option value="carousel-example-jump-to-slide">Carousel Jump to Slide</option>
          <option value="flyout-example">Flyout</option>
          <option value="flyout-example-slotted">Flyout Slotted</option>
          <option value="flyout-example-slotted-secondary">Flyout Slotted Sub-Footer</option>
          <option value="inline-notification-example-action-button">Inline Notification Action Button</option>
          <option value="inline-notification-example-events">Inline Notification Events</option>
          <option value="modal-example-accessibility">Modal Accessibility</option>
          <option value="scroller-example">Scroller</option>
          <option value="segmented-control-example">Segmented Control</option>
          <option value="stepper-horizontal-example">Stepper Horizontal</option>
          <option value="table-example-basic">Table Basic</option>
          <option value="table-example-sorting">Table Sorting</option>
          <option value="table-example-advanced">Table Advanced</option>
          <option value="tabs-bar-example-accessibility">Tabs Bar Accessibility</option>
          <option value="tabs-bar-example-basic">Tabs Bar Basic</option>
          <option value="text-field-wrapper-example-imask">Text Field Wrapper IMask</option>
          <option value="text-field-wrapper-example-search">Text Field Wrapper Search</option>
          <option value="toast-example">Toast</option>
        </optgroup>
      </select>
      <select id="theme" onchange="updateRoute({theme: this.value})">
        <option disabled selected>Select a theme</option>
        <option value="light">Light</option>
        <option value="dark">Dark</option>
        <option value="auto">Auto</option>
      </select>
    </header>
=======
    <select onchange="document.location.hash = `#${this.value}`">
      <option disabled selected>Select a page</option>
      <option value="accordion">Accordion</option>
      <option value="banner">Banner</option>
      <option value="button">Button</option>
      <option value="button-group">Button Group</option>
      <option value="button-pure">Button Pure</option>
      <option value="button-tile">Button Tile</option>
      <option value="carousel">Carousel</option>
      <option value="checkbox-wrapper">Checkbox</option>
      <option value="content-wrapper">Content Wrapper</option>
      <option value="crest">Crest</option>
      <option value="display">Display</option>
      <option value="divider">Divider</option>
      <option value="fieldset">Fieldset</option>
      <option value="fieldset-wrapper">Fieldset Wrapper</option>
      <option value="flex">Flex</option>
      <option value="flyout">Flyout</option>
      <option value="grid">Grid</option>
      <option value="heading">Heading</option>
      <option value="headline">Headline</option>
      <option value="icon">Icon</option>
      <option value="inline-notification">Inline Notification</option>
      <option value="link">Link</option>
      <option value="link-pure">Link Pure</option>
      <option value="link-social">Link Social</option>
      <option value="link-tile">Link Tile</option>
      <option value="link-tile-model-signature">Link Tile Model Signature</option>
      <option value="marque">Marque</option>
      <option value="modal">Modal</option>
      <option value="model-signature">Model Signature</option>
      <option value="multi-select">Multi Select</option>
      <option value="pagination">Pagination</option>
      <option value="popover">Popover</option>
      <option value="radio-button-wrapper">Radio Button</option>
      <option value="scroller">Scroller</option>
      <option value="segmented-control">Segmented Control</option>
      <option value="select-wrapper">Select</option>
      <option value="spinner">Spinner</option>
      <option value="stepper-horizontal">Stepper Horizontal</option>
      <option value="switch">Switch</option>
      <option value="table">Table</option>
      <option value="tabs">Tabs</option>
      <option value="tabs-bar">Tabs Bar</option>
      <option value="tag">Tag</option>
      <option value="tag-dismissible">Tag Dismissible</option>
      <option value="text">Text</option>
      <option value="text-field-wrapper">Text Field</option>
      <option value="text-list">Text List</option>
      <option value="textarea-wrapper">Textarea</option>
      <option value="toast-basic">Toast Basic</option>
      <option value="toast-basic-long-text">Toast Basic Long Text</option>
      <option value="toast-basic-dark">Toast Basic Dark</option>
      <option value="toast-offset">Toast Offset</option>
      <option value="toast-prefixed">Toast Prefixed</option>
      <option value="typography-fallback-strategy">Typography Fallback Strategy</option>
      <option value="typography-latin">Typography Latin</option>
      <option value="typography-greek-and-coptic">Typography Greek & Coptic</option>
      <option value="typography-cyril">Typography Cyril</option>
      <option value="wordmark">Wordmark</option>
      <option disabled>---</option>
      <option value="overview">Overview</option>
      <option value="overview-flaky">Overview Flaky</option>
      <option value="overview-notifications">Overview Notifications</option>
      <option value="core-initializer">Core Initializer</option>
      <option disabled>---</option>
      <option value="accordion-example">Accordion Example</option>
      <option value="banner-example">Banner Example</option>
      <option value="carousel-example-dynamic-slides">Carousel Example Dynamic Slides</option>
      <option value="carousel-example-events">Carousel Example Events</option>
      <option value="carousel-example-jump-to-slide">Carousel Example Jump to Slide</option>
      <option value="flyout-example">Flyout Example</option>
      <option value="flyout-example-slotted">Flyout Example Slotted</option>
      <option value="flyout-example-slotted-secondary">Flyout Example Slotted Sub-Footer</option>
      <option value="inline-notification-example-action-button">Inline Notification Example Action Button</option>
      <option value="inline-notification-example-events">Inline Notification Example Events</option>
      <option value="modal-example-accessibility">Modal Example Accessibility</option>
      <option value="multi-select-example">Multi Select Example</option>
      <option value="multi-select-example-controlled">Multi Select Example Controlled</option>
      <option value="multi-select-example-dynamic">Multi Select Example Dynamic</option>
      <option value="scroller-example">Scroller Example</option>
      <option value="segmented-control-example">Segmented Control Example</option>
      <option value="stepper-horizontal-example">Stepper Horizontal Example</option>
      <option value="table-example-basic">Table Example Basic</option>
      <option value="table-example-sorting">Table Example Sorting</option>
      <option value="table-example-advanced">Table Example Advanced</option>
      <option value="tabs-bar-example-accessibility">Tabs Bar Example Accessibility</option>
      <option value="tabs-bar-example-basic">Tabs Bar Example Basic</option>
      <option value="text-field-wrapper-example-imask">Text Field Wrapper Example IMask</option>
      <option value="text-field-wrapper-example-search">Text Field Wrapper Example Search</option>
      <option value="toast-example">Toast Example</option>
    </select>
>>>>>>> e67a2c1c
    <div id="app"></div>
    <script>
      const getPage = () => window.location.pathname.substring(1) || 'overview';
      const getTheme = () => (new URL(document.location).searchParams.get('theme')) || 'light';

      const updateRoute = async (opts) => {
        if (opts) {
          const url = new URL(location);
          if (opts.pathname) url.pathname = opts.pathname;
          if (opts.theme) url.searchParams.set('theme', opts.theme);
          history.pushState(null, '', url);
        }

        const app = document.getElementById('app');
        const page = getPage();
        const theme = getTheme();
        const directory = page.match(/^[a-z-]+-example/) ? 'examples' : 'pages';

        app.innerHTML = '';
        app.innerHTML = (await (await fetch(`/${directory}/${page}.html`)).text()).replace(/>(\s)*</g, '><');
        app.querySelectorAll('*').forEach(el => el.theme = theme);
        app.querySelectorAll('.playground').forEach(el => {
          el.classList.remove('light', 'dark', 'auto');
          el.classList.add(theme);
        });

        const scripts = app.getElementsByTagName('script');
        for (let i = 0; i < scripts.length; i++) {
          eval(scripts[i].innerText); // execute scripts inserted via innerHTML
        }
      };

      const updateSelect = (id, value) => Array.from(document.querySelectorAll(`#${id} option`)).filter(e => e.value === value)[0].selected = true;

      porscheDesignSystem.load();
      porscheDesignSystem.load({ prefix: 'my-prefix' });
      window.componentsReady = porscheDesignSystem.componentsReady; // for vrt

      updateSelect('page', getPage());
      updateSelect('theme', getTheme());
      updateRoute();
    </script>
  </body>
</html><|MERGE_RESOLUTION|>--- conflicted
+++ resolved
@@ -17,7 +17,6 @@
     <link rel="stylesheet" href="assets/styles.css" />
   </head>
   <body>
-<<<<<<< HEAD
     <header>
       <select id="page" onchange="updateRoute({pathname: this.value})">
         <option disabled selected>Select a page</option>
@@ -51,6 +50,7 @@
           <option value="marque">Marque</option>
           <option value="modal">Modal</option>
           <option value="model-signature">Model Signature</option>
+          <option value="multi-select">Multi Select</option>
           <option value="pagination">Pagination</option>
           <option value="popover">Popover</option>
           <option value="radio-button-wrapper">Radio Button</option>
@@ -99,6 +99,9 @@
           <option value="inline-notification-example-action-button">Inline Notification Action Button</option>
           <option value="inline-notification-example-events">Inline Notification Events</option>
           <option value="modal-example-accessibility">Modal Accessibility</option>
+          <option value="multi-select-example">Multi Select Example</option>
+          <option value="multi-select-example-controlled">Multi Select Example Controlled</option>
+          <option value="multi-select-example-dynamic">Multi Select Example Dynamic</option>
           <option value="scroller-example">Scroller</option>
           <option value="segmented-control-example">Segmented Control</option>
           <option value="stepper-horizontal-example">Stepper Horizontal</option>
@@ -119,100 +122,6 @@
         <option value="auto">Auto</option>
       </select>
     </header>
-=======
-    <select onchange="document.location.hash = `#${this.value}`">
-      <option disabled selected>Select a page</option>
-      <option value="accordion">Accordion</option>
-      <option value="banner">Banner</option>
-      <option value="button">Button</option>
-      <option value="button-group">Button Group</option>
-      <option value="button-pure">Button Pure</option>
-      <option value="button-tile">Button Tile</option>
-      <option value="carousel">Carousel</option>
-      <option value="checkbox-wrapper">Checkbox</option>
-      <option value="content-wrapper">Content Wrapper</option>
-      <option value="crest">Crest</option>
-      <option value="display">Display</option>
-      <option value="divider">Divider</option>
-      <option value="fieldset">Fieldset</option>
-      <option value="fieldset-wrapper">Fieldset Wrapper</option>
-      <option value="flex">Flex</option>
-      <option value="flyout">Flyout</option>
-      <option value="grid">Grid</option>
-      <option value="heading">Heading</option>
-      <option value="headline">Headline</option>
-      <option value="icon">Icon</option>
-      <option value="inline-notification">Inline Notification</option>
-      <option value="link">Link</option>
-      <option value="link-pure">Link Pure</option>
-      <option value="link-social">Link Social</option>
-      <option value="link-tile">Link Tile</option>
-      <option value="link-tile-model-signature">Link Tile Model Signature</option>
-      <option value="marque">Marque</option>
-      <option value="modal">Modal</option>
-      <option value="model-signature">Model Signature</option>
-      <option value="multi-select">Multi Select</option>
-      <option value="pagination">Pagination</option>
-      <option value="popover">Popover</option>
-      <option value="radio-button-wrapper">Radio Button</option>
-      <option value="scroller">Scroller</option>
-      <option value="segmented-control">Segmented Control</option>
-      <option value="select-wrapper">Select</option>
-      <option value="spinner">Spinner</option>
-      <option value="stepper-horizontal">Stepper Horizontal</option>
-      <option value="switch">Switch</option>
-      <option value="table">Table</option>
-      <option value="tabs">Tabs</option>
-      <option value="tabs-bar">Tabs Bar</option>
-      <option value="tag">Tag</option>
-      <option value="tag-dismissible">Tag Dismissible</option>
-      <option value="text">Text</option>
-      <option value="text-field-wrapper">Text Field</option>
-      <option value="text-list">Text List</option>
-      <option value="textarea-wrapper">Textarea</option>
-      <option value="toast-basic">Toast Basic</option>
-      <option value="toast-basic-long-text">Toast Basic Long Text</option>
-      <option value="toast-basic-dark">Toast Basic Dark</option>
-      <option value="toast-offset">Toast Offset</option>
-      <option value="toast-prefixed">Toast Prefixed</option>
-      <option value="typography-fallback-strategy">Typography Fallback Strategy</option>
-      <option value="typography-latin">Typography Latin</option>
-      <option value="typography-greek-and-coptic">Typography Greek & Coptic</option>
-      <option value="typography-cyril">Typography Cyril</option>
-      <option value="wordmark">Wordmark</option>
-      <option disabled>---</option>
-      <option value="overview">Overview</option>
-      <option value="overview-flaky">Overview Flaky</option>
-      <option value="overview-notifications">Overview Notifications</option>
-      <option value="core-initializer">Core Initializer</option>
-      <option disabled>---</option>
-      <option value="accordion-example">Accordion Example</option>
-      <option value="banner-example">Banner Example</option>
-      <option value="carousel-example-dynamic-slides">Carousel Example Dynamic Slides</option>
-      <option value="carousel-example-events">Carousel Example Events</option>
-      <option value="carousel-example-jump-to-slide">Carousel Example Jump to Slide</option>
-      <option value="flyout-example">Flyout Example</option>
-      <option value="flyout-example-slotted">Flyout Example Slotted</option>
-      <option value="flyout-example-slotted-secondary">Flyout Example Slotted Sub-Footer</option>
-      <option value="inline-notification-example-action-button">Inline Notification Example Action Button</option>
-      <option value="inline-notification-example-events">Inline Notification Example Events</option>
-      <option value="modal-example-accessibility">Modal Example Accessibility</option>
-      <option value="multi-select-example">Multi Select Example</option>
-      <option value="multi-select-example-controlled">Multi Select Example Controlled</option>
-      <option value="multi-select-example-dynamic">Multi Select Example Dynamic</option>
-      <option value="scroller-example">Scroller Example</option>
-      <option value="segmented-control-example">Segmented Control Example</option>
-      <option value="stepper-horizontal-example">Stepper Horizontal Example</option>
-      <option value="table-example-basic">Table Example Basic</option>
-      <option value="table-example-sorting">Table Example Sorting</option>
-      <option value="table-example-advanced">Table Example Advanced</option>
-      <option value="tabs-bar-example-accessibility">Tabs Bar Example Accessibility</option>
-      <option value="tabs-bar-example-basic">Tabs Bar Example Basic</option>
-      <option value="text-field-wrapper-example-imask">Text Field Wrapper Example IMask</option>
-      <option value="text-field-wrapper-example-search">Text Field Wrapper Example Search</option>
-      <option value="toast-example">Toast Example</option>
-    </select>
->>>>>>> e67a2c1c
     <div id="app"></div>
     <script>
       const getPage = () => window.location.pathname.substring(1) || 'overview';
