<!DOCTYPE html>
<html dir="ltr" lang="en">
<head>
  <meta charset="utf-8"/>
  <title>Porsche Design System - JS</title>
  <base href="/"/>

  <meta name="viewport" content="width=device-width, initial-scale=1"/>
  <link rel="icon" href="http://localhost:3001/meta-icons/favicon-32x32.10be24507223bc4ef63effe0eb750e58.png"/>

  <link rel="stylesheet" href="http://localhost:3001/styles/font-face.min.css"/>
  <link rel="stylesheet" href="assets/styles.css"/>

<<<<<<< HEAD
  <script type="text/javascript" src="index.js"></script>
  <style>
    .form-top-spacing {
      margin-top: 48px;
    }
    .form-bottom-spacing {
      padding-bottom: 64px;
    }
    .form-section-spacing {
      margin-top: 40px;
    }
    .form-row-spacing {
      margin-top: 16px;
    }
    .form-row-spacing--zero-m {
      margin-top: 0;
    }
    .form-grid-item-container {
      margin-left: -8px;
      margin-right: -8px;
    }
    .form-grid-item {
      padding-left: 8px;
      padding-right: 8px;
    }
    .content-wrapper {
      margin: 0 auto;
      display: block;
      padding: 0 7vw;
      max-width: 96rem;
      min-width: 0;
    }
    @media (min-width: 1760px) {
      .content-wrapper {
        padding: 0 10vw;
      }
    }
    @media (min-width: 1920px) {
      .content-wrapper {
        padding: 0 12rem;
      }
    }
    .grid {
      flex: auto;
      display: flex;
      flex-wrap: wrap;
      flex-direction: row;
      margin-right: -8px;
      margin-left: -8px;
    }
    @media (min-width: 760px) {
      .grid {
        margin-left: -12px;
        margin-right: -12px;
      }
    }
    @media (min-width: 1000px) {
      .grid {
        margin-left: -16px;
        margin-right: -16px;
      }
    }
    .grid-item {
      box-sizing: border-box;
      min-width: 8.3333%;
      margin-left: 0%;
      padding-left: 8px;
      padding-right: 8px;
    }
    @media (min-width: 760px) {
      .grid-item {
        padding-left: 12px;
        padding-right: 12px;
      }
    }
    @media (min-width: 1000px) {
      .grid-item {
        padding-left: 16px;
        padding-right: 16px;
      }
    }
   .flex {
     display: flex;
     flex-wrap: nowrap;
     align-items: stretch;
     align-content: stretch;
     flex-direction: row;
     justify-content: flex-start;
   }
   .flex-item {
     flex: initial;
     width: auto;
     flex-grow: 0;
     align-self: auto;
     box-sizing: border-box;
     flex-shrink: 1;
     margin-left: 0;
   }
   .button-group {
     display: flex;
     flex-flow: column nowrap;
     align-items: stretch;
     margin-right: 0;
     margin-left: 0;
   }
   @media (min-width: 480px) {
     .button-group {
       margin-right: 0;
       flex-flow: row wrap;
       align-items: center;
       margin-left: -0.5rem;
     }
   }
   .button-group > * {
     margin-top: 1rem;
     margin-right: 0;
     margin-left: 0;
     width: 100% !important;
   }
   @media (min-width: 480px) {
     .button-group > * {
       margin-right: 0.5rem;
       margin-left: 0.5rem;
       width: 128px !important;
     }
   }
   .fieldset-wrapper {
     display: block;
     margin: 0;
     padding: 0;
     border: none;
   }
  </style>
  <!--PLACEHOLDER_PORSCHE_DESIGN_SYSTEM_INITIAL_STYLES--><style>my-prefix-p-accordion,my-prefix-p-banner,my-prefix-p-button-group,my-prefix-p-content-wrapper,my-prefix-p-divider,my-prefix-p-fieldset-wrapper,my-prefix-p-flex,my-prefix-p-flex-item,my-prefix-p-grid,my-prefix-p-grid-item,my-prefix-p-headline,my-prefix-p-icon,my-prefix-p-inline-notification,my-prefix-p-link-social,my-prefix-p-marque,my-prefix-p-modal,my-prefix-p-pagination,my-prefix-p-popover,my-prefix-p-spinner,my-prefix-p-switch,my-prefix-p-table,my-prefix-p-table-body,my-prefix-p-table-cell,my-prefix-p-table-head,my-prefix-p-table-head-cell,my-prefix-p-table-head-row,my-prefix-p-table-row,my-prefix-p-tabs,my-prefix-p-tabs-bar,my-prefix-p-tabs-item,my-prefix-p-text,my-prefix-p-text-list,my-prefix-p-text-list-item,my-prefix-p-toast{visibility:hidden}my-prefix-p-button:not(.hydrated),my-prefix-p-link:not(.hydrated){color:transparent;width:12rem;height:3rem;display:block;position:relative;background:#626669;visibility:visible}my-prefix-p-button:not(.hydrated) > *,my-prefix-p-link:not(.hydrated) > *{visibility:hidden}my-prefix-p-button:not(.hydrated)::before,my-prefix-p-link:not(.hydrated)::before{top:0;left:0;width:100%;height:100%;content:"";position:absolute;animation:shimmer 1s linear infinite;background-size:450px 400px;background-image:linear-gradient(to right,#656871 0%,#888b94 20%,#656871 40%,#656871 100%);background-repeat:no-repeat}my-prefix-p-button-pure:not(.hydrated),my-prefix-p-link-pure:not(.hydrated){color:transparent;width:12rem;height:1.5rem;display:block;position:relative;background:#626669;visibility:visible}my-prefix-p-button-pure:not(.hydrated) > *,my-prefix-p-link-pure:not(.hydrated) > *{visibility:hidden}my-prefix-p-button-pure:not(.hydrated)::before,my-prefix-p-link-pure:not(.hydrated)::before{top:0;left:0;width:100%;height:100%;content:"";position:absolute;animation:shimmer 1s linear infinite;background-size:450px 400px;background-image:linear-gradient(to right,#656871 0%,#888b94 20%,#656871 40%,#656871 100%);background-repeat:no-repeat}my-prefix-p-checkbox-wrapper:not(.hydrated),my-prefix-p-radio-button-wrapper:not(.hydrated){color:transparent;width:5.09375rem;height:1.5rem;display:block;position:relative;background:#626669;visibility:visible}my-prefix-p-checkbox-wrapper:not(.hydrated) > *,my-prefix-p-radio-button-wrapper:not(.hydrated) > *{visibility:hidden}my-prefix-p-checkbox-wrapper:not(.hydrated)::before,my-prefix-p-radio-button-wrapper:not(.hydrated)::before{top:0;left:0;width:100%;height:100%;content:"";position:absolute;animation:shimmer 1s linear infinite;background-size:450px 400px;background-image:linear-gradient(to right,#656871 0%,#888b94 20%,#656871 40%,#656871 100%);background-repeat:no-repeat}my-prefix-p-select-wrapper:not(.hydrated),my-prefix-p-text-field-wrapper:not(.hydrated){color:transparent;height:3rem;margin:1.75rem 0 0 0;display:block;position:relative;min-width:12rem;background:#626669;visibility:visible}my-prefix-p-select-wrapper:not(.hydrated) > *,my-prefix-p-text-field-wrapper:not(.hydrated) > *{visibility:hidden}my-prefix-p-select-wrapper:not(.hydrated)::before,my-prefix-p-text-field-wrapper:not(.hydrated)::before{top:0;left:0;width:100%;height:100%;content:"";position:absolute;animation:shimmer 1s linear infinite;background-size:450px 400px;background-image:linear-gradient(to right,#656871 0%,#888b94 20%,#656871 40%,#656871 100%);background-repeat:no-repeat}my-prefix-p-textarea-wrapper:not(.hydrated){color:transparent;height:100%;margin:1.75rem 0 0 0;display:block;position:relative;background:#626669;min-height:12rem;visibility:visible}my-prefix-p-textarea-wrapper:not(.hydrated) > *{visibility:hidden}my-prefix-p-textarea-wrapper:not(.hydrated)::before{top:0;left:0;width:100%;height:100%;content:"";position:absolute;animation:shimmer 1s linear infinite;background-size:450px 400px;background-image:linear-gradient(to right,#656871 0%,#888b94 20%,#656871 40%,#656871 100%);background-repeat:no-repeat}@keyframes shimmer{0%{background-position:-450px 0}100%{background-position:450px 0}}</style>
  <!--PLACEHOLDER_PORSCHE_DESIGN_SYSTEM_FONT_LATIN--><link rel=preload href=http://localhost:3001/fonts/porsche-next-w-la-thin.min.3e75ff5246ab2497c06392d22ff862d0.woff2 as=font type=font/woff2 crossorigin><link rel=preload href=http://localhost:3001/fonts/porsche-next-w-la-regular.min.bdaf41e62559316d30f99df258039d4e.woff2 as=font type=font/woff2 crossorigin><link rel=preload href=http://localhost:3001/fonts/porsche-next-w-la-semi-bold.min.c24c2ecdded2c1342dba0f1d561dde72.woff2 as=font type=font/woff2 crossorigin><link rel=preload href=http://localhost:3001/fonts/porsche-next-w-la-bold.min.6b20b9525a53943efc0131a2def13eab.woff2 as=font type=font/woff2 crossorigin>
</head>
<body style="background: #0E1418; color: white;">
<div class="content-wrapper" theme="dark">
  <div class="grid form-top-spacing">
    <div class="grid-item" size="{ base: 12, m: 8 }">
      <my-prefix-p-headline tag="h1" theme="dark" variant="headline-2">Get in touch with Porsche</my-prefix-p-headline>
      <my-prefix-p-text class="spacing-mt-8" size="{ base: 'small', l: 'medium' }" theme="dark"> Do you have any
        specific
        questions
        about your Porsche vehicle? Please use the form below so that we can process your inquiry as quickly as
        possible.
      </my-prefix-p-text>
    </div>
  </div>
  <div class="grid form-section-spacing">
    <div class="grid-item" size="{ base: 12, s: 10, m: 8, l: 6 }">
      <form novalidate="novalidate">
        <fieldset label="Your message" class="fieldset-wrapper">
          <div class="flex form-grid-item-container">
            <div class="flex-item form-grid-item">
              <my-prefix-p-select-wrapper label="Category" message="" state="none" theme="dark">
                <select aria-hidden="true" name="category" required="required" tabindex="-1">
                  <option hidden="hidden" value=""></option>
                  <option value="1">Option 1</option>
                  <option value="2">Option 2</option>
                  <option value="3">Option 3</option>
                </select>
              </my-prefix-p-select-wrapper>
            </div>
          </div>
          <my-prefix-p-text-field-wrapper
            class="form-row-spacing"
            label="Subject"
            message="Let us know what your inquiry is about"
            state="error" theme="dark">
            <input
              aria-invalid="true"
              aria-label="Subject. Let us know what your inquiry is about"
              name="subject"
              required="required"
              type="text"
            >
          </my-prefix-p-text-field-wrapper>
          <my-prefix-p-textarea-wrapper class="form-row-spacing" label="Your message" message="" state="none"
                                        theme="dark">
            <textarea aria-label="Your message" name="message" required="required"></textarea>
          </my-prefix-p-textarea-wrapper>
        </fieldset>
        <fieldset class="form-section-spacing fieldset-wrapper" label="Personal data">
          <div class="flex form-grid-item-container" direction="{ base: 'column', m: 'row' }">
            <div class="flex-item form-grid-item" width="{base: 'full', m: 'one-third'}">
              <my-prefix-p-select-wrapper label="Salutation" message="" state="none" theme="dark">
                <select aria-hidden="true" name="salutation" required="required" tabindex="-1">
                  <option hidden="hidden" value=""></option>
                  <option value="Mr.">Mr.</option>
                  <option value="Mrs.">Mrs.</option>
                </select>
              </my-prefix-p-select-wrapper>
            </div>
            <div
              class="flex-item form-row-spacing form-row-spacing--zero-m form-grid-item"
              width="{base: 'full', m: 'one-third'}"
            >
              <my-prefix-p-select-wrapper label="Title" theme="dark">
                <select aria-hidden="true" name="title" tabindex="-1">
                  <option value=""></option>
                  <option value="option 1">Dr.</option>
                  <option value="option 2">Prof.</option>
                  <option value="option 3">Prof. Dr.</option>
                </select>
              </my-prefix-p-select-wrapper>
            </div>
          </div>
          <div class="flex form-row-spacing form-grid-item-container" direction="{ base: 'column', m: 'row' }">
            <div class="flex-item form-grid-item">
              <my-prefix-p-text-field-wrapper label="First name" message="" state="none" theme="dark">
                <input
                  aria-label="First name"
                  name="firstName"
                  required="required"
                  type="text"
                >
              </my-prefix-p-text-field-wrapper>
            </div>
            <div class="flex-item form-row-spacing form-row-spacing--zero-m form-grid-item">
              <my-prefix-p-text-field-wrapper label="Last name" message="" state="none" theme="dark">
                <input aria-label="Last name" name="lastName" required="required" type="text">
              </my-prefix-p-text-field-wrapper>
            </div>
          </div>
          <my-prefix-p-text-field-wrapper class="form-row-spacing" label="Email address" message="" state="none"
                                          theme="dark">
            <input aria-label="Email address" name="email" required="required" type="email">
          </my-prefix-p-text-field-wrapper>
          <my-prefix-p-text-field-wrapper class="form-row-spacing" label="Phone number" message="" state="none"
                                          theme="dark">
            <input aria-label="Phone number" name="phone" type="tel">
          </my-prefix-p-text-field-wrapper>
        </fieldset>
        <fieldset class="form-section-spacing fieldset-wrapper" label="Your Porsche">
          <my-prefix-p-text-field-wrapper label="VIN (Vehicle Identification Number)" message="" state="none"
                                          theme="dark">
            <input aria-label="VIN (Vehicle Identification Number)" name="vin" required="required" type="text">
          </my-prefix-p-text-field-wrapper>
          <my-prefix-p-select-wrapper class="form-row-spacing" label="Transmission" message="" state="none"
                                      theme="dark">
            <select aria-hidden="true" name="gear" tabindex="-1">
              <option value=""></option>
              <option value="1">Option 1</option>
              <option value="2">Option 2</option>
              <option value="3">Option 3</option>
            </select>
          </my-prefix-p-select-wrapper>
          <my-prefix-p-headline class="spacing-mt-24" tag="h3" theme="dark" variant="headline-5">Date of first
            registration
          </my-prefix-p-headline>
          <my-prefix-p-text-field-wrapper class="form-row-spacing" label="Date" message="" state="none" theme="dark">
            <input aria-label="Date" name="date" required="required" type="date">
          </my-prefix-p-text-field-wrapper>
          <my-prefix-p-text-field-wrapper class="form-row-spacing" label="Mileage" message="" state="none" theme="dark">
            <input aria-label="Mileage" name="mileage" required="required" type="number">
          </my-prefix-p-text-field-wrapper>
        </fieldset>
        <fieldset class="form-section-spacing fieldset-wrapper" label="Your Porsche dealer">
          <my-prefix-p-select-wrapper label="Porsche dealer" message="" state="none" theme="dark">
            <select aria-hidden="true" name="dealer" required="required" tabindex="-1">
              <option hidden="hidden" value=""></option>
              <option value="1">Option 1</option>
              <option value="2">Option 2</option>
              <option value="3">Option 3</option>
            </select>
          </my-prefix-p-select-wrapper>
        </fieldset>
        <div class="flex form-section-spacing form-grid-item-container">
          <div class="flex-item form-grid-item">
            <my-prefix-p-checkbox-wrapper message="" state="none">
              <my-prefix-p-text slot="label" theme="dark">I have read and understood the <a
                target="_blank">Privacy Policy</a></my-prefix-p-text>
              <input name="privacy" required="required" type="checkbox">
            </my-prefix-p-checkbox-wrapper>
          </div>
        </div>
        <div class="form-section-spacing form-bottom-spacing button-group" theme="dark">
          <my-prefix-p-button theme="dark" type="submit">Send</my-prefix-p-button>
          <my-prefix-p-button icon="close" theme="dark" variant="tertiary">Cancel</my-prefix-p-button>
        </div>
      </form>
    </div>
  </div>
</div>
<script>
  porscheDesignSystem.load();
  porscheDesignSystem.load({ prefix: 'my-prefix' });
  window.componentsReady = porscheDesignSystem.componentsReady; // for vrt
</script>
</body>
=======
    <script src="index.js"></script>
    <!--PLACEHOLDER_PORSCHE_DESIGN_SYSTEM_INITIAL_STYLES--><style>p-accordion,p-banner,p-button,p-button-group,p-button-pure,p-checkbox-wrapper,p-content-wrapper,p-divider,p-fieldset-wrapper,p-flex,p-flex-item,p-grid,p-grid-item,p-headline,p-icon,p-inline-notification,p-link,p-link-pure,p-link-social,p-marque,p-modal,p-pagination,p-popover,p-radio-button-wrapper,p-select-wrapper,p-spinner,p-switch,p-table,p-table-body,p-table-cell,p-table-head,p-table-head-cell,p-table-head-row,p-table-row,p-tabs,p-tabs-bar,p-tabs-item,p-text,p-text-field-wrapper,p-text-list,p-text-list-item,p-textarea-wrapper,p-toast{visibility:hidden}</style>
    <!--PLACEHOLDER_PORSCHE_DESIGN_SYSTEM_FONT_LATIN--><link rel=preload href=http://localhost:3001/fonts/porsche-next-w-la-thin.min.3e75ff5246ab2497c06392d22ff862d0.woff2 as=font type=font/woff2 crossorigin><link rel=preload href=http://localhost:3001/fonts/porsche-next-w-la-regular.min.bdaf41e62559316d30f99df258039d4e.woff2 as=font type=font/woff2 crossorigin><link rel=preload href=http://localhost:3001/fonts/porsche-next-w-la-semi-bold.min.c24c2ecdded2c1342dba0f1d561dde72.woff2 as=font type=font/woff2 crossorigin><link rel=preload href=http://localhost:3001/fonts/porsche-next-w-la-bold.min.6b20b9525a53943efc0131a2def13eab.woff2 as=font type=font/woff2 crossorigin>
  </head>
  <body>
    <select onchange="document.location.hash = `#${this.value}`">
      <option disabled selected>Select a page</option>
      <option value="accordion">Accordion</option>
      <option value="banner">Banner</option>
      <option value="button">Button</option>
      <option value="button-group">Button Group</option>
      <option value="button-pure">Button Pure</option>
      <option value="checkbox-wrapper">Checkbox</option>
      <option value="content-wrapper">Content Wrapper</option>
      <option value="divider">Divider</option>
      <option value="fieldset-wrapper">Fieldset</option>
      <option value="flex">Flex</option>
      <option value="grid">Grid</option>
      <option value="headline">Headline</option>
      <option value="icon">Icon</option>
      <option value="inline-notification">Inline Notification</option>
      <option value="link">Link</option>
      <option value="link-pure">Link Pure</option>
      <option value="link-social">Link Social</option>
      <option value="marque">Marque</option>
      <option value="modal-basic">Modal Basic</option>
      <option value="modal-fullscreen">Modal Fullscreen</option>
      <option value="modal-fullscreen-breakpoint">Modal Fullscreen Breakpoint</option>
      <option value="modal-full-width-slot">Modal Full Width Slot</option>
      <option value="modal-no-heading">Modal No Heading</option>
      <option value="modal-prefixed">Modal Prefixed</option>
      <option value="modal-scrollable">Modal Scrollable</option>
      <option value="modal-slotted-heading">Modal Slotted Heading</option>
      <option value="pagination">Pagination</option>
      <option value="popover">Popover</option>
      <option value="radio-button-wrapper">Radio Button</option>
      <option value="select-wrapper">Select</option>
      <option value="spinner">Spinner</option>
      <option value="switch">Switch</option>
      <option value="table">Table</option>
      <option value="tabs">Tabs</option>
      <option value="tabs-bar">Tabs Bar</option>
      <option value="text">Text</option>
      <option value="text-field-wrapper">Text Field</option>
      <option value="text-list">Text List</option>
      <option value="textarea-wrapper">Textarea</option>
      <option value="toast-basic">Toast Basic</option>
      <option value="toast-basic-long-text">Toast Basic Long Text</option>
      <option value="toast-basic-dark">Toast Basic Dark</option>
      <option value="toast-offset">Toast Offset</option>
      <option value="toast-prefixed">Toast Prefixed</option>
      <option value="typography-fallback-strategy">Typography Fallback Strategy</option>
      <option value="typography-latin">Typography Latin</option>
      <option value="typography-greek-and-coptic">Typography Greek & Coptic</option>
      <option value="typography-cyril">Typography Cyril</option>
      <option disabled>---</option>
      <option value="overview">Overview</option>
      <option value="core-initializer">Core Initializer</option>
      <option disabled>---</option>
      <option value="accordion-example">Accordion Example</option>
      <option value="inline-notification-example-events">Inline Notification Example Events</option>
      <option value="inline-notification-example-action-button">Inline Notification Example Action Button</option>
      <option value="table-example-basic">Table Example Basic</option>
      <option value="table-example-sorting">Table Example Sorting</option>
      <option value="table-example-advanced">Table Example Advanced</option>
      <option value="tabs-bar-example">Tabs Bar Example</option>
      <option value="toast-example">Toast Example</option>
    </select>
    <div id="app"></div>
    <script>
      const updateRoute = async () => {
        if (['#', ''].includes(document.location.hash)) {
          return;
        }

        const app = document.getElementById('app');
        const page = document.location.hash.substr(1);
        const directory = page.match(/^[a-z-]+-example/) ? 'examples' : 'pages';
        app.innerHTML = '';
        app.innerHTML = (await (await fetch(`/${directory}/${page}.html`)).text()).replace(/>(\s|\n|\r)*</g, '><');

        // execute scripts inserted via innerHTML
        const scripts = app.getElementsByTagName('script');
        for (let i = 0; i < scripts.length; i++) {
          eval(scripts[i].innerText);
        }
      };

      porscheDesignSystem.load();
      porscheDesignSystem.load({ prefix: 'my-prefix' });
      window.componentsReady = porscheDesignSystem.componentsReady; // for vrt
      window.addEventListener('hashchange', updateRoute);
      updateRoute();
    </script>
  </body>
>>>>>>> 17500f7a
</html><|MERGE_RESOLUTION|>--- conflicted
+++ resolved
@@ -1,9 +1,9 @@
 <!DOCTYPE html>
 <html dir="ltr" lang="en">
 <head>
-  <meta charset="utf-8"/>
+  <meta charset="utf-8" />
   <title>Porsche Design System - JS</title>
-  <base href="/"/>
+  <base href="/" />
 
   <meta name="viewport" content="width=device-width, initial-scale=1"/>
   <link rel="icon" href="http://localhost:3001/meta-icons/favicon-32x32.10be24507223bc4ef63effe0eb750e58.png"/>
@@ -11,7 +11,6 @@
   <link rel="stylesheet" href="http://localhost:3001/styles/font-face.min.css"/>
   <link rel="stylesheet" href="assets/styles.css"/>
 
-<<<<<<< HEAD
   <script type="text/javascript" src="index.js"></script>
   <style>
     .form-top-spacing {
@@ -303,101 +302,4 @@
   window.componentsReady = porscheDesignSystem.componentsReady; // for vrt
 </script>
 </body>
-=======
-    <script src="index.js"></script>
-    <!--PLACEHOLDER_PORSCHE_DESIGN_SYSTEM_INITIAL_STYLES--><style>p-accordion,p-banner,p-button,p-button-group,p-button-pure,p-checkbox-wrapper,p-content-wrapper,p-divider,p-fieldset-wrapper,p-flex,p-flex-item,p-grid,p-grid-item,p-headline,p-icon,p-inline-notification,p-link,p-link-pure,p-link-social,p-marque,p-modal,p-pagination,p-popover,p-radio-button-wrapper,p-select-wrapper,p-spinner,p-switch,p-table,p-table-body,p-table-cell,p-table-head,p-table-head-cell,p-table-head-row,p-table-row,p-tabs,p-tabs-bar,p-tabs-item,p-text,p-text-field-wrapper,p-text-list,p-text-list-item,p-textarea-wrapper,p-toast{visibility:hidden}</style>
-    <!--PLACEHOLDER_PORSCHE_DESIGN_SYSTEM_FONT_LATIN--><link rel=preload href=http://localhost:3001/fonts/porsche-next-w-la-thin.min.3e75ff5246ab2497c06392d22ff862d0.woff2 as=font type=font/woff2 crossorigin><link rel=preload href=http://localhost:3001/fonts/porsche-next-w-la-regular.min.bdaf41e62559316d30f99df258039d4e.woff2 as=font type=font/woff2 crossorigin><link rel=preload href=http://localhost:3001/fonts/porsche-next-w-la-semi-bold.min.c24c2ecdded2c1342dba0f1d561dde72.woff2 as=font type=font/woff2 crossorigin><link rel=preload href=http://localhost:3001/fonts/porsche-next-w-la-bold.min.6b20b9525a53943efc0131a2def13eab.woff2 as=font type=font/woff2 crossorigin>
-  </head>
-  <body>
-    <select onchange="document.location.hash = `#${this.value}`">
-      <option disabled selected>Select a page</option>
-      <option value="accordion">Accordion</option>
-      <option value="banner">Banner</option>
-      <option value="button">Button</option>
-      <option value="button-group">Button Group</option>
-      <option value="button-pure">Button Pure</option>
-      <option value="checkbox-wrapper">Checkbox</option>
-      <option value="content-wrapper">Content Wrapper</option>
-      <option value="divider">Divider</option>
-      <option value="fieldset-wrapper">Fieldset</option>
-      <option value="flex">Flex</option>
-      <option value="grid">Grid</option>
-      <option value="headline">Headline</option>
-      <option value="icon">Icon</option>
-      <option value="inline-notification">Inline Notification</option>
-      <option value="link">Link</option>
-      <option value="link-pure">Link Pure</option>
-      <option value="link-social">Link Social</option>
-      <option value="marque">Marque</option>
-      <option value="modal-basic">Modal Basic</option>
-      <option value="modal-fullscreen">Modal Fullscreen</option>
-      <option value="modal-fullscreen-breakpoint">Modal Fullscreen Breakpoint</option>
-      <option value="modal-full-width-slot">Modal Full Width Slot</option>
-      <option value="modal-no-heading">Modal No Heading</option>
-      <option value="modal-prefixed">Modal Prefixed</option>
-      <option value="modal-scrollable">Modal Scrollable</option>
-      <option value="modal-slotted-heading">Modal Slotted Heading</option>
-      <option value="pagination">Pagination</option>
-      <option value="popover">Popover</option>
-      <option value="radio-button-wrapper">Radio Button</option>
-      <option value="select-wrapper">Select</option>
-      <option value="spinner">Spinner</option>
-      <option value="switch">Switch</option>
-      <option value="table">Table</option>
-      <option value="tabs">Tabs</option>
-      <option value="tabs-bar">Tabs Bar</option>
-      <option value="text">Text</option>
-      <option value="text-field-wrapper">Text Field</option>
-      <option value="text-list">Text List</option>
-      <option value="textarea-wrapper">Textarea</option>
-      <option value="toast-basic">Toast Basic</option>
-      <option value="toast-basic-long-text">Toast Basic Long Text</option>
-      <option value="toast-basic-dark">Toast Basic Dark</option>
-      <option value="toast-offset">Toast Offset</option>
-      <option value="toast-prefixed">Toast Prefixed</option>
-      <option value="typography-fallback-strategy">Typography Fallback Strategy</option>
-      <option value="typography-latin">Typography Latin</option>
-      <option value="typography-greek-and-coptic">Typography Greek & Coptic</option>
-      <option value="typography-cyril">Typography Cyril</option>
-      <option disabled>---</option>
-      <option value="overview">Overview</option>
-      <option value="core-initializer">Core Initializer</option>
-      <option disabled>---</option>
-      <option value="accordion-example">Accordion Example</option>
-      <option value="inline-notification-example-events">Inline Notification Example Events</option>
-      <option value="inline-notification-example-action-button">Inline Notification Example Action Button</option>
-      <option value="table-example-basic">Table Example Basic</option>
-      <option value="table-example-sorting">Table Example Sorting</option>
-      <option value="table-example-advanced">Table Example Advanced</option>
-      <option value="tabs-bar-example">Tabs Bar Example</option>
-      <option value="toast-example">Toast Example</option>
-    </select>
-    <div id="app"></div>
-    <script>
-      const updateRoute = async () => {
-        if (['#', ''].includes(document.location.hash)) {
-          return;
-        }
-
-        const app = document.getElementById('app');
-        const page = document.location.hash.substr(1);
-        const directory = page.match(/^[a-z-]+-example/) ? 'examples' : 'pages';
-        app.innerHTML = '';
-        app.innerHTML = (await (await fetch(`/${directory}/${page}.html`)).text()).replace(/>(\s|\n|\r)*</g, '><');
-
-        // execute scripts inserted via innerHTML
-        const scripts = app.getElementsByTagName('script');
-        for (let i = 0; i < scripts.length; i++) {
-          eval(scripts[i].innerText);
-        }
-      };
-
-      porscheDesignSystem.load();
-      porscheDesignSystem.load({ prefix: 'my-prefix' });
-      window.componentsReady = porscheDesignSystem.componentsReady; // for vrt
-      window.addEventListener('hashchange', updateRoute);
-      updateRoute();
-    </script>
-  </body>
->>>>>>> 17500f7a
 </html>