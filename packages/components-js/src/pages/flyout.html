--- conflicted
+++ resolved
@@ -1,477 +1,669 @@
 <style>
   body {
     overflow: auto !important;
+    background: deeppink;
   }
 
   .playground {
-    padding: 16px 0;
-  }
-
-  .playground::before {
-    padding: 0 16px;
-  }
-
-  .playground > div {
     height: 600px;
-    border-top: 1px solid deeppink;
-    border-bottom: 1px solid deeppink;
-    overflow: hidden;
+    padding: 0;
+    background: linear-gradient(
+      90deg,
+      rgba(20, 84, 255, 0) 0%,
+      rgba(20, 84, 255, 1) 50%,
+      rgba(20, 84, 255, 0) 100%
+    ) !important;
     transform: translate3d(0, 0, 0);
   }
+  .playground {
+    margin: 16px 0;
+  }
+
+  @media only screen and (min-width: 760px) {
+    #app,
+    :host {
+      display: grid;
+      grid-template-columns: repeat(2, 50%);
+    }
+  }
 </style>
 
-<div class="playground light" title="should show flyout">
-  <div>
-    <p-flyout open="true">Some Content: should show flyout</p-flyout>
-  </div>
-</div>
-
-<div class="playground light" title="should show flyout (maxWidth content)">
-  <div>
-    <p-flyout open="true">
-      <div style="max-width: 100%; width: 100vw; height: 500px">
-        <p>Some Content in responsive max width</p>
-      </div>
-    </p-flyout>
-  </div>
-</div>
-
-<div class="playground light" title="should show flyout with header">
-  <div>
-    <p-flyout open="true">
-      <div slot="header">
-        <h1>Sticky Heading</h1>
-        <p>Sticky header text</p>
-      </div>
-      Some Content: should show flyout
-    </p-flyout>
-  </div>
-</div>
-
-<div class="playground light" title="should show flyout with header and scrollable content">
-  <div>
-    <p-flyout open="true">
-      <div slot="header">
-        <h1>Sticky Heading</h1>
-        <p>Sticky header text</p>
-      </div>
-      Some content: should show scrollable flyout
-      <br />
-      <br />
-      Lorem ipsum dolor sit amet, consetetur sadipscing elitr, sed diam nonumy eirmod tempor invidunt ut labore et
-      dolore magna aliquyam erat, sed diam voluptua. At vero eos et accusam et justo duo dolores et ea rebum. Stet clita
-      kasd gubergren, no sea takimata sanctus est Lorem ipsum dolor sit amet. Lorem ipsum dolor sit amet, consetetur
-      sadipscing elitr, sed diam nonumy eirmod tempor invidunt ut labore et dolore magna aliquyam erat, sed diam
-      voluptua. At vero eos et accusam et justo duo dolores et ea rebum. Stet clita kasd gubergren, no sea takimata
-      sanctus est Lorem ipsum dolor sit amet.
-      <br />
-      Lorem ipsum dolor sit amet, consetetur sadipscing elitr, sed diam nonumy eirmod tempor invidunt ut labore et
-      dolore magna aliquyam erat, sed diam voluptua. At vero eos et accusam et justo duo dolores et ea rebum. Stet clita
-      kasd gubergren, no sea takimata sanctus est Lorem ipsum dolor sit amet. Lorem ipsum dolor sit amet, consetetur
-      sadipscing elitr, sed diam nonumy eirmod tempor invidunt ut labore et dolore magna aliquyam erat, sed diam
-      voluptua. At vero eos et accusam et justo duo dolores et ea rebum. Stet clita kasd gubergren, no sea takimata
-      sanctus est Lorem ipsum dolor sit amet. Lorem ipsum dolor sit amet, consetetur sadipscing elitr, sed diam nonumy
-      eirmod tempor invidunt ut labore et dolore magna aliquyam erat, sed diam voluptua. At vero eos et accusam et justo
-      duo dolores et ea rebum. Stet clita kasd gubergren, no sea takimata sanctus est Lorem ipsum dolor sit amet. Lorem
-      ipsum dolor sit amet, consetetur sadipscing elitr, sed diam nonumy eirmod tempor invidunt ut labore et dolore
-      magna aliquyam erat, sed diam voluptua. At vero eos et accusam et justo duo dolores et ea rebum. Stet clita kasd
-      gubergren, no sea takimata sanctus est Lorem ipsum dolor sit amet.
-      <br />
-      Lorem ipsum dolor sit amet, consetetur sadipscing elitr, sed diam nonumy eirmod tempor invidunt ut labore et
-      dolore magna aliquyam erat, sed diam voluptua. At vero eos et accusam et justo duo dolores et ea rebum. Stet clita
-      kasd gubergren, no sea takimata sanctus est Lorem ipsum dolor sit amet. Lorem ipsum dolor sit amet, consetetur
-      sadipscing elitr, sed diam nonumy eirmod tempor invidunt ut labore et dolore magna aliquyam erat, sed diam
-      voluptua. At vero eos et accusam et justo duo dolores et ea rebum. Stet clita kasd gubergren, no sea takimata
-      sanctus est Lorem ipsum dolor sit amet. Lorem ipsum dolor sit amet, consetetur sadipscing elitr, sed diam nonumy
-      eirmod tempor invidunt ut labore et dolore magna aliquyam erat, sed diam voluptua. At vero eos et accusam et justo
-      duo dolores et ea rebum. Stet clita kasd gubergren, no sea takimata sanctus est Lorem ipsum dolor sit amet. Lorem
-      ipsum dolor sit amet, consetetur sadipscing elitr, sed diam nonumy eirmod tempor invidunt ut labore et dolore
-      magna aliquyam erat, sed diam voluptua. At vero eos et accusam et justo duo dolores et ea rebum. Stet clita kasd
-      gubergren, no sea takimata sanctus est Lorem ipsum dolor sit amet.
-      <br />
-      Lorem ipsum dolor sit amet, consetetur sadipscing elitr, sed diam nonumy eirmod tempor invidunt ut labore et
-      dolore magna aliquyam erat, sed diam voluptua. At vero eos et accusam et justo duo dolores et ea rebum. Stet clita
-      kasd gubergren, no sea takimata sanctus est Lorem ipsum dolor sit amet. Lorem ipsum dolor sit amet, consetetur
-      sadipscing elitr, sed diam nonumy eirmod tempor invidunt ut labore et dolore magna aliquyam erat, sed diam
-      voluptua. At vero eos et accusam.
-    </p-flyout>
-  </div>
-</div>
-
-<div class="playground light" title="should show flyout with footer">
-  <div>
-    <p-flyout open="true">
-      Some Content: should show flyout
-      <div slot="footer">
-        <button>Sticky Footer Button</button>
-      </div>
-    </p-flyout>
-  </div>
-</div>
-
-<div class="playground light" title="should show flyout with footer and scrollable content">
-  <div>
-    <p-flyout open="true">
-      Some content: should show scrollable flyout
-      <br />
-      <br />
-      Lorem ipsum dolor sit amet, consetetur sadipscing elitr, sed diam nonumy eirmod tempor invidunt ut labore et
-      dolore magna aliquyam erat, sed diam voluptua. At vero eos et accusam et justo duo dolores et ea rebum. Stet clita
-      kasd gubergren, no sea takimata sanctus est Lorem ipsum dolor sit amet. Lorem ipsum dolor sit amet, consetetur
-      sadipscing elitr, sed diam nonumy eirmod tempor invidunt ut labore et dolore magna aliquyam erat, sed diam
-      voluptua. At vero eos et accusam et justo duo dolores et ea rebum. Stet clita kasd gubergren, no sea takimata
-      sanctus est Lorem ipsum dolor sit amet.
-      <br />
-      Lorem ipsum dolor sit amet, consetetur sadipscing elitr, sed diam nonumy eirmod tempor invidunt ut labore et
-      dolore magna aliquyam erat, sed diam voluptua. At vero eos et accusam et justo duo dolores et ea rebum. Stet clita
-      kasd gubergren, no sea takimata sanctus est Lorem ipsum dolor sit amet. Lorem ipsum dolor sit amet, consetetur
-      sadipscing elitr, sed diam nonumy eirmod tempor invidunt ut labore et dolore magna aliquyam erat, sed diam
-      voluptua. At vero eos et accusam et justo duo dolores et ea rebum. Stet clita kasd gubergren, no sea takimata
-      sanctus est Lorem ipsum dolor sit amet. Lorem ipsum dolor sit amet, consetetur sadipscing elitr, sed diam nonumy
-      eirmod tempor invidunt ut labore et dolore magna aliquyam erat, sed diam voluptua. At vero eos et accusam et justo
-      duo dolores et ea rebum. Stet clita kasd gubergren, no sea takimata sanctus est Lorem ipsum dolor sit amet. Lorem
-      ipsum dolor sit amet, consetetur sadipscing elitr, sed diam nonumy eirmod tempor invidunt ut labore et dolore
-      magna aliquyam erat, sed diam voluptua. At vero eos et accusam et justo duo dolores et ea rebum. Stet clita kasd
-      gubergren, no sea takimata sanctus est Lorem ipsum dolor sit amet.
-      <br />
-      Lorem ipsum dolor sit amet, consetetur sadipscing elitr, sed diam nonumy eirmod tempor invidunt ut labore et
-      dolore magna aliquyam erat, sed diam voluptua. At vero eos et accusam et justo duo dolores et ea rebum. Stet clita
-      kasd gubergren, no sea takimata sanctus est Lorem ipsum dolor sit amet. Lorem ipsum dolor sit amet, consetetur
-      sadipscing elitr, sed diam nonumy eirmod tempor invidunt ut labore et dolore magna aliquyam erat, sed diam
-      voluptua. At vero eos et accusam et justo duo dolores et ea rebum. Stet clita kasd gubergren, no sea takimata
-      sanctus est Lorem ipsum dolor sit amet. Lorem ipsum dolor sit amet, consetetur sadipscing elitr, sed diam nonumy
-      eirmod tempor invidunt ut labore et dolore magna aliquyam erat, sed diam voluptua. At vero eos et accusam et justo
-      duo dolores et ea rebum. Stet clita kasd gubergren, no sea takimata sanctus est Lorem ipsum dolor sit amet. Lorem
-      ipsum dolor sit amet, consetetur sadipscing elitr, sed diam nonumy eirmod tempor invidunt ut labore et dolore
-      magna aliquyam erat, sed diam voluptua. At vero eos et accusam et justo duo dolores et ea rebum. Stet clita kasd
-      gubergren, no sea takimata sanctus est Lorem ipsum dolor sit amet.
-      <br />
-      Lorem ipsum dolor sit amet, consetetur sadipscing elitr, sed diam nonumy eirmod tempor invidunt ut labore et
-      dolore magna aliquyam erat, sed diam voluptua. At vero eos et accusam et justo duo dolores et ea rebum. Stet clita
-      kasd gubergren, no sea takimata sanctus est Lorem ipsum dolor sit amet. Lorem ipsum dolor sit amet, consetetur
-      sadipscing elitr, sed diam nonumy eirmod tempor invidunt ut labore et dolore magna aliquyam erat, sed diam
-      voluptua. At vero eos et accusam.
-      <div slot="footer">
-        <button>Sticky Footer Button</button>
-      </div>
-    </p-flyout>
-  </div>
-</div>
-
-<div class="playground light" title="should show flyout with header and footer">
-  <div>
-    <p-flyout open="true">
-      <div slot="header">
-        <h1>Sticky Heading</h1>
-        <p>Sticky header text</p>
-      </div>
-      Some Content: should show flyout
-      <div slot="footer">
-        <button>Sticky Footer Button</button>
-      </div>
-    </p-flyout>
-  </div>
-</div>
-
-<div class="playground light" title="should show flyout with header, footer and scrollable content">
-  <div>
-    <p-flyout open="true">
-      <div slot="header">
-        <h1>Sticky Heading</h1>
-        <p>Sticky header text</p>
-      </div>
-      Some content: should show scrollable flyout
-      <br />
-      <br />
-      Lorem ipsum dolor sit amet, consetetur sadipscing elitr, sed diam nonumy eirmod tempor invidunt ut labore et
-      dolore magna aliquyam erat, sed diam voluptua. At vero eos et accusam et justo duo dolores et ea rebum. Stet clita
-      kasd gubergren, no sea takimata sanctus est Lorem ipsum dolor sit amet. Lorem ipsum dolor sit amet, consetetur
-      sadipscing elitr, sed diam nonumy eirmod tempor invidunt ut labore et dolore magna aliquyam erat, sed diam
-      voluptua. At vero eos et accusam et justo duo dolores et ea rebum. Stet clita kasd gubergren, no sea takimata
-      sanctus est Lorem ipsum dolor sit amet.
-      <br />
-      Lorem ipsum dolor sit amet, consetetur sadipscing elitr, sed diam nonumy eirmod tempor invidunt ut labore et
-      dolore magna aliquyam erat, sed diam voluptua. At vero eos et accusam et justo duo dolores et ea rebum. Stet clita
-      kasd gubergren, no sea takimata sanctus est Lorem ipsum dolor sit amet. Lorem ipsum dolor sit amet, consetetur
-      sadipscing elitr, sed diam nonumy eirmod tempor invidunt ut labore et dolore magna aliquyam erat, sed diam
-      voluptua. At vero eos et accusam et justo duo dolores et ea rebum. Stet clita kasd gubergren, no sea takimata
-      sanctus est Lorem ipsum dolor sit amet. Lorem ipsum dolor sit amet, consetetur sadipscing elitr, sed diam nonumy
-      eirmod tempor invidunt ut labore et dolore magna aliquyam erat, sed diam voluptua. At vero eos et accusam et justo
-      duo dolores et ea rebum. Stet clita kasd gubergren, no sea takimata sanctus est Lorem ipsum dolor sit amet. Lorem
-      ipsum dolor sit amet, consetetur sadipscing elitr, sed diam nonumy eirmod tempor invidunt ut labore et dolore
-      magna aliquyam erat, sed diam voluptua. At vero eos et accusam et justo duo dolores et ea rebum. Stet clita kasd
-      gubergren, no sea takimata sanctus est Lorem ipsum dolor sit amet.
-      <br />
-      Lorem ipsum dolor sit amet, consetetur sadipscing elitr, sed diam nonumy eirmod tempor invidunt ut labore et
-      dolore magna aliquyam erat, sed diam voluptua. At vero eos et accusam et justo duo dolores et ea rebum. Stet clita
-      kasd gubergren, no sea takimata sanctus est Lorem ipsum dolor sit amet. Lorem ipsum dolor sit amet, consetetur
-      sadipscing elitr, sed diam nonumy eirmod tempor invidunt ut labore et dolore magna aliquyam erat, sed diam
-      voluptua. At vero eos et accusam et justo duo dolores et ea rebum. Stet clita kasd gubergren, no sea takimata
-      sanctus est Lorem ipsum dolor sit amet. Lorem ipsum dolor sit amet, consetetur sadipscing elitr, sed diam nonumy
-      eirmod tempor invidunt ut labore et dolore magna aliquyam erat, sed diam voluptua. At vero eos et accusam et justo
-      duo dolores et ea rebum. Stet clita kasd gubergren, no sea takimata sanctus est Lorem ipsum dolor sit amet. Lorem
-      ipsum dolor sit amet, consetetur sadipscing elitr, sed diam nonumy eirmod tempor invidunt ut labore et dolore
-      magna aliquyam erat, sed diam voluptua. At vero eos et accusam et justo duo dolores et ea rebum. Stet clita kasd
-      gubergren, no sea takimata sanctus est Lorem ipsum dolor sit amet.
-      <br />
-      Lorem ipsum dolor sit amet, consetetur sadipscing elitr, sed diam nonumy eirmod tempor invidunt ut labore et
-      dolore magna aliquyam erat, sed diam voluptua. At vero eos et accusam et justo duo dolores et ea rebum. Stet clita
-      kasd gubergren, no sea takimata sanctus est Lorem ipsum dolor sit amet. Lorem ipsum dolor sit amet, consetetur
-      sadipscing elitr, sed diam nonumy eirmod tempor invidunt ut labore et dolore magna aliquyam erat, sed diam
-      voluptua. At vero eos et accusam.
-      <div slot="footer">
-        <button>Sticky Footer Button</button>
-      </div>
-    </p-flyout>
-  </div>
-</div>
-
-<div class="playground light" title="should show flyout with header, footer and subFooter">
-  <div>
-    <p-flyout open="true">
-      <div slot="header">
-        <h1>Sticky Heading</h1>
-        <p>Sticky header text</p>
-      </div>
-      Some Content: should show flyout
-      <div slot="footer">
-        <button>Sticky Footer Button</button>
-      </div>
-      <div slot="sub-footer">
-        <p>Some Sub Footer Content</p>
-      </div>
-    </p-flyout>
-  </div>
-</div>
-
-<div class="playground light" title="should show flyout with header, footer, subFooter and scrollable content">
-  <div>
-    <p-flyout open="true">
-      <div slot="header">
-        <h1>Sticky Heading</h1>
-        <p>Sticky header text</p>
-      </div>
-      Some content: should show scrollable flyout
-      <br />
-      <br />
-      Lorem ipsum dolor sit amet, consetetur sadipscing elitr, sed diam nonumy eirmod tempor invidunt ut labore et
-      dolore magna aliquyam erat, sed diam voluptua. At vero eos et accusam et justo duo dolores et ea rebum. Stet clita
-      kasd gubergren, no sea takimata sanctus est Lorem ipsum dolor sit amet. Lorem ipsum dolor sit amet, consetetur
-      sadipscing elitr, sed diam nonumy eirmod tempor invidunt ut labore et dolore magna aliquyam erat, sed diam
-      voluptua. At vero eos et accusam et justo duo dolores et ea rebum. Stet clita kasd gubergren, no sea takimata
-      sanctus est Lorem ipsum dolor sit amet.
-      <br />
-      Lorem ipsum dolor sit amet, consetetur sadipscing elitr, sed diam nonumy eirmod tempor invidunt ut labore et
-      dolore magna aliquyam erat, sed diam voluptua. At vero eos et accusam et justo duo dolores et ea rebum. Stet clita
-      kasd gubergren, no sea takimata sanctus est Lorem ipsum dolor sit amet. Lorem ipsum dolor sit amet, consetetur
-      sadipscing elitr, sed diam nonumy eirmod tempor invidunt ut labore et dolore magna aliquyam erat, sed diam
-      voluptua. At vero eos et accusam et justo duo dolores et ea rebum. Stet clita kasd gubergren, no sea takimata
-      sanctus est Lorem ipsum dolor sit amet. Lorem ipsum dolor sit amet, consetetur sadipscing elitr, sed diam nonumy
-      eirmod tempor invidunt ut labore et dolore magna aliquyam erat, sed diam voluptua. At vero eos et accusam et justo
-      duo dolores et ea rebum. Stet clita kasd gubergren, no sea takimata sanctus est Lorem ipsum dolor sit amet. Lorem
-      ipsum dolor sit amet, consetetur sadipscing elitr, sed diam nonumy eirmod tempor invidunt ut labore et dolore
-      magna aliquyam erat, sed diam voluptua. At vero eos et accusam et justo duo dolores et ea rebum. Stet clita kasd
-      gubergren, no sea takimata sanctus est Lorem ipsum dolor sit amet.
-      <br />
-      Lorem ipsum dolor sit amet, consetetur sadipscing elitr, sed diam nonumy eirmod tempor invidunt ut labore et
-      dolore magna aliquyam erat, sed diam voluptua. At vero eos et accusam et justo duo dolores et ea rebum. Stet clita
-      kasd gubergren, no sea takimata sanctus est Lorem ipsum dolor sit amet. Lorem ipsum dolor sit amet, consetetur
-      sadipscing elitr, sed diam nonumy eirmod tempor invidunt ut labore et dolore magna aliquyam erat, sed diam
-      voluptua. At vero eos et accusam et justo duo dolores et ea rebum. Stet clita kasd gubergren, no sea takimata
-      sanctus est Lorem ipsum dolor sit amet. Lorem ipsum dolor sit amet, consetetur sadipscing elitr, sed diam nonumy
-      eirmod tempor invidunt ut labore et dolore magna aliquyam erat, sed diam voluptua. At vero eos et accusam et justo
-      duo dolores et ea rebum. Stet clita kasd gubergren, no sea takimata sanctus est Lorem ipsum dolor sit amet. Lorem
-      ipsum dolor sit amet, consetetur sadipscing elitr, sed diam nonumy eirmod tempor invidunt ut labore et dolore
-      magna aliquyam erat, sed diam voluptua. At vero eos et accusam et justo duo dolores et ea rebum. Stet clita kasd
-      gubergren, no sea takimata sanctus est Lorem ipsum dolor sit amet.
-      <br />
-      Lorem ipsum dolor sit amet, consetetur sadipscing elitr, sed diam nonumy eirmod tempor invidunt ut labore et
-      dolore magna aliquyam erat, sed diam voluptua. At vero eos et accusam et justo duo dolores et ea rebum. Stet clita
-      kasd gubergren, no sea takimata sanctus est Lorem ipsum dolor sit amet. Lorem ipsum dolor sit amet, consetetur
-      sadipscing elitr, sed diam nonumy eirmod tempor invidunt ut labore et dolore magna aliquyam erat, sed diam
-      voluptua. At vero eos et accusam.
-      <div slot="footer">
-        <button>Sticky Footer Button</button>
-      </div>
-      <div slot="sub-footer">
-        <p>Some Sub Footer Content</p>
-      </div>
-    </p-flyout>
-  </div>
-</div>
-
-<div
-  class="playground light"
+<div class="playground light auto-layout" title="should show flyout">
+  <p-flyout open="true">Some Content: should show flyout</p-flyout>
+</div>
+
+<div class="playground dark auto-layout" title="should show flyout on dark theme">
+  <p-flyout open="true" theme="dark">Some Content: should show flyout</p-flyout>
+</div>
+
+<div class="playground light auto-layout" title="should show flyout (maxWidth content)">
+  <p-flyout open="true">
+    <div style="max-width: 100%; width: 100vw; height: 500px">
+      <p>Some Content in responsive max width</p>
+    </div>
+  </p-flyout>
+</div>
+
+<div class="playground dark auto-layout" title="should show flyout (maxWidth content)">
+  <p-flyout open="true" theme="dark">
+    <div style="max-width: 100%; width: 100vw; height: 500px">
+      <p>Some Content in responsive max width</p>
+    </div>
+  </p-flyout>
+</div>
+
+<div class="playground light auto-layout" title="should show flyout with header">
+  <p-flyout open="true">
+    <div slot="header">
+      <h1>Sticky Heading</h1>
+      <p>Sticky header text</p>
+    </div>
+    Some Content: should show flyout
+  </p-flyout>
+</div>
+
+<div class="playground dark auto-layout" title="should show flyout with header on dark theme">
+  <p-flyout open="true" theme="dark">
+    <div slot="header">
+      <h1>Sticky Heading</h1>
+      <p>Sticky header text</p>
+    </div>
+    Some Content: should show flyout
+  </p-flyout>
+</div>
+
+<div class="playground light auto-layout" title="should show flyout with header and scrollable content">
+  <p-flyout open="true">
+    <div slot="header">
+      <h1>Sticky Heading</h1>
+      <p>Sticky header text</p>
+    </div>
+    Some content: should show scrollable flyout
+    <br />
+    <br />
+    Lorem ipsum dolor sit amet, consetetur sadipscing elitr, sed diam nonumy eirmod tempor invidunt ut labore et dolore
+    magna aliquyam erat, sed diam voluptua. At vero eos et accusam et justo duo dolores et ea rebum. Stet clita kasd
+    gubergren, no sea takimata sanctus est Lorem ipsum dolor sit amet. Lorem ipsum dolor sit amet, consetetur sadipscing
+    elitr, sed diam nonumy eirmod tempor invidunt ut labore et dolore magna aliquyam erat, sed diam voluptua. At vero
+    eos et accusam et justo duo dolores et ea rebum. Stet clita kasd gubergren, no sea takimata sanctus est Lorem ipsum
+    dolor sit amet.
+    <br />
+    Lorem ipsum dolor sit amet, consetetur sadipscing elitr, sed diam nonumy eirmod tempor invidunt ut labore et dolore
+    magna aliquyam erat, sed diam voluptua. At vero eos et accusam et justo duo dolores et ea rebum. Stet clita kasd
+    gubergren, no sea takimata sanctus est Lorem ipsum dolor sit amet. Lorem ipsum dolor sit amet, consetetur sadipscing
+    elitr, sed diam nonumy eirmod tempor invidunt ut labore et dolore magna aliquyam erat, sed diam voluptua. At vero
+    eos et accusam et justo duo dolores et ea rebum. Stet clita kasd gubergren, no sea takimata sanctus est Lorem ipsum
+    dolor sit amet. Lorem ipsum dolor sit amet, consetetur sadipscing elitr, sed diam nonumy eirmod tempor invidunt ut
+    labore et dolore magna aliquyam erat, sed diam voluptua. At vero eos et accusam et justo duo dolores et ea rebum.
+    Stet clita kasd gubergren, no sea takimata sanctus est Lorem ipsum dolor sit amet. Lorem ipsum dolor sit amet,
+    consetetur sadipscing elitr, sed diam nonumy eirmod tempor invidunt ut labore et dolore magna aliquyam erat, sed
+    diam voluptua. At vero eos et accusam et justo duo dolores et ea rebum. Stet clita kasd gubergren, no sea takimata
+    sanctus est Lorem ipsum dolor sit amet.
+    <br />
+    Lorem ipsum dolor sit amet, consetetur sadipscing elitr, sed diam nonumy eirmod tempor invidunt ut labore et dolore
+    magna aliquyam erat, sed diam voluptua. At vero eos et accusam et justo duo dolores et ea rebum. Stet clita kasd
+    gubergren, no sea takimata sanctus est Lorem ipsum dolor sit amet. Lorem ipsum dolor sit amet, consetetur sadipscing
+    elitr, sed diam nonumy eirmod tempor invidunt ut labore et dolore magna aliquyam erat, sed diam voluptua. At vero
+    eos et accusam et justo duo dolores et ea rebum. Stet clita kasd gubergren, no sea takimata sanctus est Lorem ipsum
+    dolor sit amet. Lorem ipsum dolor sit amet, consetetur sadipscing elitr, sed diam nonumy eirmod tempor invidunt ut
+    labore et dolore magna aliquyam erat, sed diam voluptua. At vero eos et accusam et justo duo dolores et ea rebum.
+    Stet clita kasd gubergren, no sea takimata sanctus est Lorem ipsum dolor sit amet. Lorem ipsum dolor sit amet,
+    consetetur sadipscing elitr, sed diam nonumy eirmod tempor invidunt ut labore et dolore magna aliquyam erat, sed
+    diam voluptua. At vero eos et accusam et justo duo dolores et ea rebum. Stet clita kasd gubergren, no sea takimata
+    sanctus est Lorem ipsum dolor sit amet.
+    <br />
+    Lorem ipsum dolor sit amet, consetetur sadipscing elitr, sed diam nonumy eirmod tempor invidunt ut labore et dolore
+    magna aliquyam erat, sed diam voluptua. At vero eos et accusam et justo duo dolores et ea rebum. Stet clita kasd
+    gubergren, no sea takimata sanctus est Lorem ipsum dolor sit amet. Lorem ipsum dolor sit amet, consetetur sadipscing
+    elitr, sed diam nonumy eirmod tempor invidunt ut labore et dolore magna aliquyam erat, sed diam voluptua. At vero
+    eos et accusam.
+  </p-flyout>
+</div>
+
+<div class="playground dark auto-layout" title="should show flyout with header and scrollable content on dark theme">
+  <p-flyout open="true" theme="dark">
+    <div slot="header">
+      <h1>Sticky Heading</h1>
+      <p>Sticky header text</p>
+    </div>
+    Some content: should show scrollable flyout
+    <br />
+    <br />
+    Lorem ipsum dolor sit amet, consetetur sadipscing elitr, sed diam nonumy eirmod tempor invidunt ut labore et dolore
+    magna aliquyam erat, sed diam voluptua. At vero eos et accusam et justo duo dolores et ea rebum. Stet clita kasd
+    gubergren, no sea takimata sanctus est Lorem ipsum dolor sit amet. Lorem ipsum dolor sit amet, consetetur sadipscing
+    elitr, sed diam nonumy eirmod tempor invidunt ut labore et dolore magna aliquyam erat, sed diam voluptua. At vero
+    eos et accusam et justo duo dolores et ea rebum. Stet clita kasd gubergren, no sea takimata sanctus est Lorem ipsum
+    dolor sit amet.
+    <br />
+    Lorem ipsum dolor sit amet, consetetur sadipscing elitr, sed diam nonumy eirmod tempor invidunt ut labore et dolore
+    magna aliquyam erat, sed diam voluptua. At vero eos et accusam et justo duo dolores et ea rebum. Stet clita kasd
+    gubergren, no sea takimata sanctus est Lorem ipsum dolor sit amet. Lorem ipsum dolor sit amet, consetetur sadipscing
+    elitr, sed diam nonumy eirmod tempor invidunt ut labore et dolore magna aliquyam erat, sed diam voluptua. At vero
+    eos et accusam et justo duo dolores et ea rebum. Stet clita kasd gubergren, no sea takimata sanctus est Lorem ipsum
+    dolor sit amet. Lorem ipsum dolor sit amet, consetetur sadipscing elitr, sed diam nonumy eirmod tempor invidunt ut
+    labore et dolore magna aliquyam erat, sed diam voluptua. At vero eos et accusam et justo duo dolores et ea rebum.
+    Stet clita kasd gubergren, no sea takimata sanctus est Lorem ipsum dolor sit amet. Lorem ipsum dolor sit amet,
+    consetetur sadipscing elitr, sed diam nonumy eirmod tempor invidunt ut labore et dolore magna aliquyam erat, sed
+    diam voluptua. At vero eos et accusam et justo duo dolores et ea rebum. Stet clita kasd gubergren, no sea takimata
+    sanctus est Lorem ipsum dolor sit amet.
+    <br />
+    Lorem ipsum dolor sit amet, consetetur sadipscing elitr, sed diam nonumy eirmod tempor invidunt ut labore et dolore
+    magna aliquyam erat, sed diam voluptua. At vero eos et accusam et justo duo dolores et ea rebum. Stet clita kasd
+    gubergren, no sea takimata sanctus est Lorem ipsum dolor sit amet. Lorem ipsum dolor sit amet, consetetur sadipscing
+    elitr, sed diam nonumy eirmod tempor invidunt ut labore et dolore magna aliquyam erat, sed diam voluptua. At vero
+    eos et accusam et justo duo dolores et ea rebum. Stet clita kasd gubergren, no sea takimata sanctus est Lorem ipsum
+    dolor sit amet. Lorem ipsum dolor sit amet, consetetur sadipscing elitr, sed diam nonumy eirmod tempor invidunt ut
+    labore et dolore magna aliquyam erat, sed diam voluptua. At vero eos et accusam et justo duo dolores et ea rebum.
+    Stet clita kasd gubergren, no sea takimata sanctus est Lorem ipsum dolor sit amet. Lorem ipsum dolor sit amet,
+    consetetur sadipscing elitr, sed diam nonumy eirmod tempor invidunt ut labore et dolore magna aliquyam erat, sed
+    diam voluptua. At vero eos et accusam et justo duo dolores et ea rebum. Stet clita kasd gubergren, no sea takimata
+    sanctus est Lorem ipsum dolor sit amet.
+    <br />
+    Lorem ipsum dolor sit amet, consetetur sadipscing elitr, sed diam nonumy eirmod tempor invidunt ut labore et dolore
+    magna aliquyam erat, sed diam voluptua. At vero eos et accusam et justo duo dolores et ea rebum. Stet clita kasd
+    gubergren, no sea takimata sanctus est Lorem ipsum dolor sit amet. Lorem ipsum dolor sit amet, consetetur sadipscing
+    elitr, sed diam nonumy eirmod tempor invidunt ut labore et dolore magna aliquyam erat, sed diam voluptua. At vero
+    eos et accusam.
+  </p-flyout>
+</div>
+
+<div class="playground light auto-layout" title="should show flyout with footer">
+  <p-flyout open="true">
+    Some Content: should show flyout
+    <div slot="footer">
+      <button>Sticky Footer Button</button>
+    </div>
+  </p-flyout>
+</div>
+
+<div class="playground dark auto-layout" title="should show flyout with footer on dark theme">
+  <p-flyout open="true" theme="dark">
+    Some Content: should show flyout
+    <div slot="footer">
+      <button>Sticky Footer Button</button>
+    </div>
+  </p-flyout>
+</div>
+
+<div class="playground light auto-layout" title="should show flyout with footer and scrollable content">
+  <p-flyout open="true">
+    Some content: should show scrollable flyout
+    <br />
+    <br />
+    Lorem ipsum dolor sit amet, consetetur sadipscing elitr, sed diam nonumy eirmod tempor invidunt ut labore et dolore
+    magna aliquyam erat, sed diam voluptua. At vero eos et accusam et justo duo dolores et ea rebum. Stet clita kasd
+    gubergren, no sea takimata sanctus est Lorem ipsum dolor sit amet. Lorem ipsum dolor sit amet, consetetur sadipscing
+    elitr, sed diam nonumy eirmod tempor invidunt ut labore et dolore magna aliquyam erat, sed diam voluptua. At vero
+    eos et accusam et justo duo dolores et ea rebum. Stet clita kasd gubergren, no sea takimata sanctus est Lorem ipsum
+    dolor sit amet.
+    <br />
+    Lorem ipsum dolor sit amet, consetetur sadipscing elitr, sed diam nonumy eirmod tempor invidunt ut labore et dolore
+    magna aliquyam erat, sed diam voluptua. At vero eos et accusam et justo duo dolores et ea rebum. Stet clita kasd
+    gubergren, no sea takimata sanctus est Lorem ipsum dolor sit amet. Lorem ipsum dolor sit amet, consetetur sadipscing
+    elitr, sed diam nonumy eirmod tempor invidunt ut labore et dolore magna aliquyam erat, sed diam voluptua. At vero
+    eos et accusam et justo duo dolores et ea rebum. Stet clita kasd gubergren, no sea takimata sanctus est Lorem ipsum
+    dolor sit amet. Lorem ipsum dolor sit amet, consetetur sadipscing elitr, sed diam nonumy eirmod tempor invidunt ut
+    labore et dolore magna aliquyam erat, sed diam voluptua. At vero eos et accusam et justo duo dolores et ea rebum.
+    Stet clita kasd gubergren, no sea takimata sanctus est Lorem ipsum dolor sit amet. Lorem ipsum dolor sit amet,
+    consetetur sadipscing elitr, sed diam nonumy eirmod tempor invidunt ut labore et dolore magna aliquyam erat, sed
+    diam voluptua. At vero eos et accusam et justo duo dolores et ea rebum. Stet clita kasd gubergren, no sea takimata
+    sanctus est Lorem ipsum dolor sit amet.
+    <br />
+    Lorem ipsum dolor sit amet, consetetur sadipscing elitr, sed diam nonumy eirmod tempor invidunt ut labore et dolore
+    magna aliquyam erat, sed diam voluptua. At vero eos et accusam et justo duo dolores et ea rebum. Stet clita kasd
+    gubergren, no sea takimata sanctus est Lorem ipsum dolor sit amet. Lorem ipsum dolor sit amet, consetetur sadipscing
+    elitr, sed diam nonumy eirmod tempor invidunt ut labore et dolore magna aliquyam erat, sed diam voluptua. At vero
+    eos et accusam et justo duo dolores et ea rebum. Stet clita kasd gubergren, no sea takimata sanctus est Lorem ipsum
+    dolor sit amet. Lorem ipsum dolor sit amet, consetetur sadipscing elitr, sed diam nonumy eirmod tempor invidunt ut
+    labore et dolore magna aliquyam erat, sed diam voluptua. At vero eos et accusam et justo duo dolores et ea rebum.
+    Stet clita kasd gubergren, no sea takimata sanctus est Lorem ipsum dolor sit amet. Lorem ipsum dolor sit amet,
+    consetetur sadipscing elitr, sed diam nonumy eirmod tempor invidunt ut labore et dolore magna aliquyam erat, sed
+    diam voluptua. At vero eos et accusam et justo duo dolores et ea rebum. Stet clita kasd gubergren, no sea takimata
+    sanctus est Lorem ipsum dolor sit amet.
+    <br />
+    Lorem ipsum dolor sit amet, consetetur sadipscing elitr, sed diam nonumy eirmod tempor invidunt ut labore et dolore
+    magna aliquyam erat, sed diam voluptua. At vero eos et accusam et justo duo dolores et ea rebum. Stet clita kasd
+    gubergren, no sea takimata sanctus est Lorem ipsum dolor sit amet. Lorem ipsum dolor sit amet, consetetur sadipscing
+    elitr, sed diam nonumy eirmod tempor invidunt ut labore et dolore magna aliquyam erat, sed diam voluptua. At vero
+    eos et accusam.
+    <div slot="footer">
+      <button>Sticky Footer Button</button>
+    </div>
+  </p-flyout>
+</div>
+
+<div class="playground dark auto-layout" title="should show flyout with footer and scrollable content on dark theme">
+  <p-flyout open="true" theme="dark">
+    Some content: should show scrollable flyout
+    <br />
+    <br />
+    Lorem ipsum dolor sit amet, consetetur sadipscing elitr, sed diam nonumy eirmod tempor invidunt ut labore et dolore
+    magna aliquyam erat, sed diam voluptua. At vero eos et accusam et justo duo dolores et ea rebum. Stet clita kasd
+    gubergren, no sea takimata sanctus est Lorem ipsum dolor sit amet. Lorem ipsum dolor sit amet, consetetur sadipscing
+    elitr, sed diam nonumy eirmod tempor invidunt ut labore et dolore magna aliquyam erat, sed diam voluptua. At vero
+    eos et accusam et justo duo dolores et ea rebum. Stet clita kasd gubergren, no sea takimata sanctus est Lorem ipsum
+    dolor sit amet.
+    <br />
+    Lorem ipsum dolor sit amet, consetetur sadipscing elitr, sed diam nonumy eirmod tempor invidunt ut labore et dolore
+    magna aliquyam erat, sed diam voluptua. At vero eos et accusam et justo duo dolores et ea rebum. Stet clita kasd
+    gubergren, no sea takimata sanctus est Lorem ipsum dolor sit amet. Lorem ipsum dolor sit amet, consetetur sadipscing
+    elitr, sed diam nonumy eirmod tempor invidunt ut labore et dolore magna aliquyam erat, sed diam voluptua. At vero
+    eos et accusam et justo duo dolores et ea rebum. Stet clita kasd gubergren, no sea takimata sanctus est Lorem ipsum
+    dolor sit amet. Lorem ipsum dolor sit amet, consetetur sadipscing elitr, sed diam nonumy eirmod tempor invidunt ut
+    labore et dolore magna aliquyam erat, sed diam voluptua. At vero eos et accusam et justo duo dolores et ea rebum.
+    Stet clita kasd gubergren, no sea takimata sanctus est Lorem ipsum dolor sit amet. Lorem ipsum dolor sit amet,
+    consetetur sadipscing elitr, sed diam nonumy eirmod tempor invidunt ut labore et dolore magna aliquyam erat, sed
+    diam voluptua. At vero eos et accusam et justo duo dolores et ea rebum. Stet clita kasd gubergren, no sea takimata
+    sanctus est Lorem ipsum dolor sit amet.
+    <br />
+    Lorem ipsum dolor sit amet, consetetur sadipscing elitr, sed diam nonumy eirmod tempor invidunt ut labore et dolore
+    magna aliquyam erat, sed diam voluptua. At vero eos et accusam et justo duo dolores et ea rebum. Stet clita kasd
+    gubergren, no sea takimata sanctus est Lorem ipsum dolor sit amet. Lorem ipsum dolor sit amet, consetetur sadipscing
+    elitr, sed diam nonumy eirmod tempor invidunt ut labore et dolore magna aliquyam erat, sed diam voluptua. At vero
+    eos et accusam et justo duo dolores et ea rebum. Stet clita kasd gubergren, no sea takimata sanctus est Lorem ipsum
+    dolor sit amet. Lorem ipsum dolor sit amet, consetetur sadipscing elitr, sed diam nonumy eirmod tempor invidunt ut
+    labore et dolore magna aliquyam erat, sed diam voluptua. At vero eos et accusam et justo duo dolores et ea rebum.
+    Stet clita kasd gubergren, no sea takimata sanctus est Lorem ipsum dolor sit amet. Lorem ipsum dolor sit amet,
+    consetetur sadipscing elitr, sed diam nonumy eirmod tempor invidunt ut labore et dolore magna aliquyam erat, sed
+    diam voluptua. At vero eos et accusam et justo duo dolores et ea rebum. Stet clita kasd gubergren, no sea takimata
+    sanctus est Lorem ipsum dolor sit amet.
+    <br />
+    Lorem ipsum dolor sit amet, consetetur sadipscing elitr, sed diam nonumy eirmod tempor invidunt ut labore et dolore
+    magna aliquyam erat, sed diam voluptua. At vero eos et accusam et justo duo dolores et ea rebum. Stet clita kasd
+    gubergren, no sea takimata sanctus est Lorem ipsum dolor sit amet. Lorem ipsum dolor sit amet, consetetur sadipscing
+    elitr, sed diam nonumy eirmod tempor invidunt ut labore et dolore magna aliquyam erat, sed diam voluptua. At vero
+    eos et accusam.
+    <div slot="footer">
+      <button>Sticky Footer Button</button>
+    </div>
+  </p-flyout>
+</div>
+
+<div class="playground light auto-layout" title="should show flyout with header and footer">
+  <p-flyout open="true">
+    <div slot="header">
+      <h1>Sticky Heading</h1>
+      <p>Sticky header text</p>
+    </div>
+    Some Content: should show flyout
+    <div slot="footer">
+      <button>Sticky Footer Button</button>
+    </div>
+  </p-flyout>
+</div>
+
+<div class="playground dark auto-layout" title="should show flyout with header and footer on dark theme">
+  <p-flyout open="true" theme="dark">
+    <div slot="header">
+      <h1>Sticky Heading</h1>
+      <p>Sticky header text</p>
+    </div>
+    Some Content: should show flyout
+    <div slot="footer">
+      <button>Sticky Footer Button</button>
+    </div>
+  </p-flyout>
+</div>
+
+<div class="playground light auto-layout" title="should show flyout with header, footer and scrollable content">
+  <p-flyout open="true">
+    <div slot="header">
+      <h1>Sticky Heading</h1>
+      <p>Sticky header text</p>
+    </div>
+    Some content: should show scrollable flyout
+    <br />
+    <br />
+    Lorem ipsum dolor sit amet, consetetur sadipscing elitr, sed diam nonumy eirmod tempor invidunt ut labore et dolore
+    magna aliquyam erat, sed diam voluptua. At vero eos et accusam et justo duo dolores et ea rebum. Stet clita kasd
+    gubergren, no sea takimata sanctus est Lorem ipsum dolor sit amet. Lorem ipsum dolor sit amet, consetetur sadipscing
+    elitr, sed diam nonumy eirmod tempor invidunt ut labore et dolore magna aliquyam erat, sed diam voluptua. At vero
+    eos et accusam et justo duo dolores et ea rebum. Stet clita kasd gubergren, no sea takimata sanctus est Lorem ipsum
+    dolor sit amet.
+    <br />
+    Lorem ipsum dolor sit amet, consetetur sadipscing elitr, sed diam nonumy eirmod tempor invidunt ut labore et dolore
+    magna aliquyam erat, sed diam voluptua. At vero eos et accusam et justo duo dolores et ea rebum. Stet clita kasd
+    gubergren, no sea takimata sanctus est Lorem ipsum dolor sit amet. Lorem ipsum dolor sit amet, consetetur sadipscing
+    elitr, sed diam nonumy eirmod tempor invidunt ut labore et dolore magna aliquyam erat, sed diam voluptua. At vero
+    eos et accusam et justo duo dolores et ea rebum. Stet clita kasd gubergren, no sea takimata sanctus est Lorem ipsum
+    dolor sit amet. Lorem ipsum dolor sit amet, consetetur sadipscing elitr, sed diam nonumy eirmod tempor invidunt ut
+    labore et dolore magna aliquyam erat, sed diam voluptua. At vero eos et accusam et justo duo dolores et ea rebum.
+    Stet clita kasd gubergren, no sea takimata sanctus est Lorem ipsum dolor sit amet. Lorem ipsum dolor sit amet,
+    consetetur sadipscing elitr, sed diam nonumy eirmod tempor invidunt ut labore et dolore magna aliquyam erat, sed
+    diam voluptua. At vero eos et accusam et justo duo dolores et ea rebum. Stet clita kasd gubergren, no sea takimata
+    sanctus est Lorem ipsum dolor sit amet.
+    <br />
+    Lorem ipsum dolor sit amet, consetetur sadipscing elitr, sed diam nonumy eirmod tempor invidunt ut labore et dolore
+    magna aliquyam erat, sed diam voluptua. At vero eos et accusam et justo duo dolores et ea rebum. Stet clita kasd
+    gubergren, no sea takimata sanctus est Lorem ipsum dolor sit amet. Lorem ipsum dolor sit amet, consetetur sadipscing
+    elitr, sed diam nonumy eirmod tempor invidunt ut labore et dolore magna aliquyam erat, sed diam voluptua. At vero
+    eos et accusam et justo duo dolores et ea rebum. Stet clita kasd gubergren, no sea takimata sanctus est Lorem ipsum
+    dolor sit amet. Lorem ipsum dolor sit amet, consetetur sadipscing elitr, sed diam nonumy eirmod tempor invidunt ut
+    labore et dolore magna aliquyam erat, sed diam voluptua. At vero eos et accusam et justo duo dolores et ea rebum.
+    Stet clita kasd gubergren, no sea takimata sanctus est Lorem ipsum dolor sit amet. Lorem ipsum dolor sit amet,
+    consetetur sadipscing elitr, sed diam nonumy eirmod tempor invidunt ut labore et dolore magna aliquyam erat, sed
+    diam voluptua. At vero eos et accusam et justo duo dolores et ea rebum. Stet clita kasd gubergren, no sea takimata
+    sanctus est Lorem ipsum dolor sit amet.
+    <br />
+    Lorem ipsum dolor sit amet, consetetur sadipscing elitr, sed diam nonumy eirmod tempor invidunt ut labore et dolore
+    magna aliquyam erat, sed diam voluptua. At vero eos et accusam et justo duo dolores et ea rebum. Stet clita kasd
+    gubergren, no sea takimata sanctus est Lorem ipsum dolor sit amet. Lorem ipsum dolor sit amet, consetetur sadipscing
+    elitr, sed diam nonumy eirmod tempor invidunt ut labore et dolore magna aliquyam erat, sed diam voluptua. At vero
+    eos et accusam.
+    <div slot="footer">
+      <button>Sticky Footer Button</button>
+    </div>
+  </p-flyout>
+</div>
+
+<div
+  class="playground dark auto-layout"
+  title="should show flyout with header, footer and scrollable content on dark theme"
+>
+  <p-flyout open="true" theme="dark">
+    <div slot="header">
+      <h1>Sticky Heading</h1>
+      <p>Sticky header text</p>
+    </div>
+    Some content: should show scrollable flyout
+    <br />
+    <br />
+    Lorem ipsum dolor sit amet, consetetur sadipscing elitr, sed diam nonumy eirmod tempor invidunt ut labore et dolore
+    magna aliquyam erat, sed diam voluptua. At vero eos et accusam et justo duo dolores et ea rebum. Stet clita kasd
+    gubergren, no sea takimata sanctus est Lorem ipsum dolor sit amet. Lorem ipsum dolor sit amet, consetetur sadipscing
+    elitr, sed diam nonumy eirmod tempor invidunt ut labore et dolore magna aliquyam erat, sed diam voluptua. At vero
+    eos et accusam et justo duo dolores et ea rebum. Stet clita kasd gubergren, no sea takimata sanctus est Lorem ipsum
+    dolor sit amet.
+    <br />
+    Lorem ipsum dolor sit amet, consetetur sadipscing elitr, sed diam nonumy eirmod tempor invidunt ut labore et dolore
+    magna aliquyam erat, sed diam voluptua. At vero eos et accusam et justo duo dolores et ea rebum. Stet clita kasd
+    gubergren, no sea takimata sanctus est Lorem ipsum dolor sit amet. Lorem ipsum dolor sit amet, consetetur sadipscing
+    elitr, sed diam nonumy eirmod tempor invidunt ut labore et dolore magna aliquyam erat, sed diam voluptua. At vero
+    eos et accusam et justo duo dolores et ea rebum. Stet clita kasd gubergren, no sea takimata sanctus est Lorem ipsum
+    dolor sit amet. Lorem ipsum dolor sit amet, consetetur sadipscing elitr, sed diam nonumy eirmod tempor invidunt ut
+    labore et dolore magna aliquyam erat, sed diam voluptua. At vero eos et accusam et justo duo dolores et ea rebum.
+    Stet clita kasd gubergren, no sea takimata sanctus est Lorem ipsum dolor sit amet. Lorem ipsum dolor sit amet,
+    consetetur sadipscing elitr, sed diam nonumy eirmod tempor invidunt ut labore et dolore magna aliquyam erat, sed
+    diam voluptua. At vero eos et accusam et justo duo dolores et ea rebum. Stet clita kasd gubergren, no sea takimata
+    sanctus est Lorem ipsum dolor sit amet.
+    <br />
+    Lorem ipsum dolor sit amet, consetetur sadipscing elitr, sed diam nonumy eirmod tempor invidunt ut labore et dolore
+    magna aliquyam erat, sed diam voluptua. At vero eos et accusam et justo duo dolores et ea rebum. Stet clita kasd
+    gubergren, no sea takimata sanctus est Lorem ipsum dolor sit amet. Lorem ipsum dolor sit amet, consetetur sadipscing
+    elitr, sed diam nonumy eirmod tempor invidunt ut labore et dolore magna aliquyam erat, sed diam voluptua. At vero
+    eos et accusam et justo duo dolores et ea rebum. Stet clita kasd gubergren, no sea takimata sanctus est Lorem ipsum
+    dolor sit amet. Lorem ipsum dolor sit amet, consetetur sadipscing elitr, sed diam nonumy eirmod tempor invidunt ut
+    labore et dolore magna aliquyam erat, sed diam voluptua. At vero eos et accusam et justo duo dolores et ea rebum.
+    Stet clita kasd gubergren, no sea takimata sanctus est Lorem ipsum dolor sit amet. Lorem ipsum dolor sit amet,
+    consetetur sadipscing elitr, sed diam nonumy eirmod tempor invidunt ut labore et dolore magna aliquyam erat, sed
+    diam voluptua. At vero eos et accusam et justo duo dolores et ea rebum. Stet clita kasd gubergren, no sea takimata
+    sanctus est Lorem ipsum dolor sit amet.
+    <br />
+    Lorem ipsum dolor sit amet, consetetur sadipscing elitr, sed diam nonumy eirmod tempor invidunt ut labore et dolore
+    magna aliquyam erat, sed diam voluptua. At vero eos et accusam et justo duo dolores et ea rebum. Stet clita kasd
+    gubergren, no sea takimata sanctus est Lorem ipsum dolor sit amet. Lorem ipsum dolor sit amet, consetetur sadipscing
+    elitr, sed diam nonumy eirmod tempor invidunt ut labore et dolore magna aliquyam erat, sed diam voluptua. At vero
+    eos et accusam.
+    <div slot="footer">
+      <button>Sticky Footer Button</button>
+    </div>
+  </p-flyout>
+</div>
+
+<div class="playground light auto-layout" title="should show flyout with header, footer and subFooter">
+  <p-flyout open="true">
+    <div slot="header">
+      <h1>Sticky Heading</h1>
+      <p>Sticky header text</p>
+    </div>
+    Some Content: should show flyout
+    <div slot="footer">
+      <button>Sticky Footer Button</button>
+    </div>
+    <div slot="sub-footer">
+      <p>Some Sub Footer Content</p>
+    </div>
+  </p-flyout>
+</div>
+
+<div class="playground dark auto-layout" title="should show flyout with header, footer and subFooter on dark theme">
+  <p-flyout open="true" theme="dark">
+    <div slot="header">
+      <h1>Sticky Heading</h1>
+      <p>Sticky header text</p>
+    </div>
+    Some Content: should show flyout
+    <div slot="footer">
+      <button>Sticky Footer Button</button>
+    </div>
+    <div slot="sub-footer">
+      <p>Some Sub Footer Content</p>
+    </div>
+  </p-flyout>
+</div>
+
+<div
+  class="playground light auto-layout"
+  title="should show flyout with header, footer, subFooter and scrollable content"
+>
+  <p-flyout open="true">
+    <div slot="header">
+      <h1>Sticky Heading</h1>
+      <p>Sticky header text</p>
+    </div>
+    Some content: should show scrollable flyout
+    <br />
+    <br />
+    Lorem ipsum dolor sit amet, consetetur sadipscing elitr, sed diam nonumy eirmod tempor invidunt ut labore et dolore
+    magna aliquyam erat, sed diam voluptua. At vero eos et accusam et justo duo dolores et ea rebum. Stet clita kasd
+    gubergren, no sea takimata sanctus est Lorem ipsum dolor sit amet. Lorem ipsum dolor sit amet, consetetur sadipscing
+    elitr, sed diam nonumy eirmod tempor invidunt ut labore et dolore magna aliquyam erat, sed diam voluptua. At vero
+    eos et accusam et justo duo dolores et ea rebum. Stet clita kasd gubergren, no sea takimata sanctus est Lorem ipsum
+    dolor sit amet.
+    <br />
+    Lorem ipsum dolor sit amet, consetetur sadipscing elitr, sed diam nonumy eirmod tempor invidunt ut labore et dolore
+    magna aliquyam erat, sed diam voluptua. At vero eos et accusam et justo duo dolores et ea rebum. Stet clita kasd
+    gubergren, no sea takimata sanctus est Lorem ipsum dolor sit amet. Lorem ipsum dolor sit amet, consetetur sadipscing
+    elitr, sed diam nonumy eirmod tempor invidunt ut labore et dolore magna aliquyam erat, sed diam voluptua. At vero
+    eos et accusam et justo duo dolores et ea rebum. Stet clita kasd gubergren, no sea takimata sanctus est Lorem ipsum
+    dolor sit amet. Lorem ipsum dolor sit amet, consetetur sadipscing elitr, sed diam nonumy eirmod tempor invidunt ut
+    labore et dolore magna aliquyam erat, sed diam voluptua. At vero eos et accusam et justo duo dolores et ea rebum.
+    Stet clita kasd gubergren, no sea takimata sanctus est Lorem ipsum dolor sit amet. Lorem ipsum dolor sit amet,
+    consetetur sadipscing elitr, sed diam nonumy eirmod tempor invidunt ut labore et dolore magna aliquyam erat, sed
+    diam voluptua. At vero eos et accusam et justo duo dolores et ea rebum. Stet clita kasd gubergren, no sea takimata
+    sanctus est Lorem ipsum dolor sit amet.
+    <br />
+    Lorem ipsum dolor sit amet, consetetur sadipscing elitr, sed diam nonumy eirmod tempor invidunt ut labore et dolore
+    magna aliquyam erat, sed diam voluptua. At vero eos et accusam et justo duo dolores et ea rebum. Stet clita kasd
+    gubergren, no sea takimata sanctus est Lorem ipsum dolor sit amet. Lorem ipsum dolor sit amet, consetetur sadipscing
+    elitr, sed diam nonumy eirmod tempor invidunt ut labore et dolore magna aliquyam erat, sed diam voluptua. At vero
+    eos et accusam et justo duo dolores et ea rebum. Stet clita kasd gubergren, no sea takimata sanctus est Lorem ipsum
+    dolor sit amet. Lorem ipsum dolor sit amet, consetetur sadipscing elitr, sed diam nonumy eirmod tempor invidunt ut
+    labore et dolore magna aliquyam erat, sed diam voluptua. At vero eos et accusam et justo duo dolores et ea rebum.
+    Stet clita kasd gubergren, no sea takimata sanctus est Lorem ipsum dolor sit amet. Lorem ipsum dolor sit amet,
+    consetetur sadipscing elitr, sed diam nonumy eirmod tempor invidunt ut labore et dolore magna aliquyam erat, sed
+    diam voluptua. At vero eos et accusam et justo duo dolores et ea rebum. Stet clita kasd gubergren, no sea takimata
+    sanctus est Lorem ipsum dolor sit amet.
+    <br />
+    Lorem ipsum dolor sit amet, consetetur sadipscing elitr, sed diam nonumy eirmod tempor invidunt ut labore et dolore
+    magna aliquyam erat, sed diam voluptua. At vero eos et accusam et justo duo dolores et ea rebum. Stet clita kasd
+    gubergren, no sea takimata sanctus est Lorem ipsum dolor sit amet. Lorem ipsum dolor sit amet, consetetur sadipscing
+    elitr, sed diam nonumy eirmod tempor invidunt ut labore et dolore magna aliquyam erat, sed diam voluptua. At vero
+    eos et accusam.
+    <div slot="footer">
+      <button>Sticky Footer Button</button>
+    </div>
+    <div slot="sub-footer">
+      <p>Some Sub Footer Content</p>
+    </div>
+  </p-flyout>
+</div>
+
+<div
+  class="playground dark auto-layout"
+  title="should show flyout with header, footer, subFooter and scrollable content on dark theme"
+>
+  <p-flyout open="true" theme="dark">
+    <div slot="header">
+      <h1>Sticky Heading</h1>
+      <p>Sticky header text</p>
+    </div>
+    Some content: should show scrollable flyout
+    <br />
+    <br />
+    Lorem ipsum dolor sit amet, consetetur sadipscing elitr, sed diam nonumy eirmod tempor invidunt ut labore et dolore
+    magna aliquyam erat, sed diam voluptua. At vero eos et accusam et justo duo dolores et ea rebum. Stet clita kasd
+    gubergren, no sea takimata sanctus est Lorem ipsum dolor sit amet. Lorem ipsum dolor sit amet, consetetur sadipscing
+    elitr, sed diam nonumy eirmod tempor invidunt ut labore et dolore magna aliquyam erat, sed diam voluptua. At vero
+    eos et accusam et justo duo dolores et ea rebum. Stet clita kasd gubergren, no sea takimata sanctus est Lorem ipsum
+    dolor sit amet.
+    <br />
+    Lorem ipsum dolor sit amet, consetetur sadipscing elitr, sed diam nonumy eirmod tempor invidunt ut labore et dolore
+    magna aliquyam erat, sed diam voluptua. At vero eos et accusam et justo duo dolores et ea rebum. Stet clita kasd
+    gubergren, no sea takimata sanctus est Lorem ipsum dolor sit amet. Lorem ipsum dolor sit amet, consetetur sadipscing
+    elitr, sed diam nonumy eirmod tempor invidunt ut labore et dolore magna aliquyam erat, sed diam voluptua. At vero
+    eos et accusam et justo duo dolores et ea rebum. Stet clita kasd gubergren, no sea takimata sanctus est Lorem ipsum
+    dolor sit amet. Lorem ipsum dolor sit amet, consetetur sadipscing elitr, sed diam nonumy eirmod tempor invidunt ut
+    labore et dolore magna aliquyam erat, sed diam voluptua. At vero eos et accusam et justo duo dolores et ea rebum.
+    Stet clita kasd gubergren, no sea takimata sanctus est Lorem ipsum dolor sit amet. Lorem ipsum dolor sit amet,
+    consetetur sadipscing elitr, sed diam nonumy eirmod tempor invidunt ut labore et dolore magna aliquyam erat, sed
+    diam voluptua. At vero eos et accusam et justo duo dolores et ea rebum. Stet clita kasd gubergren, no sea takimata
+    sanctus est Lorem ipsum dolor sit amet.
+    <br />
+    Lorem ipsum dolor sit amet, consetetur sadipscing elitr, sed diam nonumy eirmod tempor invidunt ut labore et dolore
+    magna aliquyam erat, sed diam voluptua. At vero eos et accusam et justo duo dolores et ea rebum. Stet clita kasd
+    gubergren, no sea takimata sanctus est Lorem ipsum dolor sit amet. Lorem ipsum dolor sit amet, consetetur sadipscing
+    elitr, sed diam nonumy eirmod tempor invidunt ut labore et dolore magna aliquyam erat, sed diam voluptua. At vero
+    eos et accusam et justo duo dolores et ea rebum. Stet clita kasd gubergren, no sea takimata sanctus est Lorem ipsum
+    dolor sit amet. Lorem ipsum dolor sit amet, consetetur sadipscing elitr, sed diam nonumy eirmod tempor invidunt ut
+    labore et dolore magna aliquyam erat, sed diam voluptua. At vero eos et accusam et justo duo dolores et ea rebum.
+    Stet clita kasd gubergren, no sea takimata sanctus est Lorem ipsum dolor sit amet. Lorem ipsum dolor sit amet,
+    consetetur sadipscing elitr, sed diam nonumy eirmod tempor invidunt ut labore et dolore magna aliquyam erat, sed
+    diam voluptua. At vero eos et accusam et justo duo dolores et ea rebum. Stet clita kasd gubergren, no sea takimata
+    sanctus est Lorem ipsum dolor sit amet.
+    <br />
+    Lorem ipsum dolor sit amet, consetetur sadipscing elitr, sed diam nonumy eirmod tempor invidunt ut labore et dolore
+    magna aliquyam erat, sed diam voluptua. At vero eos et accusam et justo duo dolores et ea rebum. Stet clita kasd
+    gubergren, no sea takimata sanctus est Lorem ipsum dolor sit amet. Lorem ipsum dolor sit amet, consetetur sadipscing
+    elitr, sed diam nonumy eirmod tempor invidunt ut labore et dolore magna aliquyam erat, sed diam voluptua. At vero
+    eos et accusam.
+    <div slot="footer">
+      <button>Sticky Footer Button</button>
+    </div>
+    <div slot="sub-footer">
+      <p>Some Sub Footer Content</p>
+    </div>
+  </p-flyout>
+</div>
+
+<div
+  class="playground light auto-layout"
   title="should show flyout with header, footer, subFooter and slotted and deeply nested anchor"
 >
-  <div>
-    <p-flyout open="true">
-      <div slot="header">
-        <h1>Sticky Heading</h1>
-        <p>Sticky header text</p>
-      </div>
-      <span>
-        Some slotted and deeply nested <a href="#">anchor</a>, <b>bold</b>, <strong>strong</strong>,
-        <em>emphasized</em> and <i>italic</i> text.
-      </span>
-      <div slot="footer">
-        <button>Sticky Footer Button</button>
-      </div>
-      <div slot="sub-footer">
-        <p>Some Sub Footer Content</p>
-      </div>
-    </p-flyout>
-  </div>
-</div>
-
-<div class="playground light" title="should show flyout (position=left)">
-  <div>
-    <p-flyout open="true" position="left">Some Content: should show flyout</p-flyout>
-  </div>
-</div>
-
-<div class="playground light" title="should show flyout (maxWidth content, position=left)">
-  <div>
-    <p-flyout open="true" position="left">
-      <div style="max-width: 100%; width: 100vw; height: 500px">
-        <p>Some Content in responsive max width</p>
-      </div>
-    </p-flyout>
-  </div>
-</div>
-
-<div class="playground light" title="should show flyout with header, footer and subFooter (position=left)">
-  <div>
-    <p-flyout open="true" position="left">
-      <div slot="header">
-        <h1>Sticky Heading</h1>
-        <p>Sticky header text</p>
-      </div>
-      Some Content: should show flyout
-      <div slot="footer">
-        <button>Sticky Footer Button</button>
-      </div>
-      <div slot="sub-footer">
-        <p>Some Sub Footer Content</p>
-      </div>
-    </p-flyout>
-  </div>
-</div>
-
-<div
-  class="playground light"
+  <p-flyout open="true">
+    <div slot="header">
+      <h1>Sticky Heading</h1>
+      <p>Sticky header text</p>
+    </div>
+    <span>
+      Some slotted and deeply nested <a href="#">anchor</a>, <b>bold</b>, <strong>strong</strong>,
+      <em>emphasized</em> and <i>italic</i> text.
+    </span>
+    <div slot="footer">
+      <button>Sticky Footer Button</button>
+    </div>
+    <div slot="sub-footer">
+      <p>Some Sub Footer Content</p>
+    </div>
+  </p-flyout>
+</div>
+
+<div
+  class="playground dark auto-layout"
+  title="should show flyout with header, footer, subFooter and slotted and deeply nested anchor on dark theme"
+>
+  <p-flyout open="true" theme="dark">
+    <div slot="header">
+      <h1>Sticky Heading</h1>
+      <p>Sticky header text</p>
+    </div>
+    <span>
+      Some slotted and deeply nested <a href="#">anchor</a>, <b>bold</b>, <strong>strong</strong>,
+      <em>emphasized</em> and <i>italic</i> text.
+    </span>
+    <div slot="footer">
+      <button>Sticky Footer Button</button>
+    </div>
+    <div slot="sub-footer">
+      <p>Some Sub Footer Content</p>
+    </div>
+  </p-flyout>
+</div>
+
+<div class="playground light auto-layout" title="should show flyout (position=left)">
+  <p-flyout open="true" position="left">Some Content: should show flyout</p-flyout>
+</div>
+
+<div class="playground dark auto-layout" title="should show flyout (position=left) on dark theme">
+  <p-flyout open="true" position="left" theme="dark">Some Content: should show flyout</p-flyout>
+</div>
+
+<div class="playground light auto-layout" title="should show flyout (maxWidth content, position=left)">
+  <p-flyout open="true" position="left">
+    <div style="max-width: 100%; width: 100vw; height: 500px">
+      <p>Some Content in responsive max width</p>
+    </div>
+  </p-flyout>
+</div>
+
+<div class="playground dark auto-layout" title="should show flyout (maxWidth content, position=left) on dark theme">
+  <p-flyout open="true" position="left" theme="dark">
+    <div style="max-width: 100%; width: 100vw; height: 500px">
+      <p>Some Content in responsive max width</p>
+    </div>
+  </p-flyout>
+</div>
+
+<div class="playground light auto-layout" title="should show flyout with header, footer and subFooter (position=left)">
+  <p-flyout open="true" position="left">
+    <div slot="header">
+      <h1>Sticky Heading</h1>
+      <p>Sticky header text</p>
+    </div>
+    Some Content: should show flyout
+    <div slot="footer">
+      <button>Sticky Footer Button</button>
+    </div>
+    <div slot="sub-footer">
+      <p>Some Sub Footer Content</p>
+    </div>
+  </p-flyout>
+</div>
+
+<div
+  class="playground dark auto-layout"
+  title="should show flyout with header, footer and subFooter (position=left) on dark theme"
+>
+  <p-flyout open="true" position="left" theme="dark">
+    <div slot="header">
+      <h1>Sticky Heading</h1>
+      <p>Sticky header text</p>
+    </div>
+    Some Content: should show flyout
+    <div slot="footer">
+      <button>Sticky Footer Button</button>
+    </div>
+    <div slot="sub-footer">
+      <p>Some Sub Footer Content</p>
+    </div>
+  </p-flyout>
+</div>
+
+<div
+  class="playground auto-layout"
   title="should show scrolled down flyout with header, footer, subFooter and scrollable content"
 >
-<<<<<<< HEAD
-  <div>
-    <p-flyout open="true" class="scroll">
-      <div slot="header">
-        <h1>Sticky Heading</h1>
-        <p>Sticky header text</p>
-      </div>
-      Some content: should show scrollable flyout
-      <br />
-      <br />
-      Lorem ipsum dolor sit amet, consetetur sadipscing elitr, sed diam nonumy eirmod tempor invidunt ut labore et
-      dolore magna aliquyam erat, sed diam voluptua. At vero eos et accusam et justo duo dolores et ea rebum. Stet clita
-      kasd gubergren, no sea takimata sanctus est Lorem ipsum dolor sit amet. Lorem ipsum dolor sit amet, consetetur
-      sadipscing elitr, sed diam nonumy eirmod tempor invidunt ut labore et dolore magna aliquyam erat, sed diam
-      voluptua. At vero eos et accusam et justo duo dolores et ea rebum. Stet clita kasd gubergren, no sea takimata
-      sanctus est Lorem ipsum dolor sit amet.
-      <br />
-      Lorem ipsum dolor sit amet, consetetur sadipscing elitr, sed diam nonumy eirmod tempor invidunt ut labore et
-      dolore magna aliquyam erat, sed diam voluptua. At vero eos et accusam et justo duo dolores et ea rebum. Stet clita
-      kasd gubergren, no sea takimata sanctus est Lorem ipsum dolor sit amet. Lorem ipsum dolor sit amet, consetetur
-      sadipscing elitr, sed diam nonumy eirmod tempor invidunt ut labore et dolore magna aliquyam erat, sed diam
-      voluptua. At vero eos et accusam et justo duo dolores et ea rebum. Stet clita kasd gubergren, no sea takimata
-      sanctus est Lorem ipsum dolor sit amet. Lorem ipsum dolor sit amet, consetetur sadipscing elitr, sed diam nonumy
-      eirmod tempor invidunt ut labore et dolore magna aliquyam erat, sed diam voluptua. At vero eos et accusam et justo
-      duo dolores et ea rebum. Stet clita kasd gubergren, no sea takimata sanctus est Lorem ipsum dolor sit amet. Lorem
-      ipsum dolor sit amet, consetetur sadipscing elitr, sed diam nonumy eirmod tempor invidunt ut labore et dolore
-      magna aliquyam erat, sed diam voluptua. At vero eos et accusam et justo duo dolores et ea rebum. Stet clita kasd
-      gubergren, no sea takimata sanctus est Lorem ipsum dolor sit amet.
-      <br />
-      Lorem ipsum dolor sit amet, consetetur sadipscing elitr, sed diam nonumy eirmod tempor invidunt ut labore et
-      dolore magna aliquyam erat, sed diam voluptua. At vero eos et accusam et justo duo dolores et ea rebum. Stet clita
-      kasd gubergren, no sea takimata sanctus est Lorem ipsum dolor sit amet. Lorem ipsum dolor sit amet, consetetur
-      sadipscing elitr, sed diam nonumy eirmod tempor invidunt ut labore et dolore magna aliquyam erat, sed diam
-      voluptua. At vero eos et accusam et justo duo dolores et ea rebum. Stet clita kasd gubergren, no sea takimata
-      sanctus est Lorem ipsum dolor sit amet. Lorem ipsum dolor sit amet, consetetur sadipscing elitr, sed diam nonumy
-      eirmod tempor invidunt ut labore et dolore magna aliquyam erat, sed diam voluptua. At vero eos et accusam et justo
-      duo dolores et ea rebum. Stet clita kasd gubergren, no sea takimata sanctus est Lorem ipsum dolor sit amet. Lorem
-      ipsum dolor sit amet, consetetur sadipscing elitr, sed diam nonumy eirmod tempor invidunt ut labore et dolore
-      magna aliquyam erat, sed diam voluptua. At vero eos et accusam et justo duo dolores et ea rebum. Stet clita kasd
-      gubergren, no sea takimata sanctus est Lorem ipsum dolor sit amet.
-      <br />
-      Lorem ipsum dolor sit amet, consetetur sadipscing elitr, sed diam nonumy eirmod tempor invidunt ut labore et
-      dolore magna aliquyam erat, sed diam voluptua. At vero eos et accusam et justo duo dolores et ea rebum. Stet clita
-      kasd gubergren, no sea takimata sanctus est Lorem ipsum dolor sit amet. Lorem ipsum dolor sit amet, consetetur
-      sadipscing elitr, sed diam nonumy eirmod tempor invidunt ut labore et dolore magna aliquyam erat, sed diam
-      voluptua. At vero eos et accusam.
-      <div slot="footer">
-        <button>Sticky Footer Button</button>
-      </div>
-      <div slot="sub-footer">
-        <p>Some Sub Footer Content</p>
-        <span class="scroll-here"></span>
-      </div>
-    </p-flyout>
-  </div>
-</div>
-
-<div class="playground light" title="should show scrolled down flyout with header, footer and scrollable content">
-  <div>
-    <p-flyout open="true" class="scroll-content">
-      <div slot="header">
-        <h1>Sticky Heading</h1>
-        <p>Sticky header text</p>
-      </div>
-      Some content: should show scrollable flyout
-      <br />
-      <br />
-      Lorem ipsum dolor sit amet, consetetur sadipscing elitr, sed diam nonumy eirmod tempor invidunt ut labore et
-      dolore magna aliquyam erat, sed diam voluptua. At vero eos et accusam et justo duo dolores et ea rebum. Stet clita
-      kasd gubergren, no sea takimata sanctus est Lorem ipsum dolor sit amet. Lorem ipsum dolor sit amet, consetetur
-      sadipscing elitr, sed diam nonumy eirmod tempor invidunt ut labore et dolore magna aliquyam erat, sed diam
-      voluptua. At vero eos et accusam et justo duo dolores et ea rebum. Stet clita kasd gubergren, no sea takimata
-      sanctus est Lorem ipsum dolor sit amet.
-      <br />
-      Lorem ipsum dolor sit amet, consetetur sadipscing elitr, sed diam nonumy eirmod tempor invidunt ut labore et
-      dolore magna aliquyam erat, sed diam voluptua. At vero eos et accusam et justo duo dolores et ea rebum. Stet clita
-      kasd gubergren, no sea takimata sanctus est Lorem ipsum dolor sit amet. Lorem ipsum dolor sit amet, consetetur
-      sadipscing elitr, sed diam nonumy eirmod tempor invidunt ut labore et dolore magna aliquyam erat, sed diam
-      voluptua. At vero eos et accusam et justo duo dolores et ea rebum. Stet clita kasd gubergren, no sea takimata
-      sanctus est Lorem ipsum dolor sit amet. Lorem ipsum dolor sit amet, consetetur sadipscing elitr, sed diam nonumy
-      eirmod tempor invidunt ut labore et dolore magna aliquyam erat, sed diam voluptua. At vero eos et accusam et justo
-      duo dolores et ea rebum. Stet clita kasd gubergren, no sea takimata sanctus est Lorem ipsum dolor sit amet. Lorem
-      ipsum dolor sit amet, consetetur sadipscing elitr, sed diam nonumy eirmod tempor invidunt ut labore et dolore
-      magna aliquyam erat, sed diam voluptua. At vero eos et accusam et justo duo dolores et ea rebum. Stet clita kasd
-      gubergren, no sea takimata sanctus est Lorem ipsum dolor sit amet.
-      <br />
-      Lorem ipsum dolor sit amet, consetetur sadipscing elitr, sed diam nonumy eirmod tempor invidunt ut labore et
-      dolore magna aliquyam erat, sed diam voluptua. At vero eos et accusam et justo duo dolores et ea rebum. Stet clita
-      kasd gubergren, no sea takimata sanctus est Lorem ipsum dolor sit amet. Lorem ipsum dolor sit amet, consetetur
-      sadipscing elitr, sed diam nonumy eirmod tempor invidunt ut labore et dolore magna aliquyam erat, sed diam
-      voluptua. At vero eos et accusam et justo duo dolores et ea rebum. Stet clita kasd gubergren, no sea takimata
-      sanctus est Lorem ipsum dolor sit amet. Lorem ipsum dolor sit amet, consetetur sadipscing elitr, sed diam nonumy
-      eirmod tempor invidunt ut labore et dolore magna aliquyam erat, sed diam voluptua. At vero eos et accusam et justo
-      duo dolores et ea rebum. Stet clita kasd gubergren, no sea takimata sanctus est Lorem ipsum dolor sit amet. Lorem
-      ipsum dolor sit amet, consetetur sadipscing elitr, sed diam nonumy eirmod tempor invidunt ut labore et dolore
-      magna aliquyam erat, sed diam voluptua. At vero eos et accusam et justo duo dolores et ea rebum. Stet clita kasd
-      gubergren, no sea takimata sanctus est Lorem ipsum dolor sit amet.
-      <br />
-      Lorem ipsum dolor sit amet, consetetur sadipscing elitr, sed diam nonumy eirmod tempor invidunt ut labore et
-      dolore magna aliquyam erat, sed diam voluptua. At vero eos et accusam et justo duo dolores et ea rebum. Stet clita
-      kasd gubergren, no sea takimata sanctus est Lorem ipsum dolor sit amet. Lorem ipsum dolor sit amet, consetetur
-      sadipscing elitr, sed diam nonumy eirmod tempor invidunt ut labore et dolore magna aliquyam erat, sed diam
-      voluptua. At vero eos et accusam.
-      <span class="scroll-here"></span>
-      <div slot="footer">
-        <button>Sticky Footer Button</button>
-      </div>
-    </p-flyout>
-  </div>
-=======
   <p-flyout open="true" class="scroll root">
     <div slot="header">
       <h1>Sticky Heading</h1>
@@ -749,5 +941,4 @@
   <span></span>
   <span></span>
   <span></span>
->>>>>>> dba7971f
 </div>