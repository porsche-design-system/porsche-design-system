--- conflicted
+++ resolved
@@ -92,8 +92,6 @@
 <div class="playground light" title="should show correct alignment of accordion icon and link-pure icon">
   <p-link-pure stretch="true" align-label="left" href="https://www.porsche.com">Some label</p-link-pure>
   <p-accordion heading="Heading"></p-accordion>
-<<<<<<< HEAD
-=======
 </div>
 
 <div
@@ -106,7 +104,7 @@
 
 <div
   class="playground light"
-  title="should render accordion in open state with overlapping content on light background"
+  title="should render accordion in open state with overlapping content"
   style="padding-bottom: 200px"
 >
   <p-accordion heading="Heading" open="true">
@@ -130,33 +128,4 @@
     </div>
   </p-accordion>
   <p-accordion heading="Heading"></p-accordion>
-</div>
-
-<div
-  class="playground dark"
-  title="should render accordion in open state with overlapping content on dark background"
-  style="padding-bottom: 200px"
->
-  <p-accordion heading="Heading" open="true" theme="dark">
-    Lorem ipsum dolor sit amet, consetetur sadipscing elitr, sed diam nonumy eirmod tempor invidunt ut labore et dolore
-    magna aliquyam erat, sed diam voluptua. At vero eos et accusam et justo duo dolores et ea rebum.
-    <div style="position: relative">
-      <div
-        style="
-          position: absolute;
-          z-index: 10;
-          left: 10%;
-          top: 0;
-          right: 10%;
-          padding: 50px 0;
-          background-color: lightskyblue;
-          text-align: center;
-        "
-      >
-        Some overlapping content
-      </div>
-    </div>
-  </p-accordion>
-  <p-accordion heading="Heading" theme="dark"></p-accordion>
->>>>>>> f92aa12e
 </div>