<p-headline variant="headline-2">Form</p-headline>
<hr>
<p-grid>
  <p-grid-item size="2">
    <p-headline variant="headline-4" tag="h4">&lt;p-text-field-wrapper&gt;</p-headline>
  </p-grid-item>
  <p-grid-item size="10">
    <div class="playground light spacing-block">
      <p-text-field-wrapper label="Some label">
        <input type="text" name="some-name"/>
      </p-text-field-wrapper>
      <p-text-field-wrapper label="Some label">
        <input type="text" name="some-name" placeholder="Some placeholder text"/>
      </p-text-field-wrapper>
      <p-text-field-wrapper label="Some label" hide-label="true">
        <input type="text" name="some-name"/>
      </p-text-field-wrapper>
      <p-text-field-wrapper label="Some label" hide-label="{ base: true, l: false }">
        <input type="text" name="some-name"/>
      </p-text-field-wrapper>
      <p-text-field-wrapper label="Some label">
        <input type="text" name="some-name" disabled="disabled"/>
      </p-text-field-wrapper>
      <p-text-field-wrapper label="Some label">
        <input type="text" name="some-name" readonly="readonly" value="Some value"/>
      </p-text-field-wrapper>
      <p-text-field-wrapper label="Some label">
        <input type="password" name="some-name" value="some-password"/>
      </p-text-field-wrapper>
      <p-text-field-wrapper label="Some label" state="error" message="Error message">
        <input type="text" name="some-name"/>
      </p-text-field-wrapper>
      <p-text-field-wrapper label="Some label" state="success" message="Success message">
        <input type="text" name="some-name"/>
      </p-text-field-wrapper>
      <p-text-field-wrapper state="error">
        <span slot="label">Some label with a <a href="https://designsystem.porsche.com">link</a>.</span>
        <input type="text" name="some-name" placeholder="Some placeholder"/>
        <span slot="message">Some error message with a <a href="https://designsystem.porsche.com">link</a>.</span>
      </p-text-field-wrapper>
    </div>
    <hr>
  </p-grid-item>
</p-grid>
<p-grid>
  <p-grid-item size="2">
    <p-headline variant="headline-4" tag="h4">&lt;p-select-wrapper&gt;</p-headline>
  </p-grid-item>
  <p-grid-item size="10">
    <div class="playground light spacing-block">
      <p-select-wrapper label="Some label">
        <select name="some-name">
          <option value="a">Option A</option>
          <option value="b">Option B</option>
          <option value="c">Option C</option>
        </select>
      </p-select-wrapper>
      <p-select-wrapper label="Some label">
        <select name="some-name" disabled="disabled">
          <option value="a">Option A</option>
          <option value="b">Option B</option>
          <option value="c">Option C</option>
        </select>
      </p-select-wrapper>
      <p-select-wrapper label="Some label" state="error" message="Some error message.">
        <select name="some-name">
          <option value="a">Option A</option>
          <option value="b">Option B</option>
          <option value="c">Option C</option>
        </select>
      </p-select-wrapper>
      <p-select-wrapper state="success">
        <span slot="label">Some label with a <a href="https://designsystem.porsche.com">link</a>.</span>
        <select name="some-name">
          <option value="a">Option A</option>
          <option value="b">Option B</option>
          <option value="c">Option C</option>
        </select>
        <span slot="message">Some success message with a <a href="https://designsystem.porsche.com">link</a>.</span>
      </p-select-wrapper>
    </div>
    <hr>
  </p-grid-item>
</p-grid>
<p-grid>
  <p-grid-item size="2">
    <p-headline variant="headline-4" tag="h4">&lt;p-checkbox-wrapper&gt;</p-headline>
  </p-grid-item>
  <p-grid-item size="10">
    <div class="playground light spacing-inline">
      <p-checkbox-wrapper label="Some label">
        <input type="checkbox" name="some-name"/>
      </p-checkbox-wrapper>
      <p-checkbox-wrapper label="Some label">
        <input type="checkbox" name="some-name" checked="checked"/>
      </p-checkbox-wrapper>
      <p-checkbox-wrapper label="Some label" hide-label="true">
        <input type="checkbox" name="some-name"/>
      </p-checkbox-wrapper>
      <p-checkbox-wrapper label="Some label" hide-label="true">
        <input type="checkbox" name="some-name" checked="checked"/>
      </p-checkbox-wrapper>
      <p-checkbox-wrapper label="Some label">
        <input type="checkbox" name="some-name" class="example-set-to-indeterminate"/>
      </p-checkbox-wrapper>
      <p-checkbox-wrapper label="Some label">
        <input type="checkbox" name="some-name" checked="checked" class="example-set-to-indeterminate"/>
      </p-checkbox-wrapper>
      <p-checkbox-wrapper label="Some label">
        <input type="checkbox" name="some-name" disabled="disabled"/>
      </p-checkbox-wrapper>
      <p-checkbox-wrapper label="Some label">
        <input type="checkbox" name="some-name" checked="checked" disabled="disabled"/>
      </p-checkbox-wrapper>
      <p-checkbox-wrapper label="Some label" state="success">
        <input type="checkbox" name="some-name"/>
      </p-checkbox-wrapper>
      <p-checkbox-wrapper label="Some label" state="success" message="Some success validation message.">
        <input type="checkbox" name="some-name"/>
      </p-checkbox-wrapper>
      <p-checkbox-wrapper state="success">
        <span slot="label">Some label with a <a href="https://designsystem.porsche.com">link</a>.</span>
        <input type="checkbox" name="some-name"/>
        <span slot="message">Some success message with a <a href="https://designsystem.porsche.com">link</a>.</span>
      </p-checkbox-wrapper>
      <p-checkbox-wrapper label="Some label" state="error">
        <input type="checkbox" name="some-name"/>
      </p-checkbox-wrapper>
      <p-checkbox-wrapper label="Some label" state="error" message="Some error validation message.">
        <input type="checkbox" name="some-name"/>
      </p-checkbox-wrapper>
      <p-checkbox-wrapper state="error">
        <span slot="label">Some label with a <a href="https://designsystem.porsche.com">link</a>.</span>
        <input type="checkbox" name="some-name"/>
        <span slot="message">Some error message with a <a href="https://designsystem.porsche.com">link</a>.</span>
      </p-checkbox-wrapper>
    </div>
    <hr>
  </p-grid-item>
</p-grid>
<p-grid>
  <p-grid-item size="2">
<<<<<<< HEAD
    <p-headline variant="headline-4" tag="h4">&lt;p-radio-button&gt;</p-headline>
  </p-grid-item>
  <p-grid-item size="10">
    <div class="playground light spacing-inline">
      <p-radio-button-wrapper label="Some label">
        <input type="radio" name="some-name-1"/>
      </p-radio-button-wrapper>
      <p-radio-button-wrapper label="Some label">
        <input type="radio" name="some-name-1" checked="checked"/>
      </p-radio-button-wrapper>
      <p-radio-button-wrapper label="Some label" hide-label="true">
        <input type="radio" name="some-name-1"/>
      </p-radio-button-wrapper>
      <p-radio-button-wrapper label="Some label">
        <input type="radio" name="some-name-1" disabled="disabled"/>
      </p-radio-button-wrapper>
      <p-radio-button-wrapper label="Some label" state="success">
        <input type="radio" name="some-name-1"/>
      </p-radio-button-wrapper>
      <p-radio-button-wrapper label="Some label" state="success" message="Some success validation message.">
        <input type="radio" name="some-name-1"/>
      </p-radio-button-wrapper>
      <p-radio-button-wrapper state="success">
        <span slot="label">Some label with a <a href="https://designsystem.porsche.com">link</a>.</span>
        <input type="radio" name="some-name-1">
        <span slot="message">Some success message with a <a href="https://designsystem.porsche.com">link</a>.</span>
      </p-radio-button-wrapper>
      <p-radio-button-wrapper label="Some label" state="error">
        <input type="radio" name="some-name-1"/>
      </p-radio-button-wrapper>
      <p-radio-button-wrapper label="Some label" state="error" message="Some error validation message.">
        <input type="radio" name="some-name-1"/>
      </p-radio-button-wrapper>
      <p-radio-button-wrapper state="error">
        <span slot="label">Some label with a <a href="https://designsystem.porsche.com">link</a>.</span>
        <input type="radio" name="some-name-1">
        <span slot="message">Some error message with a <a href="https://designsystem.porsche.com">link</a>.</span>
      </p-radio-button-wrapper>
    </div>
    <hr>
  </p-grid-item>
</p-grid>
=======
    <p-headline variant="headline-4" tag="h4">&lt;p-textarea-wrapper&gt;</p-headline>
  </p-grid-item>
  <p-grid-item size="10">
    <div class="playground light spacing-block">
      <p-textarea-wrapper label="Some label"><textarea name="some-name"></textarea></p-textarea-wrapper><!--
        --><p-textarea-wrapper label="Some label"><textarea name="some-name" placeholder="Some placeholder text"></textarea></p-textarea-wrapper><!--
        --><p-textarea-wrapper label="Some label" hide-label="true"><textarea name="some-name"></textarea></p-textarea-wrapper><!--
        --><p-textarea-wrapper label="Some label" hide-label="{ base: true, l: false }"><textarea name="some-name"></textarea></p-textarea-wrapper><!--
        --><p-textarea-wrapper label="Some label"><textarea name="some-name" disabled="disabled"></textarea></p-textarea-wrapper><!--
        --><p-textarea-wrapper label="Some label"><textarea name="some-name" readonly="readonly">Some value</textarea></p-textarea-wrapper><!--
        --><p-textarea-wrapper label="Some label" state="error" message="error message"><textarea name="some-name"></textarea></p-textarea-wrapper><!--
        --><p-textarea-wrapper label="Some label" state="success" message="success message"><textarea name="some-name"></textarea></p-textarea-wrapper><!--
        --><p-textarea-wrapper state="error"><span slot="label">Some label with a <a href="https://designsystem.porsche.com">link</a>.</span><textarea name="some-name">Some value</textarea><span slot="message">Some error message with a <a href="https://designsystem.porsche.com">link</a>.</span></p-textarea-wrapper>
    </div>
    <hr>
  </p-grid-item>
</p-grid>
>>>>>>> 65f1eb34
<|MERGE_RESOLUTION|>--- conflicted
+++ resolved
@@ -140,50 +140,6 @@
 </p-grid>
 <p-grid>
   <p-grid-item size="2">
-<<<<<<< HEAD
-    <p-headline variant="headline-4" tag="h4">&lt;p-radio-button&gt;</p-headline>
-  </p-grid-item>
-  <p-grid-item size="10">
-    <div class="playground light spacing-inline">
-      <p-radio-button-wrapper label="Some label">
-        <input type="radio" name="some-name-1"/>
-      </p-radio-button-wrapper>
-      <p-radio-button-wrapper label="Some label">
-        <input type="radio" name="some-name-1" checked="checked"/>
-      </p-radio-button-wrapper>
-      <p-radio-button-wrapper label="Some label" hide-label="true">
-        <input type="radio" name="some-name-1"/>
-      </p-radio-button-wrapper>
-      <p-radio-button-wrapper label="Some label">
-        <input type="radio" name="some-name-1" disabled="disabled"/>
-      </p-radio-button-wrapper>
-      <p-radio-button-wrapper label="Some label" state="success">
-        <input type="radio" name="some-name-1"/>
-      </p-radio-button-wrapper>
-      <p-radio-button-wrapper label="Some label" state="success" message="Some success validation message.">
-        <input type="radio" name="some-name-1"/>
-      </p-radio-button-wrapper>
-      <p-radio-button-wrapper state="success">
-        <span slot="label">Some label with a <a href="https://designsystem.porsche.com">link</a>.</span>
-        <input type="radio" name="some-name-1">
-        <span slot="message">Some success message with a <a href="https://designsystem.porsche.com">link</a>.</span>
-      </p-radio-button-wrapper>
-      <p-radio-button-wrapper label="Some label" state="error">
-        <input type="radio" name="some-name-1"/>
-      </p-radio-button-wrapper>
-      <p-radio-button-wrapper label="Some label" state="error" message="Some error validation message.">
-        <input type="radio" name="some-name-1"/>
-      </p-radio-button-wrapper>
-      <p-radio-button-wrapper state="error">
-        <span slot="label">Some label with a <a href="https://designsystem.porsche.com">link</a>.</span>
-        <input type="radio" name="some-name-1">
-        <span slot="message">Some error message with a <a href="https://designsystem.porsche.com">link</a>.</span>
-      </p-radio-button-wrapper>
-    </div>
-    <hr>
-  </p-grid-item>
-</p-grid>
-=======
     <p-headline variant="headline-4" tag="h4">&lt;p-textarea-wrapper&gt;</p-headline>
   </p-grid-item>
   <p-grid-item size="10">
@@ -201,4 +157,47 @@
     <hr>
   </p-grid-item>
 </p-grid>
->>>>>>> 65f1eb34
+<p-grid>
+  <p-grid-item size="2">
+    <p-headline variant="headline-4" tag="h4">&lt;p-radio-button&gt;</p-headline>
+  </p-grid-item>
+  <p-grid-item size="10">
+    <div class="playground light spacing-inline">
+      <p-radio-button-wrapper label="Some label">
+        <input type="radio" name="some-name-1"/>
+      </p-radio-button-wrapper>
+      <p-radio-button-wrapper label="Some label">
+        <input type="radio" name="some-name-1" checked="checked"/>
+      </p-radio-button-wrapper>
+      <p-radio-button-wrapper label="Some label" hide-label="true">
+        <input type="radio" name="some-name-1"/>
+      </p-radio-button-wrapper>
+      <p-radio-button-wrapper label="Some label">
+        <input type="radio" name="some-name-1" disabled="disabled"/>
+      </p-radio-button-wrapper>
+      <p-radio-button-wrapper label="Some label" state="success">
+        <input type="radio" name="some-name-1"/>
+      </p-radio-button-wrapper>
+      <p-radio-button-wrapper label="Some label" state="success" message="Some success validation message.">
+        <input type="radio" name="some-name-1"/>
+      </p-radio-button-wrapper>
+      <p-radio-button-wrapper state="success">
+        <span slot="label">Some label with a <a href="https://designsystem.porsche.com">link</a>.</span>
+        <input type="radio" name="some-name-1">
+        <span slot="message">Some success message with a <a href="https://designsystem.porsche.com">link</a>.</span>
+      </p-radio-button-wrapper>
+      <p-radio-button-wrapper label="Some label" state="error">
+        <input type="radio" name="some-name-1"/>
+      </p-radio-button-wrapper>
+      <p-radio-button-wrapper label="Some label" state="error" message="Some error validation message.">
+        <input type="radio" name="some-name-1"/>
+      </p-radio-button-wrapper>
+      <p-radio-button-wrapper state="error">
+        <span slot="label">Some label with a <a href="https://designsystem.porsche.com">link</a>.</span>
+        <input type="radio" name="some-name-1">
+        <span slot="message">Some error message with a <a href="https://designsystem.porsche.com">link</a>.</span>
+      </p-radio-button-wrapper>
+    </div>
+    <hr>
+  </p-grid-item>
+</p-grid>