<style>
  p-flex-item > p,
  my-prefix-p-flex-item > p,
  p-grid-item > p,
  my-prefix-p-grid-item > p,
  p-content-wrapper > p,
  my-prefix-p-content-wrapper > p {
    margin: 0;
    padding: 4px 2vw;
    text-align: center;
    color: white;
    background: lightskyblue;
  }

  p-flex-item:nth-child(1n) > p,
  my-prefix-p-flex-item:nth-child(1n) > p,
  p-grid-item:nth-child(1n) > p,
  my-prefix-p-grid-item:nth-child(1n) > p {
    background: skyblue;
  }

  p-flex-item:nth-child(2n) > p,
  my-prefix-p-flex-item:nth-child(2n) > p,
  p-grid-item:nth-child(2n) > p,
  my-prefix-p-grid-item:nth-child(2n) > p {
    background: deepskyblue;
  }

  p-link-tile,
<<<<<<< HEAD
  my-prefix-p-link-tile,
  p-link-tile-model-signature,
  my-prefix-p-link-tile-model-signature {
=======
  p-button-tile,
  my-prefix-p-link-tile,
  my-prefix-p-button-tile {
>>>>>>> 3bf7aaee
    max-width: 400px;
  }

  p-banner,
  my-prefix-p-banner {
    --p-banner-position-type: static;
  }
</style>

<div class="root" style="display: flex">
  <div style="flex: 1">
    <div class="playground light" title="should render default heading">
      <p-heading>Default Components</p-heading>
    </div>

    <div class="playground light" title="should render default headline">
      <p-headline>Some Headline</p-headline>
    </div>

    <div class="playground light" title="should render default display">
      <p-display>Some Display</p-display>
    </div>

    <div class="playground light" title="should render default banner">
      <p-banner>
        <span slot="title">Default banner component</span>
        <span slot="description">Some slotted banner description</span>
      </p-banner>
    </div>

    <div class="playground light" title="should render default inline-notification">
      <p-inline-notification heading="Some heading" description="Some description"></p-inline-notification>
    </div>

    <div class="playground light" title="should render default popover">
      <p-popover direction="right">Some popover content</p-popover>
    </div>

    <div class="playground light" title="should render default divider">
      <p-divider></p-divider>
    </div>

    <div class="playground light" title="should render default button">
      <p-button>Some label</p-button>
    </div>

    <div class="playground light" title="should render default button-group">
      <p-button-group>
        <p-button>Some label</p-button>
        <p-button>Some label</p-button>
      </p-button-group>
    </div>

    <div class="playground light" title="should render default button-pure">
      <p-button-pure>Some label</p-button-pure>
    </div>

    <div class="playground light" title="should render default checkbox-wrapper">
      <p-checkbox-wrapper label="Some label">
        <input type="checkbox" />
      </p-checkbox-wrapper>
    </div>

    <div class="playground light" title="should render default radio-button-wrapper">
      <p-radio-button-wrapper label="Some label">
        <input type="radio" />
      </p-radio-button-wrapper>
    </div>

    <div class="playground light" title="should render default select-wrapper">
      <p-select-wrapper label="Some label">
        <select>
          <option value="a">Option A</option>
          <option value="b">Option B</option>
          <option value="c">Option C</option>
        </select>
      </p-select-wrapper>
    </div>

    <div class="playground light" title="should render default text-field-wrapper">
      <p-text-field-wrapper label="Some label">
        <input type="text" />
      </p-text-field-wrapper>
    </div>

    <div class="playground light" title="should render default textarea-wrapper">
      <p-textarea-wrapper label="Some label">
        <textarea></textarea>
      </p-textarea-wrapper>
    </div>

    <div class="playground light" title="should render default fieldset-wrapper">
      <p-fieldset-wrapper label="Some label"></p-fieldset-wrapper>
    </div>

    <div class="playground light" title="should render default content-wrapper">
      <p-content-wrapper>
        <p>Some content</p>
      </p-content-wrapper>
    </div>

    <div class="playground light" title="should render default text">
      <p-text>The quick brown fox jumps over the lazy dog</p-text>
    </div>

    <div class="playground light" title="should render default text-list">
      <p-text-list>
        <p-text-list-item>The quick brown fox jumps over the lazy dog</p-text-list-item>
      </p-text-list>
    </div>

    <div class="playground light" title="should render default icon">
      <p-icon></p-icon>
    </div>

    <div class="playground light" title="should render default link">
      <p-link href="https://www.porsche.com">Some label</p-link>
    </div>

    <div class="playground light" title="should render default link-pure">
      <p-link-pure href="https://www.porsche.com">Some label</p-link-pure>
    </div>

    <div class="playground light" title="should render default link-social">
      <p-link-social href="https://www.porsche.com" icon="logo-facebook">Some label</p-link-social>
    </div>

    <div class="playground light" title="should render default marque">
      <p-marque></p-marque>
    </div>

    <div class="playground light" title="should render default model-signature">
      <p-model-signature></p-model-signature>
    </div>

    <div class="playground light" title="should render default pagination">
      <p-pagination total-items-count="500" items-per-page="25" active-page="1"></p-pagination>
    </div>

    <div class="playground light" title="should render default table">
      <p-table>
        <p-table-head>
          <p-table-head-row>
            <p-table-head-cell>Column 1</p-table-head-cell>
            <p-table-head-cell>Column 2</p-table-head-cell>
          </p-table-head-row>
        </p-table-head>
        <p-table-body>
          <p-table-row>
            <p-table-cell>Cell 1</p-table-cell>
            <p-table-cell>Cell 2</p-table-cell>
          </p-table-row>
        </p-table-body>
      </p-table>
    </div>

    <div class="playground light" title="should render default tabs">
      <p-tabs active-tab-index="0">
        <p-tabs-item label="Tab1">Content 1</p-tabs-item>
        <p-tabs-item label="Tab2">Content 2</p-tabs-item>
        <p-tabs-item label="Tab3">Content 3</p-tabs-item>
      </p-tabs>
    </div>

    <div class="playground light" title="should render default tabs-bar">
      <p-tabs-bar active-tab-index="0">
        <button>Tab1</button>
        <button>Tab2</button>
        <button>Tab3</button>
      </p-tabs-bar>
    </div>

    <div class="playground light" title="should render default accordion">
      <p-accordion heading="Some accordion heading">
        Lorem ipsum dolor sit amet, consetetur sadipscing elitr, sed diam nonumy eirmod tempor invidunt ut labore et
        dolore magna aliquyam erat, sed diam voluptua. At vero eos et accusam et justo duo dolores et ea rebum.
      </p-accordion>
    </div>

    <div class="playground light" title="should render default spinner">
      <p-spinner></p-spinner>
    </div>

    <div class="playground light" title="should render default flex">
      <p-flex>
        <p-flex-item><p>1</p></p-flex-item>
        <p-flex-item><p>2</p></p-flex-item>
      </p-flex>
    </div>

    <div class="playground light" title="should render default grid">
      <p-grid>
        <p-grid-item size="6"><p>1</p></p-grid-item>
        <p-grid-item size="6"><p>2</p></p-grid-item>
      </p-grid>
    </div>

    <div class="playground light" title="should render default tag">
      <p-tag>Some Tag</p-tag>
    </div>

    <div class="playground light" title="should render default tag-dismissible">
      <p-tag-dismissible>Some Tag</p-tag-dismissible>
    </div>

    <div class="playground light" title="should render default segmented-control">
      <p-segmented-control value="s">
        <p-segmented-control-item value="s">S</p-segmented-control-item>
        <p-segmented-control-item value="m">M</p-segmented-control-item>
        <p-segmented-control-item value="l">L</p-segmented-control-item>
        <p-segmented-control-item value="xl">XL</p-segmented-control-item>
      </p-segmented-control>
    </div>

    <div class="playground light" title="should render default switch">
      <p-switch>Some label</p-switch>
    </div>

    <div class="playground light" title="should render default stepper-horizontal">
      <p-stepper-horizontal>
        <p-stepper-horizontal-item state="current">Step 1</p-stepper-horizontal-item>
        <p-stepper-horizontal-item>Step 2</p-stepper-horizontal-item>
        <p-stepper-horizontal-item>Step 3</p-stepper-horizontal-item>
        <p-stepper-horizontal-item>Step 4</p-stepper-horizontal-item>
        <p-stepper-horizontal-item>Step 5</p-stepper-horizontal-item>
        <p-stepper-horizontal-item>Step 6</p-stepper-horizontal-item>
        <p-stepper-horizontal-item>Step 7</p-stepper-horizontal-item>
        <p-stepper-horizontal-item>Step 8</p-stepper-horizontal-item>
        <p-stepper-horizontal-item>Step 9</p-stepper-horizontal-item>
      </p-stepper-horizontal>
    </div>

    <div class="playground light" title="should render default scroller">
      <p-scroller>
        <button>Default</button>
        <button>Default</button>
        <button>Default</button>
        <button>Default</button>
        <button>Default</button>
        <button>Default</button>
        <button>Default</button>
        <button>Default</button>
        <button>Default</button>
        <button>Default</button>
        <button>Default</button>
        <button>Default</button>
        <button>Default</button>
        <button>Default</button>
      </p-scroller>
    </div>

    <div class="playground light" title="should render default link-tile">
      <p-link-tile href="#" label="Some Label" description="Default">
        <img
          src="data:image/png;base64,iVBORw0KGgoAAAANSUhEUgAAADIAAAAyAQMAAAAk8RryAAAABlBMVEUAAAD2vP9xXLiUAAAAAXRSTlMAQObYZgAAABxJREFUGNNjYOBgYGBhYKAZ/R8MDsD4Q5amkz8ASp4PtTYYQZIAAAAASUVORK5CYII="
          width="50"
          height="50"
          alt="Beach"
        />
      </p-link-tile>
    </div>

<<<<<<< HEAD
    <div class="playground light" title="should render default link-tile-model-signature">
      <p-link-tile-model-signature heading="Some Heading" description="Default">
=======
    <div class="playground light" title="should render default button-tile">
      <p-button-tile label="Some Label" description="Default">
>>>>>>> 3bf7aaee
        <img
          src="data:image/png;base64,iVBORw0KGgoAAAANSUhEUgAAADIAAAAyAQMAAAAk8RryAAAABlBMVEUAAAD2vP9xXLiUAAAAAXRSTlMAQObYZgAAABxJREFUGNNjYOBgYGBhYKAZ/R8MDsD4Q5amkz8ASp4PtTYYQZIAAAAASUVORK5CYII="
          width="50"
          height="50"
          alt="Beach"
        />
<<<<<<< HEAD
        <p-link slot="primary" href="#">Some label</p-link>
        <p-link slot="secondary" href="#">Some label</p-link>
      </p-link-tile-model-signature>
=======
      </p-button-tile>
>>>>>>> 3bf7aaee
    </div>

    <div class="playground light" title="should render default carousel">
      <p-carousel heading="Heading">
        <div>Slide 1</div>
        <div>Slide 2</div>
        <div>Slide 3</div>
      </p-carousel>
    </div>
  </div>

  <div style="flex: 1">
    <div class="playground light" title="should render default heading with custom prefix">
      <my-prefix-p-heading>Prefixed Components</my-prefix-p-heading>
    </div>

    <div class="playground light" title="should render default headline with custom prefix">
      <my-prefix-p-headline>Some Headline</my-prefix-p-headline>
    </div>

    <div class="playground light" title="should render default display with custom prefix">
      <my-prefix-p-display>Some Display</my-prefix-p-display>
    </div>

    <div class="playground light" title="should render default banner with custom prefix">
      <my-prefix-p-banner>
        <span slot="title">Prefixed banner component</span>
        <span slot="description">Some slotted banner description</span>
      </my-prefix-p-banner>
    </div>

    <div class="playground light" title="should render default inline-notification with custom prefix">
      <my-prefix-p-inline-notification
        heading="Some heading"
        description="Some description"
      ></my-prefix-p-inline-notification>
    </div>

    <div class="playground light" title="should render default popover with custom prefix">
      <my-prefix-p-popover direction="right">Some popover content</my-prefix-p-popover>
    </div>

    <div class="playground light" title="should render default divider with custom prefix">
      <my-prefix-p-divider></my-prefix-p-divider>
    </div>

    <div class="playground light" title="should render default button with custom prefix">
      <my-prefix-p-button>Some label</my-prefix-p-button>
    </div>

    <div class="playground light" title="should render default button-group with custom prefix">
      <my-prefix-p-button-group>
        <my-prefix-p-button>Some label</my-prefix-p-button>
        <my-prefix-p-button>Some label</my-prefix-p-button>
      </my-prefix-p-button-group>
    </div>

    <div class="playground light" title="should render default button-pure with custom prefix">
      <my-prefix-p-button-pure>Some label</my-prefix-p-button-pure>
    </div>

    <div class="playground light" title="should render default checkbox-wrapper with custom prefix">
      <my-prefix-p-checkbox-wrapper label="Some label">
        <input type="checkbox" />
      </my-prefix-p-checkbox-wrapper>
    </div>

    <div class="playground light" title="should render default radio-button-wrapper with custom prefix">
      <my-prefix-p-radio-button-wrapper label="Some label">
        <input type="radio" />
      </my-prefix-p-radio-button-wrapper>
    </div>

    <div class="playground light" title="should render default select-wrapper with custom prefix">
      <my-prefix-p-select-wrapper label="Some label">
        <select>
          <option value="a">Option A</option>
          <option value="b">Option B</option>
          <option value="c">Option C</option>
        </select>
      </my-prefix-p-select-wrapper>
    </div>

    <div class="playground light" title="should render default text-field-wrapper with custom prefix">
      <my-prefix-p-text-field-wrapper label="Some label">
        <input type="text" />
      </my-prefix-p-text-field-wrapper>
    </div>

    <div class="playground light" title="should render default textarea-wrapper with custom prefix">
      <my-prefix-p-textarea-wrapper label="Some label">
        <textarea></textarea>
      </my-prefix-p-textarea-wrapper>
    </div>

    <div class="playground light" title="should render default fieldset-wrapper with custom prefix">
      <my-prefix-p-fieldset-wrapper label="Some label"></my-prefix-p-fieldset-wrapper>
    </div>

    <div class="playground light" title="should render default content-wrapper with custom prefix">
      <my-prefix-p-content-wrapper>
        <p>Some content</p>
      </my-prefix-p-content-wrapper>
    </div>

    <div class="playground light" title="should render default text with custom prefix">
      <my-prefix-p-text>The quick brown fox jumps over the lazy dog</my-prefix-p-text>
    </div>

    <div class="playground light" title="should render default text-list with custom prefix">
      <my-prefix-p-text-list>
        <my-prefix-p-text-list-item>The quick brown fox jumps over the lazy dog</my-prefix-p-text-list-item>
      </my-prefix-p-text-list>
    </div>

    <div class="playground light" title="should render default icon with custom prefix">
      <my-prefix-p-icon></my-prefix-p-icon>
    </div>

    <div class="playground light" title="should render default link with custom prefix">
      <my-prefix-p-link href="https://www.porsche.com">Some label</my-prefix-p-link>
    </div>

    <div class="playground light" title="should render default link-pure with custom prefix">
      <my-prefix-p-link-pure href="https://www.porsche.com">Some label</my-prefix-p-link-pure>
    </div>

    <div class="playground light" title="should render default link-social with custom prefix">
      <my-prefix-p-link-social href="https://www.porsche.com" icon="logo-facebook">Some label</my-prefix-p-link-social>
    </div>

    <div class="playground light" title="should render default marque with custom prefix">
      <my-prefix-p-marque></my-prefix-p-marque>
    </div>

    <div class="playground light" title="should render default model-signature with custom prefix">
      <my-prefix-p-model-signature></my-prefix-p-model-signature>
    </div>

    <div class="playground light" title="should render default pagination with custom prefix">
      <my-prefix-p-pagination total-items-count="500" items-per-page="25" active-page="1"></my-prefix-p-pagination>
    </div>

    <div class="playground light" title="should render default table with custom prefix">
      <my-prefix-p-table>
        <my-prefix-p-table-head>
          <my-prefix-p-table-head-row>
            <my-prefix-p-table-head-cell>Column 1</my-prefix-p-table-head-cell>
            <my-prefix-p-table-head-cell>Column 2</my-prefix-p-table-head-cell>
          </my-prefix-p-table-head-row>
        </my-prefix-p-table-head>
        <my-prefix-p-table-body>
          <my-prefix-p-table-row>
            <my-prefix-p-table-cell>Cell 1</my-prefix-p-table-cell>
            <my-prefix-p-table-cell>Cell 2</my-prefix-p-table-cell>
          </my-prefix-p-table-row>
        </my-prefix-p-table-body>
      </my-prefix-p-table>
    </div>

    <div class="playground light" title="should render default tabs with custom prefix">
      <my-prefix-p-tabs>
        <my-prefix-p-tabs-item label="Tab1">Content 1</my-prefix-p-tabs-item>
        <my-prefix-p-tabs-item label="Tab2">Content 2</my-prefix-p-tabs-item>
        <my-prefix-p-tabs-item label="Tab3">Content 3</my-prefix-p-tabs-item>
      </my-prefix-p-tabs>
    </div>

    <div class="playground light" title="should render default tabs-bar with custom prefix">
      <my-prefix-p-tabs-bar active-tab-index="0">
        <button>Tab1</button>
        <button>Tab2</button>
        <button>Tab3</button>
      </my-prefix-p-tabs-bar>
    </div>

    <div class="playground light" title="should render default accordion with custom prefix">
      <my-prefix-p-accordion heading="Some accordion heading">
        Lorem ipsum dolor sit amet, consetetur sadipscing elitr, sed diam nonumy eirmod tempor invidunt ut labore et
        dolore magna aliquyam erat, sed diam voluptua. At vero eos et accusam et justo duo dolores et ea rebum.
      </my-prefix-p-accordion>
    </div>

    <div class="playground light" title="should render default spinner with custom prefix">
      <my-prefix-p-spinner></my-prefix-p-spinner>
    </div>

    <div class="playground light" title="should render default flex with custom prefix">
      <my-prefix-p-flex>
        <my-prefix-p-flex-item><p>1</p></my-prefix-p-flex-item>
        <my-prefix-p-flex-item><p>2</p></my-prefix-p-flex-item>
      </my-prefix-p-flex>
    </div>

    <div class="playground light" title="should render default grid with custom prefix">
      <my-prefix-p-grid>
        <my-prefix-p-grid-item size="6"><p>1</p></my-prefix-p-grid-item>
        <my-prefix-p-grid-item size="6"><p>2</p></my-prefix-p-grid-item>
      </my-prefix-p-grid>
    </div>

    <div class="playground light" title="should render default tag with custom prefix">
      <my-prefix-p-tag>Some Tag</my-prefix-p-tag>
    </div>

    <div class="playground light" title="should render default tag-dismissible with custom prefix">
      <my-prefix-p-tag-dismissible>Some Tag</my-prefix-p-tag-dismissible>
    </div>

    <div class="playground light" title="should render default segmented-control with custom prefix">
      <my-prefix-p-segmented-control value="s">
        <my-prefix-p-segmented-control-item value="s">S</my-prefix-p-segmented-control-item>
        <my-prefix-p-segmented-control-item value="m">M</my-prefix-p-segmented-control-item>
        <my-prefix-p-segmented-control-item value="l">L</my-prefix-p-segmented-control-item>
        <my-prefix-p-segmented-control-item value="xl">XL</my-prefix-p-segmented-control-item>
      </my-prefix-p-segmented-control>
    </div>

    <div class="playground light" title="should render default switch with custom prefix">
      <my-prefix-p-switch>Some label</my-prefix-p-switch>
    </div>

    <div class="playground light" title="should render default stepper-horizontal with custom prefix">
      <my-prefix-p-stepper-horizontal>
        <my-prefix-p-stepper-horizontal-item state="current">Step 1</my-prefix-p-stepper-horizontal-item>
        <my-prefix-p-stepper-horizontal-item>Step 2</my-prefix-p-stepper-horizontal-item>
        <my-prefix-p-stepper-horizontal-item>Step 3</my-prefix-p-stepper-horizontal-item>
        <my-prefix-p-stepper-horizontal-item>Step 4</my-prefix-p-stepper-horizontal-item>
        <my-prefix-p-stepper-horizontal-item>Step 5</my-prefix-p-stepper-horizontal-item>
        <my-prefix-p-stepper-horizontal-item>Step 6</my-prefix-p-stepper-horizontal-item>
        <my-prefix-p-stepper-horizontal-item>Step 7</my-prefix-p-stepper-horizontal-item>
        <my-prefix-p-stepper-horizontal-item>Step 8</my-prefix-p-stepper-horizontal-item>
        <my-prefix-p-stepper-horizontal-item>Step 9</my-prefix-p-stepper-horizontal-item>
      </my-prefix-p-stepper-horizontal>
    </div>

    <div class="playground light" title="should render default scroller with custom prefix">
      <my-prefix-p-scroller>
        <button>Default</button>
        <button>Default</button>
        <button>Default</button>
        <button>Default</button>
        <button>Default</button>
        <button>Default</button>
        <button>Default</button>
        <button>Default</button>
        <button>Default</button>
        <button>Default</button>
        <button>Default</button>
        <button>Default</button>
        <button>Default</button>
        <button>Default</button>
      </my-prefix-p-scroller>
    </div>

    <div class="playground light" title="should render default link-tile with custom prefix">
      <my-prefix-p-link-tile href="#" label="Some Label" description="Default">
        <img
          src="data:image/png;base64,iVBORw0KGgoAAAANSUhEUgAAADIAAAAyAQMAAAAk8RryAAAABlBMVEUAAAD2vP9xXLiUAAAAAXRSTlMAQObYZgAAABxJREFUGNNjYOBgYGBhYKAZ/R8MDsD4Q5amkz8ASp4PtTYYQZIAAAAASUVORK5CYII="
          width="50"
          height="50"
          alt="Beach"
        />
      </my-prefix-p-link-tile>
    </div>

<<<<<<< HEAD
    <div class="playground light" title="should render default link-tile-model-signature with custom prefix">
      <my-prefix-p-link-tile-model-signature heading="Some Heading" description="Default">
=======
    <div class="playground light" title="should render default button-tile with custom prefix">
      <my-prefix-p-button-tile label="Some Label" description="Default">
>>>>>>> 3bf7aaee
        <img
          src="data:image/png;base64,iVBORw0KGgoAAAANSUhEUgAAADIAAAAyAQMAAAAk8RryAAAABlBMVEUAAAD2vP9xXLiUAAAAAXRSTlMAQObYZgAAABxJREFUGNNjYOBgYGBhYKAZ/R8MDsD4Q5amkz8ASp4PtTYYQZIAAAAASUVORK5CYII="
          width="50"
          height="50"
          alt="Beach"
        />
<<<<<<< HEAD
        <my-prefix-p-link slot="primary" href="#">Some label</my-prefix-p-link>
        <my-prefix-p-link slot="secondary" href="#">Some label</my-prefix-p-link>
      </my-prefix-p-link-tile-model-signature>
=======
      </my-prefix-p-button-tile>
>>>>>>> 3bf7aaee
    </div>

    <div class="playground light" title="should render default carousel with custom prefix">
      <my-prefix-p-carousel heading="Heading">
        <div>Slide 1</div>
        <div>Slide 2</div>
        <div>Slide 3</div>
      </my-prefix-p-carousel>
    </div>
  </div>
</div><|MERGE_RESOLUTION|>--- conflicted
+++ resolved
@@ -27,15 +27,11 @@
   }
 
   p-link-tile,
-<<<<<<< HEAD
+  p-button-tile,
+  p-link-tile-model-signature,
   my-prefix-p-link-tile,
-  p-link-tile-model-signature,
+  my-prefix-p-button-tile,
   my-prefix-p-link-tile-model-signature {
-=======
-  p-button-tile,
-  my-prefix-p-link-tile,
-  my-prefix-p-button-tile {
->>>>>>> 3bf7aaee
     max-width: 400px;
   }
 
@@ -298,26 +294,28 @@
       </p-link-tile>
     </div>
 
-<<<<<<< HEAD
-    <div class="playground light" title="should render default link-tile-model-signature">
-      <p-link-tile-model-signature heading="Some Heading" description="Default">
-=======
     <div class="playground light" title="should render default button-tile">
       <p-button-tile label="Some Label" description="Default">
->>>>>>> 3bf7aaee
         <img
           src="data:image/png;base64,iVBORw0KGgoAAAANSUhEUgAAADIAAAAyAQMAAAAk8RryAAAABlBMVEUAAAD2vP9xXLiUAAAAAXRSTlMAQObYZgAAABxJREFUGNNjYOBgYGBhYKAZ/R8MDsD4Q5amkz8ASp4PtTYYQZIAAAAASUVORK5CYII="
           width="50"
           height="50"
           alt="Beach"
         />
-<<<<<<< HEAD
+      </p-button-tile>
+    </div>
+
+    <div class="playground light" title="should render default link-tile-model-signature">
+      <p-link-tile-model-signature heading="Some Heading" description="Default">
+        <img
+          src="data:image/png;base64,iVBORw0KGgoAAAANSUhEUgAAADIAAAAyAQMAAAAk8RryAAAABlBMVEUAAAD2vP9xXLiUAAAAAXRSTlMAQObYZgAAABxJREFUGNNjYOBgYGBhYKAZ/R8MDsD4Q5amkz8ASp4PtTYYQZIAAAAASUVORK5CYII="
+          width="50"
+          height="50"
+          alt="Beach"
+        />
         <p-link slot="primary" href="#">Some label</p-link>
         <p-link slot="secondary" href="#">Some label</p-link>
       </p-link-tile-model-signature>
-=======
-      </p-button-tile>
->>>>>>> 3bf7aaee
     </div>
 
     <div class="playground light" title="should render default carousel">
@@ -584,26 +582,28 @@
       </my-prefix-p-link-tile>
     </div>
 
-<<<<<<< HEAD
-    <div class="playground light" title="should render default link-tile-model-signature with custom prefix">
-      <my-prefix-p-link-tile-model-signature heading="Some Heading" description="Default">
-=======
     <div class="playground light" title="should render default button-tile with custom prefix">
       <my-prefix-p-button-tile label="Some Label" description="Default">
->>>>>>> 3bf7aaee
         <img
           src="data:image/png;base64,iVBORw0KGgoAAAANSUhEUgAAADIAAAAyAQMAAAAk8RryAAAABlBMVEUAAAD2vP9xXLiUAAAAAXRSTlMAQObYZgAAABxJREFUGNNjYOBgYGBhYKAZ/R8MDsD4Q5amkz8ASp4PtTYYQZIAAAAASUVORK5CYII="
           width="50"
           height="50"
           alt="Beach"
         />
-<<<<<<< HEAD
+      </my-prefix-p-button-tile>
+    </div>
+
+    <div class="playground light" title="should render default link-tile-model-signature with custom prefix">
+      <my-prefix-p-link-tile-model-signature heading="Some Heading" description="Default">
+        <img
+          src="data:image/png;base64,iVBORw0KGgoAAAANSUhEUgAAADIAAAAyAQMAAAAk8RryAAAABlBMVEUAAAD2vP9xXLiUAAAAAXRSTlMAQObYZgAAABxJREFUGNNjYOBgYGBhYKAZ/R8MDsD4Q5amkz8ASp4PtTYYQZIAAAAASUVORK5CYII="
+          width="50"
+          height="50"
+          alt="Beach"
+        />
         <my-prefix-p-link slot="primary" href="#">Some label</my-prefix-p-link>
         <my-prefix-p-link slot="secondary" href="#">Some label</my-prefix-p-link>
       </my-prefix-p-link-tile-model-signature>
-=======
-      </my-prefix-p-button-tile>
->>>>>>> 3bf7aaee
     </div>
 
     <div class="playground light" title="should render default carousel with custom prefix">
