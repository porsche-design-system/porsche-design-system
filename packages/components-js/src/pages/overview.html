<style>
  body {
    overflow: auto !important;
  }

  p-flex-item > p,
  my-prefix-p-flex-item > p,
  p-grid-item > p,
  my-prefix-p-grid-item > p,
  p-content-wrapper > p,
  my-prefix-p-content-wrapper > p {
    margin: 0;
    padding: 4px 2vw;
    text-align: center;
    color: white;
    background: lightskyblue;
  }

  p-flex-item:nth-child(1n) > p,
  my-prefix-p-flex-item:nth-child(1n) > p,
  p-grid-item:nth-child(1n) > p,
  my-prefix-p-grid-item:nth-child(1n) > p {
    background: skyblue;
  }

  p-flex-item:nth-child(2n) > p,
  my-prefix-p-flex-item:nth-child(2n) > p,
  p-grid-item:nth-child(2n) > p,
  my-prefix-p-grid-item:nth-child(2n) > p {
    background: deepskyblue;
  }

<<<<<<< HEAD
  p-link-tile,
  p-button-tile,
  p-link-tile-model-signature,
  my-prefix-p-link-tile,
  my-prefix-p-button-tile,
  my-prefix-p-link-tile-model-signature {
    max-width: 400px;
=======
  .playground--banner,
  .playground--modal {
    transform: translate3d(0, 0, 0);
    height: 10rem;
    padding: 0;
    margin: 1rem;
>>>>>>> 346ae22b
  }

  .playground--modal {
    height: 20rem;
  }
</style>

<div class="root" style="display: flex">
  <div style="flex: 1">
    <div class="playground light" title="should render default heading">
      <p-heading>Default Components</p-heading>
    </div>

    <div class="playground light" title="should render default headline">
      <p-headline>Some Headline</p-headline>
    </div>

    <div class="playground light" title="should render default display">
      <p-display>Some Display</p-display>
    </div>

    <div class="playground light playground--banner" title="should render default banner">
      <p-banner>
        <span slot="title">Default banner component</span>
        <span slot="description">Some slotted banner description</span>
      </p-banner>
    </div>

    <div class="playground light playground--modal" title="should render default modal">
      <p-modal heading="Heading" open="true">Some Content</p-modal>
    </div>

    <div class="playground light" title="should render default inline-notification">
      <p-inline-notification heading="Some heading" description="Some description"></p-inline-notification>
    </div>

    <div class="playground light" title="should render default popover">
      <p-popover direction="right">Some popover content</p-popover>
    </div>

    <div class="playground light" title="should render default divider">
      <p-divider></p-divider>
    </div>

    <div class="playground light" title="should render default button">
      <p-button>Some label</p-button>
    </div>

    <div class="playground light" title="should render default button-group">
      <p-button-group>
        <p-button>Some label</p-button>
        <p-button>Some label</p-button>
      </p-button-group>
    </div>

    <div class="playground light" title="should render default button-pure">
      <p-button-pure>Some label</p-button-pure>
    </div>

    <div class="playground light" title="should render default checkbox-wrapper">
      <p-checkbox-wrapper label="Some label">
        <input type="checkbox" />
      </p-checkbox-wrapper>
    </div>

    <div class="playground light" title="should render default radio-button-wrapper">
      <p-radio-button-wrapper label="Some label">
        <input type="radio" />
      </p-radio-button-wrapper>
    </div>

    <div class="playground light" title="should render default select-wrapper">
      <p-select-wrapper label="Some label">
        <select>
          <option value="a">Option A</option>
          <option value="b">Option B</option>
          <option value="c">Option C</option>
        </select>
      </p-select-wrapper>
    </div>

    <div class="playground light" title="should render default text-field-wrapper">
      <p-text-field-wrapper label="Some label">
        <input type="text" />
      </p-text-field-wrapper>
    </div>

    <div class="playground light" title="should render default textarea-wrapper">
      <p-textarea-wrapper label="Some label">
        <textarea></textarea>
      </p-textarea-wrapper>
    </div>

    <div class="playground light" title="should render default fieldset">
      <p-fieldset label="Some label"></p-fieldset>
    </div>

    <div class="playground light" title="should render default fieldset-wrapper">
      <p-fieldset-wrapper label="Some label"></p-fieldset-wrapper>
    </div>

    <div class="playground light" title="should render default content-wrapper">
      <p-content-wrapper>
        <p>Some content</p>
      </p-content-wrapper>
    </div>

    <div class="playground light" title="should render default text">
      <p-text>The quick brown fox jumps over the lazy dog</p-text>
    </div>

    <div class="playground light" title="should render default text-list">
      <p-text-list>
        <p-text-list-item>The quick brown fox jumps over the lazy dog</p-text-list-item>
      </p-text-list>
    </div>

    <div class="playground light" title="should render default icon">
      <p-icon></p-icon>
    </div>

    <div class="playground light" title="should render default link">
      <p-link href="https://www.porsche.com">Some label</p-link>
    </div>

    <div class="playground light" title="should render default link-pure">
      <p-link-pure href="https://www.porsche.com">Some label</p-link-pure>
    </div>

    <div class="playground light" title="should render default link-social">
      <p-link-social href="https://www.porsche.com" icon="logo-facebook">Some label</p-link-social>
    </div>

    <div class="playground light" title="should render default marque">
      <p-marque></p-marque>
    </div>

    <div class="playground light" title="should render default model-signature">
      <p-model-signature></p-model-signature>
    </div>

    <div class="playground light" title="should render default pagination">
      <p-pagination total-items-count="500" items-per-page="25" active-page="1"></p-pagination>
    </div>

    <div class="playground light" title="should render default table">
      <p-table>
        <p-table-head>
          <p-table-head-row>
            <p-table-head-cell>Column 1</p-table-head-cell>
            <p-table-head-cell>Column 2</p-table-head-cell>
          </p-table-head-row>
        </p-table-head>
        <p-table-body>
          <p-table-row>
            <p-table-cell>Cell 1</p-table-cell>
            <p-table-cell>Cell 2</p-table-cell>
          </p-table-row>
        </p-table-body>
      </p-table>
    </div>

    <div class="playground light" title="should render default tabs">
      <p-tabs active-tab-index="0">
        <p-tabs-item label="Tab1">Content 1</p-tabs-item>
        <p-tabs-item label="Tab2">Content 2</p-tabs-item>
        <p-tabs-item label="Tab3">Content 3</p-tabs-item>
      </p-tabs>
    </div>

    <div class="playground light" title="should render default tabs-bar">
      <p-tabs-bar active-tab-index="0">
        <button>Tab1</button>
        <button>Tab2</button>
        <button>Tab3</button>
      </p-tabs-bar>
    </div>

    <div class="playground light" title="should render default accordion">
      <p-accordion heading="Some accordion heading">
        Lorem ipsum dolor sit amet, consetetur sadipscing elitr, sed diam nonumy eirmod tempor invidunt ut labore et
        dolore magna aliquyam erat, sed diam voluptua. At vero eos et accusam et justo duo dolores et ea rebum.
      </p-accordion>
    </div>

    <div class="playground light" title="should render default spinner">
      <p-spinner></p-spinner>
    </div>

    <div class="playground light" title="should render default flex">
      <p-flex>
        <p-flex-item><p>1</p></p-flex-item>
        <p-flex-item><p>2</p></p-flex-item>
      </p-flex>
    </div>

    <div class="playground light" title="should render default grid">
      <p-grid>
        <p-grid-item size="6"><p>1</p></p-grid-item>
        <p-grid-item size="6"><p>2</p></p-grid-item>
      </p-grid>
    </div>

    <div class="playground light" title="should render default tag">
      <p-tag>Some Tag</p-tag>
    </div>

    <div class="playground light" title="should render default tag-dismissible">
      <p-tag-dismissible>Some Tag</p-tag-dismissible>
    </div>

    <div class="playground light" title="should render default segmented-control">
      <p-segmented-control value="s">
        <p-segmented-control-item value="s">S</p-segmented-control-item>
        <p-segmented-control-item value="m">M</p-segmented-control-item>
        <p-segmented-control-item value="l">L</p-segmented-control-item>
        <p-segmented-control-item value="xl">XL</p-segmented-control-item>
      </p-segmented-control>
    </div>

    <div class="playground light" title="should render default switch">
      <p-switch>Some label</p-switch>
    </div>

    <div class="playground light" title="should render default scroller">
      <p-scroller>
        <button>Default</button>
        <button>Default</button>
        <button>Default</button>
        <button>Default</button>
        <button>Default</button>
        <button>Default</button>
        <button>Default</button>
        <button>Default</button>
        <button>Default</button>
        <button>Default</button>
        <button>Default</button>
        <button>Default</button>
        <button>Default</button>
        <button>Default</button>
      </p-scroller>
    </div>

<<<<<<< HEAD
    <div class="playground light" title="should render default link-tile">
      <p-link-tile href="#" label="Some Label" description="Default">
        <img
          src="data:image/png;base64,iVBORw0KGgoAAAANSUhEUgAAADIAAAAyAQMAAAAk8RryAAAABlBMVEUAAAD2vP9xXLiUAAAAAXRSTlMAQObYZgAAABxJREFUGNNjYOBgYGBhYKAZ/R8MDsD4Q5amkz8ASp4PtTYYQZIAAAAASUVORK5CYII="
          width="50"
          height="50"
          alt="Beach"
        />
      </p-link-tile>
    </div>

    <div class="playground light" title="should render default button-tile">
      <p-button-tile label="Some Label" description="Default">
        <img
          src="data:image/png;base64,iVBORw0KGgoAAAANSUhEUgAAADIAAAAyAQMAAAAk8RryAAAABlBMVEUAAAD2vP9xXLiUAAAAAXRSTlMAQObYZgAAABxJREFUGNNjYOBgYGBhYKAZ/R8MDsD4Q5amkz8ASp4PtTYYQZIAAAAASUVORK5CYII="
          width="50"
          height="50"
          alt="Beach"
        />
      </p-button-tile>
    </div>

    <div class="playground light" title="should render default link-tile-model-signature">
      <p-link-tile-model-signature heading="Some Heading" description="Default">
        <img
          src="data:image/png;base64,iVBORw0KGgoAAAANSUhEUgAAADIAAAAyAQMAAAAk8RryAAAABlBMVEUAAAD2vP9xXLiUAAAAAXRSTlMAQObYZgAAABxJREFUGNNjYOBgYGBhYKAZ/R8MDsD4Q5amkz8ASp4PtTYYQZIAAAAASUVORK5CYII="
          width="50"
          height="50"
          alt="Beach"
        />
        <p-link slot="primary" href="#">Some label</p-link>
        <p-link slot="secondary" href="#">Some label</p-link>
      </p-link-tile-model-signature>
    </div>

=======
>>>>>>> 346ae22b
    <div class="playground light" title="should render default carousel">
      <p-carousel heading="Heading">
        <div>Slide 1</div>
        <div>Slide 2</div>
        <div>Slide 3</div>
      </p-carousel>
    </div>
  </div>

  <div style="flex: 1">
    <div class="playground light" title="should render default heading with custom prefix">
      <my-prefix-p-heading>Prefixed Components</my-prefix-p-heading>
    </div>

    <div class="playground light" title="should render default headline with custom prefix">
      <my-prefix-p-headline>Some Headline</my-prefix-p-headline>
    </div>

    <div class="playground light" title="should render default display with custom prefix">
      <my-prefix-p-display>Some Display</my-prefix-p-display>
    </div>

    <div class="playground light playground--banner" title="should render default banner with custom prefix">
      <my-prefix-p-banner>
        <span slot="title">Prefixed banner component</span>
        <span slot="description">Some slotted banner description</span>
      </my-prefix-p-banner>
    </div>

    <div class="playground light playground--modal" title="should render default modal with custom prefix">
      <my-prefix-p-modal heading="Heading" open="true">Some Content</my-prefix-p-modal>
    </div>

    <div class="playground light" title="should render default inline-notification with custom prefix">
      <my-prefix-p-inline-notification
        heading="Some heading"
        description="Some description"
      ></my-prefix-p-inline-notification>
    </div>

    <div class="playground light" title="should render default popover with custom prefix">
      <my-prefix-p-popover direction="right">Some popover content</my-prefix-p-popover>
    </div>

    <div class="playground light" title="should render default divider with custom prefix">
      <my-prefix-p-divider></my-prefix-p-divider>
    </div>

    <div class="playground light" title="should render default button with custom prefix">
      <my-prefix-p-button>Some label</my-prefix-p-button>
    </div>

    <div class="playground light" title="should render default button-group with custom prefix">
      <my-prefix-p-button-group>
        <my-prefix-p-button>Some label</my-prefix-p-button>
        <my-prefix-p-button>Some label</my-prefix-p-button>
      </my-prefix-p-button-group>
    </div>

    <div class="playground light" title="should render default button-pure with custom prefix">
      <my-prefix-p-button-pure>Some label</my-prefix-p-button-pure>
    </div>

    <div class="playground light" title="should render default checkbox-wrapper with custom prefix">
      <my-prefix-p-checkbox-wrapper label="Some label">
        <input type="checkbox" />
      </my-prefix-p-checkbox-wrapper>
    </div>

    <div class="playground light" title="should render default radio-button-wrapper with custom prefix">
      <my-prefix-p-radio-button-wrapper label="Some label">
        <input type="radio" />
      </my-prefix-p-radio-button-wrapper>
    </div>

    <div class="playground light" title="should render default select-wrapper with custom prefix">
      <my-prefix-p-select-wrapper label="Some label">
        <select>
          <option value="a">Option A</option>
          <option value="b">Option B</option>
          <option value="c">Option C</option>
        </select>
      </my-prefix-p-select-wrapper>
    </div>

    <div class="playground light" title="should render default text-field-wrapper with custom prefix">
      <my-prefix-p-text-field-wrapper label="Some label">
        <input type="text" />
      </my-prefix-p-text-field-wrapper>
    </div>

    <div class="playground light" title="should render default textarea-wrapper with custom prefix">
      <my-prefix-p-textarea-wrapper label="Some label">
        <textarea></textarea>
      </my-prefix-p-textarea-wrapper>
    </div>

    <div class="playground light" title="should render default fieldset with custom prefix">
      <my-prefix-p-fieldset label="Some label"></my-prefix-p-fieldset>
    </div>

    <div class="playground light" title="should render default fieldset-wrapper with custom prefix">
      <my-prefix-p-fieldset-wrapper label="Some label"></my-prefix-p-fieldset-wrapper>
    </div>

    <div class="playground light" title="should render default content-wrapper with custom prefix">
      <my-prefix-p-content-wrapper>
        <p>Some content</p>
      </my-prefix-p-content-wrapper>
    </div>

    <div class="playground light" title="should render default text with custom prefix">
      <my-prefix-p-text>The quick brown fox jumps over the lazy dog</my-prefix-p-text>
    </div>

    <div class="playground light" title="should render default text-list with custom prefix">
      <my-prefix-p-text-list>
        <my-prefix-p-text-list-item>The quick brown fox jumps over the lazy dog</my-prefix-p-text-list-item>
      </my-prefix-p-text-list>
    </div>

    <div class="playground light" title="should render default icon with custom prefix">
      <my-prefix-p-icon></my-prefix-p-icon>
    </div>

    <div class="playground light" title="should render default link with custom prefix">
      <my-prefix-p-link href="https://www.porsche.com">Some label</my-prefix-p-link>
    </div>

    <div class="playground light" title="should render default link-pure with custom prefix">
      <my-prefix-p-link-pure href="https://www.porsche.com">Some label</my-prefix-p-link-pure>
    </div>

    <div class="playground light" title="should render default link-social with custom prefix">
      <my-prefix-p-link-social href="https://www.porsche.com" icon="logo-facebook">Some label</my-prefix-p-link-social>
    </div>

    <div class="playground light" title="should render default marque with custom prefix">
      <my-prefix-p-marque></my-prefix-p-marque>
    </div>

    <div class="playground light" title="should render default model-signature with custom prefix">
      <my-prefix-p-model-signature></my-prefix-p-model-signature>
    </div>

    <div class="playground light" title="should render default pagination with custom prefix">
      <my-prefix-p-pagination total-items-count="500" items-per-page="25" active-page="1"></my-prefix-p-pagination>
    </div>

    <div class="playground light" title="should render default table with custom prefix">
      <my-prefix-p-table>
        <my-prefix-p-table-head>
          <my-prefix-p-table-head-row>
            <my-prefix-p-table-head-cell>Column 1</my-prefix-p-table-head-cell>
            <my-prefix-p-table-head-cell>Column 2</my-prefix-p-table-head-cell>
          </my-prefix-p-table-head-row>
        </my-prefix-p-table-head>
        <my-prefix-p-table-body>
          <my-prefix-p-table-row>
            <my-prefix-p-table-cell>Cell 1</my-prefix-p-table-cell>
            <my-prefix-p-table-cell>Cell 2</my-prefix-p-table-cell>
          </my-prefix-p-table-row>
        </my-prefix-p-table-body>
      </my-prefix-p-table>
    </div>

    <div class="playground light" title="should render default tabs with custom prefix">
      <my-prefix-p-tabs>
        <my-prefix-p-tabs-item label="Tab1">Content 1</my-prefix-p-tabs-item>
        <my-prefix-p-tabs-item label="Tab2">Content 2</my-prefix-p-tabs-item>
        <my-prefix-p-tabs-item label="Tab3">Content 3</my-prefix-p-tabs-item>
      </my-prefix-p-tabs>
    </div>

    <div class="playground light" title="should render default tabs-bar with custom prefix">
      <my-prefix-p-tabs-bar active-tab-index="0">
        <button>Tab1</button>
        <button>Tab2</button>
        <button>Tab3</button>
      </my-prefix-p-tabs-bar>
    </div>

    <div class="playground light" title="should render default accordion with custom prefix">
      <my-prefix-p-accordion heading="Some accordion heading">
        Lorem ipsum dolor sit amet, consetetur sadipscing elitr, sed diam nonumy eirmod tempor invidunt ut labore et
        dolore magna aliquyam erat, sed diam voluptua. At vero eos et accusam et justo duo dolores et ea rebum.
      </my-prefix-p-accordion>
    </div>

    <div class="playground light" title="should render default spinner with custom prefix">
      <my-prefix-p-spinner></my-prefix-p-spinner>
    </div>

    <div class="playground light" title="should render default flex with custom prefix">
      <my-prefix-p-flex>
        <my-prefix-p-flex-item><p>1</p></my-prefix-p-flex-item>
        <my-prefix-p-flex-item><p>2</p></my-prefix-p-flex-item>
      </my-prefix-p-flex>
    </div>

    <div class="playground light" title="should render default grid with custom prefix">
      <my-prefix-p-grid>
        <my-prefix-p-grid-item size="6"><p>1</p></my-prefix-p-grid-item>
        <my-prefix-p-grid-item size="6"><p>2</p></my-prefix-p-grid-item>
      </my-prefix-p-grid>
    </div>

    <div class="playground light" title="should render default tag with custom prefix">
      <my-prefix-p-tag>Some Tag</my-prefix-p-tag>
    </div>

    <div class="playground light" title="should render default tag-dismissible with custom prefix">
      <my-prefix-p-tag-dismissible>Some Tag</my-prefix-p-tag-dismissible>
    </div>

    <div class="playground light" title="should render default segmented-control with custom prefix">
      <my-prefix-p-segmented-control value="s">
        <my-prefix-p-segmented-control-item value="s">S</my-prefix-p-segmented-control-item>
        <my-prefix-p-segmented-control-item value="m">M</my-prefix-p-segmented-control-item>
        <my-prefix-p-segmented-control-item value="l">L</my-prefix-p-segmented-control-item>
        <my-prefix-p-segmented-control-item value="xl">XL</my-prefix-p-segmented-control-item>
      </my-prefix-p-segmented-control>
    </div>

    <div class="playground light" title="should render default switch with custom prefix">
      <my-prefix-p-switch>Some label</my-prefix-p-switch>
    </div>

    <div class="playground light" title="should render default scroller with custom prefix">
      <my-prefix-p-scroller>
        <button>Default</button>
        <button>Default</button>
        <button>Default</button>
        <button>Default</button>
        <button>Default</button>
        <button>Default</button>
        <button>Default</button>
        <button>Default</button>
        <button>Default</button>
        <button>Default</button>
        <button>Default</button>
        <button>Default</button>
        <button>Default</button>
        <button>Default</button>
      </my-prefix-p-scroller>
    </div>

<<<<<<< HEAD
    <div class="playground light" title="should render default link-tile with custom prefix">
      <my-prefix-p-link-tile href="#" label="Some Label" description="Default">
        <img
          src="data:image/png;base64,iVBORw0KGgoAAAANSUhEUgAAADIAAAAyAQMAAAAk8RryAAAABlBMVEUAAAD2vP9xXLiUAAAAAXRSTlMAQObYZgAAABxJREFUGNNjYOBgYGBhYKAZ/R8MDsD4Q5amkz8ASp4PtTYYQZIAAAAASUVORK5CYII="
          width="50"
          height="50"
          alt="Beach"
        />
      </my-prefix-p-link-tile>
    </div>

    <div class="playground light" title="should render default button-tile with custom prefix">
      <my-prefix-p-button-tile label="Some Label" description="Default">
        <img
          src="data:image/png;base64,iVBORw0KGgoAAAANSUhEUgAAADIAAAAyAQMAAAAk8RryAAAABlBMVEUAAAD2vP9xXLiUAAAAAXRSTlMAQObYZgAAABxJREFUGNNjYOBgYGBhYKAZ/R8MDsD4Q5amkz8ASp4PtTYYQZIAAAAASUVORK5CYII="
          width="50"
          height="50"
          alt="Beach"
        />
      </my-prefix-p-button-tile>
    </div>

    <div class="playground light" title="should render default link-tile-model-signature with custom prefix">
      <my-prefix-p-link-tile-model-signature heading="Some Heading" description="Default">
        <img
          src="data:image/png;base64,iVBORw0KGgoAAAANSUhEUgAAADIAAAAyAQMAAAAk8RryAAAABlBMVEUAAAD2vP9xXLiUAAAAAXRSTlMAQObYZgAAABxJREFUGNNjYOBgYGBhYKAZ/R8MDsD4Q5amkz8ASp4PtTYYQZIAAAAASUVORK5CYII="
          width="50"
          height="50"
          alt="Beach"
        />
        <my-prefix-p-link slot="primary" href="#">Some label</my-prefix-p-link>
        <my-prefix-p-link slot="secondary" href="#">Some label</my-prefix-p-link>
      </my-prefix-p-link-tile-model-signature>
    </div>

=======
>>>>>>> 346ae22b
    <div class="playground light" title="should render default carousel with custom prefix">
      <my-prefix-p-carousel heading="Heading">
        <div>Slide 1</div>
        <div>Slide 2</div>
        <div>Slide 3</div>
      </my-prefix-p-carousel>
    </div>
  </div>
</div><|MERGE_RESOLUTION|>--- conflicted
+++ resolved
@@ -30,22 +30,12 @@
     background: deepskyblue;
   }
 
-<<<<<<< HEAD
-  p-link-tile,
-  p-button-tile,
-  p-link-tile-model-signature,
-  my-prefix-p-link-tile,
-  my-prefix-p-button-tile,
-  my-prefix-p-link-tile-model-signature {
-    max-width: 400px;
-=======
   .playground--banner,
   .playground--modal {
     transform: translate3d(0, 0, 0);
     height: 10rem;
     padding: 0;
     margin: 1rem;
->>>>>>> 346ae22b
   }
 
   .playground--modal {
@@ -289,44 +279,6 @@
       </p-scroller>
     </div>
 
-<<<<<<< HEAD
-    <div class="playground light" title="should render default link-tile">
-      <p-link-tile href="#" label="Some Label" description="Default">
-        <img
-          src="data:image/png;base64,iVBORw0KGgoAAAANSUhEUgAAADIAAAAyAQMAAAAk8RryAAAABlBMVEUAAAD2vP9xXLiUAAAAAXRSTlMAQObYZgAAABxJREFUGNNjYOBgYGBhYKAZ/R8MDsD4Q5amkz8ASp4PtTYYQZIAAAAASUVORK5CYII="
-          width="50"
-          height="50"
-          alt="Beach"
-        />
-      </p-link-tile>
-    </div>
-
-    <div class="playground light" title="should render default button-tile">
-      <p-button-tile label="Some Label" description="Default">
-        <img
-          src="data:image/png;base64,iVBORw0KGgoAAAANSUhEUgAAADIAAAAyAQMAAAAk8RryAAAABlBMVEUAAAD2vP9xXLiUAAAAAXRSTlMAQObYZgAAABxJREFUGNNjYOBgYGBhYKAZ/R8MDsD4Q5amkz8ASp4PtTYYQZIAAAAASUVORK5CYII="
-          width="50"
-          height="50"
-          alt="Beach"
-        />
-      </p-button-tile>
-    </div>
-
-    <div class="playground light" title="should render default link-tile-model-signature">
-      <p-link-tile-model-signature heading="Some Heading" description="Default">
-        <img
-          src="data:image/png;base64,iVBORw0KGgoAAAANSUhEUgAAADIAAAAyAQMAAAAk8RryAAAABlBMVEUAAAD2vP9xXLiUAAAAAXRSTlMAQObYZgAAABxJREFUGNNjYOBgYGBhYKAZ/R8MDsD4Q5amkz8ASp4PtTYYQZIAAAAASUVORK5CYII="
-          width="50"
-          height="50"
-          alt="Beach"
-        />
-        <p-link slot="primary" href="#">Some label</p-link>
-        <p-link slot="secondary" href="#">Some label</p-link>
-      </p-link-tile-model-signature>
-    </div>
-
-=======
->>>>>>> 346ae22b
     <div class="playground light" title="should render default carousel">
       <p-carousel heading="Heading">
         <div>Slide 1</div>
@@ -574,44 +526,6 @@
       </my-prefix-p-scroller>
     </div>
 
-<<<<<<< HEAD
-    <div class="playground light" title="should render default link-tile with custom prefix">
-      <my-prefix-p-link-tile href="#" label="Some Label" description="Default">
-        <img
-          src="data:image/png;base64,iVBORw0KGgoAAAANSUhEUgAAADIAAAAyAQMAAAAk8RryAAAABlBMVEUAAAD2vP9xXLiUAAAAAXRSTlMAQObYZgAAABxJREFUGNNjYOBgYGBhYKAZ/R8MDsD4Q5amkz8ASp4PtTYYQZIAAAAASUVORK5CYII="
-          width="50"
-          height="50"
-          alt="Beach"
-        />
-      </my-prefix-p-link-tile>
-    </div>
-
-    <div class="playground light" title="should render default button-tile with custom prefix">
-      <my-prefix-p-button-tile label="Some Label" description="Default">
-        <img
-          src="data:image/png;base64,iVBORw0KGgoAAAANSUhEUgAAADIAAAAyAQMAAAAk8RryAAAABlBMVEUAAAD2vP9xXLiUAAAAAXRSTlMAQObYZgAAABxJREFUGNNjYOBgYGBhYKAZ/R8MDsD4Q5amkz8ASp4PtTYYQZIAAAAASUVORK5CYII="
-          width="50"
-          height="50"
-          alt="Beach"
-        />
-      </my-prefix-p-button-tile>
-    </div>
-
-    <div class="playground light" title="should render default link-tile-model-signature with custom prefix">
-      <my-prefix-p-link-tile-model-signature heading="Some Heading" description="Default">
-        <img
-          src="data:image/png;base64,iVBORw0KGgoAAAANSUhEUgAAADIAAAAyAQMAAAAk8RryAAAABlBMVEUAAAD2vP9xXLiUAAAAAXRSTlMAQObYZgAAABxJREFUGNNjYOBgYGBhYKAZ/R8MDsD4Q5amkz8ASp4PtTYYQZIAAAAASUVORK5CYII="
-          width="50"
-          height="50"
-          alt="Beach"
-        />
-        <my-prefix-p-link slot="primary" href="#">Some label</my-prefix-p-link>
-        <my-prefix-p-link slot="secondary" href="#">Some label</my-prefix-p-link>
-      </my-prefix-p-link-tile-model-signature>
-    </div>
-
-=======
->>>>>>> 346ae22b
     <div class="playground light" title="should render default carousel with custom prefix">
       <my-prefix-p-carousel heading="Heading">
         <div>Slide 1</div>
