// common type definitions
export type TextSize = 'x-small' | 'small' | 'medium' | 'large' | 'x-large' | 'inherit';

export type TextWeight = 'thin' | 'regular' | 'bold';

export type Theme = 'light' | 'dark';

export type ButtonType = 'button' | 'submit' | 'reset';

export type LinkTarget = '_self' | '_blank' | '_parent' | '_top' | string;

<<<<<<< HEAD
export type FormState = 'success' | 'error' | 'none';
=======
export type FormState = 'none' | 'error' | 'success';
>>>>>>> 6dc24121
<|MERGE_RESOLUTION|>--- conflicted
+++ resolved
@@ -9,8 +9,4 @@
 
 export type LinkTarget = '_self' | '_blank' | '_parent' | '_top' | string;
 
-<<<<<<< HEAD
-export type FormState = 'success' | 'error' | 'none';
-=======
-export type FormState = 'none' | 'error' | 'success';
->>>>>>> 6dc24121
+export type FormState = 'none' | 'error' | 'success';