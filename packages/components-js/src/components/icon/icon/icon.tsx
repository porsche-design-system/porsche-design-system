--- conflicted
+++ resolved
@@ -76,17 +76,8 @@
     );
 
     return (
-<<<<<<< HEAD
       <Host>
-        {
-          (Build.isBrowser && this.svgContent)
-            ? <i class={iconClasses} innerHTML={this.svgContent}/>
-            : <i class={iconClasses}/>
-        }
-=======
-      <Host role='img'>
         <i class={iconClasses} innerHTML={this.svgContent}/>
->>>>>>> 1230f30f
       </Host>
     );
   }
