# Icon

The Porsche Design System is using a **SVG icon system** to visually present an icon object. Each icon is hosted on the Porsche Design System CDN to be served and cached as fast as possible.

## Name

For more information and a complete overview of all available Porsche icons, head over to Porsche Icons ([Porsche Icons](https://icons.porsche.com)).  
To reference an icon just use the `name` property with a predefined icon id.

<Playground :themeable="true">
  <template v-slot="{theme}">
    <p-icon :theme="theme" name="360" aria-label="360 icon"></p-icon>
    <p-icon :theme="theme" name="arrow-double-down" aria-label="Arrow double down icon"></p-icon>
    <p-icon :theme="theme" name="arrow-double-left" aria-label="Arrow double left icon"></p-icon>
    <p-icon :theme="theme" name="arrow-double-right" aria-label="Arrow double right icon"></p-icon>
    <p-icon :theme="theme" name="arrow-double-up" aria-label="Arrow double up icon"></p-icon>
    <p-icon :theme="theme" name="arrow-down" aria-label="Arrow down icon"></p-icon>
    <p-icon :theme="theme" name="arrow-first" aria-label="Arrow first icon"></p-icon>
    <p-icon :theme="theme" name="arrow-head-down" aria-label="Arrow head down icon"></p-icon>
    <p-icon :theme="theme" name="arrow-head-left" aria-label="Arrow head left icon"></p-icon>
    <p-icon :theme="theme" name="arrow-head-right" aria-label="Arrow head right icon"></p-icon>
    <p-icon :theme="theme" name="arrow-head-up" aria-label="Arrow head up icon"></p-icon>
    <p-icon :theme="theme" name="arrow-last" aria-label="Arrow last icon"></p-icon>
    <p-icon :theme="theme" name="arrow-left" aria-label="Arrow left icon"></p-icon>
    <p-icon :theme="theme" name="arrow-right" aria-label="Arrow right icon"></p-icon>
    <p-icon :theme="theme" name="arrow-up" aria-label="Arrow up icon"></p-icon>
    <p-icon :theme="theme" name="chat" aria-label="Chat icon"></p-icon>
    <p-icon :theme="theme" name="email" aria-label="Email icon"></p-icon>
    <p-icon :theme="theme" name="exclamation" aria-label="Exclamation icon"></p-icon>
    <p-icon :theme="theme" name="information" aria-label="Information icon"></p-icon>
    <p-icon :theme="theme" name="phone" aria-label="Phone icon"></p-icon>
    <p-icon :theme="theme" name="question" aria-label="Question icon"></p-icon>
    <p-icon :theme="theme" name="warning" aria-label="Warning icon"></p-icon>
    <p-icon :theme="theme" name="add" aria-label="Add icon"></p-icon>
    <p-icon :theme="theme" name="adjust" aria-label="Adjust icon"></p-icon>
    <p-icon :theme="theme" name="chart" aria-label="Chart icon"></p-icon>
    <p-icon :theme="theme" name="check" aria-label="Check icon"></p-icon>
    <p-icon :theme="theme" name="close" aria-label="Close icon"></p-icon>
    <p-icon :theme="theme" name="compare" aria-label="Compare icon"></p-icon>
    <p-icon :theme="theme" name="configure" aria-label="Configure icon"></p-icon>
    <p-icon :theme="theme" name="delete" aria-label="Delete icon"></p-icon>
    <p-icon :theme="theme" name="disable" aria-label="Disable icon"></p-icon>
    <p-icon :theme="theme" name="download" aria-label="Download icon"></p-icon>
    <p-icon :theme="theme" name="edit" aria-label="Edit icon"></p-icon>
    <p-icon :theme="theme" name="external" aria-label="External icon"></p-icon>
    <p-icon :theme="theme" name="filter" aria-label="Filter icon"></p-icon>
    <p-icon :theme="theme" name="grid" aria-label="Grid icon"></p-icon>
    <p-icon :theme="theme" name="increase" aria-label="Increase icon"></p-icon>
    <p-icon :theme="theme" name="list" aria-label="List icon"></p-icon>
    <p-icon :theme="theme" name="logout" aria-label="Logout icon"></p-icon>
    <p-icon :theme="theme" name="menu-dots-horizontal" aria-label="Menu dots horizontal icon"></p-icon>
    <p-icon :theme="theme" name="menu-lines" aria-label="Menu lines icon"></p-icon>
    <p-icon :theme="theme" name="minus" aria-label="Minus icon"></p-icon>
    <p-icon :theme="theme" name="plus" aria-label="Plus icon"></p-icon>
    <p-icon :theme="theme" name="refresh" aria-label="Refresh icon"></p-icon>
    <p-icon :theme="theme" name="reset" aria-label="Reset icon"></p-icon>
    <p-icon :theme="theme" name="save" aria-label="Save icon"></p-icon>
    <p-icon :theme="theme" name="search" aria-label="Search icon"></p-icon>
    <p-icon :theme="theme" name="sort" aria-label="Sort icon"></p-icon>
    <p-icon :theme="theme" name="stack" aria-label="Stack icon"></p-icon>
    <p-icon :theme="theme" name="subtract" aria-label="Substract icon"></p-icon>
    <p-icon :theme="theme" name="switch" aria-label="Switch icon"></p-icon>
    <p-icon :theme="theme" name="upload" aria-label="Upload icon"></p-icon>
    <p-icon :theme="theme" name="view-off" aria-label="View off icon"></p-icon>
    <p-icon :theme="theme" name="view" aria-label="View icon"></p-icon>
    <p-icon :theme="theme" name="zoom-in" aria-label="Zoom in icon"></p-icon>
    <p-icon :theme="theme" name="zoom-out" aria-label="Zoom out icon"></p-icon>
    <p-icon :theme="theme" name="battery-empty" aria-label="Battery empty icon"></p-icon>
    <p-icon :theme="theme" name="charging-station" aria-label="Charging station icon"></p-icon>
    <p-icon :theme="theme" name="flash" aria-label="Flash icon"></p-icon>
    <p-icon :theme="theme" name="plug" aria-label="Plug icon"></p-icon>
    <p-icon :theme="theme" name="augmented-reality" aria-label="Augmented reality icon"></p-icon>
    <p-icon :theme="theme" name="broadcast" aria-label="Broadcast icon"></p-icon>
    <p-icon :theme="theme" name="camera" aria-label="Camera icon"></p-icon>
    <p-icon :theme="theme" name="closed-caption" aria-label="Closed caption icon"></p-icon>
    <p-icon :theme="theme" name="document" aria-label="Document icon"></p-icon>
    <p-icon :theme="theme" name="image" aria-label="Image icon"></p-icon>
    <p-icon :theme="theme" name="mobile" aria-label="Mobile icon"></p-icon>
    <p-icon :theme="theme" name="pause" aria-label="Pause icon"></p-icon>
    <p-icon :theme="theme" name="play" aria-label="Play icon"></p-icon>
    <p-icon :theme="theme" name="printer" aria-label="Printer icon"></p-icon>
    <p-icon :theme="theme" name="replay" aria-label="Replay icon"></p-icon>
    <p-icon :theme="theme" name="screen" aria-label="Screen icon"></p-icon>
    <p-icon :theme="theme" name="tablet" aria-label="Tablet icon"></p-icon>
    <p-icon :theme="theme" name="video" aria-label="Video icon"></p-icon>
    <p-icon :theme="theme" name="volume-off" aria-label="Volume off icon"></p-icon>
    <p-icon :theme="theme" name="volume-up" aria-label="Volume up icon"></p-icon>
    <p-icon :theme="theme" name="wifi" aria-label="Wifi icon"></p-icon>
    <p-icon :theme="theme" name="city" aria-label="City icon"></p-icon>
    <p-icon :theme="theme" name="country-road" aria-label="Country road icon"></p-icon>
    <p-icon :theme="theme" name="globe" aria-label="Globe icon"></p-icon>
    <p-icon :theme="theme" name="highway" aria-label="Highway icon"></p-icon>
    <p-icon :theme="theme" name="home" aria-label="Home icon"></p-icon>
    <p-icon :theme="theme" name="locate" aria-label="Locate icon"></p-icon>
    <p-icon :theme="theme" name="pin" aria-label="Pin icon"></p-icon>
    <p-icon :theme="theme" name="route" aria-label="Route icon"></p-icon>
    <p-icon :theme="theme" name="gift" aria-label="Gift icon"></p-icon>
    <p-icon :theme="theme" name="leaf" aria-label="Leaf icon"></p-icon>
    <p-icon :theme="theme" name="leather" aria-label="Leather icon"></p-icon>
    <p-icon :theme="theme" name="light" aria-label="Light icon"></p-icon>
    <p-icon :theme="theme" name="lock-open" aria-label="Lock open icon"></p-icon>
    <p-icon :theme="theme" name="lock" aria-label="Lock icon"></p-icon>
    <p-icon :theme="theme" name="moon" aria-label="Moon icon"></p-icon>
    <p-icon :theme="theme" name="racing-flag" aria-label="Racing flag icon"></p-icon>
    <p-icon :theme="theme" name="snowflake" aria-label="Snowflake icon"></p-icon>
    <p-icon :theme="theme" name="star" aria-label="Star icon"></p-icon>
    <p-icon :theme="theme" name="sun" aria-label="Sun icon"></p-icon>
    <p-icon :theme="theme" name="weight" aria-label="Weight icon"></p-icon>
    <p-icon :theme="theme" name="work" aria-label="Work icon"></p-icon>
    <p-icon :theme="theme" name="wrench" aria-label="Wrench icon"></p-icon>
    <p-icon :theme="theme" name="calendar" aria-label="Calendar icon"></p-icon>
    <p-icon :theme="theme" name="clock" aria-label="Clock icon"></p-icon>
    <p-icon :theme="theme" name="duration" aria-label="Duration icon"></p-icon>
    <p-icon :theme="theme" name="stopwatch" aria-label="Stopwatch icon"></p-icon>
    <p-icon :theme="theme" name="calculator" aria-label="Calculator icon"></p-icon>
    <p-icon :theme="theme" name="card" aria-label="Card icon"></p-icon>
    <p-icon :theme="theme" name="purchase" aria-label="Purcahse icon"></p-icon>
    <p-icon :theme="theme" name="shopping-cart" aria-label="Shopping cart icon"></p-icon>
    <p-icon :theme="theme" name="logo-baidu" aria-label="Logo Baidu icon"></p-icon>
    <p-icon :theme="theme" name="logo-delicious" aria-label="Logo Delicious icon"></p-icon>
    <p-icon :theme="theme" name="logo-digg" aria-label="Logo Digg icon"></p-icon>
    <p-icon :theme="theme" name="logo-facebook" aria-label="Logo Facebook icon"></p-icon>
    <p-icon :theme="theme" name="logo-foursquare" aria-label="Logo Foursquare icon"></p-icon>
    <p-icon :theme="theme" name="logo-gmail" aria-label="Logo Gmail icon"></p-icon>
    <p-icon :theme="theme" name="logo-google" aria-label="Logo Google icon"></p-icon>
    <p-icon :theme="theme" name="logo-hatena" aria-label="Logo hatena icon"></p-icon>
    <p-icon :theme="theme" name="logo-instagram" aria-label="Logo Instagram icon"></p-icon>
    <p-icon :theme="theme" name="logo-kaixin" aria-label="Logo Kaixin icon"></p-icon>
    <p-icon :theme="theme" name="logo-linkedin" aria-label="Logo Linkedin icon"></p-icon>
    <p-icon :theme="theme" name="logo-pinterest" aria-label="Logo Pinterest icon"></p-icon>
    <p-icon :theme="theme" name="logo-qq-share" aria-label="Logo QQ Share icon"></p-icon>
    <p-icon :theme="theme" name="logo-qq" aria-label="Logo QQ icon"></p-icon>
    <p-icon :theme="theme" name="logo-skyrock" aria-label="Logo Skyrock icon"></p-icon>
    <p-icon :theme="theme" name="logo-sohu" aria-label="Logo Sohu icon"></p-icon>
    <p-icon :theme="theme" name="logo-tecent" aria-label="Logo Tecent icon"></p-icon>
    <p-icon :theme="theme" name="logo-telegram" aria-label="Logo Telegram icon"></p-icon>
    <p-icon :theme="theme" name="logo-tumblr" aria-label="Logo Tumblr icon"></p-icon>
    <p-icon :theme="theme" name="logo-twitter" aria-label="Logo Twitter icon"></p-icon>
    <p-icon :theme="theme" name="logo-viber" aria-label="Logo Viber icon"></p-icon>
    <p-icon :theme="theme" name="logo-vk" aria-label="Logo VK icon"></p-icon>
    <p-icon :theme="theme" name="logo-wechat" aria-label="Logo Wechat icon"></p-icon>
    <p-icon :theme="theme" name="logo-weibo" aria-label="Logo Weibo icon"></p-icon>
    <p-icon :theme="theme" name="logo-whatsapp" aria-label="Logo Whatsapp icon"></p-icon>
    <p-icon :theme="theme" name="logo-xing" aria-label="Logo Xing icon"></p-icon>
    <p-icon :theme="theme" name="logo-yahoo" aria-label="Logo Yahoo icon"></p-icon>
    <p-icon :theme="theme" name="logo-youku" aria-label="Logo Youku icon"></p-icon>
    <p-icon :theme="theme" name="logo-youtube" aria-label="Logo YouTube icon"></p-icon>
    <p-icon :theme="theme" name="rss" aria-label="RSS icon"></p-icon>
    <p-icon :theme="theme" name="share" aria-label="Share icon"></p-icon>
    <p-icon :theme="theme" name="user-group" aria-label="User group icon"></p-icon>
    <p-icon :theme="theme" name="user" aria-label="user icon"></p-icon>
    <p-icon :theme="theme" name="car" aria-label="car icon"></p-icon>
    <p-icon :theme="theme" name="co2-emission" aria-label="CO2 emission icon"></p-icon>
    <p-icon :theme="theme" name="cubic-capacity" aria-label="Cubic Capacity icon"></p-icon>
    <p-icon :theme="theme" name="fuel-station" aria-label="Fuel station icon"></p-icon>
    <p-icon :theme="theme" name="oil-can" aria-label="Oil can icon"></p-icon>
    <p-icon :theme="theme" name="steering-wheel" aria-label="Steering wheel icon"></p-icon>
    <p-icon :theme="theme" name="tachometer" aria-label="Tachometer icon"></p-icon>
    <p-icon :theme="theme" name="truck" aria-label="Truck icon"></p-icon>
  </template>
</Playground>
    
---

## Size

There are default sizes for the icon component which should cover most use cases. If a specific size is needed, the size can be set to `inherit` in order to specify the size from outside.

<Playground :themeable="true">
  <template #configurator>
    <select v-model="size">
      <option disabled>Select a size</option>
      <option>small</option>
      <option>medium</option>
      <option>large</option>
      <option>inherit</option>
    </select>
  </template>
  <template v-slot="{theme}">
    <p-icon :theme="theme" :size="size" name="highway" aria-label="Highway icon" :style="isInheritSize" />
  </template>
</Playground>
    
---

## Color
Predefined colors associated with its theme are available. Furthermore, inherit mode can be used to define a custom color.

<Playground :themeable="true">
  <template #configurator>
    <select v-model="color">
      <option disabled>Select a color</option>
      <option value="brand">Brand</option>
      <option value="default">Default</option>
      <option value="neutral-contrast-high">Neutral Contrast High</option>
      <option value="neutral-contrast-medium">Neutral Contrast Medium</option>
      <option value="neutral-contrast-low">Neutral Contrast Low</option>
      <option value="notification-success">Notification Success</option>
      <option value="notification-warning">Notification Warning</option>
      <option value="notification-error">Notification Error</option>
      <option value="inherit">Inherit</option>
    </select>
  </template>
  <template v-slot="{theme}">
    <p-icon :theme="theme" name="highway" :color="color" :style="isInheritColor" aria-label="Highway icon" />
  </template>
</Playground>

---

## Custom icon
The whole Porsche icon set is hosted on the Porsche Design System CDN. If there is need to show a custom icon which doesn't exist yet, you can define a custom path (absolute or relative) to your SVG icon in the `source` property. Be sure that the custom icon serves the specific needs like size and viewbox which are described in the [design documentation](#/components/icon/icon#design).

<Playground :themeable="true">
  <template v-slot="{theme}">
    <p-icon :theme="theme" :source="require(`./assets/icon-custom-kaixin.svg`)" aria-label="Icon for social media platform Kaixin" />
  </template>
</Playground>

---

## Lazy loaded icon
Icons can be lazy loaded, which means that they are being loaded (fetched) when they get visible in the viewport.

<Playground :themeable="true">
  <template v-slot="{theme}">
<<<<<<< HEAD
    <p-icon :theme="theme" name="information" size="large" lazy="true" aria-label="Information icon" />
=======
    <p-icon :theme="theme" name="information" lazy="true" aria-label="Information icon" />
>>>>>>> da8fb256
  </template>
</Playground>

---

## Accessibility
With the use of SVG icons, there are options to give more accessibility to users using screen readers. Here are some good practices:

* If icons stand alone, adding descriptive text with an `aria-label` attribute is a good practice:
```
<p-icon aria-label="descriptive text, e.g: close the layer" />
```

<script lang="ts">
  import { Component, Vue } from 'vue-property-decorator';
  
  @Component
  export default class PlaygroundIcon extends Vue {
    public size = 'large';
    public color = 'brand';
    
    public get isInheritSize() {
      return this.size === 'inherit' ? 'width: 96px; height: 96px;' : undefined;
    }
    
    public get isInheritColor() {
      return this.color === 'inherit' ? 'color: deeppink' : undefined;
    }
  }
</script><|MERGE_RESOLUTION|>--- conflicted
+++ resolved
@@ -224,11 +224,7 @@
 
 <Playground :themeable="true">
   <template v-slot="{theme}">
-<<<<<<< HEAD
-    <p-icon :theme="theme" name="information" size="large" lazy="true" aria-label="Information icon" />
-=======
     <p-icon :theme="theme" name="information" lazy="true" aria-label="Information icon" />
->>>>>>> da8fb256
   </template>
 </Playground>
 
