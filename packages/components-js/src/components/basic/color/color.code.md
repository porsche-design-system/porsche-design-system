# Color

<<<<<<< HEAD
There is no color web component available but predefined SCSS/JS variables and functions provided in an NPM package called `@porsche-design-system/utilities`.  
**[Read installation instructions for the Porsche Design System SCSS/JS utilities package](#/utilities/introduction)**

## Themes

A light and dark theme is available.  

<br>
<select id="theme-selector" @change="theme = $event.target.value" :data-selected="theme">
  <option disabled>Select a theme</option>
  <option value="light">Theme Light</option>
  <option value="dark">Theme Dark</option>
</select>

### Theme {{theme}}

#### Brand colors

|                                                   |       |                     	             |
|---------------------------------------------------|------|------------------------------------|
| <ColorBadge :theme="theme" color="brand"/>  	    | **Brand** | `$p-color{{theme === 'dark' ? '-theme-dark-' : '-'}}brand`   |

#### Background colors

|                                                   |                |      	             |
|---------------------------------------------------|----------------|--------------------|
| <ColorBadge :theme="theme" color="background"/>   | **Background** | `$p-color{{theme === 'dark' ? '-theme-dark-' : '-'}}background` |
| <ColorBadge :theme="theme" color="background-shading"/>   | **Background Shading** | `$p-color{{theme === 'dark' ? '-theme-dark-' : '-'}}background-shading` |
| <ColorBadge :theme="theme" color="surface"/>      | **Surface**    | `$p-color{{theme === 'dark' ? '-theme-dark-' : '-'}}surface` |

<template v-if="theme === 'light'">

#### Background notification colors (only on light theme)
|                                                   |                |      	             |
|---------------------------------------------------|----------------|--------------------| 
| <ColorBadge :theme="theme" color="notification-error-soft"/>  	| **Error Soft** | `$p-color-notification-error-soft`     |
| <ColorBadge :theme="theme" color="notification-success-soft"/>  	| **Success Soft** | `$p-color-notification-success-soft`     |
| <ColorBadge :theme="theme" color="notification-warning-soft"/>  	| **Warning Soft** | `$p-color-notification-warning-soft`     |
| <ColorBadge :theme="theme" color="notification-neutral-soft"/>  	| **Neutral Soft** | `$p-color-notification-neutral-soft`     |

</template>

#### Text / icon color

|                                                   |             |         	             |
|---------------------------------------------------|-------------|-----------------------|
| <ColorBadge :theme="theme" color="default"/>      | **Default** | `$p-color{{theme === 'dark' ? '-theme-dark-' : '-'}}default` |

#### Neutral colors

|                                                   |                      	                |                         |
|---------------------------------------------------|---------------------------------------|-------------------------|
| <ColorBadge :theme="theme" color="neutral-contrast-high"/>  	| **Neutral Contrast High** | `$p-color{{theme === 'dark' ? '-theme-dark-' : '-'}}neutral-contrast-high`   |
| <ColorBadge :theme="theme" color="neutral-contrast-medium"/>  | **Neutral Contrast Medium** | `$p-color{{theme === 'dark' ? '-theme-dark-' : '-'}}neutral-contrast-medium` |
| <ColorBadge :theme="theme" color="neutral-contrast-low"/>  	| **Neutral Contrast Low** | `$p-color{{theme === 'dark' ? '-theme-dark-' : '-'}}neutral-contrast-low`    |

#### Notification colors

|                                                           |            |          	                            |
|-----------------------------------------------------------|------------|---------------------------------------|
| <ColorBadge :theme="theme" color="notification-error"/>  	| **Error** | `$p-color{{theme === 'dark' ? '-theme-dark-' : '-'}}notification-error`     |
| <ColorBadge :theme="theme" color="notification-success"/> | **Success** | `$p-color{{theme === 'dark' ? '-theme-dark-' : '-'}}notification-success`   |
| <ColorBadge :theme="theme" color="notification-warning"/> | **Warning** | `$p-color{{theme === 'dark' ? '-theme-dark-' : '-'}}notification-warning`   |
| <ColorBadge :theme="theme" color="notification-neutral"/> | **Neutral** | `$p-color{{theme === 'dark' ? '-theme-dark-' : '-'}}notification-neutral`   |

#### State colors

|                                                     |           |                      	                  |
|-----------------------------------------------------|-----------|-------------------------------------------|
| <ColorBadge :theme="theme" color="state-hover"/>    | **:hover**    | `$p-color{{theme === 'dark' ? '-theme-dark-' : '-'}}state-hover`    |
| <ColorBadge :theme="theme" color="state-active"/>   | **:active**   | `$p-color{{theme === 'dark' ? '-theme-dark-' : '-'}}state-active`   |
| <ColorBadge :theme="theme" color="state-focus"/>    | **:focus**    | `$p-color{{theme === 'dark' ? '-theme-dark-' : '-'}}state-focus`    |
| <ColorBadge :theme="theme" color="state-disabled"/> | **:disabled** | `$p-color{{theme === 'dark' ? '-theme-dark-' : '-'}}state-disabled` |

---

### External brand colors

|                                               |     |                      	         |
|-----------------------------------------------|-----|--------------------------------|
| <ColorBadge color="external-facebook"/>  	    | **Facebook** | `$p-color-external-facebook`   |
| <ColorBadge color="external-google"/>  	    | **Google** | `$p-color-external-google`     |
| <ColorBadge color="external-instagram"/>  	| **Instagram** | `$p-color-external-instagram`  |
| <ColorBadge color="external-linkedin"/>  	    | **LinkedIn** | `$p-color-external-linkedin`   |
| <ColorBadge color="external-pinterest"/>  	| **Pinterest** | `$p-color-external-pinterest`   |
| <ColorBadge color="external-twitter"/>  	    | **Twitter** | `$p-color-external-twitter`    |
| <ColorBadge color="external-wechat"/>  	    | **WeChat** | `$p-color-external-wechat`     |
| <ColorBadge color="external-whatsapp"/>  	    | **WhatsApp** | `$p-color-external-whatsapp`     |
| <ColorBadge color="external-xing"/>  	        | **XING** | `$p-color-external-xing`     |
| <ColorBadge color="external-youtube"/>  	    | **YouTube** | `$p-color-external-youtube`    |

<script lang="ts">
  import { Component, Vue } from 'vue-property-decorator';
  
  @Component
  export default class PlaygroundColor extends Vue {
    public theme: 'light' | 'dark' = 'light';
  }
</script>
=======
There is no color web component available but predefined SCSS/JS variables and functions provided in a npm package called `@porsche-design-system/utilities`.  
**[Read installation instructions for the Porsche Design System SCSS/JS utilities package](#/utilities/introduction)**
>>>>>>> c4ce1ae9
<|MERGE_RESOLUTION|>--- conflicted
+++ resolved
@@ -1,106 +1,4 @@
 # Color
 
-<<<<<<< HEAD
-There is no color web component available but predefined SCSS/JS variables and functions provided in an NPM package called `@porsche-design-system/utilities`.  
-**[Read installation instructions for the Porsche Design System SCSS/JS utilities package](#/utilities/introduction)**
-
-## Themes
-
-A light and dark theme is available.  
-
-<br>
-<select id="theme-selector" @change="theme = $event.target.value" :data-selected="theme">
-  <option disabled>Select a theme</option>
-  <option value="light">Theme Light</option>
-  <option value="dark">Theme Dark</option>
-</select>
-
-### Theme {{theme}}
-
-#### Brand colors
-
-|                                                   |       |                     	             |
-|---------------------------------------------------|------|------------------------------------|
-| <ColorBadge :theme="theme" color="brand"/>  	    | **Brand** | `$p-color{{theme === 'dark' ? '-theme-dark-' : '-'}}brand`   |
-
-#### Background colors
-
-|                                                   |                |      	             |
-|---------------------------------------------------|----------------|--------------------|
-| <ColorBadge :theme="theme" color="background"/>   | **Background** | `$p-color{{theme === 'dark' ? '-theme-dark-' : '-'}}background` |
-| <ColorBadge :theme="theme" color="background-shading"/>   | **Background Shading** | `$p-color{{theme === 'dark' ? '-theme-dark-' : '-'}}background-shading` |
-| <ColorBadge :theme="theme" color="surface"/>      | **Surface**    | `$p-color{{theme === 'dark' ? '-theme-dark-' : '-'}}surface` |
-
-<template v-if="theme === 'light'">
-
-#### Background notification colors (only on light theme)
-|                                                   |                |      	             |
-|---------------------------------------------------|----------------|--------------------| 
-| <ColorBadge :theme="theme" color="notification-error-soft"/>  	| **Error Soft** | `$p-color-notification-error-soft`     |
-| <ColorBadge :theme="theme" color="notification-success-soft"/>  	| **Success Soft** | `$p-color-notification-success-soft`     |
-| <ColorBadge :theme="theme" color="notification-warning-soft"/>  	| **Warning Soft** | `$p-color-notification-warning-soft`     |
-| <ColorBadge :theme="theme" color="notification-neutral-soft"/>  	| **Neutral Soft** | `$p-color-notification-neutral-soft`     |
-
-</template>
-
-#### Text / icon color
-
-|                                                   |             |         	             |
-|---------------------------------------------------|-------------|-----------------------|
-| <ColorBadge :theme="theme" color="default"/>      | **Default** | `$p-color{{theme === 'dark' ? '-theme-dark-' : '-'}}default` |
-
-#### Neutral colors
-
-|                                                   |                      	                |                         |
-|---------------------------------------------------|---------------------------------------|-------------------------|
-| <ColorBadge :theme="theme" color="neutral-contrast-high"/>  	| **Neutral Contrast High** | `$p-color{{theme === 'dark' ? '-theme-dark-' : '-'}}neutral-contrast-high`   |
-| <ColorBadge :theme="theme" color="neutral-contrast-medium"/>  | **Neutral Contrast Medium** | `$p-color{{theme === 'dark' ? '-theme-dark-' : '-'}}neutral-contrast-medium` |
-| <ColorBadge :theme="theme" color="neutral-contrast-low"/>  	| **Neutral Contrast Low** | `$p-color{{theme === 'dark' ? '-theme-dark-' : '-'}}neutral-contrast-low`    |
-
-#### Notification colors
-
-|                                                           |            |          	                            |
-|-----------------------------------------------------------|------------|---------------------------------------|
-| <ColorBadge :theme="theme" color="notification-error"/>  	| **Error** | `$p-color{{theme === 'dark' ? '-theme-dark-' : '-'}}notification-error`     |
-| <ColorBadge :theme="theme" color="notification-success"/> | **Success** | `$p-color{{theme === 'dark' ? '-theme-dark-' : '-'}}notification-success`   |
-| <ColorBadge :theme="theme" color="notification-warning"/> | **Warning** | `$p-color{{theme === 'dark' ? '-theme-dark-' : '-'}}notification-warning`   |
-| <ColorBadge :theme="theme" color="notification-neutral"/> | **Neutral** | `$p-color{{theme === 'dark' ? '-theme-dark-' : '-'}}notification-neutral`   |
-
-#### State colors
-
-|                                                     |           |                      	                  |
-|-----------------------------------------------------|-----------|-------------------------------------------|
-| <ColorBadge :theme="theme" color="state-hover"/>    | **:hover**    | `$p-color{{theme === 'dark' ? '-theme-dark-' : '-'}}state-hover`    |
-| <ColorBadge :theme="theme" color="state-active"/>   | **:active**   | `$p-color{{theme === 'dark' ? '-theme-dark-' : '-'}}state-active`   |
-| <ColorBadge :theme="theme" color="state-focus"/>    | **:focus**    | `$p-color{{theme === 'dark' ? '-theme-dark-' : '-'}}state-focus`    |
-| <ColorBadge :theme="theme" color="state-disabled"/> | **:disabled** | `$p-color{{theme === 'dark' ? '-theme-dark-' : '-'}}state-disabled` |
-
----
-
-### External brand colors
-
-|                                               |     |                      	         |
-|-----------------------------------------------|-----|--------------------------------|
-| <ColorBadge color="external-facebook"/>  	    | **Facebook** | `$p-color-external-facebook`   |
-| <ColorBadge color="external-google"/>  	    | **Google** | `$p-color-external-google`     |
-| <ColorBadge color="external-instagram"/>  	| **Instagram** | `$p-color-external-instagram`  |
-| <ColorBadge color="external-linkedin"/>  	    | **LinkedIn** | `$p-color-external-linkedin`   |
-| <ColorBadge color="external-pinterest"/>  	| **Pinterest** | `$p-color-external-pinterest`   |
-| <ColorBadge color="external-twitter"/>  	    | **Twitter** | `$p-color-external-twitter`    |
-| <ColorBadge color="external-wechat"/>  	    | **WeChat** | `$p-color-external-wechat`     |
-| <ColorBadge color="external-whatsapp"/>  	    | **WhatsApp** | `$p-color-external-whatsapp`     |
-| <ColorBadge color="external-xing"/>  	        | **XING** | `$p-color-external-xing`     |
-| <ColorBadge color="external-youtube"/>  	    | **YouTube** | `$p-color-external-youtube`    |
-
-<script lang="ts">
-  import { Component, Vue } from 'vue-property-decorator';
-  
-  @Component
-  export default class PlaygroundColor extends Vue {
-    public theme: 'light' | 'dark' = 'light';
-  }
-</script>
-=======
 There is no color web component available but predefined SCSS/JS variables and functions provided in a npm package called `@porsche-design-system/utilities`.  
-**[Read installation instructions for the Porsche Design System SCSS/JS utilities package](#/utilities/introduction)**
->>>>>>> c4ce1ae9
+**[Read installation instructions for the Porsche Design System SCSS/JS utilities package](#/utilities/introduction)**