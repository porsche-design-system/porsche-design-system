## Text



<!-- Auto Generated Below -->


## Properties

| Property   | Attribute  | Description                                                                                                                                                   | Type                                                                                                                                                                                              | Default     |
| ---------- | ---------- | ------------------------------------------------------------------------------------------------------------------------------------------------------------- | ------------------------------------------------------------------------------------------------------------------------------------------------------------------------------------------------- | ----------- |
| `align`    | `align`    | Text alignment of the component.                                                                                                                              | `"center" \| "left" \| "right"`                                                                                                                                                                   | `'left'`    |
| `color`    | `color`    | Basic text color variations depending on theme property.                                                                                                      | `"brand" \| "default" \| "inherit" \| "neutral-contrast-high" \| "neutral-contrast-low" \| "neutral-contrast-medium" \| "notification-error" \| "notification-success" \| "notification-warning"` | `'default'` |
| `ellipsis` | `ellipsis` | Adds an ellipsis to a single line of text if it overflows.                                                                                                    | `boolean`                                                                                                                                                                                         | `false`     |
| `size`     | `size`     | Size of the text. Also defines the size for specific breakpoints, like {base: "small", l: "medium"}. You always need to provide a base value when doing this. | `BreakpointValues<TextSize> \| string`                                                                                                                                                            | `'small'`   |
| `tag`      | `tag`      | Sets a custom HTML tag depending of the usage of the text component.                                                                                          | `"address" \| "blockquote" \| "cite" \| "div" \| "figcaption" \| "legend" \| "p" \| "span" \| "time"`                                                                                             | `'p'`       |
| `theme`    | `theme`    | Adapts the text color depending on the theme. Has no effect when "inherit" is set as color prop.                                                              | `"dark" \| "light"`                                                                                                                                                                               | `'light'`   |
<<<<<<< HEAD
| `weight`   | `weight`   | The weight of the text.                                                                                                                                       | `"bold" \| "regular" \| "thin"`                                                                                                                                                                   | `'regular'` |
=======
| `weight`   | `weight`   | The weight of the text.                                                                                                                                       | `"bold" \| "regular" \| "semibold" \| "thin"`                                                                                                                                                     | `'regular'` |


## Dependencies

### Used by

 - [p-button](../../../action/button)
 - [p-button-pure](../../../action/button-pure)
 - [p-checkbox-wrapper](../../../form/checkbox-wrapper)
 - [p-link](../../../navigation/link)
 - [p-link-pure](../../../navigation/link-pure)
 - [p-link-social](../../../navigation/link-social)
 - [p-radio-button-wrapper](../../../form/radio-button-wrapper)
 - [p-select-wrapper](../../../form/select-wrapper)
 - [p-text-field-wrapper](../../../form/text-field-wrapper)
 - [p-textarea-wrapper](../../../form/textarea-wrapper)
>>>>>>> 84353d51
<|MERGE_RESOLUTION|>--- conflicted
+++ resolved
@@ -15,9 +15,6 @@
 | `size`     | `size`     | Size of the text. Also defines the size for specific breakpoints, like {base: "small", l: "medium"}. You always need to provide a base value when doing this. | `BreakpointValues<TextSize> \| string`                                                                                                                                                            | `'small'`   |
 | `tag`      | `tag`      | Sets a custom HTML tag depending of the usage of the text component.                                                                                          | `"address" \| "blockquote" \| "cite" \| "div" \| "figcaption" \| "legend" \| "p" \| "span" \| "time"`                                                                                             | `'p'`       |
 | `theme`    | `theme`    | Adapts the text color depending on the theme. Has no effect when "inherit" is set as color prop.                                                              | `"dark" \| "light"`                                                                                                                                                                               | `'light'`   |
-<<<<<<< HEAD
-| `weight`   | `weight`   | The weight of the text.                                                                                                                                       | `"bold" \| "regular" \| "thin"`                                                                                                                                                                   | `'regular'` |
-=======
 | `weight`   | `weight`   | The weight of the text.                                                                                                                                       | `"bold" \| "regular" \| "semibold" \| "thin"`                                                                                                                                                     | `'regular'` |
 
 
@@ -34,5 +31,4 @@
  - [p-radio-button-wrapper](../../../form/radio-button-wrapper)
  - [p-select-wrapper](../../../form/select-wrapper)
  - [p-text-field-wrapper](../../../form/text-field-wrapper)
- - [p-textarea-wrapper](../../../form/textarea-wrapper)
->>>>>>> 84353d51
+ - [p-textarea-wrapper](../../../form/textarea-wrapper)