--- conflicted
+++ resolved
@@ -81,25 +81,11 @@
 
 ## Don'ts
 
-<<<<<<< HEAD
-=======
-### Component
-Don´t use a Textarea component if you want to allow users to enter short values that are not longer than a single line, such as a phone number or name. In this case, you should use the [text field](#/components/form/text-field#design) component.
-
->>>>>>> 846ac2d4
 ### Number of Textareas
 To ensure that we don't overwhelm users, there should be no more than two Textareas on a page.
 
 ---
 
 ## Related Components
-<<<<<<< HEAD
 
-* [Text Field](#/web/components/form/text-field)
-=======
- 
-* [Text Field](#/components/form/text-field)
-* [Checkbox](#/components/form/checkbox)
-* [Radio Button](#/components/form/radio-button)
-* [Select](#/components/form/select)
->>>>>>> 846ac2d4
+* [Text Field](#/components/form/text-field)