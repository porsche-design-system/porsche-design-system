--- conflicted
+++ resolved
@@ -9,15 +9,6 @@
 
 ## Variants
 
-<<<<<<< HEAD
-=======
-### Placeholder
-
-Placeholder text disappears when a user types in the input. If a user doesn’t enter a value and moves to another part of a form, the placeholder text reappears in the former text box. However, using placeholder text is not recommended since users can misinterpret it as already filled in content. Please find more information on providing extra information in the [Form pattern guideline](#/patterns/forms).
-
-<p-textarea-wrapper label="Some label"><textarea name="some-name" placeholder="Some placeholder text"></textarea></p-textarea-wrapper>
-
->>>>>>> dd75d3b2
 ### Pure (without label)
 
 The component Pure (without label) is only used if the context clearly describes what the component Pure is to be used for and no further explanation is required.
@@ -39,6 +30,7 @@
 * default
 * disabled
 * hover
+* read only
 * focus
 * error
 * success
@@ -54,7 +46,6 @@
 Enables users to enter a multiline text.
 
 ### Width and height
-<<<<<<< HEAD
 Textareas have no specific width. Depending on the layout you can set the width either depending on the length of the text or by adjusting it to the grid. 
 We recommend a minimum height of 192 px (equals 7 text lines). Unless predefined characters are specified. 
 In this case we recommend to adapt the Textarea to the content. For further information we recommend to read the general [Form pattern guideline](#/patterns/forms).
@@ -70,16 +61,6 @@
 ### Spacing
 According to the "law of proximity" in Gestalt psychology ([Laws of UX](https://lawsofux.com/law-of-proximity)) objects that are near or proximate to each other tend to be grouped together.
 For further information we recommend to read the general [Form pattern guideline](#/patterns/forms).
-=======
-Textareas have no specific width. Depending on the layout you can set the width either depending on the length of the text or by adjusting it to the grid. The initial width of the sketch symbol is set to 272 px (corresponds to the grid width on viewport XS). We recommend a minimum height of 192 px (equals 7 text lines). Unless predefined characters are specified. In this case we recommend to adapt the Text Area to the content. Please find more information on providing extra information in the [Form pattern guideline](#/patterns/forms).
-
-### Validation and error
-Validation text for a field is placed right below the field box in order to make it clear for the user which Textarea the validation belongs to.
-Please find more information on providing extra information in the [Form pattern guideline](#/patterns/forms).
-
-### Spacing
-According to the "law of proximity" in Gestalt psychology ([Laws of UX](https://lawsofux.com/law-of-proximity)) objects that are near or proximate to each other tend to be grouped together. Please find more information on providing extra information in the [Form pattern guideline](#/patterns/forms).
->>>>>>> dd75d3b2
 
 ---
 
