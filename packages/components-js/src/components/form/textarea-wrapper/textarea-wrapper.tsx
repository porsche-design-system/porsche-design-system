import { Component, Element, h, Host, JSX, Prop, State } from '@stencil/core';
import cx from 'classnames';
import {
  BreakpointCustomizable,
  mapBreakpointPropToPrefixedClasses,
  prefix,
  randomString,
  transitionListener
} from '../../../utils';
import { insertSlottedStyles } from '../../../utils/slotted-styles';
import { FormState } from '../../../types';

@Component({
  tag: 'p-textarea-wrapper',
  styleUrl: 'textarea-wrapper.scss',
  shadow: true
})
export class TextareaWrapper {

  @Element() public host!: HTMLElement;

  /** The label text. */
  @Prop() public label?: string = '';

  /** The validation state. */
  @Prop() public state?: FormState = 'none';

  /** The message styled depending on validation state. */
  @Prop() public message?: string = '';

  /** Show or hide label. For better accessibility it is recommended to show the label. */
  @Prop() public hideLabel?: BreakpointCustomizable<boolean> = false;

  @State() private disabled: boolean;
  @State() private readonly: boolean;

  private textarea: HTMLTextAreaElement;
  private labelId = randomString();

  public componentDidLoad() {
    this.setTextarea();
    this.setState();
    this.bindStateListener();
    this.addSlottedStyles();
  }

  public render(): JSX.Element {

    const labelClasses = cx(prefix('textarea-wrapper__label'));
    const labelTextClasses = cx(
      prefix('textarea-wrapper__label-text'),
      mapBreakpointPropToPrefixedClasses('textarea-wrapper__label-text-', this.hideLabel, ['hidden', 'visible']),
      this.disabled && prefix('textarea-wrapper__label-text--disabled')
    );
    const fakeTextareaClasses = cx(
      prefix('textarea-wrapper__fake-textarea'),
      prefix(`textarea-wrapper__fake-textarea--${this.state}`),
      this.disabled && prefix('textarea-wrapper__fake-textarea--disabled'),
      this.readonly && prefix('textarea-wrapper__fake-textarea--readonly')
    );
    const messageClasses = cx(
      prefix('textarea-wrapper__message'),
      prefix(`textarea-wrapper__message--${this.state}`)
    );

    return (
      <Host>
<<<<<<< HEAD
        <label class={labelClasses} id={this.state === 'error' && this.labelId}>
=======
        <label class={labelClasses}>
          {this.isLabelVisible &&
>>>>>>> 81ea1dba
          <p-text class={labelTextClasses} color='inherit' tag='span' onClick={() => this.labelClick()}>
            {this.label ? this.label : <span><slot name='label'/></span>}
          </p-text>
          }
          <span class={fakeTextareaClasses}>
            <slot/>
          </span>
        </label>
        {this.isMessageVisible &&
        <p-text
          class={messageClasses}
          color='inherit'
          role={this.state === 'error' && 'alert'}
          aria-describedby={this.state === 'error' && this.labelId}
        >
          {this.message ? this.message : <span><slot name='message'/></span>}
        </p-text>
        }
      </Host>
    );
  }

  private get isLabelVisible(): boolean {
    return !!this.label || !!this.host.querySelector('[slot="label"]');
  }

  private get isMessageDefined(): boolean {
    return !!this.message || !!this.host.querySelector('[slot="message"]');
  }

  private get isMessageVisible(): boolean {
    return ['success', 'error'].includes(this.state) && this.isMessageDefined;
  }

  private setTextarea(): void {
    this.textarea = this.host.querySelector('textarea');
  }

  private setState(): void {
    this.disabled = this.textarea.disabled;
    this.readonly = this.textarea.readOnly;
  }

  private labelClick(): void {
    this.textarea.focus();
  }

  private bindStateListener(): void {
    transitionListener(this.textarea, 'border-top-color', () => {
      this.setState();
    });
  }

  private addSlottedStyles(): void {
    const tagName = this.host.tagName.toLowerCase();
    const style = `${tagName} a {
      outline: none transparent;
      color: inherit;
      text-decoration: underline;
      -webkit-transition: outline-color .24s ease, color .24s ease;
      transition: outline-color .24s ease, color .24s ease;
    }

    ${tagName} a:hover {
      color: #d5001c;
    }

    ${tagName} a:focus {
      outline: 2px solid #00d5b9;
      outline-offset: 1px;
    }
    `;

    insertSlottedStyles(this.host, style);
  }
}<|MERGE_RESOLUTION|>--- conflicted
+++ resolved
@@ -65,12 +65,8 @@
 
     return (
       <Host>
-<<<<<<< HEAD
         <label class={labelClasses} id={this.state === 'error' && this.labelId}>
-=======
-        <label class={labelClasses}>
           {this.isLabelVisible &&
->>>>>>> 81ea1dba
           <p-text class={labelTextClasses} color='inherit' tag='span' onClick={() => this.labelClick()}>
             {this.label ? this.label : <span><slot name='label'/></span>}
           </p-text>
