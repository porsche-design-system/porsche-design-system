--- conflicted
+++ resolved
@@ -59,20 +59,6 @@
 ### Width
 The Select has no specific width. Depending on the layout you can set the width either depending on the length of the text or by adjusting it to the grid. Baymard Institute usability study showed that:  “If a field was too long or too short, the test subjects started to wonder if they had misunderstood the label (…).” [Baymard Institute](https://baymard.com/blog/form-field-usability-matching-user-expectations). The initial width of the sketch symbol is set to 272 px (corresponds to the grid width on viewport XS). For further information we recommend reading the [Form pattern guideline](#/patterns/forms).
 
-<<<<<<< HEAD
-### Help text
-Help text should be displayed openly and directly, also in order not to expect the user to make additional clicks. 
-For further information we recommend to read the general [Form pattern guideline](#/patterns/forms).
-
-### Validation and error
-Validation text for a Select is placed right below the field box. This places the error next to the offending select,
-so there is no confusion for the user as to what field failed validation. Effective error messaging can help the user to understand the problem and how to fix it.
-For further information we recommend to read the general [Form pattern guideline](#/patterns/forms).
-
-### Spacing
-According to the "law of proximity" in Gestalt psychology ([Laws of UX](https://lawsofux.com/law-of-proximity)) objects that are near or proximate to each other tend to be grouped together.
-For further information we recommend to read the general [Form pattern guideline](#/patterns/forms).
-=======
 
 ### Validation and error
 Validation text for a Select is placed right below the field box. This places the error next to the offending select,
@@ -80,7 +66,6 @@
 
 ### Spacing
 According to the "law of proximity" in Gestalt psychology ([Laws of UX](https://lawsofux.com/law-of-proximity)) objects that are near or proximate to each other tend to be grouped together. Please find more information on providing extra information in the [Form pattern guideline](#/patterns/forms).
->>>>>>> dd75d3b2
 
 ---
 
