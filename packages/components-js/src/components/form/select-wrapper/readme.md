--- conflicted
+++ resolved
@@ -7,15 +7,6 @@
 
 ## Properties
 
-<<<<<<< HEAD
-| Property    | Attribute    | Description                                                                       | Type                                             | Default    |
-| ----------- | ------------ | --------------------------------------------------------------------------------- | ------------------------------------------------ | ---------- |
-| `hideLabel` | `hide-label` | Show or hide label. For better accessibility it is recommended to show the label. | `BreakpointValues<boolean> \| boolean \| string` | `false`    |
-| `label`     | `label`      | The label text.                                                                   | `string`                                         | `''`       |
-| `message`   | `message`    | The message styled depending on validation state.                                 | `string`                                         | `''`       |
-| `state`     | `state`      | The validation state.                                                             | `"error" \| "none" \| "success"`                 | `'none'`   |
-| `variant`   | `variant`    | Custom styled select data-list.                                                   | `"custom" \| "native"`                           | `'native'` |
-=======
 | Property      | Attribute     | Description                                                                       | Type                                             | Default  |
 | ------------- | ------------- | --------------------------------------------------------------------------------- | ------------------------------------------------ | -------- |
 | `description` | `description` | The description text.                                                             | `string`                                         | `''`     |
@@ -23,7 +14,6 @@
 | `label`       | `label`       | The label text.                                                                   | `string`                                         | `''`     |
 | `message`     | `message`     | The message styled depending on validation state.                                 | `string`                                         | `''`     |
 | `state`       | `state`       | The validation state.                                                             | `"error" \| "none" \| "success"`                 | `'none'` |
->>>>>>> d14d35a5
 
 
 ## Dependencies
