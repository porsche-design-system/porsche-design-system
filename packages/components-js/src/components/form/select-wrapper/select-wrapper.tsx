--- conflicted
+++ resolved
@@ -5,12 +5,9 @@
   mapBreakpointPropToPrefixedClasses,
   prefix,
   transitionListener,
-<<<<<<< HEAD
-  insertSlottedStyles, getPrefixedTagNames
-=======
   insertSlottedStyles,
+  getPrefixedTagNames,
   isTouchDevice
->>>>>>> 13a9ff1a
 } from '../../../utils';
 import { FormState } from '../../../types';
 
@@ -119,38 +116,20 @@
 
     return (
       <Host>
-<<<<<<< HEAD
-        <label class={labelClasses}>
-          {this.isLabelVisible &&
-          <PrefixedTagNames.pText class={labelTextClasses} tag='span' color='inherit' onClick={(): void => this.labelClick()}>
-            {this.label ? this.label : <span><slot name='label'/></span>}
-          </PrefixedTagNames.pText>
-          }
-          {this.isDescriptionVisible &&
-          <PrefixedTagNames.pText class={descriptionTextClasses} tag='span' color='inherit' size='x-small' onClick={(): void => this.labelClick()}>
-            {this.description ? this.description : <span><slot name='description'/></span>}
-          </PrefixedTagNames.pText>
-          }
-          <span class={fakeSelectClasses}>
-            <PrefixedTagNames.pIcon class={iconClasses} name='arrow-head-down' color='inherit'/>
-            <slot/>
-          </span>
-        </label>
-=======
         <div class={labelClasses}>
           <label>
             {this.isLabelVisible &&
-            <p-text class={labelTextClasses} tag='span' color='inherit' onClick={(): void => this.labelClick()}>
+            <PrefixedTagNames.pText class={labelTextClasses} tag='span' color='inherit' onClick={(): void => this.labelClick()}>
               {this.label || <span><slot name='label'/></span>}
-            </p-text>
+            </PrefixedTagNames.pText>
             }
             {this.isDescriptionVisible &&
-            <p-text class={descriptionTextClasses} tag='span' color='inherit' size='x-small' onClick={(): void => this.labelClick()}>
+            <PrefixedTagNames.pText class={descriptionTextClasses} tag='span' color='inherit' size='x-small' onClick={(): void => this.labelClick()}>
               {this.description || <span><slot name='description'/></span>}
-            </p-text>
+            </PrefixedTagNames.pText>
             }
             <span class={fakeSelectClasses}>
-              <p-icon class={iconClasses} name='arrow-head-down' color='inherit'/>
+              <PrefixedTagNames.pIcon class={iconClasses} name='arrow-head-down' color='inherit'/>
               <slot/>
             </span>
           </label>
@@ -170,20 +149,14 @@
           </div>
           }
         </div>
->>>>>>> 13a9ff1a
         {this.isMessageVisible &&
         <PrefixedTagNames.pText
           class={messageClasses}
           color='inherit'
           role={this.state === 'error' && 'alert'}
         >
-<<<<<<< HEAD
-          {this.message ? this.message : <span><slot name='message'/></span>}
+          {this.message || <span><slot name='message'/></span>}
         </PrefixedTagNames.pText>
-=======
-          {this.message || <span><slot name='message'/></span>}
-        </p-text>
->>>>>>> 13a9ff1a
         }
       </Host>
     );
