import { JSX, Host, Component, Prop, h, Element, State } from '@stencil/core';
import cx from 'classnames';
import {
  BreakpointCustomizable,
  mapBreakpointPropToPrefixedClasses,
  prefix,
  transitionListener,
  insertSlottedStyles
} from '../../../utils';
import { FormState } from '../../../types';

@Component({
  tag: 'p-select-wrapper',
  styleUrl: 'select-wrapper.scss',
  shadow: true
})
export class SelectWrapper {

  @Element() public host!: HTMLElement;

  /** The label text. */
  @Prop() public label?: string = '';

  /** The description text. */
  @Prop() public description?: string = '';

  /** The validation state. */
  @Prop() public state?: FormState = 'none';

  /** The message styled depending on validation state. */
  @Prop() public message?: string = '';

  /** Show or hide label. For better accessibility it is recommended to show the label. */
  @Prop() public hideLabel?: BreakpointCustomizable<boolean> = false;

  @State() private disabled: boolean;
  @State() private fakeOptionListHidden = true;
  @State() private optionSelected: number;
  @State() private optionHighlighted: number;
  @State() private optionDisabled: number;
  @State() private isTouch: boolean = SelectWrapper.isTouchDevice();

  private select: HTMLSelectElement;
  private options: NodeListOf<HTMLOptionElement>;
  private optgroups: NodeListOf<HTMLOptGroupElement>;
  private fakeOptionListNode: HTMLDivElement;
  private fakeOptionHighlightedNode: HTMLDivElement;

  private static isTouchDevice(): boolean {
    if (typeof window === 'undefined') {
      return;
    }
    return !!(('ontouchstart' in window) ||
      window.navigator.msPointerEnabled &&
      window.MSGesture ||
      window.navigator.maxTouchPoints > 0);
  }

  public componentWillLoad(): void {
    this.initSelect();
    this.setAriaAttributes();
    this.setState();
    this.bindStateListener();
    this.addSlottedStyles();

    if(!this.isTouch) {
      this.observeSelect();
      this.setOptionList();
      this.handleSelectEvents();
      this.optionHighlighted = this.optionSelected;
      if (typeof document === 'undefined') {
        return;
      }
      document.addEventListener('mousedown', this.handleClickOutside.bind(this), false);
    }
  }

  public componentDidUpdate(): void {
    this.setAriaAttributes();
  }

  public componentDidUnload(): void {
    if(!this.isTouch && typeof document !== 'undefined') {
      document.removeEventListener('mousedown', this.handleClickOutside.bind(this), false);
    }
  }

  public render(): JSX.Element {
    const labelClasses = cx(prefix('select-wrapper__label'));
    const labelTextClasses = cx(
      prefix('select-wrapper__label-text'),
      mapBreakpointPropToPrefixedClasses('select-wrapper__label-text-', this.hideLabel, ['hidden', 'visible']),
      this.disabled && prefix('select-wrapper__label-text--disabled')
    );
    const descriptionTextClasses = cx(
      prefix('select-wrapper__description-text'),
      mapBreakpointPropToPrefixedClasses('select-wrapper__description-text-', this.hideLabel, ['hidden', 'visible']),
      this.disabled && prefix('select-wrapper__description-text--disabled')
    );
    const fakeSelectClasses = cx(
      prefix('select-wrapper__fake-select'),
      this.disabled && prefix('select-wrapper__fake-select--disabled'),
      this.state !== 'none' && prefix(`select-wrapper__fake-select--${this.state}`)
    );
    const fakeOptionListClasses = cx(
      prefix('select-wrapper__fake-option-list'),
      this.fakeOptionListHidden && prefix('select-wrapper__fake-option-list--hidden')
    );
    const iconClasses = cx(
      prefix('select-wrapper__icon'),
      this.disabled && prefix('select-wrapper__icon--disabled'),
      !this.fakeOptionListHidden && prefix('select-wrapper__icon--opened')
    );
    const messageClasses = cx(
      prefix('select-wrapper__message'),
      this.state !== 'none' && prefix(`select-wrapper__message--${this.state}`)
    );

    return (
      <Host>
        <div class={labelClasses}>
          <label>
            {this.isLabelVisible &&
            <p-text class={labelTextClasses} tag='span' color='inherit' onClick={(): void => this.labelClick()}>
              {this.label ? this.label : <span><slot name='label'/></span>}
            </p-text>
            }
            {this.isDescriptionVisible &&
            <p-text class={descriptionTextClasses} tag='span' color='inherit' size='x-small' onClick={(): void => this.labelClick()}>
              {this.description ? this.description : <span><slot name='description'/></span>}
            </p-text>
            }
            <span class={fakeSelectClasses}>
              <p-icon class={iconClasses} name='arrow-head-down' color='inherit'/>
              <slot/>
            </span>
          </label>
          {!this.isTouch &&
          <div
            class={fakeOptionListClasses}
            role='listbox'
            aria-activedescendant={`option${this.optionSelected}`}
            tabIndex={-1}
            aria-expanded={this.fakeOptionListHidden ? 'false' : 'true'}
            aria-labelledby={this.label}
            ref={el => this.fakeOptionListNode = el}
          >
            {
              this.createFakeOptionList()
            }
          </div>
          }
        </div>
        {this.isMessageVisible &&
        <p-text
          class={messageClasses}
          color='inherit'
          role={this.state === 'error' && 'alert'}
        >
          {this.message ? this.message : <span><slot name='message'/></span>}
        </p-text>
        }
      </Host>
    );
  }

  private get isLabelVisible(): boolean {
    return !!this.label || !!this.host.querySelector('[slot="label"]');
  }

  private get isDescriptionVisible(): boolean {
    return !!this.description || !!this.host.querySelector('[slot="description"]');
  }

  private get isMessageDefined(): boolean {
    return !!this.message || !!this.host.querySelector('[slot="message"]');
  }

  private get isMessageVisible(): boolean {
    return ['success', 'error'].includes(this.state) && this.isMessageDefined;
  }

  private initSelect(): void {
    this.select = this.host.querySelector('select');
  }

  private observeSelect(): void {
    const observer = new MutationObserver((mutations) => {
      mutations.forEach(() => {
        this.setOptionList();
      });
    });
    const config = {childList: true};
    observer.observe(this.select, config);
  }

  private handleClickOutside(e): MouseEvent {
    if(this.host.contains(e.target)) {
      return;
    }
    this.fakeOptionListHidden = true;
  }

  /*
   * This is a workaround to improve accessibility because the select and the label/description/message text are placed in different DOM.
   * Referencing ID's from outside the component is impossible because the web component’s DOM is separate.
   * We have to wait for full support of the Accessibility Object Model (AOM) to provide the relationship between shadow DOM and slots.
   */
  private setAriaAttributes(): void {
    if (this.label && this.message) {
      this.select.setAttribute('aria-label', `${this.label}. ${this.message}`);
    }
    else if (this.label && this.description) {
      this.select.setAttribute('aria-label', `${this.label}. ${this.description}`);
    }
    else if (this.label) {
      this.select.setAttribute('aria-label', this.label);
    }

    if (this.state === 'error') {
      this.select.setAttribute('aria-invalid', 'true');
    } else {
      this.select.removeAttribute('aria-invalid');
    }
  }

  private handleSelectEvents(): void {
    this.select.addEventListener('mousedown', (e: MouseEvent) => {
      e.preventDefault();
      this.select.focus();
      this.fakeOptionListHidden = this.fakeOptionListHidden === false;
    });
    this.select.addEventListener('keydown', (e: KeyboardEvent) => {
      if(e.code  === 'ArrowUp') {
        e.preventDefault();
        this.fakeOptionListHidden = false;
        this.cycleFakeOptionList('up');
      }
      if(e.code === 'ArrowDown') {
        e.preventDefault();
        this.fakeOptionListHidden = false;
        this.cycleFakeOptionList('down');
      }
      if(e.code === 'Space') {
        e.preventDefault();
        this.fakeOptionListHidden = this.fakeOptionListHidden === false;
        if(this.fakeOptionListHidden) {
          this.setOptionSelected(this.optionHighlighted);
        }
      }
      if(e.code === 'Enter') {
        e.preventDefault();
        this.fakeOptionListHidden = true;
        this.setOptionSelected(this.optionHighlighted);
      }
      if(e.code === 'Escape') {
        this.fakeOptionListHidden = true;
      }
      if(e.code === 'PageUp') {
        e.preventDefault();
        this.optionHighlighted = 0;
        this.handleScroll();
      }
      if(e.code === 'PageDown') {
        e.preventDefault();
        this.optionHighlighted = this.options.length-1;
        this.handleScroll();
      }
<<<<<<< HEAD
      if(e.code === 'ArrowLeft') {
        this.cycleFakeOptionList('up');
        this.setOptionSelected(this.optionHighlighted);
      }
      if(e.code === 'ArrowRight') {
        this.cycleFakeOptionList('down');
        this.setOptionSelected(this.optionHighlighted);
      }
=======
>>>>>>> bc8e90fc
    });
  }

  private setOptionList(): void  {
    this.options = this.select.querySelectorAll('option');
    this.optgroups = this.select.querySelectorAll('optgroup');
    this.optionSelected = this.select.selectedIndex;
    this.options.forEach((item: HTMLOptionElement, key: number) => {
      if (item.hasAttribute('disabled')) {
        this.optionDisabled = key;
      }
    });
  }

  private setOptionSelected(key: number): void {
    this.select.selectedIndex = key;
    this.optionSelected = key;
    this.optionHighlighted = key;
    this.fakeOptionListHidden = true;
    this.select.focus();
  }

  private createFakeOptionList(): any {
    return Array.from(this.options).map((option: HTMLOptionElement, key: number) =>
      [
        (this.optgroups.length > 0 && option === option.parentNode.firstChild) &&
        <span class={`${prefix('select-wrapper__fake-optgroup-label')}`}>{option.closest('optgroup').label}</span>,
        <div
          id={`option-${key}`}
          role='option'
          color='inherit'
          class={`
            ${prefix('select-wrapper__fake-option')}
            ${this.optionSelected === key ? prefix('select-wrapper__fake-option--selected') : ''}
            ${this.optionHighlighted === key ? prefix('select-wrapper__fake-option--active') : ''}
            ${this.optionDisabled === key ? prefix('select-wrapper__fake-option--disabled') : ''}
          `}
          onClick={() => this.optionDisabled !== key ? this.setOptionSelected(key) : this.select.focus()}
          aria-selected={this.optionSelected === key && 'true'}
          aria-disabled={this.optionDisabled === key && 'true'}
        >
          <span>{option.text}</span>
          {key === this.optionSelected &&
          <p-icon class={prefix('select-wrapper__fake-option-icon')} name='check' color='inherit'/>
          }
        </div>
      ]
    );
  }

  private cycleFakeOptionList(direction: string): void {
    if(direction === 'down') {
      this.optionHighlighted++;
      if (this.optionHighlighted > this.options.length-1 && this.optionDisabled === 0) {
        this.optionHighlighted = 1;
      }
      else if ((this.optionHighlighted === this.optionDisabled && this.optionDisabled === this.options.length-1) || this.optionHighlighted > this.options.length-1) {
        this.optionHighlighted = 0;
      }
      else if (this.optionHighlighted === this.optionDisabled) {
        this.optionHighlighted += 1;
      }
    }

    if(direction === 'up') {
      this.optionHighlighted--;
      if (this.optionHighlighted < 0 && this.optionDisabled === this.options.length-1) {
        this.optionHighlighted = this.options.length-2;
      }
      else if ((this.optionHighlighted === this.optionDisabled && this.optionDisabled === 0) || this.optionHighlighted < 0) {
        this.optionHighlighted = this.options.length-1;
      }
      else if (this.optionHighlighted === this.optionDisabled) {
        this.optionHighlighted -= 1;
      }
    }

    this.handleScroll();
  };

  private handleScroll(): void {
    if (this.fakeOptionListNode.scrollHeight > this.fakeOptionListNode.clientHeight) {
      this.fakeOptionHighlightedNode = this.fakeOptionListNode.querySelectorAll('div')[this.optionHighlighted];
      const scrollBottom = this.fakeOptionListNode.clientHeight + this.fakeOptionListNode.scrollTop;
      const elementBottom = this.fakeOptionHighlightedNode.offsetTop + this.fakeOptionHighlightedNode.offsetHeight;
      if (elementBottom > scrollBottom) {
        this.fakeOptionListNode.scrollTop = elementBottom - this.fakeOptionListNode.clientHeight;
      }
      else if (this.fakeOptionHighlightedNode.offsetTop < this.fakeOptionListNode.scrollTop) {
        this.fakeOptionListNode.scrollTop = this.fakeOptionHighlightedNode.offsetTop;
      }
    }
  }

  private setState(): void {
    this.disabled = this.select.disabled;
  }

  private labelClick(): void {
    this.select.focus();
  }

  private bindStateListener(): void {
    transitionListener(this.select, 'border-top-color', () => {
      this.setState();
    });
  }

  private addSlottedStyles(): void {
    const tagName = this.host.tagName.toLowerCase();
    const style = `${tagName} a {
      outline: none transparent;
      color: inherit;
      text-decoration: underline;
      -webkit-transition: outline-color .24s ease, color .24s ease;
      transition: outline-color .24s ease, color .24s ease;
    }
    ${tagName} a:hover {
      color: #d5001c;
    }
    ${tagName} a:focus {
      outline: 2px solid #00d5b9;
      outline-offset: 1px;
    }`;

    insertSlottedStyles(this.host, style);
  }
}<|MERGE_RESOLUTION|>--- conflicted
+++ resolved
@@ -266,7 +266,6 @@
         this.optionHighlighted = this.options.length-1;
         this.handleScroll();
       }
-<<<<<<< HEAD
       if(e.code === 'ArrowLeft') {
         this.cycleFakeOptionList('up');
         this.setOptionSelected(this.optionHighlighted);
@@ -275,8 +274,6 @@
         this.cycleFakeOptionList('down');
         this.setOptionSelected(this.optionHighlighted);
       }
-=======
->>>>>>> bc8e90fc
     });
   }
 
@@ -355,7 +352,7 @@
     }
 
     this.handleScroll();
-  };
+  }
 
   private handleScroll(): void {
     if (this.fakeOptionListNode.scrollHeight > this.fakeOptionListNode.clientHeight) {
