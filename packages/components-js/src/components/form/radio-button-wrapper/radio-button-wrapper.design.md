# Radio Button

Use a Radio Button to enable a user to select one value from a predefined list.
In a group of Radio Buttons one option should be selected by default, except for cases where a pre-selection can lead to wrong assumptions, i.e. "Male" or "Female".
In this case no option should be selected by default. The singular property of a Radio Button makes it distinct from a checkbox, which allows more than one (or no) item to be selected and for the unselected state to be restored. As soon as two options are mutually exclusive, a Radio Button is used.

---

## States
All Radio Buttons are available in the following states:
* default
* checked
* disabled
* hover
* focus
* error
* success

---

## Styling

### Radio Button
A circle is typically used to indicate a Radio Button selection.

### Label
The label text (always in copytext) gives the user an information about the option that can be selected. Try to keep the label short and descriptive (one word or two).

<<<<<<< HEAD
### Help text
Help text should be displayed openly and directly, also in order not to expect the user to make additional clicks. 
For further information we recommend to read the general [Form pattern guideline](#/patterns/forms).

### Validation and error
For a group of Radio Buttons the validation message is set at the end of the list. This means that the validation for a Radio Button behaves differently from the other form elements where the validation is set for each individual component.
For further information we recommend to read the general [Form pattern guideline](#/patterns/forms).

### Spacing
According to the "law of proximity" in Gestalt psychology ([Laws of UX](https://lawsofux.com/law-of-proximity)) objects that are near or proximate to each other tend to be grouped together.
For further information we recommend to read the general [Form pattern guideline](#/patterns/forms).
=======
### Validation and error
For a group of Radio Buttons the validation message is set at the end of the list. This means that the validation for a Radio Button behaves differently from the other form elements where the validation is set for each individual component.
Please find more information on providing extra information in the [Form pattern guideline](#/patterns/forms).

### Spacing
According to the "law of proximity" in Gestalt psychology ([Laws of UX](https://lawsofux.com/law-of-proximity)) objects that are near or proximate to each other tend to be grouped together.
Please find more information on providing extra information in the [Form pattern guideline](#/patterns/forms).
>>>>>>> dd75d3b2

---

## Usage

### Items
We recommend using a Radio Button for a selection of 3-6 items. For a larger number of items (≥ 7) it is recommended to use a Select component instead. "If possible, use radio buttons rather than Selects. Radio buttons have lower cognitive load because they make all options permanently visible so that users can easily compare (…)." (Jakob Nielsen, 2004)

### Disabled states
All types of Radio Buttons are available in disabled state. However, disabled states should be avoided whenever possible, as they always tend to disrupt the user and break the user flow. Keep in mind: "The best way [to] prevent user error is to make sure that the use cannot make errors in the first place (…)." (Donald A. Norman, 2002)

## Interaction
The whole Radio Button area is clickable.

<div style="background:#F2F2F2; width:100%; margin-top: 64px; padding-top: 32px; padding-left: 42px; padding-bottom: 42px;">
    <p-headline variant="headline-3" tag="h3" style="margin-bottom: 24px;">Examples</p-headline>
    <img src="./assets/form-radio-button-examples.png" alt="Examples for button usage"/>
</div>


## Don'ts

### Alignment
Always align Radio Buttons with more than 2 items vertically left-aligned, as a horizontal alignment is more difficult to scan for the user and more difficult to see which label belongs to which radio.

![Example for alignment](./assets/dont-spacing-radio-button-alignment.png)

### Single choice
Never use a Radio Button alone.

![Example for single choice](./assets/dont-spacing-radio-button-vs-checkbox.png)

---

## Related Components

* [Checkbox](#/components/form/checkbox)
* [Select](#/components/form/select)<|MERGE_RESOLUTION|>--- conflicted
+++ resolved
@@ -26,19 +26,6 @@
 ### Label
 The label text (always in copytext) gives the user an information about the option that can be selected. Try to keep the label short and descriptive (one word or two).
 
-<<<<<<< HEAD
-### Help text
-Help text should be displayed openly and directly, also in order not to expect the user to make additional clicks. 
-For further information we recommend to read the general [Form pattern guideline](#/patterns/forms).
-
-### Validation and error
-For a group of Radio Buttons the validation message is set at the end of the list. This means that the validation for a Radio Button behaves differently from the other form elements where the validation is set for each individual component.
-For further information we recommend to read the general [Form pattern guideline](#/patterns/forms).
-
-### Spacing
-According to the "law of proximity" in Gestalt psychology ([Laws of UX](https://lawsofux.com/law-of-proximity)) objects that are near or proximate to each other tend to be grouped together.
-For further information we recommend to read the general [Form pattern guideline](#/patterns/forms).
-=======
 ### Validation and error
 For a group of Radio Buttons the validation message is set at the end of the list. This means that the validation for a Radio Button behaves differently from the other form elements where the validation is set for each individual component.
 Please find more information on providing extra information in the [Form pattern guideline](#/patterns/forms).
@@ -46,7 +33,6 @@
 ### Spacing
 According to the "law of proximity" in Gestalt psychology ([Laws of UX](https://lawsofux.com/law-of-proximity)) objects that are near or proximate to each other tend to be grouped together.
 Please find more information on providing extra information in the [Form pattern guideline](#/patterns/forms).
->>>>>>> dd75d3b2
 
 ---
 
