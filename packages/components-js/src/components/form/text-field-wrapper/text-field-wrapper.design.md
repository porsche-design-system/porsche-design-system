<<<<<<< HEAD
# Text Field

Use text fields in forms to help people enter, select, and search for text. Text fields are normally found within a form but can also be part of a modal, search, or card. Common text input types include: usernames, descriptions, URLs, emails, addresses, and plain text searches.

=======
# Text Field
 
Use Text Fields in forms to help people enter and select text. Text Fields are normally found within a form but can also be part of a modal search, or card. Text Fields should be always accompanied by labels.
 
>>>>>>> 5ff67be8
---
 
## Types
 
In order to provide an optimal user guidance within a page, different types of Text Fields are 
available:
 
### 1. Label only
 
Per default use label only if the user is aware that these are only mandatory fields. For example a login form - containing only one field username and one field password.
 
<p-textfield-wrapper label="Some label"><input type="text" name="some-name"></p-textfield-wrapper>
 
### 2. Required label
 
Use required label if the form has only a few mandatory fields and mark them with an asterisk next to the label and mention near the form that asterisks indicate required fields.
 
<p-textfield-wrapper label="Some label*"><input type="text" name="some-name" required="required"></p-textfield-wrapper>
 
### 3. Optional label
 
Use optional label if the form has only a few optional fields, mark them with "(optional)" next to the label.
 
<p-textfield-wrapper label="Some label (optional)"><input type="text" name="some-name"></p-textfield-wrapper>
 
---
 
## Variantes
 
### 1. Placeholder
 
Placeholder text disappears when a user types in the input. If a user doesn’t enter a value and moves to another part of a form, the placeholder text reappears in the former text box. But we don't recommend to use placeholder text it since users can misinterpret it as final content.
 
<p-textfield-wrapper label="Some label"><input type="text" name="some-name" placeholder="Some placeholder text"></p-textfield-wrapper>
 
### 2. Password
 
In password fields, when a user starts typing display a password show icon and password hide icon on press.
 
<p-textfield-wrapper label="Some label"><input type="password" name="some-name"></p-textfield-wrapper>
 
### 3. Read only
 
Use a read-only Text Field only if you want your input to be read only and not edited.
 
<p-textfield-wrapper label="Some label"><input type="text" name="some-name" value="Some value" readonly="readonly"></p-textfield-wrapper>
 
### 4. Error
 
<p-textfield-wrapper label="Some label" state="error" message="Your phone number is not valid."><input type="number" name="some-name" aria-invalid="true" value="01722345678"></p-textfield-wrapper>
 
### 5. Success
 
<p-textfield-wrapper label="Some label" state="success" message="Your phone number is valid."><input type="number" name="some-name" value="01722345678"></p-textfield-wrapper>
 
---
 
## States
 
All Text Fields types are available in the following states:
 
* default 
* disabled 
* read only
* hover
* focus
* error 
* success
 
---
 
## Validation
 
Real-time field-level validation appears as needed. One example is email validation.
When an error occurs, the outline of the field turns red & text appears under of the Text Field.
 
---
 
## Content
 
The Text Field can contains the following sub-components:
 
- **Label**
Label text (≤ 20 characters) is used to inform users as to what information is requested for a Text Field. Every Text Field should have a label.
- **Placeholder text**
Use placeholder text to give a concrete example of what you should write. For example, for formatted fields such as date of birth.
- **Icon**
Icons in Text Fields are optional. Icon signifiers can describe the type of input a Text Field requires, and be touch targets for nested components.
- **Validation message**
Validation text for a field is placed right below the field box (≤ 90 characters). This places the error near next to the offending field, so there is no confusion for the user as to what field failed validation. Effective error messaging can help the user to understand the problem and how to fix it.
 
---
 
## Usage
 
### Width
 
Text Fields don’t have a specific width, depending on the layout you can set the width either depending on the text length or by adjusting to grid. However the initial width is set to 320 px (equals grid width on 375 px). For Text Fields with icon, a minimum spacing of 12 px between text and icon must always be ensured. Just pick your preferred Text Field, make a text override and set the width manually.
 
### Clickability
 
The entire Text Field is clickable. The clickability is indicated by the focus state and the hover state on the icon (if one exists).
 
### Disabled state
 
All types of Text Field are available as disabled state. However, disabled states (e.g. read only) should be avoided whenever possible, as they always tend to disrupt the user and break the user flow. Keep in mind: “The best way [to] prevent user error is to make sure that the use cannot make errors in the first place (…).” (Donald A. Norman, 2002)
 <|MERGE_RESOLUTION|>--- conflicted
+++ resolved
@@ -1,14 +1,7 @@
-<<<<<<< HEAD
-# Text Field
-
-Use text fields in forms to help people enter, select, and search for text. Text fields are normally found within a form but can also be part of a modal, search, or card. Common text input types include: usernames, descriptions, URLs, emails, addresses, and plain text searches.
-
-=======
 # Text Field
  
 Use Text Fields in forms to help people enter and select text. Text Fields are normally found within a form but can also be part of a modal search, or card. Text Fields should be always accompanied by labels.
  
->>>>>>> 5ff67be8
 ---
  
 ## Types
