import { JSX, Host, Component, Prop, h, Element, State } from '@stencil/core';
import cx from 'classnames';
import {
  BreakpointCustomizable,
  mapBreakpointPropToPrefixedClasses,
  prefix,
  transitionListener,
  insertSlottedStyles,
  randomString,
  handleButtonEvent
} from '../../../utils';
import { ButtonType, FormState } from '../../../types';

@Component({
  tag: 'p-text-field-wrapper',
  styleUrl: 'text-field-wrapper.scss',
  shadow: true
})
export class TextFieldWrapper {

  @Element() public host!: HTMLElement;

  /** The label text. */
  @Prop() public label?: string = '';

  /** The validation state. */
  @Prop() public state?: FormState = 'none';

  /** The message styled depending on validation state. */
  @Prop() public message?: string = '';

  /** Show or hide label. For better accessibility it is recommended to show the label. */
  @Prop() public hideLabel?: BreakpointCustomizable<boolean> = false;

  @State() private disabled: boolean;
  @State() private readonly: boolean;
  @State() private showPassword = false;

  private input: HTMLInputElement;
  private searchButtonType: ButtonType = 'submit';
  private isPasswordToggleable: boolean;
  private isInputTypeSearch: boolean;
  private labelId = randomString();

  public componentWillLoad(): void {
    this.setInput();
    this.setState();
    this.updatePasswordToggleable();
    this.initInputTypeSearch();
    this.bindStateListener();
    this.addSlottedStyles();
  }

  public render(): JSX.Element {

    const containerClasses = cx(prefix('text-field-wrapper__container'));
    const labelClasses = cx(prefix('text-field-wrapper__label'));
    const labelTextClasses = cx(
      prefix('text-field-wrapper__label-text'),
      mapBreakpointPropToPrefixedClasses('text-field-wrapper__label-text-', this.hideLabel, ['hidden', 'visible']),
      this.disabled && prefix('text-field-wrapper__label-text--disabled')
    );
    const fakeInputClasses = cx(
      prefix('text-field-wrapper__fake-input'),
      this.state !== 'none' && prefix(`text-field-wrapper__fake-input--${this.state}`),
      this.disabled && prefix('text-field-wrapper__fake-input--disabled'),
      this.readonly && prefix('text-field-wrapper__fake-input--readonly')
    );
    const buttonClasses = cx(prefix('text-field-wrapper__button'));
    const messageClasses = cx(
      prefix('text-field-wrapper__message'),
      this.state !== 'none' && prefix(`text-field-wrapper__message--${this.state}`)
    );

    return (
      <Host>
        <span class={containerClasses}>
          <label class={labelClasses} id={this.state === 'error' && this.labelId}>
            {this.isLabelVisible &&
            <p-text class={labelTextClasses} tag='span' color='inherit' onClick={(): void => this.labelClick()}>
              {this.label ? this.label : <span><slot name='label'/></span>}
            </p-text>
            }
            <span class={fakeInputClasses}>
              <slot/>
            </span>
          </label>
          {this.isPasswordToggleable &&
<<<<<<< HEAD
          <button
            type='button'
            class={buttonClasses}
            onClick={() => this.togglePassword()}
            disabled={this.disabled}
            aria-label='Show password'
            aria-pressed={this.showPassword ? 'true' : 'false'}
          >
            <p-icon name={this.showPassword ? 'view-off' : 'view'} color='inherit' aria-hidden='true'/>
=======
          <button type='button' class={buttonClasses} onClick={(): void => this.togglePassword()} disabled={this.disabled}>
            <p-icon name={this.showPassword ? 'view-off' : 'view'} color='inherit'/>
>>>>>>> da8fb256
          </button>
          }
          {this.isInputTypeSearch &&
          <button
            onClick={(event: MouseEvent): void => this.onSubmitHandler(event)}
            type='submit'
            class={buttonClasses}
            disabled={this.disabled || this.readonly}
          >
            <p-icon name='search' color='inherit'/>
          </button>
          }
        </span>
        {this.isMessageVisible &&
        <p-text
          class={messageClasses}
          color='inherit'
          role={this.state === 'error' && 'alert'}
          aria-describedby={this.state === 'error' && this.labelId}
        >
          {this.message ? this.message : <span><slot name='message'/></span>}
        </p-text>
        }
      </Host>
    );
  }

  private get isLabelVisible(): boolean {
    return !!this.label || !!this.host.querySelector('[slot="label"]');
  }

  private get isMessageDefined(): boolean {
    return !!this.message || !!this.host.querySelector('[slot="message"]');
  }

  private get isMessageVisible(): boolean {
    return ['success', 'error'].includes(this.state) && this.isMessageDefined;
  }

  private setInput(): void {
    this.input = this.host.querySelector('input');
    this.input.setAttribute('aria-label', this.label);
  }

  private setState(): void {
    this.disabled = this.input.disabled;
    this.readonly = this.input.readOnly;
  }

  private labelClick(): void {
    this.input.focus();
  }

  private bindStateListener(): void {
    transitionListener(this.input, 'border-top-color', () => {
      this.setState();
    });
  }

  private updatePasswordToggleable(): void {
    this.isPasswordToggleable = this.input.type === 'password';
    if (this.isPasswordToggleable) {
      this.input.style.cssText = 'padding-right: 3rem !important';
    }
  }

  private togglePassword(): void {
    if (this.input.type === 'password') {
      this.input.type = 'text';
    } else {
      this.input.type = 'password';
    }
    this.showPassword = !this.showPassword;
    this.labelClick();
  }

  private initInputTypeSearch(): void {
    this.isInputTypeSearch = this.input.type === 'search';
    if (this.isInputTypeSearch) {
      this.input.style.cssText = 'padding-right: 3rem !important';
    }
  }

  private onSubmitHandler(event: MouseEvent): void {
    if (this.isInputTypeSearch) {
      handleButtonEvent(event, this.host, () => this.searchButtonType, () => this.disabled);
    }
  }

  private addSlottedStyles(): void {
    const tagName = this.host.tagName.toLowerCase();
    const style = `${tagName} a {
      outline: none transparent;
      color: inherit;
      text-decoration: underline;
      -webkit-transition: outline-color .24s ease, color .24s ease;
      transition: outline-color .24s ease, color .24s ease;
    }

    ${tagName} a:hover {
      color: #d5001c;
    }

    ${tagName} a:focus {
      outline: 2px solid #00d5b9;
      outline-offset: 1px;
    }

    ${tagName} input::-webkit-outer-spin-button {
      appearance: none !important;
      -webkit-appearance: none !important;
    }

    ${tagName} input::-webkit-inner-spin-button {
      appearance: none !important;
      -webkit-appearance: none !important;
    }

    ${tagName} input[type=password]::-webkit-contacts-auto-fill-button,
    ${tagName} input[type=password]::-webkit-credentials-auto-fill-button {
      margin-right: 2rem;
    }

    ${tagName} input[type=search]::-webkit-search-cancel-button {
      margin-right: 2rem;
    }
    `;

    insertSlottedStyles(this.host, style);
  }
}<|MERGE_RESOLUTION|>--- conflicted
+++ resolved
@@ -86,20 +86,8 @@
             </span>
           </label>
           {this.isPasswordToggleable &&
-<<<<<<< HEAD
-          <button
-            type='button'
-            class={buttonClasses}
-            onClick={() => this.togglePassword()}
-            disabled={this.disabled}
-            aria-label='Show password'
-            aria-pressed={this.showPassword ? 'true' : 'false'}
-          >
-            <p-icon name={this.showPassword ? 'view-off' : 'view'} color='inherit' aria-hidden='true'/>
-=======
           <button type='button' class={buttonClasses} onClick={(): void => this.togglePassword()} disabled={this.disabled}>
             <p-icon name={this.showPassword ? 'view-off' : 'view'} color='inherit'/>
->>>>>>> da8fb256
           </button>
           }
           {this.isInputTypeSearch &&
