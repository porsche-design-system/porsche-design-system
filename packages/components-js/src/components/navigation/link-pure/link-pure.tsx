--- conflicted
+++ resolved
@@ -94,37 +94,6 @@
     const PrefixedTagNames = getPrefixedTagNames(this.element, ['p-icon', 'p-text']);
 
     return (
-<<<<<<< HEAD
-      <TagType
-        class={linkPureClasses}
-        {...(TagType === 'a' ? {
-          href: this.href,
-          target: this.target,
-          download: this.download,
-          rel: this.rel
-        } : null)}
-        ref={el => this.linkTag = el as HTMLElement}
-      >
-        <PrefixedTagNames.pIcon
-          class={iconClasses}
-          color='inherit'
-          size='inherit'
-          name={this.icon}
-          source={this.iconSource}
-          ref={el => this.iconTag = el as HTMLElement}
-          aria-hidden='true'
-        />
-        <PrefixedTagNames.pText
-          class={labelClasses}
-          tag='span'
-          color='inherit'
-          size='inherit'
-          weight={this.weight}
-        >
-          <slot/>
-        </PrefixedTagNames.pText>
-      </TagType>
-=======
       <Host>
         <TagType
           class={linkPureClasses}
@@ -138,7 +107,7 @@
             : null)}
           ref={(el) => (this.linkTag = el as HTMLElement)}
         >
-          <p-icon
+          <PrefixedTagNames.pIcon
             class={iconClasses}
             color="inherit"
             size="inherit"
@@ -147,17 +116,16 @@
             ref={(el) => (this.iconTag = el as HTMLElement)}
             aria-hidden="true"
           />
-          <p-text class={labelClasses} tag="span" color="inherit" size="inherit" weight={this.weight}>
+          <PrefixedTagNames.pText class={labelClasses} tag="span" color="inherit" size="inherit" weight={this.weight}>
             <slot />
-          </p-text>
+          </PrefixedTagNames.pText>
         </TagType>
         {this.subline && (
-          <p-text class={sublineClasses} color="inherit" size="inherit" tag="div">
+          <PrefixedTagNames.pText class={sublineClasses} color="inherit" size="inherit" tag="div">
             <slot name="subline" />
-          </p-text>
+          </PrefixedTagNames.pText>
         )}
       </Host>
->>>>>>> 84353d51
     );
   }
   private setSubline(): void {
