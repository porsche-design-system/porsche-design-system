# Pagination



<!-- Auto Generated Below -->


## Properties

| Property               | Attribute                  | Description                                              | Type                                                      | Default              |
| ---------------------- | -------------------------- | -------------------------------------------------------- | --------------------------------------------------------- | -------------------- |
| `activePage`           | `active-page`              | Index of the currently active page.                      | `number`                                                  | `1`                  |
| `allyLabel`            | `ally-label`               | Aria label what the pagination is used for.              | `string`                                                  | `'Pagination'`       |
| `allyLabelNext`        | `ally-label-next`          | Aria label for next page icon.                           | `string`                                                  | `'Next page'`        |
| `allyLabelPage`        | `ally-label-page`          | Aria label for page navigation.                          | `string`                                                  | `'Page'`             |
| `allyLabelPrev`        | `ally-label-prev`          | Aria label for previous page icon.                       | `string`                                                  | `'Previous page'`    |
| `itemsPerPage`         | `items-per-page`           | The total count of items which should be shown per page. | `number`                                                  | `1`                  |
| `maxNumberOfPageLinks` | `max-number-of-page-links` | The maximum number of page links rendered                | `5 \| 7 \| BreakpointValues<NumberOfPageLinks> \| string` | `{ base: 5, xs: 7 }` |
| `theme`                | `theme`                    | Adapts the color when used on dark background.           | `"dark" \| "light"`                                       | `'light'`            |
| `totalItemsCount`      | `total-items-count`        | The total count of items.                                | `number`                                                  | `1`                  |


## Events

| Event        | Description                    | Type               |
| ------------ | ------------------------------ | ------------------ |
<<<<<<< HEAD
| `pageChange` | Emitted when the page changes. | `CustomEvent<any>` |
=======
| `pageChange` | Emitted when the page changes. | `CustomEvent<any>` |


## Dependencies

### Depends on

- [p-icon](#/components/icon)
>>>>>>> 84353d51
<|MERGE_RESOLUTION|>--- conflicted
+++ resolved
@@ -24,9 +24,6 @@
 
 | Event        | Description                    | Type               |
 | ------------ | ------------------------------ | ------------------ |
-<<<<<<< HEAD
-| `pageChange` | Emitted when the page changes. | `CustomEvent<any>` |
-=======
 | `pageChange` | Emitted when the page changes. | `CustomEvent<any>` |
 
 
@@ -34,5 +31,4 @@
 
 ### Depends on
 
-- [p-icon](#/components/icon)
->>>>>>> 84353d51
+- [p-icon](#/components/icon)