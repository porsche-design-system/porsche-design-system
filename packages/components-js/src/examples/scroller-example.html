<p-button id="start">Scroll to start</p-button>
<p-button id="middle">Scroll to middle</p-button>
<p-button id="end">Scroll to end</p-button>

<div style="max-width: 600px">
<<<<<<< HEAD
  <p-scroller class="scroller" scroll-to-position="{scrollPosition: 290}">
=======
  <p-scroller is-focusable="true" scroll-to-position="{scrollPosition: 290}">
>>>>>>> 384cfbd7
    <span>Start</span>
    <span>Middle</span>
    <span>End</span>
  </p-scroller>
</div>

<script>
  const scroller = document.querySelector('.scroller');

  const scrollToStart = document.querySelector('#start');
  scrollToStart.addEventListener('click', () => {
    scroller.scrollToPosition = { scrollPosition: 0, isSmooth: true };
  });

  const scrollToMiddle = document.querySelector('#middle');
  scrollToMiddle.addEventListener('click', () => {
    scroller.scrollToPosition = { scrollPosition: 290, isSmooth: true };
  });

  const scrollToEnd = document.querySelector('#end');
  scrollToEnd.addEventListener('click', () => {
    scroller.scrollToPosition = { scrollPosition: 900, isSmooth: true };
  });
</script>

<style>
  .scroller > span {
    display: flex;
    justify-content: center;
    align-items: center;
    height: 48px;
    width: 300px;
    border: 1px solid deeppink;
  }

  .scroller > span:not(:last-child) {
    margin-right: 1rem;
  }

  p-button {
    margin: 0 1rem 1rem 0;
  }
</style><|MERGE_RESOLUTION|>--- conflicted
+++ resolved
@@ -3,11 +3,7 @@
 <p-button id="end">Scroll to end</p-button>
 
 <div style="max-width: 600px">
-<<<<<<< HEAD
-  <p-scroller class="scroller" scroll-to-position="{scrollPosition: 290}">
-=======
-  <p-scroller is-focusable="true" scroll-to-position="{scrollPosition: 290}">
->>>>>>> 384cfbd7
+  <p-scroller class="scroller" is-focusable="true" scroll-to-position="{scrollPosition: 290}">
     <span>Start</span>
     <span>Middle</span>
     <span>End</span>
