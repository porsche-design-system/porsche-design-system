--- conflicted
+++ resolved
@@ -26,13 +26,8 @@
   const comment = '/* Auto Generated File */\n// @ts-nocheck';
 
   Object.entries(htmlFileContentMap)
-<<<<<<< HEAD
-    // TODO: icon, flex, table
+    // TODO: icon, table
     .filter(([component]) => component === 'icon') // for easy debugging
-=======
-    // TODO: icon, table
-    .filter(([component]) => component === 'flex') // for easy debugging
->>>>>>> 52899f78
     .forEach(([fileName, fileContent]) => {
       fileContent = fileContent.trim();
 
