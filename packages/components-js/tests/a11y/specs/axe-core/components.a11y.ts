import type { Page } from '@playwright/test';
import { getComponentMeta } from '@porsche-design-system/component-meta';
import { type TagName } from '@porsche-design-system/shared';
import { themes, viewportWidthM, viewportWidthXXS } from '@porsche-design-system/shared/testing';
import { setupScenario } from '../../../vrt/helpers';
import { componentsValid, expect, test } from '../../helpers';

const components = componentsValid;

// VRT pages making use of iFrames can't reliably ensure which iframe is loaded last
// and therefore can't be sure which autofocus gets triggered
const revertAutoFocus = async (page: Page, component: string): Promise<void> => {
  if (['drilldown', 'flyout'].includes(component)) {
    await page.mouse.click(0, 0); // click top left corner of the page to remove focus
  }
};

<<<<<<< HEAD
const amountOfTestableComponents = 60;
=======
const amountOfTestableComponents = 61;
>>>>>>> 6b46b0eb

test('should have certain amount of components', () => {
  expect(components.length).toBe(amountOfTestableComponents);
});

// TODO: remove filter once the height issue is fixed (issue/#3687),
for (const component of components.filter(
  (component) => !['button-tile', 'link-tile', 'link-tile-model-signature', 'input-text', 'select'].includes(component) // TODO: fix "Ensure the contrast between foreground and background colors meets WCAG 2 AA minimum contrast ratio thresholds" for disabled `input-text` with counter
)) {
  const isComponentThemeable = (component: string): boolean =>
    getComponentMeta(`p-${component}` as TagName).isThemeable;

  // executed in Chrome only
  test.describe(component, async () => {
    test.skip(({ browserName }) => browserName !== 'chromium');

    // Accessibility: AXE-Core tests basic
    // regular themed tests on 2 different viewports
    [viewportWidthXXS, viewportWidthM].forEach((viewportWidth) => {
      if (isComponentThemeable(component)) {
        themes.forEach((theme) => {
          test(`should have no accessibility regression for viewport ${viewportWidth} with theme ${theme}`, async ({
            page,
            makeAxeBuilder,
          }, testInfo) => {
            await setupScenario(page, `/${component}`, viewportWidth, { forceComponentTheme: theme });
            await revertAutoFocus(page, component);

            const accessibilityScanResults = await makeAxeBuilder().analyze();

            await testInfo.attach(`a11y-scan-results-${component}-${viewportWidth}-theme-${theme}`, {
              body: JSON.stringify(accessibilityScanResults.violations, null, 2),
              contentType: 'application/json',
            });

            expect(accessibilityScanResults.violations).toEqual([]);
          });
        });
      } else {
        test(`should have no accessibility regression for viewport ${viewportWidth}`, async ({
          page,
          makeAxeBuilder,
        }, testInfo) => {
          await setupScenario(page, `/${component}`, viewportWidth);
          await revertAutoFocus(page, component);

          const accessibilityScanResults = await makeAxeBuilder().analyze();

          await testInfo.attach(`a11y-scan-results-${component}-${viewportWidth}`, {
            body: JSON.stringify(accessibilityScanResults.violations, null, 2),
            contentType: 'application/json',
          });

          console.log(accessibilityScanResults.violations);

          expect(accessibilityScanResults.violations).toEqual([]);
        });
      }
    });
  });
}<|MERGE_RESOLUTION|>--- conflicted
+++ resolved
@@ -15,11 +15,7 @@
   }
 };
 
-<<<<<<< HEAD
-const amountOfTestableComponents = 60;
-=======
-const amountOfTestableComponents = 61;
->>>>>>> 6b46b0eb
+const amountOfTestableComponents = 62;
 
 test('should have certain amount of components', () => {
   expect(components.length).toBe(amountOfTestableComponents);
