--- conflicted
+++ resolved
@@ -11,15 +11,10 @@
 const FOCUS_STATE: ForcedPseudoClasses[] = ['focus', 'focus-visible'];
 const FOCUS_HOVER_STATE = HOVER_STATE.concat(FOCUS_STATE);
 
-<<<<<<< HEAD
 const allThemes: Theme[] = ['light', 'dark', 'light-electric', 'dark-electric'];
-const allStates = ['hover', 'focus', 'focus-hover'];
-=======
-const allThemes: ThemeExtendedElectricDark[] = ['light', 'dark', 'light-electric', 'dark-electric'];
 const ALL_STATES = ['hover', 'focus', 'focus-hover'] as const;
 
 export type StateType = typeof ALL_STATES[number];
->>>>>>> 9d4a91ec
 
 export type GetMarkup = () => string;
 export type GetThemedMarkup = (theme: Theme) => string;
@@ -31,16 +26,11 @@
 </div>`
   ).join('\n');
 
-<<<<<<< HEAD
-export const getThemedBodyMarkup = (getThemedElements: GetThemedMarkup, opts?: { themes?: Theme[] }): string => {
-  const { themes = ['light', 'dark'] } = opts ?? {};
-=======
 export const getThemedBodyMarkup = (
   getThemedElements: GetThemedMarkup,
-  opts?: { themes?: ThemeExtendedElectricDark[]; states?: StateType[] }
+  opts?: { themes?: Theme[]; states?: StateType[] }
 ): string => {
   const { themes = ['light', 'dark'], states = ALL_STATES } = opts ?? {};
->>>>>>> 9d4a91ec
 
   return states
     .map((state) =>
