import { expect, type Page, test } from '@playwright/test';
import {
  baseSchemes,
  baseThemes,
  baseViewportWidth,
  forceFocusHoverState,
  forceFocusState,
  forceHoverState,
  getPlaygroundPseudoStatesMarkup,
  type PrefersColorScheme,
  setContentWithDesignSystem,
} from '../../helpers';
import { type Theme } from '@porsche-design-system/utilities-v2';

const component = 'checkbox-wrapper';

const scenario = async (page: Page, theme: Theme, scheme?: PrefersColorScheme): Promise<void> => {
  const markup = () => `
    <p-checkbox-wrapper label="When input gets hovered or focused">
      <input type="checkbox" name="some-name" />
    </p-checkbox-wrapper>
<<<<<<< HEAD
    <p-checkbox-wrapper class="force-label" label="When label gets hovered or focused">
      <input type="checkbox" name="some-name" />
    </p-checkbox-wrapper>
    <p-checkbox-wrapper label="Some label" state="error" message="Some error validation message.">
=======
    <div class="force-label">
      <p-checkbox-wrapper label="When label gets hovered or focused">
        <input type="checkbox" name="some-name" />
      </p-checkbox-wrapper>
    </div>
    <p-checkbox-wrapper label="Disabled">
      <input type="checkbox" name="some-name" disabled />
    </p-checkbox-wrapper>
    <p-checkbox-wrapper label="Disabled and checked">
      <input type="checkbox" name="some-name" checked disabled />
    </p-checkbox-wrapper>
    <p-checkbox-wrapper label="Loading" loading="true">
      <input type="checkbox" name="some-name" />
    </p-checkbox-wrapper>
    <p-checkbox-wrapper label="Loading and Checked" loading="true">
      <input type="checkbox" name="some-name" checked />
    </p-checkbox-wrapper>
    <p-checkbox-wrapper label="State error" state="error" message="Some error validation message.">
>>>>>>> f9166ec2
      <input type="checkbox" name="some-name" />
    </p-checkbox-wrapper>
    <p-checkbox-wrapper label="State success" state="success" message="Some success validation message.">
      <input type="checkbox" name="some-name" />
    </p-checkbox-wrapper>
    <p-checkbox-wrapper label="Checked">
      <input type="checkbox" name="some-name" checked/>
    </p-checkbox-wrapper>
    <p-checkbox-wrapper label="Checked with state error" state="error" message="Some error validation message.">
      <input type="checkbox" name="some-name" checked/>
    </p-checkbox-wrapper>
    <p-checkbox-wrapper label="Checked with state success" state="success" message="Some success validation message.">
      <input type="checkbox" name="some-name" checked />
    </p-checkbox-wrapper>
    <p-checkbox-wrapper>
      <span slot="label">
        Slotted label
        <span>
          and some slotted, deeply nested <a href="#">anchor</a>.
        </span>
      </span>
      <input type="checkbox" name="some-name" />
    </p-checkbox-wrapper>
    <p-checkbox-wrapper label="State error" state="error">
      <input type="checkbox" name="some-name" />
      <span slot="message">
        Slotted error message
        <span>
          and some slotted, deeply nested <a href="#">anchor</a>.
        </span>
      </span>
    </p-checkbox-wrapper>
    <p-checkbox-wrapper label="State success" state="success">
      <input type="checkbox" name="some-name" />
      <span slot="message">
        Slotted success message
        <span>
          and some slotted, deeply nested <a href="#">anchor</a>.
        </span>
      </span>
    </p-checkbox-wrapper>`;

  await setContentWithDesignSystem(page, getPlaygroundPseudoStatesMarkup(markup, { autoLayout: 'block' }), {
    forceComponentTheme: theme,
    prefersColorScheme: scheme,
  });

  await forceHoverState(page, '.hover p-checkbox-wrapper:not(.force-label) input[type="checkbox"]');
  await forceHoverState(page, '.hover p-checkbox-wrapper.force-label >>> span');
  await forceHoverState(page, '.hover p-checkbox-wrapper span a');
  await forceFocusState(page, '.focus p-checkbox-wrapper input[type="checkbox"]');
  await forceFocusState(page, '.focus p-checkbox-wrapper span a');
  await forceFocusHoverState(page, '.focus-hover p-checkbox-wrapper:not(.force-label) input[type="checkbox"]');
  await forceFocusState(page, '.focus-hover p-checkbox-wrapper.force-label input[type="checkbox"]');
  await forceHoverState(page, '.focus-hover p-checkbox-wrapper.force-label >>> span');
  await forceFocusHoverState(page, '.focus-hover p-checkbox-wrapper span a');
};

// executed in Chrome only
test.describe(component, async () => {
  test.skip(({ browserName }) => browserName !== 'chromium');

  baseThemes.forEach((theme) => {
    test(`should have no visual regression for :hover + :focus-visible with theme ${theme}`, async ({ page }) => {
      await scenario(page, theme);
      await expect(page.locator('#app')).toHaveScreenshot(
        `${component}-${baseViewportWidth}-states-theme-${theme}.png`
      );
    });
  });

  baseSchemes.forEach((scheme) => {
    test(`should have no visual regression for :hover + :focus-visible with theme auto and prefers-color-scheme ${scheme}`, async ({
      page,
    }) => {
      await scenario(page, 'auto', scheme);
      await expect(page.locator('#app')).toHaveScreenshot(
        `${component}-${baseViewportWidth}-states-theme-${scheme}.png`
      ); // fixture is aliased since result has to be equal
    });
  });
});<|MERGE_RESOLUTION|>--- conflicted
+++ resolved
@@ -19,17 +19,7 @@
     <p-checkbox-wrapper label="When input gets hovered or focused">
       <input type="checkbox" name="some-name" />
     </p-checkbox-wrapper>
-<<<<<<< HEAD
     <p-checkbox-wrapper class="force-label" label="When label gets hovered or focused">
-      <input type="checkbox" name="some-name" />
-    </p-checkbox-wrapper>
-    <p-checkbox-wrapper label="Some label" state="error" message="Some error validation message.">
-=======
-    <div class="force-label">
-      <p-checkbox-wrapper label="When label gets hovered or focused">
-        <input type="checkbox" name="some-name" />
-      </p-checkbox-wrapper>
-    </div>
     <p-checkbox-wrapper label="Disabled">
       <input type="checkbox" name="some-name" disabled />
     </p-checkbox-wrapper>
@@ -43,7 +33,6 @@
       <input type="checkbox" name="some-name" checked />
     </p-checkbox-wrapper>
     <p-checkbox-wrapper label="State error" state="error" message="Some error validation message.">
->>>>>>> f9166ec2
       <input type="checkbox" name="some-name" />
     </p-checkbox-wrapper>
     <p-checkbox-wrapper label="State success" state="success" message="Some success validation message.">
