--- conflicted
+++ resolved
@@ -19,17 +19,10 @@
     <p-radio-button-wrapper label="When input gets hovered or focused">
       <input type="radio" name="some-name" />
     </p-radio-button-wrapper>
-<<<<<<< HEAD
     <p-radio-button-wrapper class="force-label" label="When label gets hovered or focused">
       <input type="radio" name="some-name" />
     </p-radio-button-wrapper>
     <p-radio-button-wrapper label="Some label" state="error" message="Some error validation message.">
-=======
-    <div class="force-label">
-      <p-radio-button-wrapper label="When label gets hovered or focused">
-        <input type="radio" name="some-name" />
-      </p-radio-button-wrapper>
-    </div>
     <p-radio-button-wrapper label="Disabled">
       <input type="radio" name="some-name-disabled" disabled />
     </p-radio-button-wrapper>
@@ -43,7 +36,6 @@
       <input type="radio" name="some-name-loading-checked" checked />
     </p-radio-button-wrapper>
     <p-radio-button-wrapper label="State error" state="error" message="Some error validation message.">
->>>>>>> f9166ec2
       <input type="radio" name="some-name" />
     </p-radio-button-wrapper>
     <p-radio-button-wrapper label="State success" state="success" message="Some success validation message.">
