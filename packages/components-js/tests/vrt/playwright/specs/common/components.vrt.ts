--- conflicted
+++ resolved
@@ -11,7 +11,7 @@
   })
   .map((tagName) => {
     return tagName.substring(2);
-  });
+  })
 // Use for local testing
 // .filter((tagName) => {
 //   // TODO: how does this work? why slice it on every iteration?
@@ -92,11 +92,6 @@
 
     // 200% font scaling
     test(`should have no visual regression for viewport ${baseViewportWidth} in scale mode`, async ({ page }) => {
-<<<<<<< HEAD
-=======
-      test.skip(component === 'select-wrapper', 'select-wrapper is flaky');
-
->>>>>>> f201235e
       await setupScenario(page, `/${component}`, baseViewportWidth, {
         scalePageFontSize: true,
       });
