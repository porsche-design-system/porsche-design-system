--- conflicted
+++ resolved
@@ -45,15 +45,6 @@
               ${content}
             </div>
           </p-accordion>
-<<<<<<< HEAD
-          <p-accordion theme="${theme}" open="true">
-            <span slot="heading">Some heading</span>
-            <div${getColorInlineStyle(theme)}>
-              Some <i>italic</i> and <em>emphasis</em> content with <a href="#">Link</a>. ${content}
-            </div>
-          </p-accordion>
-=======
->>>>>>> 249f031a
           <p-accordion theme="${theme}" heading="Some compact accordion" open="true" compact="true">
             <div${getColorInlineStyle(theme)}>
               ${content}
@@ -68,24 +59,12 @@
         await setContentWithDesignSystem(page, getThemedBodyMarkup(getElementsMarkup));
 
         await forceHoveredState(page, '.hovered > p-accordion >>> button');
-<<<<<<< HEAD
-        await forceHoveredState(page, '.hovered > p-accordion > div a');
-        await forceHoveredState(page, '.hovered > p-accordion > p-link-pure >>> a');
-
-        await forceFocusedState(page, '.focused > p-accordion >>> button');
-        await forceFocusedState(page, '.focused > p-accordion > div a');
-        await forceFocusedState(page, '.focused > p-accordion > p-link-pure >>> a');
-
-        await forceFocusedHoveredState(page, '.focused-hovered > p-accordion >>> button');
-        await forceFocusedHoveredState(page, '.focused-hovered > p-accordion > div a');
-=======
         await forceHoveredState(page, '.hovered > p-accordion > p-link-pure >>> a');
 
         await forceFocusedState(page, '.focused > p-accordion >>> button');
         await forceFocusedState(page, '.focused > p-accordion > p-link-pure >>> a');
 
         await forceFocusedHoveredState(page, '.focused-hovered > p-accordion >>> button');
->>>>>>> 249f031a
         await forceFocusedHoveredState(page, '.focused-hovered > p-accordion > p-link-pure >>> a');
       })
     ).toBeFalsy();
