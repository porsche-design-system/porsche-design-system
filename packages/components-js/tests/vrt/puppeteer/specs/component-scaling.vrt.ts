--- conflicted
+++ resolved
@@ -1,19 +1,7 @@
 import { openPopoversAndHighlightSpacer, vrtTest } from '@porsche-design-system/shared/testing';
 import { getVisualRegressionStatesTester } from 'shared/src/testing/vrt';
 
-<<<<<<< HEAD
-const components = [
-  'checkbox-wrapper',
-  'radio-button-wrapper',
-  'link',
-  'button',
-  'tag-dismissible',
-  'spinner',
-  'segmented-control',
-];
-=======
-const components = ['checkbox-wrapper', 'radio-button-wrapper', 'link', 'button', 'tag-dismissible', 'spinner', 'popover'];
->>>>>>> 427f4007
+const components = ['checkbox-wrapper', 'radio-button-wrapper', 'link', 'button', 'tag-dismissible', 'spinner', 'popover', 'segmented-control'];
 
 it.each(components)('should have no visual regression for scaled component %s', async (component) => {
   expect(
