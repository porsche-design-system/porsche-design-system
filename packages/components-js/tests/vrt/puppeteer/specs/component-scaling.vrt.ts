--- conflicted
+++ resolved
@@ -4,9 +4,6 @@
   vrtTest,
 } from '@porsche-design-system/shared/testing';
 
-<<<<<<< HEAD
-const components = ['checkbox-wrapper', 'pagination', 'radio-button-wrapper', 'link', 'button', 'tag-dismissible', 'spinner', 'popover', 'text-field-wrapper',];
-=======
 const components = [
   'button',
   'button-pure',
@@ -17,6 +14,7 @@
   'link',
   'link-pure',
   'link-social',
+  'pagination',
   'popover',
   'radio-button-wrapper',
   'spinner',
@@ -25,7 +23,6 @@
   'text-field-wrapper',
   'textarea-wrapper',
 ];
->>>>>>> 50b987e8
 
 it.each(components)('should have no visual regression for scaled component %s', async (component) => {
   expect(
