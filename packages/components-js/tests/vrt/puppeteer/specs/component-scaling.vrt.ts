--- conflicted
+++ resolved
@@ -16,11 +16,8 @@
   'pagination',
   'popover',
   'radio-button-wrapper',
-<<<<<<< HEAD
   'scroller',
-=======
   'select-wrapper',
->>>>>>> db14549f
   'spinner',
   'tag',
   'tag-dismissible',
