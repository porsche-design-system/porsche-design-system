--- conflicted
+++ resolved
@@ -5,28 +5,17 @@
 } from '@porsche-design-system/shared/testing';
 
 const components = [
-<<<<<<< HEAD
-  'checkbox-wrapper',
-  'radio-button-wrapper',
-  'link',
-  'button',
-  'tag-dismissible',
-  'spinner',
-  'popover',
-  'text-field-wrapper',
-  'scroller',
-=======
   'button',
   'checkbox-wrapper',
   'link',
   'popover',
   'radio-button-wrapper',
+  'scroller',
   'spinner',
   'tag',
   'tag-dismissible',
   'text-field-wrapper',
   'textarea-wrapper',
->>>>>>> 1f9158bb
 ];
 
 it.each(components)('should have no visual regression for scaled component %s', async (component) => {
