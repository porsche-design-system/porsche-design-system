--- conflicted
+++ resolved
@@ -1,6 +1,5 @@
 import { getVisualRegressionStatesTester, openPopoversAndHighlightSpacer, vrtTest } from '@porsche-design-system/shared/testing';
 
-<<<<<<< HEAD
 const components = [
   'checkbox-wrapper',
   'radio-button-wrapper',
@@ -12,10 +11,8 @@
   'link-social',
   'spinner',
   'popover',
+  'text-field-wrapper',
 ];
-=======
-const components = ['checkbox-wrapper', 'radio-button-wrapper', 'link', 'button', 'tag-dismissible', 'spinner', 'popover', 'text-field-wrapper',];
->>>>>>> ffbfdd4e
 
 it.each(components)('should have no visual regression for scaled component %s', async (component) => {
   expect(
