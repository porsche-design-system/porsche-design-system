--- conflicted
+++ resolved
@@ -5,11 +5,8 @@
 } from '@porsche-design-system/shared/testing';
 
 const components = [
-<<<<<<< HEAD
   'accordion',
-=======
   'banner',
->>>>>>> db14549f
   'button',
   'button-pure',
   'checkbox-wrapper',
