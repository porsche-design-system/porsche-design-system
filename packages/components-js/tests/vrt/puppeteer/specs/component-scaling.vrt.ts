--- conflicted
+++ resolved
@@ -1,7 +1,6 @@
 import { openPopoversAndHighlightSpacer, vrtTest } from '@porsche-design-system/shared/testing';
 import { getVisualRegressionStatesTester } from 'shared/src/testing/vrt';
 
-<<<<<<< HEAD
 const components = [
   'checkbox-wrapper',
   'radio-button-wrapper',
@@ -12,10 +11,8 @@
   'tag-dismissible',
   'link-social',
   'spinner',
+  'popover',
 ];
-=======
-const components = ['checkbox-wrapper', 'radio-button-wrapper', 'link', 'button', 'tag-dismissible', 'spinner', 'popover'];
->>>>>>> 2801ef73
 
 it.each(components)('should have no visual regression for scaled component %s', async (component) => {
   expect(
