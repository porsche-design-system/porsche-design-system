import {
  getVisualRegressionStatesTester,
  openPopoversAndHighlightSpacer,
  vrtTest,
} from '@porsche-design-system/shared/testing';

<<<<<<< HEAD
const components = ['banner', 'checkbox-wrapper', 'inline-notification', 'radio-button-wrapper', 'link', 'button', 'tag-dismissible', 'toast-basic', 'spinner', 'popover', 'text-field-wrapper',];
=======
const components = [
  'checkbox-wrapper',
  'radio-button-wrapper',
  'link',
  'button',
  'tag',
  'tag-dismissible',
  'spinner',
  'popover',
  'text-field-wrapper',
];
>>>>>>> 969f224c

it.each(components)('should have no visual regression for scaled component %s', async (component) => {
  expect(
    await vrtTest(getVisualRegressionStatesTester(), `${component}-scaling`, `/#${component}`, {
      scenario: async (page) => {
        if (component === 'popover') {
          await openPopoversAndHighlightSpacer(page);
        }
        const client = await page.target().createCDPSession();
        await client.send('Page.enable');
        await client.send('Page.setFontSizes', {
          fontSizes: {
            standard: 32,
            fixed: 48,
          },
        });
      },
    })
  ).toBeFalsy();
});<|MERGE_RESOLUTION|>--- conflicted
+++ resolved
@@ -4,10 +4,10 @@
   vrtTest,
 } from '@porsche-design-system/shared/testing';
 
-<<<<<<< HEAD
-const components = ['banner', 'checkbox-wrapper', 'inline-notification', 'radio-button-wrapper', 'link', 'button', 'tag-dismissible', 'toast-basic', 'spinner', 'popover', 'text-field-wrapper',];
-=======
 const components = [
+  'inline-notification',
+  'banner',
+  'toast-basic',
   'checkbox-wrapper',
   'radio-button-wrapper',
   'link',
@@ -18,7 +18,6 @@
   'popover',
   'text-field-wrapper',
 ];
->>>>>>> 969f224c
 
 it.each(components)('should have no visual regression for scaled component %s', async (component) => {
   expect(
