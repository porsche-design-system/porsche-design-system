import {
  getVisualRegressionStatesTester,
  openPopoversAndHighlightSpacer,
  vrtTest,
} from '@porsche-design-system/shared/testing';

const components = [
  'accordion',
  'banner',
  'button',
  'button-pure',
  'checkbox-wrapper',
  'content-wrapper',
  'icon',
  'inline-notification',
  'link',
  'link-pure',
  'link-social',
  'modal-basic',
  'pagination',
  'popover',
  'radio-button-wrapper',
  'scroller',
  'select-wrapper',
  'spinner',
<<<<<<< HEAD
  'stepper-horizontal',
=======
  'tabs',
  'tabs-bar',
>>>>>>> d0d733cf
  'tag',
  'tag-dismissible',
  'text-field-wrapper',
  'textarea-wrapper',
  'toast-basic',
  'fieldset-wrapper',
  'segmented-control',
];

it.each(components)('should have no visual regression for scaled component %s', async (component) => {
  expect(
    await vrtTest(getVisualRegressionStatesTester(), `${component}-scaling`, `/#${component}`, {
      scenario: async (page) => {
        if (component === 'popover') {
          await openPopoversAndHighlightSpacer(page);
        }
      },
      scalePageFontSize: true,
    })
  ).toBeFalsy();
});<|MERGE_RESOLUTION|>--- conflicted
+++ resolved
@@ -23,12 +23,9 @@
   'scroller',
   'select-wrapper',
   'spinner',
-<<<<<<< HEAD
   'stepper-horizontal',
-=======
   'tabs',
   'tabs-bar',
->>>>>>> d0d733cf
   'tag',
   'tag-dismissible',
   'text-field-wrapper',
