import {
  getVisualRegressionStatesTester,
  openPopoversAndHighlightSpacer,
  vrtTest,
} from '@porsche-design-system/shared/testing';

const components = [
  'accordion',
  'banner',
  'button',
  'button-pure',
  'checkbox-wrapper',
  'content-wrapper',
<<<<<<< HEAD
  'icon',
=======
  'display',
>>>>>>> 565f954f
  'inline-notification',
  'heading',
  'headline',
  'link',
  'link-pure',
  'link-social',
  'modal-basic',
  'pagination',
  'popover',
  'radio-button-wrapper',
  'scroller',
  'select-wrapper',
  'spinner',
  'stepper-horizontal',
  'tabs',
  'tabs-bar',
  'tag',
  'tag-dismissible',
  'text-field-wrapper',
  'textarea-wrapper',
  'toast-basic',
  'fieldset-wrapper',
  'segmented-control',
];

it.each(components)('should have no visual regression for scaled component %s', async (component) => {
  expect(
    await vrtTest(getVisualRegressionStatesTester(), `${component}-scaling`, `/#${component}`, {
      scenario: async (page) => {
        if (component === 'popover') {
          await openPopoversAndHighlightSpacer(page);
        }
      },
      scalePageFontSize: true,
    })
  ).toBeFalsy();
});<|MERGE_RESOLUTION|>--- conflicted
+++ resolved
@@ -11,11 +11,8 @@
   'button-pure',
   'checkbox-wrapper',
   'content-wrapper',
-<<<<<<< HEAD
+  'display',
   'icon',
-=======
-  'display',
->>>>>>> 565f954f
   'inline-notification',
   'heading',
   'headline',
