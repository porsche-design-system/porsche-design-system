import { getVisualRegressionStatesTester, openPopoversAndHighlightSpacer, vrtTest } from '@porsche-design-system/shared/testing';

<<<<<<< HEAD
const components = [
  'checkbox-wrapper',
  'radio-button-wrapper',
  'link',
  'button',
  'tag-dismissible',
  'spinner',
  'popover',
  'accordion',
];
=======
const components = ['checkbox-wrapper', 'radio-button-wrapper', 'link', 'button', 'tag-dismissible', 'spinner', 'popover', 'text-field-wrapper',];
>>>>>>> ffbfdd4e

it.each(components)('should have no visual regression for scaled component %s', async (component) => {
  expect(
    await vrtTest(getVisualRegressionStatesTester(), `${component}-scaling`, `/#${component}`, {
      scenario: async (page) => {
        if (component === 'popover') {
          await openPopoversAndHighlightSpacer(page);
        }
        const client = await page.target().createCDPSession();
        await client.send('Page.enable');
        await client.send('Page.setFontSizes', {
          fontSizes: {
            standard: 32,
            fixed: 48,
          },
        });
      },
    })
  ).toBeFalsy();
});<|MERGE_RESOLUTION|>--- conflicted
+++ resolved
@@ -1,19 +1,6 @@
 import { getVisualRegressionStatesTester, openPopoversAndHighlightSpacer, vrtTest } from '@porsche-design-system/shared/testing';
 
-<<<<<<< HEAD
-const components = [
-  'checkbox-wrapper',
-  'radio-button-wrapper',
-  'link',
-  'button',
-  'tag-dismissible',
-  'spinner',
-  'popover',
-  'accordion',
-];
-=======
-const components = ['checkbox-wrapper', 'radio-button-wrapper', 'link', 'button', 'tag-dismissible', 'spinner', 'popover', 'text-field-wrapper',];
->>>>>>> ffbfdd4e
+const components = ['checkbox-wrapper', 'radio-button-wrapper', 'link', 'button', 'tag-dismissible', 'spinner', 'popover', 'text-field-wrapper',   'accordion'];
 
 it.each(components)('should have no visual regression for scaled component %s', async (component) => {
   expect(
