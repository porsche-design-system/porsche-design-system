import { getVisualRegressionStatesTester, vrtTest } from '@porsche-design-system/shared/testing';

const components = [
  'checkbox-wrapper',
  'radio-button-wrapper',
<<<<<<< HEAD
  'select-wrapper',
=======
  'link',
  'button',
>>>>>>> e940bdff
  'tag-dismissible',
  'text-field-wrapper',
];

it.each(components)('should have no visual regression for scaled component %s', async (component) => {
  expect(
    await vrtTest(getVisualRegressionStatesTester(), `${component}-scaling`, `/#${component}`, {
      scenario: async (page) => {
        const client = await page.target().createCDPSession();
        await client.send('Page.enable');
        await client.send('Page.setFontSizes', {
          fontSizes: {
            standard: 32,
            fixed: 48,
          },
        });
      },
    })
  ).toBeFalsy();
});<|MERGE_RESOLUTION|>--- conflicted
+++ resolved
@@ -1,14 +1,11 @@
 import { getVisualRegressionStatesTester, vrtTest } from '@porsche-design-system/shared/testing';
 
 const components = [
+  'button',
   'checkbox-wrapper',
+  'link',
   'radio-button-wrapper',
-<<<<<<< HEAD
   'select-wrapper',
-=======
-  'link',
-  'button',
->>>>>>> e940bdff
   'tag-dismissible',
   'text-field-wrapper',
 ];
