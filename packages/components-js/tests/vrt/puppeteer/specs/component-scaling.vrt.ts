import {
  getVisualRegressionStatesTester,
  openPopoversAndHighlightSpacer,
  vrtTest,
} from '@porsche-design-system/shared/testing';

const components = [
  'accordion',
  'banner',
  'button',
  'button-pure',
  'checkbox-wrapper',
  'content-wrapper',
  'inline-notification',
  'link',
  'link-pure',
  'link-social',
  'modal-basic',
  'pagination',
  'popover',
  'radio-button-wrapper',
  'scroller',
  'select-wrapper',
  'spinner',
  'tag',
  'tag-dismissible',
  'text-field-wrapper',
  'textarea-wrapper',
  'toast-basic',
<<<<<<< HEAD
  'segmented-control',
=======
  'fieldset-wrapper',
>>>>>>> f22b2b34
];

it.each(components)('should have no visual regression for scaled component %s', async (component) => {
  expect(
    await vrtTest(getVisualRegressionStatesTester(), `${component}-scaling`, `/#${component}`, {
      scenario: async (page) => {
        if (component === 'popover') {
          await openPopoversAndHighlightSpacer(page);
        }
        const client = await page.target().createCDPSession();
        await client.send('Page.enable');
        await client.send('Page.setFontSizes', {
          fontSizes: {
            standard: 32,
            fixed: 48,
          },
        });
      },
    })
  ).toBeFalsy();
});<|MERGE_RESOLUTION|>--- conflicted
+++ resolved
@@ -27,11 +27,8 @@
   'text-field-wrapper',
   'textarea-wrapper',
   'toast-basic',
-<<<<<<< HEAD
+  'fieldset-wrapper',
   'segmented-control',
-=======
-  'fieldset-wrapper',
->>>>>>> f22b2b34
 ];
 
 it.each(components)('should have no visual regression for scaled component %s', async (component) => {
