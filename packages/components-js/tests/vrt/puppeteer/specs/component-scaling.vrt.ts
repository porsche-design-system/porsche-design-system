import { vrtTest } from '@porsche-design-system/shared/testing';
import { getVisualRegressionStatesTester } from 'shared/src/testing/vrt';

<<<<<<< HEAD
const components = [
  'checkbox-wrapper',
  'radio-button-wrapper',
  'link',
  'button',
  'link-pure',
  'button-pure',
  'tag-dismissible',
  'link-social',
];
=======
const components = ['checkbox-wrapper', 'radio-button-wrapper', 'link', 'button', 'tag-dismissible', 'spinner'];
>>>>>>> c5370d6e

it.each(components)('should have no visual regression for scaled component %s', async (component) => {
  expect(
    await vrtTest(getVisualRegressionStatesTester(), `${component}-scaling`, `/#${component}`, {
      scenario: async (page) => {
        const client = await page.target().createCDPSession();
        await client.send('Page.enable');
        await client.send('Page.setFontSizes', {
          fontSizes: {
            standard: 32,
            fixed: 48,
          },
        });
      },
    })
  ).toBeFalsy();
});<|MERGE_RESOLUTION|>--- conflicted
+++ resolved
@@ -1,7 +1,6 @@
 import { vrtTest } from '@porsche-design-system/shared/testing';
 import { getVisualRegressionStatesTester } from 'shared/src/testing/vrt';
 
-<<<<<<< HEAD
 const components = [
   'checkbox-wrapper',
   'radio-button-wrapper',
@@ -11,10 +10,8 @@
   'button-pure',
   'tag-dismissible',
   'link-social',
+  'spinner',
 ];
-=======
-const components = ['checkbox-wrapper', 'radio-button-wrapper', 'link', 'button', 'tag-dismissible', 'spinner'];
->>>>>>> c5370d6e
 
 it.each(components)('should have no visual regression for scaled component %s', async (component) => {
   expect(
