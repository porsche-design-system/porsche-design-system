--- conflicted
+++ resolved
@@ -1,18 +1,20 @@
-import { getVisualRegressionStatesTester, openPopoversAndHighlightSpacer, vrtTest } from '@porsche-design-system/shared/testing';
+import {
+  getVisualRegressionStatesTester,
+  openPopoversAndHighlightSpacer,
+  vrtTest,
+} from '@porsche-design-system/shared/testing';
 
-<<<<<<< HEAD
 const components = [
+  'button',
   'checkbox-wrapper',
+  'link',
+  'popover',
   'radio-button-wrapper',
-  'link',
-  'button',
+  'spinner',
   'tag-dismissible',
+  'text-field-wrapper',
   'textarea-wrapper',
-  'text-field-wrapper',
 ];
-=======
-const components = ['checkbox-wrapper', 'radio-button-wrapper', 'link', 'button', 'tag-dismissible', 'spinner', 'popover', 'text-field-wrapper',];
->>>>>>> ffbfdd4e
 
 it.each(components)('should have no visual regression for scaled component %s', async (component) => {
   expect(
