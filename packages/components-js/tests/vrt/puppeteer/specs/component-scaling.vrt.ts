--- conflicted
+++ resolved
@@ -28,11 +28,8 @@
   'textarea-wrapper',
   'toast-basic',
   'fieldset-wrapper',
-<<<<<<< HEAD
-  'carousel'
-=======
   'segmented-control',
->>>>>>> 4ac9d1f2
+  'carousel',
 ];
 
 it.each(components)('should have no visual regression for scaled component %s', async (component) => {
