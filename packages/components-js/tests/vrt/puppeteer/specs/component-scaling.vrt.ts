--- conflicted
+++ resolved
@@ -8,17 +8,14 @@
   'button',
   'checkbox-wrapper',
   'link',
+  'modal',
   'popover',
   'radio-button-wrapper',
   'spinner',
   'tag',
   'tag-dismissible',
   'text-field-wrapper',
-<<<<<<< HEAD
-  'modal',
-=======
   'textarea-wrapper',
->>>>>>> 1f9158bb
 ];
 
 it.each(components)('should have no visual regression for scaled component %s', async (component) => {
