import {
  getVisualRegressionStatesTester,
  openPopoversAndHighlightSpacer,
  vrtTest,
} from '@porsche-design-system/shared/testing';

const components = [
  'banner',
  'button',
  'button-pure',
  'checkbox-wrapper',
  'inline-notification',
  'link',
  'link-pure',
  'link-social',
  'pagination',
  'popover',
  'radio-button-wrapper',
  'select-wrapper',
  'spinner',
  'tag',
  'tag-dismissible',
  'text-field-wrapper',
  'textarea-wrapper',
<<<<<<< HEAD
  'carousel',
=======
  'toast-basic',
>>>>>>> db14549f
];

it.each(components)('should have no visual regression for scaled component %s', async (component) => {
  expect(
    await vrtTest(getVisualRegressionStatesTester(), `${component}-scaling`, `/#${component}`, {
      scenario: async (page) => {
        if (component === 'popover') {
          await openPopoversAndHighlightSpacer(page);
        }
        const client = await page.target().createCDPSession();
        await client.send('Page.enable');
        await client.send('Page.setFontSizes', {
          fontSizes: {
            standard: 32,
            fixed: 48,
          },
        });
      },
    })
  ).toBeFalsy();
});<|MERGE_RESOLUTION|>--- conflicted
+++ resolved
@@ -22,11 +22,8 @@
   'tag-dismissible',
   'text-field-wrapper',
   'textarea-wrapper',
-<<<<<<< HEAD
+  'toast-basic',
   'carousel',
-=======
-  'toast-basic',
->>>>>>> db14549f
 ];
 
 it.each(components)('should have no visual regression for scaled component %s', async (component) => {
