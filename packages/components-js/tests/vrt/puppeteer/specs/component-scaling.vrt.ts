import {
  getVisualRegressionStatesTester,
  openPopoversAndHighlightSpacer,
  vrtTest,
} from '@porsche-design-system/shared/testing';
import type { Component } from '../helpers';

const components: Component[] = [
  'accordion',
  'banner',
  'button',
  'button-group',
  'button-pure',
  'carousel',
  'checkbox-wrapper',
  'content-wrapper',
  'display',
  'divider',
  'fieldset-wrapper',
  'heading',
  'headline',
  'icon',
  'inline-notification',
  'link',
  'link-pure',
  'link-social',
  'modal-basic',
  'pagination',
  'popover',
  'radio-button-wrapper',
  'scroller',
  'segmented-control',
  'select-wrapper',
  'spinner',
  'stepper-horizontal',
<<<<<<< HEAD
  'table',
=======
  'switch',
>>>>>>> 4478b567
  'tabs',
  'tabs-bar',
  'tag',
  'tag-dismissible',
  'text-field-wrapper',
  'text-list',
  'textarea-wrapper',
  'toast-basic',
];

it.each(components)('should have no visual regression for scaled component %s', async (component) => {
  expect(
    await vrtTest(getVisualRegressionStatesTester(), `${component}-scaling`, `/#${component}`, {
      scenario: async (page) => {
        if (component === 'popover') {
          await openPopoversAndHighlightSpacer(page);
        }
      },
      scalePageFontSize: true,
    })
  ).toBeFalsy();
});<|MERGE_RESOLUTION|>--- conflicted
+++ resolved
@@ -33,11 +33,8 @@
   'select-wrapper',
   'spinner',
   'stepper-horizontal',
-<<<<<<< HEAD
+  'switch',
   'table',
-=======
-  'switch',
->>>>>>> 4478b567
   'tabs',
   'tabs-bar',
   'tag',
