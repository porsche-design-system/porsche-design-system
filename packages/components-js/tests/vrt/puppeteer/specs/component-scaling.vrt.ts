--- conflicted
+++ resolved
@@ -24,12 +24,8 @@
   'link',
   'link-pure',
   'link-social',
-<<<<<<< HEAD
+  'link-tile',
   'modal',
-=======
-  'link-tile',
-  'modal-basic',
->>>>>>> fa5dbd72
   'pagination',
   'popover',
   'radio-button-wrapper',
