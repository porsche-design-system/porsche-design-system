--- conflicted
+++ resolved
@@ -25,12 +25,8 @@
   'link',
   'link-pure',
   'link-social',
-<<<<<<< HEAD
+  'link-tile',
   'modal',
-=======
-  'link-tile',
-  'modal-basic',
->>>>>>> fa5dbd72
   // 'overview',
   'pagination',
   'popover',
