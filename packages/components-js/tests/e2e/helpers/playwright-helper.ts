--- conflicted
+++ resolved
@@ -458,15 +458,12 @@
   await page.mouse.move(x + width / 2, y + height / 2);
 };
 
-<<<<<<< HEAD
-=======
 export const getFormDataValues = async (form: Locator) => {
   return form.evaluate((el: HTMLFormElement) => {
     return Array.from(new FormData(el).values());
   });
 };
 
->>>>>>> b29f4d16
 export const getFormDataValue = async (form: Locator, name: string) => {
   return form.evaluate((el: HTMLFormElement, name: string) => {
     return new FormData(el).get(name);
