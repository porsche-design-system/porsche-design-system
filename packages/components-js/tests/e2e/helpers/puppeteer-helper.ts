import { ConsoleMessage, ElementHandle, Page, WaitForOptions, SnapshotOptions } from 'puppeteer';
import { waitForComponentsReady } from './stencil';
import type { TagName } from '@porsche-design-system/shared';
import { ComponentMeta, getComponentMeta } from '@porsche-design-system/shared';
import * as beautify from 'js-beautify';

type Options = WaitForOptions & {
  enableLogging?: boolean;
  injectIntoHead?: string;
};

export type ClickableTests = {
  state: string;
  setContent: () => Promise<void>;
}[];

export const LIFECYCLE_STATUS_KEY = 'stencilLifecycleStatus';

export const setContentWithDesignSystem = async (page: Page, content: string, opts?: Options): Promise<void> => {
  const options: Options = {
    waitUntil: 'networkidle0',
    injectIntoHead: '',
    ...opts,
  };

  let lifeCycleLogger = '';
  if (options.enableLogging) {
    enableBrowserLogging(page);
    lifeCycleLogger = `console.log(eventName + (eventName.includes('Did') ? ' ' : ''), tagName, new Date().toISOString());`;
  }

  await page.setContent(
    `<!DOCTYPE html>
    <html>
      <head>
        <base href="http://localhost:8575"> <!-- NOTE: we need a base tag so that document.baseURI returns something else than "about:blank" -->
        <script type="text/javascript" src="http://localhost:8575/index.js"></script>
        <link rel="stylesheet" href="assets/styles.css" >
        ${options.injectIntoHead}
      </head>
      <body>
        <script type="text/javascript">porscheDesignSystem.load();</script>
        <script>
          let updatingCount = 0;
          let timeout;
          window.componentsUpdatedPromise = undefined;
          let resolveComponentsUpdatedPromise;

          window.checkComponentsUpdatedPromise = () => {
            if (updatingCount === 0) {
              timeout = window.setTimeout(() => {
                resolveComponentsUpdatedPromise();
                createComponentsUpdatedPromise();
              }, 40); // TODO: reduce this timeout once component lifecycles are working as intended
            }
          };

          const createComponentsUpdatedPromise = () => {
            window.componentsUpdatedPromise = new Promise((resolve) => {
              resolveComponentsUpdatedPromise = resolve;
            });
          };

          createComponentsUpdatedPromise();

          window.addEventListener('stencil_componentWillUpdate', () => {
            updatingCount++;
            if (timeout) {
              window.clearTimeout(timeout);
            }
          });

          window.addEventListener('stencil_componentDidUpdate', () => {
            updatingCount--;
            window.checkComponentsUpdatedPromise();
          });

          // initial status
          window['${LIFECYCLE_STATUS_KEY}'] = {
            componentWillLoad: { all: 0 },
            componentDidLoad: { all: 0 },
            componentWillUpdate: { all: 0 },
            componentDidUpdate: { all: 0 }
          };

          const hooks = ['componentWillLoad', 'componentDidLoad', 'componentWillUpdate', 'componentDidUpdate'];
          for (let hook of hooks) {
            window.addEventListener(\`stencil_\${hook}\`, (e) => {
              const eventName = e.type.replace('stencil_', '');
              const tagName = e.composedPath()[0].tagName.toLowerCase();

              if (window['${LIFECYCLE_STATUS_KEY}'][eventName][tagName] === undefined) {
                // to ensure the lifecycle hook is not undefined in our e2e test, we have to initialize it
                for (const hook of hooks) {
                  window['${LIFECYCLE_STATUS_KEY}'][hook][tagName] = 0;
                }
              }

              window['${LIFECYCLE_STATUS_KEY}'][eventName][tagName]++;
              window['${LIFECYCLE_STATUS_KEY}'][eventName].all++;

              // Debug helper
              // console.log(JSON.stringify(window['${LIFECYCLE_STATUS_KEY}']));

              ${lifeCycleLogger}
            });
          };

        </script>
        ${content}
      </body>
    </html>`,
    options
  );

  await waitForComponentsReady(page);
};

export const selectNode = async (page: Page, selector: string): Promise<ElementHandle> => {
  const selectorParts = selector.split('>>>');
  const shadowRootSelectors =
    selectorParts.length > 1
      ? selectorParts
          .slice(1)
          .map((x) => `.shadowRoot.querySelector('${x.trim()}')`)
          .join('')
      : '';
  return (
    await page.evaluateHandle(`document.querySelector('${selectorParts[0].trim()}')${shadowRootSelectors}`)
  ).asElement();
};

export const getShadowRoot = async (element: ElementHandle): Promise<ElementHandle> =>
  (await element.evaluateHandle((el) => el.shadowRoot)).asElement();

const containsCapitalChar = (key: string): boolean => /[A-Z]/.test(key);

export const getAttribute = async (element: ElementHandle, attribute: string): Promise<string> => {
  return await element.evaluate((el: HTMLElement, attr: string) => el.getAttribute(attr), attribute);
};

export const setAttribute = async (element: ElementHandle, key: string, value: string): Promise<void> => {
  if (containsCapitalChar(key)) {
    console.warn(`setAttribute: '${key}' contains a capital character which is most likely wrong`);
  }
  await element.evaluate((el, { key, value }) => el.setAttribute(key, value), { key, value });
};

export const removeAttribute = async (element: ElementHandle, key: string): Promise<void> => {
  if (containsCapitalChar(key)) {
    console.warn(`removeAttribute: '${key}' contains a capital character which is most likely wrong`);
  }
  await element.evaluate((el, key) => el.removeAttribute(key), key);
};

export const getProperty = async (element: ElementHandle, prop: string): Promise<unknown> => {
  return element.evaluate((el, prop: string) => el[prop], prop);
};

export const setProperty = async <T>(
  element: ElementHandle,
  key: string,
  value: string | boolean | number | T
): Promise<void> => {
  await element.evaluate((el, { key, value }) => (el[key] = value), { key, value } as any);
};

export const getCssClasses = async (element: ElementHandle): Promise<string> => {
  return Object.values(await getProperty(element, 'classList')).join(' ');
};

export const getActiveElementTagNameInShadowRoot = async (element: ElementHandle): Promise<string> => {
  return element.evaluate((el) => el.shadowRoot.activeElement.tagName);
};

export const getActiveElementId = async (page: Page): Promise<string> => {
  return page.evaluate(() => document.activeElement.id);
};

export const getActiveElementTagName = async (page: Page): Promise<string> => {
  return page.evaluate(() => document.activeElement.tagName);
};

type Pseudo = '::before' | '::after' | '::-webkit-search-decoration';
type GetElementStyleOptions = {
  waitForTransition?: boolean;
  pseudo?: Pseudo;
};

export const getElementStyle = (
  element: ElementHandle,
  property: keyof CSSStyleDeclaration,
  opts?: GetElementStyleOptions
): Promise<string> => {
  return element.evaluate(
    async (el: Element, property: keyof CSSStyleDeclaration, opts?: GetElementStyleOptions): Promise<string> => {
      const options: GetElementStyleOptions = {
        waitForTransition: false,
        pseudo: null,
        ...opts,
      };
      const style = getComputedStyle(el, options.pseudo);
      if (options.waitForTransition) {
        await new Promise((resolve) => setTimeout(resolve, parseFloat(style.transitionDuration) * 1000));
      }
      return style[property].toString();
    },
    property,
    opts
  );
};

type GetStyleOnFocusOptions = {
  pseudo?: Pseudo;
};

export const getOutlineStyle = async (element: ElementHandle, opts?: GetStyleOnFocusOptions): Promise<string> => {
  const options: GetStyleOnFocusOptions = {
    pseudo: null,
    ...opts,
  };
  const outline = await getElementStyle(element, 'outline', options);
  const outlineOffset = await getElementStyle(element, 'outlineOffset', options);
  return `${outline} ${outlineOffset}`;
};

export const getBoxShadowStyle = (element: ElementHandle, opts?: GetStyleOnFocusOptions): Promise<string> => {
  const options: GetStyleOnFocusOptions = {
    pseudo: null,
    ...opts,
  };
  const { pseudo } = options;
  return getElementStyle(element, 'boxShadow', { pseudo });
};

export const waitForInheritedCSSTransition = async (page: Page): Promise<void> => {
  await page.waitForTimeout(500);
};

export const getElementIndex = (element: ElementHandle, selector: string): Promise<number> => {
  return element.evaluate(async (el, selector: string): Promise<number> => {
    let option: ChildNode = el.querySelector(selector);
    let pos = 0;
    while (option && (option = option.previousSibling) !== null) {
      pos++;
    }
    return pos;
  }, selector);
};

export const getElementPositions = (
  page: Page,
  element: ElementHandle
): Promise<{ top: number; left: number; bottom: number; right: number }> => {
  return page.evaluate((element) => {
    const { top, left, bottom, right } = element.getBoundingClientRect();
    return { top, left, bottom, right };
  }, element);
};

export const reattachElement = async (page: Page, selector: string): Promise<void> => {
  await page.evaluate((selector: string) => {
    const [element] = Array.from(document.getElementsByTagName(selector));
    element.remove();
    document.body.appendChild(element);
  }, selector);
};

export const enableBrowserLogging = (page: Page): void => {
  page.on('console', (msg) => {
    console.log(msg.type() + ':', msg.text());
  });
};

export const waitForInputTransition = (page: Page): Promise<void> => page.waitForTimeout(250);

export const hasFocus = (page: Page, element: ElementHandle): Promise<boolean> =>
  page.evaluate((el) => document.activeElement === el, element);

let consoleMessages: ConsoleMessage[] = [];

export const initConsoleObserver = (page: Page): void => {
  consoleMessages = []; // reset

  page.on('console', (msg) => {
    consoleMessages.push(msg);
    if (msg.type() === 'error') {
      const { description } = msg.args()[0]['_remoteObject'];
      if (description) {
        console.log(description);
      }
    }
  });
};
export const getConsoleErrorsAmount = () => consoleMessages.filter((x) => x.type() === 'error').length;

<<<<<<< HEAD
type ExpectToMatchSnapshotOptions = Omit<SnapshotOptions, 'root'> & {
  message?: string;
};
export const expectToMatchSnapshot = async (
  page: Page,
  elementHandle: ElementHandle,
  opts?: ExpectToMatchSnapshotOptions
): Promise<void> => {
  const { message, ...options } = opts || {};
  const snapshot = await page.accessibility.snapshot({
    root: elementHandle,
    ...options,
  });

  message ? expect(snapshot, message).toMatchSnapshot(message) : expect(snapshot).toMatchSnapshot();
=======
const BASE_URL = 'http://localhost:8575';

export const goto = async (page: Page, url: string) => {
  await page.goto(`${BASE_URL}/#${url}`);
  await waitForComponentsReady(page);
};

export const buildDefaultComponentMarkup = (tagName: TagName): string => {
  const componentMeta = getComponentMeta(tagName);

  const buildChildMarkup = (requiredChild: string): string => {
    if (requiredChild) {
      return requiredChild.startsWith('input') ? `<${requiredChild} />` : `<${requiredChild}></${requiredChild}>`;
    } else {
      return 'Some child';
    }
  };

  const buildParentMarkup = (markup: string, { requiredParent }: ComponentMeta): string => {
    if (requiredParent) {
      const markupWithParent = `<${requiredParent}>${markup}</${requiredParent}>`;
      return buildParentMarkup(markupWithParent, getComponentMeta(requiredParent));
    } else {
      return markup;
    }
  };

  const componentMarkup = `<${tagName}>${buildChildMarkup(componentMeta.requiredChild)}</${tagName}>`;

  return buildParentMarkup(componentMarkup, componentMeta);
};

export const expectShadowDomToMatchSnapshot = async (host: ElementHandle): Promise<void> => {
  const html = await host.evaluate((el) => el.shadowRoot.innerHTML);
  const prettyHtml = beautify.html(html.replace(/>/g, '>\n'), {
    indent_inner_html: true,
    indent_size: 2,
  });

  expect(prettyHtml).not.toContain('[object Object]');
  expect(prettyHtml).toMatchSnapshot();
>>>>>>> b466cca0
};<|MERGE_RESOLUTION|>--- conflicted
+++ resolved
@@ -294,7 +294,50 @@
 };
 export const getConsoleErrorsAmount = () => consoleMessages.filter((x) => x.type() === 'error').length;
 
-<<<<<<< HEAD
+const BASE_URL = 'http://localhost:8575';
+
+export const goto = async (page: Page, url: string) => {
+  await page.goto(`${BASE_URL}/#${url}`);
+  await waitForComponentsReady(page);
+};
+
+export const buildDefaultComponentMarkup = (tagName: TagName): string => {
+  const componentMeta = getComponentMeta(tagName);
+
+  const buildChildMarkup = (requiredChild: string): string => {
+    if (requiredChild) {
+      return requiredChild.startsWith('input') ? `<${requiredChild} />` : `<${requiredChild}></${requiredChild}>`;
+    } else {
+      return 'Some child';
+    }
+  };
+
+  const buildParentMarkup = (markup: string, { requiredParent }: ComponentMeta): string => {
+    if (requiredParent) {
+      const markupWithParent = `<${requiredParent}>${markup}</${requiredParent}>`;
+      return buildParentMarkup(markupWithParent, getComponentMeta(requiredParent));
+    } else {
+      return markup;
+    }
+  };
+
+  const componentMarkup = `<${tagName}>${buildChildMarkup(componentMeta.requiredChild)}</${tagName}>`;
+
+  return buildParentMarkup(componentMarkup, componentMeta);
+};
+
+export const expectShadowDomToMatchSnapshot = async (host: ElementHandle): Promise<void> => {
+  const html = await host.evaluate((el) => el.shadowRoot.innerHTML);
+  const prettyHtml = beautify.html(html.replace(/>/g, '>\n'), {
+    indent_inner_html: true,
+    indent_size: 2,
+  });
+
+  expect(prettyHtml).not.toContain('[object Object]');
+  expect(prettyHtml).toMatchSnapshot();
+};
+
+
 type ExpectToMatchSnapshotOptions = Omit<SnapshotOptions, 'root'> & {
   message?: string;
 };
@@ -310,47 +353,4 @@
   });
 
   message ? expect(snapshot, message).toMatchSnapshot(message) : expect(snapshot).toMatchSnapshot();
-=======
-const BASE_URL = 'http://localhost:8575';
-
-export const goto = async (page: Page, url: string) => {
-  await page.goto(`${BASE_URL}/#${url}`);
-  await waitForComponentsReady(page);
-};
-
-export const buildDefaultComponentMarkup = (tagName: TagName): string => {
-  const componentMeta = getComponentMeta(tagName);
-
-  const buildChildMarkup = (requiredChild: string): string => {
-    if (requiredChild) {
-      return requiredChild.startsWith('input') ? `<${requiredChild} />` : `<${requiredChild}></${requiredChild}>`;
-    } else {
-      return 'Some child';
-    }
-  };
-
-  const buildParentMarkup = (markup: string, { requiredParent }: ComponentMeta): string => {
-    if (requiredParent) {
-      const markupWithParent = `<${requiredParent}>${markup}</${requiredParent}>`;
-      return buildParentMarkup(markupWithParent, getComponentMeta(requiredParent));
-    } else {
-      return markup;
-    }
-  };
-
-  const componentMarkup = `<${tagName}>${buildChildMarkup(componentMeta.requiredChild)}</${tagName}>`;
-
-  return buildParentMarkup(componentMarkup, componentMeta);
-};
-
-export const expectShadowDomToMatchSnapshot = async (host: ElementHandle): Promise<void> => {
-  const html = await host.evaluate((el) => el.shadowRoot.innerHTML);
-  const prettyHtml = beautify.html(html.replace(/>/g, '>\n'), {
-    indent_inner_html: true,
-    indent_size: 2,
-  });
-
-  expect(prettyHtml).not.toContain('[object Object]');
-  expect(prettyHtml).toMatchSnapshot();
->>>>>>> b466cca0
 };