--- conflicted
+++ resolved
@@ -239,21 +239,7 @@
   }, element);
 };
 
-<<<<<<< HEAD
-export const reattachElement = async (page: Page, tagName: TagName): Promise<void> => {
-  await page.evaluate((tagName: TagName) => {
-    const element = document.querySelector(tagName);
-=======
-export const reattachElement = async (page: Page, selector: string): Promise<void> => {
-  await page.evaluate((selector: string) => {
-    const [element] = Array.from(document.getElementsByTagName(selector)); // ???
->>>>>>> 79b1907f
-    element.remove();
-    document.body.appendChild(element);
-  }, tagName);
-};
-
-export const reattachElementHandle = (page: Page, handle: ElementHandle): Promise<void> => {
+export const reattachElementHandle = (handle: ElementHandle): Promise<void> => {
   return handle.evaluate((el) => {
     el.remove();
     document.body.appendChild(el);
