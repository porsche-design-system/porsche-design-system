--- conflicted
+++ resolved
@@ -597,14 +597,9 @@
     await openFlyout(page);
     await expect(body).toHaveCSS('overflow', 'hidden');
 
-<<<<<<< HEAD
-    await dismissFlyout(page);
-    expect(await getBodyStyle(page)).toBe('');
-=======
     await setProperty(getHost(page), 'open', false);
 
     await expect(body).toHaveCSS('overflow', 'visible');
->>>>>>> afc59e46
   });
 
   test('should prevent page from scrolling when initially open', async ({ page }) => {
@@ -642,15 +637,8 @@
   test('should work without unnecessary round trips after state change', async ({ page }) => {
     await initBasicFlyout(page);
 
-<<<<<<< HEAD
-    await dismissFlyout(page);
-    const status = await getLifecycleStatus(page);
-
-    expect(status.componentDidUpdate['p-flyout'], 'componentDidUpdate: p-flyout').toBe(1);
-=======
     await setProperty(host, 'open', false);
     await waitForStencilLifecycle(page);
->>>>>>> afc59e46
 
     await expect
       .poll(
