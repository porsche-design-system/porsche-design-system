<<<<<<< HEAD
import {
  getBrowser, selectNode,
  setContentWithDesignSystem, waitForStencilLifecycle,
} from '../helpers';
=======
import { getBrowser, setContentWithDesignSystem } from '../helpers';
>>>>>>> e09fc96c
import { Page } from 'puppeteer';
import { HeadlineVariant, TextSize } from '@porsche-design-system/components/src/types';
import { BreakpointCustomizable } from '@porsche-design-system/components/src/utils';

describe('headline', () => {
  let page: Page;

  beforeEach(async () => (page = await getBrowser().newPage()));
  afterEach(async () => await page.close());

<<<<<<< HEAD
  const initHeadline = async (opts?: { variant?: HeadlineVariant, size?: BreakpointCustomizable<TextSize>, slot?: string, tag?: string }) => {
=======
  const initHeadline = (opts?: {
    variant?: HeadlineVariant;
    size?: BreakpointCustomizable<TextSize>;
    slot?: string;
    tag?: string;
  }): Promise<void> => {
>>>>>>> e09fc96c
    const { variant, size, slot, tag } = opts;
    const content = `
      <p-headline variant=${variant} size=${size} tag=${tag}>
        ${slot ? slot : 'Some Headline'}
      </p-headline>`
    await setContentWithDesignSystem(page, content);
  };

<<<<<<< HEAD
  const getHeadlineTagName = async () => {
    const host = await selectNode(page, 'p-headline');
    return await host.evaluate((el) => {
      return el.shadowRoot.querySelector('.p-headline').tagName;
    });
  };
=======
  const getHeadlineTagName = async () =>
    await page.$eval('p-headline', (el) => el.shadowRoot.querySelector('.p-headline').tagName);
>>>>>>> e09fc96c

  describe('tag', () => {
    fit('should render according to variant', async () => {
      await initHeadline({ variant: 'large-title' });
      expect(await getHeadlineTagName()).toBe('H2');
    });

    it('should render according to tag', async () => {
      await initHeadline({ variant: 'large-title', tag: 'h6' });
      expect(await getHeadlineTagName()).toBe('H6');
    });

    it('should render as default if size is set', async () => {
      await initHeadline({ size: 'x-large' });
      expect(await getHeadlineTagName()).toBe('H2');
    });

    it('should render according to tag if size is set', async () => {
      await initHeadline({ size: 'x-large', tag: 'h6' });
      expect(await getHeadlineTagName()).toBe('H6');
    });

    it('should render as div due to slotted content', async () => {
      await initHeadline({ slot: '<h3>Some Headline</h3>' });
      expect(await getHeadlineTagName()).toBe('DIV');
    });

    it('should render as default headline if slotted content is not a headline', async () => {
      await initHeadline({ slot: '<div>Some Headline</div>' });
      expect(await getHeadlineTagName()).toBe('H2');
    });
  });
});<|MERGE_RESOLUTION|>--- conflicted
+++ resolved
@@ -1,53 +1,35 @@
-<<<<<<< HEAD
-import {
-  getBrowser, selectNode,
-  setContentWithDesignSystem, waitForStencilLifecycle,
-} from '../helpers';
-=======
 import { getBrowser, setContentWithDesignSystem } from '../helpers';
->>>>>>> e09fc96c
 import { Page } from 'puppeteer';
 import { HeadlineVariant, TextSize } from '@porsche-design-system/components/src/types';
 import { BreakpointCustomizable } from '@porsche-design-system/components/src/utils';
 
-describe('headline', () => {
+fdescribe('headline', () => {
   let page: Page;
 
   beforeEach(async () => (page = await getBrowser().newPage()));
   afterEach(async () => await page.close());
 
-<<<<<<< HEAD
-  const initHeadline = async (opts?: { variant?: HeadlineVariant, size?: BreakpointCustomizable<TextSize>, slot?: string, tag?: string }) => {
-=======
   const initHeadline = (opts?: {
     variant?: HeadlineVariant;
     size?: BreakpointCustomizable<TextSize>;
     slot?: string;
     tag?: string;
   }): Promise<void> => {
->>>>>>> e09fc96c
     const { variant, size, slot, tag } = opts;
-    const content = `
-      <p-headline variant=${variant} size=${size} tag=${tag}>
-        ${slot ? slot : 'Some Headline'}
-      </p-headline>`
-    await setContentWithDesignSystem(page, content);
+    return setContentWithDesignSystem(
+      page,
+      `
+        <p-headline variant=${variant} size=${size} tag=${tag}>
+          ${slot ? slot : 'Some Headline'}
+        </p-headline>`
+    );
   };
 
-<<<<<<< HEAD
-  const getHeadlineTagName = async () => {
-    const host = await selectNode(page, 'p-headline');
-    return await host.evaluate((el) => {
-      return el.shadowRoot.querySelector('.p-headline').tagName;
-    });
-  };
-=======
   const getHeadlineTagName = async () =>
     await page.$eval('p-headline', (el) => el.shadowRoot.querySelector('.p-headline').tagName);
->>>>>>> e09fc96c
 
   describe('tag', () => {
-    fit('should render according to variant', async () => {
+    it('should render according to variant', async () => {
       await initHeadline({ variant: 'large-title' });
       expect(await getHeadlineTagName()).toBe('H2');
     });
