import type { Page } from 'playwright';
import { expect, Locator, test } from '@playwright/test';
import type { Components } from '@porsche-design-system/components/src/components';
import {
  addEventListener,
  getActiveElementTagName,
  getActiveElementTagNameInShadowRoot,
  getElementStyle,
  getEventSummary,
  getFormDataValue,
  getFormDataValues,
  getHTMLAttributes,
  getLifecycleStatus,
  getProperty,
  setContentWithDesignSystem,
  setProperty,
  skipInBrowsers,
  sleep,
  waitForStencilLifecycle,
} from '../helpers';
import type { SelectOption } from '@porsche-design-system/components/src/components/select/select/select-utils';

const getHost = (page: Page) => page.locator('p-select');
const getFieldset = (page: Page) => page.locator('fieldset');
const getSelectValue = async (page: Page): Promise<string | number> => await getProperty(getHost(page), 'value');
const getButton = (page: Page) => page.locator('p-select button').first();
const getButtonText = async (page: Page): Promise<string | number> => getProperty(getButton(page), 'textContent');
const getDropdown = (page: Page) => page.locator('p-select .listbox');
const getDropdownDisplay = async (page: Page): Promise<string> => await getElementStyle(getDropdown(page), 'display');
const getSelectOption = (page: Page, n: number) => page.locator(`p-select p-select-option:nth-child(${n})`);
const getSelectedSelectOptionProperty = async <K extends keyof SelectOption>(
  page: Page,
  property: K
): Promise<SelectOption[K]> =>
  await page
    .locator('p-select p-select-option')
    .evaluateAll(
      (options, property) =>
        ((options.find((option: SelectOption) => option.selected) as SelectOption)?.[property] as SelectOption[K]) ??
        undefined,
      property
    );

const getHighlightedSelectOptionProperty = async <K extends keyof SelectOption>(
  page: Page,
  property: K
): Promise<SelectOption[K] | undefined> =>
  await page
    .locator('p-select p-select-option')
    .evaluateAll(
      (options, property) =>
        ((options.find((option: SelectOption) => option.highlighted) as SelectOption)?.[property] as SelectOption[K]) ??
        undefined,
      property
    );

const getSelectedOptionIndex = async (page: Page): Promise<number> =>
  await page
    .locator('p-select p-select-option')
    .evaluateAll((options: SelectOption[]) => options.indexOf(options.find((option: SelectOption) => option.selected)));
const getHighlightedOptionIndex = async (page: Page): Promise<number> =>
  await page
    .locator('p-select p-select-option')
    .evaluateAll((options: SelectOption[]) =>
      options.filter((option) => !option.hidden).indexOf(options.find((option: SelectOption) => option.highlighted))
    );

const getLabel = (page: Page) => page.locator('p-select label');

const getForm = (page: Page) => page.locator('form');

const setValue = async (page: Page, value: string) => {
  const host: Locator = getHost(page);
  await host.evaluate((el, value) => {
    (el as HTMLPSelectElement).value = value;
  }, value);
};

// TODO: Test adding hidden, disabled option?
const addOption = async (page: Page, value: string, textContent?: string) => {
  const host = getHost(page);
  await host.evaluate(
    (el, { value, textContent }) => {
      const option: any = document.createElement('p-select-option');
      option.value = value;
      option.textContent = textContent;
      el.append(option);
    },
    {
      value,
      textContent: textContent ? textContent : value,
    }
  );
};

const removeLastOption = async (page: Page) => {
  const host = getHost(page);
  await host.evaluate((el) => (el as HTMLPSelectElement).lastElementChild.remove());
};

const testValues = [
  'Afghanistan',
  'Åland Islands',
  'Albania',
  'Algeria',
  'American Samoa',
  'Andorra',
  'Angola',
  'Anguilla',
  'Antarctica',
  'Antigua and Barbuda',
  'Argentina',
  'Armenia',
  'Aruba',
  'Australia',
  'Austria',
  'Azerbaijan',
  'Bahamas',
  'Bahrain',
  'Bangladesh',
  'Barbados',
  'Belarus',
  'Belgium',
  'Belize',
  'Benin',
  'Bermuda',
  'Bhutan',
  'Bolivia, Plurinational State of',
  'Bonaire, Sint Eustatius and Saba',
  'Bosnia and Herzegovina',
  'Botswana',
  'Bouvet Island',
  'Brazil',
  'British Indian Ocean Territory',
  'Brunei Darussalam',
  'Bulgaria',
  'Burkina Faso',
  'Burundi',
  'Cambodia',
  'Cameroon',
  'Canada',
  'Cape Verde',
  'Cayman Islands',
  'Central African Republic',
  'Chad',
  'Chile',
  'China',
  'Christmas Island',
  'Cocos (Keeling) Islands',
  'Colombia',
  'Comoros',
  'Congo',
  'Congo, the Democratic Republic of the',
  'Cook Islands',
  'Costa Rica',
  "Côte d'Ivoire",
  'Croatia',
  'Cuba',
  'Curaçao',
  'Cyprus',
  'Czech Republic',
  'Denmark',
  'Djibouti',
  'Dominica',
  'Dominican Republic',
  'Ecuador',
  'Egypt',
  'El Salvador',
  'Equatorial Guinea',
  'Eritrea',
  'Estonia',
  'Ethiopia',
  'Falkland Islands (Malvinas)',
  'Faroe Islands',
  'Fiji',
  'Finland',
  'France',
  'French Guiana',
  'French Polynesia',
  'French Southern Territories',
  'Gabon',
  'Gambia',
  'Georgia',
  'Germany',
  'Ghana',
  'Gibraltar',
  'Greece',
  'Greenland',
  'Grenada',
  'Guadeloupe',
  'Guam',
  'Guatemala',
  'Guernsey',
  'Guinea',
  'Guinea-Bissau',
  'Guyana',
  'Haiti',
  'Heard Island and McDonald Islands',
  'Holy See (Vatican City State',
  'Honduras',
  'Hong Kong',
  'Hungary',
  'Iceland',
  'India',
  'Indonesia',
  'Iran, Islamic Republic of',
  'Iraq',
  'Ireland',
  'Isle of Man',
  'Israel',
  'Italy',
  'Jamaica',
  'Japan',
  'Jersey',
  'Jordan',
  'Kazakhstan',
  'Kenya',
  'Kiribati',
  "Korea, Democratic People's Republic of",
  'Korea, Republic of',
  'Kuwait',
  'Kyrgyzstan',
];

type InitOptions = {
  props?: Components.PSelect;
  slots?: {
    label?: string;
    description?: string;
    message?: string;
  };
  options?: {
    values?: string[];
    disabledIndices?: number[];
    isWithinForm?: boolean;
    markupBefore?: string;
    markupAfter?: string;
    includeOptgroups?: boolean;
  };
};

const initSelect = (page: Page, opt?: InitOptions): Promise<void> => {
  const { props = { name: 'options' }, slots, options } = opt || {};
  const {
    values = ['a', 'b', 'c'],
    disabledIndices = [],
    isWithinForm = true,
    markupBefore = '',
    markupAfter = '',
    includeOptgroups = false,
  } = options || {};
  const { label = '', description = '', message = '' } = slots || {};

  const selectOptions = values
    .map((x, idx) => {
      const attrs = [disabledIndices.includes(idx) ? 'disabled' : ''].join(' ');
      const option = `<p-select-option ${x ? `value="${x}"` : ''} ${attrs}>${x}</p-select-option>`;
      return includeOptgroups ? `<p-optgroup label="${x}">${option}</p-optgroup>` : option;
    })
    .join('\n');

  const markup = `${markupBefore}
      <p-select ${getHTMLAttributes(props)}>
        ${label}
        ${description}
        ${selectOptions}
        ${message}
      </p-select>
      ${markupAfter}`;

  return setContentWithDesignSystem(page, isWithinForm ? `<form onsubmit="return false;">${markup}</form>` : markup);
};

test('should render', async ({ page }) => {
  await initSelect(page);
  const buttonElement = getButton(page);

  expect(await getDropdownDisplay(page)).toBe('none');

  await buttonElement.click();
  await waitForStencilLifecycle(page);

  expect(await getDropdownDisplay(page)).toBe('flex');
});

// TODO: Should the update event be emitted when slot changes? e.g. option with current set value is added
test.describe('Update Event', () => {
  test('should emit update event with correct details when option is selected by click', async ({ page }) => {
    await initSelect(page);
    const host = getHost(page);
    await addEventListener(host, 'update');

    const buttonElement = getButton(page);
    await buttonElement.click();
    await waitForStencilLifecycle(page);

    expect((await getEventSummary(host, 'update')).counter, 'before option select').toBe(0);

    const option = getSelectOption(page, 1);
    await option.click();
    await waitForStencilLifecycle(page);

    expect((await getEventSummary(host, 'update')).counter, 'after option select').toBe(1);
    expect((await getEventSummary(host, 'update')).details, 'after option select').toEqual([
      {
        value: 'a',
        name: 'options',
      },
    ]);
    expect((await getEventSummary(host, 'update')).targets, 'after option select').toEqual([
      {
        nodeName: 'P-SELECT',
        nodeValue: null,
        nodeType: 1,
        tagName: 'P-SELECT',
        className: 'hydrated',
        id: '',
      },
    ]);
  });

  skipInBrowsers(['webkit'], () => {
    test('should emit update event with correct details when option is selected by keyboard', async ({ page }) => {
      await initSelect(page);
      const host = getHost(page);
      await addEventListener(host, 'update');

      await page.keyboard.press('Tab');
      await page.keyboard.press('Space');
      await waitForStencilLifecycle(page);

      expect((await getEventSummary(host, 'update')).counter, 'before option select').toBe(0);

      await page.keyboard.press('ArrowDown');
      await page.keyboard.press('Enter');
      await waitForStencilLifecycle(page);

      expect((await getEventSummary(host, 'update')).counter, 'after option select').toBe(1);
      expect((await getEventSummary(host, 'update')).details, 'after option select').toEqual([
        {
          value: 'a',
          name: 'options',
        },
      ]);
      expect((await getEventSummary(host, 'update')).targets, 'after option select').toEqual([
        {
          nodeName: 'P-SELECT',
          nodeValue: null,
          nodeType: 1,
          tagName: 'P-SELECT',
          className: 'hydrated',
          id: '',
        },
      ]);
    });
  });
});

test.describe('outside click', () => {
  test('should show dropdown if input is clicked and hide via outside click', async ({ page }) => {
    await initSelect(page, { options: { markupBefore: '<p-text>Some Text</p-text>' } });

    const buttonElement = getButton(page);
    const text = page.locator('p-text');
    expect(await getDropdownDisplay(page)).toBe('none');

    await buttonElement.click();
    await waitForStencilLifecycle(page);

    expect(await getDropdownDisplay(page)).toBe('flex');

    await text.click();
    await waitForStencilLifecycle(page);

    expect(await getDropdownDisplay(page), 'after 1st text click').toBe('none');

    await buttonElement.click();
    await waitForStencilLifecycle(page);

    expect(await getDropdownDisplay(page), 'after 2nd button click').toBe('flex');

    await buttonElement.click();
    await waitForStencilLifecycle(page);

    expect(await getDropdownDisplay(page), 'after 3nd button click').toBe('none');
  });
});

test.describe('focus', () => {
  skipInBrowsers(['webkit']);
  test('should focus button when label text is clicked', async ({ page }) => {
    await initSelect(page, { props: { name: 'options', label: 'Some Label' } });

    const labelText = getLabel(page);
    const buttonElement = getButton(page);
    await addEventListener(buttonElement, 'focus');

    expect((await getEventSummary(buttonElement, 'focus')).counter, 'before focus').toBe(0);

    await labelText.click();
    expect((await getEventSummary(buttonElement, 'focus')).counter, 'after focus').toBe(1);
  });

  test('should focus button when tab key is pressed', async ({ page }) => {
    await initSelect(page);

    const buttonElement = getButton(page);
    await addEventListener(buttonElement, 'focus');

    expect((await getEventSummary(buttonElement, 'focus')).counter).toBe(0);

    await page.keyboard.press('Tab');
    expect((await getEventSummary(buttonElement, 'focus')).counter).toBe(1);
  });

  test('should close dropdown on tab and focus next element', async ({ page }) => {
    await initSelect(page, { options: { markupAfter: '<p-button>Some button</p-button>' } });
    const button = page.locator('p-button');
    const comboboxEl = getButton(page);
    await addEventListener(comboboxEl, 'focus');
    await addEventListener(button, 'focus');

    expect((await getEventSummary(comboboxEl, 'focus')).counter, 'initial focus').toBe(0);

    await page.keyboard.press('Tab');
    expect((await getEventSummary(comboboxEl, 'focus')).counter, 'combobox focus after first tab').toBe(1);
    expect(await getDropdownDisplay(page), 'dropdown display after first tab').toBe('none');

    await page.keyboard.press('Space');
    await waitForStencilLifecycle(page);
    expect(await getDropdownDisplay(page), 'dropdown display after Space').toBe('flex');

    await page.keyboard.press('Tab');
    await waitForStencilLifecycle(page);
    expect(await getDropdownDisplay(page), 'dropdown display after second tab').toBe('none');
    expect((await getEventSummary(comboboxEl, 'focus')).counter, 'combobox focus after second tab').toBe(1);

    // TODO: Tab should directly go to the next element instead of just closing and selecting an option
    await page.keyboard.press('Tab');
    await waitForStencilLifecycle(page);

    expect((await getEventSummary(button, 'focus')).counter, 'button focus after second tab').toBe(1);
  });

  test('should receive focus when focus is set programmatically', async ({ page }) => {
    await initSelect(page);
    const host = await getHost(page);

    const buttonElement = getButton(page);
    await addEventListener(buttonElement, 'focus');

    expect((await getEventSummary(buttonElement, 'focus')).counter).toBe(0);
    await expect(buttonElement).toHaveCSS('border-color', 'rgb(107, 109, 112)');

    await host.focus();
    await waitForStencilLifecycle(page);

    expect((await getEventSummary(buttonElement, 'focus')).counter).toBe(1);
    await expect(buttonElement).toHaveCSS('border-color', 'rgb(1, 2, 5)');
  });
});

// TODO: Test keyboard behavior with multiple same textContent
// TODO: Test keyboard behavior scrolldown to selected option
// The keyboard behavior is aligned with the w3c suggestion https://www.w3.org/WAI/ARIA/apg/patterns/combobox/examples/combobox-select-only/
test.describe('keyboard behavior', () => {
  skipInBrowsers(['webkit']);
  test.describe('closed combobox', () => {
    let buttonElement;
    test.beforeEach(async ({ page }) => {
      await initSelect(page);
      buttonElement = getButton(page);
      await addEventListener(buttonElement, 'focus');

      expect((await getEventSummary(buttonElement, 'focus')).counter, 'initial focus').toBe(0);

      await page.keyboard.press('Tab');
      expect((await getEventSummary(buttonElement, 'focus')).counter, 'button focus after first tab').toBe(1);
      expect(await getDropdownDisplay(page), 'initial').toBe('none');
    });

    // Opens the listbox if it is not already displayed without moving focus or changing selection.
    // DOM focus remains on the combobox.
    test('should open the listbox when pressing ArrowDown', async ({ page }) => {
      await buttonElement.press('ArrowDown');
      await waitForStencilLifecycle(page);

      expect(await getDropdownDisplay(page), 'initial').toBe('flex');
      expect(await getHighlightedOptionIndex(page)).toBe(-1);
      expect((await getEventSummary(buttonElement, 'focus')).counter, 'button focus after ArrowDown').toBe(1);
    });
    // Opens the listbox if it is not already displayed without moving focus or changing selection.
    // DOM focus remains on the combobox.
    test('should open the listbox and highlight first option when pressing ArrowUp', async ({ page }) => {
      await buttonElement.press('ArrowUp');
      await waitForStencilLifecycle(page);

      expect(await getDropdownDisplay(page), 'initial').toBe('flex');
      expect(await getHighlightedOptionIndex(page)).toBe(-1);
      expect((await getEventSummary(buttonElement, 'focus')).counter, 'button focus after ArrowUp').toBe(1);
    });
    // Opens the listbox without moving focus or changing selection.
    test('should open the listbox when pressing Enter', async ({ page }) => {
      await buttonElement.press('Enter');
      await waitForStencilLifecycle(page);

      expect(await getDropdownDisplay(page), 'initial').toBe('flex');
      expect(await getHighlightedOptionIndex(page)).toBe(-1);
      expect((await getEventSummary(buttonElement, 'focus')).counter, 'button focus after Enter').toBe(1);
    });
    // Opens the listbox without moving focus or changing selection.
    test('should open the listbox when pressing Space', async ({ page }) => {
      await buttonElement.press('Space');
      await waitForStencilLifecycle(page);

      expect(await getDropdownDisplay(page), 'initial').toBe('flex');
      expect(await getHighlightedOptionIndex(page)).toBe(-1);
      expect((await getEventSummary(buttonElement, 'focus')).counter, 'button focus after Space').toBe(1);

      await buttonElement.press('Space');
      await waitForStencilLifecycle(page);

      expect(await getDropdownDisplay(page), 'initial').toBe('none');
      expect(await getSelectValue(page)).toBeUndefined();
    });
    // Opens the listbox and moves visual focus to the first option.
    test('should open the listbox and move highlight to first option when pressing Home', async ({ page }) => {
      await buttonElement.press('Home');
      await waitForStencilLifecycle(page);

      expect(await getDropdownDisplay(page), 'initial').toBe('flex');
      expect(await getHighlightedOptionIndex(page)).toBe(0);
      expect((await getEventSummary(buttonElement, 'focus')).counter, 'button focus after Home').toBe(1);
    });
    // Opens the listbox and moves visual focus to the last option.
    test('should open the listbox when pressing End', async ({ page }) => {
      await buttonElement.press('End');
      await waitForStencilLifecycle(page);

      expect(await getDropdownDisplay(page), 'initial').toBe('flex');
      expect(await getHighlightedOptionIndex(page)).toBe(2);
      expect((await getEventSummary(buttonElement, 'focus')).counter, 'button focus after End').toBe(1);
    });
    // First opens the listbox if it is not already displayed and then moves visual focus to the first option that matches the typed character.
    // If multiple keys are typed in quick succession, visual focus moves to the first option that matches the full string.
    // If the same character is typed in succession, visual focus cycles among the options starting with that character.
    test('should open the listbox when pressing a printable character', async ({ page }) => {
      await buttonElement.press('B');
      await waitForStencilLifecycle(page);

      expect(await getDropdownDisplay(page), 'initial').toBe('flex');
      expect(await getHighlightedOptionIndex(page)).toBe(1);
      expect((await getEventSummary(buttonElement, 'focus')).counter, 'button focus after pressing "B"').toBe(1);
    });
  });

  test.describe('within listbox', () => {
    let buttonElement;
    let buttonAfter;
    test.beforeEach(async ({ page }) => {
      await initSelect(page, { options: { values: testValues, markupAfter: '<p-button>Button</p-button>' } });
      buttonAfter = page.locator('p-button');
      await addEventListener(buttonAfter, 'focus');
      buttonElement = getButton(page);
      await addEventListener(buttonElement, 'focus');

      expect((await getEventSummary(buttonElement, 'focus')).counter, 'initial focus').toBe(0);

      await page.keyboard.press('Tab');
      expect((await getEventSummary(buttonElement, 'focus')).counter, 'button focus after first tab').toBe(1);
      expect(await getDropdownDisplay(page), 'initial').toBe('none');
      await buttonElement.press('ArrowDown'); // Open dropdown
      await waitForStencilLifecycle(page);
    });

    // Sets the value to the content of the focused option in the listbox.
    // Closes the listbox.
    // Sets visual focus on the combobox.
    test('should select the option and close the dropdown when pressing Enter on option', async ({ page }) => {
      await buttonElement.press('ArrowDown');
      await waitForStencilLifecycle(page);

      expect(await getDropdownDisplay(page), 'initial').toBe('flex');
      expect(await getHighlightedOptionIndex(page)).toBe(0);

      await buttonElement.press('Enter');
      await waitForStencilLifecycle(page);

      expect(await getSelectValue(page)).toBe(testValues[0]);
      expect(await getSelectedOptionIndex(page)).toBe(0);
      expect(await getDropdownDisplay(page), 'initial').toBe('none');
      expect(await getHighlightedOptionIndex(page)).toBe(0); // Highlighted options stays highlighted even after closing of the dropdown
      expect((await getEventSummary(buttonElement, 'focus')).counter, 'button focus after pressing Enter').toBe(1);
      expect(await getActiveElementTagName(page)).toBe('P-SELECT');
      expect(await getActiveElementTagNameInShadowRoot(getHost(page))).toBe('BUTTON');
    });
    // Sets the value to the content of the focused option in the listbox.
    // Closes the listbox.
    // Sets visual focus on the combobox.
    test('should select the option and close the dropdown when pressing Space on option', async ({ page }) => {
      await buttonElement.press('ArrowDown');
      await waitForStencilLifecycle(page);

      expect(await getDropdownDisplay(page), 'initial').toBe('flex');
      expect(await getHighlightedOptionIndex(page)).toBe(0);

      await buttonElement.press('Enter');
      await waitForStencilLifecycle(page);

      expect(await getSelectValue(page)).toBe(testValues[0]);
      expect(await getSelectedOptionIndex(page)).toBe(0);
      expect(await getDropdownDisplay(page), 'initial').toBe('none');
      expect(await getHighlightedOptionIndex(page)).toBe(0); // Highlighted options stays highlighted even after closing of the dropdown
      expect((await getEventSummary(buttonElement, 'focus')).counter, 'button focus after pressing Space').toBe(1);
      expect(await getActiveElementTagName(page)).toBe('P-SELECT');
      expect(await getActiveElementTagNameInShadowRoot(getHost(page))).toBe('BUTTON');
    });
    // Sets the value to the content of the focused option in the listbox.
    // Closes the listbox.
    // Performs the default action, moving focus to the next focusable element. Note: the native <select> element closes the listbox but does not move focus on tab. This pattern matches the behavior of the other comboboxes rather than the native element in this case.
    test('should select the option, close the dropdown and focus next element when pressing Tab on option', async ({
      page,
    }) => {
      await buttonElement.press('ArrowDown');
      await waitForStencilLifecycle(page);

      expect(await getDropdownDisplay(page), 'initial').toBe('flex');
      expect(await getHighlightedOptionIndex(page)).toBe(0);
      expect((await getEventSummary(buttonAfter, 'focus')).counter, 'before pressing Tab').toBe(0);

      await buttonElement.press('Tab');
      await waitForStencilLifecycle(page);

      expect(await getSelectValue(page)).toBe(testValues[0]);
      expect(await getSelectedOptionIndex(page)).toBe(0);
      expect(await getDropdownDisplay(page), 'initial').toBe('none');
      expect(await getHighlightedOptionIndex(page)).toBe(0); // Highlighted options stays highlighted even after closing of the dropdown
      expect((await getEventSummary(buttonElement, 'focus')).counter, 'button focus after pressing Tab').toBe(1);
      expect(await getActiveElementTagName(page)).toBe('P-SELECT');

      // TODO: Tab should directly go to the next element instead of just closing and selecting an option
      await buttonElement.press('Tab');
      await waitForStencilLifecycle(page);

      expect(await getActiveElementTagName(page)).toBe('P-BUTTON');
      expect((await getEventSummary(buttonAfter, 'focus')).counter, 'after pressing Tab').toBe(1);
    });
    // Closes the listbox.
    // Sets visual focus on the combobox.
    test('should close the dropdown when pressing Escape', async ({ page }) => {
      expect(await getDropdownDisplay(page), 'initial').toBe('flex');

      await buttonElement.press('Escape');
      await waitForStencilLifecycle(page);

      expect(await getDropdownDisplay(page), 'initial').toBe('none');
      expect((await getEventSummary(buttonElement, 'focus')).counter, 'button focus after pressing Tab').toBe(1);
      expect(await getActiveElementTagName(page)).toBe('P-SELECT');
      expect(await getActiveElementTagNameInShadowRoot(getHost(page))).toBe('BUTTON');
    });
    // Moves visual focus to the next option.
    // If visual focus is on the last option, visual focus does not move.
    test('should move highlight to the next option when pressing Down Arrow', async ({ page }) => {
      await buttonElement.press('ArrowDown');
      await waitForStencilLifecycle(page);

      expect(await getHighlightedOptionIndex(page)).toBe(0);

      await buttonElement.press('ArrowDown');
      await waitForStencilLifecycle(page);

      expect(await getHighlightedOptionIndex(page)).toBe(1);

      await buttonElement.press('End');
      await waitForStencilLifecycle(page);

      expect(await getHighlightedOptionIndex(page)).toBe(testValues.length - 1);

      await buttonElement.press('ArrowDown');
      await waitForStencilLifecycle(page);

      expect(await getHighlightedOptionIndex(page)).toBe(testValues.length - 1);
    });
    // Moves visual focus to the previous option.
    // If visual focus is on the first option, visual focus does not move.
    test('should move highlight to the next option when pressing ArrowUp', async ({ page }) => {
      await buttonElement.press('ArrowDown');
      await buttonElement.press('ArrowDown');
      await buttonElement.press('ArrowDown');
      await waitForStencilLifecycle(page);

      expect(await getHighlightedOptionIndex(page)).toBe(2);

      await buttonElement.press('ArrowUp');
      await waitForStencilLifecycle(page);

      expect(await getHighlightedOptionIndex(page)).toBe(1);

      await buttonElement.press('ArrowUp');
      await waitForStencilLifecycle(page);

      expect(await getHighlightedOptionIndex(page)).toBe(0);

      await buttonElement.press('ArrowUp');
      await waitForStencilLifecycle(page);

      expect(await getHighlightedOptionIndex(page)).toBe(0);
    });
    // Moves visual focus to the first option.
    test('should move highlight to the first option when pressing Home', async ({ page }) => {
      await buttonElement.press('End');
      await waitForStencilLifecycle(page);

      expect(await getHighlightedOptionIndex(page)).toBe(testValues.length - 1);

      await buttonElement.press('Home');
      await waitForStencilLifecycle(page);

      expect(await getHighlightedOptionIndex(page)).toBe(0);
    });
    // Moves visual focus to the last option.
    test('should move highlight to the last option when pressing End', async ({ page }) => {
      await buttonElement.press('End');
      await waitForStencilLifecycle(page);

      expect(await getHighlightedOptionIndex(page)).toBe(testValues.length - 1);

      await buttonElement.press('End');
      await waitForStencilLifecycle(page);

      expect(await getHighlightedOptionIndex(page)).toBe(testValues.length - 1);
    });
    // Jumps visual focus up 10 options (or to first option).
    test('should move highlight up 10 options (or to first option) when pressing PageUp', async ({ page }) => {
      await buttonElement.press('End');
      await waitForStencilLifecycle(page);

      expect(await getHighlightedOptionIndex(page)).toBe(testValues.length - 1);

      await buttonElement.press('PageUp');
      await waitForStencilLifecycle(page);

      expect(await getHighlightedOptionIndex(page)).toBe(testValues.length - 11);
    });
    // Jumps visual focus down 10 options (or to last option).
    test('should move highlight down 10 options (or to last option) when pressing PageDown', async ({ page }) => {
      await buttonElement.press('PageDown');
      await waitForStencilLifecycle(page);

      expect(await getHighlightedOptionIndex(page)).toBe(9);

      await buttonElement.press('PageDown');
      await waitForStencilLifecycle(page);

      expect(await getHighlightedOptionIndex(page)).toBe(19);

      await buttonElement.press('End');
      await waitForStencilLifecycle(page);

      expect(await getHighlightedOptionIndex(page)).toBe(testValues.length - 1);

      await buttonElement.press('PageUp');
      await waitForStencilLifecycle(page);

      expect(await getHighlightedOptionIndex(page)).toBe(testValues.length - 11);

      await buttonElement.press('PageDown');
      await waitForStencilLifecycle(page);

      expect(await getHighlightedOptionIndex(page)).toBe(testValues.length - 1);
    });
    // First opens the listbox if it is not already displayed and then moves visual focus to the first option that matches the typed character.
    // If multiple keys are typed in quick succession, visual focus moves to the first option that matches the full string.
    // If the same character is typed in succession, visual focus cycles among the options starting with that character.
    test('should move highlight correctly when pressing printable characters', async ({ page }) => {
      await buttonElement.press('B');
      await buttonElement.press('e');
      await buttonElement.press('n');
      await waitForStencilLifecycle(page);

      const valueIndex = testValues.indexOf(testValues.find((val) => val.startsWith('Ben')));

      expect(await getHighlightedSelectOptionProperty(page, 'textContent')).toBe(testValues[valueIndex]);

      await sleep(500);

      // Wait for searchString timeout
      await buttonElement.press('B');
      await waitForStencilLifecycle(page);

      expect(await getHighlightedSelectOptionProperty(page, 'textContent')).toBe(testValues[valueIndex + 1]);

      await sleep(500);

      // Wait for searchString timeout
      await buttonElement.press('B');
      await waitForStencilLifecycle(page);

      expect(await getHighlightedSelectOptionProperty(page, 'textContent')).toBe(testValues[valueIndex + 2]);

      await sleep(500);

      // Wait for searchString timeout
      await buttonElement.press('D');
      await buttonElement.press('e');
      await buttonElement.press('n');

      expect(await getHighlightedSelectOptionProperty(page, 'textContent')).toBe(
        testValues.find((val) => val.startsWith('Den'))
      );

      await sleep(500);

      // Wait for searchString timeout
      await buttonElement.press('A');
      await waitForStencilLifecycle(page);

      expect(await getHighlightedSelectOptionProperty(page, 'textContent')).toBe(testValues[0]);
    });
  });
  test('should skip disabled option when pressing ArrowUp/ArrowDown', async ({ page }) => {
    await initSelect(page, { options: { disabledIndices: [0, 1, 3, 5], values: ['a', 'b', 'c', 'd', 'e', 'f'] } });
    const buttonElement = getButton(page);

    expect(await getProperty(getSelectOption(page, 2), 'disabled'), 'disabled option').toBe(true);

    await buttonElement.press('ArrowDown');
    await waitForStencilLifecycle(page);

    expect(await getHighlightedOptionIndex(page)).toBe(-1);

    await buttonElement.press('ArrowDown');
    await waitForStencilLifecycle(page);

    expect(await getHighlightedOptionIndex(page)).toBe(2);

    await buttonElement.press('ArrowDown');
    await waitForStencilLifecycle(page);

    expect(await getHighlightedOptionIndex(page)).toBe(4);

    await buttonElement.press('ArrowDown');
    await waitForStencilLifecycle(page);

    expect(await getHighlightedOptionIndex(page)).toBe(4);

    await buttonElement.press('ArrowUp');
    await waitForStencilLifecycle(page);

    expect(await getHighlightedOptionIndex(page)).toBe(2);

    await buttonElement.press('ArrowUp');
    await waitForStencilLifecycle(page);

    expect(await getHighlightedOptionIndex(page)).toBe(2);
  });
});

test.describe('selection', () => {
  test('should add valid selection on Enter', async ({ page }) => {
    await initSelect(page);

    const buttonElement = getButton(page);

    await buttonElement.type('B');
    await waitForStencilLifecycle(page);

    expect(await getHighlightedSelectOptionProperty(page, 'textContent')).toBe('b');

    await buttonElement.press('Enter');
    await waitForStencilLifecycle(page);

    expect(await getSelectValue(page), 'after first option selected').toBe('b');
    expect(await getSelectedSelectOptionProperty(page, 'value'), 'after first option selected').toEqual('b');
    expect(await getButtonText(page)).toBe('b');

    await page.keyboard.press('Space'); // Open dropdown again
    await waitForStencilLifecycle(page);
    expect(await getHighlightedSelectOptionProperty(page, 'textContent')).toBe('b');

    await page.keyboard.press('ArrowDown');
    await waitForStencilLifecycle(page);

    expect(await getHighlightedSelectOptionProperty(page, 'textContent')).toBe('c');

    await buttonElement.press('Enter');
    await waitForStencilLifecycle(page);

    expect(await getSelectValue(page), 'after first option selected').toBe('c');
    expect(await getSelectedSelectOptionProperty(page, 'value'), 'after first option selected').toEqual('c');
    expect(await getButtonText(page)).toBe('c');
  });

  test('should add valid selection on Space', async ({ page }) => {
    await initSelect(page);

    const buttonElement = getButton(page);

    await buttonElement.type('B');
    await waitForStencilLifecycle(page);

    expect(await getHighlightedSelectOptionProperty(page, 'textContent')).toBe('b');

    await buttonElement.press('Space');
    await waitForStencilLifecycle(page);

    expect(await getSelectValue(page), 'after first option selected').toBe('b');
    expect(await getSelectedSelectOptionProperty(page, 'value'), 'after first option selected').toEqual('b');
    expect(await getButtonText(page)).toBe('b');

    await page.keyboard.press('Space'); // Open dropdown again
    await waitForStencilLifecycle(page);
    expect(await getHighlightedSelectOptionProperty(page, 'textContent')).toBe('b');

    await page.keyboard.press('ArrowDown');
    await waitForStencilLifecycle(page);

    expect(await getHighlightedSelectOptionProperty(page, 'textContent')).toBe('c');

    await buttonElement.press('Space');
    await waitForStencilLifecycle(page);

    expect(await getSelectValue(page), 'after first option selected').toBe('c');
    expect(await getSelectedSelectOptionProperty(page, 'value'), 'after first option selected').toEqual('c');
    expect(await getButtonText(page)).toBe('c');
  });

  test('should add valid selection on Tab', async ({ page }) => {
    await initSelect(page);

    const buttonElement = getButton(page);

    await buttonElement.type('B');
    await waitForStencilLifecycle(page);

    expect(await getHighlightedSelectOptionProperty(page, 'textContent')).toBe('b');

    await buttonElement.press('Tab');
    await waitForStencilLifecycle(page);

    expect(await getSelectValue(page), 'after first option selected').toBe('b');
    expect(await getSelectedSelectOptionProperty(page, 'value'), 'after first option selected').toEqual('b');
    expect(await getButtonText(page)).toBe('b');

    await page.keyboard.press('Space'); // Open dropdown again
    await waitForStencilLifecycle(page);
    expect(await getHighlightedSelectOptionProperty(page, 'textContent')).toBe('b');

    await page.keyboard.press('ArrowDown');
    await waitForStencilLifecycle(page);

    expect(await getHighlightedSelectOptionProperty(page, 'textContent')).toBe('c');

    await buttonElement.press('Tab');
    await waitForStencilLifecycle(page);

    expect(await getSelectValue(page), 'after first option selected').toBe('c');
    expect(await getSelectedSelectOptionProperty(page, 'value'), 'after first option selected').toEqual('c');
    expect(await getButtonText(page)).toBe('c');
  });

  test('should reset selection on enter empty selection', async ({ page }) => {
    await initSelect(page, { options: { values: ['', 'a', 'b', 'c'] } });

    const buttonElement = getButton(page);

    await buttonElement.type('B');
    await waitForStencilLifecycle(page);

    expect(await getHighlightedSelectOptionProperty(page, 'textContent')).toBe('b');

    await buttonElement.press('Enter');
    await waitForStencilLifecycle(page);

    expect(await getSelectValue(page), 'after first option selected').toBe('b');
    expect(await getSelectedSelectOptionProperty(page, 'value'), 'after first option selected').toEqual('b');
    expect(await getButtonText(page)).toBe('b');

    await page.keyboard.press('Space'); // Open dropdown again
    await page.keyboard.press('PageUp');
    await waitForStencilLifecycle(page);

    expect(await getHighlightedSelectOptionProperty(page, 'textContent')).toBe('');

    await buttonElement.press('Enter');
    await waitForStencilLifecycle(page);

    expect(await getSelectValue(page), 'after first option selected').toBeUndefined();
    expect(await getSelectedSelectOptionProperty(page, 'value'), 'after first option selected').toBeUndefined();
    expect(await getButtonText(page)).toBe('');
  });

  test('should add valid selection on Click', async ({ page }) => {
    await initSelect(page);
    const buttonElement = getButton(page);

    await buttonElement.click(); // Open dropdown
    await waitForStencilLifecycle(page);

    expect(await getHighlightedOptionIndex(page)).toBe(-1); // No option highlighted

    const option = getSelectOption(page, 1);
    await option.click();
    await waitForStencilLifecycle(page);

    expect(await getSelectValue(page), 'after first option selected').toBe('a');
    expect(await getSelectedSelectOptionProperty(page, 'value'), 'after first option selected').toEqual('a');
    expect(await getButtonText(page)).toBe('a');

    await buttonElement.click(); // Open dropdown again
    await waitForStencilLifecycle(page);

    // TODO: Do we want to set highlight on the option when selecting with click
    expect(await getHighlightedOptionIndex(page)).toBe(-1); // No option highlighted

    const option2 = getSelectOption(page, 3);
    await option2.click();
    await waitForStencilLifecycle(page);

    expect(await getSelectValue(page), 'after first option selected').toBe('c');
    expect(await getSelectedSelectOptionProperty(page, 'value'), 'after first option selected').toEqual('c');
    expect(await getButtonText(page)).toBe('c');
  });

  test('should not select disabled option on Click', async ({ page }) => {
    await initSelect(page, { options: { disabledIndices: [0] } });
    const buttonElement = getButton(page);

    await buttonElement.click(); // Open dropdown
    await waitForStencilLifecycle(page);

    const option = getSelectOption(page, 1);
    await option.click();
    await waitForStencilLifecycle(page);

    expect(await getSelectValue(page), 'after first option selected').toBeUndefined();
    expect(await getSelectedSelectOptionProperty(page, 'value'), 'after first option selected').toBeUndefined();
    expect(await getButtonText(page)).toBe('');
  });

  test('should select empty option when setting value to undefined', async ({ page }) => {
    await initSelect(page, { props: { name: 'options', value: 'a' }, options: { values: ['', 'a', 'b', 'c'] } });

    expect(await getSelectedOptionIndex(page)).toBe(1);
    expect(await getSelectValue(page), 'initial').toBe('a');
    expect(await getSelectedSelectOptionProperty(page, 'value'), 'initial').toEqual('a');
    expect(await getButtonText(page)).toBe('a');

    await setValue(page, undefined);

    expect(await getSelectedOptionIndex(page)).toBe(0);
    expect(await getSelectValue(page), 'initial').toBeUndefined();
    expect(await getSelectedSelectOptionProperty(page, 'value'), 'after setting value to undefined').toBeUndefined();
    expect(await getButtonText(page)).toBe('');
  });

  test('should reset selection to default when value is set to undefined and no empty option provided', async ({
    page,
  }) => {
    await initSelect(page, { props: { name: 'options', value: 'c' } });

    expect(await getSelectedOptionIndex(page)).toBe(2);
    expect(await getSelectValue(page), 'initial').toBe('c');
    expect(await getSelectedSelectOptionProperty(page, 'value'), 'initial').toEqual('c');
    expect(await getButtonText(page)).toBe('c');

    await setValue(page, undefined);

    expect(await getSelectedOptionIndex(page)).toBe(-1);
    expect(await getSelectValue(page), 'initial').toBeUndefined();
    expect(await getSelectedSelectOptionProperty(page, 'value'), 'after setting value to undefined').toBeUndefined();
    expect(await getButtonText(page)).toBe('');
  });
});

test.describe('click events', () => {
  test('should open dropdown on mouseclick and close dropdown on 2nd click', async ({ page }) => {
    await initSelect(page);
    const buttonElement = getButton(page);

    await buttonElement.click();
    await waitForStencilLifecycle(page);

    expect(await getDropdownDisplay(page), 'after click').toBe('flex');
    expect(await getHighlightedOptionIndex(page), 'for highlighted option').toBe(-1);

    await buttonElement.click();
    await waitForStencilLifecycle(page);

    expect(await getDropdownDisplay(page), 'after second click').toBe('none');
    expect(await getHighlightedOptionIndex(page), 'for highlighted option').toBe(-1);
  });

  test.describe('disabled', () => {
    test('should have not-allowed cursor', async ({ page }) => {
      await initSelect(page, { props: { name: 'options', disabled: true } });
      expect(await getElementStyle(getButton(page), 'cursor')).toBe('not-allowed');
    });

    skipInBrowsers(['webkit'], () => {
      test('should not be able to open or interact', async ({ page }) => {
        await initSelect(page, {
          props: { name: 'options', disabled: true },
          options: { markupAfter: '<p-button>Button</p-button>' },
        });
        const button = page.locator('p-button');

        await addEventListener(button, 'focus');
        expect((await getEventSummary(button, 'focus')).counter, 'before focus').toBe(0);

        await page.keyboard.press('Tab');
        expect((await getEventSummary(button, 'focus')).counter, 'before focus').toBe(1);
      });
    });
  });
});

test.describe('slots', () => {
  test('should update when selected option is added', async ({ page }) => {
    await initSelect(page);
    expect(await getSelectValue(page)).toBeUndefined();

    await setValue(page, 'd');
    await waitForStencilLifecycle(page);
    expect(await getSelectValue(page)).toBe('d');

    await addOption(page, 'd', 'd');
    await waitForStencilLifecycle(page);

    expect(await getSelectValue(page), 'after option added').toBe('d');
    expect(await getSelectedSelectOptionProperty(page, 'value'), 'after option added').toEqual('d');
    expect(await getButtonText(page)).toBe('d');
  });

  test('should update when selected option is removed', async ({ page }) => {
    await initSelect(page, { props: { name: 'options', value: 'c' } });
    await waitForStencilLifecycle(page);

    expect(await getSelectValue(page), 'initial').toBe('c');
    expect(await getSelectedSelectOptionProperty(page, 'value'), 'initial').toEqual('c');
    expect(await getButtonText(page)).toBe('c');

    const host: Locator = getHost(page);
    await host.evaluate((el) => {
      (el as HTMLPSelectElement).lastElementChild.remove();
    });

    await waitForStencilLifecycle(page);

    expect(await getSelectValue(page), 'after option selected removed').toBe('c');
    expect(await getSelectedSelectOptionProperty(page, 'value'), 'after option selected removed').toBeUndefined();
    expect(await getButtonText(page)).toBe('');
  });
});

test.describe('lifecycle', () => {
  test('should work without unnecessary round trips on init', async ({ page }) => {
    await initSelect(page);
    const buttonElement = getButton(page);
    const status1 = await getLifecycleStatus(page);

    expect(status1.componentDidLoad['p-select'], 'componentDidLoad: p-select').toBe(1);
    expect(status1.componentDidLoad['p-select-option'], 'componentDidLoad: p-select-option').toBe(3);
    expect(status1.componentDidLoad['p-icon'], 'componentDidLoad: p-icon').toBe(1); // arrow down

    expect(status1.componentDidLoad.all, 'componentDidLoad: all').toBe(5);
    expect(status1.componentDidUpdate.all, 'componentDidUpdate: all').toBe(0);

    await buttonElement.click();
    await waitForStencilLifecycle(page);
    const status2 = await getLifecycleStatus(page);
    expect(status2.componentDidUpdate['p-select'], 'componentDidUpdate: p-select').toBe(1);
    expect(status2.componentDidUpdate.all, 'componentDidUpdate: all').toBe(1);
  });

  test('should work without unnecessary round trips when selecting option', async ({ page }) => {
    await initSelect(page);
    const buttonElement = getButton(page);

    await buttonElement.click();
    await waitForStencilLifecycle(page);
    const status1 = await getLifecycleStatus(page);

    expect(status1.componentDidLoad['p-select'], 'componentDidLoad: p-select').toBe(1);
    expect(status1.componentDidLoad['p-select-option'], 'componentDidLoad: p-select-option').toBe(3);
    expect(status1.componentDidLoad['p-icon'], 'componentDidLoad: p-icon').toBe(1); // arrow down

    expect(status1.componentDidLoad.all, 'componentDidLoad: all').toBe(5);
    expect(status1.componentDidUpdate.all, 'componentDidUpdate: all').toBe(1);

    const option1 = getSelectOption(page, 1);
    await option1.click();
    await waitForStencilLifecycle(page);

    const status2 = await getLifecycleStatus(page);
    expect(status2.componentDidUpdate['p-select-option'], 'componentDidUpdate: p-select-option').toBe(1);
    expect(status2.componentDidUpdate['p-select'], 'componentDidUpdate: p-select').toBe(2);
    expect(status1.componentDidLoad['p-icon'], 'componentDidLoad: p-icon').toBe(1); // checkmark icon
    expect(status2.componentDidUpdate.all, 'componentDidUpdate: all').toBe(3);
  });

  test('should work without unnecessary round trips on selection change by click', async ({ page }) => {
    await initSelect(page, { props: { name: 'options', value: 'a' } });
    const buttonElement = getButton(page);

    await buttonElement.click();
    await waitForStencilLifecycle(page);
    const status1 = await getLifecycleStatus(page);

    expect(status1.componentDidLoad['p-select'], 'componentDidLoad: p-select').toBe(1);
    expect(status1.componentDidLoad['p-select-option'], 'componentDidLoad: p-select-option').toBe(3);
    expect(status1.componentDidLoad['p-icon'], 'componentDidLoad: p-icon').toBe(2); // arrow down and checkmark icon

    expect(status1.componentDidLoad.all, 'componentDidLoad: all').toBe(6);
    expect(status1.componentDidUpdate.all, 'componentDidUpdate: all').toBe(1);

    const option1 = getSelectOption(page, 2);
    await option1.click();
    await waitForStencilLifecycle(page);

    const status2 = await getLifecycleStatus(page);
    expect(status2.componentDidUpdate['p-select-option'], 'componentDidUpdate: p-select-option').toBe(2);
    expect(status2.componentDidUpdate['p-select'], 'componentDidUpdate: p-select').toBe(2);
    expect(status2.componentDidUpdate.all, 'componentDidUpdate: all').toBe(4);
  });

  skipInBrowsers(['webkit'], () => {
    test('should work without unnecessary round trips on selection change by keyboard', async ({ page }) => {
      await initSelect(page, { props: { name: 'options', value: 'a' } });
      const buttonElement = getButton(page);

      await buttonElement.press('Space'); // Open dropdown
      await waitForStencilLifecycle(page);
      const status1 = await getLifecycleStatus(page);

      expect(status1.componentDidLoad['p-select'], 'componentDidLoad: p-select').toBe(1);
      expect(status1.componentDidLoad['p-select-option'], 'componentDidLoad: p-select-option').toBe(3);
      expect(status1.componentDidLoad['p-icon'], 'componentDidLoad: p-icon').toBe(2); // arrow down and checkmark icon

      expect(status1.componentDidLoad.all, 'componentDidLoad: all').toBe(6);
      expect(status1.componentDidUpdate.all, 'componentDidUpdate: all').toBe(1);

      await buttonElement.press('ArrowDown');
      await buttonElement.press('Enter');
      await waitForStencilLifecycle(page);

      const status2 = await getLifecycleStatus(page);
      expect(status2.componentDidUpdate['p-select-option'], 'componentDidUpdate: p-select-option').toBe(2);
      expect(status2.componentDidUpdate['p-select'], 'componentDidUpdate: p-select').toBe(3); // Keyboard actions cause update in order to update sr highlighted option text
      expect(status2.componentDidUpdate.all, 'componentDidUpdate: all').toBe(5);
    });
  });
});

test.describe('theme', () => {
  test('should sync theme for children', async ({ page }) => {
    await initSelect(page, { options: { includeOptgroups: true } });

    const select = getHost(page);

    const buttonElement = getButton(page);
    await buttonElement.click();
    await waitForStencilLifecycle(page);

    const optgroups = await page.locator('p-optgroup').all();
    const options = await page.locator('p-select-option').all();

    for (const child of [...optgroups, ...options]) {
      expect(await getProperty(child, 'theme')).toBe('light');
    }
    await setProperty(select, 'theme', 'dark');
    await waitForStencilLifecycle(page);

    for (const child of [...optgroups, ...options]) {
      expect(await getProperty(child, 'theme')).toBe('dark');
    }
  });
});

test.describe('optgroups', () => {
  test('should persist disabled state for options inside optgroup', async ({ page }) => {
    await initSelect(page, { options: { includeOptgroups: true, disabledIndices: [1] } });

    const buttonElement = getButton(page);
    await buttonElement.click();
    await waitForStencilLifecycle(page);

    const optgroup = page.locator('p-optgroup[label="b"]');
    await expect(await getProperty(optgroup, 'disabled')).toBeFalsy();
    const children = await optgroup.locator('p-select-option').all();

    for (const child of children) {
      await expect(await getProperty(child, 'disabled')).toBeTruthy();
    }
    await optgroup.evaluate((element) => (element.disabled = true));
    await waitForStencilLifecycle(page);

    await expect(await getProperty(optgroup, 'disabled')).toBeTruthy();

    for (const child of children) {
      await expect(await getProperty(child, 'disabled')).toBeTruthy();
    }

    await optgroup.evaluate((element) => (element.disabled = false));
    await waitForStencilLifecycle(page);

    for (const child of children) {
      await expect(await getProperty(child, 'disabled')).toBeTruthy();
    }
  });

  test('should disable all options inside disabled optgroup', async ({ page }) => {
    await initSelect(page, { options: { includeOptgroups: true } });

    const buttonElement = getButton(page);
    await buttonElement.click();
    await waitForStencilLifecycle(page);

    const optgroup = page.locator('p-optgroup[label="b"]');
    await expect(await getProperty(optgroup, 'disabled')).toBeFalsy();
    const children = await optgroup.locator('p-select-option').all();

    for (const child of children) {
      await expect(await getProperty(child, 'disabled')).toBeFalsy();
    }
    await optgroup.evaluate((element) => (element.disabled = true));
    await waitForStencilLifecycle(page);

    await expect(await getProperty(optgroup, 'disabled')).toBeTruthy();

    for (const child of children) {
      await expect(await getProperty(child, 'disabled')).toBeTruthy();
    }
  });

  test('should hide all options inside hidden optgroup', async ({ page }) => {
    await initSelect(page, { options: { includeOptgroups: true } });

    const buttonElement = getButton(page);
    await buttonElement.click();
    await waitForStencilLifecycle(page);

    const optgroup = page.locator('p-optgroup[label="b"]');
    await expect(optgroup).toBeVisible();
    const children = await optgroup.locator('p-select-option').all();

    for (const child of children) {
      await expect(child).toBeVisible();
    }
    await optgroup.evaluate((element) => (element.hidden = true));
    await waitForStencilLifecycle(page);

    await expect(optgroup).not.toBeVisible();

    for (const child of children) {
      await expect(child).not.toBeVisible();
    }
  });
});

test.describe('form', () => {
<<<<<<< HEAD
  test('should include name & value in FormData submit', async ({ page }) => {
=======
  test('should include name & value in FormData submit if updated programmatically', async ({ page }) => {
>>>>>>> 24511c47
    const name = 'name';
    const value = 'Hallo';
    await initSelect(page, {
      props: { name, value },
      options: { isWithinForm: true, markupAfter: '<button type="submit">Submit</button>' },
    });
    const form = getForm(page);

    await addEventListener(form, 'submit');
    expect((await getEventSummary(form, 'submit')).counter).toBe(0);

    await page.locator('button[type="submit"]').click();

    expect((await getEventSummary(form, 'submit')).counter).toBe(1);
    expect(await getFormDataValue(form, name)).toBe(value);
  });

<<<<<<< HEAD
=======
  test('should include name & value in FormData submit if updated using keyboard', async ({ page }) => {
    const name = 'options';
    const value = ['a'];
    await initSelect(page, {
      props: { name },
      options: {
        isWithinForm: true,
        markupBefore: '<p-text>Some Text</p-text>',
        markupAfter: '<button type="submit">Submit</button>',
      },
    });
    const form = getForm(page);
    const text = page.locator('p-text');
    await addEventListener(form, 'submit');
    expect((await getEventSummary(form, 'submit')).counter).toBe(0);

    await page.keyboard.press('Tab');
    await page.keyboard.press('Space');
    await waitForStencilLifecycle(page);

    await page.keyboard.press('ArrowDown');
    await page.keyboard.press('Enter');
    await text.click();
    await waitForStencilLifecycle(page);

    await page.locator('button[type="submit"]').click();

    expect((await getEventSummary(form, 'submit')).counter).toBe(1);
    expect(await getFormDataValues(form, name)).toStrictEqual(value);
  });

  test('should include name & value in FormData submit if updated using mouse', async ({ page }) => {
    const name = 'options';
    const value = ['b'];
    await initSelect(page, {
      props: { name },
      options: {
        isWithinForm: true,
        markupBefore: '<p-text>Some Text</p-text>',
        markupAfter: '<button type="submit">Submit</button>',
      },
    });
    const buttonElement = getButton(page);
    const form = getForm(page);
    const text = page.locator('p-text');
    await addEventListener(form, 'submit');
    expect((await getEventSummary(form, 'submit')).counter).toBe(0);

    await buttonElement.click();
    await waitForStencilLifecycle(page);

    const dropdownOption = getSelectOption(page, 2);
    await dropdownOption.click();
    await text.click();
    await waitForStencilLifecycle(page);

    await page.locator('button[type="submit"]').click();

    expect((await getEventSummary(form, 'submit')).counter).toBe(1);
    expect(await getFormDataValues(form, name)).toStrictEqual(value);
  });

>>>>>>> 24511c47
  test('should include name & value in FormData submit if outside of form', async ({ page }) => {
    const name = 'name';
    const value = 'a';
    const formId = 'myForm';
    await initSelect(page, {
      props: { name, value, form: formId },
      options: {
        isWithinForm: false,
        markupBefore: `<form id="myForm" onsubmit="return false;"><button type="submit">Submit</button></form>`,
      },
    });
    const form = getForm(page);

    await addEventListener(form, 'submit');
    expect((await getEventSummary(form, 'submit')).counter).toBe(0);

    await page.locator('button[type="submit"]').click();

    expect((await getEventSummary(form, 'submit')).counter).toBe(1);
    expect(await getFormDataValue(form, name)).toBe(value);
  });

  test('should reset select value to its initial value on form reset', async ({ page }) => {
    const name = 'name';
    const value = 'b';
    const newValue = 'c';
    const host = getHost(page);
    const select = getHost(page);
    await initSelect(page, {
      props: { name, value },
      options: {
        isWithinForm: true,
        markupAfter: `
        <button type="submit">Submit</button>
        <button type="reset">Reset</button>
      `,
      },
    });
    const form = getForm(page);

    await addEventListener(form, 'submit');
    expect((await getEventSummary(form, 'submit')).counter).toBe(0);

    await setProperty(select, 'value', newValue);

    await expect(host).toHaveJSProperty('value', newValue);

    await page.locator('button[type="reset"]').click();

    await expect(host).toHaveJSProperty('value', value);

    await page.locator('button[type="submit"]').click();

    expect((await getEventSummary(form, 'submit')).counter).toBe(1);
    expect(await getFormDataValue(form, name)).toBe(value);
  });

  test('should disable select if within disabled fieldset', async ({ page }) => {
    const name = 'name';
    const value = 'Hallo';
    const host = getHost(page);
    await initSelect(page, {
      props: { name, value },
      options: {
        isWithinForm: true,
        markupBefore: `<fieldset disabled>`,
        markupAfter: `</fieldset>`,
      },
    });

    await expect(host).toHaveJSProperty('disabled', true);
  });

  test('should sync disabled state with fieldset when updated programmatically', async ({ page }) => {
    await initSelect(page, {
      options: {
        isWithinForm: true,
        markupBefore: `<fieldset disabled>`,
        markupAfter: `</fieldset>`,
      },
    });
    const host = getHost(page);
    const fieldset = getFieldset(page);
    await expect(fieldset).toHaveJSProperty('disabled', true);
    await expect(host).toHaveJSProperty('disabled', true);

    await setProperty(fieldset, 'disabled', false);
    await waitForStencilLifecycle(page);

    await expect(fieldset).toHaveJSProperty('disabled', false);
    await expect(host).toHaveJSProperty('disabled', false);
  });
});<|MERGE_RESOLUTION|>--- conflicted
+++ resolved
@@ -1359,11 +1359,7 @@
 });
 
 test.describe('form', () => {
-<<<<<<< HEAD
-  test('should include name & value in FormData submit', async ({ page }) => {
-=======
   test('should include name & value in FormData submit if updated programmatically', async ({ page }) => {
->>>>>>> 24511c47
     const name = 'name';
     const value = 'Hallo';
     await initSelect(page, {
@@ -1381,8 +1377,6 @@
     expect(await getFormDataValue(form, name)).toBe(value);
   });
 
-<<<<<<< HEAD
-=======
   test('should include name & value in FormData submit if updated using keyboard', async ({ page }) => {
     const name = 'options';
     const value = ['a'];
@@ -1445,7 +1439,6 @@
     expect(await getFormDataValues(form, name)).toStrictEqual(value);
   });
 
->>>>>>> 24511c47
   test('should include name & value in FormData submit if outside of form', async ({ page }) => {
     const name = 'name';
     const value = 'a';
