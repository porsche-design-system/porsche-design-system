--- conflicted
+++ resolved
@@ -26,36 +26,6 @@
   });
   afterEach(async () => await page.close());
 
-<<<<<<< HEAD
-  const getTextFieldHost = () => selectNode(page, 'p-text-field-wrapper');
-  const getTextFieldFakeInput = () => selectNode(page, 'p-text-field-wrapper >>> .p-text-field-wrapper__fake-input');
-  const getTextFieldRealInput = () => selectNode(page, 'p-text-field-wrapper input');
-  const getTextFieldMessage = () => selectNode(page, 'p-text-field-wrapper >>> .p-text-field-wrapper__message');
-  const getTextFieldLabelLink = () => selectNode(page, 'p-text-field-wrapper [slot="label"] a');
-  const getTextFieldDescriptionLink = () => selectNode(page, 'p-text-field-wrapper [slot="description"] a');
-  const getTextFieldMessageLink = () => selectNode(page, 'p-text-field-wrapper [slot="message"] a');
-  const getTextFieldLabel = () => selectNode(page, 'p-text-field-wrapper >>> .p-text-field-wrapper__label-text');
-  const getTextFieldButton = () => selectNode(page, 'p-text-field-wrapper >>> button.p-text-field-wrapper__button');
-  const getTextFieldIcon = () => selectNode(page, 'p-text-field-wrapper >>> p-icon');
-
-  const getIconName = async (): Promise<unknown> => getProperty(await getTextFieldIcon(), 'name');
-
-  const initTextField = (
-    {
-      useSlottedLabel,
-      useSlottedDescription,
-      useSlottedMessage,
-      state,
-      type,
-    }: {
-      useSlottedLabel?: boolean;
-      useSlottedDescription?: boolean;
-      useSlottedMessage?: boolean;
-      state?: FormState;
-      type?: 'text' | 'password';
-    } = { useSlottedLabel: false, useSlottedDescription: false, useSlottedMessage: false, state: 'none', type: 'text' }
-  ): Promise<void> => {
-=======
   const getHost = () => selectNode(page, 'p-text-field-wrapper');
   const getFakeInput = () => selectNode(page, 'p-text-field-wrapper >>> .p-text-field-wrapper__fake-input');
   const getRealInput = () => selectNode(page, 'p-text-field-wrapper input');
@@ -95,34 +65,14 @@
       ? '<span slot="message">Some message with a <a href="#" onclick="return false;">link</a>.</span>'
       : '';
 
->>>>>>> 6f919880
     return setContentWithDesignSystem(
       page,
       `
         <p-text-field-wrapper state="${state}">
-<<<<<<< HEAD
-          ${
-            useSlottedLabel
-              ? '<span slot="label">Some label with a <a href="#" onclick="return false;">link</a>.</span>'
-              : ''
-          }
-          ${
-            useSlottedDescription
-              ? '<span slot="description">Some description with a <a href="#" onclick="return false;">link</a>.</span>'
-              : ''
-          }
-          <input type="${type}" />
-          ${
-            useSlottedMessage
-              ? '<span slot="message">Some message with a <a href="#" onclick="return false;">link</a>.</span>'
-              : ''
-          }
-=======
           ${slottedLabel}
           ${slottedDescription}
           <input type="${type}" />
           ${slottedMessage}
->>>>>>> 6f919880
         </p-text-field-wrapper>`
     );
   };
@@ -414,11 +364,7 @@
     it('should be shown by keyboard navigation and on click for slotted <input>', async () => {
       await initTextField();
 
-<<<<<<< HEAD
-      const input = await getTextFieldRealInput();
-=======
       const input = await getRealInput();
->>>>>>> 6f919880
       const hidden = expectedStyleOnFocus({ color: 'transparent' });
       const visible = expectedStyleOnFocus({ color: 'neutral' });
 
@@ -444,15 +390,9 @@
         state: 'error',
       });
 
-<<<<<<< HEAD
-      const labelLink = await getTextFieldLabelLink();
-      const descriptionLink = await getTextFieldDescriptionLink();
-      const messageLink = await getTextFieldMessageLink();
-=======
       const labelLink = await getLabelLink();
       const descriptionLink = await getDescriptionLink();
       const messageLink = await getMessageLink();
->>>>>>> 6f919880
       const hidden = expectedStyleOnFocus({ color: 'transparent', offset: '1px' });
       const visible = expectedStyleOnFocus({ color: 'hover', offset: '1px' });
 
@@ -542,17 +482,10 @@
         state: 'error',
       });
 
-<<<<<<< HEAD
-      const host = await getTextFieldHost();
-      const labelLink = await getTextFieldLabelLink();
-      const descriptionLink = await getTextFieldDescriptionLink();
-      const messageLink = await getTextFieldMessageLink();
-=======
       const host = await getHost();
       const labelLink = await getLabelLink();
       const descriptionLink = await getDescriptionLink();
       const messageLink = await getMessageLink();
->>>>>>> 6f919880
 
       expect(await getStyleOnFocus(labelLink)).toBe(expectedStyleOnFocus({ offset: '1px' }));
       expect(await getStyleOnFocus(descriptionLink)).toBe(expectedStyleOnFocus({ color: 'neutral', offset: '1px' }));
