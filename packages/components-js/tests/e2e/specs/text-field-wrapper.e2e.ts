--- conflicted
+++ resolved
@@ -74,11 +74,7 @@
     return setContentWithDesignSystem(
       page,
       `
-<<<<<<< HEAD
-      <p-text-field-wrapper state="${state}">
-=======
       <p-text-field-wrapper state="${state}"${label}>
->>>>>>> e09bfd2e
         ${slottedLabel}
         ${slottedDescription}
         <input type="${type}" />
@@ -99,18 +95,7 @@
 
   describe('accessibility', () => {
     it('should add aria-label', async () => {
-<<<<<<< HEAD
-      await setContentWithDesignSystem(
-        page,
-        `
-        <p-text-field-wrapper label="Some label">
-          <input type="text" name="some-name">
-        </p-text-field-wrapper>`
-      );
-
-=======
       await initTextField({ hasLabel: true });
->>>>>>> e09bfd2e
       const input = await getInput();
       expect(await getAttribute(input, 'aria-label')).toBe('Some label');
     });
@@ -120,11 +105,7 @@
         page,
         `
         <p-text-field-wrapper label="Some label" description="Some description">
-<<<<<<< HEAD
-          <input type="text" name="some-name">
-=======
           <input type="text">
->>>>>>> e09bfd2e
         </p-text-field-wrapper>`
       );
       const input = await getInput();
@@ -136,11 +117,7 @@
         page,
         `
         <p-text-field-wrapper label="Some label" description="Some description" message="Some error message" state="error">
-<<<<<<< HEAD
-          <input type="text" name="some-name">
-=======
           <input type="text">
->>>>>>> e09bfd2e
         </p-text-field-wrapper>`
       );
       const input = await getInput();
@@ -148,18 +125,7 @@
     });
 
     it('should add/remove message text and update aria-label attribute if state changes programmatically', async () => {
-<<<<<<< HEAD
-      await setContentWithDesignSystem(
-        page,
-        `
-        <p-text-field-wrapper label="Some label">
-          <input type="text" name="some-name"/>
-        </p-text-field-wrapper>`
-      );
-
-=======
       await initTextField({ hasLabel: true });
->>>>>>> e09bfd2e
       const textFieldComponent = await getHost();
       const input = await getInput();
 
@@ -198,18 +164,7 @@
 
   describe('input type password', () => {
     it('should disable input and toggle password button when input is disabled programmatically', async () => {
-<<<<<<< HEAD
-      await setContentWithDesignSystem(
-        page,
-        `
-        <p-text-field-wrapper label="Some label">
-          <input type="password" name="some-name">
-        </p-text-field-wrapper>`
-      );
-
-=======
       await initTextField({ type: 'password', hasLabel: true });
->>>>>>> e09bfd2e
       const input = await getInput();
 
       const initialCursor = await getElementStyle(input, 'cursor');
@@ -231,18 +186,7 @@
     });
 
     it('should toggle icon when password visibility button is clicked', async () => {
-<<<<<<< HEAD
-      await setContentWithDesignSystem(
-        page,
-        `
-        <p-text-field-wrapper label="Some label">
-          <input type="password" name="some-name">
-        </p-text-field-wrapper>`
-      );
-
-=======
       await initTextField({ type: 'password', hasLabel: true });
->>>>>>> e09bfd2e
       const toggleButton = await getButton();
 
       const icon = await getIcon();
@@ -260,18 +204,7 @@
     });
 
     it('should have padding-right', async () => {
-<<<<<<< HEAD
-      await setContentWithDesignSystem(
-        page,
-        `
-        <p-text-field-wrapper label="Some label">
-          <input type="password" name="some-name">
-        </p-text-field-wrapper>`
-      );
-
-=======
       await initTextField({ type: 'password', hasLabel: true });
->>>>>>> e09bfd2e
       const input = await getInput();
       const toggleButton = await getButton();
 
@@ -284,18 +217,7 @@
     });
 
     it('should toggle password visibility and focus input correctly', async () => {
-<<<<<<< HEAD
-      await setContentWithDesignSystem(
-        page,
-        `
-        <p-text-field-wrapper label="Some label">
-          <input type="password" name="some-name">
-        </p-text-field-wrapper>`
-      );
-
-=======
       await initTextField({ type: 'password', hasLabel: true });
->>>>>>> e09bfd2e
       const button = await getButton();
       const input = await getInput();
 
@@ -321,18 +243,7 @@
 
   describe('input type search', () => {
     it('should disable search button when input is set to disabled programmatically', async () => {
-<<<<<<< HEAD
-      await setContentWithDesignSystem(
-        page,
-        `
-        <p-text-field-wrapper label="Some label">
-          <input type="search" name="some-name">
-        </p-text-field-wrapper>`
-      );
-
-=======
       await initTextField({ type: 'search', hasLabel: true });
->>>>>>> e09bfd2e
       const input = await getInput();
       const button = await getButton();
 
@@ -359,18 +270,7 @@
     });
 
     it('should disable search button when input is set to readonly programmatically', async () => {
-<<<<<<< HEAD
-      await setContentWithDesignSystem(
-        page,
-        `
-        <p-text-field-wrapper label="Some label">
-          <input type="search" name="some-name">
-        </p-text-field-wrapper>`
-      );
-
-=======
       await initTextField({ type: 'search', hasLabel: true });
->>>>>>> e09bfd2e
       const input = await getInput();
       const button = await getButton();
 
@@ -406,48 +306,6 @@
     });
 
     it('should disable search button when input is set to disabled and readonly programmatically', async () => {
-<<<<<<< HEAD
-      await setContentWithDesignSystem(
-        page,
-        `
-        <p-text-field-wrapper label="Some label">
-          <input type="search" name="some-name">
-        </p-text-field-wrapper>`
-      );
-
-      const input = await getInput();
-      const button = await getButton();
-
-      const isButtonDisabled = () => getProperty(button, 'disabled');
-
-      await setProperty(input, 'disabled', true);
-      await waitForStencilLifecycle(page);
-      await page.waitForTimeout(CSS_TRANSITION_DURATION);
-
-      const disabledBorderColor = await getElementStyle(input, 'borderColor');
-      const disabledBackgroundColor = await getElementStyle(input, 'backgroundColor');
-
-      expect(await isButtonDisabled()).toBe(true);
-
-      await setProperty(input, 'readOnly', true);
-      await waitForStencilLifecycle(page);
-      await page.waitForTimeout(CSS_TRANSITION_DURATION);
-
-      expect(await getElementStyle(input, 'borderColor')).not.toBe(disabledBorderColor, 'readonly and disabled border');
-      expect(await getElementStyle(input, 'backgroundColor')).not.toBe(
-        disabledBackgroundColor,
-        'readonly and disabled backgroundColor'
-      );
-    });
-
-    it('submits parent form on search button click', async () => {
-      await setContentWithDesignSystem(
-        page,
-        `
-        <form onsubmit="return false;">
-          <p-text-field-wrapper label="Some label">
-            <input type="search" name="some-name">
-=======
       await initTextField({ type: 'search', hasLabel: true });
       const input = await getInput();
       const button = await getButton();
@@ -481,7 +339,6 @@
         <form onsubmit="return false;">
           <p-text-field-wrapper label="Some label">
             <input type="search">
->>>>>>> e09bfd2e
           </p-text-field-wrapper>
         </form>`
       );
@@ -498,18 +355,7 @@
     });
 
     it('should have padding-right', async () => {
-<<<<<<< HEAD
-      await setContentWithDesignSystem(
-        page,
-        `
-        <p-text-field-wrapper label="Some label">
-          <input type="search" name="some-name">
-        </p-text-field-wrapper>`
-      );
-
-=======
       await initTextField({ type: 'search', hasLabel: true });
->>>>>>> e09bfd2e
       const input = await getInput();
       expect(await getElementStyle(input, 'paddingRight')).toBe('48px');
     });
