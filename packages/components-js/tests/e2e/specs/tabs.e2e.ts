--- conflicted
+++ resolved
@@ -7,7 +7,7 @@
   reattachElement,
   selectNode,
   setContentWithDesignSystem,
-  waitForStencilLifecycle,
+  waitForStencilLifecycle
 } from '../helpers';
 import { ConsoleMessage, ElementHandle, Page } from 'puppeteer';
 
@@ -184,57 +184,6 @@
     });
   });
 
-<<<<<<< HEAD
-  it('should render correct scroll-position on keyboard arrow click', async () => {
-    await setContentWithDesignSystem(
-      page,
-      `
-      <div style="width: 400px">
-        <p-tabs size="medium">
-          <p-tabs-item label="Button1">Content1</p-tabs-item>
-          <p-tabs-item label="Button2">Content2</p-tabs-item>
-          <p-tabs-item label="Button3">Content3</p-tabs-item>
-          <p-tabs-item label="Button4">Content4</p-tabs-item>
-          <p-tabs-item label="Button5">Content5</p-tabs-item>
-          <p-tabs-item label="Button6">Content6</p-tabs-item>
-          <p-tabs-item label="Button7">Content7</p-tabs-item>
-          <p-tabs-item label="Button8">Content8</p-tabs-item>
-        </p-tabs>
-      </div>
-    `
-    );
-    const gradientNext = await selectNode(page, 'p-tabs >>> p-tabs-bar >>> .p-tabs-bar__gradient--next');
-    const allButtons = await getAllTabs();
-    const gradientWidth = await getProperty(gradientNext, 'offsetWidth');
-    const scrollArea = await selectNode(page, 'p-tabs >>> p-tabs-bar >>> .p-tabs-bar__scroll-area');
-    const scrollAreaWidth = await getProperty(scrollArea, 'offsetWidth');
-    const getScrollAreaScrollLeft = () => getProperty(scrollArea, 'scrollLeft');
-
-    expect(await getScrollAreaScrollLeft()).toEqual(0);
-
-    await page.keyboard.press('Tab');
-    await page.waitForTimeout(CSS_ANIMATION_DURATION);
-    await page.keyboard.press('ArrowRight');
-    await page.waitForTimeout(CSS_ANIMATION_DURATION);
-    await page.keyboard.press('ArrowRight');
-    await page.waitForTimeout(CSS_ANIMATION_DURATION);
-    await page.keyboard.press('ArrowRight');
-    await page.waitForTimeout(CSS_ANIMATION_DURATION);
-    await page.keyboard.press('ArrowRight');
-    await page.waitForTimeout(CSS_ANIMATION_DURATION);
-
-    const tab5offset = await getProperty(allButtons[4], 'offsetLeft');
-    const scrollDistanceRight = +tab5offset - +gradientWidth + FOCUS_PADDING;
-    expect(await getScrollAreaScrollLeft()).toEqual(scrollDistanceRight);
-
-    await page.keyboard.press('ArrowLeft');
-    await page.waitForTimeout(CSS_ANIMATION_DURATION);
-
-    const tab2offset = await getProperty(allButtons[3], 'offsetLeft');
-    const tabWidth = await getProperty(allButtons[3], 'offsetWidth');
-    const scrollDistanceLeft = +tab2offset + +tabWidth + +gradientWidth - +scrollAreaWidth;
-    expect(await getScrollAreaScrollLeft()).toEqual(scrollDistanceLeft);
-=======
   it('should not crash without children', async () => {
     const consoleMessages: ConsoleMessage[] = [];
     page.on('console', (msg) => {
@@ -251,6 +200,5 @@
 
     await page.evaluate(() => console.error('test error'));
     expect(getErrorsAmount()).toBe(1);
->>>>>>> 1ccef248
   });
 });