--- conflicted
+++ resolved
@@ -81,18 +81,7 @@
   });
 
   it('should add aria-label to support screen readers properly', async () => {
-<<<<<<< HEAD
-    await setContentWithDesignSystem(
-      page,
-      `
-      <p-textarea-wrapper label="Some label">
-        <textarea name="some-name"></textarea>
-      </p-textarea-wrapper>
-    `
-    );
-=======
     await initTextarea({ hasLabel: true });
->>>>>>> e09bfd2e
     const textarea = await getTextarea();
     expect(await getProperty(textarea, 'ariaLabel')).toBe('Some label');
   });
