import {
  addEventListener,
  expectedStyleOnFocus,
<<<<<<< HEAD
=======
  expectA11yToMatchSnapshot,
  getAttribute,
>>>>>>> 5f79b15b
  getLifecycleStatus,
  getOutlineStyle,
  initAddEventListener,
  selectNode,
  setContentWithDesignSystem,
  setProperty,
  waitForStencilLifecycle,
} from '../helpers';
import { Page } from 'puppeteer';
import { FormState } from '@porsche-design-system/components/src/types';

describe('textarea-wrapper', () => {
  let page: Page;

  beforeEach(async () => {
    page = await browser.newPage();
    await initAddEventListener(page);
  });
  afterEach(async () => await page.close());

  const getHost = () => selectNode(page, 'p-textarea-wrapper');
  const getTextarea = () => selectNode(page, 'p-textarea-wrapper textarea');
  const getMessage = () => selectNode(page, 'p-textarea-wrapper >>> .message');
  const getLabel = () => selectNode(page, 'p-textarea-wrapper >>> .root__text');
  const getLabelLink = () => selectNode(page, 'p-textarea-wrapper [slot="label"] a');
  const getDescriptionLink = () => selectNode(page, 'p-textarea-wrapper [slot="description"] a');
  const getMessageLink = () => selectNode(page, 'p-textarea-wrapper [slot="message"] a');

  type InitOptions = {
    useSlottedLabel?: boolean;
    useSlottedDescription?: boolean;
    useSlottedMessage?: boolean;
    state?: FormState;
    hasLabel?: boolean;
  };

  const initTextarea = (opts?: InitOptions): Promise<void> => {
    const {
      useSlottedLabel = false,
      useSlottedDescription = false,
      useSlottedMessage = false,
      state = 'none',
      hasLabel = false,
    } = opts ?? {};

    const slottedLabel = useSlottedLabel
      ? '<span slot="label">Some label with a <a href="#" onclick="return false;">link</a>.</span>'
      : '';
    const slottedDescription = useSlottedDescription
      ? '<span slot="description">Some description with a <a href="#" onclick="return false;">link</a>.</span>'
      : '';
    const slottedMessage = useSlottedMessage
      ? '<span slot="message">Some message with a <a href="#" onclick="return false;">link</a>.</span>'
      : '';
    const label = hasLabel ? ' label="Some label"' : '';

    return setContentWithDesignSystem(
      page,
      `
        <p-textarea-wrapper state="${state}"${label}>
          ${slottedLabel}
          ${slottedDescription}
          <textarea></textarea>
          ${slottedMessage}
        </p-textarea-wrapper>`
    );
  };

  it('should not render label if label prop is not defined but should render if changed programmatically', async () => {
    await initTextarea();
    const host = await getHost();

    expect(await getLabel()).toBeNull();

    await setProperty(host, 'label', 'Some label');
    await waitForStencilLifecycle(page);

    expect(await getLabel()).toBeDefined();
  });

  it('should focus textarea when label text is clicked', async () => {
    await initTextarea({ hasLabel: true });
    const labelText = await getLabel();
    const textarea = await getTextarea();

    let textareaFocusSpyCalls = 0;
    await addEventListener(textarea, 'focus', () => textareaFocusSpyCalls++);

    expect(textareaFocusSpyCalls).toBe(0);

    await labelText.click();
    await waitForStencilLifecycle(page);

    expect(textareaFocusSpyCalls).toBe(1);
  });

  describe('focus state', () => {
    it('should be shown by keyboard navigation and on click for slotted <textarea>', async () => {
      await initTextarea();

      const textarea = await getTextarea();
      const hidden = expectedStyleOnFocus({ color: 'transparent', offset: '2px' });
      const visible = expectedStyleOnFocus({ color: 'neutral', offset: '2px' });

      expect(await getOutlineStyle(textarea)).toBe(hidden);

      await textarea.click();

      expect(await getOutlineStyle(textarea)).toBe(visible);

      await page.keyboard.down('ShiftLeft');
      await page.keyboard.press('Tab');
      await page.keyboard.up('ShiftLeft');
      await page.keyboard.press('Tab');

      expect(await getOutlineStyle(textarea)).toBe(visible);
    });

    it('should be shown by keyboard navigation only for slotted <a>', async () => {
      await initTextarea({
        useSlottedLabel: true,
        useSlottedDescription: true,
        useSlottedMessage: true,
        state: 'error',
      });

      const labelLink = await getLabelLink();
      const descriptionLink = await getDescriptionLink();
      const messageLink = await getMessageLink();
      const hidden = expectedStyleOnFocus({ color: 'transparent', offset: '1px' });
      const visible = expectedStyleOnFocus({ color: 'hover', offset: '1px' });

      expect(await getOutlineStyle(labelLink)).toBe(hidden);
      expect(await getOutlineStyle(descriptionLink)).toBe(hidden);
      expect(await getOutlineStyle(messageLink)).toBe(hidden);

      await labelLink.click();

      expect(await getOutlineStyle(labelLink)).toBe(hidden);

      await page.keyboard.down('ShiftLeft');
      await page.keyboard.press('Tab');
      await page.keyboard.press('Tab');
      await page.keyboard.up('ShiftLeft');

      expect(await getOutlineStyle(labelLink)).toBe(visible);

      await descriptionLink.click();

      expect(await getOutlineStyle(descriptionLink)).toBe(hidden);

      await page.keyboard.down('ShiftLeft');
      await page.keyboard.press('Tab');
      await page.keyboard.up('ShiftLeft');

      expect(await getOutlineStyle(descriptionLink)).toBe(visible);

      await messageLink.click();

      expect(await getOutlineStyle(messageLink)).toBe(hidden);

      await page.keyboard.down('ShiftLeft');
      await page.keyboard.press('Tab');
      await page.keyboard.up('ShiftLeft');
      await page.keyboard.press('Tab');

      expect(await getOutlineStyle(messageLink)).toBe(visible);
    });
  });

  describe('lifecycle', () => {
    it('should work without unnecessary round trips on init', async () => {
      await initTextarea({
        useSlottedLabel: true,
        useSlottedMessage: true,
        useSlottedDescription: true,
        state: 'error',
      });
      const status = await getLifecycleStatus(page);

      expect(status.componentDidLoad['p-textarea-wrapper'], 'componentDidLoad: p-textarea-wrapper').toBe(1);
      expect(status.componentDidLoad['p-text'], 'componentDidLoad: p-text').toBe(3);
      expect(status.componentDidLoad['p-icon'], 'componentDidLoad: p-icon').toBe(1);

      expect(status.componentDidLoad.all, 'componentDidLoad: all').toBe(5);
      expect(status.componentDidUpdate.all, 'componentDidUpdate: all').toBe(0);
    });

    it('should work without unnecessary round trips after state change', async () => {
      await initTextarea({
        useSlottedLabel: true,
        useSlottedMessage: true,
        useSlottedDescription: true,
        state: 'error',
      });
      const host = await getHost();
      await setProperty(host, 'state', 'none');
      await waitForStencilLifecycle(page);

      const status = await getLifecycleStatus(page);

      expect(status.componentDidUpdate['p-textarea-wrapper'], 'componentDidUpdate: p-textarea-wrapper').toBe(1);

      expect(status.componentDidLoad.all, 'componentDidLoad: all').toBe(5);
      expect(status.componentDidUpdate.all, 'componentDidUpdate: all').toBe(1);
    });
  });

  describe('accessibility', () => {
    it('should expose correct initial accessibility tree', async () => {
      await initTextarea({ hasLabel: true });
      const textarea = await getTextarea();

      await expectA11yToMatchSnapshot(page, textarea);
    });

    it('should expose correct accessibility tree with description text', async () => {
      await setContentWithDesignSystem(
        page,
        `
        <p-textarea-wrapper label="Some label" description="Some description">
          <textarea name="some-name"></textarea>
        </p-textarea-wrapper>`
      );
      const textarea = await getTextarea();

      await expectA11yToMatchSnapshot(page, textarea);
    });

    it('should expose correct accessibility tree properties in error state', async () => {
      await setContentWithDesignSystem(
        page,
        `
        <p-textarea-wrapper label="Some label" description="Some description" message="Some error message" state="error">
          <textarea name="some-name"></textarea>
        </p-textarea-wrapper>\``
      );
      const textarea = await getTextarea();
      const message = await getMessage();

      await expectA11yToMatchSnapshot(page, textarea, { message: 'Of Textarea' });
      await expectA11yToMatchSnapshot(page, message, { message: 'Of Message', interestingOnly: false });
    });

    it('should add/remove accessibility tree properties if state changes programmatically', async () => {
      await initTextarea({ hasLabel: true });

      const host = await getHost();

      await setProperty(host, 'state', 'error');
      await setProperty(host, 'message', 'Some error message.');
      await waitForStencilLifecycle(page);

      const textarea = await getTextarea();
      const message = await getMessage();

      await expectA11yToMatchSnapshot(page, textarea, { message: 'Of Textarea when state = error' });
      await expectA11yToMatchSnapshot(page, message, {
        message: 'Of Message when state = error',
        interestingOnly: false,
      });

      await setProperty(host, 'state', 'success');
      await setProperty(host, 'message', 'Some success message.');
      await waitForStencilLifecycle(page);

      await expectA11yToMatchSnapshot(page, textarea, { message: 'Of Textarea when state = success' });
      await expectA11yToMatchSnapshot(page, message, {
        message: 'Of Message when state = success',
        interestingOnly: false,
      });

      await setProperty(host, 'state', 'none');
      await setProperty(host, 'message', '');
      await waitForStencilLifecycle(page);

      await expectA11yToMatchSnapshot(page, textarea, { message: 'Of Textarea when state = none' });
    });
  });
});<|MERGE_RESOLUTION|>--- conflicted
+++ resolved
@@ -1,11 +1,7 @@
 import {
   addEventListener,
   expectedStyleOnFocus,
-<<<<<<< HEAD
-=======
   expectA11yToMatchSnapshot,
-  getAttribute,
->>>>>>> 5f79b15b
   getLifecycleStatus,
   getOutlineStyle,
   initAddEventListener,
