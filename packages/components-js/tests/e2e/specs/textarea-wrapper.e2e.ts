import {
  addEventListener,
  expectedStyleOnFocus,
<<<<<<< HEAD
=======
  expectA11yToMatchSnapshot,
  getAttribute,
>>>>>>> 38d53f35
  getLifecycleStatus,
  getOutlineStyle,
  initAddEventListener,
  selectNode,
  setContentWithDesignSystem,
  setProperty,
  waitForStencilLifecycle,
} from '../helpers';
import { Page } from 'puppeteer';
import { FormState } from '@porsche-design-system/components/src/types';

describe('textarea-wrapper', () => {
  let page: Page;

  beforeEach(async () => {
    page = await browser.newPage();
    await initAddEventListener(page);
  });
  afterEach(async () => await page.close());

  const getHost = () => selectNode(page, 'p-textarea-wrapper');
  const getTextarea = () => selectNode(page, 'p-textarea-wrapper textarea');
  const getMessage = () => selectNode(page, 'p-textarea-wrapper >>> .message');
  const getLabel = () => selectNode(page, 'p-textarea-wrapper >>> .root__text');
  const getLabelLink = () => selectNode(page, 'p-textarea-wrapper [slot="label"] a');
  const getDescriptionLink = () => selectNode(page, 'p-textarea-wrapper [slot="description"] a');
  const getMessageLink = () => selectNode(page, 'p-textarea-wrapper [slot="message"] a');

  type InitOptions = {
    useSlottedLabel?: boolean;
    useSlottedDescription?: boolean;
    useSlottedMessage?: boolean;
    state?: FormState;
    hasLabel?: boolean;
  };

  const initTextarea = (opts?: InitOptions): Promise<void> => {
    const {
      useSlottedLabel = false,
      useSlottedDescription = false,
      useSlottedMessage = false,
      state = 'none',
      hasLabel = false,
    } = opts ?? {};

    const slottedLabel = useSlottedLabel
      ? '<span slot="label">Some label with a <a href="#" onclick="return false;">link</a>.</span>'
      : '';
    const slottedDescription = useSlottedDescription
      ? '<span slot="description">Some description with a <a href="#" onclick="return false;">link</a>.</span>'
      : '';
    const slottedMessage = useSlottedMessage
      ? '<span slot="message">Some message with a <a href="#" onclick="return false;">link</a>.</span>'
      : '';
    const label = hasLabel ? ' label="Some label"' : '';

    return setContentWithDesignSystem(
      page,
      `
        <p-textarea-wrapper state="${state}"${label}>
          ${slottedLabel}
          ${slottedDescription}
          <textarea></textarea>
          ${slottedMessage}
        </p-textarea-wrapper>`
    );
  };

  it('should not render label if label prop is not defined but should render if changed programmatically', async () => {
    await initTextarea();
    const host = await getHost();

    expect(await getLabel()).toBeNull();

    await setProperty(host, 'label', 'Some label');
    await waitForStencilLifecycle(page);

    expect(await getLabel()).toBeDefined();
  });

  it('should focus textarea when label text is clicked', async () => {
    await initTextarea({ hasLabel: true });
    const labelText = await getLabel();
    const textarea = await getTextarea();

    let textareaFocusSpyCalls = 0;
    await addEventListener(textarea, 'focus', () => textareaFocusSpyCalls++);

    expect(textareaFocusSpyCalls).toBe(0);

    await labelText.click();
    await waitForStencilLifecycle(page);

    expect(textareaFocusSpyCalls).toBe(1);
  });

  describe('focus state', () => {
    it('should be shown by keyboard navigation and on click for slotted <textarea>', async () => {
      await initTextarea();

      const textarea = await getTextarea();
      const hidden = expectedStyleOnFocus({ color: 'transparent', offset: '2px' });
      const visible = expectedStyleOnFocus({ color: 'neutral', offset: '2px' });

      expect(await getOutlineStyle(textarea)).toBe(hidden);

      await textarea.click();

      expect(await getOutlineStyle(textarea)).toBe(visible);

      await page.keyboard.down('ShiftLeft');
      await page.keyboard.press('Tab');
      await page.keyboard.up('ShiftLeft');
      await page.keyboard.press('Tab');

      expect(await getOutlineStyle(textarea)).toBe(visible);
    });

    it('should be shown by keyboard navigation only for slotted <a>', async () => {
      await initTextarea({
        useSlottedLabel: true,
        useSlottedDescription: true,
        useSlottedMessage: true,
        state: 'error',
      });

      const labelLink = await getLabelLink();
      const descriptionLink = await getDescriptionLink();
      const messageLink = await getMessageLink();
      const hidden = expectedStyleOnFocus({ color: 'transparent', offset: '1px' });
      const visible = expectedStyleOnFocus({ color: 'hover', offset: '1px' });

      expect(await getOutlineStyle(labelLink)).toBe(hidden);
      expect(await getOutlineStyle(descriptionLink)).toBe(hidden);
      expect(await getOutlineStyle(messageLink)).toBe(hidden);

      await labelLink.click();

      expect(await getOutlineStyle(labelLink)).toBe(hidden);

      await page.keyboard.down('ShiftLeft');
      await page.keyboard.press('Tab');
      await page.keyboard.press('Tab');
      await page.keyboard.up('ShiftLeft');

      expect(await getOutlineStyle(labelLink)).toBe(visible);

      await descriptionLink.click();

      expect(await getOutlineStyle(descriptionLink)).toBe(hidden);

      await page.keyboard.down('ShiftLeft');
      await page.keyboard.press('Tab');
      await page.keyboard.up('ShiftLeft');

      expect(await getOutlineStyle(descriptionLink)).toBe(visible);

      await messageLink.click();

      expect(await getOutlineStyle(messageLink)).toBe(hidden);

      await page.keyboard.down('ShiftLeft');
      await page.keyboard.press('Tab');
      await page.keyboard.up('ShiftLeft');
      await page.keyboard.press('Tab');

      expect(await getOutlineStyle(messageLink)).toBe(visible);
    });
  });

  describe('lifecycle', () => {
    it('should work without unnecessary round trips on init', async () => {
      await initTextarea({
        useSlottedLabel: true,
        useSlottedMessage: true,
        useSlottedDescription: true,
        state: 'error',
      });
      const status = await getLifecycleStatus(page);

      expect(status.componentDidLoad['p-textarea-wrapper'], 'componentDidLoad: p-textarea-wrapper').toBe(1);
      expect(status.componentDidLoad['p-text'], 'componentDidLoad: p-text').toBe(3);
      expect(status.componentDidLoad['p-icon'], 'componentDidLoad: p-icon').toBe(1);

      expect(status.componentDidLoad.all, 'componentDidLoad: all').toBe(5);
      expect(status.componentDidUpdate.all, 'componentDidUpdate: all').toBe(0);
    });

    it('should work without unnecessary round trips after state change', async () => {
      await initTextarea({
        useSlottedLabel: true,
        useSlottedMessage: true,
        useSlottedDescription: true,
        state: 'error',
      });
      const host = await getHost();
      await setProperty(host, 'state', 'none');
      await waitForStencilLifecycle(page);

      const status = await getLifecycleStatus(page);

      expect(status.componentDidUpdate['p-textarea-wrapper'], 'componentDidUpdate: p-textarea-wrapper').toBe(1);

      expect(status.componentDidLoad.all, 'componentDidLoad: all').toBe(5);
      expect(status.componentDidUpdate.all, 'componentDidUpdate: all').toBe(1);
    });
  });

  describe('accessibility', () => {
    it('should expose correct initial accessibility tree', async () => {
      await initTextarea({ hasLabel: true });
      const textarea = await getTextarea();

      await expectA11yToMatchSnapshot(page, textarea);
    });

    it('should expose correct accessibility tree with description text', async () => {
      await setContentWithDesignSystem(
        page,
        `
        <p-textarea-wrapper label="Some label" description="Some description">
          <textarea name="some-name"></textarea>
        </p-textarea-wrapper>`
      );
      const textarea = await getTextarea();

      await expectA11yToMatchSnapshot(page, textarea);
    });

    it('should expose correct accessibility tree properties in error state', async () => {
      await setContentWithDesignSystem(
        page,
        `
        <p-textarea-wrapper label="Some label" description="Some description" message="Some error message" state="error">
          <textarea name="some-name"></textarea>
        </p-textarea-wrapper>\``
      );
      const textarea = await getTextarea();
      const message = await getMessage();

      await expectA11yToMatchSnapshot(page, textarea, { message: 'Of Textarea' });
      await expectA11yToMatchSnapshot(page, message, { message: 'Of Message', interestingOnly: false });
    });

    it('should add/remove accessibility tree properties if state changes programmatically', async () => {
      await initTextarea({ hasLabel: true });

      const host = await getHost();

      await setProperty(host, 'state', 'error');
      await setProperty(host, 'message', 'Some error message.');
      await waitForStencilLifecycle(page);

      const textarea = await getTextarea();
      const message = await getMessage();

      await expectA11yToMatchSnapshot(page, textarea, { message: 'Of Textarea when state = error' });
      await expectA11yToMatchSnapshot(page, message, {
        message: 'Of Message when state = error',
        interestingOnly: false,
      });

      await setProperty(host, 'state', 'success');
      await setProperty(host, 'message', 'Some success message.');
      await waitForStencilLifecycle(page);

      await expectA11yToMatchSnapshot(page, textarea, { message: 'Of Textarea when state = success' });
      await expectA11yToMatchSnapshot(page, message, {
        message: 'Of Message when state = success',
        interestingOnly: false,
      });

      await setProperty(host, 'state', 'none');
      await setProperty(host, 'message', '');
      await waitForStencilLifecycle(page);

      await expectA11yToMatchSnapshot(page, textarea, { message: 'Of Textarea when state = none' });
    });
  });
});<|MERGE_RESOLUTION|>--- conflicted
+++ resolved
@@ -1,11 +1,7 @@
 import {
   addEventListener,
   expectedStyleOnFocus,
-<<<<<<< HEAD
-=======
   expectA11yToMatchSnapshot,
-  getAttribute,
->>>>>>> 38d53f35
   getLifecycleStatus,
   getOutlineStyle,
   initAddEventListener,
