--- conflicted
+++ resolved
@@ -421,11 +421,7 @@
       expect(await getElementIndex(await fakeOptionList(), '.p-select-wrapper__fake-option--disabled')).toBe(1);
     });
 
-<<<<<<< HEAD
     it('should change selected state to fake option item if selected is added as attribute to native select option programmatically', async () => {
-=======
-    it('should hide/show fake option item if hidden attribute is added/removed to native select programmatically', async () => {
->>>>>>> 69591d2a
       await setContentWithDesignSystem(
         page,
         `
@@ -440,7 +436,6 @@
       );
       const select = await getSelectRealInput();
       const fakeOptionList = async () => await getSelectOptionList();
-<<<<<<< HEAD
       const fakeOptionA = async () => await selectNode(page, 'p-select-wrapper >>> .p-select-wrapper__fake-option:nth-child(1)');
       const fakeOptionB = async () => await selectNode(page, 'p-select-wrapper >>> .p-select-wrapper__fake-option:nth-child(2)');
 
@@ -460,40 +455,18 @@
       /**
        * This test is for Browser specific behaviour which does not reflect the "selected" property as attribute and will therefore not be observed by the MutationObserver
        */
-=======
-      const fakeOption = await selectNode(page, 'p-select-wrapper >>> .p-select-wrapper__fake-option:nth-child(2)');
-
-      await select.evaluate((el: HTMLSelectElement) => (el.options[1].hidden = true));
-      await waitForStencilLifecycle(page);
-
-      expect(await getCssClasses(fakeOption)).toContain('p-select-wrapper__fake-option--hidden');
-      expect(await getElementIndex(await fakeOptionList(), '.p-select-wrapper__fake-option--hidden')).toBe(1);
-
-      await select.evaluate((el: HTMLSelectElement) => (el.options[1].hidden = false));
-      await waitForStencilLifecycle(page);
-
-      expect(await getCssClasses(fakeOption)).not.toContain('p-select-wrapper__fake-option--hidden');
-    });
-
-    it('should not render initial hidden option fields', async () => {
->>>>>>> 69591d2a
       await setContentWithDesignSystem(
         page,
         `
       <p-select-wrapper label="Some label">
         <select name="some-name">
-<<<<<<< HEAD
           <option value="a">Option A</option>
-=======
-          <option value hidden></option>
->>>>>>> 69591d2a
           <option value="b">Option B</option>
           <option value="c">Option C</option>
         </select>
       </p-select-wrapper>
     `
       );
-<<<<<<< HEAD
       const select = await getSelectRealInput();
       const fakeOptionList = async () => await getSelectOptionList();
       const fakeOptionA = async () => await selectNode(page, 'p-select-wrapper >>> .p-select-wrapper__fake-option:nth-child(1)');
@@ -510,11 +483,53 @@
       expect(await getCssClasses(await fakeOptionB())).not.toContain('p-select-wrapper__fake-option--selected');
       expect(await getElementIndex(await fakeOptionList(), '.p-select-wrapper__fake-option--selected')).toBe(0);
 
-=======
+    });
+
+    it('should hide/show fake option item if hidden attribute is added/removed to native select programmatically', async () => {
+      await setContentWithDesignSystem(
+        page,
+        `
+      <p-select-wrapper label="Some label">
+        <select name="some-name">
+          <option value="a">Option A</option>
+          <option value="b">Option B</option>
+          <option value="c">Option C</option>
+        </select>
+      </p-select-wrapper>
+    `
+      );
+      const select = await getSelectRealInput();
+      const fakeOptionList = async () => await getSelectOptionList();
+      const fakeOption = await selectNode(page, 'p-select-wrapper >>> .p-select-wrapper__fake-option:nth-child(2)');
+
+      await select.evaluate((el: HTMLSelectElement) => (el.options[1].hidden = true));
+      await waitForStencilLifecycle(page);
+
+      expect(await getCssClasses(fakeOption)).toContain('p-select-wrapper__fake-option--hidden');
+      expect(await getElementIndex(await fakeOptionList(), '.p-select-wrapper__fake-option--hidden')).toBe(1);
+
+      await select.evaluate((el: HTMLSelectElement) => (el.options[1].hidden = false));
+      await waitForStencilLifecycle(page);
+
+      expect(await getCssClasses(fakeOption)).not.toContain('p-select-wrapper__fake-option--hidden');
+    });
+
+    it('should not render initial hidden option fields', async () => {
+      await setContentWithDesignSystem(
+        page,
+        `
+      <p-select-wrapper label="Some label">
+        <select name="some-name">
+          <option value hidden></option>
+          <option value="b">Option B</option>
+          <option value="c">Option C</option>
+        </select>
+      </p-select-wrapper>
+    `
+      );
       const fakeOption = await selectNode(page, 'p-select-wrapper >>> .p-select-wrapper__fake-option:nth-child(1)');
 
       expect(await getCssClasses(fakeOption)).toContain('p-select-wrapper__fake-option--hidden');
->>>>>>> 69591d2a
     });
 
     describe('keyboard and click events', () => {
