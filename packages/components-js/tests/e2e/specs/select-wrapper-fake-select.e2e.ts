import {
  addEventListener,
  getAttribute,
  getBrowser,
  getCssClasses,
  getElementIndex,
  getElementStyle,
  getProperty,
  initAddEventListener,
  reattachElement,
  selectNode,
  setContentWithDesignSystem,
  waitForStencilLifecycle,
} from '../helpers';
import { devices, Page } from 'puppeteer';

describe('select-wrapper fake-select', () => {
  let page: Page;

  beforeEach(async () => {
    page = await getBrowser().newPage();
    await initAddEventListener(page);
  });
  afterEach(async () => await page.close());

  const getSelectComponent = () => selectNode(page, 'p-select-wrapper');
  const getSelectFakeInput = () => selectNode(page, 'p-select-wrapper >>> .p-select-wrapper__fake-select');
  const getSelectRealInput = () => selectNode(page, 'p-select-wrapper select');
  const getSelectLabel = () => selectNode(page, 'p-select-wrapper >>> .p-select-wrapper__label');
  const getSelectOptionList = () => selectNode(page, 'p-select-wrapper >>> .p-select-wrapper__fake-option-list');
  const fakeOptionInPosOne = () => selectNode(page, 'p-select-wrapper >>> .p-select-wrapper__fake-option:nth-child(1)');
  const fakeOptionInPosTwo = () => selectNode(page, 'p-select-wrapper >>> .p-select-wrapper__fake-option:nth-child(2)');

  describe('hover state', () => {
    it('should change box-shadow color when fake select is hovered', async () => {
      await setContentWithDesignSystem(
        page,
        `<p-select-wrapper label="Some label">
          <select name="some-name">
            <option value="a">Option A</option>
            <option value="b">Option B</option>
            <option value="c">Option C</option>
          </select>
        </p-select-wrapper>`
      );

      const fakeSelect = await getSelectFakeInput();
      const initialBoxShadow = await getElementStyle(fakeSelect, 'boxShadow');

      await fakeSelect.hover();

      expect(await getElementStyle(fakeSelect, 'boxShadow', { waitForTransition: true })).not.toBe(initialBoxShadow);
    });

    it('should change box-shadow color of fake select when label text is hovered', async () => {
      await setContentWithDesignSystem(
        page,
        `<p-select-wrapper label="Some label">
          <select name="some-name">
            <option value="a">Option A</option>
            <option value="b">Option B</option>
            <option value="c">Option C</option>
          </select>
        </p-select-wrapper>`
      );

      const fakeSelect = await getSelectFakeInput();
      const labelText = await getSelectLabel();
      const initialBoxShadow = await getElementStyle(fakeSelect, 'boxShadow');

      await labelText.hover();

      expect(await getElementStyle(fakeSelect, 'boxShadow', { waitForTransition: true })).not.toBe(initialBoxShadow);
    });
  });

<<<<<<< HEAD
  describe('custom drop down', () => {
=======
  it('should set dropdown direction to up', async () => {
    await setContentWithDesignSystem(
      page,
      `
    <p-select-wrapper label="Some label" dropdown-direction="up">
      <select name="some-name">
        <option value="a">Option A</option>
        <option value="b" disabled>Option B</option>
        <option value="c">Option C</option>
      </select>
    </p-select-wrapper>`
    );

    const fakeOptionListDirectionUp = await selectNode(
      page,
      'p-select-wrapper >>> .p-select-wrapper__fake-option-list--direction-up'
    );

    expect(fakeOptionListDirectionUp).not.toBeNull();
  });

  it('should set dropdown direction to down', async () => {
    await page.setViewport({
      width: 800,
      height: 600,
    });
    await setContentWithDesignSystem(
      page,
      `
    <div style="height: 500px;"></div>
    <p-select-wrapper label="Some label" dropdown-direction="down">
      <select name="some-name">
        <option value="a">Option A</option>
        <option value="b" disabled>Option B</option>
        <option value="c">Option C</option>
      </select>
    </p-select-wrapper>`
    );

    const fakeOptionListDirectionDown = await selectNode(
      page,
      'p-select-wrapper >>> .p-select-wrapper__fake-option-list--direction-down'
    );

    expect(fakeOptionListDirectionDown).not.toBeNull();
  });

  it('should auto position dropdown to top if bottom space is less than dropdown height', async () => {
    await page.setViewport({
      width: 800,
      height: 600,
    });
    await setContentWithDesignSystem(
      page,
      `
    <div style="height: 400px;"></div>
    <p-select-wrapper label="Some label">
      <select name="some-name">
        <option value="a">Option A</option>
        <option value="b" disabled>Option B</option>
        <option value="c">Option C</option>
        <option value="d">Option D</option>
        <option value="e">Option E</option>
        <option value="f">Option F</option>
        <option value="g">Option G</option>
        <option value="h">Option H</option>
      </select>
    </p-select-wrapper>
    `
    );

    const select = await getSelectRealInput();
    await select.click();
    await waitForStencilLifecycle(page);

    const fakeOptionListDirectionUp = await selectNode(
      page,
      'p-select-wrapper >>> .p-select-wrapper__fake-option-list--direction-up'
    );

    expect(fakeOptionListDirectionUp).not.toBeNull();
  });

  it('should auto position dropdown to bottom if bottom space is more than dropdown height', async () => {
    await page.setViewport({
      width: 800,
      height: 800,
    });
    await setContentWithDesignSystem(
      page,
      `
    <p-select-wrapper label="Some label">
      <select name="some-name">
        <option value="a">Option A</option>
        <option value="b" disabled>Option B</option>
        <option value="c">Option C</option>
        <option value="d">Option D</option>
        <option value="e">Option E</option>
        <option value="f">Option F</option>
        <option value="g">Option G</option>
        <option value="h">Option H</option>
      </select>
    </p-select-wrapper>
    `
    );

    const select = await getSelectRealInput();
    await select.click();
    await waitForStencilLifecycle(page);

    const fakeOptionListDirectionDown = await selectNode(
      page,
      'p-select-wrapper >>> .p-select-wrapper__fake-option-list--direction-down'
    );

    expect(fakeOptionListDirectionDown).not.toBeNull();
  });

  describe('fake drop down', () => {
>>>>>>> 5f8cd053
    it('should render', async () => {
      await setContentWithDesignSystem(
        page,
        `<p-select-wrapper label="Some label">
          <select name="some-name">
            <option value="a">Option A</option>
            <option value="b" disabled>Option B</option>
            <option value="c">Option C</option>
          </select>
        </p-select-wrapper>`
      );

      const fakeOptionList = await getSelectOptionList();
      const fakeOptionDisabled = await selectNode(
        page,
        'p-select-wrapper >>> .p-select-wrapper__fake-option--disabled'
      );
      const fakeOptionSelected = await selectNode(
        page,
        'p-select-wrapper >>> .p-select-wrapper__fake-option--selected'
      );
      const activeDescendant = await getAttribute(fakeOptionList, 'aria-activedescendant');
      const selectedDescendantId = (await getProperty(fakeOptionSelected, 'id')) as string;

      expect(fakeOptionList).not.toBeNull();
      expect(fakeOptionDisabled).not.toBeNull();
      expect(await getElementIndex(fakeOptionList, '[aria-selected=true]')).toBe(0);
      expect(await getElementIndex(fakeOptionList, '[aria-disabled=true]')).toBe(1);
      expect(activeDescendant).toEqual(selectedDescendantId);
    });

    it('should render with optgroups', async () => {
      await setContentWithDesignSystem(
        page,
        `<p-select-wrapper label="Some label">
          <select name="some-name">
            <optgroup label="Some optgroup label 1">
              <option value="a">Option A</option>
              <option value="b">Option B</option>
            </optgroup>
            <optgroup label="Some optgroup label 1">
              <option value="a">Option A</option>
              <option value="b">Option B</option>
            </optgroup>
          </select>
        </p-select-wrapper>`
      );

      const select = await getSelectRealInput();
      const fakeOptionList = await getSelectOptionList();
      const fakeOptgroup = await selectNode(page, 'p-select-wrapper >>> .p-select-wrapper__fake-optgroup-label');
      const fakeOptionSelected = await selectNode(
        page,
        'p-select-wrapper >>> .p-select-wrapper__fake-option--selected'
      );
      const activeDescendant = await getAttribute(fakeOptionList, 'aria-activedescendant');
      const selectedDescendantId = (await getProperty(fakeOptionSelected, 'id')) as string;

      const numberOfOptgroups = await select.evaluate((el: HTMLElement) => {
        return el.querySelectorAll('optgroup').length;
      });
      const numberOfFakeOptgroups = await fakeOptionList.evaluate((el: HTMLElement) => {
        return el.querySelectorAll('.p-select-wrapper__fake-optgroup-label').length;
      });

      expect(fakeOptionList).not.toBeNull();
      expect(fakeOptgroup).not.toBeNull();
      expect(await getElementIndex(fakeOptionList, '[aria-selected=true]')).toBe(1);
      expect(activeDescendant).toEqual(selectedDescendantId);
      expect(numberOfOptgroups).toEqual(numberOfFakeOptgroups);
    });

    it('should render with mix of options and optgroup', async () => {
      await setContentWithDesignSystem(
        page,
        `<p-select-wrapper label="Some label">
          <select name="some-name">
            <option value="a">Option A</option>
            <option value="b">Option B</option>
            <optgroup label="Some optgroup label 2">
              <option value="c">Option C</option>
              <option value="d">Option D</option>
            </optgroup>
          </select>
        </p-select-wrapper>`
      );

      const select = await getSelectRealInput();
      const fakeOptionList = await getSelectOptionList();
      const fakeOptgroup = await selectNode(page, 'p-select-wrapper >>> .p-select-wrapper__fake-optgroup-label');

      const numberOfOptgroups = await select.evaluate((el: HTMLElement) => {
        return el.querySelectorAll('optgroup').length;
      });
      const numberOfFakeOptgroups = await fakeOptionList.evaluate((el: HTMLElement) => {
        return el.querySelectorAll('.p-select-wrapper__fake-optgroup-label').length;
      });

      expect(fakeOptionList).not.toBeNull();
      expect(fakeOptgroup).not.toBeNull();
      expect(numberOfOptgroups).toEqual(numberOfFakeOptgroups);
    });

    it('should not render if touch support is detected', async () => {
      await page.emulate(devices['iPhone X']);
      await setContentWithDesignSystem(
        page,
        `<p-select-wrapper label="Some label">
          <select name="some-name">
            <option value="a">Option A</option>
            <option value="b">Option B</option>
            <option value="c">Option C</option>
          </select>
        </p-select-wrapper>`
      );
      const fakeOptionList = await getSelectOptionList();
      expect(fakeOptionList).toBeNull();
    });

    it('should not render if touch support is detected and native is set to false', async () => {
      await page.emulate(devices['iPhone X']);
      await setContentWithDesignSystem(
        page,
        `<p-select-wrapper label="Some label" native="false">
          <select name="some-name">
            <option value="a">Option A</option>
            <option value="b">Option B</option>
            <option value="c">Option C</option>
          </select>
        </p-select-wrapper>`
      );
      const fakeOptionList = await getSelectOptionList();
      expect(fakeOptionList).toBeNull();
    });

    it('should not render if native prop is set to true', async () => {
      await setContentWithDesignSystem(
        page,
        `<p-select-wrapper label="Some label" native="true">
          <select name="some-name">
            <option value="a">Option A</option>
            <option value="b">Option B</option>
            <option value="c">Option C</option>
          </select>
        </p-select-wrapper>`
      );
      const fakeOptionList = await getSelectOptionList();
      expect(fakeOptionList).toBeNull();
    });

    it('should be visible if select is clicked and hidden if clicked outside', async () => {
      await setContentWithDesignSystem(
        page,
        `<p-text>Some text</p-text>
        <p-select-wrapper label="Some label">
          <select name="some-name">
            <option value="a">Option A</option>
            <option value="b">Option B</option>
            <option value="c">Option C</option>
          </select>
        </p-select-wrapper>`
      );
      const select = await getSelectRealInput();
      const text = await selectNode(page, 'p-text');
      const fakeOptionList = await getSelectOptionList();
      const getOpacity = () => getElementStyle(fakeOptionList, 'opacity');

      expect(await getOpacity()).toBe('0');

      await select.click();
      await waitForStencilLifecycle(page);

      expect(await getOpacity()).toBe('1');

      await text.click();
      await waitForStencilLifecycle(page);

      expect(await getOpacity()).toBe('0');

      await select.click();
      await waitForStencilLifecycle(page);

      expect(await getOpacity()).toBe('1');

      await select.click();
      await waitForStencilLifecycle(page);

      expect(await getOpacity()).toBe('0');
    });

    it('should add fake option item if added to native select programmatically', async () => {
      await setContentWithDesignSystem(
        page,
        `<p-select-wrapper label="Some label">
          <select name="some-name">
            <option value="a">Option A</option>
            <option value="b">Option B</option>
            <option value="c">Option C</option>
          </select>
        </p-select-wrapper>`
      );
      const select = await getSelectRealInput();
      const fakeOptionList = await getSelectOptionList();
      const getNumberOfOptions = async () =>
        await select.evaluate((el: HTMLElement) => {
          return el.childElementCount;
        });
      const getNumberOfFakeOptions = async () =>
        await fakeOptionList.evaluate((el: HTMLElement) => {
          return el.childElementCount;
        });
      expect(fakeOptionList).not.toBeNull();
      expect(await getNumberOfFakeOptions()).toEqual(await getNumberOfOptions());

      await select.evaluate((el: HTMLSelectElement) => {
        const option = document.createElement('option');
        option.text = 'Test';
        el.add(option, 0);
      });
      const text = await getProperty(
        await selectNode(page, 'p-select-wrapper >>> .p-select-wrapper__fake-option:first-child'),
        'innerHTML'
      );
      expect(text).toContain('Test');
      await waitForStencilLifecycle(page);
      expect(await getNumberOfOptions()).toEqual(await getNumberOfFakeOptions());
    });

    it('should add/remove disabled state to fake option item if added/removed to native select programmatically', async () => {
      await setContentWithDesignSystem(
        page,
        `<p-select-wrapper label="Some label">
          <select name="some-name">
            <option value="a">Option A</option>
            <option value="b">Option B</option>
            <option value="c">Option C</option>
          </select>
        </p-select-wrapper>`
      );
      const select = await getSelectRealInput();
      const fakeOptionList = async () => await getSelectOptionList();
      const fakeOption = await selectNode(page, 'p-select-wrapper >>> .p-select-wrapper__fake-option:nth-child(2)');

      await select.evaluate((el: HTMLSelectElement) => (el.options[1].disabled = true));
      await waitForStencilLifecycle(page);

      expect(await getCssClasses(fakeOption)).toContain('p-select-wrapper__fake-option--disabled');
      expect(await getElementIndex(await fakeOptionList(), '.p-select-wrapper__fake-option--disabled')).toBe(1);
    });

    it('should synchronize fake option and native select if selected attribute is set programmatically', async () => {
      await setContentWithDesignSystem(
        page,
        `
      <p-select-wrapper label="Some label">
        <select name="some-name">
          <option value="a">Option A</option>
          <option value="b">Option B</option>
          <option value="c">Option C</option>
        </select>
      </p-select-wrapper>
    `
      );
      const select = await getSelectRealInput();
      const fakeOptionList = await getSelectOptionList();
      const fakeOptionA = await fakeOptionInPosOne();
      const fakeOptionB = await fakeOptionInPosTwo();
      const selectedClass = 'p-select-wrapper__fake-option--selected';

      expect(await getCssClasses(fakeOptionA)).toContain(selectedClass);
      expect(await getElementIndex(fakeOptionList, `.${selectedClass}`)).toBe(0);

      await select.evaluate((el: HTMLSelectElement) => el.options[1].setAttribute('selected', 'selected'));
      await waitForStencilLifecycle(page);

      expect(await getCssClasses(fakeOptionA)).not.toContain(selectedClass);
      expect(await getCssClasses(fakeOptionB)).toContain(selectedClass);
      expect(await getElementIndex(fakeOptionList, `.${selectedClass}`)).toBe(1);
    });

    it('should not add selected state to fake option item if added to native select programmatically as JS prop', async () => {
      /**
       * This test is for Browser specific behaviour which does not reflect the "selected" property as attribute and will therefore not be observed by the MutationObserver
       */
      await setContentWithDesignSystem(
        page,
        `
      <p-select-wrapper label="Some label">
        <select name="some-name">
          <option value="a">Option A</option>
          <option value="b">Option B</option>
          <option value="c">Option C</option>
        </select>
      </p-select-wrapper>
    `
      );
      const select = await getSelectRealInput();
      const fakeOptionList = await getSelectOptionList();
      const fakeOptionA = await fakeOptionInPosOne();
      const fakeOptionB = await fakeOptionInPosTwo();
      const selectedClass = 'p-select-wrapper__fake-option--selected';

      expect(await getCssClasses(fakeOptionA)).toContain(selectedClass);
      expect(await getElementIndex(fakeOptionList, `.${selectedClass}`)).toBe(0);

      await select.evaluate((el: HTMLSelectElement) => (el.options[0].selected = false));
      await select.evaluate((el: HTMLSelectElement) => (el.options[1].selected = true));
      await waitForStencilLifecycle(page);

      expect(await getCssClasses(fakeOptionA)).toContain(selectedClass);
      expect(await getCssClasses(fakeOptionB)).not.toContain(selectedClass);
      expect(await getElementIndex(fakeOptionList, `.${selectedClass}`)).toBe(0);
    });

    it('should hide/show fake option item if hidden attribute is added/removed to native select programmatically', async () => {
      await setContentWithDesignSystem(
        page,
        `<p-select-wrapper label="Some label">
          <select name="some-name">
            <option value="a">Option A</option>
            <option value="b">Option B</option>
            <option value="c">Option C</option>
          </select>
        </p-select-wrapper>`
      );
      const select = await getSelectRealInput();
      const fakeOptionList = await getSelectOptionList();
      const fakeOption = await fakeOptionInPosTwo();

      await select.evaluate((el: HTMLSelectElement) => (el.options[1].hidden = true));
      await waitForStencilLifecycle(page);

      expect(await getCssClasses(fakeOption)).toContain('p-select-wrapper__fake-option--hidden');
      expect(await getElementIndex(fakeOptionList, '.p-select-wrapper__fake-option--hidden')).toBe(1);

      await select.evaluate((el: HTMLSelectElement) => (el.options[1].hidden = false));
      await waitForStencilLifecycle(page);

      expect(await getCssClasses(fakeOption)).not.toContain('p-select-wrapper__fake-option--hidden');
    });

    it('should not render initial hidden option fields', async () => {
      await setContentWithDesignSystem(
        page,
        `<p-select-wrapper label="Some label">
          <select name="some-name">
            <option value hidden></option>
            <option value="b">Option B</option>
            <option value="c">Option C</option>
          </select>
        </p-select-wrapper>`
      );
      const fakeOption = await fakeOptionInPosOne();

      expect(await getCssClasses(fakeOption)).toContain('p-select-wrapper__fake-option--hidden');
    });

    describe('dropdown position', () => {
      it('should set direction to up', async () => {
        await setContentWithDesignSystem(
          page,
          `<p-select-wrapper label="Some label" dropdown-direction="up">
            <select name="some-name">
              <option value="a">Option A</option>
              <option value="b" disabled>Option B</option>
              <option value="c">Option C</option>
            </select>
          </p-select-wrapper>`
        );

        const fakeOptionListDirectionUp = await selectNode(
          page,
          'p-select-wrapper >>> .p-select-wrapper__fake-option-list--direction-up'
        );

        expect(fakeOptionListDirectionUp).not.toBeNull();
      });

      it('should set direction to down', async () => {
        await page.setViewport({
          width: 800,
          height: 600
        });
        await setContentWithDesignSystem(
          page,
          `
      <div style="height: 500px;"></div>
      <p-select-wrapper label="Some label" dropdown-direction="down">
        <select name="some-name">
          <option value="a">Option A</option>
          <option value="b" disabled>Option B</option>
          <option value="c">Option C</option>
        </select>
      </p-select-wrapper>`
        );

        const fakeOptionListDirectionDown = await selectNode(
          page,
          'p-select-wrapper >>> .p-select-wrapper__fake-option-list--direction-down'
        );

        expect(fakeOptionListDirectionDown).not.toBeNull();
      });

      it('should auto position to top if bottom space is less than dropdown height', async () => {
        await page.setViewport({
          width: 800,
          height: 600
        });
        await setContentWithDesignSystem(
          page,
          `<div style="height: 400px;"></div>
          <p-select-wrapper label="Some label">
            <select name="some-name">
              <option value="a">Option A</option>
              <option value="b" disabled>Option B</option>
              <option value="c">Option C</option>
              <option value="d">Option D</option>
              <option value="e">Option E</option>
              <option value="f">Option F</option>
              <option value="g">Option G</option>
              <option value="h">Option H</option>
            </select>
          </p-select-wrapper>`
        );

        const select = await getSelectRealInput();
        await select.click();
        await waitForStencilLifecycle(page);

        const fakeOptionListDirectionUp = await selectNode(
          page,
          'p-select-wrapper >>> .p-select-wrapper__fake-option-list--direction-up'
        );

        expect(fakeOptionListDirectionUp).not.toBeNull();
      });
    });

    describe('keyboard and click events', () => {
      const getActiveDescendant = async () => await getAttribute(await getSelectOptionList(), 'aria-activedescendant');
      const getOpacity = async () => await getElementStyle(await getSelectOptionList(), 'opacity');
      const selectHasFocus = () => page.evaluate(() => document.activeElement === document.querySelector('select'));
      const getSelectedIndex = () =>
        page.evaluate(() => {
          return document.querySelector('select').selectedIndex;
        });
      const getHighlightedFakeOption = async () =>
        await getElementIndex(await getSelectOptionList(), '.p-select-wrapper__fake-option--highlighted');
      const getSelectedFakeOption = async () =>
        await getElementIndex(await getSelectOptionList(), '.p-select-wrapper__fake-option--selected');

      it('should highlight first position on arrow down', async () => {
        await setContentWithDesignSystem(
          page,
          `<p-select-wrapper label="Some label">
          <select name="some-name">
            <option value="a">A Option</option>
            <option value="b">B Option</option>
            <option value="c">C Option</option>
          </select>
        </p-select-wrapper>`
        );
        const select = await getSelectRealInput();

        let calls = 0;
        await addEventListener(select, 'change', () => calls++);

        expect(await getHighlightedFakeOption()).toBe(0, 'for highlighted fake option');
        expect(await getSelectedFakeOption()).toBe(0, 'for selected fake option');

        await page.keyboard.press('Tab');
        await page.keyboard.press('ArrowDown');
        await waitForStencilLifecycle(page);

        expect(await getOpacity()).toBe('1', 'for opacity');
        expect(await getHighlightedFakeOption()).toBe(1, 'for highlighted fake option');
        expect(await getSelectedIndex()).toBe(0, 'for selected fake option');

        await page.keyboard.press('Enter');
        await waitForStencilLifecycle(page);

        expect(await getOpacity()).toBe('0', 'for opacity');
        expect(await getHighlightedFakeOption()).toBe(1, 'for highlighted fake option');
        expect(await getSelectedFakeOption()).toBe(1, 'for selected fake option');
        expect(await getElementIndex(await getSelectOptionList(), '[aria-selected=true]')).toBe(
          1,
          'for aria selected index'
        );
        expect(await getSelectedIndex()).toBe(1, 'for selected index');

        expect(calls).toBe(1, 'for calls');
        expect(await getActiveDescendant()).toEqual(
          `option-${await getSelectedFakeOption()}`,
          ' for active descendant'
        );
      });

      it('should have the correct aria-expanded value if open/closed', async () => {
        await setContentWithDesignSystem(
          page,
          `<p-select-wrapper label="Some label">
            <select name="some-name">
              <option value="a">Option A</option>
              <option value="b">Option B</option>
              <option value="c">Option C</option>
            </select>
          </p-select-wrapper>`
        );

        const host = await selectNode(page, 'p-select-wrapper');
        const fakeInput = await getSelectOptionList();

        expect(await getAttribute(fakeInput, 'aria-expanded')).toBe('false', 'for aria-expanded attribute');

        await host.click();
        await waitForStencilLifecycle(page);

        expect(await getAttribute(fakeInput, 'aria-expanded')).toBe('true', 'for aria-expanded attribute');
      });

      it('should show aria-selected attribute on selected fake option on click', async () => {
        await setContentWithDesignSystem(
          page,
          `<p-select-wrapper label="Some label">
            <select name="some-name">
              <option value="a">Option A</option>
              <option value="b">Option B</option>
              <option value="c">Option C</option>
            </select>
          </p-select-wrapper>`
        );

        const select = await getSelectRealInput();
        const fakeOptionA = await fakeOptionInPosOne();
        const fakeOptionB = await fakeOptionInPosTwo();

        expect(await getAttribute(fakeOptionA, 'aria-selected')).toBe(
          'true',
          'for aria-selected attribute of Option A'
        );
        expect(await getAttribute(fakeOptionB, 'aria-selected')).toBeNull('for aria-selected attribute of Option B');

        await select.click();
        await fakeOptionB.click();
        await waitForStencilLifecycle(page);

        expect(await getAttribute(fakeOptionA, 'aria-selected')).toBeNull(
          'for aria-selected attribute of Option A after click'
        );
        expect(await getAttribute(fakeOptionB, 'aria-selected')).toBe(
          'true',
          'for aria-selected attribute of Option B after click'
        );
      });

      it('should skip disabled option on arrow down', async () => {
        await setContentWithDesignSystem(
          page,
          `<p-select-wrapper label="Some label">
            <select name="some-name">
              <option value="a">A Option</option>
              <option value="b" disabled>B Option</option>
              <option value="c">C Option</option>
            </select>
          </p-select-wrapper>`
        );

        await page.keyboard.press('Tab');
        await page.keyboard.press('ArrowDown');
        await waitForStencilLifecycle(page);

        expect(await getHighlightedFakeOption()).toBe(2, 'for highlighted fake option');
      });

      it('should skip disabled option on arrow up', async () => {
        await setContentWithDesignSystem(
          page,
          `<p-select-wrapper label="Some label">
            <select name="some-name" id="realSelect">
              <option value="a">A Option</option>
              <option value="b" disabled>B Option</option>
              <option value="c" selected>C Option</option>
            </select>
          </p-select-wrapper>`
        );
        await waitForStencilLifecycle(page);

        await page.keyboard.press('Tab');
        await waitForStencilLifecycle(page);

        await page.keyboard.press('ArrowUp');
        await waitForStencilLifecycle(page);

<<<<<<< HEAD
        expect(await getHighlightedFakeOption()).toBe(0);
      });

      // TODO: remove duplicate?
      it('should skip disabled option on arrow up', async () => {
        await setContentWithDesignSystem(
          page,
          `<p-select-wrapper label="Some label">
            <select name="some-name" id="realSelect">
              <option value="a">A Option</option>
              <option value="b" disabled>B Option</option>
              <option value="c" selected>C Option</option>
            </select>
          </p-select-wrapper>`
        );

        await page.keyboard.press('Tab');
        await waitForStencilLifecycle(page);

        await page.keyboard.press('ArrowUp');
        await waitForStencilLifecycle(page);

        expect(await getHighlightedFakeOption()).toBe(0);
=======
        expect(await getHighlightedFakeOption()).toBe(0, 'for highlighted fake option');
>>>>>>> 5f8cd053
      });

      it('should highlight correct position on multiple key actions', async () => {
        await setContentWithDesignSystem(
          page,
          `<p-select-wrapper label="Some label">
            <select name="some-name" id="realSelect">
              <option value="a">A Option</option>
              <option value="b" disabled>B Option</option>
              <option value="c">C Option</option>
              <option value="d">D Option</option>
              <option value="e">E Option</option>
            </select>
          </p-select-wrapper>`
        );
        await page.keyboard.press('Tab');
        await waitForStencilLifecycle(page);

        await page.keyboard.press('ArrowDown');
        await waitForStencilLifecycle(page);
        await page.keyboard.press('ArrowDown');
        await waitForStencilLifecycle(page);

        expect(await getOpacity()).toBe('1', 'for opacity');
        expect(await getHighlightedFakeOption()).toBe(3, 'for highlighted fake option');

        await page.keyboard.press('ArrowUp');
        await waitForStencilLifecycle(page);

        expect(await getHighlightedFakeOption()).toBe(2, 'for highlighted fake option');
      });

      it('should open fake select with spacebar', async () => {
        await setContentWithDesignSystem(
          page,
          `<p-select-wrapper label="Some label">
            <select name="some-name" id="realSelect">
              <option value="a">A Option</option>
              <option value="b">B Option</option>
              <option value="c">C Option</option>
            </select>
          </p-select-wrapper>`
        );
        const select = await getSelectRealInput();

        let calls = 0;
        await addEventListener(select, 'change', () => calls++);

        await page.keyboard.press('Tab');
        await waitForStencilLifecycle(page);
        expect(await getOpacity()).toBe('0', 'for opacity');

        await page.keyboard.press('Space');
        await waitForStencilLifecycle(page);
        expect(await getOpacity()).toBe('1', 'for opacity');
        expect(calls).toBe(0, 'for calls');
      });

      it('should select correct option with spacebar', async () => {
        await setContentWithDesignSystem(
          page,
          `<p-select-wrapper label="Some label">
            <select name="some-name" id="realSelect">
              <option value="a">A Option</option>
              <option value="b">B Option</option>
              <option value="c">C Option</option>
            </select>
          </p-select-wrapper>`
        );
        const select = await getSelectRealInput();

        let calls = 0;
        await addEventListener(select, 'change', () => calls++);

        await page.keyboard.press('Tab');
        await waitForStencilLifecycle(page);
        expect(await getOpacity()).toBe('0', 'for opacity');

        await page.keyboard.press('Space');
        await waitForStencilLifecycle(page);
        expect(await getOpacity()).toBe('1', 'for opacity');

        await page.keyboard.press('ArrowDown');
        await waitForStencilLifecycle(page);
        expect(await getHighlightedFakeOption()).toBe(1, 'for highlighted fake option');

        await page.keyboard.press('Space');
        await waitForStencilLifecycle(page);
        expect(await getSelectedIndex()).toBe(1, 'for selected index');
        expect(calls).toBe(1, 'for calls');
      });

      it('should change selected option on ArrowLeft while list is hidden', async () => {
        await setContentWithDesignSystem(
          page,
          `<p-select-wrapper label="Some label">
            <select name="some-name" id="realSelect">
              <option value="a">A Option</option>
              <option value="b">B Option</option>
              <option value="c">C Option</option>
            </select>
          </p-select-wrapper>`
        );
        const select = await getSelectRealInput();
        let calls = 0;
        await addEventListener(select, 'change', () => calls++);

        await page.keyboard.press('Tab');
        await waitForStencilLifecycle(page);
        await page.keyboard.press('ArrowLeft');
        await waitForStencilLifecycle(page);

        expect(await getHighlightedFakeOption()).toBe(2, 'for highlighted fake option');
        expect(await getSelectedFakeOption()).toBe(2, 'for selected fake option');
        expect(await getSelectedIndex()).toBe(2, 'for selected index');
        expect(calls).toBe(1, 'for calls');
      });

      it('should change selected option on ArrowRight while list is hidden', async () => {
        await setContentWithDesignSystem(
          page,
          `<p-select-wrapper label="Some label">
            <select name="some-name" id="realSelect">
              <option value="a">A Option</option>
              <option value="b">B Option</option>
              <option value="c">C Option</option>
            </select>
          </p-select-wrapper>`
        );
        const select = await getSelectRealInput();
        let calls = 0;
        await addEventListener(select, 'change', () => calls++);

        await page.keyboard.press('Tab');
        await waitForStencilLifecycle(page);
        await page.keyboard.press('ArrowRight');
        await waitForStencilLifecycle(page);

        expect(await getHighlightedFakeOption()).toBe(1, 'for highlighted fake option');
        expect(await getSelectedFakeOption()).toBe(1, 'for selected fake option');
        expect(await getSelectedIndex()).toBe(1, 'for selected index');
        expect(calls).toBe(1, 'for calls');
      });

      it('should change selected option on ArrowLeft while list is open and should close the list', async () => {
        await setContentWithDesignSystem(
          page,
          `<p-select-wrapper label="Some label">
            <select name="some-name" id="realSelect">
              <option value="a">A Option</option>
              <option value="b">B Option</option>
              <option value="c">C Option</option>
            </select>
          </p-select-wrapper>`
        );
        const select = await getSelectRealInput();
        let calls = 0;
        await addEventListener(select, 'change', () => calls++);

        await page.keyboard.press('Tab');
        await waitForStencilLifecycle(page);
        await page.keyboard.press('Space');
        await waitForStencilLifecycle(page);
        await page.keyboard.press('ArrowLeft');
        await waitForStencilLifecycle(page);

        expect(await getHighlightedFakeOption()).toBe(2, 'for highlighted fake option');
        expect(await getSelectedFakeOption()).toBe(2, 'for selected fake option');
        expect(await getSelectedIndex()).toBe(2, 'for selected index');
        expect(await getOpacity()).toBe('0', 'for opacity');
        expect(calls).toBe(1, 'for calls');
      });

      it('should change selected option on ArrowRight while list is open and should close the list', async () => {
        await setContentWithDesignSystem(
          page,
          `<p-select-wrapper label="Some label">
            <select name="some-name" id="realSelect">
              <option value="a">A Option</option>
              <option value="b">B Option</option>
              <option value="c">C Option</option>
            </select>
          </p-select-wrapper>`
        );
        const select = await getSelectRealInput();
        let calls = 0;
        await addEventListener(select, 'change', () => calls++);

        await page.keyboard.press('Tab');
        await waitForStencilLifecycle(page);
        await page.keyboard.press('Space');
        await waitForStencilLifecycle(page);
        await page.keyboard.press('ArrowRight');
        await waitForStencilLifecycle(page);

        expect(await getHighlightedFakeOption()).toBe(1, 'for highlighted fake option');
        expect(await getSelectedFakeOption()).toBe(1, 'for selected fake option');
        expect(await getSelectedIndex()).toBe(1, 'for selected index');
        expect(await getOpacity()).toBe('0', 'for opacity');
        expect(calls).toBe(1, 'for calls');
      });

      it('should not select option on Escape', async () => {
        await setContentWithDesignSystem(
          page,
          `<p-select-wrapper label="Some label">
            <select name="some-name" id="realSelect">
              <option value="a">A Option</option>
              <option value="b">B Option</option>
              <option value="c">C Option</option>
            </select>
          </p-select-wrapper>`
        );
        await page.keyboard.press('Tab');
        await waitForStencilLifecycle(page);
        await page.keyboard.press('ArrowDown');
        await waitForStencilLifecycle(page);
        expect(await getHighlightedFakeOption()).toBe(1, 'for highlighted fake eoption');

        await page.keyboard.press('Escape');
        await waitForStencilLifecycle(page);

        expect(await getHighlightedFakeOption()).toBe(0, 'for highlighted fake option');
        expect(await getSelectedFakeOption()).toBe(0, 'for selected fake option');
        expect(await getSelectedIndex()).toBe(0, 'for selected index');
        expect(await getOpacity()).toBe('0', 'for opacity');
      });

      it('should not select option on PageDown while list is hidden', async () => {
        await setContentWithDesignSystem(
          page,
          `<p-select-wrapper label="Some label">
            <select name="some-name" id="realSelect">
              <option value="a">A Option</option>
              <option value="b">B Option</option>
              <option value="c">C Option</option>
            </select>
          </p-select-wrapper>`
        );
        await page.keyboard.press('Tab');
        await waitForStencilLifecycle(page);
        await page.keyboard.press('PageDown');
        await waitForStencilLifecycle(page);

        expect(await getHighlightedFakeOption()).toBe(0, 'for highlighted fake option');
        expect(await getSelectedFakeOption()).toBe(0, 'for selected fake option');
        expect(await getSelectedIndex()).toBe(0, 'for selected index');
      });

      it('should not select option on PageUp while list is hidden', async () => {
        await setContentWithDesignSystem(
          page,
          `<p-select-wrapper label="Some label">
            <select name="some-name" id="realSelect">
              <option value="a">A Option</option>
              <option value="b">B Option</option>
              <option value="c">C Option</option>
            </select>
          </p-select-wrapper>`
        );
        await page.keyboard.press('Tab');
        await waitForStencilLifecycle(page);
        await page.keyboard.press('PageUp');
        await waitForStencilLifecycle(page);

        expect(await getHighlightedFakeOption()).toBe(0, 'for highlighted fake option');
        expect(await getSelectedFakeOption()).toBe(0, 'for selected fake option');
        expect(await getSelectedIndex()).toBe(0, 'for selected index');
      });

      it('should highlight and select last option on PageDown while list is visible', async () => {
        await setContentWithDesignSystem(
          page,
          `<p-select-wrapper label="Some label">
            <select name="some-name" id="realSelect">
              <option value="a">A Option</option>
              <option value="b">B Option</option>
              <option value="c">C Option</option>
            </select>
          </p-select-wrapper>`
        );
        await page.keyboard.press('Tab');
        await waitForStencilLifecycle(page);
        await page.keyboard.press('Space');
        await waitForStencilLifecycle(page);
        await page.keyboard.press('PageDown');
        await waitForStencilLifecycle(page);

        expect(await getHighlightedFakeOption()).toBe(2, 'for highlighted fake option');
        expect(await getSelectedFakeOption()).toBe(0, 'for selected fake option');
        expect(await getSelectedIndex()).toBe(0, 'for selected index');

        await page.keyboard.press('Space');
        await waitForStencilLifecycle(page);

        expect(await getHighlightedFakeOption()).toBe(2, 'for highlighted fake option');
        expect(await getSelectedFakeOption()).toBe(2, 'for selected fake option');
        expect(await getSelectedIndex()).toBe(2, 'for selected index');
      });

      it('should highlight and select first option on PageUp while list is visible', async () => {
        await setContentWithDesignSystem(
          page,
          `<p-select-wrapper label="Some label">
            <select name="some-name" id="realSelect">
              <option value="a">A Option</option>
              <option value="b">B Option</option>
              <option value="c" selected>C Option</option>
            </select>
          </p-select-wrapper>`
        );
        await page.keyboard.press('Tab');
        await waitForStencilLifecycle(page);
        await page.keyboard.press('Space');
        await waitForStencilLifecycle(page);
        await page.keyboard.press('PageUp');
        await waitForStencilLifecycle(page);

        expect(await getHighlightedFakeOption()).toBe(0, 'for highlighted fake option');
        expect(await getSelectedFakeOption()).toBe(2, 'for selected fake option');
        expect(await getSelectedIndex()).toBe(2, 'for selected index');

        await page.keyboard.press('Space');
        await waitForStencilLifecycle(page);

        expect(await getHighlightedFakeOption()).toBe(0, 'for highlighted fake option');
        expect(await getSelectedFakeOption()).toBe(0, 'for selected fake option');
        expect(await getSelectedIndex()).toBe(0, 'for selected index');
      });

      it('should select option through keyboard search', async () => {
        await setContentWithDesignSystem(
          page,
          `<p-select-wrapper label="Some label">
            <select name="some-name" id="realSelect">
              <option value="a">A Option</option>
              <option value="b">B Option</option>
              <option value="c">C Option</option>
            </select>
          </p-select-wrapper>`
        );
        await page.keyboard.press('Tab');
        await waitForStencilLifecycle(page);
        await page.keyboard.press('c');
        await page.waitForTimeout(120);

        expect(await getHighlightedFakeOption()).toBe(2, 'for highlighted fake option');
        expect(await getSelectedFakeOption()).toBe(2, 'for selected fake option');
        expect(await getSelectedIndex()).toBe(2, 'for selected index');
      });

      it('should open/close fake select on mouseclick', async () => {
        await setContentWithDesignSystem(
          page,
          `<p-select-wrapper label="Some label">
            <select name="some-name" id="realSelect">
              <option value="a">A Option</option>
              <option value="b">B Option</option>
              <option value="c">C Option</option>
            </select>
          </p-select-wrapper>`
        );
        const select = await getSelectRealInput();

        await select.click();
        await waitForStencilLifecycle(page);

        expect(await getOpacity()).toBe('1', 'for opacity');
        expect(await getHighlightedFakeOption()).toBe(0, 'for highlighted fake option');

        await select.click();
        await waitForStencilLifecycle(page);

        expect(await getOpacity()).toBe('0', 'for opacity');
        expect(await getHighlightedFakeOption()).toBe(0, 'for highlighted fake option');
      });

      it('should select second option on mouseclick', async () => {
        await setContentWithDesignSystem(
          page,
          `<p-select-wrapper label="Some label">
            <select name="some-name" id="realSelect">
              <option value="a">A Option</option>
              <option value="b">B Option</option>
              <option value="c">C Option</option>
            </select>
          </p-select-wrapper>`
        );
        const select = await getSelectRealInput();
        const fakeOptionB = await fakeOptionInPosTwo();

        await select.click();
        await fakeOptionB.click();
        await waitForStencilLifecycle(page);

        expect(await getOpacity()).toBe('0', 'for opacity');
        expect(await getHighlightedFakeOption()).toBe(1, 'for highlighted fake option');
        expect(await getSelectedFakeOption()).toBe(1, 'for selected fake option');
        expect(await getSelectedIndex()).toBe(1, 'for selected index');
      });

      it('should close fakeSelect on Tab', async () => {
        await setContentWithDesignSystem(
          page,
          `<p-select-wrapper label="Some label">
            <select name="some-name" id="realSelect">
              <option value="a">A Option</option>
              <option value="b">B Option</option>
              <option value="c">C Option</option>
            </select>
          </p-select-wrapper>`
        );

        await page.keyboard.press('Tab');
        await waitForStencilLifecycle(page);
        await page.keyboard.press('Space');
        await waitForStencilLifecycle(page);

        expect(await getOpacity()).toBe('1', 'for opacity');

        await page.keyboard.press('Tab');
        await waitForStencilLifecycle(page);

        expect(await getOpacity()).toBe('0', 'for opacity');
        expect(await selectHasFocus()).toBe(false);
      });

      it('should remove and re-attach events', async () => {
        await setContentWithDesignSystem(
          page,
          `<p-select-wrapper label="Some label">
            <select name="some-name" id="realSelect">
              <option value="a">A Option</option>
              <option value="b">B Option</option>
              <option value="c">C Option</option>
            </select>
          </p-select-wrapper>`
        );
        const select = await getSelectRealInput();

        let mouseDownEventCounter = 0;
        let keyDownEventCounter = 0;
        await addEventListener(select, 'mousedown', () => mouseDownEventCounter++);
        await addEventListener(select, 'keydown', () => keyDownEventCounter++);

        // Remove and re-attach component to check if events are duplicated / fire at all
        await reattachElement(page, 'p-select-wrapper');

        await select.click();
        await waitForStencilLifecycle(page);

        expect(mouseDownEventCounter).toBe(1);

        await select.click();
        await waitForStencilLifecycle(page);

        expect(mouseDownEventCounter).toBe(2);

        await page.keyboard.press('ArrowDown');
        await waitForStencilLifecycle(page);
        await page.keyboard.press('ArrowDown');

        expect(keyDownEventCounter).toBe(2);
      });
    });
  });
});<|MERGE_RESOLUTION|>--- conflicted
+++ resolved
@@ -74,129 +74,7 @@
     });
   });
 
-<<<<<<< HEAD
   describe('custom drop down', () => {
-=======
-  it('should set dropdown direction to up', async () => {
-    await setContentWithDesignSystem(
-      page,
-      `
-    <p-select-wrapper label="Some label" dropdown-direction="up">
-      <select name="some-name">
-        <option value="a">Option A</option>
-        <option value="b" disabled>Option B</option>
-        <option value="c">Option C</option>
-      </select>
-    </p-select-wrapper>`
-    );
-
-    const fakeOptionListDirectionUp = await selectNode(
-      page,
-      'p-select-wrapper >>> .p-select-wrapper__fake-option-list--direction-up'
-    );
-
-    expect(fakeOptionListDirectionUp).not.toBeNull();
-  });
-
-  it('should set dropdown direction to down', async () => {
-    await page.setViewport({
-      width: 800,
-      height: 600,
-    });
-    await setContentWithDesignSystem(
-      page,
-      `
-    <div style="height: 500px;"></div>
-    <p-select-wrapper label="Some label" dropdown-direction="down">
-      <select name="some-name">
-        <option value="a">Option A</option>
-        <option value="b" disabled>Option B</option>
-        <option value="c">Option C</option>
-      </select>
-    </p-select-wrapper>`
-    );
-
-    const fakeOptionListDirectionDown = await selectNode(
-      page,
-      'p-select-wrapper >>> .p-select-wrapper__fake-option-list--direction-down'
-    );
-
-    expect(fakeOptionListDirectionDown).not.toBeNull();
-  });
-
-  it('should auto position dropdown to top if bottom space is less than dropdown height', async () => {
-    await page.setViewport({
-      width: 800,
-      height: 600,
-    });
-    await setContentWithDesignSystem(
-      page,
-      `
-    <div style="height: 400px;"></div>
-    <p-select-wrapper label="Some label">
-      <select name="some-name">
-        <option value="a">Option A</option>
-        <option value="b" disabled>Option B</option>
-        <option value="c">Option C</option>
-        <option value="d">Option D</option>
-        <option value="e">Option E</option>
-        <option value="f">Option F</option>
-        <option value="g">Option G</option>
-        <option value="h">Option H</option>
-      </select>
-    </p-select-wrapper>
-    `
-    );
-
-    const select = await getSelectRealInput();
-    await select.click();
-    await waitForStencilLifecycle(page);
-
-    const fakeOptionListDirectionUp = await selectNode(
-      page,
-      'p-select-wrapper >>> .p-select-wrapper__fake-option-list--direction-up'
-    );
-
-    expect(fakeOptionListDirectionUp).not.toBeNull();
-  });
-
-  it('should auto position dropdown to bottom if bottom space is more than dropdown height', async () => {
-    await page.setViewport({
-      width: 800,
-      height: 800,
-    });
-    await setContentWithDesignSystem(
-      page,
-      `
-    <p-select-wrapper label="Some label">
-      <select name="some-name">
-        <option value="a">Option A</option>
-        <option value="b" disabled>Option B</option>
-        <option value="c">Option C</option>
-        <option value="d">Option D</option>
-        <option value="e">Option E</option>
-        <option value="f">Option F</option>
-        <option value="g">Option G</option>
-        <option value="h">Option H</option>
-      </select>
-    </p-select-wrapper>
-    `
-    );
-
-    const select = await getSelectRealInput();
-    await select.click();
-    await waitForStencilLifecycle(page);
-
-    const fakeOptionListDirectionDown = await selectNode(
-      page,
-      'p-select-wrapper >>> .p-select-wrapper__fake-option-list--direction-down'
-    );
-
-    expect(fakeOptionListDirectionDown).not.toBeNull();
-  });
-
-  describe('fake drop down', () => {
->>>>>>> 5f8cd053
     it('should render', async () => {
       await setContentWithDesignSystem(
         page,
@@ -578,7 +456,7 @@
       it('should set direction to down', async () => {
         await page.setViewport({
           width: 800,
-          height: 600
+          height: 600,
         });
         await setContentWithDesignSystem(
           page,
@@ -604,7 +482,7 @@
       it('should auto position to top if bottom space is less than dropdown height', async () => {
         await page.setViewport({
           width: 800,
-          height: 600
+          height: 600,
         });
         await setContentWithDesignSystem(
           page,
@@ -791,33 +669,7 @@
         await page.keyboard.press('ArrowUp');
         await waitForStencilLifecycle(page);
 
-<<<<<<< HEAD
-        expect(await getHighlightedFakeOption()).toBe(0);
-      });
-
-      // TODO: remove duplicate?
-      it('should skip disabled option on arrow up', async () => {
-        await setContentWithDesignSystem(
-          page,
-          `<p-select-wrapper label="Some label">
-            <select name="some-name" id="realSelect">
-              <option value="a">A Option</option>
-              <option value="b" disabled>B Option</option>
-              <option value="c" selected>C Option</option>
-            </select>
-          </p-select-wrapper>`
-        );
-
-        await page.keyboard.press('Tab');
-        await waitForStencilLifecycle(page);
-
-        await page.keyboard.press('ArrowUp');
-        await waitForStencilLifecycle(page);
-
-        expect(await getHighlightedFakeOption()).toBe(0);
-=======
         expect(await getHighlightedFakeOption()).toBe(0, 'for highlighted fake option');
->>>>>>> 5f8cd053
       });
 
       it('should highlight correct position on multiple key actions', async () => {
