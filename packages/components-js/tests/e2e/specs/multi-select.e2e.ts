--- conflicted
+++ resolved
@@ -132,7 +132,7 @@
   const selectOptions = [...'abc', ...(amount === 5 ? 'de' : '')]
     .map((x, idx) => {
       const attrs = [disabledIndex === idx ? 'disabled' : ''].join(' ');
-      const option = `<p-multi-select-option ${x ? `value="${x}"` : ''} ${attrs}>Option ${x.toUpperCase()}</p-multi-select-option>`;
+      const option = `<p-multi-select-option value="${x}" ${attrs}>Option ${x.toUpperCase()}</p-multi-select-option>`;
       return includeOptgroups ? `<p-optgroup label="${x}">${option}</p-optgroup>` : option;
     })
     .join('\n');
@@ -1233,38 +1233,22 @@
 });
 
 test.describe('form', () => {
-<<<<<<< HEAD
-  test('should include name & value in FormData submit', async ({ page }) => {
-=======
   test('should include name & value in FormData submit if updated programmatically', async ({ page }) => {
->>>>>>> 24511c47
     const name = 'name';
     const value = ['a', 'b'];
     await initMultiSelect(page, {
       props: { name },
       options: { isWithinForm: true, markupAfter: '<button type="submit">Submit</button>' },
     });
-<<<<<<< HEAD
-    const multiSelect = getHost(page);
-    const form = getForm(page);
-    await setProperty(multiSelect, 'value', value);
-=======
     const host = getHost(page);
     const form = getForm(page);
     await setProperty(host, 'value', value);
->>>>>>> 24511c47
 
     await addEventListener(form, 'submit');
     expect((await getEventSummary(form, 'submit')).counter).toBe(0);
 
     await page.locator('button[type="submit"]').click();
 
-<<<<<<< HEAD
-    const test = await getEventSummary(form, 'submit');
-    console.log('test', test.targets);
-    expect((await getEventSummary(form, 'submit')).counter).toBe(1);
-
-=======
     expect((await getEventSummary(form, 'submit')).counter).toBe(1);
     expect(await getFormDataValues(form, name)).toStrictEqual(value);
   });
@@ -1328,7 +1312,6 @@
     await page.locator('button[type="submit"]').click();
 
     expect((await getEventSummary(form, 'submit')).counter).toBe(1);
->>>>>>> 24511c47
     expect(await getFormDataValues(form, name)).toStrictEqual(value);
   });
 
