import { expect, type Locator, test, type Page } from '@playwright/test';
import {
  addEventListener,
  getActiveElementId,
  getActiveElementTagNameInShadowRoot,
  getAttribute,
  getCssClasses,
  getElementStyle,
  getEventSummary,
  getLifecycleStatus,
  goto,
  reattachElement,
  setContentWithDesignSystem,
  setProperty,
  skipInBrowsers,
  waitForComponentsReady,
  waitForStencilLifecycle,
} from '../helpers';
import type {
  CarouselAriaAttribute,
  SelectedAriaAttributes,
} from '@porsche-design-system/components/dist/types/bundle';

type InitOptions = {
  aria?: SelectedAriaAttributes<CarouselAriaAttribute>;
  slidesPerPage?: number | string;
  amountOfSlides?: number;
  withFocusableElements?: boolean;
  rewind?: boolean;
  activeSlideIndex?: number;
  skipLinkTarget?: string;
  dir?: 'ltr' | 'rtl';
};

const initCarousel = (page: Page, opts?: InitOptions) => {
  const {
    aria,
    slidesPerPage = 1,
    amountOfSlides = 3,
    withFocusableElements = false,
    rewind = true,
    activeSlideIndex,
    skipLinkTarget,
    dir = 'ltr',
  } = opts || {};

  const slides = Array.from(Array(amountOfSlides))
    .map((_, i) => {
      const link = withFocusableElements ? ` <a id="link-${i + 1}" href="#" onclick="return false;">Link</a>` : '';
      return `<div id="slide${i + 1}">Slide ${i + 1}${link}</div>`;
    })
    .join('\n  ');

  const focusableElementBefore = withFocusableElements ? '<a id="link-before" href="#">Link before</a>' : '';
  const focusableElementAfter = withFocusableElements ? '<a id="link-after" href="#">Link after</a>' : '';
  const attrs = [
    aria && `aria="${aria}"`,
    slidesPerPage ? `slides-per-page="${slidesPerPage}"` : '',
    rewind === false ? 'rewind="false"' : '',
    activeSlideIndex ? `active-slide-index="${activeSlideIndex}"` : '',
    skipLinkTarget ? `skip-link-target="${skipLinkTarget}"` : '',
    dir ? `dir="${dir}"` : '',
  ].join(' ');

  const content = `${focusableElementBefore}<p-carousel heading="Heading" ${attrs}>
  ${slides}
</p-carousel>${focusableElementAfter}`;

  return setContentWithDesignSystem(page, content);
};

<<<<<<< HEAD
const getHost = (page: Page) => page.locator('p-carousel');
const getSlottedSlides = async (page: Page) => page.locator('p-carousel').locator('[slot^="slide-"]').all();
const getSplideTrack = (page: Page) => page.locator('p-carousel .splide__track');
=======
const getHost = (page: Page) => page.$('p-carousel');
const getSplide = (page: Page) => page.locator('#splide');
const getSlottedSlides = async (page: Page) => (await page.$('p-carousel')).$$('[slot^="slide-"]');
const getSplideTrack = (page: Page) => page.$('p-carousel .splide__track');
>>>>>>> 109dc140
const getSlides = async (page: Page) => page.getByRole('group').all();
const getButtonPrev = (page: Page) => page.locator('p-carousel p-button-pure:first-of-type button');
const getButtonNext = (page: Page) => page.locator('p-carousel p-button-pure:last-of-type button');
const getPagination = (page: Page) => page.locator('p-carousel .pagination');
const getPaginationBullets = async (page: Page) => getPagination(page).locator('span').all();
const getSkipLink = (page: Page) => page.locator('p-carousel .skip-link a');
const isElementCompletelyInViewport = (slide: Locator) => expect(slide).toBeInViewport({ ratio: 1 });
const isElementNotInViewport = (slide: Locator) => expect(slide).not.toBeInViewport({ ratio: 1 });
const waitForSlideToBeActive = (slide: Locator) => expect(slide).toHaveClass(/is-active/);

test('should move slides on prev button clicks', async ({ page }) => {
  await initCarousel(page);
  const buttonPrev = getButtonPrev(page);
  const [slide1, slide2, slide3] = await getSlides(page);

  await isElementCompletelyInViewport(slide1);
  await isElementNotInViewport(slide2);
  await isElementNotInViewport(slide3);

  await buttonPrev.click();
  await waitForSlideToBeActive(slide3);
  await isElementNotInViewport(slide1);
  await isElementNotInViewport(slide2);
  await isElementCompletelyInViewport(slide3);

  await buttonPrev.click();
  await waitForSlideToBeActive(slide2);
  await isElementNotInViewport(slide1);
  await isElementCompletelyInViewport(slide2);
  await isElementNotInViewport(slide3);

  await buttonPrev.click();
  await waitForSlideToBeActive(slide1);
  await isElementCompletelyInViewport(slide1);
  await isElementNotInViewport(slide2);
  await isElementNotInViewport(slide3);
});

test('should move slides on next button clicks', async ({ page }) => {
  await initCarousel(page);
  const buttonNext = getButtonNext(page);
  const [slide1, slide2, slide3] = await getSlides(page);

  await isElementCompletelyInViewport(slide1);
  await isElementNotInViewport(slide2);
  await isElementNotInViewport(slide3);

  await buttonNext.click();
  await waitForSlideToBeActive(slide2);
  await isElementNotInViewport(slide1);
  await isElementCompletelyInViewport(slide2);
  await isElementNotInViewport(slide3);

  await buttonNext.click();
  await waitForSlideToBeActive(slide3);
  await isElementNotInViewport(slide1);
  await isElementNotInViewport(slide2);
  await isElementCompletelyInViewport(slide3);

  await buttonNext.click();
  await waitForSlideToBeActive(slide1);
  await isElementCompletelyInViewport(slide1);
  await isElementNotInViewport(slide2);
  await isElementNotInViewport(slide3);
});

test('should update pagination on prev button clicks', async ({ page }) => {
  await initCarousel(page);
  const buttonPrev = getButtonPrev(page);
  const [bullet1, bullet2, bullet3] = await getPaginationBullets(page);

  expect(await getCssClasses(bullet1)).toBe('bullet bullet--active');
  expect(await getCssClasses(bullet2)).toBe('bullet');
  expect(await getCssClasses(bullet3)).toBe('bullet');

  await buttonPrev.click();
  expect(await getCssClasses(bullet1)).toBe('bullet');
  expect(await getCssClasses(bullet2)).toBe('bullet');
  expect(await getCssClasses(bullet3)).toBe('bullet bullet--active');

  await buttonPrev.click();
  expect(await getCssClasses(bullet1)).toBe('bullet');
  expect(await getCssClasses(bullet2)).toBe('bullet bullet--active');
  expect(await getCssClasses(bullet3)).toBe('bullet');

  await buttonPrev.click();
  expect(await getCssClasses(bullet1)).toBe('bullet bullet--active');
  expect(await getCssClasses(bullet2)).toBe('bullet');
  expect(await getCssClasses(bullet3)).toBe('bullet');
});

test('should update infinite pagination on prev button clicks', async ({ page }) => {
  await initCarousel(page, { amountOfSlides: 6 });
  const buttonPrev = getButtonPrev(page);
  const paginationBullets = await getPaginationBullets(page);

  expect(await getCssClasses(paginationBullets[0])).toBe('bullet bullet--active');
  expect(await getCssClasses(paginationBullets[1])).toBe('bullet');
  expect(await getCssClasses(paginationBullets[2])).toBe('bullet');
  expect(await getCssClasses(paginationBullets[3])).toBe('bullet');
  expect(await getCssClasses(paginationBullets[4])).toBe('bullet bullet--infinite');
  expect(await getCssClasses(paginationBullets[5])).toBe('bullet');

  await buttonPrev.click();
  expect(await getCssClasses(paginationBullets[0])).toBe('bullet');
  expect(await getCssClasses(paginationBullets[1])).toBe('bullet bullet--infinite');
  expect(await getCssClasses(paginationBullets[2])).toBe('bullet');
  expect(await getCssClasses(paginationBullets[3])).toBe('bullet');
  expect(await getCssClasses(paginationBullets[4])).toBe('bullet');
  expect(await getCssClasses(paginationBullets[5])).toBe('bullet bullet--active');

  await buttonPrev.click();
  expect(await getCssClasses(paginationBullets[0])).toBe('bullet');
  expect(await getCssClasses(paginationBullets[1])).toBe('bullet bullet--infinite');
  expect(await getCssClasses(paginationBullets[2])).toBe('bullet');
  expect(await getCssClasses(paginationBullets[3])).toBe('bullet');
  expect(await getCssClasses(paginationBullets[4])).toBe('bullet bullet--active');
  expect(await getCssClasses(paginationBullets[5])).toBe('bullet');

  await buttonPrev.click();
  expect(await getCssClasses(paginationBullets[0])).toBe('bullet');
  expect(await getCssClasses(paginationBullets[1])).toBe('bullet bullet--infinite');
  expect(await getCssClasses(paginationBullets[2])).toBe('bullet');
  expect(await getCssClasses(paginationBullets[3])).toBe('bullet bullet--active');
  expect(await getCssClasses(paginationBullets[4])).toBe('bullet');
  expect(await getCssClasses(paginationBullets[5])).toBe('bullet bullet--infinite');
});

test('should update pagination on next button clicks', async ({ page }) => {
  await initCarousel(page);
  const buttonNext = getButtonNext(page);
  const [bullet1, bullet2, bullet3] = await getPaginationBullets(page);

  expect(await getCssClasses(bullet1)).toBe('bullet bullet--active');
  expect(await getCssClasses(bullet2)).toBe('bullet');
  expect(await getCssClasses(bullet3)).toBe('bullet');

  await buttonNext.click();
  expect(await getCssClasses(bullet1)).toBe('bullet');
  expect(await getCssClasses(bullet2)).toBe('bullet bullet--active');
  expect(await getCssClasses(bullet3)).toBe('bullet');

  await buttonNext.click();
  expect(await getCssClasses(bullet1)).toBe('bullet');
  expect(await getCssClasses(bullet2)).toBe('bullet');
  expect(await getCssClasses(bullet3)).toBe('bullet bullet--active');

  await buttonNext.click();
  expect(await getCssClasses(bullet1)).toBe('bullet bullet--active');
  expect(await getCssClasses(bullet2)).toBe('bullet');
  expect(await getCssClasses(bullet3)).toBe('bullet');
});

test('should update infinite pagination on next button clicks', async ({ page }) => {
  await initCarousel(page, { amountOfSlides: 6 });
  const buttonNext = getButtonNext(page);
  const paginationBullets = await getPaginationBullets(page);

  expect(await getCssClasses(paginationBullets[0])).toBe('bullet bullet--active');
  expect(await getCssClasses(paginationBullets[1])).toBe('bullet');
  expect(await getCssClasses(paginationBullets[2])).toBe('bullet');
  expect(await getCssClasses(paginationBullets[3])).toBe('bullet');
  expect(await getCssClasses(paginationBullets[4])).toBe('bullet bullet--infinite');
  expect(await getCssClasses(paginationBullets[5])).toBe('bullet');

  await buttonNext.click();
  expect(await getCssClasses(paginationBullets[0])).toBe('bullet');
  expect(await getCssClasses(paginationBullets[1])).toBe('bullet bullet--active');
  expect(await getCssClasses(paginationBullets[2])).toBe('bullet');
  expect(await getCssClasses(paginationBullets[3])).toBe('bullet');
  expect(await getCssClasses(paginationBullets[4])).toBe('bullet bullet--infinite');
  expect(await getCssClasses(paginationBullets[5])).toBe('bullet');

  await buttonNext.click();
  expect(await getCssClasses(paginationBullets[0])).toBe('bullet bullet--infinite');
  expect(await getCssClasses(paginationBullets[1])).toBe('bullet');
  expect(await getCssClasses(paginationBullets[2])).toBe('bullet bullet--active');
  expect(await getCssClasses(paginationBullets[3])).toBe('bullet');
  expect(await getCssClasses(paginationBullets[4])).toBe('bullet bullet--infinite');
  expect(await getCssClasses(paginationBullets[5])).toBe('bullet');

  await buttonNext.click();
  expect(await getCssClasses(paginationBullets[0])).toBe('bullet');
  expect(await getCssClasses(paginationBullets[1])).toBe('bullet bullet--infinite');
  expect(await getCssClasses(paginationBullets[2])).toBe('bullet');
  expect(await getCssClasses(paginationBullets[3])).toBe('bullet bullet--active');
  expect(await getCssClasses(paginationBullets[4])).toBe('bullet');
  expect(await getCssClasses(paginationBullets[5])).toBe('bullet bullet--infinite');
});

test('should have working pagination and prev/next buttons after reconnect', async ({ page }) => {
  await initCarousel(page);
  const host = getHost(page);
  const buttonPrev = getButtonPrev(page);
  const buttonNext = getButtonNext(page);
  const [slide1, slide2, slide3] = await getSlides(page);

  await reattachElement(host);
  // different refs after reconnect, so we have to select them here
  const [bullet1, bullet2, bullet3] = await getPaginationBullets(page);

  await isElementCompletelyInViewport(slide1);
  await isElementNotInViewport(slide2);
  await isElementNotInViewport(slide3);
  expect(await getCssClasses(bullet1)).toBe('bullet bullet--active');
  expect(await getCssClasses(bullet2)).toBe('bullet');
  expect(await getCssClasses(bullet3)).toBe('bullet');

  await buttonNext.click();
  await waitForSlideToBeActive(slide2);
  await isElementNotInViewport(slide1);
  await isElementCompletelyInViewport(slide2);
  await isElementNotInViewport(slide3);
  expect(await getCssClasses(bullet1)).toBe('bullet');
  expect(await getCssClasses(bullet2)).toBe('bullet bullet--active');
  expect(await getCssClasses(bullet3)).toBe('bullet');

  await buttonPrev.click();
  await waitForSlideToBeActive(slide1);
  await isElementCompletelyInViewport(slide1);
  await isElementNotInViewport(slide2);
  await isElementNotInViewport(slide3);
  expect(await getCssClasses(bullet1)).toBe('bullet bullet--active');
  expect(await getCssClasses(bullet2)).toBe('bullet');
  expect(await getCssClasses(bullet3)).toBe('bullet');
});

test('should disable prev/next buttons on first/last slide when rewind=false', async ({ page }) => {
  await initCarousel(page, { rewind: false });
  const buttonPrev = getButtonPrev(page);
  const buttonNext = getButtonNext(page);
  const [slide1, slide2, slide3] = await getSlides(page);

  expect(await getAttribute(buttonPrev, 'aria-disabled')).toBe('true');
  expect(await getAttribute(buttonNext, 'aria-disabled')).toBe(null);

  await buttonNext.click();
  await waitForSlideToBeActive(slide2);
  expect(await getAttribute(buttonPrev, 'aria-disabled')).toBe(null);
  expect(await getAttribute(buttonNext, 'aria-disabled')).toBe(null);

  await buttonNext.click();
  await waitForSlideToBeActive(slide3);
  expect(await getAttribute(buttonPrev, 'aria-disabled')).toBe(null);
  expect(await getAttribute(buttonNext, 'aria-disabled')).toBe('true');

  await buttonPrev.click();
  await waitForSlideToBeActive(slide2);
  expect(await getAttribute(buttonPrev, 'aria-disabled')).toBe(null);
  expect(await getAttribute(buttonNext, 'aria-disabled')).toBe(null);

  await buttonPrev.click();
  await waitForSlideToBeActive(slide1);
  expect(await getAttribute(buttonPrev, 'aria-disabled')).toBe('true');
  expect(await getAttribute(buttonNext, 'aria-disabled')).toBe(null);
});

test('should not have pagination and prev/next buttons when there is only one page and slidesPerPage is not auto', async ({
  page,
}) => {
  await initCarousel(page, { slidesPerPage: 3 });
  const buttonPrev = page.locator('p-carousel p-button-pure:first-of-type');
  const buttonNext = page.locator('p-carousel p-button-pure:last-of-type');
  const pagination = getPagination(page);

  await expect(buttonPrev).toHaveCount(0);
  await expect(buttonNext).toHaveCount(0);
  await expect(pagination).toHaveCount(0);
});

test('should have normal cursor when there is only one page and slidesPerPage is not auto', async ({ page }) => {
  await initCarousel(page, { slidesPerPage: 3 });
  const track = await getSplideTrack(page);
  expect(await getElementStyle(track, 'cursor')).toBe('auto');
});

test('should have grab cursor when there is only more than one page', async ({ page }) => {
  await initCarousel(page);
  const track = await getSplideTrack(page);
  expect(await getElementStyle(track, 'cursor')).toBe('grab');
});

test('should navigate to slide when pagination is clicked', async ({ page }) => {
  await initCarousel(page);
  const [bullet1, bullet2, bullet3] = await getPaginationBullets(page);
  const [slide1, slide2, slide3] = await getSlides(page);

  await bullet2.click();
  await waitForSlideToBeActive(slide2);

  await bullet3.click();
  await waitForSlideToBeActive(slide3);

  await bullet1.click();
  await waitForSlideToBeActive(slide1);
});

test('should navigate to slide when infinite pagination is clicked', async ({ page }) => {
  await initCarousel(page);
  await initCarousel(page, { amountOfSlides: 6 });
  const bullets = await getPaginationBullets(page);
  const slides = await getSlides(page);

  await bullets[1].click();
  await waitForSlideToBeActive(slides[1]);

  await bullets[2].click();
  await waitForSlideToBeActive(slides[2]);

  await bullets[0].click();
  await waitForSlideToBeActive(slides[0]);

  await bullets[4].click();
  await waitForSlideToBeActive(slides[4]);

  await bullets[5].click();
  await waitForSlideToBeActive(slides[5]);

  await bullets[1].click();
  await waitForSlideToBeActive(slides[1]);
});

test.describe('adding/removing slides', () => {
  const addSlide = (host: Locator): Promise<void> => {
    return host.evaluate((host) => {
      const el = document.createElement('div');
      el.innerText = `Slide ${host.children.length + 1}`;
      host.append(el);
    });
  };

  const removeSlide = async (host: Locator): Promise<void> => {
    return host.evaluate((host) => {
      host.children[host.children.length - 1].remove();
    });
  };

  test('should update tabindex attribute of slide', async ({ page }) => {
    await initCarousel(page, { amountOfSlides: 2 });
    const host = getHost(page);
    const [slide1, slide2] = await getSlottedSlides(page);
    await waitForStencilLifecycle(page);

    expect(await getAttribute(slide1, 'tabindex')).toBe('0');
    expect(await getAttribute(slide2, 'tabindex')).toBe('0');

    await addSlide(host);
    await waitForStencilLifecycle(page);
    const [slide1Added, slide2Added, slide3Added] = await getSlottedSlides(page);

    expect(await getAttribute(slide1Added, 'tabindex')).toBe('0');
    expect(await getAttribute(slide2Added, 'tabindex')).toBe('0');
    expect(await getAttribute(slide3Added, 'tabindex')).toBe('0');

    await removeSlide(host);
    await waitForStencilLifecycle(page);
    const [slide1Removed, slide2Removed] = await getSlottedSlides(page);

    expect(await getAttribute(slide1Removed, 'tabindex')).toBe('0');
    expect(await getAttribute(slide2Removed, 'tabindex')).toBe('0');
  });

  test('should update pagination', async ({ page }) => {
    await initCarousel(page, { amountOfSlides: 2 });
    const host = getHost(page);

    const pagination = getPagination(page);
    expect(await pagination.evaluate((el) => el.children.length)).toBe(2);
    const [bullet1, bullet2] = await getPaginationBullets(page);
    expect(await getCssClasses(bullet1)).toBe('bullet bullet--active');
    expect(await getCssClasses(bullet2)).toBe('bullet');

    await addSlide(host);
    await waitForStencilLifecycle(page);

    expect((await getSlides(page)).length).toBe(3);
    expect(await pagination.evaluate((el) => el.children.length)).toBe(3);
    const [, , bullet3] = await getPaginationBullets(page);
    expect(await getCssClasses(bullet3)).toBe('bullet');

    await removeSlide(host);
    await waitForStencilLifecycle(page);
    expect((await getSlides(page)).length).toBe(2);
    expect(await pagination.evaluate((el) => el.children.length)).toBe(2);
  });

  test('should update infinite pagination', async ({ page }) => {
    await initCarousel(page, { amountOfSlides: 6 });
    const host = getHost(page);

    const pagination = getPagination(page);
    expect(await pagination.evaluate((el) => el.children.length)).toBe(6);
    const bullets = await getPaginationBullets(page);
    expect(await getCssClasses(bullets[0])).toBe('bullet bullet--active');
    expect(await getCssClasses(bullets[1])).toBe('bullet');
    expect(await getCssClasses(bullets[2])).toBe('bullet');
    expect(await getCssClasses(bullets[3])).toBe('bullet');
    expect(await getCssClasses(bullets[4])).toBe('bullet bullet--infinite');
    expect(await getCssClasses(bullets[5])).toBe('bullet');

    await addSlide(host);
    await waitForStencilLifecycle(page);

    expect((await getSlides(page)).length).toBe(7);
    expect(await pagination.evaluate((el) => el.children.length)).toBe(7);
    const afterSlideBullets = await getPaginationBullets(page);
    expect(await getCssClasses(afterSlideBullets[6])).toBe('bullet');

    await removeSlide(host);
    await waitForStencilLifecycle(page);
    expect((await getSlides(page)).length).toBe(6);
    expect(await pagination.evaluate((el) => el.children.length)).toBe(6);
  });

  test('should update aria-labels of prev/next buttons', async ({ page }) => {
    await initCarousel(page, { amountOfSlides: 2 });
    const host = getHost(page);
    const buttonPrev = getButtonPrev(page);
    const buttonNext = getButtonNext(page);

    await buttonNext.click();
    await waitForStencilLifecycle(page);
    expect((await getSlides(page)).length).toBe(2);
    expect(await getAttribute(buttonPrev, 'aria-label')).toBe('Previous slide');
    expect(await getAttribute(buttonNext, 'aria-label')).toBe('Go to first slide');

    await addSlide(host);
    await waitForStencilLifecycle(page);
    expect((await getSlides(page)).length).toBe(3);
    expect(await getAttribute(buttonPrev, 'aria-label')).toBe('Previous slide');
    expect(await getAttribute(buttonNext, 'aria-label')).toBe('Next slide');

    await removeSlide(host);
    await waitForStencilLifecycle(page);
    expect((await getSlides(page)).length).toBe(2);
    expect(await getAttribute(buttonPrev, 'aria-label')).toBe('Previous slide');
    expect(await getAttribute(buttonNext, 'aria-label')).toBe('Go to first slide');

    await removeSlide(host);
    await waitForStencilLifecycle(page);
    expect((await getSlides(page)).length).toBe(1);

    const buttonPrev2 = page.locator('p-carousel p-button-pure:first-of-type');
    const buttonNext2 = page.locator('p-carousel p-button-pure:last-of-type');
    await expect(buttonPrev2).toHaveCount(0);
    await expect(buttonNext2).toHaveCount(0);
  });

  test('should show/hide pagination and prev/next buttons depending on the amount of pages', async ({ page }) => {
    await initCarousel(page, { slidesPerPage: 2 });
    const host = getHost(page);

    expect((await getSlides(page)).length).toBe(3);

    const buttonPrev1 = getButtonPrev(page);
    const buttonNext1 = getButtonNext(page);
    const pagination1 = getPagination(page);

    await expect(buttonPrev1).not.toHaveCount(0);
    await expect(buttonNext1).not.toHaveCount(0);
    await expect(pagination1).not.toHaveCount(0);

    await removeSlide(host);
    await waitForStencilLifecycle(page);
    expect((await getSlides(page)).length).toBe(2);

    const buttonPrev2 = page.locator('p-carousel p-button-pure:first-of-type');
    const buttonNext2 = page.locator('p-carousel p-button-pure:last-of-type');
    const pagination2 = getPagination(page);

    await expect(buttonPrev2).toHaveCount(0);
    await expect(buttonNext2).toHaveCount(0);
    await expect(pagination2).toHaveCount(0);

    await addSlide(host);
    await waitForStencilLifecycle(page);
    expect((await getSlides(page)).length).toBe(3);

    const buttonPrev3 = getButtonPrev(page);
    const buttonNext3 = getButtonNext(page);
    const pagination3 = getPagination(page);

    await expect(buttonPrev3).not.toHaveCount(0);
    await expect(buttonNext3).not.toHaveCount(0);
    await expect(pagination3).not.toHaveCount(0);
  });
});

test.describe('viewport change', () => {
  test('should update visible amount of slides for BreakpointCustomizable slidesPerPage', async ({ page }) => {
    await initCarousel(page, { slidesPerPage: '{ base: 1, s: 2, m: 3}', amountOfSlides: 6 });
    const [slide1, slide2, slide3, slide4, slide5, slide6] = await getSlides(page);

    await page.setViewportSize({ height: 1000, width: 350 });
    await isElementCompletelyInViewport(slide1);
    await isElementNotInViewport(slide2);
    await isElementNotInViewport(slide3);
    await isElementNotInViewport(slide4);
    await isElementNotInViewport(slide5);
    await isElementNotInViewport(slide6);

    await page.setViewportSize({ height: 1000, width: 760 });
    await isElementCompletelyInViewport(slide1);
    await isElementCompletelyInViewport(slide2);
    await isElementNotInViewport(slide3);
    await isElementNotInViewport(slide4);
    await isElementNotInViewport(slide5);
    await isElementNotInViewport(slide6);

    await page.setViewportSize({ height: 1000, width: 1000 });
    await isElementCompletelyInViewport(slide1);
    await isElementCompletelyInViewport(slide2);
    await isElementCompletelyInViewport(slide3);
    await isElementNotInViewport(slide4);
    await isElementNotInViewport(slide5);
    await isElementNotInViewport(slide6);
  });

  test('should update pagination for BreakpointCustomizable slidesPerPage', async ({ page }) => {
    await initCarousel(page, { slidesPerPage: '{ base: 1, s: 2, m: 3}', amountOfSlides: 6 });
    const pagination = getPagination(page);

    await page.setViewportSize({ height: 1000, width: 350 });
    await waitForStencilLifecycle(page);
    expect(await pagination.evaluate((el) => el.children.length)).toBe(6);

    await page.setViewportSize({ height: 1000, width: 760 });
    await waitForStencilLifecycle(page);
    expect(await pagination.evaluate((el) => el.children.length)).toBe(5);

    await page.setViewportSize({ height: 1000, width: 1000 });
    await waitForStencilLifecycle(page);
    expect(await pagination.evaluate((el) => el.children.length)).toBe(4);
  });
});

test.describe('focus behavior', () => {
  skipInBrowsers(['firefox', 'webkit']);

  test('should have correct focus cycle for slidesPerPage=1', async ({ page }) => {
    await initCarousel(page, { amountOfSlides: 2, slidesPerPage: 1, withFocusableElements: true });
    const host = getHost(page);

    await page.keyboard.press('Tab');
    expect(await getActiveElementId(page)).toBe('link-before');

    await page.keyboard.press('Tab');
    expect(await getActiveElementTagNameInShadowRoot(host)).toBe('P-BUTTON-PURE');

    await page.keyboard.press('Tab');
    expect(await getActiveElementTagNameInShadowRoot(host)).toBe('P-BUTTON-PURE');

    await page.keyboard.press('Tab');
    expect(await getActiveElementId(page)).toBe('slide1');

    await page.keyboard.press('Tab');
    expect(await getActiveElementId(page)).toBe('link-1');

    await page.keyboard.press('Tab');
    expect(await getActiveElementId(page)).toBe('slide2');

    await page.keyboard.press('Tab');
    expect(await getActiveElementId(page)).toBe('link-2');

    await page.keyboard.press('Tab');
    expect(await getActiveElementId(page)).toBe('link-after');
  });

  test('should have correct focus cycle for slidesPerPage=2', async ({ page }) => {
    await initCarousel(page, { slidesPerPage: 2, withFocusableElements: true });
    const host = getHost(page);

    await page.keyboard.press('Tab');
    expect(await getActiveElementId(page)).toBe('link-before');

    await page.keyboard.press('Tab');
    expect(await getActiveElementTagNameInShadowRoot(host)).toBe('P-BUTTON-PURE');

    await page.keyboard.press('Tab');
    expect(await getActiveElementTagNameInShadowRoot(host)).toBe('P-BUTTON-PURE');

    await page.keyboard.press('Tab');
    expect(await getActiveElementId(page)).toBe('slide1');

    await page.keyboard.press('Tab');
    expect(await getActiveElementId(page)).toBe('link-1');

    await page.keyboard.press('Tab');
    expect(await getActiveElementId(page)).toBe('slide2');

    await page.keyboard.press('Tab');
    expect(await getActiveElementId(page)).toBe('link-2');

    await page.keyboard.press('Tab');
    expect(await getActiveElementId(page)).toBe('slide3');

    await page.keyboard.press('Tab');
    expect(await getActiveElementId(page)).toBe('link-3');

    await page.keyboard.press('Tab');
    expect(await getActiveElementId(page)).toBe('link-after');
  });

  test('should have correct focus cycle if next button is clicked and then tabbed', async ({ page }) => {
    await initCarousel(page, { slidesPerPage: 1, withFocusableElements: false });
    const host = getHost(page);
    const [slide1, slide2, slide3] = await getSlides(page);
    const btnNext = getButtonNext(page);

    await btnNext.focus();
    await page.keyboard.press('Enter');
    await page.keyboard.press('Tab');
    await waitForSlideToBeActive(slide2);

    expect(await getActiveElementId(page)).toBe('slide2');
  });

  test('should have correct focus cycle if skip link has focus and is clicked', async ({ page }) => {
    await goto(page, ''); // need to have actual window.location
    await initCarousel(page, { slidesPerPage: 2, withFocusableElements: true, skipLinkTarget: '#link-after' });
    const skipLink = getSkipLink(page);

    await skipLink.focus();
    await page.keyboard.press('Enter');

    expect(await getActiveElementId(page)).toBe('link-after');
  });
});

test.describe('events', () => {
  test('should not emit carouselChange event initially', async ({ page }) => {
    await setContentWithDesignSystem(page, '');
    await page.evaluate(() => {
      (document as any).eventCounter = 0;
      const carousel = document.createElement('p-carousel');
      carousel.innerHTML = '<div>Slide 1</div><div>Slide 2</div>';
      carousel.addEventListener('carouselChange', () => (document as any).eventCounter++);
      document.body.append(carousel);
    });

    await waitForComponentsReady(page);
    expect(await page.evaluate(() => (document as any).eventCounter)).toBe(0);

    const nextButton = getButtonNext(page);
    await nextButton.click();
    expect(await page.evaluate(() => (document as any).eventCounter)).toBe(1);
  });

  test('should emit carouselChange event on slide change', async ({ page }) => {
    await initCarousel(page);
    const host = getHost(page);
    const prevButton = getButtonPrev(page);
    const nextButton = getButtonNext(page);

    await addEventListener(host, 'carouselChange');
    expect((await getEventSummary(host, 'carouselChange')).counter).toBe(0);

    await nextButton.click();
    expect((await getEventSummary(host, 'carouselChange')).counter).toBe(1);

    await prevButton.click();
    expect((await getEventSummary(host, 'carouselChange')).counter).toBe(2);
  });

  test('should correctly emit carouselChange event after reconnect', async ({ page }) => {
    await initCarousel(page);
    const host = getHost(page);
    const prevButton = getButtonPrev(page);
    const nextButton = getButtonNext(page);

    await addEventListener(host, 'carouselChange');

    await reattachElement(host);
    expect((await getEventSummary(host, 'carouselChange')).counter).toBe(0);

    await nextButton.click();
    expect((await getEventSummary(host, 'carouselChange')).counter).toBe(1);

    await prevButton.click();
    expect((await getEventSummary(host, 'carouselChange')).counter).toBe(2);
  });

  test('should emit both carouselChange and update event', async ({ page }) => {
    await initCarousel(page);
    const host = getHost(page);

    await addEventListener(host, 'carouselChange');
    await addEventListener(host, 'update');
    expect((await getEventSummary(host, 'carouselChange')).counter).toBe(0);
    expect((await getEventSummary(host, 'update')).counter).toBe(0);

    const nextButton = getButtonNext(page);
    await nextButton.click();
    expect((await getEventSummary(host, 'carouselChange')).counter).toBe(1);
    expect((await getEventSummary(host, 'update')).counter).toBe(1);
  });

  // TODO: find a way to test native click behaviour
  test.skip('should emit native events on slotted interactive elements', async ({ page }) => {
    await initCarousel(page, { amountOfSlides: 4, slidesPerPage: 1, withFocusableElements: true });
    const getSlottedLink1 = page.locator('#link-1');
    const getSlottedLink2 = page.locator('#link-4');

    await getSlottedLink1.click();
    await getSlottedLink2.click();
  });
});

test.describe('activeSlideIndex', () => {
  skipInBrowsers(['firefox', 'webkit']);

  test('should set active slide correctly on initialization', async ({ page }) => {
    await initCarousel(page, { activeSlideIndex: 2 });
    const [slide1, slide2, slide3] = await getSlides(page);

    await isElementNotInViewport(slide1);
    await isElementNotInViewport(slide2);
    await isElementCompletelyInViewport(slide3);
  });

  test('should slide correctly when changed', async ({ page }) => {
    await initCarousel(page);
    const host = getHost(page);
    const [slide1, slide2, slide3] = await getSlides(page);

    await isElementCompletelyInViewport(slide1);
    await isElementNotInViewport(slide2);
    await isElementNotInViewport(slide3);

    await setProperty(host, 'activeSlideIndex', 1);
    await waitForSlideToBeActive(slide2);
    await isElementNotInViewport(slide1);
    await isElementCompletelyInViewport(slide2);
    await isElementNotInViewport(slide3);

    await setProperty(host, 'activeSlideIndex', 2);
    await waitForSlideToBeActive(slide3);
    await isElementNotInViewport(slide1);
    await isElementNotInViewport(slide2);
    await isElementCompletelyInViewport(slide3);

    await setProperty(host, 'activeSlideIndex', 0);
    await waitForSlideToBeActive(slide1);
    await isElementCompletelyInViewport(slide1);
    await isElementNotInViewport(slide2);
    await isElementNotInViewport(slide3);
  });

  test('should not cause new lifecycle', async ({ page }) => {
    await initCarousel(page);
    const host = getHost(page);

    const initialStatus = await getLifecycleStatus(page);
    expect(initialStatus.componentDidUpdate['p-button-pure'], 'componentDidUpdate: p-button-pure').toBe(2); // modified after render
    expect(initialStatus.componentDidUpdate.all, 'initial componentDidUpdate: all').toBe(2);
    expect(initialStatus.componentDidLoad.all, 'initial componentDidLoad: all').toBe(5);

    await setProperty(host, 'activeSlideIndex', 1);
    await waitForStencilLifecycle(page);

    const finalStatus = await getLifecycleStatus(page);
    expect(finalStatus.componentDidUpdate['p-button-pure'], 'componentDidUpdate: p-button-pure').toBe(3); // aria and disabled props where modified
    expect(finalStatus.componentDidUpdate.all, 'final componentDidUpdate: all').toBe(3);
    expect(finalStatus.componentDidLoad.all, 'final componentDidLoad: all').toBe(5);
  });

  test('should emit update event', async ({ page }) => {
    await initCarousel(page);
    const host = getHost(page);

    await addEventListener(host, 'update');
    expect((await getEventSummary(host, 'update')).counter).toBe(0);

    await setProperty(host, 'activeSlideIndex', 1);
    expect((await getEventSummary(host, 'update')).counter).toBe(1);
  });

  test('should slide correctly if slides without focusable elements are tabbed for slidesPerPage=1', async ({
    page,
  }) => {
    await initCarousel(page, { slidesPerPage: 1, withFocusableElements: false });
    const [slide1, slide2, slide3] = await getSlides(page);
    const [slideSlotted1] = await getSlottedSlides(page);

    await slideSlotted1.focus();
    await isElementCompletelyInViewport(slide1);
    await isElementNotInViewport(slide2);
    await isElementNotInViewport(slide3);

    await page.keyboard.press('Tab');
    await waitForSlideToBeActive(slide2);

    await isElementNotInViewport(slide1);
    await isElementCompletelyInViewport(slide2);
    await isElementNotInViewport(slide3);

    await page.keyboard.press('Tab');
    await waitForSlideToBeActive(slide3);

    await isElementNotInViewport(slide1);
    await isElementNotInViewport(slide2);
    await isElementCompletelyInViewport(slide3);

    await page.keyboard.down('Shift');
    await page.keyboard.press('Tab');
    await waitForSlideToBeActive(slide2);

    await isElementNotInViewport(slide1);
    await isElementCompletelyInViewport(slide2);
    await isElementNotInViewport(slide3);
  });

  test('should slide correctly if slides without focusable elements are tabbed for slidesPerPage=2', async ({
    page,
  }) => {
    await initCarousel(page, { amountOfSlides: 6, slidesPerPage: 2, withFocusableElements: false });
    const [slide1, slide2, slide3, slide4] = await getSlides(page);
    const [slideSlotted1] = await getSlottedSlides(page);

    await slideSlotted1.focus();
    await isElementCompletelyInViewport(slide1);
    await isElementCompletelyInViewport(slide2);
    await isElementNotInViewport(slide3);

    await page.keyboard.press('Tab');
    await waitForSlideToBeActive(slide1);

    await isElementCompletelyInViewport(slide1);
    await isElementCompletelyInViewport(slide2);
    await isElementNotInViewport(slide3);

    await page.keyboard.press('Tab');
    await waitForSlideToBeActive(slide2);

    await isElementNotInViewport(slide1);
    await isElementCompletelyInViewport(slide2);
    await isElementCompletelyInViewport(slide3);

    await page.keyboard.press('Tab');
    await waitForSlideToBeActive(slide3);

    await isElementNotInViewport(slide2);
    await isElementCompletelyInViewport(slide3);
    await isElementCompletelyInViewport(slide4);

    await page.keyboard.down('Shift');
    await page.keyboard.press('Tab');
    await waitForSlideToBeActive(slide3);

    await isElementNotInViewport(slide2);
    await isElementCompletelyInViewport(slide3);
    await isElementCompletelyInViewport(slide4);

    await page.keyboard.down('Shift');
    await page.keyboard.press('Tab');
    await waitForSlideToBeActive(slide2);

    await isElementCompletelyInViewport(slide2);
    await isElementCompletelyInViewport(slide3);
    await isElementNotInViewport(slide4);
  });

  test('should slide correctly if slides with focusable elements are tabbed', async ({ page }) => {
    await initCarousel(page, { slidesPerPage: 1, withFocusableElements: true });
    const [slide1, slide2, slide3] = await getSlides(page);
    const [slideSlotted1] = await getSlottedSlides(page);

    await slideSlotted1.focus();
    await page.keyboard.press('Tab');
    await page.keyboard.press('Tab');
    await waitForSlideToBeActive(slide2);

    await isElementNotInViewport(slide1);
    await isElementCompletelyInViewport(slide2);
    await isElementNotInViewport(slide3);

    await page.keyboard.down('Shift');
    await page.keyboard.press('Tab');
    await waitForSlideToBeActive(slide1);

    await isElementCompletelyInViewport(slide1);
    await isElementNotInViewport(slide2);
    await isElementNotInViewport(slide3);
  });

  test('should slide correctly if slides with focusable elements are tabbed for slidesPerPage=2', async ({ page }) => {
    await initCarousel(page, { amountOfSlides: 4, slidesPerPage: 2, withFocusableElements: true });
    const [slide1, slide2, slide3, slide4] = await getSlides(page);
    const [slideSlotted1] = await getSlottedSlides(page);

    await slideSlotted1.focus();
    await isElementCompletelyInViewport(slide1);
    await isElementCompletelyInViewport(slide2);
    await isElementNotInViewport(slide3);

    await page.keyboard.press('Tab');

    await isElementCompletelyInViewport(slide1);
    await isElementCompletelyInViewport(slide2);
    await isElementNotInViewport(slide3);

    await page.keyboard.press('Tab');
    await waitForSlideToBeActive(slide1);

    await isElementCompletelyInViewport(slide1);
    await isElementCompletelyInViewport(slide2);
    await isElementNotInViewport(slide3);

    await page.keyboard.press('Tab');
    await page.keyboard.press('Tab');
    await waitForSlideToBeActive(slide2);

    await isElementCompletelyInViewport(slide2);
    await isElementCompletelyInViewport(slide3);
    await isElementNotInViewport(slide4);

    await page.keyboard.press('Tab');
    await page.keyboard.press('Tab');
    await waitForSlideToBeActive(slide3);

    await isElementNotInViewport(slide2);
    await isElementCompletelyInViewport(slide3);
    await isElementCompletelyInViewport(slide4);

    await page.keyboard.down('Shift');
    await page.keyboard.press('Tab');
    await waitForSlideToBeActive(slide3);

    await isElementNotInViewport(slide2);
    await isElementCompletelyInViewport(slide3);
    await isElementCompletelyInViewport(slide4);

    await page.keyboard.down('Shift');
    await page.keyboard.press('Tab');
    await page.keyboard.down('Shift');
    await page.keyboard.press('Tab');
    await waitForSlideToBeActive(slide2);

    await isElementCompletelyInViewport(slide2);
    await isElementCompletelyInViewport(slide3);
    await isElementNotInViewport(slide4);

    await page.keyboard.down('Shift');
    await page.keyboard.press('Tab');
    await page.keyboard.down('Shift');
    await page.keyboard.press('Tab');
    await waitForSlideToBeActive(slide1);

    await isElementCompletelyInViewport(slide1);
    await isElementCompletelyInViewport(slide2);
    await isElementNotInViewport(slide3);
  });
});

test.describe('lifecycle', () => {
  test('should work without unnecessary round trips on init', async ({ page }) => {
    await initCarousel(page);
    const status = await getLifecycleStatus(page);

    expect(status.componentDidLoad['p-carousel'], 'componentDidLoad: p-carousel').toBe(1);
    expect(status.componentDidLoad['p-button-pure'], 'componentDidLoad: p-button-pure').toBe(2);
    expect(status.componentDidLoad['p-icon'], 'componentDidLoad: p-icon').toBe(2);

    expect(status.componentDidUpdate['p-button-pure'], 'componentDidUpdate: p-button-pure').toBe(2);
    expect(status.componentDidUpdate.all, 'componentDidUpdate: all').toBe(2);
    expect(status.componentDidLoad.all, 'componentDidLoad: all').toBe(5);
  });

  test('should work without unnecessary round trips on btn next click', async ({ page }) => {
    await initCarousel(page);
    const buttonNext = getButtonNext(page);
    await buttonNext.click();

    await waitForStencilLifecycle(page);
    const status = await getLifecycleStatus(page);

    expect(status.componentDidUpdate['p-button-pure'], 'componentDidUpdate: p-button-pure').toBe(3);
    expect(status.componentDidUpdate.all, 'componentDidUpdate: all').toBe(3);
    expect(status.componentDidLoad.all, 'componentDidLoad: all').toBe(5);
  });
});

test.describe('rtl mode', () => {
  test('should render with rtl mode enabled', async ({ page }) => {
    await initCarousel(page, { dir: 'rtl' });
    const splide = getSplide(page);
    await expect(splide).toHaveClass(/splide--rtl/);
  });

  test('should move slides on prev button clicks', async ({ page }) => {
    await initCarousel(page, { dir: 'rtl' });
    const buttonPrev = await getButtonPrev(page);
    const [slide1, slide2, slide3] = await getSlides(page);

    await isElementCompletelyInViewport(slide1);
    await isElementNotInViewport(slide2);
    await isElementNotInViewport(slide3);

    await buttonPrev.click();
    await waitForSlideToBeActive(slide3);
    await isElementNotInViewport(slide1);
    await isElementNotInViewport(slide2);
    await isElementCompletelyInViewport(slide3);

    await buttonPrev.click();
    await waitForSlideToBeActive(slide2);
    await isElementNotInViewport(slide1);
    await isElementCompletelyInViewport(slide2);
    await isElementNotInViewport(slide3);

    await buttonPrev.click();
    await waitForSlideToBeActive(slide1);
    await isElementCompletelyInViewport(slide1);
    await isElementNotInViewport(slide2);
    await isElementNotInViewport(slide3);
  });

  test('should move slides on next button clicks', async ({ page }) => {
    await initCarousel(page, { dir: 'rtl' });
    const buttonNext = await getButtonNext(page);
    const [slide1, slide2, slide3] = await getSlides(page);

    await isElementCompletelyInViewport(slide1);
    await isElementNotInViewport(slide2);
    await isElementNotInViewport(slide3);

    await buttonNext.click();
    await waitForSlideToBeActive(slide2);
    await isElementNotInViewport(slide1);
    await isElementCompletelyInViewport(slide2);
    await isElementNotInViewport(slide3);

    await buttonNext.click();
    await waitForSlideToBeActive(slide3);
    await isElementNotInViewport(slide1);
    await isElementNotInViewport(slide2);
    await isElementCompletelyInViewport(slide3);

    await buttonNext.click();
    await waitForSlideToBeActive(slide1);
    await isElementCompletelyInViewport(slide1);
    await isElementNotInViewport(slide2);
    await isElementNotInViewport(slide3);
  });
});<|MERGE_RESOLUTION|>--- conflicted
+++ resolved
@@ -69,16 +69,10 @@
   return setContentWithDesignSystem(page, content);
 };
 
-<<<<<<< HEAD
 const getHost = (page: Page) => page.locator('p-carousel');
+const getSplide = (page: Page) => page.locator('#splide');
 const getSlottedSlides = async (page: Page) => page.locator('p-carousel').locator('[slot^="slide-"]').all();
 const getSplideTrack = (page: Page) => page.locator('p-carousel .splide__track');
-=======
-const getHost = (page: Page) => page.$('p-carousel');
-const getSplide = (page: Page) => page.locator('#splide');
-const getSlottedSlides = async (page: Page) => (await page.$('p-carousel')).$$('[slot^="slide-"]');
-const getSplideTrack = (page: Page) => page.$('p-carousel .splide__track');
->>>>>>> 109dc140
 const getSlides = async (page: Page) => page.getByRole('group').all();
 const getButtonPrev = (page: Page) => page.locator('p-carousel p-button-pure:first-of-type button');
 const getButtonNext = (page: Page) => page.locator('p-carousel p-button-pure:last-of-type button');
@@ -1070,7 +1064,7 @@
 
   test('should move slides on prev button clicks', async ({ page }) => {
     await initCarousel(page, { dir: 'rtl' });
-    const buttonPrev = await getButtonPrev(page);
+    const buttonPrev = getButtonPrev(page);
     const [slide1, slide2, slide3] = await getSlides(page);
 
     await isElementCompletelyInViewport(slide1);
@@ -1098,7 +1092,7 @@
 
   test('should move slides on next button clicks', async ({ page }) => {
     await initCarousel(page, { dir: 'rtl' });
-    const buttonNext = await getButtonNext(page);
+    const buttonNext = getButtonNext(page);
     const [slide1, slide2, slide3] = await getSlides(page);
 
     await isElementCompletelyInViewport(slide1);
