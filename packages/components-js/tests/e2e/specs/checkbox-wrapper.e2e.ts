import {
  getActiveElementTagName,
  getAttribute,
  getBrowser,
  getCssClasses,
  getProperty,
  getStyleOnFocus,
  selectNode,
  setAttribute,
  setContentWithDesignSystem,
  waitForInheritedCSSTransition,
  expectedStyleOnFocus,
  waitForStencilLifecycle,
  getOutlineStyle,
} from '../helpers';
import { Page } from 'puppeteer';
import { FormState } from '@porsche-design-system/components/src/types';

describe('checkbox-wrapper', () => {
  let page: Page;

  beforeEach(async () => (page = await getBrowser().newPage()));
  afterEach(async () => await page.close());

  const getHost = () => selectNode(page, 'p-checkbox-wrapper');
  const getFakeInput = () => selectNode(page, 'p-checkbox-wrapper >>> .p-checkbox-wrapper__fake-checkbox');
  const getRealInput = () => selectNode(page, 'p-checkbox-wrapper input[type="checkbox"]');
  const getLabel = () => selectNode(page, 'p-checkbox-wrapper >>> .p-checkbox-wrapper__label-text');
  const getMessage = () => selectNode(page, 'p-checkbox-wrapper >>> .p-checkbox-wrapper__message');
  const getIcon = () => selectNode(page, 'p-checkbox-wrapper >>> p-icon');
  const getLabelLink = () => selectNode(page, 'p-checkbox-wrapper [slot="label"] a');
  const getMessageLink = () => selectNode(page, 'p-checkbox-wrapper [slot="message"] a');

  type InitOptions = { useSlottedLabel?: boolean; useSlottedMessage?: boolean; state?: FormState };
  const initCheckbox = (
    { useSlottedLabel, useSlottedMessage, state }: InitOptions = {
      useSlottedLabel: false,
      useSlottedMessage: false,
      state: 'none',
    }
  ): Promise<void> => {
    const slottedLabel = useSlottedLabel
      ? '<span slot="label">Some label with a <a href="#" onclick="return false;">link</a>.</span>'
      : '';
    const slottedMessage = useSlottedMessage
      ? '<span slot="message">Some message with a <a href="#" onclick="return false;">link</a>.</span>'
      : '';

<<<<<<< HEAD
  const initCheckbox = (
    {
      useSlottedLabel,
      useSlottedMessage,
      state,
    }: { useSlottedLabel?: boolean; useSlottedMessage?: boolean; state?: FormState } = {
      useSlottedLabel: false,
      useSlottedMessage: false,
      state: 'none',
    }
  ): Promise<void> => {
=======
>>>>>>> 6f919880
    return setContentWithDesignSystem(
      page,
      `
        <p-checkbox-wrapper state="${state}">
<<<<<<< HEAD
          ${
            useSlottedLabel
              ? '<span slot="label">Some label with a <a href="#" onclick="return false;">link</a>.</span>'
              : ''
          }
          <input type="checkbox" />
          ${
            useSlottedMessage
              ? '<span slot="message">Some message with a <a href="#" onclick="return false;">link</a>.</span>'
              : ''
          }
=======
          ${slottedLabel}
          <input type="checkbox" />
          ${slottedMessage}
>>>>>>> 6f919880
        </p-checkbox-wrapper>`
    );
  };

  const getIconName = async () => getProperty(await getIcon(), 'name');

  it('should render', async () => {
    await setContentWithDesignSystem(
      page,
      `
      <p-checkbox-wrapper label="Some label">
        <input type="checkbox" name="some-name"/>
      </p-checkbox-wrapper>
    `
    );
    const el = await getFakeInput();
    expect(el).toBeDefined();
  });

  it('should add aria-label to support screen readers properly', async () => {
    await setContentWithDesignSystem(
      page,
      `
      <p-checkbox-wrapper label="Some label">
        <input type="checkbox" name="some-name"/>
      </p-checkbox-wrapper>
    `
    );
    const input = await getRealInput();
    expect(await getProperty(input, 'ariaLabel')).toBe('Some label');
  });

  it('should add aria-label with message text to support screen readers properly', async () => {
    await setContentWithDesignSystem(
      page,
      `
      <p-checkbox-wrapper label="Some label" message="Some error message" state="error">
        <input type="checkbox" name="some-name"/>
      </p-checkbox-wrapper>
    `
    );
    const input = await getRealInput();
    expect(await getProperty(input, 'ariaLabel')).toBe('Some label. Some error message');
  });

  it('should not render label if label prop is not defined but should render if changed programmatically', async () => {
    await setContentWithDesignSystem(
      page,
      `
      <p-checkbox-wrapper>
        <input type="checkbox" name="some-name"/>
      </p-checkbox-wrapper>`
    );

    const checkboxComponent = await getHost();
    expect(await getLabel()).toBeNull();

    await checkboxComponent.evaluate((el) => el.setAttribute('label', 'Some label'));
    await waitForStencilLifecycle(page);
    expect(await getLabel()).not.toBeNull();
  });

  it('should add/remove message text and update aria-label attribute with message if state changes programmatically', async () => {
    await setContentWithDesignSystem(
      page,
      `
      <p-checkbox-wrapper label="Some label">
        <input type="checkbox" name="some-name"/>
      </p-checkbox-wrapper>`
    );

    const checkboxHost = await getHost();
    const input = await getRealInput();
    expect(await getMessage()).toBeNull('initially');

    await checkboxHost.evaluate((el) => {
      el.setAttribute('state', 'error');
      el.setAttribute('message', 'Some error message');
    });
    await waitForStencilLifecycle(page);

    expect(await getMessage()).toBeDefined('when state = error');
    expect(await getAttribute(await getMessage(), 'role')).toEqual('alert', 'when state = error');
    expect(await getProperty(input, 'ariaLabel')).toEqual('Some label. Some error message', 'when state = error');

    await checkboxHost.evaluate((el) => {
      el.setAttribute('state', 'success');
      el.setAttribute('message', 'Some success message');
    });
    await waitForStencilLifecycle(page);

    expect(await getMessage()).toBeDefined('when state = success');
    expect(await getAttribute(await getMessage(), 'role')).toBeNull('when state = success');
    expect(await getProperty(input, 'ariaLabel')).toEqual('Some label. Some success message', 'when state = success');

    await checkboxHost.evaluate((el) => {
      el.setAttribute('state', 'none');
      el.setAttribute('message', '');
    });
    await waitForStencilLifecycle(page);

    expect(await getMessage()).toBeNull('when state = none');
    expect(await getProperty(input, 'ariaLabel')).toEqual('Some label', 'when state = none');
  });

  it('should toggle checkbox when input is clicked', async () => {
    await setContentWithDesignSystem(
      page,
      `
      <p-checkbox-wrapper label="Some label">
        <input type="checkbox" name="some-name"/>
      </p-checkbox-wrapper>`
    );

    const fakeCheckbox = await getFakeInput();
    const input = await getRealInput();

    expect(await getCssClasses(fakeCheckbox)).not.toContain('p-checkbox-wrapper__fake-checkbox--checked');

    await input.click();
    await waitForStencilLifecycle(page);

    expect(await getCssClasses(fakeCheckbox)).toContain('p-checkbox-wrapper__fake-checkbox--checked');

    await input.click();
    await waitForStencilLifecycle(page);

    expect(await getCssClasses(fakeCheckbox)).not.toContain('p-checkbox-wrapper__fake-checkbox--checked');
  });

  it('should toggle checkbox when label text is clicked', async () => {
    await setContentWithDesignSystem(
      page,
      `
      <p-checkbox-wrapper label="Some label">
        <input type="checkbox" name="some-name"/>
      </p-checkbox-wrapper>`
    );

    const fakeCheckbox = await getFakeInput();
    const labelText = await getLabel();
    const input = await getRealInput();

    expect(await getCssClasses(fakeCheckbox)).not.toContain('p-checkbox-wrapper__fake-checkbox--checked');
    expect(await getProperty(input, 'checked')).toBe(false);
    expect(await getActiveElementTagName(page)).not.toBe('INPUT');

    await labelText.click();
    await waitForStencilLifecycle(page);

    expect(await getCssClasses(fakeCheckbox)).toContain('p-checkbox-wrapper__fake-checkbox--checked');
    expect(await getProperty(input, 'checked')).toBe(true);
    expect(await getActiveElementTagName(page)).toBe('INPUT');

    await labelText.click();
    await waitForStencilLifecycle(page);

    expect(await getCssClasses(fakeCheckbox)).not.toContain('p-checkbox-wrapper__fake-checkbox--checked');
    expect(await getProperty(input, 'checked')).toBe(false);
    expect(await getActiveElementTagName(page)).toBe('INPUT');
  });

  it('should check/uncheck checkbox when checkbox is changed programmatically', async () => {
    await setContentWithDesignSystem(
      page,
      `
      <p-checkbox-wrapper label="Some label">
        <input type="checkbox" name="some-name"/>
      </p-checkbox-wrapper>`
    );

    const fakeCheckbox = await getFakeInput();
    const input = await getRealInput();

    expect(await getCssClasses(fakeCheckbox)).not.toContain('p-checkbox-wrapper__fake-checkbox--checked');

    await input.evaluate((el: HTMLInputElement) => (el.checked = true));
    await waitForStencilLifecycle(page);

    expect(await getCssClasses(fakeCheckbox)).toContain('p-checkbox-wrapper__fake-checkbox--checked');

    await input.evaluate((el: HTMLInputElement) => (el.checked = false));
    await waitForStencilLifecycle(page);

    expect(await getCssClasses(fakeCheckbox)).not.toContain('p-checkbox-wrapper__fake-checkbox--checked');
  });

  it('should disable checkbox when checkbox is set disabled programmatically', async () => {
    await setContentWithDesignSystem(
      page,
      `
      <p-checkbox-wrapper label="Some label">
        <input type="checkbox" name="some-name"/>
      </p-checkbox-wrapper>`
    );

    const fakeCheckbox = await getFakeInput();
    const input = await getRealInput();

    expect(await getCssClasses(fakeCheckbox)).not.toContain('p-checkbox-wrapper__fake-checkbox--disabled');

    await input.evaluate((el: HTMLInputElement) => (el.disabled = true));
    await waitForStencilLifecycle(page);

    expect(await getCssClasses(fakeCheckbox)).toContain('p-checkbox-wrapper__fake-checkbox--disabled');

    await input.evaluate((el: HTMLInputElement) => (el.disabled = false));
    await waitForStencilLifecycle(page);

    expect(await getCssClasses(fakeCheckbox)).not.toContain('p-checkbox-wrapper__fake-checkbox--disabled');
  });

  describe('indeterminate state', () => {
    const setIndeterminate = async (value: boolean) => {
      await page.evaluate((indeterminate: boolean) => {
        const input: HTMLInputElement = document.querySelector('input[type="checkbox"]');
        input.indeterminate = indeterminate;
      }, value);

      await waitForStencilLifecycle(page);
    };

    const setChecked = async (value: boolean) => {
      const indeterminate = await page.evaluate((checked: boolean) => {
        const input: HTMLInputElement = document.querySelector('input[type="checkbox"]');
        input.checked = checked;
        return input.indeterminate;
      }, value);

      if (!indeterminate) {
        await waitForStencilLifecycle(page);
      }
    };

    // ToDo: Refactor computedStyle Helper
    const showsIcon = () =>
      page.evaluate(async () => {
        const icon = document.querySelector('p-checkbox-wrapper').shadowRoot.querySelector('.p-checkbox-wrapper__icon');
        const style = getComputedStyle(icon);
        await new Promise((resolve) => setTimeout(resolve, parseFloat(style.transitionDuration) * 1000 + 10)); // transitionDuration is in sec, timeout needs ms
        return style.display !== 'none' && style.visibility !== 'hidden' && style.opacity !== '0';
      });

    it('should show indeterminate state when checkbox is set to indeterminate', async () => {
      await setContentWithDesignSystem(
        page,
        `
      <p-checkbox-wrapper label="Some label">
        <input type="checkbox" name="some-name"/>
      </p-checkbox-wrapper>`
      );

      expect(await getIconName()).toBe('check');
      expect(await showsIcon()).toBe(false);

      await setIndeterminate(true);
      expect(await getIconName()).toBe('minus');
      expect(await showsIcon()).toBe(true);

      await setIndeterminate(false);
      expect(await showsIcon()).toBe(false);
      expect(await getIconName()).toBe('check');
    });

    it('should remove indeterminate state when checkbox value is changed by the user', async () => {
      await setContentWithDesignSystem(
        page,
        `
      <p-checkbox-wrapper label="Some label">
        <input type="checkbox" name="some-name"/>
      </p-checkbox-wrapper>`
      );

      const input = await getRealInput();
      const innerIcon = await selectNode(page, 'p-checkbox-wrapper >>> p-icon >>> i');

      await setIndeterminate(true);
      expect(await getIconName()).toBe('minus');
      expect(await showsIcon()).toBe(true);

      await input.click();
      await waitForStencilLifecycle(page);
      expect(await getIconName()).toBe('check');
      expect(await showsIcon()).toBe(true);

      await setIndeterminate(true);
      expect(await getIconName()).toBe('minus');
      expect(await showsIcon()).toBe(true);

      await input.click();
      await waitForStencilLifecycle(page);
      expect(await getIconName()).toBe('check');
      expect(await showsIcon()).toBe(false);
    });

    it('should keep indeterminate state when checkbox value is changed programmatically', async () => {
      await setContentWithDesignSystem(
        page,
        `
          <p-checkbox-wrapper label="Some label">
            <input type="checkbox" name="some-name"/>
          </p-checkbox-wrapper>`
      );

      await setIndeterminate(true);
      expect(await getIconName()).toBe('minus');
      expect(await showsIcon()).toBe(true);

      await setChecked(true);
      expect(await getIconName()).toBe('minus');
      expect(await showsIcon()).toBe(true);

      await setChecked(false);
      expect(await getIconName()).toBe('minus');
      expect(await showsIcon()).toBe(true);
    });
  });

  describe('focus state', () => {
    it('should be shown by keyboard navigation and on click for slotted <input>', async () => {
      await initCheckbox();

<<<<<<< HEAD
      const input = await getCheckboxRealInput();
=======
      const input = await getRealInput();
>>>>>>> 6f919880
      const hidden = expectedStyleOnFocus({ color: 'transparent' });
      const visible = expectedStyleOnFocus({ color: 'neutral' });

      expect(await getOutlineStyle(input)).toBe(hidden);

      await input.click();

      expect(await getOutlineStyle(input)).toBe(visible);

      await page.keyboard.down('ShiftLeft');
      await page.keyboard.press('Tab');
      await page.keyboard.up('ShiftLeft');
      await page.keyboard.press('Tab');

      expect(await getOutlineStyle(input)).toBe(visible);
    });

    it('should be shown by keyboard navigation only for slotted <a>', async () => {
      await initCheckbox({ useSlottedLabel: true, useSlottedMessage: true, state: 'error' });

<<<<<<< HEAD
      const labelLink = await getCheckboxLabelLink();
      const messageLink = await getCheckboxMessageLink();
=======
      const labelLink = await getLabelLink();
      const messageLink = await getMessageLink();
>>>>>>> 6f919880
      const hidden = expectedStyleOnFocus({ color: 'transparent', offset: '1px' });
      const visible = expectedStyleOnFocus({ color: 'hover', offset: '1px' });

      expect(await getOutlineStyle(labelLink)).toBe(hidden);
      expect(await getOutlineStyle(messageLink)).toBe(hidden);

      await labelLink.click();
      await waitForInheritedCSSTransition(page);

      expect(await getOutlineStyle(labelLink)).toBe(hidden);

      await page.keyboard.down('ShiftLeft');
      await page.keyboard.press('Tab');
      await page.keyboard.up('ShiftLeft');
      await page.keyboard.press('Tab');

      expect(await getOutlineStyle(labelLink)).toBe(visible);

      await messageLink.click();
      await waitForInheritedCSSTransition(page);

      expect(await getOutlineStyle(messageLink)).toBe(hidden);

      await page.keyboard.down('ShiftLeft');
      await page.keyboard.press('Tab');
      await page.keyboard.up('ShiftLeft');
      await page.keyboard.press('Tab');

      expect(await getOutlineStyle(messageLink)).toBe(visible);
    });

    it('should show outline of slotted <input> when it is focused', async () => {
      await initCheckbox();

      const host = await getHost();
      const input = await getRealInput();

      expect(await getStyleOnFocus(input)).toBe(expectedStyleOnFocus({ color: 'neutral' }));

      await setAttribute(host, 'state', 'success');
      await waitForStencilLifecycle(page);
      expect(await getStyleOnFocus(input)).toBe(expectedStyleOnFocus({ color: 'success' }));

      await setAttribute(host, 'state', 'error');
      await waitForStencilLifecycle(page);
      expect(await getStyleOnFocus(input)).toBe(expectedStyleOnFocus({ color: 'error' }));
    });

    it('should show outline of slotted <a> when it is focused', async () => {
      await initCheckbox({ useSlottedLabel: true, useSlottedMessage: true, state: 'error' });

      const host = await getHost();
      const labelLink = await getLabelLink();
      const messageLink = await getMessageLink();

      expect(await getStyleOnFocus(labelLink)).toBe(expectedStyleOnFocus({ offset: '1px' }));
      expect(await getStyleOnFocus(messageLink)).toBe(expectedStyleOnFocus({ color: 'error', offset: '1px' }));

      await setAttribute(host, 'state', 'success');
      await waitForStencilLifecycle(page);
      await waitForInheritedCSSTransition(page);

      expect(await getStyleOnFocus(messageLink)).toBe(expectedStyleOnFocus({ color: 'success', offset: '1px' }));
    });
  });
});<|MERGE_RESOLUTION|>--- conflicted
+++ resolved
@@ -46,41 +46,13 @@
       ? '<span slot="message">Some message with a <a href="#" onclick="return false;">link</a>.</span>'
       : '';
 
-<<<<<<< HEAD
-  const initCheckbox = (
-    {
-      useSlottedLabel,
-      useSlottedMessage,
-      state,
-    }: { useSlottedLabel?: boolean; useSlottedMessage?: boolean; state?: FormState } = {
-      useSlottedLabel: false,
-      useSlottedMessage: false,
-      state: 'none',
-    }
-  ): Promise<void> => {
-=======
->>>>>>> 6f919880
     return setContentWithDesignSystem(
       page,
       `
         <p-checkbox-wrapper state="${state}">
-<<<<<<< HEAD
-          ${
-            useSlottedLabel
-              ? '<span slot="label">Some label with a <a href="#" onclick="return false;">link</a>.</span>'
-              : ''
-          }
-          <input type="checkbox" />
-          ${
-            useSlottedMessage
-              ? '<span slot="message">Some message with a <a href="#" onclick="return false;">link</a>.</span>'
-              : ''
-          }
-=======
           ${slottedLabel}
           <input type="checkbox" />
           ${slottedMessage}
->>>>>>> 6f919880
         </p-checkbox-wrapper>`
     );
   };
@@ -403,11 +375,7 @@
     it('should be shown by keyboard navigation and on click for slotted <input>', async () => {
       await initCheckbox();
 
-<<<<<<< HEAD
-      const input = await getCheckboxRealInput();
-=======
       const input = await getRealInput();
->>>>>>> 6f919880
       const hidden = expectedStyleOnFocus({ color: 'transparent' });
       const visible = expectedStyleOnFocus({ color: 'neutral' });
 
@@ -428,13 +396,8 @@
     it('should be shown by keyboard navigation only for slotted <a>', async () => {
       await initCheckbox({ useSlottedLabel: true, useSlottedMessage: true, state: 'error' });
 
-<<<<<<< HEAD
-      const labelLink = await getCheckboxLabelLink();
-      const messageLink = await getCheckboxMessageLink();
-=======
       const labelLink = await getLabelLink();
       const messageLink = await getMessageLink();
->>>>>>> 6f919880
       const hidden = expectedStyleOnFocus({ color: 'transparent', offset: '1px' });
       const visible = expectedStyleOnFocus({ color: 'hover', offset: '1px' });
 
