import { ConsoleMessage, ElementHandle, Page } from 'puppeteer';
import {
  addEventListener,
  getAttribute,
  getBrowser,
  getElementPositions,
  getProperty, getStyleOnFocus,
  initAddEventListener,
  reattachElement,
<<<<<<< HEAD
  selectNode, setAttribute,
  setContentWithDesignSystem, waitForInheritedCSSTransition, expectedStyleOnFocus,
  waitForStencilLifecycle
=======
  selectNode,
  setContentWithDesignSystem,
  waitForStencilLifecycle,
>>>>>>> 729d637e
} from '../helpers';

export const CSS_ANIMATION_DURATION = 1000;
export const FOCUS_PADDING = 8;
const TABS_SCROLL_PERCENTAGE = 0.2;

describe('tabs-bar', () => {
  let page: Page;
  beforeEach(async () => {
    page = await getBrowser().newPage();
    await initAddEventListener(page);
  });
  afterEach(async () => await page.close());

  const initTabsBar = async (opts?: {
    amount?: number;
    activeTabIndex?: number;
    isWrapped?: boolean;
    otherMarkup?: string;
  }) => {
    const { amount = 8, activeTabIndex, isWrapped, otherMarkup } = opts ?? {};

    const content = `<p-tabs-bar ${activeTabIndex ? `active-tab-index="${activeTabIndex}"` : ''}>
  ${Array.from(Array(amount))
    .map((_, i) => `<button>Tab Button ${i + 1}</button>`)
    .join('')}
</p-tabs-bar>${otherMarkup ?? ''}`;

    await setContentWithDesignSystem(page, isWrapped ? `<div style="width: 300px">${content}</div>` : content);
  };

  const getHost = () => selectNode(page, 'p-tabs-bar');
  const getAllButtons = () => page.$$('button');
  const getAllLinks = () => page.$$('a');
  const getScrollArea = () => selectNode(page, 'p-tabs-bar >>> .p-tabs-bar__scroll-area');
  const getStatusBar = () => selectNode(page, 'p-tabs-bar >>> .p-tabs-bar__status-bar');
  const getGradientNext = () => selectNode(page, 'p-tabs-bar >>> .p-tabs-bar__gradient--next');
  const getActionContainers = async () => {
    const actionPrev = await selectNode(page, 'p-tabs-bar >>> .p-tabs-bar__action--prev');
    const actionNext = await selectNode(page, 'p-tabs-bar >>> .p-tabs-bar__action--next');
    return { actionPrev, actionNext };
  };
  const getPrevNextButton = async () => {
    const prevButton = await selectNode(page, 'p-tabs-bar >>> .p-tabs-bar__action--prev > p-button-pure');
    const nextButton = await selectNode(page, 'p-tabs-bar >>> .p-tabs-bar__action--next > p-button-pure');
    return { prevButton, nextButton };
  };
  const getScrollLeft = (element: ElementHandle) => getProperty(element, 'scrollLeft');
  const getOffsetLeft = (element: ElementHandle) => getProperty(element, 'offsetLeft');
  const getOffsetWidth = (element: ElementHandle) => getProperty(element, 'offsetWidth');
  const getClassList = async (element: ElementHandle): Promise<string[]> =>
    Object.values(await getProperty(element, 'classList'));

  const isElementAtIndexFocused = async (elementIndex: number): Promise<boolean> => {
    const snapshot = await page.accessibility.snapshot();
    const element = snapshot.children[elementIndex];
    return element.focused;
  };

  it('should render correct active tab if activeTabIndex is set ', async () => {
    await initTabsBar({ amount: 3, activeTabIndex: 1 });
    const allButtons = await getAllButtons();
    await page.waitForTimeout(40); // class gets set through js, this takes a little time

    expect(await getAttribute(allButtons[0], 'aria-selected')).toBe('false');
    expect(await getAttribute(allButtons[1], 'aria-selected')).toBe('true');
    expect(await getAttribute(allButtons[2], 'aria-selected')).toBe('false');
  });

  describe('scrollArea', () => {
    const clickElement = async (el: ElementHandle) => {
      await el.click();
      await waitForStencilLifecycle(page);
      await page.waitForTimeout(CSS_ANIMATION_DURATION);
    };

    it('should scroll by 20% on button prev/next click', async () => {
      await initTabsBar({ isWrapped: true });
      const { prevButton, nextButton } = await getPrevNextButton();
      const scrollArea = await getScrollArea();
      const scrollAreaWidth = await getOffsetWidth(scrollArea);
      const scrollDistance = Math.round(+scrollAreaWidth * TABS_SCROLL_PERCENTAGE);

      expect(await getScrollLeft(scrollArea)).toEqual(0);

      await clickElement(nextButton);
      expect(await getScrollLeft(scrollArea)).toEqual(scrollDistance);

      await clickElement(nextButton);
      expect(await getScrollLeft(scrollArea)).toEqual(scrollDistance * 2);

      await clickElement(prevButton);
      expect(await getScrollLeft(scrollArea)).toEqual(scrollDistance);

      await clickElement(prevButton);
      expect(await getScrollLeft(scrollArea)).toEqual(0);
    });

    it('should scroll to max scroll-position on multiple next clicks', async () => {
      await initTabsBar({ amount: 6, isWrapped: true });
      const [firstButton] = await getAllButtons();
      const { nextButton } = await getPrevNextButton();
      const scrollArea = await getScrollArea();

      expect(await getScrollLeft(scrollArea)).toEqual(0);

      await clickElement(nextButton);
      await clickElement(nextButton);
      await clickElement(nextButton);
      await clickElement(nextButton);
      await clickElement(nextButton);

      const scrollPosition = await getScrollLeft(scrollArea);

      await clickElement(firstButton);
      const scrollMax = await scrollArea.evaluate((el): number => {
        el.scrollTo({ left: el.scrollWidth });
        return el.scrollLeft;
      });

      expect(scrollPosition).toEqual(scrollMax);
    });

    it('should scroll to correct position initially', async () => {
      await initTabsBar({ activeTabIndex: 3, isWrapped: true });
      const allButtons = await getAllButtons();
      const selectedTabOffset = await getOffsetLeft(allButtons[3]);
      const gradientWidth = await getOffsetWidth(await getGradientNext());
      const scrollArea = await getScrollArea();
      const scrollDistance = +selectedTabOffset - +gradientWidth + FOCUS_PADDING;

      await waitForStencilLifecycle(page);

      expect(await getScrollLeft(scrollArea)).toEqual(scrollDistance);
    });

    it('should scroll to correct position on tab click', async () => {
      await initTabsBar({ isWrapped: true });
      const [, , , fourthButton, fifthButton] = await getAllButtons();
      const gradient = await getGradientNext();
      const gradientWidth = await getOffsetWidth(gradient);
      const scrollArea = await getScrollArea();
      const scrollAreaWidth = await getOffsetWidth(scrollArea);

      expect(await getScrollLeft(scrollArea)).toEqual(0);

      await clickElement(fifthButton);
      const tab5offset = await getOffsetLeft(fifthButton);
      const scrollDistanceRight = +tab5offset - +gradientWidth + FOCUS_PADDING;
      expect(await getScrollLeft(scrollArea)).toEqual(scrollDistanceRight);

      await clickElement(fourthButton);
      const tab4offset = await getOffsetLeft(fourthButton);
      const tabWidth = await getOffsetWidth(fourthButton);
      const scrollDistanceLeft = +tab4offset + +tabWidth + +gradientWidth - +scrollAreaWidth;
      expect(await getScrollLeft(scrollArea)).toEqual(scrollDistanceLeft);
    });

    it('should keep old selected tab on scrollArea click', async () => {
      await initTabsBar({ amount: 4, activeTabIndex: 3 });
      const allButtons = await getAllButtons();
      const scrollArea = await getScrollArea();

      await page.waitForTimeout(40); // class gets set through js, this takes a little time
      expect(await getAttribute(allButtons[0], 'aria-selected')).toBe('false');
      expect(await getAttribute(allButtons[3], 'aria-selected')).toBe('true');

      await clickElement(scrollArea);
      expect(await getAttribute(allButtons[0], 'aria-selected')).toBe('false');
      expect(await getAttribute(allButtons[3], 'aria-selected')).toBe('true');
    });

    it('should have same offsetLeft on statusbar and active tab', async () => {
      await initTabsBar({ amount: 6, activeTabIndex: 2, isWrapped: true });
      const [firstButton, , thirdButton] = await getAllButtons();
      const statusBar = await getStatusBar();
      const thirdButtonPosition = (await getElementPositions(page, thirdButton)).left;

      expect(Math.round(thirdButtonPosition)).toEqual(Math.floor((await getElementPositions(page, statusBar)).left));

      await clickElement(firstButton);

      expect((await getElementPositions(page, firstButton)).left).toEqual(
        Math.floor((await getElementPositions(page, statusBar)).left)
      );
    });

    describe('when not wrapped', () => {
      it('should set correct statusBarStyle initially', async () => {
        await initTabsBar({ amount: 3 });
        const [firstButton] = await getAllButtons();
        const statusBar = await getStatusBar();

        expect(await getOffsetWidth(statusBar)).toBe(await getOffsetWidth(firstButton));
      });

      it('should set correct statusBarStyle initially with last index', async () => {
        await initTabsBar({ amount: 3, activeTabIndex: 2 });
        const [lastButton] = (await getAllButtons()).slice(-1);
        const statusBar = await getStatusBar();

        expect(await getOffsetWidth(statusBar)).toBe(await getOffsetWidth(lastButton));
      });
    });

    describe('when wrapped', () => {
      it('should set correct statusBarStyle initially', async () => {
        await initTabsBar({ isWrapped: true });
        const [firstButton] = await getAllButtons();
        const statusBar = await getStatusBar();

        expect(await getOffsetWidth(statusBar)).toBe(await getOffsetWidth(firstButton));
      });

      it('should set correct statusBarStyle initially with last index', async () => {
        await initTabsBar({ isWrapped: true, activeTabIndex: 7 });
        const [lastButton] = (await getAllButtons()).slice(-1);
        const statusBar = await getStatusBar();

        expect(await getOffsetWidth(statusBar)).toBe(await getOffsetWidth(lastButton));
      });
    });
  });

  describe('keyboard', () => {
    it('should render focus on selected tab on keyboard "tab" press', async () => {
      await initTabsBar({ amount: 3 });
      const getButtonFocus = async () => {
        const snapshot = await page.accessibility.snapshot();
        const button = snapshot.children[0];
        return button.focused;
      };
      expect(await getButtonFocus()).toBeUndefined();

      await page.keyboard.press('Tab');

      expect(await getButtonFocus()).toBe(true);
    });

    it('should render focus on content on keyboard "tab" press', async () => {
      await initTabsBar({ amount: 3, otherMarkup: '<p-text>Hallo <a href="#">Link</a></p-text>' });
      expect(await isElementAtIndexFocused(4)).toBeFalsy();

      await page.keyboard.press('Tab');
      expect(await isElementAtIndexFocused(4)).toBeFalsy();
      await page.keyboard.press('Tab');

      expect(await isElementAtIndexFocused(4)).toBe(true);
    });

    it('should render correct focusedTab on arrow-key press', async () => {
      await initTabsBar({ amount: 3 });
      expect(await isElementAtIndexFocused(0)).toBeFalsy();

      await page.keyboard.press('Tab');
      await waitForStencilLifecycle(page);

      expect(await isElementAtIndexFocused(0)).toBeTrue();

      await page.keyboard.press('ArrowRight');
      await waitForStencilLifecycle(page);

      expect(await isElementAtIndexFocused(0)).toBeFalsy();
      expect(await isElementAtIndexFocused(1)).toBeTrue();

      await page.keyboard.press('ArrowLeft');
      await waitForStencilLifecycle(page);

      expect(await isElementAtIndexFocused(0)).toBeTrue();
      expect(await isElementAtIndexFocused(1)).toBeFalsy();
    });

    it('should render correct active tab on first/last or home/end press', async () => {
      await initTabsBar({ amount: 3, activeTabIndex: 1 });
      expect(await isElementAtIndexFocused(2)).toBeFalsy();

      await page.keyboard.press('Tab');
      await page.keyboard.press('End');
      await waitForStencilLifecycle(page);

      expect(await isElementAtIndexFocused(2)).toBeTrue();

      await page.keyboard.press('Home');
      await waitForStencilLifecycle(page);

      expect(await isElementAtIndexFocused(0)).toBeTrue();
      expect(await isElementAtIndexFocused(2)).toBeFalsy();
    });

    it('should render correct active tab on focus change and enter press', async () => {
      await initTabsBar({ amount: 3, activeTabIndex: 0 });
      const [firstButton, secondButton] = await getAllButtons();

      expect(await getAttribute(firstButton, 'aria-selected')).toBe('true');
      expect(await getAttribute(secondButton, 'aria-selected')).toBe('false');

      await page.keyboard.press('Tab');
      await page.keyboard.press('ArrowRight');
      await page.keyboard.press('Enter');
      await waitForStencilLifecycle(page);

      expect(await getAttribute(firstButton, 'aria-selected')).toBe('false');
      expect(await getAttribute(secondButton, 'aria-selected')).toBe('true');
    });

    it('should have correct scroll-position on keyboard arrow press when wrapped by p-tabs', async () => {
      await setContentWithDesignSystem(
        page,
        `
        <div style="width: 300px">
          <p-tabs>
            <p-tabs-item label="Tab Button 1">Content 1</p-tabs-item>
            <p-tabs-item label="Tab Button 2">Content 2</p-tabs-item>
            <p-tabs-item label="Tab Button 3">Content 3</p-tabs-item>
            <p-tabs-item label="Tab Button 4">Content 4</p-tabs-item>
            <p-tabs-item label="Tab Button 5">Content 5</p-tabs-item>
            <p-tabs-item label="Tab Button 6">Content 6</p-tabs-item>
            <p-tabs-item label="Tab Button 7">Content 7</p-tabs-item>
            <p-tabs-item label="Tab Button 8">Content 8</p-tabs-item>
          </p-tabs>
        </div>`
      );
      const allButtons = await (await selectNode(page, 'p-tabs >>> p-tabs-bar')).$$('button');
      const gradientNext = await selectNode(page, 'p-tabs >>> p-tabs-bar >>> .p-tabs-bar__gradient--next');
      const gradientWidth = await getOffsetWidth(gradientNext);
      const scrollArea = await selectNode(page, 'p-tabs >>> p-tabs-bar >>> .p-tabs-bar__scroll-area');
      const scrollAreaWidth = await getOffsetWidth(scrollArea);

      expect(await getScrollLeft(scrollArea)).toEqual(0);

      const pressKey = async (key: string) => {
        await page.keyboard.press(key);
        await page.waitForTimeout(CSS_ANIMATION_DURATION);
      };

      await pressKey('Tab');
      await pressKey('ArrowRight');
      await pressKey('ArrowRight');
      await pressKey('ArrowRight');
      await pressKey('ArrowRight');

      const tab5offset = await getOffsetLeft(allButtons[4]);
      const scrollDistanceRight = +tab5offset - +gradientWidth + FOCUS_PADDING;
      expect(await getScrollLeft(scrollArea)).toEqual(scrollDistanceRight);

      await pressKey('ArrowLeft');

      const tab4offset = await getOffsetLeft(allButtons[3]);
      const tab4width = await getOffsetWidth(allButtons[3]);
      const scrollDistanceLeft = +tab4offset + +tab4width + +gradientWidth - +scrollAreaWidth;
      expect(await getScrollLeft(scrollArea)).toEqual(scrollDistanceLeft);
    });
  });

  describe('events', () => {
    it('should trigger event on button click', async () => {
      await initTabsBar({ amount: 3, activeTabIndex: 1 });
      const host = await selectNode(page, 'p-tabs-bar');
      const [firstButton, secondButton, thirdButton] = await getAllButtons();
      let eventCounter = 0;
      await addEventListener(host, 'tabChange', () => eventCounter++);

      // Remove and re-attach component to check if events are duplicated / fire at all
      await reattachElement(page, 'p-tabs-bar');

      await firstButton.click();
      await waitForStencilLifecycle(page);

      expect(eventCounter).toBe(1);

      await secondButton.click();
      await waitForStencilLifecycle(page);

      expect(eventCounter).toBe(2);

      await thirdButton.click();
      await waitForStencilLifecycle(page);

      expect(eventCounter).toBe(3);
    });

    it('should not dispatch event initially with valid activeTabIndex', async () => {
      const COUNTER_KEY = 'pdsEventCounter';
      await setContentWithDesignSystem(page, ''); // empty page

      // render p-tabs with attached event listener at once
      await page.evaluate((COUNTER_KEY: string) => {
        const el = document.createElement('p-tabs-bar');

        Array.from(Array(2)).forEach((_, i) => {
          const child = document.createElement('button');
          child.innerText = `Tab ${i + 1}`;
          el.appendChild(child);
        });

        // count events in browser
        window[COUNTER_KEY] = 0;
        el.addEventListener('tabChange', () => window[COUNTER_KEY]++);

        document.body.appendChild(el);
      }, COUNTER_KEY);

      await waitForStencilLifecycle(page);

      // retrieve counted events from browser
      const getCountedEvents = (): Promise<number> =>
        page.evaluate((COUNTER_KEY: string) => window[COUNTER_KEY], COUNTER_KEY);

      expect(await getCountedEvents()).toBe(0);

      const [, secondButton] = await getAllButtons();
      await secondButton.click();
      await waitForStencilLifecycle(page);

      expect(await getCountedEvents()).toBe(1);
    });
  });

  describe('next/prev buttons', () => {
    const hiddenClass = 'p-tabs-bar__action--hidden';

    it('should not show prev/next buttons only on vertical scroll', async () => {
      await initTabsBar({ amount: 5, activeTabIndex: 1, otherMarkup: '<div style="height: 120vh"></div>' });
      const { actionPrev, actionNext } = await getActionContainers();

      await page.evaluate(() => window.scroll(0, 20));
      await waitForStencilLifecycle(page);

      expect(await getClassList(actionPrev)).toContain(hiddenClass);
      expect(await getClassList(actionNext)).toContain(hiddenClass);
    });

    it('should only show next button', async () => {
      await initTabsBar({ amount: 4, isWrapped: true });
      const { actionPrev, actionNext } = await getActionContainers();

      expect(await getClassList(actionNext)).not.toContain(hiddenClass);
      expect(await getClassList(actionPrev)).toContain(hiddenClass);
    });

    it('should only show prev button', async () => {
      await initTabsBar({ amount: 4, activeTabIndex: 3, isWrapped: true });
      const { actionPrev, actionNext } = await getActionContainers();

      expect(await getClassList(actionNext)).toContain(hiddenClass);
      expect(await getClassList(actionPrev)).not.toContain(hiddenClass);
    });

    it('should show prev and next button', async () => {
      await initTabsBar({ amount: 7, activeTabIndex: 1, isWrapped: true });
      const { actionPrev, actionNext } = await getActionContainers();

      expect(await getClassList(actionNext)).not.toContain(hiddenClass);
      expect(await getClassList(actionPrev)).not.toContain(hiddenClass);
    });

    it('should not show prev/next buttons without children', async () => {
      await setContentWithDesignSystem(page, `<p-tabs-bar></p-tabs-bar>`);
      const { actionPrev, actionNext } = await getActionContainers();

      expect(await getClassList(actionNext)).toContain(hiddenClass);
      expect(await getClassList(actionPrev)).toContain(hiddenClass);
    });
  });

  describe('errors', () => {
    const getErrorsAmount = (messages: ConsoleMessage[]) => messages.filter((x) => x.type() === 'error').length;

    it('should not cause TypeError within scrollActiveTabIntoView', async () => {
      const consoleMessages: ConsoleMessage[] = [];
      page.on('console', (msg) => {
        consoleMessages.push(msg);
        if (msg.type() === 'error') {
          const { description } = msg.args()[0]['_remoteObject'];
          if (description) {
            console.log(description);
          }
        }
      });

      await setContentWithDesignSystem(page, ''); // empty page
      await page.evaluate(() => {
        const el = document.createElement('p-tabs-bar');
        el.setAttribute('active-tab-index', '-1');

        Array.from(Array(2)).forEach((_, i) => {
          const child = document.createElement('button');
          child.innerText = `Content ${i + 1}`;
          el.appendChild(child);
        });
        document.body.appendChild(el);
      });

      await waitForStencilLifecycle(page);
      expect(getErrorsAmount(consoleMessages)).toBe(0);

      await page.evaluate(() => console.error('test error'));
      expect(getErrorsAmount(consoleMessages)).toBe(1);
    });

    it('should not crash without children', async () => {
      const consoleMessages: ConsoleMessage[] = [];
      page.on('console', (msg) => {
        consoleMessages.push(msg);
        if (msg.type() === 'error') {
          const { description } = msg.args()[0]['_remoteObject'];
          if (description) {
            console.log(description);
          }
        }
      });

      await setContentWithDesignSystem(page, `<p-tabs-bar></p-tabs-bar>`);
      expect(getErrorsAmount(consoleMessages)).toBe(0);

      await page.evaluate(() => console.error('test error'));
      expect(getErrorsAmount(consoleMessages)).toBe(1);
    });
  });

  describe('focus state', () => {
    it('should show outline of slotted <button> when it is focused', async () => {
      await setContentWithDesignSystem(
        page,
        `<p-tabs-bar>
        <button>Content1</button>
        <button>Content2</button>
        <button>Content3</button>
      </p-tabs-bar>`
      );

      const host = await getHost();
      const buttons = await getAllButtons();

      expect(await getStyleOnFocus(buttons[0])).toBe(expectedStyleOnFocus({color: 'active'}));
      expect(await getStyleOnFocus(buttons[1])).toBe(expectedStyleOnFocus());
      expect(await getStyleOnFocus(buttons[2])).toBe(expectedStyleOnFocus());

      await setAttribute(host, 'theme', 'dark');
      await waitForStencilLifecycle(page);
      await waitForInheritedCSSTransition(page);

      expect(await getStyleOnFocus(buttons[0])).toBe(expectedStyleOnFocus({color: 'active', theme: 'dark'}));
      expect(await getStyleOnFocus(buttons[1])).toBe(expectedStyleOnFocus({theme: 'dark'}));
      expect(await getStyleOnFocus(buttons[2])).toBe(expectedStyleOnFocus({theme: 'dark'}));
    });

    it('should show outline of slotted <a> when it is focused', async () => {
      await setContentWithDesignSystem(
        page,
        `<p-tabs-bar>
        <a href="#">Content1</a>
        <a href="#">Content2</a>
        <a href="#">Content3</a>
      </p-tabs-bar>`
      );

      const host = await getHost();
      const links = await getAllLinks();

      expect(await getStyleOnFocus(links[0])).toBe(expectedStyleOnFocus({color: 'active'}));
      expect(await getStyleOnFocus(links[1])).toBe(expectedStyleOnFocus());
      expect(await getStyleOnFocus(links[2])).toBe(expectedStyleOnFocus());

      await setAttribute(host, 'theme', 'dark');
      await waitForStencilLifecycle(page);
      await waitForInheritedCSSTransition(page);

      expect(await getStyleOnFocus(links[0])).toBe(expectedStyleOnFocus({color: 'active', theme: 'dark'}));
      expect(await getStyleOnFocus(links[1])).toBe(expectedStyleOnFocus({theme: 'dark'}));
      expect(await getStyleOnFocus(links[2])).toBe(expectedStyleOnFocus({theme: 'dark'}));
    });
  });
});<|MERGE_RESOLUTION|>--- conflicted
+++ resolved
@@ -7,15 +7,9 @@
   getProperty, getStyleOnFocus,
   initAddEventListener,
   reattachElement,
-<<<<<<< HEAD
   selectNode, setAttribute,
   setContentWithDesignSystem, waitForInheritedCSSTransition, expectedStyleOnFocus,
-  waitForStencilLifecycle
-=======
-  selectNode,
-  setContentWithDesignSystem,
   waitForStencilLifecycle,
->>>>>>> 729d637e
 } from '../helpers';
 
 export const CSS_ANIMATION_DURATION = 1000;
