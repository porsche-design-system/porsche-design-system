--- conflicted
+++ resolved
@@ -9,7 +9,6 @@
   getElementStyle,
   getEventSummary,
   getLifecycleStatus,
-  getProperty,
   setContentWithDesignSystem,
   setProperty,
   skipInBrowsers,
@@ -21,7 +20,6 @@
 
 const CSS_TRANSITION_DURATION = 600; // Corresponds to motionDurationLong
 
-<<<<<<< HEAD
 const getHost = (page: Page) => page.locator('p-modal');
 const getScrollContainer = (page: Page) => page.locator('p-modal .scroller');
 const getHeading = (page: Page) => page.locator('p-modal slot[name="heading"]');
@@ -31,18 +29,7 @@
 const getFooter = (page: Page) => page.locator('p-modal slot[name="footer"]');
 const getFooterBoxShadow = async (page: Page): Promise<string> => getElementStyle(getFooter(page), 'boxShadow');
 const getBodyStyle = async (page: Page) => getAttribute(page.locator('body'), 'style');
-=======
-const getHost = (page: Page) => page.$('p-modal');
-const getScrollContainer = (page: Page) => page.$('p-modal .scroller');
-const getHeading = (page: Page) => page.$('p-modal slot[name="heading"]');
-const getHeader = (page: Page) => page.$('p-modal slot[name="header"]');
-const getModal = (page: Page) => page.$('p-modal .root');
-const getDismissButton = (page: Page) => page.$('p-modal p-button-pure.dismiss');
-const getFooter = (page: Page) => page.$('p-modal slot[name="footer"]');
-const getFooterBoxShadow = async (page: Page): Promise<string> => getElementStyle(await getFooter(page), 'boxShadow');
-const getBodyStyle = async (page: Page) => getAttribute(await page.$('body'), 'style');
 const waitForModalTransition = async () => sleep(CSS_TRANSITION_DURATION);
->>>>>>> 109dc140
 
 const initBasicModal = (
   page: Page,
@@ -847,7 +834,7 @@
       { isOpen: false },
       { injectIntoHead: '<style>:root { --p-transition-duration: unset; }</style>' }
     );
-    const host = await getHost(page);
+    const host = getHost(page);
     await waitForStencilLifecycle(page);
     await addEventListener(host, 'motionVisibleEnd');
     await addEventListener(host, 'motionHiddenEnd');
@@ -867,7 +854,7 @@
       { isOpen: true },
       { injectIntoHead: '<style>:root { --p-transition-duration: unset; }</style>' }
     );
-    const host = await getHost(page);
+    const host = getHost(page);
     await waitForStencilLifecycle(page);
     await addEventListener(host, 'motionVisibleEnd');
     await addEventListener(host, 'motionHiddenEnd');
