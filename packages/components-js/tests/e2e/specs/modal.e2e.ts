import {
  addEventListener,
  expectA11yToMatchSnapshot,
  getActiveElementClassNameInShadowRoot,
  getActiveElementId,
  getActiveElementTagName,
  getActiveElementTagNameInShadowRoot,
  getAttribute,
  getElementStyle,
  getLifecycleStatus,
  getProperty,
  initAddEventListener,
  selectNode,
  setContentWithDesignSystem,
  setProperty,
  waitForComponentsReady,
  waitForEventSerialization,
  waitForStencilLifecycle,
} from '../helpers';
import type { Page } from 'puppeteer';
import type { SelectedAriaAttributes } from '@porsche-design-system/components/src/types';
import type { ModalAriaAttributes } from '@porsche-design-system/components/src/components/content/modal/modal-utils';
import type { TagName } from '@porsche-design-system/shared';

let page: Page;
const CSS_TRANSITION_DURATION = 600;

beforeEach(async () => (page = await browser.newPage()));
afterEach(async () => await page.close());

const getHost = () => selectNode(page, 'p-modal');
const getHeader = () => selectNode(page, 'p-modal >>> .header');
const getModal = () => selectNode(page, 'p-modal >>> .root');
const getModalCloseButton = () => selectNode(page, 'p-modal >>> p-button-pure.close');
const getBodyOverflow = async () => getElementStyle(await selectNode(page, 'body'), 'overflow');

const initBasicModal = (opts?: {
  isOpen?: boolean;
  content?: string;
  heading?: string;
  aria?: SelectedAriaAttributes<ModalAriaAttributes>;
  hasSlottedHeading?: boolean;
  disableCloseButton?: boolean;
}): Promise<void> => {
  const {
    isOpen = true,
    content = 'Some Content',
    heading = 'Some Heading',
    aria,
    hasSlottedHeading,
    disableCloseButton,
  } = opts ?? {};

  const attributes = [
    !hasSlottedHeading && `heading="${heading}"`,
    isOpen && 'open',
    aria && `aria="${aria}"`,
    disableCloseButton && 'disable-close-button',
  ]
    .filter((x) => x)
    .join(' ');

  return setContentWithDesignSystem(
    page,
    `
      <p-modal ${attributes}>
        ${hasSlottedHeading ? '<div slot="heading">Some Heading<a href="https://porsche.com">Some link</a></div>' : ''}
        ${content}
      </p-modal>`
  );
};

const initAdvancedModal = (): Promise<void> => {
  return setContentWithDesignSystem(
    page,
    `<p-modal heading="Some Heading">
        Some Content
        <p-button id="btn-content-1">Content Button 1</p-button>
        <p-button id="btn-content-2">Content Button 2</p-button>

        <div>
          <p-button id="btn-footer-1">Footer Button 1</p-button>
          <p-button id="btn-footer-2">Footer Button 2</p-button>
        </div>
      </p-modal>`
  );
};

const openModal = async () => {
  await setProperty(await getHost(), 'open', true);
  await waitForStencilLifecycle(page);
};

const closeModal = async () => {
  await setProperty(await getHost(), 'open', false);
  await waitForStencilLifecycle(page);
};

const getModalVisibility = async () => await getElementStyle(await getModal(), 'visibility');

const addButtonBehindModal = () =>
  page.evaluate(() => {
    const button = document.createElement('button');
    button.innerText = 'Button Behind';
    button.id = 'btn-behind';
    document.body.append(button);
  });

const expectDialogToBeFocused = async (failMessage?: string) => {
  const host = await getHost();
  expect(await getActiveElementTagNameInShadowRoot(host), failMessage).toBe('DIV');
  expect(await getActiveElementClassNameInShadowRoot(host), failMessage).toBe('root');
};

const expectCloseButtonToBeFocused = async (failMessage?: string) => {
  const host = await getHost();
  expect(await getActiveElementTagNameInShadowRoot(host), failMessage).toBe('P-BUTTON-PURE');
  expect(await getActiveElementClassNameInShadowRoot(host), failMessage).toContain('close');
};

const waitForSlotChange = () => new Promise((resolve) => setTimeout(resolve));

it('should render and be visible when open', async () => {
  await initBasicModal();
  expect(await getModal()).not.toBeNull();
  expect(await getModalVisibility()).toBe('visible');
});

it('should not be visible when not open', async () => {
  await initBasicModal({ isOpen: false });
  await new Promise((resolve) => setTimeout(resolve, CSS_TRANSITION_DURATION)); // wait for visibility transition to finish
  expect(await getModalVisibility()).toBe('hidden');
});

it('should have correct transform when closed and opened', async () => {
  await initBasicModal({ isOpen: false });
  const getModalTransform = async () => getElementStyle(await getModal(), 'transform', { waitForTransition: true });

  const initialModalTransform = await getModalTransform();
  expect(initialModalTransform).toBe('matrix(0.9, 0, 0, 0.9, 0, 0)');

  await openModal();
  const openModalTransform = await getModalTransform();
  expect(openModalTransform).toBe('matrix(1, 0, 0, 1, 0, 0)');
  expect(initialModalTransform).not.toBe(openModalTransform);

  await closeModal();
  const finalModalTransform = await getModalTransform();
  expect(finalModalTransform).toBe(initialModalTransform);
});

describe('can be closed', () => {
  let calls = 0;

  beforeEach(async () => {
    calls = 0;
    await initBasicModal();
    await initAddEventListener(page);
    await addEventListener(await getHost(), 'close', () => calls++);
  });

  it('should be closable via x button', async () => {
    const closeBtn = await getModalCloseButton();
    expect(closeBtn).not.toBeNull();

    const closeBtnReal = await selectNode(page, 'p-modal >>> p-button-pure.close >>> button');
    expect(await getAttribute(closeBtnReal, 'type')).toBe('button');

    await closeBtn.click();
    await waitForStencilLifecycle(page);

    expect(calls).toBe(1);
  });

  it('should be closable via esc key', async () => {
    await page.keyboard.press('Escape');
    await waitForStencilLifecycle(page);

    expect(calls).toBe(1);
  });

  it('should not be closable via esc key when disableCloseButton is set', async () => {
    const host = await getHost();
    await setProperty(host, 'disableCloseButton', true);
    await page.keyboard.press('Escape');
    await waitForStencilLifecycle(page);

    expect(calls).toBe(0);
  });

  it('should be closable via backdrop', async () => {
    await page.mouse.move(5, 5);
    await page.mouse.down();
    await waitForEventSerialization();

    expect(calls, 'after mouse down').toBe(1);

    await page.mouse.up();

    expect(calls, 'after mouse up').toBe(1);
  });

  it('should not be closed if mousedown inside modal', async () => {
    await page.mouse.move(960, 400);
    await page.mouse.down();
    await waitForEventSerialization();

    expect(calls, 'after mouse down').toBe(0);

    await page.mouse.up();

    expect(calls, 'after mouse up').toBe(0);
  });

  it('should not be closed if mousedown inside modal and mouseup inside backdrop', async () => {
    await page.mouse.move(960, 400);
    await page.mouse.down();
    await waitForEventSerialization();

    expect(calls, 'after mouse down').toBe(0);

    await page.mouse.move(5, 5);
    await page.mouse.up();

    expect(calls, 'after mouse up').toBe(0);
  });

  it('should not be closable via backdrop when disableBackdropClick is set', async () => {
    const host = await getHost();
    await setProperty(host, 'disableBackdropClick', true);
    await waitForEventSerialization();

    await page.mouse.move(5, 5);
    await page.mouse.down();
    await waitForEventSerialization();

    expect(calls).toBe(0);
  });

  it('should not bubble close event', async () => {
    const body = await selectNode(page, 'body');
    let bodyCalls = 0;
    await addEventListener(body, 'close', () => bodyCalls++);
    await page.mouse.move(5, 5);
    await page.mouse.down();
    await waitForEventSerialization();

    expect(calls).toBe(1);
    expect(bodyCalls).toBe(0);
  });
});

describe('focus behavior', () => {
  it('should focus dialog', async () => {
    await initAdvancedModal();
    await openModal();
    await expectDialogToBeFocused();
  });

  it('should focus dialog when there is no focusable content element', async () => {
    await initBasicModal({ isOpen: false });
    await openModal();
    await expectDialogToBeFocused();
  });

  it('should focus dialog when there is a focusable content element', async () => {
    await initBasicModal({
      isOpen: false,
      content: `<a href="https://porsche.com">Some link in content</a>`,
      aria: "{'aria-label': 'Some Heading'}",
    });
    await openModal();
    await expectDialogToBeFocused();
  });

  it('should have correct focus order when there is a focusable content element and focusable slotted element in header', async () => {
    await initBasicModal({
      isOpen: false,
      content: `<p-button>Some focusable button in content</p-button>`,
      aria: "{'aria-label': 'Some Heading'}",
      hasSlottedHeading: true,
    });
    await openModal();

    await expectDialogToBeFocused();
    await page.keyboard.press('Tab');
    await expectCloseButtonToBeFocused();
    await page.keyboard.press('Tab');
    expect(await getActiveElementTagName(page)).toBe('A'); // slotted header anchor
    await page.keyboard.press('Tab');
    expect(await getActiveElementTagName(page)).toBe('P-BUTTON'); // slotted content button
  });

  it('should not allow focusing element behind of modal', async () => {
    await initBasicModal({ isOpen: false, content: '<p-text>Some text content</p-text>' });
    await addButtonBehindModal();
    await openModal();

    await expectDialogToBeFocused();
    await page.keyboard.press('Tab');
    await expectCloseButtonToBeFocused();
    await page.keyboard.press('Tab');
    await expectCloseButtonToBeFocused();
  });

  it('should focus last focused element after modal is closed', async () => {
    await setContentWithDesignSystem(
      page,
      `
        <button id="btn-open"></button>
        <p-modal id="modal" heading="Some Heading">
          Some Content
        </p-modal>
        <script>
          const modal = document.getElementById('modal');
          document.getElementById('btn-open').addEventListener('click', () => {
            modal.open = true;
          });
          modal.addEventListener('close', () => {
            modal.open = false;
          });
        </script>`
    );
    await new Promise((resolve) => setTimeout(resolve, CSS_TRANSITION_DURATION));

    expect(await getModalVisibility(), 'initial').toBe('hidden');
    expect(await getActiveElementTagName(page)).toBe('BODY');

    await (await selectNode(page, '#btn-open')).click();
    await waitForStencilLifecycle(page);
    await new Promise((resolve) => setTimeout(resolve, CSS_TRANSITION_DURATION));

    expect(await getModalVisibility()).toBe('visible');

    await page.keyboard.press('Escape');
    await waitForStencilLifecycle(page);
    await new Promise((resolve) => setTimeout(resolve, CSS_TRANSITION_DURATION)); // transition delay for visibility

    expect(await getModalVisibility(), 'after escape').toBe('hidden');
    expect(await getActiveElementId(page)).toBe('btn-open');
  });

  describe('after content change', () => {
    it('should focus close button again', async () => {
      await initAdvancedModal();
      await openModal();
      await expectDialogToBeFocused('initially');

      await page.keyboard.press('Tab');
      await expectCloseButtonToBeFocused('after 1st tab');
      await page.keyboard.press('Tab');
      expect(await getActiveElementId(page), 'after 2nd tab').toBe('btn-content-1');

      const host = await getHost();
      await host.evaluate((el) => {
        el.innerHTML = '<button id="btn-new">New Button</button>';
      });
      await waitForSlotChange();
      await expectDialogToBeFocused('after content change');

      await page.keyboard.press('Tab');
      await expectCloseButtonToBeFocused('after content change 1st tab');
      await page.keyboard.press('Tab');
      expect(await getActiveElementId(page), 'after content change 2nd tab').toBe('btn-new');

      await page.keyboard.press('Tab');
      await expectCloseButtonToBeFocused('after content change 3rd tab');
    });

    it('should not allow focusing element behind of modal', async () => {
      await initAdvancedModal();
      await addButtonBehindModal();
      await openModal();
      await expectDialogToBeFocused('initially');
      await page.keyboard.press('Tab');
      await expectCloseButtonToBeFocused('after tab');

      const host = await getHost();
      await host.evaluate((el) => {
        el.innerHTML = '';
      });
      await waitForSlotChange();
      await expectDialogToBeFocused('after content change');

      await page.keyboard.press('Tab');
      await expectCloseButtonToBeFocused('after content change 1st tab');

      await page.keyboard.press('Tab');
      await expectCloseButtonToBeFocused('after content change 2nd tab');
    });

    it('should correctly focus close button from appended focusable element', async () => {
      await initAdvancedModal();
      await openModal();

      const host = await getHost();
      await host.evaluate((el) => {
        const button = document.createElement('button');
        button.innerText = 'New Button';
        button.id = 'btn-new';
        el.append(button);
      });
      await waitForSlotChange();
      await expectDialogToBeFocused('after button appended');

      await page.keyboard.press('Tab');
      await expectCloseButtonToBeFocused('after button appended 1st tab');

      await page.keyboard.press('Tab');
      await page.keyboard.press('Tab');
      await page.keyboard.press('Tab');
      await page.keyboard.press('Tab');
      expect(await getActiveElementId(page)).toBe('btn-footer-2');

      await page.keyboard.press('Tab');
      expect(await getActiveElementId(page)).toBe('btn-new');

      await page.keyboard.press('Tab');
      await expectCloseButtonToBeFocused('finally');
    });
  });

  describe('with disable-close-button', () => {
    const initModalOpts = { isOpen: false, disableCloseButton: true };

    it('should focus body when there is no focusable element', async () => {
      await initBasicModal(initModalOpts);
      await openModal();
      await expectDialogToBeFocused();
    });

    it('should not focus element behind modal if modal has no focusable element', async () => {
      await initBasicModal(initModalOpts);
      await addButtonBehindModal();
      await openModal();
      await expectDialogToBeFocused();

      await page.keyboard.press('Tab');
      await expectDialogToBeFocused();
    });

    const otherFocusableElement = '<button type="button">Another focusable element</button>';

    it.each<TagName | keyof HTMLElementTagNameMap>([
      'p-button',
      'p-button-pure',
      'p-link',
      'p-link-pure',
      'p-link-social',
      'p-switch',
      'p-accordion',
      'input',
      'textarea',
      'select',
      'button',
      'a',
    ])('should focus first focusable element: %s', async (tagName) => {
      const attributes = tagName.includes('link') || tagName === 'a' ? ' href="#"' : '';
      await initBasicModal({
        ...initModalOpts,
        content:
          (tagName === 'input' ? `<${tagName} type="text" />` : `<${tagName}${attributes}>Some element</${tagName}>`) +
          otherFocusableElement,
      });
      await openModal();
      await expectDialogToBeFocused();

      await page.keyboard.press('Tab');
      expect(await getActiveElementTagName(page)).toBe(tagName.toUpperCase());
    });
  });
});

describe('can be controlled via keyboard', () => {
  it('should cycle tab events within modal', async () => {
    await initAdvancedModal();
    await openModal();
    await expectDialogToBeFocused('initially');

    await page.keyboard.press('Tab');
    await expectCloseButtonToBeFocused('after 1st tab');

    await page.keyboard.press('Tab');
    expect(await getActiveElementId(page)).toBe('btn-content-1');
    await page.keyboard.press('Tab');
    expect(await getActiveElementId(page)).toBe('btn-content-2');
    await page.keyboard.press('Tab');
    expect(await getActiveElementId(page)).toBe('btn-footer-1');
    await page.keyboard.press('Tab');
    expect(await getActiveElementId(page)).toBe('btn-footer-2');
    await page.keyboard.press('Tab');
    await expectCloseButtonToBeFocused('finally');
  });

  it('should reverse cycle tab events within modal', async () => {
    await initAdvancedModal();
    await openModal();
    await expectDialogToBeFocused('initially');

    await page.keyboard.press('Tab');
    await expectCloseButtonToBeFocused('after 1st tab');

    await page.keyboard.down('ShiftLeft');
    await page.keyboard.press('Tab');
    expect(await getActiveElementId(page)).toBe('btn-footer-2');
    await page.keyboard.press('Tab');
    expect(await getActiveElementId(page)).toBe('btn-footer-1');
    await page.keyboard.press('Tab');
    expect(await getActiveElementId(page)).toBe('btn-content-2');
    await page.keyboard.press('Tab');
    expect(await getActiveElementId(page)).toBe('btn-content-1');
    await page.keyboard.press('Tab');
    await expectCloseButtonToBeFocused('finally');
    await page.keyboard.up('ShiftLeft');
  });
});

it('should prevent page from scrolling when open', async () => {
  await initBasicModal({ isOpen: false });
  expect(await getBodyOverflow()).toBe('visible');

  await openModal();
  expect(await getBodyOverflow()).toBe('hidden');

  await setProperty(await getHost(), 'open', false);
  await waitForStencilLifecycle(page);
  expect(await getBodyOverflow()).toBe('visible');
});

it('should prevent page from scrolling when initially open', async () => {
  await initBasicModal({ isOpen: true });
  expect(await getBodyOverflow()).toBe('hidden');
});

it('should open modal at scroll top position zero when its content is scrollable', async () => {
  await initBasicModal({ isOpen: true, content: '<div style="height: 150vh;"></div>' });

  const host = await getHost();
  const hostScrollTop = await host.evaluate((el) => el.scrollTop);

  expect(hostScrollTop).toBe(0);
});

it('should remove overflow hidden from body if unmounted', async () => {
  await initBasicModal({ isOpen: true });
  expect(await getBodyOverflow()).toBe('hidden');

  await page.evaluate(() => {
    document.querySelector('p-modal').remove();
  });
  await waitForStencilLifecycle(page);

  expect(await getBodyOverflow()).toBe('visible');
});

describe('lifecycle', () => {
  it('should work without unnecessary round trips on init', async () => {
    await initBasicModal();
    const status = await getLifecycleStatus(page);

    expect(status.componentDidLoad['p-modal'], 'componentDidLoad: p-modal').toBe(1);
    expect(status.componentDidLoad['p-button-pure'], 'componentDidLoad: p-button-pure').toBe(1); // includes p-icon

    expect(status.componentDidLoad.all, 'componentDidLoad: all').toBe(3);
    expect(status.componentDidUpdate.all, 'componentDidUpdate: all').toBe(0);
  });

  it('should work without unnecessary round trips after state change', async () => {
    await initBasicModal();
    const host = await getHost();

    await setProperty(host, 'open', false);
    await waitForStencilLifecycle(page);
    const status = await getLifecycleStatus(page);

    expect(status.componentDidUpdate['p-modal'], 'componentDidUpdate: p-modal').toBe(1);

    expect(status.componentDidLoad.all, 'componentDidLoad: all').toBe(3);
    expect(status.componentDidUpdate.all, 'componentDidUpdate: all').toBe(1);
  });
});

describe('slotted heading', () => {
  it('should set slotted heading', async () => {
    await initBasicModal({ hasSlottedHeading: true });
    const header = await getHeader();

    expect(await getProperty(header, 'innerHTML')).toMatchInlineSnapshot(`"<slot name="heading"></slot>"`);
  });

  it('should overwrite slotted heading when setting heading prop', async () => {
    await initBasicModal({ hasSlottedHeading: true });
    const host = await getHost();

    const header = await getHeader();
    await setProperty(host, 'heading', 'Some Heading');
    await waitForStencilLifecycle(page);
    await waitForComponentsReady(page); // wait for p-headline to initialize

<<<<<<< HEAD
    expect(await getProperty(header, 'innerHTML')).toMatchInlineSnapshot('"<h1>Some Heading</h1>"');
=======
    expect(await getProperty(header, 'innerHTML')).toMatchInlineSnapshot(
      `"<p-headline class="hydrated">Some Heading</p-headline>"`
    );
>>>>>>> fffba26b
  });
});

describe('accessibility', () => {
  it('should expose correct initial accessibility tree', async () => {
    await initBasicModal();
    const modal = await getModal();

    await expectA11yToMatchSnapshot(page, modal, { interestingOnly: false });
  });

  it('should not expose accessibility tree if modal is hidden', async () => {
    await initBasicModal({ isOpen: false });
    const modal = await getModal();

    await expectA11yToMatchSnapshot(page, modal);
  });

  it.each<[string, SelectedAriaAttributes<ModalAriaAttributes>, string]>([
    ['Some Heading', undefined, 'Some Heading'],
    [undefined, "{'aria-label': 'Some Heading'}", 'Some Heading'],
    ['Some Heading', "{'aria-label': 'Other Heading'}", 'Other Heading'],
  ])('should with props heading: %s and aria: %s set aria-label: %s', async (heading, aria, expected) => {
    await initBasicModal({ isOpen: false, heading, aria });
    const modal = await getModal();

    expect(await getProperty(modal, 'ariaLabel')).toBe(expected);
  });

  it('should overwrite aria-label when adding aria prop', async () => {
    await initBasicModal({ isOpen: false });
    const host = await getHost();
    const modal = await getModal();
    await setProperty(host, 'aria', "{'aria-label': 'Other Heading'}");
    await waitForStencilLifecycle(page);

    expect(await getProperty(modal, 'ariaLabel')).toBe('Other Heading');
  });

  it('should overwrite aria-label with heading when setting aria prop to undefined', async () => {
    await initBasicModal({ isOpen: false, heading: 'Some Heading', aria: "{'aria-label': 'Other Heading'}" });
    const host = await getHost();
    const modal = await getModal();
    await setProperty(host, 'aria', undefined);
    await waitForStencilLifecycle(page);

    expect(await getProperty(modal, 'ariaLabel')).toBe('Some Heading');
  });
});<|MERGE_RESOLUTION|>--- conflicted
+++ resolved
@@ -597,13 +597,7 @@
     await waitForStencilLifecycle(page);
     await waitForComponentsReady(page); // wait for p-headline to initialize
 
-<<<<<<< HEAD
     expect(await getProperty(header, 'innerHTML')).toMatchInlineSnapshot('"<h1>Some Heading</h1>"');
-=======
-    expect(await getProperty(header, 'innerHTML')).toMatchInlineSnapshot(
-      `"<p-headline class="hydrated">Some Heading</p-headline>"`
-    );
->>>>>>> fffba26b
   });
 });
 
