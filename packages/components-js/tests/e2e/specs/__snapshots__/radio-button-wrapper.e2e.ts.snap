// Jest Snapshot v1, https://goo.gl/fbAQLP

exports[`radio-button-wrapper accessibility should add/remove accessibility tree properties if state changes programmatically: Of Input when state = error 1`] = `
{
  "checked": false,
  "invalid": "true",
  "name": "Some label. Some error message.",
  "role": "radio",
}
`;

exports[`radio-button-wrapper accessibility should add/remove accessibility tree properties if state changes programmatically: Of Input when state = none 1`] = `
{
  "checked": false,
  "name": "Some label",
  "role": "radio",
}
`;

exports[`radio-button-wrapper accessibility should add/remove accessibility tree properties if state changes programmatically: Of Input when state = success 1`] = `
{
  "checked": false,
  "name": "Some label. Some success message.",
  "role": "radio",
}
`;

exports[`radio-button-wrapper accessibility should add/remove accessibility tree properties if state changes programmatically: Of Message when state = error 1`] = `
<<<<<<< HEAD
Object {
  "children": Array [
    Object {
      "children": Array [
        Object {
          "children": Array [
            Object {
              "children": Array [
                Object {
                  "role": "none",
                },
                Object {
=======
{
  "children": [
    {
      "children": [
        {
          "children": [
            {
              "children": [
                {
                  "children": [
                    {
                      "children": [
                        {
                          "role": "none",
                        },
                        {
                          "role": "none",
                        },
                      ],
                      "role": "none",
                    },
                  ],
>>>>>>> fffba26b
                  "role": "none",
                },
              ],
              "role": "none",
            },
<<<<<<< HEAD
=======
            {
              "name": "Some error message.",
              "role": "StaticText",
            },
>>>>>>> fffba26b
          ],
          "role": "none",
        },
      ],
      "role": "none",
    },
    Object {
      "name": "Some error message.",
      "role": "StaticText",
    },
  ],
  "name": "",
  "role": "alert",
}
`;

exports[`radio-button-wrapper accessibility should add/remove accessibility tree properties if state changes programmatically: Of Message when state = success 1`] = `
<<<<<<< HEAD
Object {
  "children": Array [
    Object {
      "children": Array [
        Object {
          "children": Array [
            Object {
              "children": Array [
                Object {
=======
{
  "children": [
    {
      "children": [
        {
          "children": [
            {
              "children": [
                {
                  "children": [
                    {
                      "children": [
                        {
                          "role": "none",
                        },
                      ],
                      "role": "none",
                    },
                  ],
>>>>>>> fffba26b
                  "role": "none",
                },
              ],
              "role": "none",
            },
<<<<<<< HEAD
=======
            {
              "name": "Some success message.",
              "role": "StaticText",
            },
>>>>>>> fffba26b
          ],
          "role": "none",
        },
      ],
      "role": "none",
    },
    Object {
      "name": "Some success message.",
      "role": "StaticText",
    },
  ],
  "name": "",
  "role": "status",
}
`;

exports[`radio-button-wrapper accessibility should expose correct accessibility tree properties in error state: Of Input 1`] = `
{
  "checked": false,
  "invalid": "true",
  "name": "Some label. Some error message.",
  "role": "radio",
}
`;

exports[`radio-button-wrapper accessibility should expose correct accessibility tree properties in error state: Of Message 1`] = `
<<<<<<< HEAD
Object {
  "children": Array [
    Object {
      "children": Array [
        Object {
          "children": Array [
            Object {
              "children": Array [
                Object {
                  "role": "none",
                },
                Object {
=======
{
  "children": [
    {
      "children": [
        {
          "children": [
            {
              "children": [
                {
                  "children": [
                    {
                      "children": [
                        {
                          "role": "none",
                        },
                        {
                          "role": "none",
                        },
                      ],
                      "role": "none",
                    },
                  ],
>>>>>>> fffba26b
                  "role": "none",
                },
              ],
              "role": "none",
            },
<<<<<<< HEAD
=======
            {
              "name": "Some error message.",
              "role": "StaticText",
            },
>>>>>>> fffba26b
          ],
          "role": "none",
        },
      ],
      "role": "none",
    },
    Object {
      "name": "Some error message.",
      "role": "StaticText",
    },
  ],
  "name": "",
  "role": "alert",
}
`;

exports[`radio-button-wrapper accessibility should expose correct initial accessibility tree 1`] = `
{
  "checked": false,
  "name": "Some label",
  "role": "radio",
}
`;<|MERGE_RESOLUTION|>--- conflicted
+++ resolved
@@ -26,20 +26,6 @@
 `;
 
 exports[`radio-button-wrapper accessibility should add/remove accessibility tree properties if state changes programmatically: Of Message when state = error 1`] = `
-<<<<<<< HEAD
-Object {
-  "children": Array [
-    Object {
-      "children": Array [
-        Object {
-          "children": Array [
-            Object {
-              "children": Array [
-                Object {
-                  "role": "none",
-                },
-                Object {
-=======
 {
   "children": [
     {
@@ -62,28 +48,20 @@
                       "role": "none",
                     },
                   ],
->>>>>>> fffba26b
                   "role": "none",
                 },
               ],
               "role": "none",
             },
-<<<<<<< HEAD
-=======
             {
               "name": "Some error message.",
               "role": "StaticText",
             },
->>>>>>> fffba26b
           ],
           "role": "none",
         },
       ],
       "role": "none",
-    },
-    Object {
-      "name": "Some error message.",
-      "role": "StaticText",
     },
   ],
   "name": "",
@@ -92,17 +70,6 @@
 `;
 
 exports[`radio-button-wrapper accessibility should add/remove accessibility tree properties if state changes programmatically: Of Message when state = success 1`] = `
-<<<<<<< HEAD
-Object {
-  "children": Array [
-    Object {
-      "children": Array [
-        Object {
-          "children": Array [
-            Object {
-              "children": Array [
-                Object {
-=======
 {
   "children": [
     {
@@ -122,28 +89,20 @@
                       "role": "none",
                     },
                   ],
->>>>>>> fffba26b
                   "role": "none",
                 },
               ],
               "role": "none",
             },
-<<<<<<< HEAD
-=======
             {
               "name": "Some success message.",
               "role": "StaticText",
             },
->>>>>>> fffba26b
           ],
           "role": "none",
         },
       ],
       "role": "none",
-    },
-    Object {
-      "name": "Some success message.",
-      "role": "StaticText",
     },
   ],
   "name": "",
@@ -161,20 +120,6 @@
 `;
 
 exports[`radio-button-wrapper accessibility should expose correct accessibility tree properties in error state: Of Message 1`] = `
-<<<<<<< HEAD
-Object {
-  "children": Array [
-    Object {
-      "children": Array [
-        Object {
-          "children": Array [
-            Object {
-              "children": Array [
-                Object {
-                  "role": "none",
-                },
-                Object {
-=======
 {
   "children": [
     {
@@ -197,28 +142,20 @@
                       "role": "none",
                     },
                   ],
->>>>>>> fffba26b
                   "role": "none",
                 },
               ],
               "role": "none",
             },
-<<<<<<< HEAD
-=======
             {
               "name": "Some error message.",
               "role": "StaticText",
             },
->>>>>>> fffba26b
           ],
           "role": "none",
         },
       ],
       "role": "none",
-    },
-    Object {
-      "name": "Some error message.",
-      "role": "StaticText",
     },
   ],
   "name": "",
