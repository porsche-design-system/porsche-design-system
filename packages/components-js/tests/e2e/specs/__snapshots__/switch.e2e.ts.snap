--- conflicted
+++ resolved
@@ -1,17 +1,6 @@
 // Jest Snapshot v1, https://goo.gl/fbAQLP
 
 exports[`accessibility should expose correct initial accessibility tree 1`] = `
-<<<<<<< HEAD
-Object {
-  "children": Array [
-    Object {
-      "children": Array [
-        Object {
-          "children": Array [
-            Object {
-              "name": "Some Label",
-              "role": "StaticText",
-=======
 {
   "children": [
     {
@@ -31,7 +20,6 @@
                 },
               ],
               "role": "none",
->>>>>>> fffba26b
             },
           ],
           "role": "none",
