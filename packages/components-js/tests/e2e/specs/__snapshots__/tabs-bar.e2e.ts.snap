// Jest Snapshot v1, https://goo.gl/fbAQLP

exports[`accessibility should expose correct initial accessibility tree of tablist 1`] = `
{
  "children": [
    {
      "children": [
        {
          "children": [
            {
              "children": [
                {
                  "children": [
                    {
                      "children": [
                        {
                          "children": [
                            {
                              "name": "Tab Button 1",
                              "role": "StaticText",
                            },
                          ],
                          "name": "Tab Button 1",
                          "role": "tab",
                        },
                        {
                          "children": [
                            {
                              "name": "Tab Button 2",
                              "role": "StaticText",
                            },
                          ],
                          "name": "Tab Button 2",
                          "role": "tab",
                        },
                        {
                          "children": [
                            {
                              "name": "Tab Button 3",
                              "role": "StaticText",
                            },
                          ],
                          "name": "Tab Button 3",
                          "role": "tab",
                        },
                      ],
                      "role": "none",
                    },
                    {
                      "role": "none",
                    },
                  ],
                  "role": "none",
                },
                {
                  "role": "none",
                },
                {
                  "role": "none",
                },
              ],
              "name": "",
              "role": "generic",
            },
          ],
          "name": "",
          "role": "generic",
        },
        {
          "children": [
            {
              "children": [
                {
                  "children": [
                    {
                      "children": [
                        {
                          "children": [
                            {
                              "children": [
                                {
                                  "role": "none",
                                },
                              ],
                              "role": "none",
                            },
                          ],
                          "role": "none",
                        },
                      ],
                      "role": "none",
                    },
<<<<<<< HEAD
                    Object {
                      "children": Array [
                        Object {
                          "children": Array [
                            Object {
=======
                    {
                      "children": [
                        {
                          "children": [
                            {
                              "children": [
                                {
                                  "children": [
                                    {
                                      "role": "none",
                                    },
                                  ],
                                  "role": "none",
                                },
                              ],
>>>>>>> fffba26b
                              "role": "none",
                            },
                          ],
                          "role": "none",
                        },
                      ],
                      "role": "none",
                    },
                  ],
                  "role": "none",
                },
              ],
              "role": "none",
            },
          ],
          "role": "none",
        },
        {
          "children": [
            {
              "children": [
                {
                  "children": [
                    {
                      "children": [
                        {
                          "children": [
                            {
                              "children": [
                                {
                                  "role": "none",
                                },
                              ],
                              "role": "none",
                            },
                          ],
                          "role": "none",
                        },
                      ],
                      "role": "none",
                    },
<<<<<<< HEAD
                    Object {
                      "children": Array [
                        Object {
                          "children": Array [
                            Object {
=======
                    {
                      "children": [
                        {
                          "children": [
                            {
                              "children": [
                                {
                                  "children": [
                                    {
                                      "role": "none",
                                    },
                                  ],
                                  "role": "none",
                                },
                              ],
>>>>>>> fffba26b
                              "role": "none",
                            },
                          ],
                          "role": "none",
                        },
                      ],
                      "role": "none",
                    },
                  ],
                  "role": "none",
                },
              ],
              "role": "none",
            },
          ],
          "role": "none",
        },
      ],
      "role": "none",
    },
  ],
  "name": "",
  "orientation": "horizontal",
  "role": "tablist",
}
`;

exports[`accessibility should render correct accessibility tree if activeTabIndex is removed  1`] = `
{
  "children": [
    {
      "children": [
        {
          "children": [
            {
              "children": [
                {
                  "children": [
                    {
                      "children": [
                        {
                          "children": [
                            {
                              "name": "Tab Button 1",
                              "role": "StaticText",
                            },
                          ],
                          "name": "Tab Button 1",
                          "role": "tab",
                        },
                        {
                          "children": [
                            {
                              "name": "Tab Button 2",
                              "role": "StaticText",
                            },
                          ],
                          "name": "Tab Button 2",
                          "role": "tab",
                        },
                        {
                          "children": [
                            {
                              "name": "Tab Button 3",
                              "role": "StaticText",
                            },
                          ],
                          "name": "Tab Button 3",
                          "role": "tab",
                        },
                      ],
                      "role": "none",
                    },
                    {
                      "role": "none",
                    },
                  ],
                  "role": "none",
                },
                {
                  "role": "none",
                },
                {
                  "role": "none",
                },
              ],
              "name": "",
              "role": "generic",
            },
          ],
          "name": "",
          "role": "generic",
        },
        {
          "children": [
            {
              "children": [
                {
                  "children": [
                    {
                      "children": [
                        {
                          "children": [
                            {
                              "children": [
                                {
                                  "role": "none",
                                },
                              ],
                              "role": "none",
                            },
                          ],
                          "role": "none",
                        },
                      ],
                      "role": "none",
                    },
<<<<<<< HEAD
                    Object {
                      "children": Array [
                        Object {
                          "children": Array [
                            Object {
=======
                    {
                      "children": [
                        {
                          "children": [
                            {
                              "children": [
                                {
                                  "children": [
                                    {
                                      "role": "none",
                                    },
                                  ],
                                  "role": "none",
                                },
                              ],
>>>>>>> fffba26b
                              "role": "none",
                            },
                          ],
                          "role": "none",
                        },
                      ],
                      "role": "none",
                    },
                  ],
                  "role": "none",
                },
              ],
              "role": "none",
            },
          ],
          "role": "none",
        },
        {
          "children": [
            {
              "children": [
                {
                  "children": [
                    {
                      "children": [
                        {
                          "children": [
                            {
                              "children": [
                                {
                                  "role": "none",
                                },
                              ],
                              "role": "none",
                            },
                          ],
                          "role": "none",
                        },
                      ],
                      "role": "none",
                    },
<<<<<<< HEAD
                    Object {
                      "children": Array [
                        Object {
                          "children": Array [
                            Object {
=======
                    {
                      "children": [
                        {
                          "children": [
                            {
                              "children": [
                                {
                                  "children": [
                                    {
                                      "role": "none",
                                    },
                                  ],
                                  "role": "none",
                                },
                              ],
>>>>>>> fffba26b
                              "role": "none",
                            },
                          ],
                          "role": "none",
                        },
                      ],
                      "role": "none",
                    },
                  ],
                  "role": "none",
                },
              ],
              "role": "none",
            },
          ],
          "role": "none",
        },
      ],
      "role": "none",
    },
  ],
  "name": "",
  "orientation": "horizontal",
  "role": "tablist",
}
`;

exports[`accessibility should render correct accessibility tree if activeTabIndex is set  1`] = `
{
  "children": [
    {
      "children": [
        {
          "children": [
            {
              "children": [
                {
                  "children": [
                    {
                      "children": [
                        {
                          "children": [
                            {
                              "name": "Tab Button 1",
                              "role": "StaticText",
                            },
                          ],
                          "name": "Tab Button 1",
                          "role": "tab",
                        },
                        {
                          "children": [
                            {
                              "name": "Tab Button 2",
                              "role": "StaticText",
                            },
                          ],
                          "name": "Tab Button 2",
                          "role": "tab",
                          "selected": true,
                        },
                        {
                          "children": [
                            {
                              "name": "Tab Button 3",
                              "role": "StaticText",
                            },
                          ],
                          "name": "Tab Button 3",
                          "role": "tab",
                        },
                      ],
                      "role": "none",
                    },
                    {
                      "role": "none",
                    },
                  ],
                  "role": "none",
                },
                {
                  "role": "none",
                },
                {
                  "role": "none",
                },
              ],
              "name": "",
              "role": "generic",
            },
          ],
          "name": "",
          "role": "generic",
        },
        {
          "children": [
            {
              "children": [
                {
                  "children": [
                    {
                      "children": [
                        {
                          "children": [
                            {
                              "children": [
                                {
                                  "role": "none",
                                },
                              ],
                              "role": "none",
                            },
                          ],
                          "role": "none",
                        },
                      ],
                      "role": "none",
                    },
<<<<<<< HEAD
                    Object {
                      "children": Array [
                        Object {
                          "children": Array [
                            Object {
=======
                    {
                      "children": [
                        {
                          "children": [
                            {
                              "children": [
                                {
                                  "children": [
                                    {
                                      "role": "none",
                                    },
                                  ],
                                  "role": "none",
                                },
                              ],
>>>>>>> fffba26b
                              "role": "none",
                            },
                          ],
                          "role": "none",
                        },
                      ],
                      "role": "none",
                    },
                  ],
                  "role": "none",
                },
              ],
              "role": "none",
            },
          ],
          "role": "none",
        },
        {
          "children": [
            {
              "children": [
                {
                  "children": [
                    {
                      "children": [
                        {
                          "children": [
                            {
                              "children": [
                                {
                                  "role": "none",
                                },
                              ],
                              "role": "none",
                            },
                          ],
                          "role": "none",
                        },
                      ],
                      "role": "none",
                    },
<<<<<<< HEAD
                    Object {
                      "children": Array [
                        Object {
                          "children": Array [
                            Object {
=======
                    {
                      "children": [
                        {
                          "children": [
                            {
                              "children": [
                                {
                                  "children": [
                                    {
                                      "role": "none",
                                    },
                                  ],
                                  "role": "none",
                                },
                              ],
>>>>>>> fffba26b
                              "role": "none",
                            },
                          ],
                          "role": "none",
                        },
                      ],
                      "role": "none",
                    },
                  ],
                  "role": "none",
                },
              ],
              "role": "none",
            },
          ],
          "role": "none",
        },
      ],
      "role": "none",
    },
  ],
  "name": "",
  "orientation": "horizontal",
  "role": "tablist",
}
`;

exports[`accessibility should render correct accessibility tree on focus change and enter press: After change 1`] = `
{
  "children": [
    {
      "children": [
        {
          "children": [
            {
              "children": [
                {
                  "children": [
                    {
                      "children": [
                        {
                          "children": [
                            {
                              "name": "Tab Button 1",
                              "role": "StaticText",
                            },
                          ],
                          "name": "Tab Button 1",
                          "role": "tab",
                        },
                        {
                          "children": [
                            {
                              "name": "Tab Button 2",
                              "role": "StaticText",
                            },
                          ],
                          "focused": true,
                          "name": "Tab Button 2",
                          "role": "tab",
                          "selected": true,
                        },
                        {
                          "children": [
                            {
                              "name": "Tab Button 3",
                              "role": "StaticText",
                            },
                          ],
                          "name": "Tab Button 3",
                          "role": "tab",
                        },
                      ],
                      "role": "none",
                    },
                    {
                      "role": "none",
                    },
                  ],
                  "role": "none",
                },
                {
                  "role": "none",
                },
                {
                  "role": "none",
                },
              ],
              "name": "",
              "role": "generic",
            },
          ],
          "name": "",
          "role": "generic",
        },
        {
          "children": [
            {
              "children": [
                {
                  "children": [
                    {
                      "children": [
                        {
                          "children": [
                            {
                              "children": [
                                {
                                  "role": "none",
                                },
                              ],
                              "role": "none",
                            },
                          ],
                          "role": "none",
                        },
                      ],
                      "role": "none",
                    },
<<<<<<< HEAD
                    Object {
                      "children": Array [
                        Object {
                          "children": Array [
                            Object {
=======
                    {
                      "children": [
                        {
                          "children": [
                            {
                              "children": [
                                {
                                  "children": [
                                    {
                                      "role": "none",
                                    },
                                  ],
                                  "role": "none",
                                },
                              ],
>>>>>>> fffba26b
                              "role": "none",
                            },
                          ],
                          "role": "none",
                        },
                      ],
                      "role": "none",
                    },
                  ],
                  "role": "none",
                },
              ],
              "role": "none",
            },
          ],
          "role": "none",
        },
        {
          "children": [
            {
              "children": [
                {
                  "children": [
                    {
                      "children": [
                        {
                          "children": [
                            {
                              "children": [
                                {
                                  "role": "none",
                                },
                              ],
                              "role": "none",
                            },
                          ],
                          "role": "none",
                        },
                      ],
                      "role": "none",
                    },
<<<<<<< HEAD
                    Object {
                      "children": Array [
                        Object {
                          "children": Array [
                            Object {
=======
                    {
                      "children": [
                        {
                          "children": [
                            {
                              "children": [
                                {
                                  "children": [
                                    {
                                      "role": "none",
                                    },
                                  ],
                                  "role": "none",
                                },
                              ],
>>>>>>> fffba26b
                              "role": "none",
                            },
                          ],
                          "role": "none",
                        },
                      ],
                      "role": "none",
                    },
                  ],
                  "role": "none",
                },
              ],
              "role": "none",
            },
          ],
          "role": "none",
        },
      ],
      "role": "none",
    },
  ],
  "name": "",
  "orientation": "horizontal",
  "role": "tablist",
}
`;

exports[`accessibility should render correct accessibility tree on focus change and enter press: Before change 1`] = `
{
  "children": [
    {
      "children": [
        {
          "children": [
            {
              "children": [
                {
                  "children": [
                    {
                      "children": [
                        {
                          "children": [
                            {
                              "name": "Tab Button 1",
                              "role": "StaticText",
                            },
                          ],
                          "name": "Tab Button 1",
                          "role": "tab",
                          "selected": true,
                        },
                        {
                          "children": [
                            {
                              "name": "Tab Button 2",
                              "role": "StaticText",
                            },
                          ],
                          "name": "Tab Button 2",
                          "role": "tab",
                        },
                        {
                          "children": [
                            {
                              "name": "Tab Button 3",
                              "role": "StaticText",
                            },
                          ],
                          "name": "Tab Button 3",
                          "role": "tab",
                        },
                      ],
                      "role": "none",
                    },
                    {
                      "role": "none",
                    },
                  ],
                  "role": "none",
                },
                {
                  "role": "none",
                },
                {
                  "role": "none",
                },
              ],
              "name": "",
              "role": "generic",
            },
          ],
          "name": "",
          "role": "generic",
        },
        {
          "children": [
            {
              "children": [
                {
                  "children": [
                    {
                      "children": [
                        {
                          "children": [
                            {
                              "children": [
                                {
                                  "role": "none",
                                },
                              ],
                              "role": "none",
                            },
                          ],
                          "role": "none",
                        },
                      ],
                      "role": "none",
                    },
<<<<<<< HEAD
                    Object {
                      "children": Array [
                        Object {
                          "children": Array [
                            Object {
=======
                    {
                      "children": [
                        {
                          "children": [
                            {
                              "children": [
                                {
                                  "children": [
                                    {
                                      "role": "none",
                                    },
                                  ],
                                  "role": "none",
                                },
                              ],
>>>>>>> fffba26b
                              "role": "none",
                            },
                          ],
                          "role": "none",
                        },
                      ],
                      "role": "none",
                    },
                  ],
                  "role": "none",
                },
              ],
              "role": "none",
            },
          ],
          "role": "none",
        },
        {
          "children": [
            {
              "children": [
                {
                  "children": [
                    {
                      "children": [
                        {
                          "children": [
                            {
                              "children": [
                                {
                                  "role": "none",
                                },
                              ],
                              "role": "none",
                            },
                          ],
                          "role": "none",
                        },
                      ],
                      "role": "none",
                    },
<<<<<<< HEAD
                    Object {
                      "children": Array [
                        Object {
                          "children": Array [
                            Object {
=======
                    {
                      "children": [
                        {
                          "children": [
                            {
                              "children": [
                                {
                                  "children": [
                                    {
                                      "role": "none",
                                    },
                                  ],
                                  "role": "none",
                                },
                              ],
>>>>>>> fffba26b
                              "role": "none",
                            },
                          ],
                          "role": "none",
                        },
                      ],
                      "role": "none",
                    },
                  ],
                  "role": "none",
                },
              ],
              "role": "none",
            },
          ],
          "role": "none",
        },
      ],
      "role": "none",
    },
  ],
  "name": "",
  "orientation": "horizontal",
  "role": "tablist",
}
`;

exports[`accessibility should render correct accessibility tree on scrollArea click: After click 1`] = `
{
  "children": [
    {
      "children": [
        {
          "children": [
            {
              "children": [
                {
                  "children": [
                    {
                      "children": [
                        {
                          "children": [
                            {
                              "name": "Tab Button 1",
                              "role": "StaticText",
                            },
                          ],
                          "name": "Tab Button 1",
                          "role": "tab",
                        },
                        {
                          "children": [
                            {
                              "name": "Tab Button 2",
                              "role": "StaticText",
                            },
                          ],
                          "name": "Tab Button 2",
                          "role": "tab",
                        },
                        {
                          "children": [
                            {
                              "name": "Tab Button 3",
                              "role": "StaticText",
                            },
                          ],
                          "name": "Tab Button 3",
                          "role": "tab",
                        },
                        {
                          "children": [
                            {
                              "name": "Tab Button 4",
                              "role": "StaticText",
                            },
                          ],
                          "name": "Tab Button 4",
                          "role": "tab",
                          "selected": true,
                        },
                      ],
                      "role": "none",
                    },
                    {
                      "role": "none",
                    },
                  ],
                  "role": "none",
                },
                {
                  "role": "none",
                },
                {
                  "role": "none",
                },
              ],
              "name": "",
              "role": "generic",
            },
          ],
          "name": "",
          "role": "generic",
        },
        {
          "children": [
            {
              "children": [
                {
                  "children": [
                    {
                      "children": [
                        {
                          "children": [
                            {
                              "children": [
                                {
                                  "role": "none",
                                },
                              ],
                              "role": "none",
                            },
                          ],
                          "role": "none",
                        },
                      ],
                      "role": "none",
                    },
<<<<<<< HEAD
                    Object {
                      "children": Array [
                        Object {
                          "children": Array [
                            Object {
=======
                    {
                      "children": [
                        {
                          "children": [
                            {
                              "children": [
                                {
                                  "children": [
                                    {
                                      "role": "none",
                                    },
                                  ],
                                  "role": "none",
                                },
                              ],
>>>>>>> fffba26b
                              "role": "none",
                            },
                          ],
                          "role": "none",
                        },
                      ],
                      "role": "none",
                    },
                  ],
                  "role": "none",
                },
              ],
              "role": "none",
            },
          ],
          "role": "none",
        },
        {
          "children": [
            {
              "children": [
                {
                  "children": [
                    {
                      "children": [
                        {
                          "children": [
                            {
                              "children": [
                                {
                                  "role": "none",
                                },
                              ],
                              "role": "none",
                            },
                          ],
                          "role": "none",
                        },
                      ],
                      "role": "none",
                    },
<<<<<<< HEAD
                    Object {
                      "children": Array [
                        Object {
                          "children": Array [
                            Object {
=======
                    {
                      "children": [
                        {
                          "children": [
                            {
                              "children": [
                                {
                                  "children": [
                                    {
                                      "role": "none",
                                    },
                                  ],
                                  "role": "none",
                                },
                              ],
>>>>>>> fffba26b
                              "role": "none",
                            },
                          ],
                          "role": "none",
                        },
                      ],
                      "role": "none",
                    },
                  ],
                  "role": "none",
                },
              ],
              "role": "none",
            },
          ],
          "role": "none",
        },
      ],
      "role": "none",
    },
  ],
  "name": "",
  "orientation": "horizontal",
  "role": "tablist",
}
`;

exports[`accessibility should render correct accessibility tree on scrollArea click: Before click 1`] = `
{
  "children": [
    {
      "children": [
        {
          "children": [
            {
              "children": [
                {
                  "children": [
                    {
                      "children": [
                        {
                          "children": [
                            {
                              "name": "Tab Button 1",
                              "role": "StaticText",
                            },
                          ],
                          "name": "Tab Button 1",
                          "role": "tab",
                        },
                        {
                          "children": [
                            {
                              "name": "Tab Button 2",
                              "role": "StaticText",
                            },
                          ],
                          "name": "Tab Button 2",
                          "role": "tab",
                        },
                        {
                          "children": [
                            {
                              "name": "Tab Button 3",
                              "role": "StaticText",
                            },
                          ],
                          "name": "Tab Button 3",
                          "role": "tab",
                        },
                        {
                          "children": [
                            {
                              "name": "Tab Button 4",
                              "role": "StaticText",
                            },
                          ],
                          "name": "Tab Button 4",
                          "role": "tab",
                          "selected": true,
                        },
                      ],
                      "role": "none",
                    },
                    {
                      "role": "none",
                    },
                  ],
                  "role": "none",
                },
                {
                  "role": "none",
                },
                {
                  "role": "none",
                },
              ],
              "name": "",
              "role": "generic",
            },
          ],
          "name": "",
          "role": "generic",
        },
        {
          "children": [
            {
              "children": [
                {
                  "children": [
                    {
                      "children": [
                        {
                          "children": [
                            {
                              "children": [
                                {
                                  "role": "none",
                                },
                              ],
                              "role": "none",
                            },
                          ],
                          "role": "none",
                        },
                      ],
                      "role": "none",
                    },
<<<<<<< HEAD
                    Object {
                      "children": Array [
                        Object {
                          "children": Array [
                            Object {
=======
                    {
                      "children": [
                        {
                          "children": [
                            {
                              "children": [
                                {
                                  "children": [
                                    {
                                      "role": "none",
                                    },
                                  ],
                                  "role": "none",
                                },
                              ],
>>>>>>> fffba26b
                              "role": "none",
                            },
                          ],
                          "role": "none",
                        },
                      ],
                      "role": "none",
                    },
                  ],
                  "role": "none",
                },
              ],
              "role": "none",
            },
          ],
          "role": "none",
        },
        {
          "children": [
            {
              "children": [
                {
                  "children": [
                    {
                      "children": [
                        {
                          "children": [
                            {
                              "children": [
                                {
                                  "role": "none",
                                },
                              ],
                              "role": "none",
                            },
                          ],
                          "role": "none",
                        },
                      ],
                      "role": "none",
                    },
<<<<<<< HEAD
                    Object {
                      "children": Array [
                        Object {
                          "children": Array [
                            Object {
=======
                    {
                      "children": [
                        {
                          "children": [
                            {
                              "children": [
                                {
                                  "children": [
                                    {
                                      "role": "none",
                                    },
                                  ],
                                  "role": "none",
                                },
                              ],
>>>>>>> fffba26b
                              "role": "none",
                            },
                          ],
                          "role": "none",
                        },
                      ],
                      "role": "none",
                    },
                  ],
                  "role": "none",
                },
              ],
              "role": "none",
            },
          ],
          "role": "none",
        },
      ],
      "role": "none",
    },
  ],
  "name": "",
  "orientation": "horizontal",
  "role": "tablist",
}
`;<|MERGE_RESOLUTION|>--- conflicted
+++ resolved
@@ -90,13 +90,6 @@
                       ],
                       "role": "none",
                     },
-<<<<<<< HEAD
-                    Object {
-                      "children": Array [
-                        Object {
-                          "children": Array [
-                            Object {
-=======
                     {
                       "children": [
                         {
@@ -112,7 +105,6 @@
                                   "role": "none",
                                 },
                               ],
->>>>>>> fffba26b
                               "role": "none",
                             },
                           ],
@@ -154,13 +146,6 @@
                       ],
                       "role": "none",
                     },
-<<<<<<< HEAD
-                    Object {
-                      "children": Array [
-                        Object {
-                          "children": Array [
-                            Object {
-=======
                     {
                       "children": [
                         {
@@ -176,7 +161,6 @@
                                   "role": "none",
                                 },
                               ],
->>>>>>> fffba26b
                               "role": "none",
                             },
                           ],
@@ -294,13 +278,6 @@
                       ],
                       "role": "none",
                     },
-<<<<<<< HEAD
-                    Object {
-                      "children": Array [
-                        Object {
-                          "children": Array [
-                            Object {
-=======
                     {
                       "children": [
                         {
@@ -316,7 +293,6 @@
                                   "role": "none",
                                 },
                               ],
->>>>>>> fffba26b
                               "role": "none",
                             },
                           ],
@@ -358,13 +334,6 @@
                       ],
                       "role": "none",
                     },
-<<<<<<< HEAD
-                    Object {
-                      "children": Array [
-                        Object {
-                          "children": Array [
-                            Object {
-=======
                     {
                       "children": [
                         {
@@ -380,7 +349,6 @@
                                   "role": "none",
                                 },
                               ],
->>>>>>> fffba26b
                               "role": "none",
                             },
                           ],
@@ -499,13 +467,6 @@
                       ],
                       "role": "none",
                     },
-<<<<<<< HEAD
-                    Object {
-                      "children": Array [
-                        Object {
-                          "children": Array [
-                            Object {
-=======
                     {
                       "children": [
                         {
@@ -521,7 +482,6 @@
                                   "role": "none",
                                 },
                               ],
->>>>>>> fffba26b
                               "role": "none",
                             },
                           ],
@@ -563,13 +523,6 @@
                       ],
                       "role": "none",
                     },
-<<<<<<< HEAD
-                    Object {
-                      "children": Array [
-                        Object {
-                          "children": Array [
-                            Object {
-=======
                     {
                       "children": [
                         {
@@ -585,7 +538,6 @@
                                   "role": "none",
                                 },
                               ],
->>>>>>> fffba26b
                               "role": "none",
                             },
                           ],
@@ -705,13 +657,6 @@
                       ],
                       "role": "none",
                     },
-<<<<<<< HEAD
-                    Object {
-                      "children": Array [
-                        Object {
-                          "children": Array [
-                            Object {
-=======
                     {
                       "children": [
                         {
@@ -727,7 +672,6 @@
                                   "role": "none",
                                 },
                               ],
->>>>>>> fffba26b
                               "role": "none",
                             },
                           ],
@@ -769,13 +713,6 @@
                       ],
                       "role": "none",
                     },
-<<<<<<< HEAD
-                    Object {
-                      "children": Array [
-                        Object {
-                          "children": Array [
-                            Object {
-=======
                     {
                       "children": [
                         {
@@ -791,7 +728,6 @@
                                   "role": "none",
                                 },
                               ],
->>>>>>> fffba26b
                               "role": "none",
                             },
                           ],
@@ -910,13 +846,6 @@
                       ],
                       "role": "none",
                     },
-<<<<<<< HEAD
-                    Object {
-                      "children": Array [
-                        Object {
-                          "children": Array [
-                            Object {
-=======
                     {
                       "children": [
                         {
@@ -932,7 +861,6 @@
                                   "role": "none",
                                 },
                               ],
->>>>>>> fffba26b
                               "role": "none",
                             },
                           ],
@@ -974,13 +902,6 @@
                       ],
                       "role": "none",
                     },
-<<<<<<< HEAD
-                    Object {
-                      "children": Array [
-                        Object {
-                          "children": Array [
-                            Object {
-=======
                     {
                       "children": [
                         {
@@ -996,7 +917,6 @@
                                   "role": "none",
                                 },
                               ],
->>>>>>> fffba26b
                               "role": "none",
                             },
                           ],
@@ -1125,13 +1045,6 @@
                       ],
                       "role": "none",
                     },
-<<<<<<< HEAD
-                    Object {
-                      "children": Array [
-                        Object {
-                          "children": Array [
-                            Object {
-=======
                     {
                       "children": [
                         {
@@ -1147,7 +1060,6 @@
                                   "role": "none",
                                 },
                               ],
->>>>>>> fffba26b
                               "role": "none",
                             },
                           ],
@@ -1189,13 +1101,6 @@
                       ],
                       "role": "none",
                     },
-<<<<<<< HEAD
-                    Object {
-                      "children": Array [
-                        Object {
-                          "children": Array [
-                            Object {
-=======
                     {
                       "children": [
                         {
@@ -1211,7 +1116,6 @@
                                   "role": "none",
                                 },
                               ],
->>>>>>> fffba26b
                               "role": "none",
                             },
                           ],
@@ -1340,13 +1244,6 @@
                       ],
                       "role": "none",
                     },
-<<<<<<< HEAD
-                    Object {
-                      "children": Array [
-                        Object {
-                          "children": Array [
-                            Object {
-=======
                     {
                       "children": [
                         {
@@ -1362,7 +1259,6 @@
                                   "role": "none",
                                 },
                               ],
->>>>>>> fffba26b
                               "role": "none",
                             },
                           ],
@@ -1404,13 +1300,6 @@
                       ],
                       "role": "none",
                     },
-<<<<<<< HEAD
-                    Object {
-                      "children": Array [
-                        Object {
-                          "children": Array [
-                            Object {
-=======
                     {
                       "children": [
                         {
@@ -1426,7 +1315,6 @@
                                   "role": "none",
                                 },
                               ],
->>>>>>> fffba26b
                               "role": "none",
                             },
                           ],
