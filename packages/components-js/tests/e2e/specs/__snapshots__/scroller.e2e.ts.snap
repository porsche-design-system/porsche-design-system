// Jest Snapshot v1, https://goo.gl/fbAQLP

exports[`accessibility should expose correct initial accessibility tree of tablist 1`] = `
{
  "children": [
    {
      "children": [
        {
          "children": [
            {
              "children": [
                {
                  "children": [
                    {
                      "children": [
                        {
                          "children": [
                            {
                              "children": [
                                {
                                  "children": [
                                    {
                                      "name": "Button 1",
                                      "role": "StaticText",
                                    },
                                  ],
                                  "name": "Button 1",
                                  "role": "button",
                                },
                                {
                                  "children": [
                                    {
                                      "name": "Button 2",
                                      "role": "StaticText",
                                    },
                                  ],
                                  "name": "Button 2",
                                  "role": "button",
                                },
                                {
                                  "children": [
                                    {
                                      "name": "Button 3",
                                      "role": "StaticText",
                                    },
                                  ],
                                  "name": "Button 3",
                                  "role": "button",
                                },
                              ],
                              "role": "none",
                            },
                            {
                              "role": "none",
                            },
                            {
                              "role": "none",
                            },
                          ],
                          "name": "",
                          "role": "generic",
                        },
                      ],
                      "name": "",
                      "role": "generic",
                    },
                    {
                      "children": [
                        {
                          "children": [
                            {
                              "children": [
                                {
                                  "children": [
                                    {
                                      "children": [
                                        {
                                          "children": [
                                            {
                                              "role": "none",
                                            },
                                          ],
                                          "role": "none",
                                        },
                                      ],
                                      "role": "none",
                                    },
                                  ],
                                  "role": "none",
                                },
<<<<<<< HEAD
                                Object {
                                  "children": Array [
                                    Object {
                                      "children": Array [
                                        Object {
=======
                                {
                                  "children": [
                                    {
                                      "children": [
                                        {
                                          "children": [
                                            {
                                              "children": [
                                                {
                                                  "role": "none",
                                                },
                                              ],
                                              "role": "none",
                                            },
                                          ],
>>>>>>> c0aa8c34
                                          "role": "none",
                                        },
                                      ],
                                      "role": "none",
                                    },
                                  ],
                                  "role": "none",
                                },
                              ],
                              "role": "none",
                            },
                          ],
                          "role": "none",
                        },
                      ],
                      "role": "none",
                    },
                    {
                      "children": [
                        {
                          "children": [
                            {
                              "children": [
                                {
                                  "children": [
                                    {
                                      "children": [
                                        {
                                          "children": [
                                            {
                                              "role": "none",
                                            },
                                          ],
                                          "role": "none",
                                        },
                                      ],
                                      "role": "none",
                                    },
                                  ],
                                  "role": "none",
                                },
<<<<<<< HEAD
                                Object {
                                  "children": Array [
                                    Object {
                                      "children": Array [
                                        Object {
=======
                                {
                                  "children": [
                                    {
                                      "children": [
                                        {
                                          "children": [
                                            {
                                              "children": [
                                                {
                                                  "role": "none",
                                                },
                                              ],
                                              "role": "none",
                                            },
                                          ],
>>>>>>> c0aa8c34
                                          "role": "none",
                                        },
                                      ],
                                      "role": "none",
                                    },
                                  ],
                                  "role": "none",
                                },
                              ],
                              "role": "none",
                            },
                          ],
                          "role": "none",
                        },
                      ],
                      "role": "none",
                    },
                  ],
                  "role": "none",
                },
              ],
              "role": "none",
            },
          ],
          "role": "none",
        },
      ],
      "role": "none",
    },
  ],
  "name": "",
  "role": "RootWebArea",
}
`;

exports[`accessibility should render correct accessibility tree on focus change and enter press: After change 1`] = `
{
  "children": [
    {
      "children": [
        {
          "children": [
            {
              "children": [
                {
                  "children": [
                    {
                      "children": [
                        {
                          "children": [
                            {
                              "children": [
                                {
                                  "children": [
                                    {
                                      "name": "Button 1",
                                      "role": "StaticText",
                                    },
                                  ],
                                  "focused": true,
                                  "name": "Button 1",
                                  "role": "button",
                                },
                                {
                                  "children": [
                                    {
                                      "name": "Button 2",
                                      "role": "StaticText",
                                    },
                                  ],
                                  "name": "Button 2",
                                  "role": "button",
                                },
                                {
                                  "children": [
                                    {
                                      "name": "Button 3",
                                      "role": "StaticText",
                                    },
                                  ],
                                  "name": "Button 3",
                                  "role": "button",
                                },
                              ],
                              "role": "none",
                            },
                            {
                              "role": "none",
                            },
                            {
                              "role": "none",
                            },
                          ],
                          "name": "",
                          "role": "generic",
                        },
                      ],
                      "name": "",
                      "role": "generic",
                    },
                    {
                      "children": [
                        {
                          "children": [
                            {
                              "children": [
                                {
                                  "children": [
                                    {
                                      "children": [
                                        {
                                          "children": [
                                            {
                                              "role": "none",
                                            },
                                          ],
                                          "role": "none",
                                        },
                                      ],
                                      "role": "none",
                                    },
                                  ],
                                  "role": "none",
                                },
<<<<<<< HEAD
                                Object {
                                  "children": Array [
                                    Object {
                                      "children": Array [
                                        Object {
=======
                                {
                                  "children": [
                                    {
                                      "children": [
                                        {
                                          "children": [
                                            {
                                              "children": [
                                                {
                                                  "role": "none",
                                                },
                                              ],
                                              "role": "none",
                                            },
                                          ],
>>>>>>> c0aa8c34
                                          "role": "none",
                                        },
                                      ],
                                      "role": "none",
                                    },
                                  ],
                                  "role": "none",
                                },
                              ],
                              "role": "none",
                            },
                          ],
                          "role": "none",
                        },
                      ],
                      "role": "none",
                    },
                    {
                      "children": [
                        {
                          "children": [
                            {
                              "children": [
                                {
                                  "children": [
                                    {
                                      "children": [
                                        {
                                          "children": [
                                            {
                                              "role": "none",
                                            },
                                          ],
                                          "role": "none",
                                        },
                                      ],
                                      "role": "none",
                                    },
                                  ],
                                  "role": "none",
                                },
<<<<<<< HEAD
                                Object {
                                  "children": Array [
                                    Object {
                                      "children": Array [
                                        Object {
=======
                                {
                                  "children": [
                                    {
                                      "children": [
                                        {
                                          "children": [
                                            {
                                              "children": [
                                                {
                                                  "role": "none",
                                                },
                                              ],
                                              "role": "none",
                                            },
                                          ],
>>>>>>> c0aa8c34
                                          "role": "none",
                                        },
                                      ],
                                      "role": "none",
                                    },
                                  ],
                                  "role": "none",
                                },
                              ],
                              "role": "none",
                            },
                          ],
                          "role": "none",
                        },
                      ],
                      "role": "none",
                    },
                  ],
                  "role": "none",
                },
              ],
              "role": "none",
            },
          ],
          "role": "none",
        },
      ],
      "role": "none",
    },
  ],
  "name": "",
  "role": "RootWebArea",
}
`;

exports[`accessibility should render correct accessibility tree on focus change and enter press: Before change 1`] = `
{
  "children": [
    {
      "children": [
        {
          "children": [
            {
              "children": [
                {
                  "children": [
                    {
                      "children": [
                        {
                          "children": [
                            {
                              "children": [
                                {
                                  "children": [
                                    {
                                      "name": "Button 1",
                                      "role": "StaticText",
                                    },
                                  ],
                                  "name": "Button 1",
                                  "role": "button",
                                },
                                {
                                  "children": [
                                    {
                                      "name": "Button 2",
                                      "role": "StaticText",
                                    },
                                  ],
                                  "name": "Button 2",
                                  "role": "button",
                                },
                                {
                                  "children": [
                                    {
                                      "name": "Button 3",
                                      "role": "StaticText",
                                    },
                                  ],
                                  "name": "Button 3",
                                  "role": "button",
                                },
                              ],
                              "role": "none",
                            },
                            {
                              "role": "none",
                            },
                            {
                              "role": "none",
                            },
                          ],
                          "name": "",
                          "role": "generic",
                        },
                      ],
                      "name": "",
                      "role": "generic",
                    },
                    {
                      "children": [
                        {
                          "children": [
                            {
                              "children": [
                                {
                                  "children": [
                                    {
                                      "children": [
                                        {
                                          "children": [
                                            {
                                              "role": "none",
                                            },
                                          ],
                                          "role": "none",
                                        },
                                      ],
                                      "role": "none",
                                    },
                                  ],
                                  "role": "none",
                                },
<<<<<<< HEAD
                                Object {
                                  "children": Array [
                                    Object {
                                      "children": Array [
                                        Object {
=======
                                {
                                  "children": [
                                    {
                                      "children": [
                                        {
                                          "children": [
                                            {
                                              "children": [
                                                {
                                                  "role": "none",
                                                },
                                              ],
                                              "role": "none",
                                            },
                                          ],
>>>>>>> c0aa8c34
                                          "role": "none",
                                        },
                                      ],
                                      "role": "none",
                                    },
                                  ],
                                  "role": "none",
                                },
                              ],
                              "role": "none",
                            },
                          ],
                          "role": "none",
                        },
                      ],
                      "role": "none",
                    },
                    {
                      "children": [
                        {
                          "children": [
                            {
                              "children": [
                                {
                                  "children": [
                                    {
                                      "children": [
                                        {
                                          "children": [
                                            {
                                              "role": "none",
                                            },
                                          ],
                                          "role": "none",
                                        },
                                      ],
                                      "role": "none",
                                    },
                                  ],
                                  "role": "none",
                                },
<<<<<<< HEAD
                                Object {
                                  "children": Array [
                                    Object {
                                      "children": Array [
                                        Object {
=======
                                {
                                  "children": [
                                    {
                                      "children": [
                                        {
                                          "children": [
                                            {
                                              "children": [
                                                {
                                                  "role": "none",
                                                },
                                              ],
                                              "role": "none",
                                            },
                                          ],
>>>>>>> c0aa8c34
                                          "role": "none",
                                        },
                                      ],
                                      "role": "none",
                                    },
                                  ],
                                  "role": "none",
                                },
                              ],
                              "role": "none",
                            },
                          ],
                          "role": "none",
                        },
                      ],
                      "role": "none",
                    },
                  ],
                  "role": "none",
                },
              ],
              "role": "none",
            },
          ],
          "role": "none",
        },
      ],
      "role": "none",
    },
  ],
  "name": "",
  "role": "RootWebArea",
}
`;

exports[`accessibility should render correct accessibility tree on scrollArea click: After click 1`] = `
{
  "children": [
    {
      "children": [
        {
          "children": [
            {
              "children": [
                {
                  "children": [
                    {
                      "children": [
                        {
                          "children": [
                            {
                              "children": [
                                {
                                  "children": [
                                    {
                                      "name": "Button 1",
                                      "role": "StaticText",
                                    },
                                  ],
                                  "name": "Button 1",
                                  "role": "button",
                                },
                                {
                                  "children": [
                                    {
                                      "name": "Button 2",
                                      "role": "StaticText",
                                    },
                                  ],
                                  "name": "Button 2",
                                  "role": "button",
                                },
                                {
                                  "children": [
                                    {
                                      "name": "Button 3",
                                      "role": "StaticText",
                                    },
                                  ],
                                  "name": "Button 3",
                                  "role": "button",
                                },
                                {
                                  "children": [
                                    {
                                      "name": "Button 4",
                                      "role": "StaticText",
                                    },
                                  ],
                                  "name": "Button 4",
                                  "role": "button",
                                },
                              ],
                              "role": "none",
                            },
                            {
                              "role": "none",
                            },
                            {
                              "role": "none",
                            },
                          ],
                          "name": "",
                          "role": "generic",
                        },
                      ],
                      "name": "",
                      "role": "generic",
                    },
                    {
                      "children": [
                        {
                          "children": [
                            {
                              "children": [
                                {
                                  "children": [
                                    {
                                      "children": [
                                        {
                                          "children": [
                                            {
                                              "role": "none",
                                            },
                                          ],
                                          "role": "none",
                                        },
                                      ],
                                      "role": "none",
                                    },
                                  ],
                                  "role": "none",
                                },
<<<<<<< HEAD
                                Object {
                                  "children": Array [
                                    Object {
                                      "children": Array [
                                        Object {
=======
                                {
                                  "children": [
                                    {
                                      "children": [
                                        {
                                          "children": [
                                            {
                                              "children": [
                                                {
                                                  "role": "none",
                                                },
                                              ],
                                              "role": "none",
                                            },
                                          ],
>>>>>>> c0aa8c34
                                          "role": "none",
                                        },
                                      ],
                                      "role": "none",
                                    },
                                  ],
                                  "role": "none",
                                },
                              ],
                              "role": "none",
                            },
                          ],
                          "role": "none",
                        },
                      ],
                      "role": "none",
                    },
                    {
                      "children": [
                        {
                          "children": [
                            {
                              "children": [
                                {
                                  "children": [
                                    {
                                      "children": [
                                        {
                                          "children": [
                                            {
                                              "role": "none",
                                            },
                                          ],
                                          "role": "none",
                                        },
                                      ],
                                      "role": "none",
                                    },
                                  ],
                                  "role": "none",
                                },
<<<<<<< HEAD
                                Object {
                                  "children": Array [
                                    Object {
                                      "children": Array [
                                        Object {
=======
                                {
                                  "children": [
                                    {
                                      "children": [
                                        {
                                          "children": [
                                            {
                                              "children": [
                                                {
                                                  "role": "none",
                                                },
                                              ],
                                              "role": "none",
                                            },
                                          ],
>>>>>>> c0aa8c34
                                          "role": "none",
                                        },
                                      ],
                                      "role": "none",
                                    },
                                  ],
                                  "role": "none",
                                },
                              ],
                              "role": "none",
                            },
                          ],
                          "role": "none",
                        },
                      ],
                      "role": "none",
                    },
                  ],
                  "role": "none",
                },
              ],
              "role": "none",
            },
          ],
          "role": "none",
        },
      ],
      "role": "none",
    },
  ],
  "name": "",
  "role": "RootWebArea",
}
`;

exports[`accessibility should render correct accessibility tree on scrollArea click: Before click 1`] = `
{
  "children": [
    {
      "children": [
        {
          "children": [
            {
              "children": [
                {
                  "children": [
                    {
                      "children": [
                        {
                          "children": [
                            {
                              "children": [
                                {
                                  "children": [
                                    {
                                      "name": "Button 1",
                                      "role": "StaticText",
                                    },
                                  ],
                                  "name": "Button 1",
                                  "role": "button",
                                },
                                {
                                  "children": [
                                    {
                                      "name": "Button 2",
                                      "role": "StaticText",
                                    },
                                  ],
                                  "name": "Button 2",
                                  "role": "button",
                                },
                                {
                                  "children": [
                                    {
                                      "name": "Button 3",
                                      "role": "StaticText",
                                    },
                                  ],
                                  "name": "Button 3",
                                  "role": "button",
                                },
                                {
                                  "children": [
                                    {
                                      "name": "Button 4",
                                      "role": "StaticText",
                                    },
                                  ],
                                  "name": "Button 4",
                                  "role": "button",
                                },
                              ],
                              "role": "none",
                            },
                            {
                              "role": "none",
                            },
                            {
                              "role": "none",
                            },
                          ],
                          "name": "",
                          "role": "generic",
                        },
                      ],
                      "name": "",
                      "role": "generic",
                    },
                    {
                      "children": [
                        {
                          "children": [
                            {
                              "children": [
                                {
                                  "children": [
                                    {
                                      "children": [
                                        {
                                          "children": [
                                            {
                                              "role": "none",
                                            },
                                          ],
                                          "role": "none",
                                        },
                                      ],
                                      "role": "none",
                                    },
                                  ],
                                  "role": "none",
                                },
<<<<<<< HEAD
                                Object {
                                  "children": Array [
                                    Object {
                                      "children": Array [
                                        Object {
=======
                                {
                                  "children": [
                                    {
                                      "children": [
                                        {
                                          "children": [
                                            {
                                              "children": [
                                                {
                                                  "role": "none",
                                                },
                                              ],
                                              "role": "none",
                                            },
                                          ],
>>>>>>> c0aa8c34
                                          "role": "none",
                                        },
                                      ],
                                      "role": "none",
                                    },
                                  ],
                                  "role": "none",
                                },
                              ],
                              "role": "none",
                            },
                          ],
                          "role": "none",
                        },
                      ],
                      "role": "none",
                    },
                    {
                      "children": [
                        {
                          "children": [
                            {
                              "children": [
                                {
                                  "children": [
                                    {
                                      "children": [
                                        {
                                          "children": [
                                            {
                                              "role": "none",
                                            },
                                          ],
                                          "role": "none",
                                        },
                                      ],
                                      "role": "none",
                                    },
                                  ],
                                  "role": "none",
                                },
<<<<<<< HEAD
                                Object {
                                  "children": Array [
                                    Object {
                                      "children": Array [
                                        Object {
=======
                                {
                                  "children": [
                                    {
                                      "children": [
                                        {
                                          "children": [
                                            {
                                              "children": [
                                                {
                                                  "role": "none",
                                                },
                                              ],
                                              "role": "none",
                                            },
                                          ],
>>>>>>> c0aa8c34
                                          "role": "none",
                                        },
                                      ],
                                      "role": "none",
                                    },
                                  ],
                                  "role": "none",
                                },
                              ],
                              "role": "none",
                            },
                          ],
                          "role": "none",
                        },
                      ],
                      "role": "none",
                    },
                  ],
                  "role": "none",
                },
              ],
              "role": "none",
            },
          ],
          "role": "none",
        },
      ],
      "role": "none",
    },
  ],
  "name": "",
  "role": "RootWebArea",
}
`;<|MERGE_RESOLUTION|>--- conflicted
+++ resolved
@@ -88,13 +88,6 @@
                                   ],
                                   "role": "none",
                                 },
-<<<<<<< HEAD
-                                Object {
-                                  "children": Array [
-                                    Object {
-                                      "children": Array [
-                                        Object {
-=======
                                 {
                                   "children": [
                                     {
@@ -110,7 +103,6 @@
                                               "role": "none",
                                             },
                                           ],
->>>>>>> c0aa8c34
                                           "role": "none",
                                         },
                                       ],
@@ -152,13 +144,6 @@
                                   ],
                                   "role": "none",
                                 },
-<<<<<<< HEAD
-                                Object {
-                                  "children": Array [
-                                    Object {
-                                      "children": Array [
-                                        Object {
-=======
                                 {
                                   "children": [
                                     {
@@ -174,7 +159,6 @@
                                               "role": "none",
                                             },
                                           ],
->>>>>>> c0aa8c34
                                           "role": "none",
                                         },
                                       ],
@@ -299,13 +283,6 @@
                                   ],
                                   "role": "none",
                                 },
-<<<<<<< HEAD
-                                Object {
-                                  "children": Array [
-                                    Object {
-                                      "children": Array [
-                                        Object {
-=======
                                 {
                                   "children": [
                                     {
@@ -321,7 +298,6 @@
                                               "role": "none",
                                             },
                                           ],
->>>>>>> c0aa8c34
                                           "role": "none",
                                         },
                                       ],
@@ -363,13 +339,6 @@
                                   ],
                                   "role": "none",
                                 },
-<<<<<<< HEAD
-                                Object {
-                                  "children": Array [
-                                    Object {
-                                      "children": Array [
-                                        Object {
-=======
                                 {
                                   "children": [
                                     {
@@ -385,7 +354,6 @@
                                               "role": "none",
                                             },
                                           ],
->>>>>>> c0aa8c34
                                           "role": "none",
                                         },
                                       ],
@@ -509,13 +477,6 @@
                                   ],
                                   "role": "none",
                                 },
-<<<<<<< HEAD
-                                Object {
-                                  "children": Array [
-                                    Object {
-                                      "children": Array [
-                                        Object {
-=======
                                 {
                                   "children": [
                                     {
@@ -531,7 +492,6 @@
                                               "role": "none",
                                             },
                                           ],
->>>>>>> c0aa8c34
                                           "role": "none",
                                         },
                                       ],
@@ -573,13 +533,6 @@
                                   ],
                                   "role": "none",
                                 },
-<<<<<<< HEAD
-                                Object {
-                                  "children": Array [
-                                    Object {
-                                      "children": Array [
-                                        Object {
-=======
                                 {
                                   "children": [
                                     {
@@ -595,7 +548,6 @@
                                               "role": "none",
                                             },
                                           ],
->>>>>>> c0aa8c34
                                           "role": "none",
                                         },
                                       ],
@@ -729,13 +681,6 @@
                                   ],
                                   "role": "none",
                                 },
-<<<<<<< HEAD
-                                Object {
-                                  "children": Array [
-                                    Object {
-                                      "children": Array [
-                                        Object {
-=======
                                 {
                                   "children": [
                                     {
@@ -751,7 +696,6 @@
                                               "role": "none",
                                             },
                                           ],
->>>>>>> c0aa8c34
                                           "role": "none",
                                         },
                                       ],
@@ -793,13 +737,6 @@
                                   ],
                                   "role": "none",
                                 },
-<<<<<<< HEAD
-                                Object {
-                                  "children": Array [
-                                    Object {
-                                      "children": Array [
-                                        Object {
-=======
                                 {
                                   "children": [
                                     {
@@ -815,7 +752,6 @@
                                               "role": "none",
                                             },
                                           ],
->>>>>>> c0aa8c34
                                           "role": "none",
                                         },
                                       ],
@@ -949,13 +885,6 @@
                                   ],
                                   "role": "none",
                                 },
-<<<<<<< HEAD
-                                Object {
-                                  "children": Array [
-                                    Object {
-                                      "children": Array [
-                                        Object {
-=======
                                 {
                                   "children": [
                                     {
@@ -971,7 +900,6 @@
                                               "role": "none",
                                             },
                                           ],
->>>>>>> c0aa8c34
                                           "role": "none",
                                         },
                                       ],
@@ -1013,13 +941,6 @@
                                   ],
                                   "role": "none",
                                 },
-<<<<<<< HEAD
-                                Object {
-                                  "children": Array [
-                                    Object {
-                                      "children": Array [
-                                        Object {
-=======
                                 {
                                   "children": [
                                     {
@@ -1035,7 +956,6 @@
                                               "role": "none",
                                             },
                                           ],
->>>>>>> c0aa8c34
                                           "role": "none",
                                         },
                                       ],
