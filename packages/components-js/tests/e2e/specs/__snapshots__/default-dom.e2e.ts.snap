// Jest Snapshot v1, https://goo.gl/fbAQLP

exports[`should have no basic DOM regression for p-accordion 1`] = `
"<div class="root">
  <h2 class="heading">
    <button id="accordion-control" type="button" aria-expanded="false" aria-controls="accordion-panel">
      <slot name="heading">
      </slot>
      <p-icon class="icon hydrated" aria-hidden="true">
      </p-icon>
    </button>
  </h2>
  <div id="accordion-panel" class="collapsible" role="region" aria-labelledby="accordion-control" style="height: 0px;">
    <div>
      <slot>
      </slot>
    </div>
  </div>
</div>"
`;

exports[`should have no basic DOM regression for p-banner 1`] = `
"<style>
  p-inline-notification a {
    color: inherit !important;
    text-decoration: underline !important;
    outline: 1px solid transparent !important;
    outline-offset: 1px !important;
    transition: color var(--p-transition-duration, .24s) ease !important;
  }

  p-inline-notification b,
  p-inline-notification strong {
    font-weight: 700 !important;
  }

  p-inline-notification em,
  p-inline-notification i {
    font-style: normal !important;
  }

  p-inline-notification a::-moz-focus-inner {
    border: 0 !important;
  }

  p-inline-notification a:focus {
    outline-color: currentColor !important;
  }

  p-inline-notification a:focus:not(:focus-visible) {
    outline-color: transparent !important;
  }

  p-inline-notification a:hover {
    color: #d5001c !important;
  }
</style>
<p-content-wrapper class="hydrated">
  <p-inline-notification class="root hydrated">
  </p-inline-notification>
</p-content-wrapper>"
`;

exports[`should have no basic DOM regression for p-button 1`] = `
"<button class="root" type="submit">
  <p-icon class="icon hydrated" aria-hidden="true">
  </p-icon>
  <span>
    <slot>
    </slot>
  </span>
</button>"
`;

exports[`should have no basic DOM regression for p-button-group 1`] = `
"<div role="group">
  <slot>
  </slot>
</div>"
`;

exports[`should have no basic DOM regression for p-button-pure 1`] = `
<<<<<<< HEAD
"<button class=\\"root\\" type=\\"submit\\">
  <p-icon class=\\"icon hydrated\\" aria-hidden=\\"true\\">
  </p-icon>
  <span class=\\"label\\">
=======
"<style>
  p-text button {
    margin: 0 !important;
    padding: 0 !important;
    background: 0 !important;
    border: 0 !important;
    cursor: pointer !important;
    font: inherit !important;
  }

  p-text a,
  p-text button {
    color: inherit !important;
    text-decoration: underline !important;
    outline: 1px solid transparent !important;
    outline-offset: 1px !important;
    transition: color var(--p-transition-duration, .24s) ease !important;
  }

  p-text[data-theme="dark"] a:hover,
  p-text[data-theme="dark"] button:hover {
    color: #ff0223 !important;
  }

  p-text b,
  p-text strong {
    font-weight: 700 !important;
  }

  p-text em,
  p-text i {
    font-style: normal !important;
  }

  p-text a::-moz-focus-inner,
  p-text button::-moz-focus-inner {
    border: 0 !important;
  }

  p-text a:focus,
  p-text button:focus {
    outline-color: currentColor !important;
  }

  p-text a:focus:not(:focus-visible),
  p-text button:focus:not(:focus-visible) {
    outline-color: transparent !important;
  }

  p-text a:hover,
  p-text button:hover {
    color: #d5001c !important;
  }
</style>
<button class="root" type="submit">
  <p-icon class="icon hydrated" aria-hidden="true">
  </p-icon>
  <p-text class="label hydrated">
>>>>>>> fffba26b
    <slot>
    </slot>
  </span>
</button>"
`;

exports[`should have no basic DOM regression for p-carousel 1`] = `
"<div class="header">
  <slot name="heading">
  </slot>
  <div class="nav">
    <p-button-pure class="btn hydrated">
    </p-button-pure>
    <p-button-pure class="btn hydrated">
    </p-button-pure>
  </div>
</div>
<div id="splide" class="splide splide--slide splide--ltr splide--draggable is-active is-initialized" role="region" aria-roledescription="carousel">
  <div class="splide__track splide__track--slide splide__track--ltr splide__track--draggable" id="splide-track" aria-live="polite" aria-atomic="true" style="padding-left: 0px; padding-right: 7%;">
    <div class="splide__list" id="splide-list" role="presentation" style="transform: translateX(0px);">
    </div>
  </div>
</div>
<div class="pagination">
</div>"
`;

exports[`should have no basic DOM regression for p-checkbox-wrapper 1`] = `
"<label>
  <slot>
  </slot>
</label>"
`;

exports[`should have no basic DOM regression for p-content-wrapper 1`] = `
"<div class="root">
  <slot>
  </slot>
</div>"
`;

exports[`should have no basic DOM regression for p-divider 1`] = `"<hr>"`;

exports[`should have no basic DOM regression for p-fieldset-wrapper 1`] = `
"<fieldset>
  <slot>
  </slot>
</fieldset>"
`;

exports[`should have no basic DOM regression for p-flex 1`] = `
"<slot>
</slot>"
`;

exports[`should have no basic DOM regression for p-flex-item 1`] = `
"<slot>
</slot>"
`;

exports[`should have no basic DOM regression for p-grid 1`] = `
"<slot>
</slot>"
`;

exports[`should have no basic DOM regression for p-grid-item 1`] = `
"<slot>
</slot>"
`;

exports[`should have no basic DOM regression for p-headline 1`] = `
"<h1 class="root">
  <slot>
  </slot>
</h1>"
`;

exports[`should have no basic DOM regression for p-icon 1`] = `
"<i class="root">
  <svg xmlns="http://www.w3.org/2000/svg" viewBox="0 0 24 24" width="100%" height="100%">
    <path d="m14.75 12-6 8h1.26L16 12l-5.99-8H8.75l6 8z">
    </path>
  </svg>
</i>"
`;

exports[`should have no basic DOM regression for p-inline-notification 1`] = `
<<<<<<< HEAD
"<p-icon class=\\"icon hydrated\\" aria-hidden=\\"true\\">
</p-icon>
<div id=\\"banner\\" class=\\"content\\" role=\\"status\\" aria-live=\\"polite\\" aria-labelledby=\\"label\\" aria-describedby=\\"description\\">
  <p id=\\"description\\">
=======
"<style>
  p-text button {
    margin: 0 !important;
    padding: 0 !important;
    background: 0 !important;
    border: 0 !important;
    cursor: pointer !important;
    font: inherit !important;
  }

  p-text a,
  p-text button {
    color: inherit !important;
    text-decoration: underline !important;
    outline: 1px solid transparent !important;
    outline-offset: 1px !important;
    transition: color var(--p-transition-duration, .24s) ease !important;
  }

  p-text[data-theme="dark"] a:hover,
  p-text[data-theme="dark"] button:hover {
    color: #ff0223 !important;
  }

  p-text b,
  p-text strong {
    font-weight: 700 !important;
  }

  p-text em,
  p-text i {
    font-style: normal !important;
  }

  p-text a::-moz-focus-inner,
  p-text button::-moz-focus-inner {
    border: 0 !important;
  }

  p-text a:focus,
  p-text button:focus {
    outline-color: currentColor !important;
  }

  p-text a:focus:not(:focus-visible),
  p-text button:focus:not(:focus-visible) {
    outline-color: transparent !important;
  }

  p-text a:hover,
  p-text button:hover {
    color: #d5001c !important;
  }
</style>
<p-icon class="icon hydrated" aria-hidden="true">
</p-icon>
<div id="banner" class="content" role="status" aria-live="polite" aria-labelledby="label" aria-describedby="description">
  <p-text id="description" class="hydrated">
>>>>>>> fffba26b
    <slot>
    </slot>
  </p>
</div>
<p-button-pure class="close hydrated" aria-controls="banner">
  Close notification</p-button-pure>"
`;

exports[`should have no basic DOM regression for p-link 1`] = `
"<a class="root" href="value" target="_self">
  <p-icon class="icon hydrated" aria-hidden="true">
  </p-icon>
  <span>
    <slot>
    </slot>
  </span>
</a>"
`;

exports[`should have no basic DOM regression for p-link-pure 1`] = `
<<<<<<< HEAD
"<a class=\\"root\\" href=\\"value\\" target=\\"_self\\">
  <p-icon class=\\"icon hydrated\\" aria-hidden=\\"true\\">
  </p-icon>
  <span class=\\"label\\">
=======
"<style>
  p-text button {
    margin: 0 !important;
    padding: 0 !important;
    background: 0 !important;
    border: 0 !important;
    cursor: pointer !important;
    font: inherit !important;
  }

  p-text a,
  p-text button {
    color: inherit !important;
    text-decoration: underline !important;
    outline: 1px solid transparent !important;
    outline-offset: 1px !important;
    transition: color var(--p-transition-duration, .24s) ease !important;
  }

  p-text[data-theme="dark"] a:hover,
  p-text[data-theme="dark"] button:hover {
    color: #ff0223 !important;
  }

  p-text b,
  p-text strong {
    font-weight: 700 !important;
  }

  p-text em,
  p-text i {
    font-style: normal !important;
  }

  p-text a::-moz-focus-inner,
  p-text button::-moz-focus-inner {
    border: 0 !important;
  }

  p-text a:focus,
  p-text button:focus {
    outline-color: currentColor !important;
  }

  p-text a:focus:not(:focus-visible),
  p-text button:focus:not(:focus-visible) {
    outline-color: transparent !important;
  }

  p-text a:hover,
  p-text button:hover {
    color: #d5001c !important;
  }
</style>
<a class="root" href="value" target="_self">
  <p-icon class="icon hydrated" aria-hidden="true">
  </p-icon>
  <p-text class="label hydrated">
>>>>>>> fffba26b
    <slot>
    </slot>
  </span>
</a>"
`;

exports[`should have no basic DOM regression for p-link-social 1`] = `
"<a class="root" href="value" target="_self">
  <p-icon class="icon hydrated" aria-hidden="true">
  </p-icon>
  <span>
    <slot>
    </slot>
  </span>
</a>"
`;

exports[`should have no basic DOM regression for p-marque 1`] = `
"<picture>
  <source srcset="http://localhost:3001/marque/porsche-marque-trademark.medium.min.5c6af9aa7946fea34f60c8f8c95d0188@1x.webp 1x,http://localhost:3001/marque/porsche-marque-trademark.medium.min.fff6e9b91481cc5b1fc6c9b62987ccaf@2x.webp 2x,http://localhost:3001/marque/porsche-marque-trademark.medium.min.f67092ff6b5f4ecb4add73d6ae153db0@3x.webp 3x" media="(min-width: 1300px)" type="image/webp">
  <source srcset="http://localhost:3001/marque/porsche-marque-trademark.medium.min.da075315857e239ff46bf4c150648ff0@1x.png 1x,http://localhost:3001/marque/porsche-marque-trademark.medium.min.aa801f42028b1c385a5e26ae115da598@2x.png 2x,http://localhost:3001/marque/porsche-marque-trademark.medium.min.824818d15eaf445f50e0a2391613f214@3x.png 3x" media="(min-width: 1300px)" type="image/png">
  <source srcset="http://localhost:3001/marque/porsche-marque-trademark.small.min.783639706bead66b2d56e3b8b64bd61f@1x.webp 1x,http://localhost:3001/marque/porsche-marque-trademark.small.min.760a57efa93d4e7e16e26128ec7ead46@2x.webp 2x,http://localhost:3001/marque/porsche-marque-trademark.small.min.1726036a7829347e1e24d1eb54fc0d64@3x.webp 3x" type="image/webp">
  <source srcset="http://localhost:3001/marque/porsche-marque-trademark.small.min.020244b41a29323e2a7932a264514cdf@1x.png 1x,http://localhost:3001/marque/porsche-marque-trademark.small.min.92184fae44511ceda8320443c17110b1@2x.png 2x,http://localhost:3001/marque/porsche-marque-trademark.small.min.fd545cea4298f5d797246d5805711646@3x.png 3x" type="image/png">
  <img src="http://localhost:3001/marque/porsche-marque-trademark.medium.min.aa801f42028b1c385a5e26ae115da598@2x.png" alt="Porsche">
</picture>"
`;

exports[`should have no basic DOM regression for p-modal 1`] = `
"<div class="root" role="dialog" aria-modal="true" aria-hidden="true" tabindex="-1">
  <p-button-pure class="close hydrated">
    Close modal</p-button-pure>
  <slot>
  </slot>
</div>"
`;

exports[`should have no basic DOM regression for p-pagination 1`] = `
"<nav role="navigation" aria-label="Pagination">
  <ul>
    <li>
      <span role="button" aria-disabled="true" aria-label="Previous page">
        <p-icon aria-hidden="true" class="hydrated">
        </p-icon>
      </span>
    </li>
    <li>
      <span role="button" tabindex="0" aria-label="Page 1" aria-current="page">
        1</span>
    </li>
    <li>
      <span role="button" aria-disabled="true" aria-label="Next page">
        <p-icon aria-hidden="true" class="hydrated">
        </p-icon>
      </span>
    </li>
  </ul>
</nav>"
`;

exports[`should have no basic DOM regression for p-popover 1`] = `
"<p-button-pure class="hydrated">
  More information</p-button-pure>"
`;

exports[`should have no basic DOM regression for p-radio-button-wrapper 1`] = `
"<label>
  <slot>
  </slot>
</label>"
`;

exports[`should have no basic DOM regression for p-scroller 1`] = `
"<div class="root">
  <div class="scroll-area">
    <div class="scroll-wrapper">
      <slot>
      </slot>
      <div class="trigger">
      </div>
      <div class="trigger">
      </div>
    </div>
  </div>
  <div class="action-prev">
    <p-button-pure class="button hydrated" tabindex="-1" hide-label="true" aria-hidden="true">
      prev</p-button-pure>
  </div>
  <div class="action-next">
    <p-button-pure class="button hydrated" tabindex="-1" hide-label="true" aria-hidden="true">
      next</p-button-pure>
  </div>
</div>"
`;

exports[`should have no basic DOM regression for p-segmented-control 1`] = `
"<slot>
</slot>"
`;

exports[`should have no basic DOM regression for p-segmented-control-item 1`] = `
"<button type="button" aria-pressed="false">
  <slot>
  </slot>
</button>"
`;

exports[`should have no basic DOM regression for p-select-wrapper 1`] = `
"<div class="root">
  <label class="label">
    <p-icon class="icon hydrated" aria-hidden="true">
    </p-icon>
    <slot>
    </slot>
  </label>
  <p-select-wrapper-dropdown class="hydrated">
  </p-select-wrapper-dropdown>
</div>"
`;

exports[`should have no basic DOM regression for p-spinner 1`] = `
"<span class="root" role="alert" aria-live="assertive">
  <span class="sr-only">
    &nbsp;</span>
  <svg viewBox="-16 -16 32 32" width="100%" height="100%" focusable="false" aria-hidden="true">
    <circle r="9">
    </circle>
    <circle r="9">
    </circle>
  </svg>
</span>"
`;

exports[`should have no basic DOM regression for p-stepper-horizontal 1`] = `
"<p-scroller class="scroller hydrated">
  <slot>
  </slot>
</p-scroller>"
`;

exports[`should have no basic DOM regression for p-stepper-horizontal-item 1`] = `
"<button type="button" aria-disabled="true">
  <slot>
  </slot>
</button>"
`;

exports[`should have no basic DOM regression for p-switch 1`] = `
<<<<<<< HEAD
"<label class=\\"root\\">
  <span id=\\"label\\" class=\\"text\\">
    <slot>
    </slot>
  </span>
  <button aria-checked=\\"false\\" aria-labelledby=\\"label\\" type=\\"button\\" role=\\"switch\\">
    <span class=\\"toggle\\">
=======
"<style>
  p-text button {
    margin: 0 !important;
    padding: 0 !important;
    background: 0 !important;
    border: 0 !important;
    cursor: pointer !important;
    font: inherit !important;
  }

  p-text a,
  p-text button {
    color: inherit !important;
    text-decoration: underline !important;
    outline: 1px solid transparent !important;
    outline-offset: 1px !important;
    transition: color var(--p-transition-duration, .24s) ease !important;
  }

  p-text[data-theme="dark"] a:hover,
  p-text[data-theme="dark"] button:hover {
    color: #ff0223 !important;
  }

  p-text b,
  p-text strong {
    font-weight: 700 !important;
  }

  p-text em,
  p-text i {
    font-style: normal !important;
  }

  p-text a::-moz-focus-inner,
  p-text button::-moz-focus-inner {
    border: 0 !important;
  }

  p-text a:focus,
  p-text button:focus {
    outline-color: currentColor !important;
  }

  p-text a:focus:not(:focus-visible),
  p-text button:focus:not(:focus-visible) {
    outline-color: transparent !important;
  }

  p-text a:hover,
  p-text button:hover {
    color: #d5001c !important;
  }
</style>
<label class="root">
  <p-text class="text hydrated" id="label">
    <slot>
    </slot>
  </p-text>
  <button aria-checked="false" aria-labelledby="label" type="button" role="switch">
    <span class="toggle">
>>>>>>> fffba26b
    </span>
  </button>
</label>"
`;

exports[`should have no basic DOM regression for p-table 1`] = `
"<div class="root">
  <div class="scroll-area">
    <div class="table" role="table">
      <slot>
      </slot>
      <span class="scroll-trigger">
      </span>
    </div>
  </div>
</div>"
`;

exports[`should have no basic DOM regression for p-table-body 1`] = `
"<slot>
</slot>"
`;

exports[`should have no basic DOM regression for p-table-cell 1`] = `
"<slot>
</slot>"
`;

exports[`should have no basic DOM regression for p-table-head 1`] = `
"<slot>
</slot>"
`;

exports[`should have no basic DOM regression for p-table-head-cell 1`] = `
"<span>
  <slot>
  </slot>
</span>"
`;

exports[`should have no basic DOM regression for p-table-head-row 1`] = `
"<slot>
</slot>"
`;

exports[`should have no basic DOM regression for p-table-row 1`] = `
"<slot>
</slot>"
`;

exports[`should have no basic DOM regression for p-tabs 1`] = `
"<p-tabs-bar class="root hydrated">
</p-tabs-bar>
<slot>
</slot>"
`;

exports[`should have no basic DOM regression for p-tabs-bar 1`] = `
"<p-scroller class="scroller hydrated" role="tablist">
  <slot>
  </slot>
  <span class="bar" style="transform: translate3d(0rem,0,0); width: 0;">
  </span>
</p-scroller>"
`;

exports[`should have no basic DOM regression for p-tabs-item 1`] = `
"<slot>
</slot>"
`;

exports[`should have no basic DOM regression for p-tag 1`] = `
"<span>
  <div>
    <slot>
    </slot>
  </div>
</span>"
`;

exports[`should have no basic DOM regression for p-tag-dismissible 1`] = `
"<button type="button">
  <span class="sr-only">
    Remove:</span>
  <slot>
  </slot>
  <p-icon class="icon hydrated" aria-hidden="true">
  </p-icon>
</button>"
`;

exports[`should have no basic DOM regression for p-text 1`] = `
"<p class="root">
  <slot>
  </slot>
</p>"
`;

exports[`should have no basic DOM regression for p-text-field-wrapper 1`] = `
"<div class="root">
  <label class="label">
    <slot>
    </slot>
  </label>
</div>"
`;

exports[`should have no basic DOM regression for p-text-list 1`] = `
"<ul role="list">
  <slot>
  </slot>
</ul>"
`;

exports[`should have no basic DOM regression for p-text-list-item 1`] = `
"<slot>
</slot>"
`;

exports[`should have no basic DOM regression for p-textarea-wrapper 1`] = `
"<label class="label">
  <slot>
  </slot>
</label>"
`;

exports[`should have no basic DOM regression for p-toast 1`] = `""`;<|MERGE_RESOLUTION|>--- conflicted
+++ resolved
@@ -80,12 +80,6 @@
 `;
 
 exports[`should have no basic DOM regression for p-button-pure 1`] = `
-<<<<<<< HEAD
-"<button class=\\"root\\" type=\\"submit\\">
-  <p-icon class=\\"icon hydrated\\" aria-hidden=\\"true\\">
-  </p-icon>
-  <span class=\\"label\\">
-=======
 "<style>
   p-text button {
     margin: 0 !important;
@@ -144,10 +138,9 @@
   <p-icon class="icon hydrated" aria-hidden="true">
   </p-icon>
   <p-text class="label hydrated">
->>>>>>> fffba26b
-    <slot>
-    </slot>
-  </span>
+    <slot>
+    </slot>
+  </p-text>
 </button>"
 `;
 
@@ -232,12 +225,6 @@
 `;
 
 exports[`should have no basic DOM regression for p-inline-notification 1`] = `
-<<<<<<< HEAD
-"<p-icon class=\\"icon hydrated\\" aria-hidden=\\"true\\">
-</p-icon>
-<div id=\\"banner\\" class=\\"content\\" role=\\"status\\" aria-live=\\"polite\\" aria-labelledby=\\"label\\" aria-describedby=\\"description\\">
-  <p id=\\"description\\">
-=======
 "<style>
   p-text button {
     margin: 0 !important;
@@ -296,10 +283,9 @@
 </p-icon>
 <div id="banner" class="content" role="status" aria-live="polite" aria-labelledby="label" aria-describedby="description">
   <p-text id="description" class="hydrated">
->>>>>>> fffba26b
-    <slot>
-    </slot>
-  </p>
+    <slot>
+    </slot>
+  </p-text>
 </div>
 <p-button-pure class="close hydrated" aria-controls="banner">
   Close notification</p-button-pure>"
@@ -317,12 +303,6 @@
 `;
 
 exports[`should have no basic DOM regression for p-link-pure 1`] = `
-<<<<<<< HEAD
-"<a class=\\"root\\" href=\\"value\\" target=\\"_self\\">
-  <p-icon class=\\"icon hydrated\\" aria-hidden=\\"true\\">
-  </p-icon>
-  <span class=\\"label\\">
-=======
 "<style>
   p-text button {
     margin: 0 !important;
@@ -381,10 +361,9 @@
   <p-icon class="icon hydrated" aria-hidden="true">
   </p-icon>
   <p-text class="label hydrated">
->>>>>>> fffba26b
-    <slot>
-    </slot>
-  </span>
+    <slot>
+    </slot>
+  </p-text>
 </a>"
 `;
 
@@ -529,15 +508,6 @@
 `;
 
 exports[`should have no basic DOM regression for p-switch 1`] = `
-<<<<<<< HEAD
-"<label class=\\"root\\">
-  <span id=\\"label\\" class=\\"text\\">
-    <slot>
-    </slot>
-  </span>
-  <button aria-checked=\\"false\\" aria-labelledby=\\"label\\" type=\\"button\\" role=\\"switch\\">
-    <span class=\\"toggle\\">
-=======
 "<style>
   p-text button {
     margin: 0 !important;
@@ -599,7 +569,6 @@
   </p-text>
   <button aria-checked="false" aria-labelledby="label" type="button" role="switch">
     <span class="toggle">
->>>>>>> fffba26b
     </span>
   </button>
 </label>"
