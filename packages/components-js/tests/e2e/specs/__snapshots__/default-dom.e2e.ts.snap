// Jest Snapshot v1, https://goo.gl/fbAQLP

exports[`should have no basic DOM regression for p-accordion 1`] = `
"<div class=\\"root root--size-small\\">
  <h2 class=\\"heading\\">
    <button id=\\"accordion-control\\" type=\\"button\\" aria-expanded=\\"false\\" aria-controls=\\"accordion-panel\\">
      <slot name=\\"heading\\">
      </slot>
      <p-icon class=\\"icon hydrated\\" aria-hidden=\\"true\\">
      </p-icon>
    </button>
  </h2>
  <div id=\\"accordion-panel\\" class=\\"collapsible\\" role=\\"region\\" aria-labelledby=\\"accordion-control\\" style=\\"height: 0px;\\">
    <div>
      <slot>
      </slot>
    </div>
  </div>
</div>"
`;

exports[`should have no basic DOM regression for p-banner 1`] = `
"<style>
  p-inline-notification a {
    color: inherit !important;
    text-decoration: underline !important;
    transition: color var(--p-transition-duration, .24s) ease !important;
    outline: transparent solid 1px !important;
    outline-offset: 1px !important
  }

  p-inline-notification b,
  p-inline-notification strong {
    font-weight: 700 !important
  }

  p-inline-notification em,
  p-inline-notification i {
    font-style: normal !important
  }

  p-inline-notification a:hover {
    color: #d5001c !important
  }

  p-inline-notification a::-moz-focus-inner {
    border: 0 !important
  }

  p-inline-notification a:focus {
    outline-color: currentColor !important
  }

  p-inline-notification a:focus:not(:focus-visible) {
    outline-color: transparent !important
  }
</style>
<p-content-wrapper class=\\"hydrated\\">
  <p-inline-notification class=\\"root hydrated\\">
  </p-inline-notification>
</p-content-wrapper>"
`;

exports[`should have no basic DOM regression for p-button 1`] = `
"<style>
  p-text a {
    color: inherit !important;
    text-decoration: underline !important;
    transition: color var(--p-transition-duration, .24s) ease !important;
    outline: transparent solid 1px !important;
    outline-offset: 1px !important
  }

  p-text[theme=\\"dark\\"] a:hover {
    color: #ff0223 !important
  }

  p-text b,
  p-text strong {
    font-weight: 700 !important
  }

  p-text em,
  p-text i {
    font-style: normal !important
  }

  p-text a:hover {
    color: #d5001c !important
  }

  p-text a::-moz-focus-inner {
    border: 0 !important
  }

  p-text a:focus {
    outline-color: currentColor !important
  }

  p-text a:focus:not(:focus-visible) {
    outline-color: transparent !important
  }
</style>
<button class=\\"root root--with-label\\" type=\\"submit\\" tabindex=\\"0\\">
  <p-icon class=\\"icon hydrated\\" aria-hidden=\\"true\\">
  </p-icon>
  <p-text class=\\"label hydrated\\">
    <slot>
    </slot>
  </p-text>
</button>"
`;

exports[`should have no basic DOM regression for p-button-group 1`] = `
"<div class=\\"root root--direction-column root--direction-row-xs\\" role=\\"group\\">
  <slot>
  </slot>
</div>"
`;

exports[`should have no basic DOM regression for p-button-pure 1`] = `
"<style>
  p-text a {
    color: inherit !important;
    text-decoration: underline !important;
    transition: color var(--p-transition-duration, .24s) ease !important;
    outline: transparent solid 1px !important;
    outline-offset: 1px !important
  }

  p-text[theme=\\"dark\\"] a:hover {
    color: #ff0223 !important
  }

  p-text b,
  p-text strong {
    font-weight: 700 !important
  }

  p-text em,
  p-text i {
    font-style: normal !important
  }

  p-text a:hover {
    color: #d5001c !important
  }

  p-text a::-moz-focus-inner {
    border: 0 !important
  }

  p-text a:focus {
    outline-color: currentColor !important
  }

  p-text a:focus:not(:focus-visible) {
    outline-color: transparent !important
  }
</style>
<button class=\\"root\\" type=\\"submit\\" tabindex=\\"0\\">
  <p-icon class=\\"icon hydrated\\" aria-hidden=\\"true\\">
  </p-icon>
  <p-text class=\\"label hydrated\\">
    <slot>
    </slot>
  </p-text>
</button>"
`;

exports[`should have no basic DOM regression for p-checkbox-wrapper 1`] = `
"<label class=\\"root\\">
  <slot>
  </slot>
</label>"
`;

exports[`should have no basic DOM regression for p-content-wrapper 1`] = `
"<div class=\\"root\\">
  <slot>
  </slot>
</div>"
`;

exports[`should have no basic DOM regression for p-divider 1`] = `"<hr class=\\"root root--orientation-horizontal\\">"`;

exports[`should have no basic DOM regression for p-fieldset-wrapper 1`] = `
"<fieldset class=\\"root\\">
  <slot>
  </slot>
</fieldset>"
`;

exports[`should have no basic DOM regression for p-flex 1`] = `
"<slot>
</slot>"
`;

exports[`should have no basic DOM regression for p-flex-item 1`] = `
"<slot>
</slot>"
`;

exports[`should have no basic DOM regression for p-grid 1`] = `
"<slot>
</slot>"
`;

exports[`should have no basic DOM regression for p-grid-item 1`] = `
"<slot>
</slot>"
`;

exports[`should have no basic DOM regression for p-headline 1`] = `
"<h1 class=\\"root root--variant-headline-1\\">
  <slot>
  </slot>
</h1>"
`;

exports[`should have no basic DOM regression for p-icon 1`] = `
"<i class=\\"root\\">
  <svg xmlns=\\"http://www.w3.org/2000/svg\\" viewBox=\\"0 0 24 24\\" width=\\"100%\\" height=\\"100%\\">
    <path d=\\"M14.75 12l-6 8h1.26L16 12l-5.99-8H8.75l6 8z\\">
    </path>
  </svg>
</i>"
`;

exports[`should have no basic DOM regression for p-inline-notification 1`] = `
"<style>
  p-text a {
    color: inherit !important;
    text-decoration: underline !important;
    transition: color var(--p-transition-duration, .24s) ease !important;
    outline: transparent solid 1px !important;
    outline-offset: 1px !important
  }

  p-text[theme=\\"dark\\"] a:hover {
    color: #ff0223 !important
  }

  p-text b,
  p-text strong {
    font-weight: 700 !important
  }

  p-text em,
  p-text i {
    font-style: normal !important
  }

  p-text a:hover {
    color: #d5001c !important
  }

  p-text a::-moz-focus-inner {
    border: 0 !important
  }

  p-text a:focus {
    outline-color: currentColor !important
  }

  p-text a:focus:not(:focus-visible) {
    outline-color: transparent !important
  }
</style>
<p-icon class=\\"icon hydrated\\" aria-hidden=\\"true\\">
</p-icon>
<div id=\\"banner\\" class=\\"content\\" role=\\"status\\" aria-live=\\"polite\\" aria-labelledby=\\"label\\" aria-describedby=\\"description\\">
  <p-text id=\\"description\\" class=\\"hydrated\\">
    <slot>
    </slot>
  </p-text>
</div>
<p-button-pure class=\\"close hydrated\\" aria-controls=\\"banner\\">
  Close notification</p-button-pure>"
`;

exports[`should have no basic DOM regression for p-link 1`] = `
"<style>
  p-text a {
    color: inherit !important;
    text-decoration: underline !important;
    transition: color var(--p-transition-duration, .24s) ease !important;
    outline: transparent solid 1px !important;
    outline-offset: 1px !important
  }

  p-text[theme=\\"dark\\"] a:hover {
    color: #ff0223 !important
  }

  p-text b,
  p-text strong {
    font-weight: 700 !important
  }

  p-text em,
  p-text i {
    font-style: normal !important
  }

  p-text a:hover {
    color: #d5001c !important
  }

  p-text a::-moz-focus-inner {
    border: 0 !important
  }

  p-text a:focus {
    outline-color: currentColor !important
  }

  p-text a:focus:not(:focus-visible) {
    outline-color: transparent !important
  }
</style>
<span class=\\"root\\">
  <p-icon class=\\"icon hydrated\\" aria-hidden=\\"true\\">
  </p-icon>
  <p-text class=\\"label hydrated\\">
    <slot>
    </slot>
  </p-text>
</span>"
`;

exports[`should have no basic DOM regression for p-link-pure 1`] = `
"<style>
  p-text a {
    color: inherit !important;
    text-decoration: underline !important;
    transition: color var(--p-transition-duration, .24s) ease !important;
    outline: transparent solid 1px !important;
    outline-offset: 1px !important
  }

  p-text[theme=\\"dark\\"] a:hover {
    color: #ff0223 !important
  }

  p-text b,
  p-text strong {
    font-weight: 700 !important
  }

  p-text em,
  p-text i {
    font-style: normal !important
  }

  p-text a:hover {
    color: #d5001c !important
  }

  p-text a::-moz-focus-inner {
    border: 0 !important
  }

  p-text a:focus {
    outline-color: currentColor !important
  }

  p-text a:focus:not(:focus-visible) {
    outline-color: transparent !important
  }
</style>
<span class=\\"root\\">
  <p-icon class=\\"icon hydrated\\" aria-hidden=\\"true\\">
  </p-icon>
  <p-text class=\\"label hydrated\\">
    <slot>
    </slot>
  </p-text>
</span>"
`;

exports[`should have no basic DOM regression for p-link-social 1`] = `
"<style>
  p-text a {
    color: inherit !important;
    text-decoration: underline !important;
    transition: color var(--p-transition-duration, .24s) ease !important;
    outline: transparent solid 1px !important;
    outline-offset: 1px !important
  }

  p-text[theme=\\"dark\\"] a:hover {
    color: #ff0223 !important
  }

  p-text b,
  p-text strong {
    font-weight: 700 !important
  }

  p-text em,
  p-text i {
    font-style: normal !important
  }

  p-text a:hover {
    color: #d5001c !important
  }

  p-text a::-moz-focus-inner {
    border: 0 !important
  }

  p-text a:focus {
    outline-color: currentColor !important
  }

  p-text a:focus:not(:focus-visible) {
    outline-color: transparent !important
  }
</style>
<span class=\\"root\\">
  <p-icon class=\\"icon hydrated\\" aria-hidden=\\"true\\">
  </p-icon>
  <p-text class=\\"label hydrated\\">
    <slot>
    </slot>
  </p-text>
</span>"
`;

exports[`should have no basic DOM regression for p-marque 1`] = `
"<picture>
  <source srcset=\\"http://localhost:3001/marque/porsche-marque-trademark.medium.min.5c6af9aa7946fea34f60c8f8c95d0188@1x.webp 1x,http://localhost:3001/marque/porsche-marque-trademark.medium.min.fff6e9b91481cc5b1fc6c9b62987ccaf@2x.webp 2x,http://localhost:3001/marque/porsche-marque-trademark.medium.min.f67092ff6b5f4ecb4add73d6ae153db0@3x.webp 3x\\" media=\\"(min-width: 1300px)\\" type=\\"image/webp\\">
  <source srcset=\\"http://localhost:3001/marque/porsche-marque-trademark.medium.min.da075315857e239ff46bf4c150648ff0@1x.png 1x,http://localhost:3001/marque/porsche-marque-trademark.medium.min.aa801f42028b1c385a5e26ae115da598@2x.png 2x,http://localhost:3001/marque/porsche-marque-trademark.medium.min.824818d15eaf445f50e0a2391613f214@3x.png 3x\\" media=\\"(min-width: 1300px)\\" type=\\"image/png\\">
  <source srcset=\\"http://localhost:3001/marque/porsche-marque-trademark.small.min.783639706bead66b2d56e3b8b64bd61f@1x.webp 1x,http://localhost:3001/marque/porsche-marque-trademark.small.min.760a57efa93d4e7e16e26128ec7ead46@2x.webp 2x,http://localhost:3001/marque/porsche-marque-trademark.small.min.1726036a7829347e1e24d1eb54fc0d64@3x.webp 3x\\" type=\\"image/webp\\">
  <source srcset=\\"http://localhost:3001/marque/porsche-marque-trademark.small.min.020244b41a29323e2a7932a264514cdf@1x.png 1x,http://localhost:3001/marque/porsche-marque-trademark.small.min.92184fae44511ceda8320443c17110b1@2x.png 2x,http://localhost:3001/marque/porsche-marque-trademark.small.min.fd545cea4298f5d797246d5805711646@3x.png 3x\\" type=\\"image/png\\">
  <img src=\\"http://localhost:3001/marque/porsche-marque-trademark.medium.min.aa801f42028b1c385a5e26ae115da598@2x.png\\" alt=\\"Porsche\\">
</picture>"
`;

exports[`should have no basic DOM regression for p-modal 1`] = `
"<aside class=\\"root root--fullscreen-off\\" role=\\"dialog\\" aria-modal=\\"true\\" aria-hidden=\\"true\\">
  <header>
    <p-button-pure class=\\"close hydrated\\">
      Close modal</p-button-pure>
  </header>
  <slot>
  </slot>
</aside>"
`;

exports[`should have no basic DOM regression for p-pagination 1`] = `
"<nav class=\\"root root--size-5 root--size-7-xs\\" role=\\"navigation\\" aria-label=\\"Pagination\\">
  <ul class=\\"items\\">
    <li class=\\"item\\">
      <span class=\\"prev prev--disabled\\" role=\\"button\\" aria-disabled=\\"true\\" aria-label=\\"Previous page\\">
        <p-icon aria-hidden=\\"true\\" class=\\"hydrated\\">
        </p-icon>
      </span>
    </li>
    <li class=\\"item\\">
      <span class=\\"goto goto--current\\" role=\\"button\\" tabindex=\\"0\\" aria-label=\\"Page 1\\" aria-current=\\"page\\">
        1</span>
    </li>
    <li class=\\"item\\">
      <span class=\\"next next--disabled\\" role=\\"button\\" aria-disabled=\\"true\\" aria-label=\\"Next page\\">
        <p-icon aria-hidden=\\"true\\" class=\\"hydrated\\">
        </p-icon>
      </span>
    </li>
  </ul>
</nav>"
`;

exports[`should have no basic DOM regression for p-popover 1`] = `
"<p-button-pure class=\\"hydrated\\">
  More information</p-button-pure>"
`;

exports[`should have no basic DOM regression for p-radio-button-wrapper 1`] = `
"<label class=\\"root\\">
  <slot>
  </slot>
</label>"
`;

exports[`should have no basic DOM regression for p-select-wrapper 1`] = `
"<div class=\\"root\\">
  <label class=\\"label\\">
    <p-icon class=\\"icon hydrated\\" aria-hidden=\\"true\\">
    </p-icon>
    <slot>
    </slot>
  </label>
  <p-select-wrapper-dropdown class=\\"hydrated\\">
  </p-select-wrapper-dropdown>
</div>"
`;

exports[`should have no basic DOM regression for p-spinner 1`] = `
"<span class=\\"root root--size-small\\" role=\\"alert\\" aria-live=\\"assertive\\">
  <span class=\\"sr-text\\">
    &nbsp;</span>
  <svg viewBox=\\"-16 -16 32 32\\" width=\\"100%\\" height=\\"100%\\" focusable=\\"false\\" aria-hidden=\\"true\\">
    <circle r=\\"9\\">
    </circle>
    <circle r=\\"9\\">
    </circle>
  </svg>
</span>"
`;

exports[`should have no basic DOM regression for p-switch 1`] = `
"<style>
  p-text a {
    color: inherit !important;
    text-decoration: underline !important;
    transition: color var(--p-transition-duration, .24s) ease !important;
    outline: transparent solid 1px !important;
    outline-offset: 1px !important
  }

  p-text[theme=\\"dark\\"] a:hover {
    color: #ff0223 !important
  }

  p-text b,
  p-text strong {
    font-weight: 700 !important
  }

  p-text em,
  p-text i {
    font-style: normal !important
  }

  p-text a:hover {
    color: #d5001c !important
  }

  p-text a::-moz-focus-inner {
    border: 0 !important
  }

  p-text a:focus {
    outline-color: currentColor !important
  }

  p-text a:focus:not(:focus-visible) {
    outline-color: transparent !important
  }
</style>
<<<<<<< HEAD
<label class=\\"root\\">
  <p-text class=\\"text hydrated\\">
=======
<label class=\\"root root--stretch-off root--label-align-right root--label-visible\\">
  <p-text class=\\"text hydrated\\" id=\\"label\\">
>>>>>>> 2bfedbff
    <slot>
    </slot>
  </p-text>
  <button type=\\"button\\" role=\\"switch\\" aria-labelledby=\\"label\\" aria-checked=\\"false\\" tabindex=\\"0\\">
    <span class=\\"toggle\\">
    </span>
  </button>
</label>"
`;

exports[`should have no basic DOM regression for p-table 1`] = `
"<div class=\\"root\\">
  <div class=\\"scroll-area\\">
    <div class=\\"table\\" role=\\"table\\">
      <slot>
      </slot>
      <span class=\\"scroll-trigger\\">
      </span>
    </div>
  </div>
</div>"
`;

exports[`should have no basic DOM regression for p-table-body 1`] = `
"<slot>
</slot>"
`;

exports[`should have no basic DOM regression for p-table-cell 1`] = `
"<slot>
</slot>"
`;

exports[`should have no basic DOM regression for p-table-head 1`] = `
"<slot>
</slot>"
`;

exports[`should have no basic DOM regression for p-table-head-cell 1`] = `
"<span class=\\"\\">
  <slot>
  </slot>
</span>"
`;

exports[`should have no basic DOM regression for p-table-head-row 1`] = `
"<slot>
</slot>"
`;

exports[`should have no basic DOM regression for p-table-row 1`] = `
"<slot>
</slot>"
`;

exports[`should have no basic DOM regression for p-tabs 1`] = `
"<p-tabs-bar class=\\"tabs-bar hydrated\\">
</p-tabs-bar>
<slot>
</slot>"
`;

exports[`should have no basic DOM regression for p-tabs-bar 1`] = `
"<div class=\\"root root--size-small\\">
  <div class=\\"scroll-area\\" role=\\"tablist\\">
    <div class=\\"scroll-wrapper\\">
      <slot>
      </slot>
      <span class=\\"status-bar\\" style=\\"transform: translate3d(0rem,0,0); width: 0;\\">
      </span>
      <div class=\\"scroll-wrapper__trigger\\">
      </div>
      <div class=\\"scroll-wrapper__trigger\\">
      </div>
    </div>
  </div>
  <div class=\\"action action--prev action--hidden\\">
    <span class=\\"gradient gradient--prev\\">
    </span>
    <p-button-pure aria-hidden=\\"true\\" hide-label=\\"true\\" class=\\"hydrated\\">
      prev</p-button-pure>
  </div>
  <div class=\\"action action--next action--hidden\\">
    <span class=\\"gradient gradient--next\\">
    </span>
    <p-button-pure aria-hidden=\\"true\\" hide-label=\\"true\\" class=\\"hydrated\\">
      next</p-button-pure>
  </div>
</div>"
`;

exports[`should have no basic DOM regression for p-tabs-item 1`] = `
"<section>
  <slot>
  </slot>
</section>"
`;

exports[`should have no basic DOM regression for p-text 1`] = `
"<p class=\\"root root--size-small\\">
  <slot>
  </slot>
</p>"
`;

exports[`should have no basic DOM regression for p-text-field-wrapper 1`] = `
"<div class=\\"root\\">
  <label class=\\"label\\">
    <slot>
    </slot>
  </label>
</div>"
`;

exports[`should have no basic DOM regression for p-text-list 1`] = `
"<ul role=\\"list\\" class=\\"root\\">
  <slot>
  </slot>
</ul>"
`;

exports[`should have no basic DOM regression for p-text-list-item 1`] = `
"<slot>
</slot>"
`;

exports[`should have no basic DOM regression for p-textarea-wrapper 1`] = `
"<label class=\\"root root--visible\\">
  <slot>
  </slot>
</label>"
`;

exports[`should have no basic DOM regression for p-toast 1`] = `""`;<|MERGE_RESOLUTION|>--- conflicted
+++ resolved
@@ -551,13 +551,8 @@
     outline-color: transparent !important
   }
 </style>
-<<<<<<< HEAD
 <label class=\\"root\\">
-  <p-text class=\\"text hydrated\\">
-=======
-<label class=\\"root root--stretch-off root--label-align-right root--label-visible\\">
   <p-text class=\\"text hydrated\\" id=\\"label\\">
->>>>>>> 2bfedbff
     <slot>
     </slot>
   </p-text>
