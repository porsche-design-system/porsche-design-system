// Jest Snapshot v1, https://goo.gl/fbAQLP

exports[`accessibility should add/remove accessibility tree properties if state changes programmatically: Of Message when state = error 1`] = `
<<<<<<< HEAD
Object {
  "children": Array [
    Object {
      "children": Array [
        Object {
          "children": Array [
            Object {
              "children": Array [
                Object {
                  "role": "none",
                },
                Object {
=======
{
  "children": [
    {
      "children": [
        {
          "children": [
            {
              "children": [
                {
                  "children": [
                    {
                      "children": [
                        {
                          "role": "none",
                        },
                        {
                          "role": "none",
                        },
                      ],
                      "role": "none",
                    },
                  ],
>>>>>>> fffba26b
                  "role": "none",
                },
              ],
              "role": "none",
            },
<<<<<<< HEAD
=======
            {
              "name": "Some error message.",
              "role": "StaticText",
            },
>>>>>>> fffba26b
          ],
          "role": "none",
        },
      ],
      "role": "none",
    },
    Object {
      "name": "Some error message.",
      "role": "StaticText",
    },
  ],
  "name": "",
  "role": "alert",
}
`;

exports[`accessibility should add/remove accessibility tree properties if state changes programmatically: Of Message when state = success 1`] = `
<<<<<<< HEAD
Object {
  "children": Array [
    Object {
      "children": Array [
        Object {
          "children": Array [
            Object {
              "children": Array [
                Object {
=======
{
  "children": [
    {
      "children": [
        {
          "children": [
            {
              "children": [
                {
                  "children": [
                    {
                      "children": [
                        {
                          "role": "none",
                        },
                      ],
                      "role": "none",
                    },
                  ],
>>>>>>> fffba26b
                  "role": "none",
                },
              ],
              "role": "none",
            },
<<<<<<< HEAD
=======
            {
              "name": "Some success message.",
              "role": "StaticText",
            },
>>>>>>> fffba26b
          ],
          "role": "none",
        },
      ],
      "role": "none",
    },
    Object {
      "name": "Some success message.",
      "role": "StaticText",
    },
  ],
  "name": "",
  "role": "status",
}
`;

exports[`accessibility should add/remove accessibility tree properties if state changes programmatically: Of Textarea when state = error 1`] = `
{
  "invalid": "true",
  "multiline": true,
  "name": "Some label. Some error message.",
  "role": "textbox",
}
`;

exports[`accessibility should add/remove accessibility tree properties if state changes programmatically: Of Textarea when state = none 1`] = `
{
  "multiline": true,
  "name": "Some label",
  "role": "textbox",
}
`;

exports[`accessibility should add/remove accessibility tree properties if state changes programmatically: Of Textarea when state = success 1`] = `
{
  "multiline": true,
  "name": "Some label. Some success message.",
  "role": "textbox",
}
`;

exports[`accessibility should expose correct accessibility tree properties in error state: Of Message 1`] = `
<<<<<<< HEAD
Object {
  "children": Array [
    Object {
      "children": Array [
        Object {
          "children": Array [
            Object {
              "children": Array [
                Object {
                  "role": "none",
                },
                Object {
=======
{
  "children": [
    {
      "children": [
        {
          "children": [
            {
              "children": [
                {
                  "children": [
                    {
                      "children": [
                        {
                          "role": "none",
                        },
                        {
                          "role": "none",
                        },
                      ],
                      "role": "none",
                    },
                  ],
>>>>>>> fffba26b
                  "role": "none",
                },
              ],
              "role": "none",
            },
<<<<<<< HEAD
=======
            {
              "name": "Some error message",
              "role": "StaticText",
            },
>>>>>>> fffba26b
          ],
          "role": "none",
        },
      ],
      "role": "none",
    },
    Object {
      "name": "Some error message",
      "role": "StaticText",
    },
  ],
  "name": "",
  "role": "alert",
}
`;

exports[`accessibility should expose correct accessibility tree properties in error state: Of Textarea 1`] = `
{
  "invalid": "true",
  "multiline": true,
  "name": "Some label. Some error message",
  "role": "textbox",
}
`;

exports[`accessibility should expose correct accessibility tree with description text 1`] = `
{
  "multiline": true,
  "name": "Some label. Some description",
  "role": "textbox",
}
`;

exports[`accessibility should expose correct initial accessibility tree 1`] = `
{
  "multiline": true,
  "name": "Some label",
  "role": "textbox",
}
`;<|MERGE_RESOLUTION|>--- conflicted
+++ resolved
@@ -1,20 +1,6 @@
 // Jest Snapshot v1, https://goo.gl/fbAQLP
 
 exports[`accessibility should add/remove accessibility tree properties if state changes programmatically: Of Message when state = error 1`] = `
-<<<<<<< HEAD
-Object {
-  "children": Array [
-    Object {
-      "children": Array [
-        Object {
-          "children": Array [
-            Object {
-              "children": Array [
-                Object {
-                  "role": "none",
-                },
-                Object {
-=======
 {
   "children": [
     {
@@ -37,28 +23,20 @@
                       "role": "none",
                     },
                   ],
->>>>>>> fffba26b
                   "role": "none",
                 },
               ],
               "role": "none",
             },
-<<<<<<< HEAD
-=======
             {
               "name": "Some error message.",
               "role": "StaticText",
             },
->>>>>>> fffba26b
           ],
           "role": "none",
         },
       ],
       "role": "none",
-    },
-    Object {
-      "name": "Some error message.",
-      "role": "StaticText",
     },
   ],
   "name": "",
@@ -67,17 +45,6 @@
 `;
 
 exports[`accessibility should add/remove accessibility tree properties if state changes programmatically: Of Message when state = success 1`] = `
-<<<<<<< HEAD
-Object {
-  "children": Array [
-    Object {
-      "children": Array [
-        Object {
-          "children": Array [
-            Object {
-              "children": Array [
-                Object {
-=======
 {
   "children": [
     {
@@ -97,28 +64,20 @@
                       "role": "none",
                     },
                   ],
->>>>>>> fffba26b
                   "role": "none",
                 },
               ],
               "role": "none",
             },
-<<<<<<< HEAD
-=======
             {
               "name": "Some success message.",
               "role": "StaticText",
             },
->>>>>>> fffba26b
           ],
           "role": "none",
         },
       ],
       "role": "none",
-    },
-    Object {
-      "name": "Some success message.",
-      "role": "StaticText",
     },
   ],
   "name": "",
@@ -152,20 +111,6 @@
 `;
 
 exports[`accessibility should expose correct accessibility tree properties in error state: Of Message 1`] = `
-<<<<<<< HEAD
-Object {
-  "children": Array [
-    Object {
-      "children": Array [
-        Object {
-          "children": Array [
-            Object {
-              "children": Array [
-                Object {
-                  "role": "none",
-                },
-                Object {
-=======
 {
   "children": [
     {
@@ -188,28 +133,20 @@
                       "role": "none",
                     },
                   ],
->>>>>>> fffba26b
                   "role": "none",
                 },
               ],
               "role": "none",
             },
-<<<<<<< HEAD
-=======
             {
               "name": "Some error message",
               "role": "StaticText",
             },
->>>>>>> fffba26b
           ],
           "role": "none",
         },
       ],
       "role": "none",
-    },
-    Object {
-      "name": "Some error message",
-      "role": "StaticText",
     },
   ],
   "name": "",
