// Jest Snapshot v1, https://goo.gl/fbAQLP

exports[`select-wrapper native accessibility should expose correct initial accessibility tree 1`] = `
{
  "children": [
    {
      "name": "Option A",
      "role": "menuitem",
      "selected": true,
    },
    {
      "name": "Option B",
      "role": "menuitem",
    },
    {
      "name": "Option C",
      "role": "menuitem",
    },
  ],
  "haspopup": "menu",
  "name": "Some label. Some message",
  "role": "combobox",
  "value": "Option A",
}
`;

exports[`select-wrapper native accessibility should update accessibility tree with message text if state changes programmatically: Of Message when state = error 1`] = `
<<<<<<< HEAD
Object {
  "children": Array [
    Object {
      "children": Array [
        Object {
          "children": Array [
            Object {
              "children": Array [
                Object {
                  "role": "none",
                },
                Object {
=======
{
  "children": [
    {
      "children": [
        {
          "children": [
            {
              "children": [
                {
                  "children": [
                    {
                      "children": [
                        {
                          "role": "none",
                        },
                        {
                          "role": "none",
                        },
                      ],
                      "role": "none",
                    },
                  ],
>>>>>>> c0aa8c34
                  "role": "none",
                },
              ],
              "role": "none",
            },
<<<<<<< HEAD
=======
            {
              "name": "Some error message.",
              "role": "StaticText",
            },
>>>>>>> c0aa8c34
          ],
          "role": "none",
        },
      ],
      "role": "none",
    },
    Object {
      "name": "Some error message.",
      "role": "StaticText",
    },
  ],
  "name": "",
  "role": "alert",
}
`;

exports[`select-wrapper native accessibility should update accessibility tree with message text if state changes programmatically: Of Message when state = success 1`] = `
<<<<<<< HEAD
Object {
  "children": Array [
    Object {
      "children": Array [
        Object {
          "children": Array [
            Object {
              "children": Array [
                Object {
=======
{
  "children": [
    {
      "children": [
        {
          "children": [
            {
              "children": [
                {
                  "children": [
                    {
                      "children": [
                        {
                          "role": "none",
                        },
                      ],
                      "role": "none",
                    },
                  ],
>>>>>>> c0aa8c34
                  "role": "none",
                },
              ],
              "role": "none",
            },
<<<<<<< HEAD
=======
            {
              "name": "Some success message.",
              "role": "StaticText",
            },
>>>>>>> c0aa8c34
          ],
          "role": "none",
        },
      ],
      "role": "none",
    },
    Object {
      "name": "Some success message.",
      "role": "StaticText",
    },
  ],
  "name": "",
  "role": "status",
}
`;

exports[`select-wrapper native accessibility should update accessibility tree with message text if state changes programmatically: Of Select when state = error 1`] = `
{
  "children": [
    {
      "name": "Option A",
      "role": "menuitem",
      "selected": true,
    },
    {
      "name": "Option B",
      "role": "menuitem",
    },
    {
      "name": "Option C",
      "role": "menuitem",
    },
  ],
  "haspopup": "menu",
  "invalid": "true",
  "name": "Some label. Some error message.",
  "role": "combobox",
  "value": "Option A",
}
`;

exports[`select-wrapper native accessibility should update accessibility tree with message text if state changes programmatically: Of Select when state = none 1`] = `
{
  "children": [
    {
      "name": "Option A",
      "role": "menuitem",
      "selected": true,
    },
    {
      "name": "Option B",
      "role": "menuitem",
    },
    {
      "name": "Option C",
      "role": "menuitem",
    },
  ],
  "haspopup": "menu",
  "name": "Some label. Some description",
  "role": "combobox",
  "value": "Option A",
}
`;

exports[`select-wrapper native accessibility should update accessibility tree with message text if state changes programmatically: Of Select when state = success 1`] = `
{
  "children": [
    {
      "name": "Option A",
      "role": "menuitem",
      "selected": true,
    },
    {
      "name": "Option B",
      "role": "menuitem",
    },
    {
      "name": "Option C",
      "role": "menuitem",
    },
  ],
  "haspopup": "menu",
  "name": "Some label. Some success message.",
  "role": "combobox",
  "value": "Option A",
}
`;<|MERGE_RESOLUTION|>--- conflicted
+++ resolved
@@ -25,20 +25,6 @@
 `;
 
 exports[`select-wrapper native accessibility should update accessibility tree with message text if state changes programmatically: Of Message when state = error 1`] = `
-<<<<<<< HEAD
-Object {
-  "children": Array [
-    Object {
-      "children": Array [
-        Object {
-          "children": Array [
-            Object {
-              "children": Array [
-                Object {
-                  "role": "none",
-                },
-                Object {
-=======
 {
   "children": [
     {
@@ -61,28 +47,20 @@
                       "role": "none",
                     },
                   ],
->>>>>>> c0aa8c34
                   "role": "none",
                 },
               ],
               "role": "none",
             },
-<<<<<<< HEAD
-=======
             {
               "name": "Some error message.",
               "role": "StaticText",
             },
->>>>>>> c0aa8c34
           ],
           "role": "none",
         },
       ],
       "role": "none",
-    },
-    Object {
-      "name": "Some error message.",
-      "role": "StaticText",
     },
   ],
   "name": "",
@@ -91,17 +69,6 @@
 `;
 
 exports[`select-wrapper native accessibility should update accessibility tree with message text if state changes programmatically: Of Message when state = success 1`] = `
-<<<<<<< HEAD
-Object {
-  "children": Array [
-    Object {
-      "children": Array [
-        Object {
-          "children": Array [
-            Object {
-              "children": Array [
-                Object {
-=======
 {
   "children": [
     {
@@ -121,28 +88,20 @@
                       "role": "none",
                     },
                   ],
->>>>>>> c0aa8c34
                   "role": "none",
                 },
               ],
               "role": "none",
             },
-<<<<<<< HEAD
-=======
             {
               "name": "Some success message.",
               "role": "StaticText",
             },
->>>>>>> c0aa8c34
           ],
           "role": "none",
         },
       ],
       "role": "none",
-    },
-    Object {
-      "name": "Some success message.",
-      "role": "StaticText",
     },
   ],
   "name": "",
