--- conflicted
+++ resolved
@@ -1,67 +1,48 @@
 // Jest Snapshot v1, https://goo.gl/fbAQLP
 
 exports[`accessibility should expose correct accessibility tree properties for state: error 1`] = `
-<<<<<<< HEAD
-Object {
-  "children": Array [
-    Object {
-      "children": Array [
-        Object {
-=======
-{
-  "children": [
-    {
-      "children": [
-        {
-          "children": [
-            {
-              "children": [
-                {
-                  "name": "Some inline-notification heading.",
-                  "role": "StaticText",
-                },
-              ],
-              "role": "none",
-            },
-          ],
-          "level": 5,
->>>>>>> fffba26b
-          "name": "Some inline-notification heading.",
-          "role": "StaticText",
-        },
-      ],
-      "level": 5,
-      "name": "Some inline-notification heading.",
-      "role": "heading",
-    },
-<<<<<<< HEAD
-    Object {
-      "children": Array [
-        Object {
-          "name": "Some inline-notification description.",
-          "role": "StaticText",
-=======
-    {
-      "children": [
-        {
-          "children": [
-            {
-              "children": [
-                {
-                  "name": "Some inline-notification description.",
-                  "role": "StaticText",
-                },
-              ],
-              "role": "none",
-            },
-          ],
-          "name": "",
-          "role": "paragraph",
->>>>>>> fffba26b
-        },
-      ],
-      "name": "",
-      "role": "paragraph",
+{
+  "children": [
+    {
+      "children": [
+        {
+          "children": [
+            {
+              "children": [
+                {
+                  "name": "Some inline-notification heading.",
+                  "role": "StaticText",
+                },
+              ],
+              "role": "none",
+            },
+          ],
+          "level": 5,
+          "name": "Some inline-notification heading.",
+          "role": "heading",
+        },
+      ],
+      "role": "none",
+    },
+    {
+      "children": [
+        {
+          "children": [
+            {
+              "children": [
+                {
+                  "name": "Some inline-notification description.",
+                  "role": "StaticText",
+                },
+              ],
+              "role": "none",
+            },
+          ],
+          "name": "",
+          "role": "paragraph",
+        },
+      ],
+      "role": "none",
     },
   ],
   "description": "Some inline-notification description.",
@@ -71,67 +52,48 @@
 `;
 
 exports[`accessibility should expose correct accessibility tree properties for state: neutral 1`] = `
-<<<<<<< HEAD
-Object {
-  "children": Array [
-    Object {
-      "children": Array [
-        Object {
-=======
-{
-  "children": [
-    {
-      "children": [
-        {
-          "children": [
-            {
-              "children": [
-                {
-                  "name": "Some inline-notification heading.",
-                  "role": "StaticText",
-                },
-              ],
-              "role": "none",
-            },
-          ],
-          "level": 5,
->>>>>>> fffba26b
-          "name": "Some inline-notification heading.",
-          "role": "StaticText",
-        },
-      ],
-      "level": 5,
-      "name": "Some inline-notification heading.",
-      "role": "heading",
-    },
-<<<<<<< HEAD
-    Object {
-      "children": Array [
-        Object {
-          "name": "Some inline-notification description.",
-          "role": "StaticText",
-=======
-    {
-      "children": [
-        {
-          "children": [
-            {
-              "children": [
-                {
-                  "name": "Some inline-notification description.",
-                  "role": "StaticText",
-                },
-              ],
-              "role": "none",
-            },
-          ],
-          "name": "",
-          "role": "paragraph",
->>>>>>> fffba26b
-        },
-      ],
-      "name": "",
-      "role": "paragraph",
+{
+  "children": [
+    {
+      "children": [
+        {
+          "children": [
+            {
+              "children": [
+                {
+                  "name": "Some inline-notification heading.",
+                  "role": "StaticText",
+                },
+              ],
+              "role": "none",
+            },
+          ],
+          "level": 5,
+          "name": "Some inline-notification heading.",
+          "role": "heading",
+        },
+      ],
+      "role": "none",
+    },
+    {
+      "children": [
+        {
+          "children": [
+            {
+              "children": [
+                {
+                  "name": "Some inline-notification description.",
+                  "role": "StaticText",
+                },
+              ],
+              "role": "none",
+            },
+          ],
+          "name": "",
+          "role": "paragraph",
+        },
+      ],
+      "role": "none",
     },
   ],
   "description": "Some inline-notification description.",
@@ -141,67 +103,48 @@
 `;
 
 exports[`accessibility should expose correct accessibility tree properties for state: success 1`] = `
-<<<<<<< HEAD
-Object {
-  "children": Array [
-    Object {
-      "children": Array [
-        Object {
-=======
-{
-  "children": [
-    {
-      "children": [
-        {
-          "children": [
-            {
-              "children": [
-                {
-                  "name": "Some inline-notification heading.",
-                  "role": "StaticText",
-                },
-              ],
-              "role": "none",
-            },
-          ],
-          "level": 5,
->>>>>>> fffba26b
-          "name": "Some inline-notification heading.",
-          "role": "StaticText",
-        },
-      ],
-      "level": 5,
-      "name": "Some inline-notification heading.",
-      "role": "heading",
-    },
-<<<<<<< HEAD
-    Object {
-      "children": Array [
-        Object {
-          "name": "Some inline-notification description.",
-          "role": "StaticText",
-=======
-    {
-      "children": [
-        {
-          "children": [
-            {
-              "children": [
-                {
-                  "name": "Some inline-notification description.",
-                  "role": "StaticText",
-                },
-              ],
-              "role": "none",
-            },
-          ],
-          "name": "",
-          "role": "paragraph",
->>>>>>> fffba26b
-        },
-      ],
-      "name": "",
-      "role": "paragraph",
+{
+  "children": [
+    {
+      "children": [
+        {
+          "children": [
+            {
+              "children": [
+                {
+                  "name": "Some inline-notification heading.",
+                  "role": "StaticText",
+                },
+              ],
+              "role": "none",
+            },
+          ],
+          "level": 5,
+          "name": "Some inline-notification heading.",
+          "role": "heading",
+        },
+      ],
+      "role": "none",
+    },
+    {
+      "children": [
+        {
+          "children": [
+            {
+              "children": [
+                {
+                  "name": "Some inline-notification description.",
+                  "role": "StaticText",
+                },
+              ],
+              "role": "none",
+            },
+          ],
+          "name": "",
+          "role": "paragraph",
+        },
+      ],
+      "role": "none",
     },
   ],
   "description": "Some inline-notification description.",
@@ -211,67 +154,48 @@
 `;
 
 exports[`accessibility should expose correct accessibility tree properties for state: warning 1`] = `
-<<<<<<< HEAD
-Object {
-  "children": Array [
-    Object {
-      "children": Array [
-        Object {
-=======
-{
-  "children": [
-    {
-      "children": [
-        {
-          "children": [
-            {
-              "children": [
-                {
-                  "name": "Some inline-notification heading.",
-                  "role": "StaticText",
-                },
-              ],
-              "role": "none",
-            },
-          ],
-          "level": 5,
->>>>>>> fffba26b
-          "name": "Some inline-notification heading.",
-          "role": "StaticText",
-        },
-      ],
-      "level": 5,
-      "name": "Some inline-notification heading.",
-      "role": "heading",
-    },
-<<<<<<< HEAD
-    Object {
-      "children": Array [
-        Object {
-          "name": "Some inline-notification description.",
-          "role": "StaticText",
-=======
-    {
-      "children": [
-        {
-          "children": [
-            {
-              "children": [
-                {
-                  "name": "Some inline-notification description.",
-                  "role": "StaticText",
-                },
-              ],
-              "role": "none",
-            },
-          ],
-          "name": "",
-          "role": "paragraph",
->>>>>>> fffba26b
-        },
-      ],
-      "name": "",
-      "role": "paragraph",
+{
+  "children": [
+    {
+      "children": [
+        {
+          "children": [
+            {
+              "children": [
+                {
+                  "name": "Some inline-notification heading.",
+                  "role": "StaticText",
+                },
+              ],
+              "role": "none",
+            },
+          ],
+          "level": 5,
+          "name": "Some inline-notification heading.",
+          "role": "heading",
+        },
+      ],
+      "role": "none",
+    },
+    {
+      "children": [
+        {
+          "children": [
+            {
+              "children": [
+                {
+                  "name": "Some inline-notification description.",
+                  "role": "StaticText",
+                },
+              ],
+              "role": "none",
+            },
+          ],
+          "name": "",
+          "role": "paragraph",
+        },
+      ],
+      "role": "none",
     },
   ],
   "description": "Some inline-notification description.",
