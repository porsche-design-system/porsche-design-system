import type { ElementHandle, Page } from 'playwright';
import { expect, test } from '@playwright/test';
import {
  addEventListener,
  getActiveElementClassNameInShadowRoot,
  getActiveElementId,
  getActiveElementTagName,
  getActiveElementTagNameInShadowRoot,
  getAttribute,
  getElementStyle,
  getEventSummary,
  getLifecycleStatus,
  getProperty,
  setContentWithDesignSystem,
  setProperty,
  skipInBrowser,
  waitForStencilLifecycle,
} from '../helpers';
import type { ModalAriaAttribute, SelectedAriaAttributes } from '@porsche-design-system/components/dist/types/bundle';

const CSS_TRANSITION_DURATION = 600;

const getHost = (page: Page) => page.$('p-modal');
const getScrollContainer = (page: Page) => page.$('p-modal .scroll-container');
const getHeader = (page: Page) => page.$('p-modal .header');
const getModal = (page: Page) => page.$('p-modal .root');
const getDismissButton = (page: Page) => page.$('p-modal p-button-pure.dismiss');
const getFooter = (page: Page) => page.$('p-modal .footer');
const getFooterBoxShadow = async (page: Page): Promise<string> => getElementStyle(await getFooter(page), 'boxShadow');
const getBodyStyle = async (page: Page) => getAttribute(await page.$('body'), 'style');

const initBasicModal = (
  page: Page,
  opts?: {
    isOpen?: boolean;
    content?: string;
    heading?: string;
    aria?: SelectedAriaAttributes<ModalAriaAttribute>;
    hasSlottedHeading?: boolean;
    hasSlottedFooter?: boolean;
    disableCloseButton?: boolean;
    markupBefore?: string;
    markupAfter?: string;
  }
): Promise<void> => {
  const {
    isOpen = true,
    content = 'Some Content',
    heading = 'Some Heading',
    aria,
    hasSlottedHeading,
    hasSlottedFooter,
    disableCloseButton,
    markupBefore,
    markupAfter,
  } = opts || {};

  const attributes = [
    !hasSlottedHeading && `heading="${heading}"`,
    isOpen && 'open',
    aria && `aria="${aria}"`,
    disableCloseButton && 'disable-close-button',
  ]
    .filter(Boolean)
    .join(' ');

  return setContentWithDesignSystem(
    page,
    `${markupBefore ? markupBefore : ''}<p-modal ${attributes}>
  ${hasSlottedHeading ? '<div slot="heading">Some Heading<a href="https://porsche.com">Some link</a></div>' : ''}
  ${content}
  ${hasSlottedFooter ? '<div slot="footer">Some Footer</div>' : ''}
</p-modal>${markupAfter ? markupAfter : ''}`
  );
};

const initAdvancedModal = (page: Page): Promise<void> => {
  return setContentWithDesignSystem(
    page,
    `<p-modal heading="Some Heading">
  Some Content
  <p-button id="btn-content-1">Content Button 1</p-button>
  <p-button id="btn-content-2">Content Button 2</p-button>

  <div>
    <p-button id="btn-footer-1">Footer Button 1</p-button>
    <p-button id="btn-footer-2">Footer Button 2</p-button>
  </div>
</p-modal>`
  );
};

const openModal = async (page: Page) => {
  await setProperty(await getHost(page), 'open', true);
  await waitForStencilLifecycle(page);
};

const dismissModal = async (page: Page) => {
  await setProperty(await getHost(page), 'open', false);
  await waitForStencilLifecycle(page);
};

const getModalVisibility = async (page: Page) => await getElementStyle(await getModal(page), 'visibility');

const addButtonsBeforeAndAfterModal = (page: Page) =>
  page.evaluate(() => {
    const buttonBefore = document.createElement('button');
    buttonBefore.innerText = 'Button Before';
    buttonBefore.id = 'btn-before';
    document.body.prepend(buttonBefore);

    const buttonAfter = document.createElement('button');
    buttonAfter.innerText = 'Button After';
    buttonAfter.id = 'btn-after';
    document.body.append(buttonAfter);
  });

const expectDialogToBeFocused = async (page: Page, failMessage?: string) => {
  const host = await getHost(page);
  expect(await getActiveElementTagNameInShadowRoot(host), failMessage).toBe('DIV');
  expect(await getActiveElementClassNameInShadowRoot(host), failMessage).toBe('root');
};

const expectDismissButtonToBeFocused = async (page: Page, failMessage?: string) => {
  const host = await getHost(page);
  expect(await getActiveElementTagNameInShadowRoot(host), failMessage).toBe('P-BUTTON-PURE');
  expect(await getActiveElementClassNameInShadowRoot(host), failMessage).toContain('dismiss');
};

const waitForSlotChange = () => new Promise((resolve) => setTimeout(resolve));

test('should render and be visible when open', async ({ page }) => {
  await initBasicModal(page);
  expect(await getModal(page)).not.toBeNull();
  expect(await getModalVisibility(page)).toBe('visible');
});

test('should not be visible when not open', async ({ page }) => {
  await initBasicModal(page, { isOpen: false });

  expect(await getModalVisibility(page)).toBe('hidden');
});

skipInBrowser(['firefox', 'webkit'], () => {
  test('should have correct transform when dismissed and opened', async ({ page }) => {
    await initBasicModal(page, { isOpen: false });
    const getModalTransform = async () =>
      getElementStyle(await getModal(page), 'transform', { waitForTransition: true });

    const initialModalTransform = await getModalTransform();
    expect(initialModalTransform).toBe('matrix(1, 0, 0, 1, 0, 32.5547)');

    await openModal(page);
    const openModalTransform = await getModalTransform();
    expect(openModalTransform).toBe('matrix(1, 0, 0, 1, 0, 0)');
    expect(initialModalTransform).not.toBe(openModalTransform);

    await dismissModal(page);
    // TODO: why is timeout needed? transition durations should be overwritten with 0s
    await new Promise((resolve) => setTimeout(resolve, CSS_TRANSITION_DURATION)); // transition delay for visibility
    const finalModalTransform = await getModalTransform();
    expect(finalModalTransform).toBe(initialModalTransform);
  });
});

test.describe('can be dismissed', () => {
  let host: ElementHandle;

  test('should not be closed if content is scrollable and mousedown is inside area of scroll track', async ({
    page,
  }) => {
    await initBasicModal(page, {
      content: '<div style="height: 150vh;"></div>',
    });

    await addEventListener(host, 'close');
    await page.setViewportSize({ width: 800, height: 600 });
    await page.mouse.move(784, 300);
    await page.mouse.down();

    expect((await getEventSummary(host, 'close')).counter, 'after mouse down').toBe(0);

    await page.mouse.up();

    expect((await getEventSummary(host, 'close')).counter, 'after mouse up').toBe(0);
  });

  test.beforeEach(async ({ page }) => {
    await initBasicModal(page);
    host = await getHost(page);
    await addEventListener(host, 'close');
  });

  test('should be closed if content is not scrollable and mousedown is inside area of scroll track', async ({
    page,
  }) => {
    await page.setViewportSize({ width: 800, height: 600 });
    await page.mouse.move(784, 300);
    await page.mouse.down();

    expect((await getEventSummary(host, 'close')).counter, 'after mouse down').toBe(1);

    await page.mouse.up();

    expect((await getEventSummary(host, 'close')).counter, 'after mouse up').toBe(1);
  });

  test('should be closable via x button', async ({ page }) => {
    const dismissBtn = await getDismissButton(page);
    expect(dismissBtn).not.toBeNull();

    const dismissBtnReal = await page.$('p-modal p-button-pure.dismiss button');
    expect(await getAttribute(dismissBtnReal, 'type')).toBe('button');

    await dismissBtn.click();
    await waitForStencilLifecycle(page);

    expect((await getEventSummary(host, 'close')).counter).toBe(1);
  });

  test('should be closable via esc key', async ({ page }) => {
    await page.keyboard.press('Escape');
    await waitForStencilLifecycle(page);

    expect((await getEventSummary(host, 'close')).counter).toBe(1);
  });

  test('should not be closable via esc key when disableCloseButton is set', async ({ page }) => {
    const host = await getHost(page);
    await setProperty(host, 'disableCloseButton', true);
    await page.keyboard.press('Escape');
    await waitForStencilLifecycle(page);

    expect((await getEventSummary(host, 'close')).counter).toBe(0);
  });

  test('should be closable via backdrop', async ({ page }) => {
    await page.mouse.move(5, 5);
    await page.mouse.down();

    expect((await getEventSummary(host, 'close')).counter, 'after mouse down').toBe(1);

    await page.mouse.up();

    expect((await getEventSummary(host, 'close')).counter, 'after mouse up').toBe(1);
  });

  test('should not be dismissed if mousedown inside modal', async ({ page }) => {
    await page.setViewportSize({ width: 800, height: 600 });
    await page.mouse.move(400, 300);
    await page.mouse.down();

    expect((await getEventSummary(host, 'close')).counter, 'after mouse down').toBe(0);

    await page.mouse.up();

    expect((await getEventSummary(host, 'close')).counter, 'after mouse up').toBe(0);
  });

  test('should not be dismissed if mousedown inside modal and mouseup inside backdrop', async ({ page }) => {
    await page.setViewportSize({ width: 800, height: 600 });
    await page.mouse.move(400, 300);
    await page.mouse.down();

    expect((await getEventSummary(host, 'close')).counter, 'after mouse down').toBe(0);

    await page.mouse.move(200, 150);
    await page.mouse.up();

    expect((await getEventSummary(host, 'close')).counter, 'after mouse up').toBe(0);
  });

  test('should not be closable via backdrop when disableBackdropClick is set', async ({ page }) => {
    const host = await getHost(page);
    await setProperty(host, 'disableBackdropClick', true);

    await page.mouse.move(5, 5);
    await page.mouse.down();

    expect((await getEventSummary(host, 'close')).counter).toBe(0);
  });

  test('should not bubble close event', async ({ page }) => {
    const body = await page.$('body');
    await addEventListener(body, 'close');
    await page.mouse.move(5, 5);
    await page.mouse.down();

    expect((await getEventSummary(host, 'close')).counter).toBe(1);
    expect((await getEventSummary(body, 'close')).counter).toBe(0);
  });

  test('should emit both close and dismiss event', async ({ page }) => {
    // close handler in applied via beforeEach
    await addEventListener(host, 'dismiss');
    expect((await getEventSummary(host, 'close')).counter).toBe(0);
    expect((await getEventSummary(host, 'dismiss')).counter).toBe(0);

    const dismissBtn = await getDismissButton(page);
    await dismissBtn.click();
    expect((await getEventSummary(host, 'close')).counter).toBe(1);
    expect((await getEventSummary(host, 'dismiss')).counter).toBe(1);
  });
});

skipInBrowser(['firefox', 'webkit'], () => {
  test.describe('focus behavior', () => {
    test('should focus dialog after open', async ({ page }) => {
      await initAdvancedModal(page);
      await openModal(page);
      await expectDialogToBeFocused(page);
    });

    test('should focus dialog after open when there is no focusable content element', async ({ page }) => {
      await initBasicModal(page, { isOpen: false });
      await openModal(page);
      await expectDialogToBeFocused(page);
    });

    test('should focus dialog after open when there is a focusable content element', async ({ page }) => {
      await initBasicModal(page, {
        isOpen: false,
        content: `<a href="https://porsche.com">Some link in content</a>`,
        aria: "{'aria-label': 'Some Heading'}",
      });
      await openModal(page);
      await expectDialogToBeFocused(page);
    });

    test('should have correct focus order when there is a focusable content element and focusable slotted element in header', async ({
      page,
    }) => {
      await initBasicModal(page, {
        isOpen: false,
        content: `<p-button>Some focusable button in content</p-button>`,
        aria: "{'aria-label': 'Some Heading'}",
        hasSlottedHeading: true,
      });
      await openModal(page);

      await expectDialogToBeFocused(page);
      await page.keyboard.press('Tab');
      await expectDismissButtonToBeFocused(page);
      await page.keyboard.press('Tab');
      expect(await getActiveElementTagName(page)).toBe('A'); // slotted header anchor
      await page.keyboard.press('Tab');
      expect(await getActiveElementTagName(page)).toBe('P-BUTTON'); // slotted content button
    });

    test('should not allow focusing element behind of modal when pressing Tab', async ({ page }) => {
      await initBasicModal(page, { isOpen: false, content: '<p-text>Some text content</p-text>' });
      await addButtonsBeforeAndAfterModal(page);
      await openModal(page);

      await expectDialogToBeFocused(page);
      await page.keyboard.press('Tab');
      await expectDismissButtonToBeFocused(page);
      await page.keyboard.press('Tab');
      await expectDismissButtonToBeFocused(page);
    });

    test('should not allow focusing element behind of modal when pressing Shift Tab', async ({ page }) => {
      await initBasicModal(page, { isOpen: false, content: '<p-text>Some text content</p-text>' });
      await addButtonsBeforeAndAfterModal(page);
      await openModal(page);

      await expectDialogToBeFocused(page);
      await page.keyboard.down('Shift');
      await page.keyboard.press('Tab');
      await expectDismissButtonToBeFocused(page);
      await page.keyboard.press('Tab');
      await expectDismissButtonToBeFocused(page);
    });

    test('should focus last focused element after modal is dismissed', async ({ page }) => {
      await setContentWithDesignSystem(
        page,
        `
      <button id="btn-open"></button>
      <p-modal id="modal" heading="Some Heading">
        Some Content
      </p-modal>
      <script>
        const modal = document.getElementById('modal');
        document.getElementById('btn-open').addEventListener('click', () => {
          modal.open = true;
        });
        modal.addEventListener('close', () => {
          modal.open = false;
        });
      </script>`
      );

      expect(await getModalVisibility(page), 'initial').toBe('hidden');
      expect(await getActiveElementTagName(page)).toBe('BODY');

<<<<<<< HEAD
      await (await selectNode(page, '#btn-open')).click();
      await waitForStencilLifecycle(page);
=======
    await (await page.$('#btn-open')).click();
    await waitForStencilLifecycle(page);
>>>>>>> 766fa019

      expect(await getModalVisibility(page)).toBe('visible');

      await page.keyboard.press('Escape');
      await waitForStencilLifecycle(page);
      // TODO: why is timeout needed? transition durations should be overwritten with 0s
      await new Promise((resolve) => setTimeout(resolve, CSS_TRANSITION_DURATION)); // transition delay for visibility

      expect(await getModalVisibility(page), 'after escape').toBe('hidden');
      expect(await getActiveElementId(page)).toBe('btn-open');
    });

    test('should focus element after modal when open accordion contains link but modal is not open', async ({
      page,
    }) => {
      await initBasicModal(page, {
        isOpen: false,
        content: `<p-accordion heading="Some Heading" open="true">
  <a id="inside" href="#inside-modal">Some anchor inside modal</a>
</p-accordion>`,
        markupBefore: '<a id="before" href="#before-modal">Some anchor before modal</a>',
        markupAfter: '<a id="after" href="#after-modal">Some anchor after modal</a>',
      });

      await page.keyboard.press('Tab');
      expect(await getActiveElementId(page), 'after 1st tab').toBe('before');

      await page.keyboard.press('Tab');
      await page.waitForFunction(() => document.activeElement === document.querySelector('#after'));
      expect(await getActiveElementId(page), 'after 2nd tab').toBe('after');
    });

    test.describe('after content change', () => {
      test('should focus dismiss button again', async ({ page }) => {
        await initAdvancedModal(page);
        await openModal(page);
        await expectDialogToBeFocused(page, 'initially');

        await page.keyboard.press('Tab');
        await expectDismissButtonToBeFocused(page, 'after 1st tab');
        await page.keyboard.press('Tab');
        expect(await getActiveElementId(page), 'after 2nd tab').toBe('btn-content-1');

        const host = await getHost(page);
        await host.evaluate((el) => {
          el.innerHTML = '<button id="btn-new">New Button</button>';
        });
        await waitForSlotChange();
        await expectDialogToBeFocused(page, 'after content change');

        await page.keyboard.press('Tab');
        await expectDismissButtonToBeFocused(page, 'after content change 1st tab');
        await page.keyboard.press('Tab');
        expect(await getActiveElementId(page), 'after content change 2nd tab').toBe('btn-new');

        await page.keyboard.press('Tab');
        await expectDismissButtonToBeFocused(page, 'after content change 3rd tab');
      });

      test('should not allow focusing element behind of modal', async ({ page }) => {
        await initAdvancedModal(page);
        await addButtonsBeforeAndAfterModal(page);
        await openModal(page);
        await expectDialogToBeFocused(page, 'initially');
        await page.keyboard.press('Tab');
        await expectDismissButtonToBeFocused(page, 'after tab');

        const host = await getHost(page);
        await host.evaluate((el) => {
          el.innerHTML = '';
        });
        await waitForSlotChange();
        await expectDialogToBeFocused(page, 'after content change');

        await page.keyboard.press('Tab');
        await expectDismissButtonToBeFocused(page, 'after content change 1st tab');

        await page.keyboard.press('Tab');
        await expectDismissButtonToBeFocused(page, 'after content change 2nd tab');
      });

      test('should correctly focus dismiss button from appended focusable element', async ({ page }) => {
        await initAdvancedModal(page);
        await openModal(page);

        const host = await getHost(page);
        await host.evaluate((el) => {
          const button = document.createElement('button');
          button.innerText = 'New Button';
          button.id = 'btn-new';
          el.append(button);
        });
        await waitForSlotChange();
        await expectDialogToBeFocused(page, 'after button appended');

        await page.keyboard.press('Tab');
        await expectDismissButtonToBeFocused(page, 'after button appended 1st tab');

        await page.keyboard.press('Tab');
        await page.keyboard.press('Tab');
        await page.keyboard.press('Tab');
        await page.keyboard.press('Tab');
        expect(await getActiveElementId(page)).toBe('btn-footer-2');

        await page.keyboard.press('Tab');
        expect(await getActiveElementId(page)).toBe('btn-new');

        await page.keyboard.press('Tab');
        await expectDismissButtonToBeFocused(page, 'finally');
      });
    });

    test.describe('with disable-close-button', () => {
      const initModalOpts = { isOpen: false, disableCloseButton: true };

      test('should focus body when there is no focusable element', async ({ page }) => {
        await initBasicModal(page, initModalOpts);
        await openModal(page);
        await expectDialogToBeFocused(page);
      });

      test('should not focus element behind modal if modal has no focusable element', async ({ page }) => {
        await initBasicModal(page, initModalOpts);
        await addButtonsBeforeAndAfterModal(page);
        await openModal(page);
        await expectDialogToBeFocused(page);

        await page.keyboard.press('Tab');
        await expectDialogToBeFocused(page);
      });

      const otherFocusableElement = '<button type="button">Another focusable element</button>';

      for (const tagName of [
        'p-button',
        'p-button-pure',
        'p-link',
        'p-link-pure',
        'p-link-social',
        'p-switch',
        'p-accordion',
        'input',
        'textarea',
        'select',
        'button',
        'a',
      ]) {
        test(`should focus first focusable element: ${tagName}`, async ({ page }) => {
          const attributes = tagName.includes('link') || tagName === 'a' ? ' href="#"' : '';
          await initBasicModal(page, {
            ...initModalOpts,
            content:
              (tagName === 'input'
                ? `<${tagName} type="text" />`
                : `<${tagName}${attributes}>Some element</${tagName}>`) + otherFocusableElement,
          });
          await openModal(page);
          await expectDialogToBeFocused(page);

          await page.keyboard.press('Tab');
          expect(await getActiveElementTagName(page)).toBe(tagName.toUpperCase());
        });
      }
    });
  });
});

skipInBrowser(['firefox', 'webkit'], () => {
  test.describe('can be controlled via keyboard', () => {
    test('should cycle tab events within modal', async ({ page }) => {
      await initAdvancedModal(page);
      await openModal(page);
      await expectDialogToBeFocused(page, 'initially');

      await page.keyboard.press('Tab');
      await expectDismissButtonToBeFocused(page, 'after 1st tab');

      await page.keyboard.press('Tab');
      expect(await getActiveElementId(page)).toBe('btn-content-1');
      await page.keyboard.press('Tab');
      expect(await getActiveElementId(page)).toBe('btn-content-2');
      await page.keyboard.press('Tab');
      expect(await getActiveElementId(page)).toBe('btn-footer-1');
      await page.keyboard.press('Tab');
      expect(await getActiveElementId(page)).toBe('btn-footer-2');
      await page.keyboard.press('Tab');
      await expectDismissButtonToBeFocused(page, 'finally');
    });

    test('should reverse cycle tab events within modal', async ({ page }) => {
      await initAdvancedModal(page);
      await openModal(page);
      await expectDialogToBeFocused(page, 'initially');

      await page.keyboard.press('Tab');
      await expectDismissButtonToBeFocused(page, 'after 1st tab');

      await page.keyboard.down('ShiftLeft');
      await page.keyboard.press('Tab');
      expect(await getActiveElementId(page)).toBe('btn-footer-2');
      await page.keyboard.press('Tab');
      expect(await getActiveElementId(page)).toBe('btn-footer-1');
      await page.keyboard.press('Tab');
      expect(await getActiveElementId(page)).toBe('btn-content-2');
      await page.keyboard.press('Tab');
      expect(await getActiveElementId(page)).toBe('btn-content-1');
      await page.keyboard.press('Tab');
      await expectDismissButtonToBeFocused(page, 'finally');
      await page.keyboard.up('ShiftLeft');
    });
  });
});

test('should open modal at scroll top position zero when its content is scrollable', async ({ page }) => {
  await initBasicModal(page, { isOpen: true, content: '<div style="height: 150vh;"></div>' });

  const host = await getHost(page);
  const hostScrollTop = await host.evaluate((el) => el.scrollTop);

  expect(hostScrollTop).toBe(0);
});

test.describe('scroll lock', () => {
  const bodyLockedStyle = 'overflow: hidden;';

  test('should prevent page from scrolling when open', async ({ page }) => {
    await initBasicModal(page, { isOpen: false });
    expect(await getBodyStyle(page)).toBe(null);

    await openModal(page);
    expect(await getBodyStyle(page)).toBe(bodyLockedStyle);

    await setProperty(await getHost(page), 'open', false);
    await waitForStencilLifecycle(page);
    expect(await getBodyStyle(page)).toBe('');
  });

  test('should prevent page from scrolling when initially open', async ({ page }) => {
    await initBasicModal(page, { isOpen: true });
    expect(await getBodyStyle(page)).toBe(bodyLockedStyle);
  });

  test('should remove overflow hidden from body if unmounted', async ({ page }) => {
    await initBasicModal(page, { isOpen: true });
    expect(await getBodyStyle(page)).toBe(bodyLockedStyle);

    await page.evaluate(() => {
      document.querySelector('p-modal').remove();
    });
    await waitForStencilLifecycle(page);

    expect(await getBodyStyle(page)).toBe('');
  });
});

test.describe('sticky footer', () => {
  const expectedBoxShadow = 'rgba(204, 204, 204, 0.35) 0px -5px 10px 0px';
  test('should not show box-shadow initially when not scrollable', async ({ page }) => {
    await initBasicModal(page, { isOpen: true, content: '<div>Some Content</div>', hasSlottedFooter: true });

    expect(await getFooterBoxShadow(page)).toBe('none');
  });

  test('should show box-shadow initially when scrollable', async ({ page }) => {
    await initBasicModal(page, {
      isOpen: true,
      content: '<div style="height: 110vh">Some Content</div>',
      hasSlottedFooter: true,
    });

    expect(await getFooterBoxShadow(page)).toBe(expectedBoxShadow);
  });

  test('should remove box-shadow when scrolled to bottom', async ({ page }) => {
    await initBasicModal(page, {
      isOpen: true,
      content: '<div style="height: 110vh">Some Content</div>',
      hasSlottedFooter: true,
    });

    expect(await getFooterBoxShadow(page)).toBe(expectedBoxShadow);

    const scrollContainer = await getScrollContainer(page);
    await scrollContainer.evaluate((el) => {
      el.scrollBy({ top: 1000 });
    });

    const footer = await getFooter(page);
    await page.waitForFunction((el) => getComputedStyle(el).boxShadow === 'none', footer);
    expect(await getFooterBoxShadow(page)).toBe('none');
  });

  test('should show box-shadow again when scrolling up from bottom', async ({ page }) => {
    await initBasicModal(page, {
      isOpen: true,
      content: '<div style="height: 110vh">Some Content</div>',
      hasSlottedFooter: true,
    });

    const scrollContainer = await getScrollContainer(page);
    await scrollContainer.evaluate((el) => {
      el.scrollBy({ top: 1000 }); // should be bottom
    });

    expect(await getFooterBoxShadow(page)).toBe('none');

    await scrollContainer.evaluate((el) => {
      el.scrollBy({ top: -81 }); // margin-bottom of modal is 80px for whatever reason, so this is the edge on when the shadow appears again
    });

    const footer = await getFooter(page);
    await page.waitForFunction((el) => getComputedStyle(el).boxShadow !== 'none', footer);

    expect(await getFooterBoxShadow(page)).toBe(expectedBoxShadow);
  });
});

test.describe('lifecycle', () => {
  test('should work without unnecessary round trips on init', async ({ page }) => {
    await initBasicModal(page);
    const status = await getLifecycleStatus(page);

    expect(status.componentDidLoad['p-modal'], 'componentDidLoad: p-modal').toBe(1);
    expect(status.componentDidLoad['p-button-pure'], 'componentDidLoad: p-button-pure').toBe(1); // includes p-icon

    expect(status.componentDidLoad.all, 'componentDidLoad: all').toBe(3);
    expect(status.componentDidUpdate.all, 'componentDidUpdate: all').toBe(0);
  });

  test('should work without unnecessary round trips after state change', async ({ page }) => {
    await initBasicModal(page);
    const host = await getHost(page);

    await setProperty(host, 'open', false);
    await waitForStencilLifecycle(page);
    const status = await getLifecycleStatus(page);

    expect(status.componentDidUpdate['p-modal'], 'componentDidUpdate: p-modal').toBe(1);

    expect(status.componentDidLoad.all, 'componentDidLoad: all').toBe(3);
    expect(status.componentDidUpdate.all, 'componentDidUpdate: all').toBe(1);
  });
});

test.describe('slotted heading', () => {
  test('should set slotted heading', async ({ page }) => {
    await initBasicModal(page, { hasSlottedHeading: true });
    const header = await getHeader(page);

    expect(await getProperty(header, 'innerHTML')).toBe('<slot name="heading"></slot>');
  });

  test('should overwrite slotted heading when setting heading prop', async ({ page }) => {
    await initBasicModal(page, { hasSlottedHeading: true });
    const host = await getHost(page);

    const header = await getHeader(page);
    await setProperty(host, 'heading', 'Some Heading');
    await waitForStencilLifecycle(page);

    expect(await getProperty(header, 'innerHTML')).toBe('<h2>Some Heading</h2>');
  });
});<|MERGE_RESOLUTION|>--- conflicted
+++ resolved
@@ -394,13 +394,8 @@
       expect(await getModalVisibility(page), 'initial').toBe('hidden');
       expect(await getActiveElementTagName(page)).toBe('BODY');
 
-<<<<<<< HEAD
-      await (await selectNode(page, '#btn-open')).click();
-      await waitForStencilLifecycle(page);
-=======
     await (await page.$('#btn-open')).click();
     await waitForStencilLifecycle(page);
->>>>>>> 766fa019
 
       expect(await getModalVisibility(page)).toBe('visible');
 
