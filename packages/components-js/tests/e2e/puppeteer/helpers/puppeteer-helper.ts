--- conflicted
+++ resolved
@@ -2,12 +2,7 @@
 import { waitForComponentsReady } from './stencil';
 import type { TagName } from '@porsche-design-system/shared';
 import type { ComponentMeta } from '@porsche-design-system/component-meta';
-<<<<<<< HEAD
-import { getComponentMeta } from '@porsche-design-system/component-meta';
-import * as beautify from 'js-beautify';
-=======
 import { format } from 'prettier';
->>>>>>> 63d5e695
 import { getInitialStyles } from '@porsche-design-system/components-js/partials';
 import type { FormState } from '@porsche-design-system/components/dist/types/bundle';
 
