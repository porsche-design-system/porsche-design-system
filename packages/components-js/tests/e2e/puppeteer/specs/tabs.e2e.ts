import {
  addEventListener,
  CSS_ANIMATION_DURATION,
  expectA11yToMatchSnapshot,
  getAttribute,
  getConsoleErrorsAmount,
  getEventSummary,
  getLifecycleStatus,
  getProperty,
  initConsoleObserver,
  isElementAtIndexFocused,
  reattachElementHandle,
  removeAttribute,
  selectNode,
  setContentWithDesignSystem,
  setProperty,
  waitForComponentsReady,
  waitForStencilLifecycle,
} from '../helpers';
import type { ElementHandle, Page } from 'puppeteer';

let page: Page;
beforeEach(async () => (page = await browser.newPage()));
afterEach(async () => await page.close());

const initTabs = (opts?: { amount?: number; activeTabIndex?: number }) => {
  const { amount = 3, activeTabIndex } = opts || {};

  const content = `<p-tabs ${activeTabIndex ? `active-tab-index="${activeTabIndex}"` : ''}>
  ${Array.from(Array(amount))
    .map((_, i) => `<p-tabs-item label="Tab ${i + 1}">Content ${i + 1}</p-tabs-item>`)
    .join('')}
</p-tabs>`;

  return setContentWithDesignSystem(page, content);
};

const getHost = () => selectNode(page, 'p-tabs');
const getAllTabsItems = () => page.$$('p-tabs-item');
const getTabsBar = () => selectNode(page, 'p-tabs >>> p-tabs-bar');
const getAllTabs = async () => (await getTabsBar()).$$('button');
const getHiddenAttribute = (element: ElementHandle) => getAttribute(element, 'hidden');
const isHidden = async (element: ElementHandle): Promise<boolean> => (await getHiddenAttribute(element)) === '';

it('should render', async () => {
  await initTabs();
  const allTabs = await getAllTabs();

  expect(allTabs.length).toBe(3);
});

it('should render correct tabs-item on click', async () => {
  await initTabs();

  const [firstTabsItem, secondTabsItem] = await getAllTabsItems();
  const [, secondTab] = await getAllTabs();

  expect(await isHidden(firstTabsItem)).toBe(false);
  expect(await isHidden(secondTabsItem)).toBe(true);

  await secondTab.click();
  await waitForStencilLifecycle(page);

  expect(await isHidden(firstTabsItem)).toBe(true);
  expect(await isHidden(secondTabsItem)).toBe(false);
});

it('should render updated tabs when tab label is changed', async () => {
  await initTabs();
  const [firstTabsItem] = await getAllTabsItems();
  const [firstTab] = await getAllTabs();
  const getLabelOfFirstButton = () => getProperty(firstTab, 'innerHTML');
  const getLabelOfFirstTabItem = () => getProperty(firstTabsItem, 'label');
  const getAriaLabelOfFirstTabItem = () => getAttribute(firstTabsItem, 'aria-label');

  expect(await getLabelOfFirstButton()).toBe(await getLabelOfFirstTabItem());
  expect(await getAriaLabelOfFirstTabItem()).toBe(await getLabelOfFirstTabItem());

  await setProperty(firstTabsItem, 'label', 'newButtonName');
  await waitForStencilLifecycle(page);

  expect(await getLabelOfFirstButton()).toBe(await getLabelOfFirstTabItem());
  expect(await getAriaLabelOfFirstTabItem()).toBe(await getLabelOfFirstTabItem());
});

it('should respect changes to activeTabIndex', async () => {
  await initTabs();
  const host = await getHost();
  const [firstTabsItem, secondTabsItem, thirdTabsItem] = await getAllTabsItems();

  const setActiveTabIndex = async (index: number) => {
    await setProperty(host, 'activeTabIndex', index);
    await waitForStencilLifecycle(page);
  };

  expect(await isHidden(firstTabsItem)).toBe(false);
  expect(await isHidden(secondTabsItem)).toBe(true);
  expect(await isHidden(thirdTabsItem)).toBe(true);

  await setActiveTabIndex(2);
  expect(await isHidden(firstTabsItem)).toBe(true);
  expect(await isHidden(secondTabsItem)).toBe(true);
  expect(await isHidden(thirdTabsItem)).toBe(false);

  await setActiveTabIndex(1);
  expect(await isHidden(firstTabsItem)).toBe(true);
  expect(await isHidden(secondTabsItem)).toBe(false);
  expect(await isHidden(thirdTabsItem)).toBe(true);
});

describe('slotted content changes', () => {
  it('should display p-tabs-item when new p-tabs-item is added and button is clicked', async () => {
    await initTabs({ amount: 1, activeTabIndex: 0 });
    await waitForStencilLifecycle(page);

    await page.evaluate(() => {
      const tabs = document.querySelector('p-tabs');
      const tab = document.createElement('p-tabs-item');
      (tab as any).label = 'Tabs Item Added';
      tab.innerText = 'Added Tabs Item Content';
      tabs.append(tab);
    });
    await waitForStencilLifecycle(page);

    const [, secondButton] = await getAllTabs();
    const [firstTabsItem, secondTabsItem] = await getAllTabsItems();

    expect(await isHidden(firstTabsItem)).toBe(false);
    expect(await isHidden(secondTabsItem)).toBe(true);

    await secondButton.click();
    await waitForStencilLifecycle(page);

    expect(await isHidden(secondTabsItem)).toBe(false);
    expect(await isHidden(firstTabsItem)).toBe(true);
  });

  it('should display same active p-tabs-item when last p-tabs-item is removed', async () => {
    await initTabs({ amount: 3, activeTabIndex: 1 });
    await waitForStencilLifecycle(page);

    await page.evaluate(() => {
      const tabs = document.querySelector('p-tabs');
      tabs.removeChild(tabs.children[2]);
    });
    await waitForStencilLifecycle(page);

    const [firstTabsItem, secondTabsItem] = await getAllTabsItems();

    expect(await isHidden(secondTabsItem)).toBe(false);
    expect(await isHidden(firstTabsItem)).toBe(true);
  });

  it('should display no tab when active p-tabs-item on last position is removed', async () => {
    await initTabs({ amount: 3, activeTabIndex: 2 });
    await waitForStencilLifecycle(page);

    await page.evaluate(() => {
      const tabs = document.querySelector('p-tabs');
      tabs.removeChild(tabs.children[2]);
    });
    await waitForStencilLifecycle(page);

    const [firstTabsItem, secondTabsItem] = await getAllTabsItems();

    expect(await isHidden(secondTabsItem)).toBe(true);
    expect(await isHidden(firstTabsItem)).toBe(true);
  });

  it('should display no tab when p-tabs-item on last position is active and p-tabs-item in the middle is removed', async () => {
    await initTabs({ amount: 3, activeTabIndex: 2 });
    await waitForStencilLifecycle(page);

    await page.evaluate(() => {
      const tabs = document.querySelector('p-tabs');
      tabs.removeChild(tabs.children[1]);
    });
    await waitForStencilLifecycle(page);

    const [firstTabsItem, secondTabsItem] = await getAllTabsItems();

    expect(await isHidden(secondTabsItem)).toBe(true);
    expect(await isHidden(firstTabsItem)).toBe(true);
  });

  it('should display next tab when p-tabs-item in the middle is active and removed', async () => {
    await initTabs({ amount: 3, activeTabIndex: 1 });
    await waitForStencilLifecycle(page);

    await page.evaluate(() => {
      const tabs = document.querySelector('p-tabs');
      tabs.removeChild(tabs.children[1]);
    });
    await waitForStencilLifecycle(page);

    const [firstTabsItem, secondTabsItem] = await getAllTabsItems();

    expect(await isHidden(secondTabsItem)).toBe(false);
    expect(await isHidden(firstTabsItem)).toBe(true);
  });
});

describe('keyboard', () => {
  it('should display correct tabs-item on keyboard arrow press', async () => {
    await initTabs();
    const [firstTabsItem, secondTabsItem] = await getAllTabsItems();

    await page.keyboard.press('Tab');
    await page.keyboard.press('ArrowRight');
    await waitForStencilLifecycle(page);

    expect(await isHidden(firstTabsItem)).toBe(true);
    expect(await isHidden(secondTabsItem)).toBe(false);

    await page.keyboard.press('ArrowLeft');
    await waitForStencilLifecycle(page);

    expect(await isHidden(firstTabsItem)).toBe(false);
    expect(await isHidden(secondTabsItem)).toBe(true);
  });

  it('should render correct focusedTab on arrow-key press', async () => {
    await initTabs({ activeTabIndex: 2 });
    const host = await getHost();
    await removeAttribute(host, 'active-tab-index');
    await waitForStencilLifecycle(page);
    await new Promise((resolve) => setTimeout(resolve, CSS_ANIMATION_DURATION));

    expect(await isElementAtIndexFocused(page, 0)).toBeFalsy();

    await page.keyboard.press('Tab');
    await waitForStencilLifecycle(page);

    expect(await isElementAtIndexFocused(page, 0)).toBeTruthy();

    await page.keyboard.press('ArrowRight');
    await waitForStencilLifecycle(page);

    expect(await isElementAtIndexFocused(page, 0)).toBeFalsy();
    expect(await isElementAtIndexFocused(page, 1)).toBeTruthy();

    await page.keyboard.press('ArrowLeft');
    await waitForStencilLifecycle(page);

    expect(await isElementAtIndexFocused(page, 0)).toBeTruthy();
    expect(await isElementAtIndexFocused(page, 1)).toBeFalsy();
  });
});

<<<<<<< HEAD
describe('select Tab Item content', () => {
  const rect = async () =>
    await page.evaluate(() => {
=======
describe('text selection', () => {
  it('should be possible to select text within tabs item', async () => {
    await initTabs();
    const rect = await page.evaluate(() => {
>>>>>>> 4264f8d3
      const tabContent1 = document.querySelector('[label="Tab 1"]');
      const { x, y } = tabContent1.getBoundingClientRect();
      return { x, y };
    });

  const selection = async () =>
    await page.evaluate(() => {
      return window.getSelection().toString();
    });

<<<<<<< HEAD
  it('should select content of tabs item', async () => {
    await initTabs();
=======
    expect(selection).toBe('Content');
  });

  it('should be possible to select nested text within tabs item', async () => {
    await initTabs({ hasNestedContent: true });
    const rect = await page.evaluate(() => {
      const tabContent1 = document.querySelector('[label="Tab 1"]');
      const { x, y } = tabContent1.getBoundingClientRect();
      return { x, y };
    });
>>>>>>> 4264f8d3

    await page.mouse.click((await rect()).x, (await rect()).y, { count: 2 });

    expect(await selection()).toBe('Content');
  });
});

describe('events', () => {
  it('should trigger tabChange event on tab click', async () => {
    await initTabs({ activeTabIndex: 1 }); // start with other index than first
    const host = await getHost();
    const [firstButton, secondButton, thirdButton] = await getAllTabs();
    await addEventListener(host, 'tabChange');

    // Remove and re-attach component to check if events are duplicated / fire at all
    await reattachElementHandle(host);

    await firstButton.click();
    expect((await getEventSummary(host, 'tabChange')).counter).toBe(1);

    await secondButton.click();
    expect((await getEventSummary(host, 'tabChange')).counter).toBe(2);

    await thirdButton.click();
    expect((await getEventSummary(host, 'tabChange')).counter).toBe(3);
  });

  it('should not dispatch tabChange event initially', async () => {
    const COUNTER_KEY = 'pdsEventCounter';
    await setContentWithDesignSystem(page, ''); // empty page

    // render p-tabs with attached event listener at once
    await page.evaluate((COUNTER_KEY: string) => {
      const el = document.createElement('p-tabs');

      Array.from(Array(2)).forEach((_, i) => {
        const child = document.createElement('p-tabs-item');
        (child as any).label = `Tab ${i + 1}`;
        child.innerText = `Content ${i + 1}`;
        el.appendChild(child);
      });

      // count events in browser
      window[COUNTER_KEY] = 0;
      el.addEventListener('tabChange', () => window[COUNTER_KEY]++);

      document.body.appendChild(el);
    }, COUNTER_KEY);

    await waitForComponentsReady(page);

    // retrieve counted events from browser
    const getCountedEvents = (): Promise<number> =>
      page.evaluate((COUNTER_KEY: string) => window[COUNTER_KEY], COUNTER_KEY);

    expect(await getCountedEvents()).toBe(0);

    const [, secondButton] = await getAllTabs();
    await secondButton.click();
    await waitForStencilLifecycle(page);
    await new Promise((resolve) => setTimeout(resolve, 200)); // to be on the safe side

    expect(await getCountedEvents()).toBe(1);
  });

  it('should emit both tabChange and update event', async () => {
    await initTabs();
    const host = await getHost();

    await addEventListener(host, 'tabChange');
    await addEventListener(host, 'update');
    expect((await getEventSummary(host, 'tabChange')).counter).toBe(0);
    expect((await getEventSummary(host, 'update')).counter).toBe(0);

    const [, secondButton] = await getAllTabs();
    await secondButton.click();
    expect((await getEventSummary(host, 'tabChange')).counter).toBe(1);
    expect((await getEventSummary(host, 'update')).counter).toBe(1);
  });
});

it('should not crash without children', async () => {
  initConsoleObserver(page);

  await setContentWithDesignSystem(page, `<p-tabs></p-tabs>`);
  expect(getConsoleErrorsAmount()).toBe(0);

  await page.evaluate(() => console.error('test error'));
  expect(getConsoleErrorsAmount()).toBe(1);
});

it('should not inherit nested tabs to parent', async () => {
  await initTabs({ amount: 3 });

  // add tabs into first tab
  const [firstTabsItem] = await getAllTabsItems();
  await firstTabsItem.evaluate((el) => {
    const markup = `<p-tabs>
  <p-tabs-item label="Nested Tab 1">Nested Tab 1 Content</p-tabs-item>
  <p-tabs-item label="Nested Tab 2">Nested Tab 2 Content</p-tabs-item>
</p-tabs>`;
    el.innerHTML = markup;
  });

  await waitForStencilLifecycle(page);

  expect((await getAllTabs()).length).toBe(3);
});

describe('lifecycle', () => {
  it('should work without unnecessary round trips on init', async () => {
    await initTabs({ amount: 3 });
    const status = await getLifecycleStatus(page);

    expect(status.componentDidLoad['p-tabs'], 'componentDidLoad: p-tabs').toBe(1);
    expect(status.componentDidLoad['p-tabs-bar'], 'componentDidLoad: p-tabs-bar').toBe(1); // includes 4 didLoad calls
    expect(status.componentDidLoad['p-tabs-item'], 'componentDidLoad: p-tabs-item').toBe(3);

    expect(status.componentDidUpdate['p-scroller'], 'componentDidUpdate: p-scroller').toBe(0);
    expect(status.componentDidUpdate['p-tabs-bar'], 'componentDidUpdate: p-tabs-bar').toBe(0);

    expect(status.componentDidLoad.all, 'componentDidLoad: all').toBe(8);
    expect(status.componentDidUpdate.all, 'componentDidUpdate: all').toBe(0);
  });

  it('should work without unnecessary round trips on prop change', async () => {
    await initTabs({ amount: 3 });
    const host = await getHost();

    await setProperty(host, 'activeTabIndex', '2');
    await waitForStencilLifecycle(page);

    const status = await getLifecycleStatus(page);

    expect(status.componentDidUpdate['p-tabs'], 'componentDidUpdate: p-tabs').toBe(1);
    expect(status.componentDidUpdate['p-tabs-bar'], 'componentDidUpdate: p-tabs-bar').toBe(1);
    expect(status.componentDidUpdate['p-tabs-item'], 'componentDidUpdate: p-tabs-item').toBe(3);
    expect(status.componentDidUpdate['p-scroller'], 'componentDidUpdate: p-scroller').toBe(1);

    expect(status.componentDidLoad.all, 'componentDidLoad: all').toBe(8);
    expect(status.componentDidUpdate.all, 'componentDidUpdate: all').toBe(6);
  });
});

describe('accessibility', () => {
  it('should expose correct initial accessibility tree of tabpanel', async () => {
    await initTabs();
    const tabpanel = () => selectNode(page, 'p-tabs > [role="tabpanel"]');

    await expectA11yToMatchSnapshot(page, await tabpanel(), { interestingOnly: false });
  });
});<|MERGE_RESOLUTION|>--- conflicted
+++ resolved
@@ -247,16 +247,9 @@
   });
 });
 
-<<<<<<< HEAD
-describe('select Tab Item content', () => {
+describe('text selection', () => {
   const rect = async () =>
     await page.evaluate(() => {
-=======
-describe('text selection', () => {
-  it('should be possible to select text within tabs item', async () => {
-    await initTabs();
-    const rect = await page.evaluate(() => {
->>>>>>> 4264f8d3
       const tabContent1 = document.querySelector('[label="Tab 1"]');
       const { x, y } = tabContent1.getBoundingClientRect();
       return { x, y };
@@ -266,22 +259,8 @@
     await page.evaluate(() => {
       return window.getSelection().toString();
     });
-
-<<<<<<< HEAD
-  it('should select content of tabs item', async () => {
+  it('should be possible to select text within tabs item', async () => {
     await initTabs();
-=======
-    expect(selection).toBe('Content');
-  });
-
-  it('should be possible to select nested text within tabs item', async () => {
-    await initTabs({ hasNestedContent: true });
-    const rect = await page.evaluate(() => {
-      const tabContent1 = document.querySelector('[label="Tab 1"]');
-      const { x, y } = tabContent1.getBoundingClientRect();
-      return { x, y };
-    });
->>>>>>> 4264f8d3
 
     await page.mouse.click((await rect()).x, (await rect()).y, { count: 2 });
 
