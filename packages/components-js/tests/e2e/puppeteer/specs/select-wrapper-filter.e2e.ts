--- conflicted
+++ resolved
@@ -5,11 +5,7 @@
   setProperty,
   waitForStencilLifecycle,
 } from '../helpers';
-<<<<<<< HEAD
-import { KnownDevices, type Page } from 'puppeteer';
-=======
 import type { Page } from 'puppeteer';
->>>>>>> 15e35bd2
 
 let page: Page;
 beforeEach(async () => (page = await browser.newPage()));
@@ -50,541 +46,6 @@
   );
 };
 
-<<<<<<< HEAD
-it('should render', async () => {
-  await initSelect();
-
-  const filterInput = await getFilterInput();
-  expect(filterInput).not.toBeNull();
-
-  await filterInput.click(); // open dropdown to retrieve aria-active-descendant
-  await waitForStencilLifecycle(page);
-
-  const selectedDescendantId = await getSelectedDropdownOptionId();
-  expect(await getFilterAriaActiveDescendant()).toEqual(selectedDescendantId);
-});
-
-it('should render dropdown if touch support is detected', async () => {
-  await page.emulate(KnownDevices['iPhone X']);
-  await initSelect();
-
-  const dropdown = await getDropdown();
-  expect(dropdown).not.toBeNull();
-});
-
-it('should render dropdown even if native prop is set to true', async () => {
-  await initSelect({ isNative: true });
-
-  const dropdown = await getDropdown();
-  expect(dropdown).not.toBeNull();
-});
-
-describe('focus state', () => {
-  it('should focus filter when label text is clicked', async () => {
-    await initSelect();
-
-    const label = await getLabel();
-    const filterInput = await getFilterInput();
-    await addEventListener(filterInput, 'focus');
-
-    expect((await getEventSummary(filterInput, 'focus')).counter).toBe(0);
-
-    await label.click();
-    expect((await getEventSummary(filterInput, 'focus')).counter).toBe(1);
-  });
-});
-
-// puppeteer ignores @media(hover: hover) styles, but playwright can handle it
-xdescribe('hover state', () => {
-  it('should change border-color when filter input is hovered', async () => {
-    await initSelect();
-    await page.mouse.move(0, 300); // avoid potential hover initially
-
-    const filterInputOverlay = await getFilterInputOverlay();
-    const initialStyle = await getElementStyle(filterInputOverlay, 'borderColor');
-    expect(initialStyle).toBe('rgb(107, 109, 112)');
-
-    await filterInputOverlay.hover();
-    const hoverColor = await getElementStyle(filterInputOverlay, 'borderColor');
-    expect(hoverColor).toBe('rgb(1, 2, 5)');
-  });
-});
-
-it('should render dropdown list if filter input is clicked and remove via outside click', async () => {
-  await initSelect({ markupBefore: '<p-text>Some text</p-text>' });
-
-  const filterInput = await getFilterInput();
-  const text = await selectNode(page, 'p-text');
-
-  expect(await getDropdownList(), 'initially').toBeNull();
-
-  await filterInput.click();
-  await waitForStencilLifecycle(page);
-
-  expect(await getDropdownList(), 'after 1st input click').toBeTruthy();
-
-  await text.click();
-  await waitForStencilLifecycle(page);
-
-  expect(await getDropdownList(), 'after 1st text click').toBeNull();
-
-  await filterInput.click();
-  await waitForStencilLifecycle(page);
-
-  expect(await getDropdownList(), 'after 2nd input click').toBeTruthy();
-
-  await filterInput.click();
-  await waitForStencilLifecycle(page);
-
-  expect(await getDropdownList(), 'after 3rd input click').toBeTruthy(); // dropdown should stay open
-});
-
-it('should focus filter when tab key is pressed', async () => {
-  await initSelect();
-
-  const filterInput = await getFilterInput();
-  await addEventListener(filterInput, 'focus');
-
-  expect((await getEventSummary(filterInput, 'focus')).counter).toBe(0);
-
-  await page.keyboard.press('Tab');
-  expect((await getEventSummary(filterInput, 'focus')).counter).toBe(1);
-});
-
-it('should open dropdown, filter results to "B" if "b" is entered and select it on ArrowDown', async () => {
-  await initSelect();
-
-  const filterInput = await getFilterInput();
-  await filterInput.type('b');
-  await waitForStencilLifecycle(page);
-
-  expect(await getDropdownList(), 'opacity').toBeTruthy();
-  expect(await getAmountOfHiddenDropdownOptions(), 'amount of hidden options').toBe(2);
-
-  await page.keyboard.press('ArrowDown');
-  await waitForStencilLifecycle(page);
-  // await waitForStencilLifecycle(page); // 🙈
-  // await waitForStencilLifecycle(page); // 🙈
-  await filterInput.press('Enter');
-  await waitForStencilLifecycle(page);
-  // await waitForStencilLifecycle(page); // 🙈
-  // await waitForStencilLifecycle(page); // 🙈
-  const value = await getSelectValue();
-
-  expect(value).toBe('b');
-});
-
-it('should show "---" if filter value has no match', async () => {
-  await initSelect();
-
-  const filterInput = await getFilterInput();
-  await filterInput.type('d');
-  await waitForStencilLifecycle(page);
-
-  const dropdownOption1 = await getDropdownOption1();
-  const dropdownOption1Value = await getProperty(dropdownOption1, 'textContent');
-
-  expect(await getAmountOfHiddenDropdownOptions()).toBe(0);
-  expect(dropdownOption1Value).toBe('---No results found');
-});
-
-it('should clear input value and reset dropdown on click outside', async () => {
-  await initSelect({ markupBefore: '<p-text>Some text</p-text>' });
-
-  const filterInput = await getFilterInput();
-  const text = await selectNode(page, 'p-text');
-
-  await filterInput.click();
-  await waitForStencilLifecycle(page);
-
-  expect(await getAmountOfDropdownOptions()).toBe(3);
-
-  await filterInput.type('x');
-  await waitForStencilLifecycle(page);
-
-  expect(await getFilterInputValue()).toBe('x');
-  expect(await getAmountOfDropdownOptions()).toBe(1);
-
-  await text.click();
-  await waitForStencilLifecycle(page);
-
-  expect(await getFilterInputValue()).toBe('');
-
-  await filterInput.click();
-  await waitForStencilLifecycle(page);
-
-  expect(await getAmountOfDropdownOptions()).toBe(3);
-});
-
-it('should add valid selection as placeholder on enter', async () => {
-  await initSelect();
-
-  const filterInput = await getFilterInput();
-
-  await filterInput.type('B');
-  await waitForStencilLifecycle(page);
-
-  await page.keyboard.press('ArrowDown');
-  await waitForStencilLifecycle(page);
-
-  await filterInput.press('Enter');
-  await waitForStencilLifecycle(page);
-
-  const filterPlaceholder = await getFilterPlaceholder();
-
-  expect(await getSelectedOptionText()).toBe('Option B');
-  expect(await getSelectedOptionText()).toEqual(filterPlaceholder);
-});
-
-it('should add valid selection as placeholder on click', async () => {
-  await initSelect();
-
-  const filterInput = await getFilterInput();
-  await filterInput.click();
-  await waitForStencilLifecycle(page);
-
-  const dropdownOption2 = await getDropdownOption2();
-  await dropdownOption2.click();
-
-  await waitForStencilLifecycle(page);
-
-  const filterPlaceholder = await getFilterPlaceholder();
-
-  expect(await getSelectedOptionText()).toBe('Option B');
-  expect(await getSelectedOptionText()).toEqual(filterPlaceholder);
-});
-
-describe('keyboard and click events', () => {
-  it('should focus filter input on tab', async () => {
-    await initSelect();
-
-    const filterInput = await getFilterInput();
-    await addEventListener(filterInput, 'focus');
-
-    await page.keyboard.press('Tab');
-    expect((await getEventSummary(filterInput, 'focus')).counter).toBe(1);
-  });
-
-  it('should highlight first option on initial arrow down', async () => {
-    await initSelect();
-    const select = await getSelect();
-
-    await addEventListener(select, 'change');
-
-    expect(await getDropdownList(), 'initially').toBeNull();
-
-    await page.keyboard.press('Tab');
-    await page.keyboard.press('ArrowDown'); //this just opens the dropdown
-    await waitForStencilLifecycle(page);
-
-    expect(await getDropdownList(), 'for dropdown list after arrow down').toBeTruthy();
-    expect(await getHighlightedDropdownOptionIndex(), 'for highlighted option after arrow down').toBe(0);
-    expect(await getSelectedIndex(), 'for selected index').toBe(0);
-
-    await page.keyboard.press('Enter');
-    await waitForStencilLifecycle(page);
-
-    expect(await getDropdownList(), 'initially').toBeNull();
-    expect(await getSelectedIndex(), 'for selected index after enter').toBe(0);
-
-    await page.keyboard.press('Space'); // open dropdown to retrieve aria-active-descendant
-    await waitForStencilLifecycle(page);
-
-    expect((await getEventSummary(select, 'change')).counter, 'for calls').toBe(0);
-    expect(await getFilterAriaActiveDescendant(), 'for aria-active-descendant').toEqual(
-      `option-${await getSelectedDropdownOptionIndex()}`
-    );
-  });
-
-  it('should skip disabled option on arrow down', async () => {
-    await initSelect({ disabledIndex: 1 });
-
-    await page.keyboard.press('Tab');
-    await page.keyboard.press('ArrowDown'); //this just opens the dropdown
-    await waitForStencilLifecycle(page);
-    await page.keyboard.press('ArrowDown');
-    await waitForStencilLifecycle(page);
-
-    expect(await getHighlightedDropdownOptionIndex(), 'for highlighted option').toBe(2);
-  });
-
-  it('should skip disabled option on arrow up', async () => {
-    await initSelect({ disabledIndex: 1, selectedIndex: 2 });
-    await waitForStencilLifecycle(page);
-
-    await page.keyboard.press('Tab');
-    await page.keyboard.press('ArrowUp'); //this just opens the dropdown
-    await waitForStencilLifecycle(page);
-    await page.keyboard.press('ArrowUp');
-    await waitForStencilLifecycle(page);
-
-    expect(await getHighlightedDropdownOptionIndex(), 'for highlighted option').toBe(0);
-  });
-
-  it('should highlight correct position on multiple key actions and select the correct position', async () => {
-    await initSelect({ amount: 5, disabledIndex: 1 });
-    const select = await getSelect();
-    await addEventListener(select, 'change');
-
-    await page.keyboard.press('Tab');
-    await page.keyboard.press('ArrowDown'); //this just opens the dropdown
-    await waitForStencilLifecycle(page);
-
-    await page.keyboard.press('ArrowDown');
-    await waitForStencilLifecycle(page);
-    await page.keyboard.press('ArrowDown');
-    await waitForStencilLifecycle(page);
-    expect(await getHighlightedDropdownOptionIndex(), 'for highlighted custom option').toBe(3);
-
-    await page.keyboard.press('ArrowUp');
-    await waitForStencilLifecycle(page);
-
-    expect(await getHighlightedDropdownOptionIndex(), 'for highlighted custom option').toBe(2);
-
-    await page.keyboard.press('Enter');
-    await waitForStencilLifecycle(page);
-
-    expect(await getSelectedIndex(), 'for selected index').toBe(2);
-    expect((await getEventSummary(select, 'change')).counter, 'for calls').toBe(1);
-  });
-
-  it('should open dropdown with spacebar', async () => {
-    await initSelect();
-    const select = await getSelect();
-    await addEventListener(select, 'change');
-
-    await page.keyboard.press('Tab');
-
-    expect(await getDropdownList(), 'initially').toBeNull();
-
-    await page.keyboard.press('Space');
-    await waitForStencilLifecycle(page);
-
-    expect(await getDropdownList(), 'after space').toBeTruthy();
-    expect((await getEventSummary(select, 'change')).counter, 'for calls').toBe(0);
-  });
-
-  it('should not select highlighted option with spacebar and option list should stay open', async () => {
-    await initSelect();
-
-    const select = await getSelect();
-    await addEventListener(select, 'change');
-
-    await page.keyboard.press('Tab');
-    await page.keyboard.press('Space');
-    await page.keyboard.press('ArrowDown');
-    await page.keyboard.press('Space');
-    await waitForStencilLifecycle(page);
-
-    expect(await getDropdownList(), 'after space').toBeTruthy();
-    expect((await getEventSummary(select, 'change')).counter, 'for calls').toBe(0);
-  });
-
-  describe('when dropdown is not open', () => {
-    it('should not select option on PageDown', async () => {
-      await initSelect();
-      await page.keyboard.press('Tab');
-      await page.keyboard.press('PageDown');
-      await waitForStencilLifecycle(page);
-
-      expect(await getDropdownList(), 'for dropdown list').toBeNull();
-      expect(await getSelectedIndex(), 'for selected index').toBe(0);
-    });
-
-    it('should not select option on PageUp', async () => {
-      await initSelect();
-      await page.keyboard.press('Tab');
-      await page.keyboard.press('PageUp');
-      await waitForStencilLifecycle(page);
-
-      expect(await getDropdownList(), 'for dropdown list').toBeNull();
-      expect(await getSelectedIndex(), 'for selected index').toBe(0);
-    });
-  });
-
-  describe('when dropdown is open', () => {
-    it('should not select option on Escape', async () => {
-      await initSelect();
-      await page.keyboard.press('Tab');
-      await page.keyboard.press('ArrowDown'); //this just opens the dropdown
-      await waitForStencilLifecycle(page);
-      await page.keyboard.press('ArrowDown');
-      await waitForStencilLifecycle(page);
-
-      expect(await getHighlightedDropdownOptionIndex(), 'for highlighted option').toBe(1);
-
-      await page.keyboard.press('Escape');
-      await waitForStencilLifecycle(page);
-
-      expect(await getSelectedIndex(), 'for selected index').toBe(0);
-      expect(await getDropdownList(), 'for opacity').toBeNull();
-    });
-
-    it('should highlight and select last option on PageDown', async () => {
-      await initSelect();
-      await page.keyboard.press('Tab');
-      await page.keyboard.press('Space');
-      await waitForStencilLifecycle(page);
-      await page.keyboard.press('PageDown');
-      await waitForStencilLifecycle(page);
-
-      expect(await getHighlightedDropdownOptionIndex(), 'for highlighted option').toBe(2);
-      expect(await getSelectedDropdownOptionIndex(), 'for selected option').toBe(0);
-      expect(await getSelectedIndex(), 'for selected index').toBe(0);
-
-      await page.keyboard.press('Enter');
-      await waitForStencilLifecycle(page);
-
-      expect(await getSelectedIndex(), 'for selected index').toBe(2);
-      expect(await getDropdownList(), 'for opacity').toBeNull();
-    });
-
-    it('should highlight and select first option on PageUp', async () => {
-      await initSelect({ selectedIndex: 2 });
-      await page.keyboard.press('Tab');
-      await page.keyboard.press('Space');
-      await waitForStencilLifecycle(page);
-      await page.keyboard.press('PageUp');
-      await waitForStencilLifecycle(page);
-
-      expect(await getHighlightedDropdownOptionIndex(), 'for highlighted option').toBe(0);
-      expect(await getSelectedDropdownOptionIndex(), 'for selected option').toBe(2);
-      expect(await getSelectedIndex(), 'for selected index').toBe(2);
-
-      await page.keyboard.press('Enter');
-      await waitForStencilLifecycle(page);
-
-      expect(await getSelectedIndex(), 'for selected index').toBe(0);
-      expect(await getDropdownList(), 'for opacity').toBeNull();
-    });
-  });
-
-  it('should open dropdown on mouseclick and stay open on 2nd click', async () => {
-    await initSelect();
-    const filterInput = await getFilterInput();
-
-    await filterInput.click();
-    await waitForStencilLifecycle(page);
-
-    expect(await getDropdownList(), 'after click').toBeTruthy();
-    expect(await getHighlightedDropdownOptionIndex(), 'for highlighted option').toBe(0);
-
-    await filterInput.click();
-    await waitForStencilLifecycle(page);
-
-    expect(await getDropdownList(), 'after second click').toBeTruthy();
-    expect(await getHighlightedDropdownOptionIndex(), 'for highlighted option').toBe(0);
-  });
-
-  it('should select second option on mouseclick', async () => {
-    await initSelect();
-    const filterInput = await getFilterInput();
-
-    await filterInput.click();
-    await waitForStencilLifecycle(page);
-
-    const dropdownOption2 = await getDropdownOption2();
-    await dropdownOption2.click();
-    await waitForStencilLifecycle(page);
-
-    expect(await getDropdownList(), 'for opacity').toBeNull();
-    expect(await getSelectedIndex(), 'for selected index').toBe(1);
-  });
-
-  it('should close dropdown on Tab', async () => {
-    await initSelect();
-
-    const filterInput = await getFilterInput();
-    await addEventListener(filterInput, 'blur');
-
-    await page.keyboard.press('Tab');
-    await page.keyboard.press('Space');
-    await waitForStencilLifecycle(page);
-
-    expect(await getDropdownList(), 'for dropdown list').toBeTruthy();
-
-    await page.keyboard.press('Tab');
-    await waitForStencilLifecycle(page);
-
-    expect(await getDropdownList(), 'for dropdown list').toBeNull();
-    expect((await getEventSummary(filterInput, 'blur')).counter, 'for calls').toBe(1);
-  });
-
-  describe('when select is disabled', () => {
-    beforeEach(async () => {
-      await initSelect();
-      const select = await getSelect();
-      await setProperty(select, 'disabled', true);
-      await waitForStencilLifecycle(page);
-    });
-
-    it('should have not-allowed cursor', async () => {
-      expect(await getElementStyle(await getSelect(), 'cursor')).toBe('not-allowed');
-    });
-
-    it('should not render dropdown', async () => {
-      expect(await getDropdown()).toBeNull();
-    });
-  });
-});
-
-describe('lifecycle', () => {
-  it('should work without unnecessary round trips on init', async () => {
-    await initSelect();
-    const filterInput = await getFilterInput();
-    const status1 = await getLifecycleStatus(page);
-
-    expect(status1.componentDidLoad['p-select-wrapper'], 'componentDidLoad: p-select-wrapper').toBe(1);
-    expect(status1.componentDidLoad['p-select-wrapper-dropdown'], 'componentDidLoad: p-select-wrapper-dropdown').toBe(
-      1
-    );
-    expect(status1.componentDidLoad['p-icon'], 'componentDidLoad: p-icon').toBe(1); // arrow down
-
-    expect(status1.componentDidLoad.all, 'componentDidLoad: all').toBe(3);
-    expect(status1.componentDidUpdate.all, 'componentDidUpdate: all').toBe(0);
-
-    await filterInput.click();
-    await waitForStencilLifecycle(page);
-    const status2 = await getLifecycleStatus(page);
-
-    expect(status2.componentDidLoad['p-icon'], 'componentDidLoad: p-icon').toBe(2); // arrow down and checkmark
-
-    expect(status2.componentDidLoad.all, 'componentDidLoad: all').toBe(4);
-    expect(status2.componentDidUpdate.all, 'componentDidUpdate: all').toBe(1);
-  });
-
-  it('should work without unnecessary round trips on filter input change', async () => {
-    await initSelect();
-    const host = await getHost();
-
-    await host.click();
-    await waitForStencilLifecycle(page);
-
-    const statusAfterClick = await getLifecycleStatus(page);
-    expect(statusAfterClick.componentDidUpdate['p-select-wrapper'], '1st componentDidUpdate: p-select-wrapper').toBe(0);
-    expect(
-      statusAfterClick.componentDidUpdate['p-select-wrapper-dropdown'],
-      '1st componentDidUpdate: p-select-wrapper-dropdown'
-    ).toBe(1);
-    expect(statusAfterClick.componentDidUpdate.all, '1st componentDidUpdate: all').toBe(1);
-
-    await page.keyboard.press('c');
-    await waitForStencilLifecycle(page);
-
-    const status = await getLifecycleStatus(page);
-    expect(status.componentDidUpdate['p-select-wrapper'], '2nd componentDidUpdate: p-select-wrapper').toBe(0);
-    expect(
-      status.componentDidUpdate['p-select-wrapper-dropdown'],
-      '2nd componentDidUpdate: p-select-wrapper-dropdown'
-    ).toBe(2);
-    expect(status.componentDidUpdate.all, '2nd componentDidUpdate: all').toBe(2);
-
-    expect(status.componentDidLoad.all, '2nd componentDidLoad: all').toBe(4);
-  });
-});
-
-=======
->>>>>>> 15e35bd2
 describe('accessibility', () => {
   it('should expose correct initial accessibility tree and aria properties of filter', async () => {
     await initSelect({ disabledIndex: 1 });
