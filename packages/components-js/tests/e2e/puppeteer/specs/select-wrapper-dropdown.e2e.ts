import {
  expectA11yToMatchSnapshot,
  ExpectToMatchSnapshotOptions,
  getAttribute,
  selectNode,
  setContentWithDesignSystem,
  setProperty,
  waitForStencilLifecycle,
} from '../helpers';
import type { Page } from 'puppeteer';
<<<<<<< HEAD
import { KnownDevices } from 'puppeteer';
=======
>>>>>>> 15e35bd2

let page: Page;
beforeEach(async () => (page = await browser.newPage()));
afterEach(async () => await page.close());

const getHost = () => selectNode(page, 'p-select-wrapper');

const dropdownSelector = 'p-select-wrapper >>> p-select-wrapper-dropdown';
const selectedClass = 'option--selected';

const getDropdown = () => selectNode(page, dropdownSelector);
const getDropdownCombobox = () => selectNode(page, `${dropdownSelector} >>> [role="combobox"]`);
const getDropdownOption1 = () => selectNode(page, `${dropdownSelector} >>> .option:nth-child(1)`);
const getDropdownOption2 = () => selectNode(page, `${dropdownSelector} >>> .option:nth-child(2)`);
const getSelectedDropdownOption = () => selectNode(page, `${dropdownSelector} >>> .${selectedClass}`);

const getComboboxAriaActiveDescendant = async () => getAttribute(await getDropdownCombobox(), 'aria-activedescendant');
const getSelectedDropdownOptionId = async () => getAttribute(await getSelectedDropdownOption(), 'id');

type InitOptions = {
  amount?: 3 | 5;
  isNative?: boolean;
  dropdownDirection?: 'up' | 'down';
  markupBefore?: string;
  disabledIndex?: number;
  selectedIndex?: number;
  hiddenIndex?: number;
  beginUnique?: boolean;
};

const initSelect = (opts?: InitOptions): Promise<void> => {
  const {
    amount = 3,
    isNative = false,
    dropdownDirection,
    markupBefore = '',
    disabledIndex,
    selectedIndex,
    hiddenIndex,
    beginUnique,
  } = opts || {};

  const options = [...'abc', ...(amount === 5 ? 'de' : '')].map((x, idx) => {
    const attrs = [
      disabledIndex === idx ? 'disabled' : '',
      selectedIndex === idx ? 'selected' : '',
      hiddenIndex === idx ? 'hidden' : '',
    ].join(' ');

    const val = x.toUpperCase();
    return `<option value="${x}" ${attrs}>${beginUnique ? `${val} Option` : `Option ${val}`}</option>`;
  });

  const attrs = [
    isNative !== undefined && `native="${isNative}"`,
    dropdownDirection && `dropdown-direction="${dropdownDirection}"`,
  ]
    .filter((x) => x)
    .join(' ');

  return setContentWithDesignSystem(
    page,
    `${markupBefore}
    <p-select-wrapper label="Some label" ${attrs}>
      <select>
        ${options}
      </select>
    </p-select-wrapper>`
  );
};

<<<<<<< HEAD
it('should render', async () => {
  await initSelect({ disabledIndex: 1 });

  await openSelect();

  const disabledDropdownOption = await getDisabledDropdownOption();

  expect(disabledDropdownOption).not.toBeNull();
  expect(await getAriaSelectedTrueDropdownOptionIndex()).toBe(0);
  expect(await getAriaDisabledTrueDropdownOptionIndex()).toBe(1);
});

it('should render with optgroups', async () => {
  await setContentWithDesignSystem(
    page,
    `
    <p-select-wrapper label="Some label">
      <select>
        <optgroup label="Some optgroup label 1">
          <option value="a">Option A</option>
          <option value="b">Option B</option>
        </optgroup>
        <optgroup label="Some optgroup label 1">
          <option value="a">Option A</option>
          <option value="b">Option B</option>
        </optgroup>
      </select>
    </p-select-wrapper>`
  );

  await openSelect();

  const dropdownList = await getDropdownList();
  const dropdownOptgroup = await getDropdownOptgroup();

  expect(dropdownOptgroup).not.toBeNull();
  expect(await getElementIndex(dropdownList, '[aria-selected=true]')).toBe(1);
  expect(await getAmountOfDropdownOptgroups()).toEqual(await getAmountOfOptgroups());
});

it('should render with a mix of options and optgroup', async () => {
  await setContentWithDesignSystem(
    page,
    `
    <p-select-wrapper label="Some label">
      <select>
        <option value="a">Option A</option>
        <option value="b">Option B</option>
        <optgroup label="Some optgroup label 2">
          <option value="c">Option C</option>
          <option value="d">Option D</option>
        </optgroup>
      </select>
    </p-select-wrapper>`
  );

  await openSelect();

  const dropdownOptgroup = await getDropdownOptgroup();

  expect(dropdownOptgroup).not.toBeNull();
  expect(await getAmountOfDropdownOptgroups()).toEqual(await getAmountOfOptgroups());
});

it('should not render dropdown if touch support is detected', async () => {
  await page.emulate(KnownDevices['iPhone X']);
  await initSelect();

  const dropdown = await getDropdown();
  expect(dropdown).toBeNull();
});

it('should not render dropdown if touch support is detected and native is set to false', async () => {
  await page.emulate(KnownDevices['iPhone X']);
  await initSelect({ isNative: false });

  const dropdown = await getDropdown();
  expect(dropdown).toBeNull();
});

it('should not render if native prop is set to true', async () => {
  await initSelect({ isNative: true });

  const dropdown = await getDropdown();
  expect(dropdown).toBeNull();
});

it('should disable select when disabled programmatically', async () => {
  await initSelect();
  const select = await getSelect();
  const getSelectCursorStyle = () => getElementStyle(select, 'cursor');

  expect(await getSelectCursorStyle(), 'initially').toBe('pointer');

  await setProperty(select, 'disabled', true);
  await waitForStencilLifecycle(page);

  expect(await getSelectCursorStyle(), 'when disabled = true').toBe('not-allowed');

  await setProperty(select, 'disabled', false);
  await waitForStencilLifecycle(page);

  expect(await getSelectCursorStyle(), 'when disabled = false').toBe('pointer');
});

it('should not render dropdown when select is disabled programmatically', async () => {
  await initSelect();
  const select = await getSelect();

  expect(await getDropdown(), 'initially').toBeTruthy();

  await setProperty(select, 'disabled', true);
  await waitForStencilLifecycle(page);

  expect(await getDropdown(), 'when disabled = true').toBeNull();

  await setProperty(select, 'disabled', false);
  await waitForStencilLifecycle(page);

  expect(await getDropdown(), 'when disabled = false').toBeTruthy();
});

it('should be visible if select is clicked and hidden again when clicked outside', async () => {
  await initSelect({ markupBefore: '<p-text>Some text</p-text>' });

  const host = await getHost();
  const text = await selectNode(page, 'p-text');

  expect(await getDropdownList()).toBeNull();

  await host.click();
  await waitForStencilLifecycle(page);
  expect(await getDropdownList()).toBeTruthy();

  await text.click();
  await waitForStencilLifecycle(page);
  expect(await getDropdownList()).toBeNull();

  await host.click();
  await waitForStencilLifecycle(page);
  expect(await getDropdownList()).toBeTruthy();

  await host.click();
  await waitForStencilLifecycle(page);
  expect(await getDropdownList()).toBeNull();
});

it('should add custom option if added to native select programmatically', async () => {
  await initSelect();
  const select = await getSelect();
  await openSelect();

  expect(await getAmountOfDropdownOptions()).toEqual(await getAmountOfOptions());

  await select.evaluate((el: HTMLSelectElement) => {
    const option = document.createElement('option');
    option.text = 'Test';
    el.add(option, 0);
  });
  await waitForStencilLifecycle(page);

  const dropdownOption1Text = await getProperty(await getDropdownOption1(), 'innerHTML');
  expect(dropdownOption1Text).toContain('Test');
  expect(await getAmountOfDropdownOptions()).toEqual(await getAmountOfOptions());
});

it('should observe selected property changes of native option if added programmatically', async () => {
  await initSelect();
  const select = await getSelect();
  await openSelect();

  await select.evaluate((el: HTMLSelectElement) => {
    const option = document.createElement('option');
    option.text = 'Test';
    el.add(option);
    el.options[3].selected = true;
  });
  await waitForStencilLifecycle(page);

  const dropdownOption4 = await getDropdownOption4();

  expect(await getCssClasses(dropdownOption4)).toContain(selectedClass);
  expect(await getSelectedDropdownOptionIndex()).toBe(3);
});

it('should add/remove disabled state to custom option item if added/removed property to native select programmatically', async () => {
  await initSelect({ disabledIndex: 1 });
  const select = await getSelect();
  await openSelect();
  const dropdownOption1 = await getDropdownOption1();
  const dropdownOption2 = await getDropdownOption2();

  expect(await getCssClasses(dropdownOption1)).not.toContain(disabledClass);
  expect(await getCssClasses(dropdownOption2)).toContain(disabledClass);
  expect(await getDisabledDropdownOptionIndex()).toBe(1);

  await select.evaluate((el: HTMLSelectElement) => (el.options[0].disabled = true));
  await select.evaluate((el: HTMLSelectElement) => (el.options[1].disabled = false));
  await waitForStencilLifecycle(page);

  expect(await getCssClasses(dropdownOption1)).toContain(disabledClass);
  expect(await getCssClasses(dropdownOption2)).not.toContain(disabledClass);
  expect(await getDisabledDropdownOptionIndex()).toBe(0);
});

it('should add/remove disabled state to custom option item if added/removed attribute to native select programmatically', async () => {
  await initSelect({ disabledIndex: 1 });
  const select = await getSelect();
  await openSelect();
  const dropdownOption1 = await getDropdownOption1();
  const dropdownOption2 = await getDropdownOption2();

  expect(await getCssClasses(dropdownOption1)).not.toContain(disabledClass);
  expect(await getCssClasses(dropdownOption2)).toContain(disabledClass);
  expect(await getDisabledDropdownOptionIndex()).toBe(1);

  await select.evaluate((el: HTMLSelectElement) => el.options[0].setAttribute('disabled', 'disabled'));
  await select.evaluate((el: HTMLSelectElement) => el.options[1].removeAttribute('disabled'));
  await waitForStencilLifecycle(page);

  expect(await getCssClasses(dropdownOption1)).toContain(disabledClass);
  expect(await getCssClasses(dropdownOption2)).not.toContain(disabledClass);
  expect(await getDisabledDropdownOptionIndex()).toBe(0);
});

it('should synchronize custom option and native select if selected property is set programmatically', async () => {
  await initSelect();
  const select = await getSelect();
  await openSelect();
  const dropdownOption1 = await getDropdownOption1();
  const dropdownOption2 = await getDropdownOption2();

  expect(await getCssClasses(dropdownOption1)).toContain(selectedClass);
  expect(await getCssClasses(dropdownOption2)).not.toContain(selectedClass);
  expect(await getSelectedDropdownOptionIndex()).toBe(0);

  await select.evaluate((el: HTMLSelectElement) => (el.options[1].selected = true));
  await waitForStencilLifecycle(page);

  expect(await getCssClasses(dropdownOption1)).not.toContain(selectedClass);
  expect(await getCssClasses(dropdownOption2)).toContain(selectedClass);
  expect(await getSelectedDropdownOptionIndex()).toBe(1);
});

it('should synchronize custom option and native select if selected attribute is set programmatically', async () => {
  await initSelect();
  const select = await getSelect();
  await openSelect();
  const dropdownOption1 = await getDropdownOption1();
  const dropdownOption2 = await getDropdownOption2();

  expect(await getCssClasses(dropdownOption1)).toContain(selectedClass);
  expect(await getCssClasses(dropdownOption2)).not.toContain(selectedClass);
  expect(await getSelectedDropdownOptionIndex()).toBe(0);

  await select.evaluate((el: HTMLSelectElement) => el.options[1].setAttribute('selected', 'selected'));
  await waitForStencilLifecycle(page);

  expect(await getCssClasses(dropdownOption1)).not.toContain(selectedClass);
  expect(await getCssClasses(dropdownOption2)).toContain(selectedClass);
  expect(await getSelectedDropdownOptionIndex()).toBe(1);
});

it('should synchronize custom option and native select if selected value property is changed programmatically', async () => {
  await initSelect();
  const select = await getSelect();
  await openSelect();
  const dropdownOption1 = await getDropdownOption1();
  const dropdownOption2 = await getDropdownOption2();

  expect(await getCssClasses(dropdownOption1)).toContain(selectedClass);
  expect(await getSelectedDropdownOptionIndex()).toBe(0);

  await setProperty(select, 'value', 'b');
  await waitForStencilLifecycle(page);

  expect(await getCssClasses(dropdownOption1)).not.toContain(selectedClass);
  expect(await getCssClasses(dropdownOption2)).toContain(selectedClass);
  expect(await getSelectedDropdownOptionIndex()).toBe(1);
});

it('should synchronize custom option and native select if selectedIndex property is changed programmatically', async () => {
  await initSelect();
  const select = await getSelect();
  await openSelect();
  const dropdownOption1 = await getDropdownOption1();
  const dropdownOption2 = await getDropdownOption2();

  expect(await getCssClasses(dropdownOption1)).toContain(selectedClass);
  expect(await getSelectedDropdownOptionIndex()).toBe(0);

  await setProperty(select, 'selectedIndex', 1);
  await waitForStencilLifecycle(page);

  expect(await getCssClasses(dropdownOption1)).not.toContain(selectedClass);
  expect(await getCssClasses(dropdownOption2)).toContain(selectedClass);
  expect(await getSelectedDropdownOptionIndex()).toBe(1);
});

it('should add selected state to custom option item if selected property of option is set', async () => {
  await initSelect();
  const select = await getSelect();
  await openSelect();
  const dropdownOption1 = await getDropdownOption1();
  const dropdownOption2 = await getDropdownOption2();

  expect(await getCssClasses(dropdownOption1)).toContain(selectedClass);
  expect(await getSelectedDropdownOptionIndex()).toBe(0);

  await select.evaluate((el: HTMLSelectElement) => (el.options[1].selected = true));
  await waitForStencilLifecycle(page);

  expect(await getCssClasses(dropdownOption1)).not.toContain(selectedClass);
  expect(await getCssClasses(dropdownOption2)).toContain(selectedClass);
  expect(await getSelectedDropdownOptionIndex()).toBe(1);
});

it('should hide/show custom option item if hidden attribute is added/removed to native select programmatically', async () => {
  await initSelect();
  const select = await getSelect();
  await openSelect();
  const dropdownOption2 = await getDropdownOption2();

  await select.evaluate((el: HTMLSelectElement) => (el.options[1].hidden = true));
  await waitForStencilLifecycle(page);

  expect(await getCssClasses(dropdownOption2)).toContain(hiddenClass);
  expect(await getHiddenDropdownOptionIndex()).toBe(1);

  await select.evaluate((el: HTMLSelectElement) => (el.options[1].hidden = false));
  await waitForStencilLifecycle(page);

  expect(await getCssClasses(dropdownOption2)).not.toContain(hiddenClass);
});

it('should not render initial hidden option fields', async () => {
  await initSelect({ hiddenIndex: 0 });
  await openSelect();
  const dropdownOption1 = await getDropdownOption1();
  expect(await getCssClasses(dropdownOption1)).toContain(hiddenClass);
});

it('should not throw error with long option list and the same item is selected and disabled', async () => {
  await initPageErrorObserver(page);

  await setContentWithDesignSystem(
    page,
    `
    <p-select-wrapper label="Some label">
      <select name="some-name">
        <option value="default" disabled selected>Bitte wählen Sie Ihr Land</option>
        <option value="AF">Afghanistan</option>
        <option value="AX">Åland Islands</option>
        <option value="AL">Albania</option>
        <option value="DZ">Algeria</option>
        <option value="AS">American Samoa</option>
        <option value="AD">Andorra</option>
        <option value="AO">Angola</option>
        <option value="AI">Anguilla</option>
        <option value="AQ">Antarctica</option>
        <option value="AG">Antigua and Barbuda</option>
        <option value="AR">Argentina</option>
        <option value="AM">Armenia</option>
        <option value="AW">Aruba</option>
        <option value="AU">Australia</option>
        <option value="AT">Austria</option
      </select>
    </p-select-wrapper>`
  );

  const dropdownCombobox = await getDropdownCombobox();
  await dropdownCombobox.click();
  await waitForStencilLifecycle(page);

  expect(getPageThrownErrorsAmount(), 'get errorsAmount after click').toBe(0);

  await page.evaluate(() => {
    const script = document.createElement('script');
    script.innerText = "throw new Error('I am an error');";
    document.body.appendChild(script);
  });

  expect(getPageThrownErrorsAmount(), 'get errorsAmount after custom error').toBe(1);
});

it('should not set checkmark icon if option is both selected and disabled', async () => {
  await initSelect({ disabledIndex: 0, selectedIndex: 0 });

  expect(await getDropdownCheckmarkIcon()).toBeNull();
});

// puppeteer ignores @media(hover: hover) styles, but playwright can handle it
xdescribe('hover state', () => {
  it('should change border-color when dropdown combobox is hovered', async () => {
    await initSelect();
    await page.mouse.move(0, 300); // avoid potential hover initially

    const dropdownCombobox = await getDropdownCombobox();
    const initialStyle = await getElementStyle(dropdownCombobox, 'borderColor');
    expect(initialStyle).toBe('rgb(107, 109, 112)');

    await dropdownCombobox.hover();
    const hoverStyle = await getElementStyle(dropdownCombobox, 'borderColor');
    expect(hoverStyle).toBe('rgb(1, 2, 5)');
  });
});

describe('dropdown position', () => {
  const expectedDropdownStyle = '1px solid rgb(107, 109, 112)';

  it('should set direction to up', async () => {
    await initSelect({ dropdownDirection: 'up' });

    const dropdownCombobox = await getDropdownCombobox();
    await dropdownCombobox.click();
    await waitForStencilLifecycle(page);

    const dropdownStyle = await getElementStyle(await getDropdownList(), 'borderBottom');
    expect(dropdownStyle).toBe(expectedDropdownStyle);
  });

  it('should set direction to down', async () => {
    await initSelect({ dropdownDirection: 'down' });

    const dropdownCombobox = await getDropdownCombobox();
    await dropdownCombobox.click();
    await waitForStencilLifecycle(page);

    const dropdownStyle = await getElementStyle(await getDropdownList(), 'borderTop');
    expect(dropdownStyle).toBe(expectedDropdownStyle);
  });

  it('should auto position to up if bottom space is less than dropdown height', async () => {
    await page.setViewport({
      width: 800,
      height: 650,
    });
    await initSelect({ amount: 5, markupBefore: '<div style="height: 550px;"></div>' });

    const dropdownCombobox = await getDropdownCombobox();
    await dropdownCombobox.click();
    await waitForStencilLifecycle(page);

    const dropdownStyle = await getElementStyle(await getDropdownList(), 'borderBottom');
    expect(dropdownStyle).toBe(expectedDropdownStyle);
  });
});

describe('keyboard and click events', () => {
  it('should highlight first position on initial arrow down', async () => {
    await initSelect();
    const select = await getSelect();
    const host = await getHost();

    await addEventListener(select, 'change');

    expect(await getDropdownList(), 'initially').toBeNull();

    await page.keyboard.press('Tab');
    await page.keyboard.press('ArrowDown'); //this just opens the dropdown
    await waitForStencilLifecycle(page);

    expect(await getDropdownList(), 'after ArrowDown').toBeTruthy();
    expect(await getHighlightedDropdownOptionIndex(), 'for highlighted custom option').toBe(0);
    expect(await getSelectedIndex(), 'for selected custom option').toBe(0);

    await page.keyboard.press('Enter');
    await waitForStencilLifecycle(page);

    expect(await getDropdownList(), 'after Enter').toBeNull();
    expect(await getSelectedIndex(), 'for selected index').toBe(0);

    expect((await getEventSummary(select, 'change')).counter, 'for calls').toBe(0);

    await host.click();
    await waitForStencilLifecycle(page);
    expect(await getComboboxAriaActiveDescendant(), 'for active descendant').toEqual(
      `option-${await getSelectedDropdownOptionIndex()}`
    );
  });

  it('should skip disabled option on arrow down', async () => {
    await initSelect({ disabledIndex: 1 });

    await page.keyboard.press('Tab');
    await page.keyboard.press('ArrowDown'); //this just opens the dropdown
    await waitForStencilLifecycle(page);
    await page.keyboard.press('ArrowDown');
    await waitForStencilLifecycle(page);

    expect(await getHighlightedDropdownOptionIndex()).toBe(2);
  });

  it('should skip disabled option on arrow up', async () => {
    await initSelect({ disabledIndex: 1, selectedIndex: 2 });

    await page.keyboard.press('Tab');
    await page.keyboard.press('ArrowUp'); //this just opens the dropdown
    await waitForStencilLifecycle(page);
    await page.keyboard.press('ArrowUp');
    await waitForStencilLifecycle(page);

    expect(await getHighlightedDropdownOptionIndex()).toBe(0);
  });

  it('should highlight correct position on multiple key actions and select the correct position', async () => {
    await initSelect({ amount: 5, disabledIndex: 1 });
    const select = await getSelect();
    await addEventListener(select, 'change');

    await page.keyboard.press('Tab');
    await waitForStencilLifecycle(page);
    await page.keyboard.press('ArrowDown'); //this just opens the dropdown
    await waitForStencilLifecycle(page);

    expect(await getDropdownOpacity(), 'for opacity').toBe('1');

    await page.keyboard.press('ArrowDown');
    await waitForStencilLifecycle(page);
    await page.keyboard.press('ArrowDown');
    await waitForStencilLifecycle(page);
    expect(await getHighlightedDropdownOptionIndex(), 'for highlighted custom option').toBe(3);

    await page.keyboard.press('ArrowUp');
    await waitForStencilLifecycle(page);

    expect(await getHighlightedDropdownOptionIndex(), 'for highlighted custom option').toBe(2);

    await page.keyboard.press('Enter');
    await waitForStencilLifecycle(page);

    expect(await getSelectedIndex(), 'for selected index').toBe(2);
    expect((await getEventSummary(select, 'change')).counter, 'for calls').toBe(1);
  });

  it('should open select with space bar', async () => {
    await initSelect();
    const select = await getSelect();

    await addEventListener(select, 'change');

    await page.keyboard.press('Tab');
    expect(await getDropdownList(), 'for dropdown list after tab').toBeNull();

    await page.keyboard.press('Space');
    await waitForStencilLifecycle(page);
    expect(await getDropdownList(), 'for dropdown list after space').toBeTruthy();
    expect((await getEventSummary(select, 'change')).counter, 'for calls').toBe(0);
  });

  it('should select correct option with space bar', async () => {
    await initSelect();
    const select = await getSelect();

    await addEventListener(select, 'change');

    await page.keyboard.press('Tab');
    expect(await getDropdownList(), 'for dropdown list after tab').toBeNull();

    await page.keyboard.press('Space');
    await waitForStencilLifecycle(page);
    expect(await getDropdownList(), 'for dropdown list after space').toBeTruthy();

    await page.keyboard.press('ArrowDown');
    await waitForStencilLifecycle(page);
    expect(await getHighlightedDropdownOptionIndex(), 'for highlighted custom option').toBe(1);

    await page.keyboard.press('Space');
    await waitForStencilLifecycle(page);
    expect(await getSelectedIndex(), 'for selected index').toBe(1);
    expect((await getEventSummary(select, 'change')).counter, 'for calls').toBe(1);
  });

  describe('when dropdown is not open', () => {
    it('should not highlight and select option on PageDown', async () => {
      await initSelect();

      await page.keyboard.press('Tab');
      await page.keyboard.press('PageDown');
      await waitForStencilLifecycle(page);

      expect(await getDropdownList(), 'for dropdown list after page down').toBeNull();
      expect(await getSelectedIndex(), 'for selected index').toBe(0);
    });

    it('should not highlight and select option on PageUp', async () => {
      await initSelect();

      await page.keyboard.press('Tab');
      await page.keyboard.press('PageUp');
      await waitForStencilLifecycle(page);

      expect(await getDropdownList(), 'for dropdown list after page up').toBeNull();
      expect(await getSelectedIndex(), 'for selected index').toBe(0);
    });
  });

  describe('when dropdown is open', () => {
    it('should highlight and select last option on PageDown', async () => {
      await initSelect();

      await page.keyboard.press('Tab');
      await page.keyboard.press('Space');
      await waitForStencilLifecycle(page);
      await page.keyboard.press('PageDown');
      await waitForStencilLifecycle(page);

      expect(await getHighlightedDropdownOptionIndex(), 'for highlighted custom option').toBe(2);
      expect(await getSelectedDropdownOptionIndex(), 'for selected custom option').toBe(0);
      expect(await getSelectedIndex(), 'for selected index').toBe(0);

      await page.keyboard.press('Space');
      await waitForStencilLifecycle(page);

      expect(await getDropdownList(), 'for dropdown list after space').toBeNull();
      expect(await getSelectedIndex(), 'for selected index').toBe(2);
    });

    it('should highlight and select first option on PageUp', async () => {
      await initSelect({ selectedIndex: 2 });

      await page.keyboard.press('Tab');
      await page.keyboard.press('Space');
      await waitForStencilLifecycle(page);
      await page.keyboard.press('PageUp');
      await waitForStencilLifecycle(page);

      expect(await getHighlightedDropdownOptionIndex(), 'for highlighted custom option').toBe(0);
      expect(await getSelectedDropdownOptionIndex(), 'for selected custom option').toBe(2);
      expect(await getSelectedIndex(), 'for selected index').toBe(2);

      await page.keyboard.press('Space');
      await waitForStencilLifecycle(page);

      expect(await getDropdownList(), 'for dropdown list after space').toBeNull();
      expect(await getSelectedIndex(), 'for selected index').toBe(0);
    });

    it('should not select option on Escape and close dropdown', async () => {
      await initSelect();

      await page.keyboard.press('Tab');
      await page.keyboard.press('ArrowDown');
      await waitForStencilLifecycle(page);
      await page.keyboard.press('ArrowDown');
      await waitForStencilLifecycle(page);

      expect(await getHighlightedDropdownOptionIndex(), 'for highlighted custom option').toBe(1);

      await page.keyboard.press('Escape');
      await waitForStencilLifecycle(page);

      expect(await getSelectedIndex(), 'for selected index').toBe(0);
      expect(await getDropdownList(), 'for dropdown list').toBeNull();
    });

    it('should highlight first matching option via keyboard search', async () => {
      await initSelect({ beginUnique: true });

      await page.keyboard.press('Tab');
      await page.keyboard.press('ArrowDown');
      await waitForStencilLifecycle(page);

      await page.keyboard.press('c');
      await waitForStencilLifecycle(page);

      expect(await getHighlightedDropdownOptionIndex(), 'for highlighted custom option').toBe(2);
      expect(await getSelectedDropdownOptionIndex(), 'for selected custom option').toBe(0);
      expect(await getSelectedIndex(), 'for selected index').toBe(0);
    });
  });

  it('should open/close select on mouseclick', async () => {
    await initSelect();

    const host = await getHost();
    await host.click();
    await waitForStencilLifecycle(page);

    expect(await getDropdownList(), 'after 1st click').toBeTruthy();
    expect(await getHighlightedDropdownOptionIndex(), 'for highlighted custom option  after 1st click').toBe(0);

    await host.click();
    await waitForStencilLifecycle(page);

    expect(await getDropdownList(), 'after 2nd click').toBeNull();
  });

  it('should open/close select on icon click', async () => {
    await initSelect();

    const icon = await getSelectIcon();
    const clickIcon = async () => {
      const { top, bottom, left, right } = await getElementPositions(page, icon);
      // click center of where icon is located
      await page.mouse.click(left + (right - left) / 2, top + (bottom - top) / 2);
      await waitForStencilLifecycle(page);
    };

    await clickIcon();

    expect(await getDropdownList(), 'after 1st click').toBeTruthy();
    expect(await getHighlightedDropdownOptionIndex(), 'for highlighted custom option after 1st click').toBe(0);

    await clickIcon();

    expect(await getDropdownList(), 'after 2nd click').toBeNull();
  });

  it('should select second option on mouseclick', async () => {
    await initSelect();
    const host = await getHost();

    await host.click();
    await waitForStencilLifecycle(page);
    expect(await getDropdownList(), 'after open').toBeTruthy();

    const dropdownOption2 = await getDropdownOption2();

    await dropdownOption2.click();
    await waitForStencilLifecycle(page);

    expect(await getDropdownList(), 'after option click').toBeNull();
    expect(await getSelectedIndex(), 'for selected index').toBe(1);
  });

  it('should select second option on mouseclick when used in custom element', async () => {
    const customElementName = 'my-custom-element';

    const initCustomElement = `
<script type="text/javascript">
  window.customElements.define(
    '${customElementName}',
    class extends HTMLElement {
      constructor() {
        super();
        this.attachShadow({ mode: 'open' });
        this.shadowRoot.innerHTML = \`
<p-select-wrapper>
  <select>
    <option value="a">Option A</option>
    <option value="b">Option B</option>
    <option value="c">Option C</option>
  </select>
</p-select-wrapper>
\`; }});
</script>`;

    await setContentWithDesignSystem(
      page,
      `
        ${initCustomElement}
        <${customElementName}></${customElementName}>`
    );

    const host = await selectNode(page, `${customElementName} >>> p-select-wrapper`);
    await host.click();
    await waitForStencilLifecycle(page);

    const dropdownCombobox = await selectNode(
      page,
      `${customElementName} >>> p-select-wrapper >>> p-select-wrapper-dropdown >>> [role="combobox"]`
    );

    const nestedDropdownSelector = `${customElementName} >>> ${dropdownSelector}`;
    const dropdownOption2 = await selectNode(page, `${nestedDropdownSelector} >>> .option:nth-child(2)`);
    const dropdownOption2BoundingBox = await dropdownOption2.boundingBox();

    const dropdownInCustomElement = await getShadowRoot(await selectNode(page, nestedDropdownSelector));
    const getSelectedOptionInCustomElement = () => getElementIndex(dropdownInCustomElement, `.${selectedClass}`);

    expect(await getSelectedOptionInCustomElement(), 'initially').toBe(0);

    await waitForStencilLifecycle(page);
    await page.mouse.click(dropdownOption2BoundingBox.x + 2, dropdownOption2BoundingBox.y + 2);
    await waitForStencilLifecycle(page);

    expect(
      await getProperty(await selectNode(page, `${customElementName} >>> p-select-wrapper select`), 'selectedIndex'),
      'after click'
    ).toBe(1);
  });

  it('should close select on tab', async () => {
    await initSelect();

    await page.keyboard.press('Tab');
    await page.keyboard.press('Space');
    await waitForStencilLifecycle(page);

    expect(await getDropdownList(), 'after space').toBeTruthy();

    await page.keyboard.press('Tab');
    await waitForStencilLifecycle(page);

    expect(await getDropdownList(), 'after tab').toBeNull();
    expect(await selectHasFocus()).toBe(false);
  });

  it('should remove and re-attach events', async () => {
    await initSelect();

    const host = await getHost();
    await host.click();
    await waitForStencilLifecycle(page);
    const dropdownCombobox = await getDropdownCombobox();
    const dropdownList = await getDropdownList();

    await addEventListener(dropdownCombobox, 'mousedown');
    await addEventListener(dropdownCombobox, 'keydown');
    await addEventListener(dropdownList, 'keydown');

    // Remove and re-attach component to check if events are duplicated / fire at all
    await reattachElementHandle(host);

    await dropdownCombobox.click();
    await waitForStencilLifecycle(page);

    expect((await getEventSummary(dropdownCombobox, 'mousedown')).counter, 'after 1st click').toBe(1);

    await dropdownCombobox.click();
    await waitForStencilLifecycle(page);

    expect((await getEventSummary(dropdownCombobox, 'mousedown')).counter, 'after 2nd click').toBe(2);

    await page.keyboard.press('ArrowDown');
    await waitForStencilLifecycle(page);
    await page.keyboard.press('ArrowDown');
    await waitForStencilLifecycle(page);

    expect((await getEventSummary(dropdownCombobox, 'keydown')).counter, 'after key presses for combobox').toBe(2);
    expect((await getEventSummary(dropdownList, 'keydown')).counter, 'after key presses for list').toBe(0);
  });
});

describe('lifecycle', () => {
  it('should work without unnecessary round trips on init', async () => {
    await initSelect();
    const status = await getLifecycleStatus(page);

    expect(status.componentDidLoad['p-select-wrapper'], 'componentDidLoad: p-select-wrapper').toBe(1);
    expect(status.componentDidLoad['p-select-wrapper-dropdown'], 'componentDidLoad: p-select-wrapper-dropdown').toBe(1);
    expect(status.componentDidLoad['p-icon'], 'componentDidLoad: p-icon').toBe(1); // arrow down

    expect(status.componentDidLoad.all, 'componentDidLoad: all').toBe(3);
    expect(status.componentDidUpdate.all, 'componentDidUpdate: all').toBe(0);

    await openSelect();

    expect(status.componentDidLoad['p-icon'], 'componentDidLoad: p-icon').toBe(1); // arrow down
    expect(status.componentDidLoad.all, 'componentDidLoad: all').toBe(3);
    expect(status.componentDidUpdate.all, 'componentDidUpdate: all').toBe(0);
  });

  it('should work without unnecessary round trips if second option is clicked', async () => {
    await initSelect();
    await openSelect();

    const dropdownCombobox = await getDropdownCombobox();
    const dropdownOption2 = await getDropdownOption2();

    await waitForStencilLifecycle(page);
    const status1 = await getLifecycleStatus(page);

    expect(status1.componentDidLoad['p-icon'], '1st componentDidLoad: p-icon').toBe(2);
    expect(status1.componentDidLoad.all, '1st componentDidLoad: all').toBe(4);

    expect(
      status1.componentDidUpdate['p-select-wrapper-dropdown'],
      '1st componentDidUpdate: p-select-wrapper-dropdown'
    ).toBe(1);
    expect(status1.componentDidUpdate.all, '1st componentDidUpdate: all').toBe(1);

    await dropdownOption2.click();
    await waitForStencilLifecycle(page);
    const status2 = await getLifecycleStatus(page);

    expect(status2.componentDidLoad['p-icon'], '2nd componentDidLoad: p-icon').toBe(2);
    expect(
      status2.componentDidUpdate['p-select-wrapper-dropdown'],
      '2nd componentDidUpdate: p-select-wrapper-dropdown'
    ).toBe(2);

    expect(status2.componentDidLoad.all, '2nd componentDidLoad: all').toBe(4);
    expect(status2.componentDidUpdate.all, '2nd componentDidUpdate: all').toBe(2);
  });
});

=======
>>>>>>> 15e35bd2
describe('accessibility', () => {
  const opts: ExpectToMatchSnapshotOptions = {
    skipWaitForFunction: true,
  };

  it('should expose correct initial accessibility tree', async () => {
    await initSelect();
    const dropdownCombobox = await getDropdownCombobox();
    const dropdown = await getDropdown();

    await expectA11yToMatchSnapshot(page, dropdownCombobox, { ...opts, interestingOnly: false });
    await expectA11yToMatchSnapshot(page, dropdown, { ...opts, interestingOnly: true });
  });

  it('should expose correct initial accessibility tree in open state', async () => {
    await initSelect({ disabledIndex: 1 });
    const host = await getHost();
    const dropdownCombobox = await getDropdownCombobox();
    const dropdown = await getDropdown();

    await host.click();
    await waitForStencilLifecycle(page);
    await expectA11yToMatchSnapshot(page, dropdownCombobox, { ...opts, interestingOnly: false });
    await expectA11yToMatchSnapshot(page, dropdown, { ...opts, interestingOnly: false });
  });

  it('should expose correct accessibility tree if rendered with optgroups in open state', async () => {
    await setContentWithDesignSystem(
      page,
      `
      <p-select-wrapper label="Some label">
        <select>
          <optgroup label="Some optgroup label 1">
            <option value="a">Option A</option>
            <option value="b">Option B</option>
          </optgroup>
          <optgroup label="Some optgroup label 1">
            <option value="a">Option A</option>
            <option value="b">Option B</option>
          </optgroup>
        </select>
      </p-select-wrapper>`
    );

    const host = await getHost();
    const dropdown = await getDropdown();

    await host.click();
    await waitForStencilLifecycle(page);
    await expectA11yToMatchSnapshot(page, dropdown, { ...opts, interestingOnly: false });
    expect(await getComboboxAriaActiveDescendant()).toEqual(await getSelectedDropdownOptionId());
  });

  it('should expose correct accessibility tree if open/closed', async () => {
    await initSelect();

    const host = await getHost();
    const dropdownCombobox = await getDropdownCombobox();

    await expectA11yToMatchSnapshot(page, dropdownCombobox, { ...opts, message: 'Initially' });

    await host.click();
    await waitForStencilLifecycle(page);

    await expectA11yToMatchSnapshot(page, dropdownCombobox, { ...opts, message: 'After click' });
  });

  it('should expose correct accessibility tree on selected custom option on click in open state', async () => {
    await initSelect();

    const host = await getHost();
    await host.click();
    await waitForStencilLifecycle(page);

    const dropdownOption1 = await getDropdownOption1();
    const dropdownOption2 = await getDropdownOption2();
    await expectA11yToMatchSnapshot(page, dropdownOption1, {
      ...opts,
      message: 'Initially option A',
      interestingOnly: false,
    });
    await expectA11yToMatchSnapshot(page, dropdownOption2, {
      ...opts,
      message: 'Initially option B',
      interestingOnly: false,
    });

    await dropdownOption2.click();
    await waitForStencilLifecycle(page);
    await host.click();
    await waitForStencilLifecycle(page);

    await expectA11yToMatchSnapshot(page, await getDropdownOption1(), {
      ...opts,
      message: 'Option A after click',
      interestingOnly: false,
    });
    await expectA11yToMatchSnapshot(page, await getDropdownOption2(), {
      ...opts,
      message: 'Option B after click',
      interestingOnly: false,
    });
  });

  it('should expose correct accessibility tree if description is set', async () => {
    await initSelect();
    const host = await getHost();
    await setProperty(host, 'description', 'Some description');
    await host.click();
    await waitForStencilLifecycle(page);
    const dropdownCombobox = await getDropdownCombobox();

    await expectA11yToMatchSnapshot(page, dropdownCombobox, opts);
  });

  it('should expose correct accessibility tree in error state', async () => {
    await initSelect();
    const host = await getHost();
    await setProperty(host, 'state', 'error');
    await setProperty(host, 'message', 'Some error message');
    await host.click();
    await waitForStencilLifecycle(page);
    const dropdownCombobox = await getDropdownCombobox();

    await expectA11yToMatchSnapshot(page, dropdownCombobox, opts);
  });
});<|MERGE_RESOLUTION|>--- conflicted
+++ resolved
@@ -8,10 +8,6 @@
   waitForStencilLifecycle,
 } from '../helpers';
 import type { Page } from 'puppeteer';
-<<<<<<< HEAD
-import { KnownDevices } from 'puppeteer';
-=======
->>>>>>> 15e35bd2
 
 let page: Page;
 beforeEach(async () => (page = await browser.newPage()));
@@ -83,897 +79,6 @@
   );
 };
 
-<<<<<<< HEAD
-it('should render', async () => {
-  await initSelect({ disabledIndex: 1 });
-
-  await openSelect();
-
-  const disabledDropdownOption = await getDisabledDropdownOption();
-
-  expect(disabledDropdownOption).not.toBeNull();
-  expect(await getAriaSelectedTrueDropdownOptionIndex()).toBe(0);
-  expect(await getAriaDisabledTrueDropdownOptionIndex()).toBe(1);
-});
-
-it('should render with optgroups', async () => {
-  await setContentWithDesignSystem(
-    page,
-    `
-    <p-select-wrapper label="Some label">
-      <select>
-        <optgroup label="Some optgroup label 1">
-          <option value="a">Option A</option>
-          <option value="b">Option B</option>
-        </optgroup>
-        <optgroup label="Some optgroup label 1">
-          <option value="a">Option A</option>
-          <option value="b">Option B</option>
-        </optgroup>
-      </select>
-    </p-select-wrapper>`
-  );
-
-  await openSelect();
-
-  const dropdownList = await getDropdownList();
-  const dropdownOptgroup = await getDropdownOptgroup();
-
-  expect(dropdownOptgroup).not.toBeNull();
-  expect(await getElementIndex(dropdownList, '[aria-selected=true]')).toBe(1);
-  expect(await getAmountOfDropdownOptgroups()).toEqual(await getAmountOfOptgroups());
-});
-
-it('should render with a mix of options and optgroup', async () => {
-  await setContentWithDesignSystem(
-    page,
-    `
-    <p-select-wrapper label="Some label">
-      <select>
-        <option value="a">Option A</option>
-        <option value="b">Option B</option>
-        <optgroup label="Some optgroup label 2">
-          <option value="c">Option C</option>
-          <option value="d">Option D</option>
-        </optgroup>
-      </select>
-    </p-select-wrapper>`
-  );
-
-  await openSelect();
-
-  const dropdownOptgroup = await getDropdownOptgroup();
-
-  expect(dropdownOptgroup).not.toBeNull();
-  expect(await getAmountOfDropdownOptgroups()).toEqual(await getAmountOfOptgroups());
-});
-
-it('should not render dropdown if touch support is detected', async () => {
-  await page.emulate(KnownDevices['iPhone X']);
-  await initSelect();
-
-  const dropdown = await getDropdown();
-  expect(dropdown).toBeNull();
-});
-
-it('should not render dropdown if touch support is detected and native is set to false', async () => {
-  await page.emulate(KnownDevices['iPhone X']);
-  await initSelect({ isNative: false });
-
-  const dropdown = await getDropdown();
-  expect(dropdown).toBeNull();
-});
-
-it('should not render if native prop is set to true', async () => {
-  await initSelect({ isNative: true });
-
-  const dropdown = await getDropdown();
-  expect(dropdown).toBeNull();
-});
-
-it('should disable select when disabled programmatically', async () => {
-  await initSelect();
-  const select = await getSelect();
-  const getSelectCursorStyle = () => getElementStyle(select, 'cursor');
-
-  expect(await getSelectCursorStyle(), 'initially').toBe('pointer');
-
-  await setProperty(select, 'disabled', true);
-  await waitForStencilLifecycle(page);
-
-  expect(await getSelectCursorStyle(), 'when disabled = true').toBe('not-allowed');
-
-  await setProperty(select, 'disabled', false);
-  await waitForStencilLifecycle(page);
-
-  expect(await getSelectCursorStyle(), 'when disabled = false').toBe('pointer');
-});
-
-it('should not render dropdown when select is disabled programmatically', async () => {
-  await initSelect();
-  const select = await getSelect();
-
-  expect(await getDropdown(), 'initially').toBeTruthy();
-
-  await setProperty(select, 'disabled', true);
-  await waitForStencilLifecycle(page);
-
-  expect(await getDropdown(), 'when disabled = true').toBeNull();
-
-  await setProperty(select, 'disabled', false);
-  await waitForStencilLifecycle(page);
-
-  expect(await getDropdown(), 'when disabled = false').toBeTruthy();
-});
-
-it('should be visible if select is clicked and hidden again when clicked outside', async () => {
-  await initSelect({ markupBefore: '<p-text>Some text</p-text>' });
-
-  const host = await getHost();
-  const text = await selectNode(page, 'p-text');
-
-  expect(await getDropdownList()).toBeNull();
-
-  await host.click();
-  await waitForStencilLifecycle(page);
-  expect(await getDropdownList()).toBeTruthy();
-
-  await text.click();
-  await waitForStencilLifecycle(page);
-  expect(await getDropdownList()).toBeNull();
-
-  await host.click();
-  await waitForStencilLifecycle(page);
-  expect(await getDropdownList()).toBeTruthy();
-
-  await host.click();
-  await waitForStencilLifecycle(page);
-  expect(await getDropdownList()).toBeNull();
-});
-
-it('should add custom option if added to native select programmatically', async () => {
-  await initSelect();
-  const select = await getSelect();
-  await openSelect();
-
-  expect(await getAmountOfDropdownOptions()).toEqual(await getAmountOfOptions());
-
-  await select.evaluate((el: HTMLSelectElement) => {
-    const option = document.createElement('option');
-    option.text = 'Test';
-    el.add(option, 0);
-  });
-  await waitForStencilLifecycle(page);
-
-  const dropdownOption1Text = await getProperty(await getDropdownOption1(), 'innerHTML');
-  expect(dropdownOption1Text).toContain('Test');
-  expect(await getAmountOfDropdownOptions()).toEqual(await getAmountOfOptions());
-});
-
-it('should observe selected property changes of native option if added programmatically', async () => {
-  await initSelect();
-  const select = await getSelect();
-  await openSelect();
-
-  await select.evaluate((el: HTMLSelectElement) => {
-    const option = document.createElement('option');
-    option.text = 'Test';
-    el.add(option);
-    el.options[3].selected = true;
-  });
-  await waitForStencilLifecycle(page);
-
-  const dropdownOption4 = await getDropdownOption4();
-
-  expect(await getCssClasses(dropdownOption4)).toContain(selectedClass);
-  expect(await getSelectedDropdownOptionIndex()).toBe(3);
-});
-
-it('should add/remove disabled state to custom option item if added/removed property to native select programmatically', async () => {
-  await initSelect({ disabledIndex: 1 });
-  const select = await getSelect();
-  await openSelect();
-  const dropdownOption1 = await getDropdownOption1();
-  const dropdownOption2 = await getDropdownOption2();
-
-  expect(await getCssClasses(dropdownOption1)).not.toContain(disabledClass);
-  expect(await getCssClasses(dropdownOption2)).toContain(disabledClass);
-  expect(await getDisabledDropdownOptionIndex()).toBe(1);
-
-  await select.evaluate((el: HTMLSelectElement) => (el.options[0].disabled = true));
-  await select.evaluate((el: HTMLSelectElement) => (el.options[1].disabled = false));
-  await waitForStencilLifecycle(page);
-
-  expect(await getCssClasses(dropdownOption1)).toContain(disabledClass);
-  expect(await getCssClasses(dropdownOption2)).not.toContain(disabledClass);
-  expect(await getDisabledDropdownOptionIndex()).toBe(0);
-});
-
-it('should add/remove disabled state to custom option item if added/removed attribute to native select programmatically', async () => {
-  await initSelect({ disabledIndex: 1 });
-  const select = await getSelect();
-  await openSelect();
-  const dropdownOption1 = await getDropdownOption1();
-  const dropdownOption2 = await getDropdownOption2();
-
-  expect(await getCssClasses(dropdownOption1)).not.toContain(disabledClass);
-  expect(await getCssClasses(dropdownOption2)).toContain(disabledClass);
-  expect(await getDisabledDropdownOptionIndex()).toBe(1);
-
-  await select.evaluate((el: HTMLSelectElement) => el.options[0].setAttribute('disabled', 'disabled'));
-  await select.evaluate((el: HTMLSelectElement) => el.options[1].removeAttribute('disabled'));
-  await waitForStencilLifecycle(page);
-
-  expect(await getCssClasses(dropdownOption1)).toContain(disabledClass);
-  expect(await getCssClasses(dropdownOption2)).not.toContain(disabledClass);
-  expect(await getDisabledDropdownOptionIndex()).toBe(0);
-});
-
-it('should synchronize custom option and native select if selected property is set programmatically', async () => {
-  await initSelect();
-  const select = await getSelect();
-  await openSelect();
-  const dropdownOption1 = await getDropdownOption1();
-  const dropdownOption2 = await getDropdownOption2();
-
-  expect(await getCssClasses(dropdownOption1)).toContain(selectedClass);
-  expect(await getCssClasses(dropdownOption2)).not.toContain(selectedClass);
-  expect(await getSelectedDropdownOptionIndex()).toBe(0);
-
-  await select.evaluate((el: HTMLSelectElement) => (el.options[1].selected = true));
-  await waitForStencilLifecycle(page);
-
-  expect(await getCssClasses(dropdownOption1)).not.toContain(selectedClass);
-  expect(await getCssClasses(dropdownOption2)).toContain(selectedClass);
-  expect(await getSelectedDropdownOptionIndex()).toBe(1);
-});
-
-it('should synchronize custom option and native select if selected attribute is set programmatically', async () => {
-  await initSelect();
-  const select = await getSelect();
-  await openSelect();
-  const dropdownOption1 = await getDropdownOption1();
-  const dropdownOption2 = await getDropdownOption2();
-
-  expect(await getCssClasses(dropdownOption1)).toContain(selectedClass);
-  expect(await getCssClasses(dropdownOption2)).not.toContain(selectedClass);
-  expect(await getSelectedDropdownOptionIndex()).toBe(0);
-
-  await select.evaluate((el: HTMLSelectElement) => el.options[1].setAttribute('selected', 'selected'));
-  await waitForStencilLifecycle(page);
-
-  expect(await getCssClasses(dropdownOption1)).not.toContain(selectedClass);
-  expect(await getCssClasses(dropdownOption2)).toContain(selectedClass);
-  expect(await getSelectedDropdownOptionIndex()).toBe(1);
-});
-
-it('should synchronize custom option and native select if selected value property is changed programmatically', async () => {
-  await initSelect();
-  const select = await getSelect();
-  await openSelect();
-  const dropdownOption1 = await getDropdownOption1();
-  const dropdownOption2 = await getDropdownOption2();
-
-  expect(await getCssClasses(dropdownOption1)).toContain(selectedClass);
-  expect(await getSelectedDropdownOptionIndex()).toBe(0);
-
-  await setProperty(select, 'value', 'b');
-  await waitForStencilLifecycle(page);
-
-  expect(await getCssClasses(dropdownOption1)).not.toContain(selectedClass);
-  expect(await getCssClasses(dropdownOption2)).toContain(selectedClass);
-  expect(await getSelectedDropdownOptionIndex()).toBe(1);
-});
-
-it('should synchronize custom option and native select if selectedIndex property is changed programmatically', async () => {
-  await initSelect();
-  const select = await getSelect();
-  await openSelect();
-  const dropdownOption1 = await getDropdownOption1();
-  const dropdownOption2 = await getDropdownOption2();
-
-  expect(await getCssClasses(dropdownOption1)).toContain(selectedClass);
-  expect(await getSelectedDropdownOptionIndex()).toBe(0);
-
-  await setProperty(select, 'selectedIndex', 1);
-  await waitForStencilLifecycle(page);
-
-  expect(await getCssClasses(dropdownOption1)).not.toContain(selectedClass);
-  expect(await getCssClasses(dropdownOption2)).toContain(selectedClass);
-  expect(await getSelectedDropdownOptionIndex()).toBe(1);
-});
-
-it('should add selected state to custom option item if selected property of option is set', async () => {
-  await initSelect();
-  const select = await getSelect();
-  await openSelect();
-  const dropdownOption1 = await getDropdownOption1();
-  const dropdownOption2 = await getDropdownOption2();
-
-  expect(await getCssClasses(dropdownOption1)).toContain(selectedClass);
-  expect(await getSelectedDropdownOptionIndex()).toBe(0);
-
-  await select.evaluate((el: HTMLSelectElement) => (el.options[1].selected = true));
-  await waitForStencilLifecycle(page);
-
-  expect(await getCssClasses(dropdownOption1)).not.toContain(selectedClass);
-  expect(await getCssClasses(dropdownOption2)).toContain(selectedClass);
-  expect(await getSelectedDropdownOptionIndex()).toBe(1);
-});
-
-it('should hide/show custom option item if hidden attribute is added/removed to native select programmatically', async () => {
-  await initSelect();
-  const select = await getSelect();
-  await openSelect();
-  const dropdownOption2 = await getDropdownOption2();
-
-  await select.evaluate((el: HTMLSelectElement) => (el.options[1].hidden = true));
-  await waitForStencilLifecycle(page);
-
-  expect(await getCssClasses(dropdownOption2)).toContain(hiddenClass);
-  expect(await getHiddenDropdownOptionIndex()).toBe(1);
-
-  await select.evaluate((el: HTMLSelectElement) => (el.options[1].hidden = false));
-  await waitForStencilLifecycle(page);
-
-  expect(await getCssClasses(dropdownOption2)).not.toContain(hiddenClass);
-});
-
-it('should not render initial hidden option fields', async () => {
-  await initSelect({ hiddenIndex: 0 });
-  await openSelect();
-  const dropdownOption1 = await getDropdownOption1();
-  expect(await getCssClasses(dropdownOption1)).toContain(hiddenClass);
-});
-
-it('should not throw error with long option list and the same item is selected and disabled', async () => {
-  await initPageErrorObserver(page);
-
-  await setContentWithDesignSystem(
-    page,
-    `
-    <p-select-wrapper label="Some label">
-      <select name="some-name">
-        <option value="default" disabled selected>Bitte wählen Sie Ihr Land</option>
-        <option value="AF">Afghanistan</option>
-        <option value="AX">Åland Islands</option>
-        <option value="AL">Albania</option>
-        <option value="DZ">Algeria</option>
-        <option value="AS">American Samoa</option>
-        <option value="AD">Andorra</option>
-        <option value="AO">Angola</option>
-        <option value="AI">Anguilla</option>
-        <option value="AQ">Antarctica</option>
-        <option value="AG">Antigua and Barbuda</option>
-        <option value="AR">Argentina</option>
-        <option value="AM">Armenia</option>
-        <option value="AW">Aruba</option>
-        <option value="AU">Australia</option>
-        <option value="AT">Austria</option
-      </select>
-    </p-select-wrapper>`
-  );
-
-  const dropdownCombobox = await getDropdownCombobox();
-  await dropdownCombobox.click();
-  await waitForStencilLifecycle(page);
-
-  expect(getPageThrownErrorsAmount(), 'get errorsAmount after click').toBe(0);
-
-  await page.evaluate(() => {
-    const script = document.createElement('script');
-    script.innerText = "throw new Error('I am an error');";
-    document.body.appendChild(script);
-  });
-
-  expect(getPageThrownErrorsAmount(), 'get errorsAmount after custom error').toBe(1);
-});
-
-it('should not set checkmark icon if option is both selected and disabled', async () => {
-  await initSelect({ disabledIndex: 0, selectedIndex: 0 });
-
-  expect(await getDropdownCheckmarkIcon()).toBeNull();
-});
-
-// puppeteer ignores @media(hover: hover) styles, but playwright can handle it
-xdescribe('hover state', () => {
-  it('should change border-color when dropdown combobox is hovered', async () => {
-    await initSelect();
-    await page.mouse.move(0, 300); // avoid potential hover initially
-
-    const dropdownCombobox = await getDropdownCombobox();
-    const initialStyle = await getElementStyle(dropdownCombobox, 'borderColor');
-    expect(initialStyle).toBe('rgb(107, 109, 112)');
-
-    await dropdownCombobox.hover();
-    const hoverStyle = await getElementStyle(dropdownCombobox, 'borderColor');
-    expect(hoverStyle).toBe('rgb(1, 2, 5)');
-  });
-});
-
-describe('dropdown position', () => {
-  const expectedDropdownStyle = '1px solid rgb(107, 109, 112)';
-
-  it('should set direction to up', async () => {
-    await initSelect({ dropdownDirection: 'up' });
-
-    const dropdownCombobox = await getDropdownCombobox();
-    await dropdownCombobox.click();
-    await waitForStencilLifecycle(page);
-
-    const dropdownStyle = await getElementStyle(await getDropdownList(), 'borderBottom');
-    expect(dropdownStyle).toBe(expectedDropdownStyle);
-  });
-
-  it('should set direction to down', async () => {
-    await initSelect({ dropdownDirection: 'down' });
-
-    const dropdownCombobox = await getDropdownCombobox();
-    await dropdownCombobox.click();
-    await waitForStencilLifecycle(page);
-
-    const dropdownStyle = await getElementStyle(await getDropdownList(), 'borderTop');
-    expect(dropdownStyle).toBe(expectedDropdownStyle);
-  });
-
-  it('should auto position to up if bottom space is less than dropdown height', async () => {
-    await page.setViewport({
-      width: 800,
-      height: 650,
-    });
-    await initSelect({ amount: 5, markupBefore: '<div style="height: 550px;"></div>' });
-
-    const dropdownCombobox = await getDropdownCombobox();
-    await dropdownCombobox.click();
-    await waitForStencilLifecycle(page);
-
-    const dropdownStyle = await getElementStyle(await getDropdownList(), 'borderBottom');
-    expect(dropdownStyle).toBe(expectedDropdownStyle);
-  });
-});
-
-describe('keyboard and click events', () => {
-  it('should highlight first position on initial arrow down', async () => {
-    await initSelect();
-    const select = await getSelect();
-    const host = await getHost();
-
-    await addEventListener(select, 'change');
-
-    expect(await getDropdownList(), 'initially').toBeNull();
-
-    await page.keyboard.press('Tab');
-    await page.keyboard.press('ArrowDown'); //this just opens the dropdown
-    await waitForStencilLifecycle(page);
-
-    expect(await getDropdownList(), 'after ArrowDown').toBeTruthy();
-    expect(await getHighlightedDropdownOptionIndex(), 'for highlighted custom option').toBe(0);
-    expect(await getSelectedIndex(), 'for selected custom option').toBe(0);
-
-    await page.keyboard.press('Enter');
-    await waitForStencilLifecycle(page);
-
-    expect(await getDropdownList(), 'after Enter').toBeNull();
-    expect(await getSelectedIndex(), 'for selected index').toBe(0);
-
-    expect((await getEventSummary(select, 'change')).counter, 'for calls').toBe(0);
-
-    await host.click();
-    await waitForStencilLifecycle(page);
-    expect(await getComboboxAriaActiveDescendant(), 'for active descendant').toEqual(
-      `option-${await getSelectedDropdownOptionIndex()}`
-    );
-  });
-
-  it('should skip disabled option on arrow down', async () => {
-    await initSelect({ disabledIndex: 1 });
-
-    await page.keyboard.press('Tab');
-    await page.keyboard.press('ArrowDown'); //this just opens the dropdown
-    await waitForStencilLifecycle(page);
-    await page.keyboard.press('ArrowDown');
-    await waitForStencilLifecycle(page);
-
-    expect(await getHighlightedDropdownOptionIndex()).toBe(2);
-  });
-
-  it('should skip disabled option on arrow up', async () => {
-    await initSelect({ disabledIndex: 1, selectedIndex: 2 });
-
-    await page.keyboard.press('Tab');
-    await page.keyboard.press('ArrowUp'); //this just opens the dropdown
-    await waitForStencilLifecycle(page);
-    await page.keyboard.press('ArrowUp');
-    await waitForStencilLifecycle(page);
-
-    expect(await getHighlightedDropdownOptionIndex()).toBe(0);
-  });
-
-  it('should highlight correct position on multiple key actions and select the correct position', async () => {
-    await initSelect({ amount: 5, disabledIndex: 1 });
-    const select = await getSelect();
-    await addEventListener(select, 'change');
-
-    await page.keyboard.press('Tab');
-    await waitForStencilLifecycle(page);
-    await page.keyboard.press('ArrowDown'); //this just opens the dropdown
-    await waitForStencilLifecycle(page);
-
-    expect(await getDropdownOpacity(), 'for opacity').toBe('1');
-
-    await page.keyboard.press('ArrowDown');
-    await waitForStencilLifecycle(page);
-    await page.keyboard.press('ArrowDown');
-    await waitForStencilLifecycle(page);
-    expect(await getHighlightedDropdownOptionIndex(), 'for highlighted custom option').toBe(3);
-
-    await page.keyboard.press('ArrowUp');
-    await waitForStencilLifecycle(page);
-
-    expect(await getHighlightedDropdownOptionIndex(), 'for highlighted custom option').toBe(2);
-
-    await page.keyboard.press('Enter');
-    await waitForStencilLifecycle(page);
-
-    expect(await getSelectedIndex(), 'for selected index').toBe(2);
-    expect((await getEventSummary(select, 'change')).counter, 'for calls').toBe(1);
-  });
-
-  it('should open select with space bar', async () => {
-    await initSelect();
-    const select = await getSelect();
-
-    await addEventListener(select, 'change');
-
-    await page.keyboard.press('Tab');
-    expect(await getDropdownList(), 'for dropdown list after tab').toBeNull();
-
-    await page.keyboard.press('Space');
-    await waitForStencilLifecycle(page);
-    expect(await getDropdownList(), 'for dropdown list after space').toBeTruthy();
-    expect((await getEventSummary(select, 'change')).counter, 'for calls').toBe(0);
-  });
-
-  it('should select correct option with space bar', async () => {
-    await initSelect();
-    const select = await getSelect();
-
-    await addEventListener(select, 'change');
-
-    await page.keyboard.press('Tab');
-    expect(await getDropdownList(), 'for dropdown list after tab').toBeNull();
-
-    await page.keyboard.press('Space');
-    await waitForStencilLifecycle(page);
-    expect(await getDropdownList(), 'for dropdown list after space').toBeTruthy();
-
-    await page.keyboard.press('ArrowDown');
-    await waitForStencilLifecycle(page);
-    expect(await getHighlightedDropdownOptionIndex(), 'for highlighted custom option').toBe(1);
-
-    await page.keyboard.press('Space');
-    await waitForStencilLifecycle(page);
-    expect(await getSelectedIndex(), 'for selected index').toBe(1);
-    expect((await getEventSummary(select, 'change')).counter, 'for calls').toBe(1);
-  });
-
-  describe('when dropdown is not open', () => {
-    it('should not highlight and select option on PageDown', async () => {
-      await initSelect();
-
-      await page.keyboard.press('Tab');
-      await page.keyboard.press('PageDown');
-      await waitForStencilLifecycle(page);
-
-      expect(await getDropdownList(), 'for dropdown list after page down').toBeNull();
-      expect(await getSelectedIndex(), 'for selected index').toBe(0);
-    });
-
-    it('should not highlight and select option on PageUp', async () => {
-      await initSelect();
-
-      await page.keyboard.press('Tab');
-      await page.keyboard.press('PageUp');
-      await waitForStencilLifecycle(page);
-
-      expect(await getDropdownList(), 'for dropdown list after page up').toBeNull();
-      expect(await getSelectedIndex(), 'for selected index').toBe(0);
-    });
-  });
-
-  describe('when dropdown is open', () => {
-    it('should highlight and select last option on PageDown', async () => {
-      await initSelect();
-
-      await page.keyboard.press('Tab');
-      await page.keyboard.press('Space');
-      await waitForStencilLifecycle(page);
-      await page.keyboard.press('PageDown');
-      await waitForStencilLifecycle(page);
-
-      expect(await getHighlightedDropdownOptionIndex(), 'for highlighted custom option').toBe(2);
-      expect(await getSelectedDropdownOptionIndex(), 'for selected custom option').toBe(0);
-      expect(await getSelectedIndex(), 'for selected index').toBe(0);
-
-      await page.keyboard.press('Space');
-      await waitForStencilLifecycle(page);
-
-      expect(await getDropdownList(), 'for dropdown list after space').toBeNull();
-      expect(await getSelectedIndex(), 'for selected index').toBe(2);
-    });
-
-    it('should highlight and select first option on PageUp', async () => {
-      await initSelect({ selectedIndex: 2 });
-
-      await page.keyboard.press('Tab');
-      await page.keyboard.press('Space');
-      await waitForStencilLifecycle(page);
-      await page.keyboard.press('PageUp');
-      await waitForStencilLifecycle(page);
-
-      expect(await getHighlightedDropdownOptionIndex(), 'for highlighted custom option').toBe(0);
-      expect(await getSelectedDropdownOptionIndex(), 'for selected custom option').toBe(2);
-      expect(await getSelectedIndex(), 'for selected index').toBe(2);
-
-      await page.keyboard.press('Space');
-      await waitForStencilLifecycle(page);
-
-      expect(await getDropdownList(), 'for dropdown list after space').toBeNull();
-      expect(await getSelectedIndex(), 'for selected index').toBe(0);
-    });
-
-    it('should not select option on Escape and close dropdown', async () => {
-      await initSelect();
-
-      await page.keyboard.press('Tab');
-      await page.keyboard.press('ArrowDown');
-      await waitForStencilLifecycle(page);
-      await page.keyboard.press('ArrowDown');
-      await waitForStencilLifecycle(page);
-
-      expect(await getHighlightedDropdownOptionIndex(), 'for highlighted custom option').toBe(1);
-
-      await page.keyboard.press('Escape');
-      await waitForStencilLifecycle(page);
-
-      expect(await getSelectedIndex(), 'for selected index').toBe(0);
-      expect(await getDropdownList(), 'for dropdown list').toBeNull();
-    });
-
-    it('should highlight first matching option via keyboard search', async () => {
-      await initSelect({ beginUnique: true });
-
-      await page.keyboard.press('Tab');
-      await page.keyboard.press('ArrowDown');
-      await waitForStencilLifecycle(page);
-
-      await page.keyboard.press('c');
-      await waitForStencilLifecycle(page);
-
-      expect(await getHighlightedDropdownOptionIndex(), 'for highlighted custom option').toBe(2);
-      expect(await getSelectedDropdownOptionIndex(), 'for selected custom option').toBe(0);
-      expect(await getSelectedIndex(), 'for selected index').toBe(0);
-    });
-  });
-
-  it('should open/close select on mouseclick', async () => {
-    await initSelect();
-
-    const host = await getHost();
-    await host.click();
-    await waitForStencilLifecycle(page);
-
-    expect(await getDropdownList(), 'after 1st click').toBeTruthy();
-    expect(await getHighlightedDropdownOptionIndex(), 'for highlighted custom option  after 1st click').toBe(0);
-
-    await host.click();
-    await waitForStencilLifecycle(page);
-
-    expect(await getDropdownList(), 'after 2nd click').toBeNull();
-  });
-
-  it('should open/close select on icon click', async () => {
-    await initSelect();
-
-    const icon = await getSelectIcon();
-    const clickIcon = async () => {
-      const { top, bottom, left, right } = await getElementPositions(page, icon);
-      // click center of where icon is located
-      await page.mouse.click(left + (right - left) / 2, top + (bottom - top) / 2);
-      await waitForStencilLifecycle(page);
-    };
-
-    await clickIcon();
-
-    expect(await getDropdownList(), 'after 1st click').toBeTruthy();
-    expect(await getHighlightedDropdownOptionIndex(), 'for highlighted custom option after 1st click').toBe(0);
-
-    await clickIcon();
-
-    expect(await getDropdownList(), 'after 2nd click').toBeNull();
-  });
-
-  it('should select second option on mouseclick', async () => {
-    await initSelect();
-    const host = await getHost();
-
-    await host.click();
-    await waitForStencilLifecycle(page);
-    expect(await getDropdownList(), 'after open').toBeTruthy();
-
-    const dropdownOption2 = await getDropdownOption2();
-
-    await dropdownOption2.click();
-    await waitForStencilLifecycle(page);
-
-    expect(await getDropdownList(), 'after option click').toBeNull();
-    expect(await getSelectedIndex(), 'for selected index').toBe(1);
-  });
-
-  it('should select second option on mouseclick when used in custom element', async () => {
-    const customElementName = 'my-custom-element';
-
-    const initCustomElement = `
-<script type="text/javascript">
-  window.customElements.define(
-    '${customElementName}',
-    class extends HTMLElement {
-      constructor() {
-        super();
-        this.attachShadow({ mode: 'open' });
-        this.shadowRoot.innerHTML = \`
-<p-select-wrapper>
-  <select>
-    <option value="a">Option A</option>
-    <option value="b">Option B</option>
-    <option value="c">Option C</option>
-  </select>
-</p-select-wrapper>
-\`; }});
-</script>`;
-
-    await setContentWithDesignSystem(
-      page,
-      `
-        ${initCustomElement}
-        <${customElementName}></${customElementName}>`
-    );
-
-    const host = await selectNode(page, `${customElementName} >>> p-select-wrapper`);
-    await host.click();
-    await waitForStencilLifecycle(page);
-
-    const dropdownCombobox = await selectNode(
-      page,
-      `${customElementName} >>> p-select-wrapper >>> p-select-wrapper-dropdown >>> [role="combobox"]`
-    );
-
-    const nestedDropdownSelector = `${customElementName} >>> ${dropdownSelector}`;
-    const dropdownOption2 = await selectNode(page, `${nestedDropdownSelector} >>> .option:nth-child(2)`);
-    const dropdownOption2BoundingBox = await dropdownOption2.boundingBox();
-
-    const dropdownInCustomElement = await getShadowRoot(await selectNode(page, nestedDropdownSelector));
-    const getSelectedOptionInCustomElement = () => getElementIndex(dropdownInCustomElement, `.${selectedClass}`);
-
-    expect(await getSelectedOptionInCustomElement(), 'initially').toBe(0);
-
-    await waitForStencilLifecycle(page);
-    await page.mouse.click(dropdownOption2BoundingBox.x + 2, dropdownOption2BoundingBox.y + 2);
-    await waitForStencilLifecycle(page);
-
-    expect(
-      await getProperty(await selectNode(page, `${customElementName} >>> p-select-wrapper select`), 'selectedIndex'),
-      'after click'
-    ).toBe(1);
-  });
-
-  it('should close select on tab', async () => {
-    await initSelect();
-
-    await page.keyboard.press('Tab');
-    await page.keyboard.press('Space');
-    await waitForStencilLifecycle(page);
-
-    expect(await getDropdownList(), 'after space').toBeTruthy();
-
-    await page.keyboard.press('Tab');
-    await waitForStencilLifecycle(page);
-
-    expect(await getDropdownList(), 'after tab').toBeNull();
-    expect(await selectHasFocus()).toBe(false);
-  });
-
-  it('should remove and re-attach events', async () => {
-    await initSelect();
-
-    const host = await getHost();
-    await host.click();
-    await waitForStencilLifecycle(page);
-    const dropdownCombobox = await getDropdownCombobox();
-    const dropdownList = await getDropdownList();
-
-    await addEventListener(dropdownCombobox, 'mousedown');
-    await addEventListener(dropdownCombobox, 'keydown');
-    await addEventListener(dropdownList, 'keydown');
-
-    // Remove and re-attach component to check if events are duplicated / fire at all
-    await reattachElementHandle(host);
-
-    await dropdownCombobox.click();
-    await waitForStencilLifecycle(page);
-
-    expect((await getEventSummary(dropdownCombobox, 'mousedown')).counter, 'after 1st click').toBe(1);
-
-    await dropdownCombobox.click();
-    await waitForStencilLifecycle(page);
-
-    expect((await getEventSummary(dropdownCombobox, 'mousedown')).counter, 'after 2nd click').toBe(2);
-
-    await page.keyboard.press('ArrowDown');
-    await waitForStencilLifecycle(page);
-    await page.keyboard.press('ArrowDown');
-    await waitForStencilLifecycle(page);
-
-    expect((await getEventSummary(dropdownCombobox, 'keydown')).counter, 'after key presses for combobox').toBe(2);
-    expect((await getEventSummary(dropdownList, 'keydown')).counter, 'after key presses for list').toBe(0);
-  });
-});
-
-describe('lifecycle', () => {
-  it('should work without unnecessary round trips on init', async () => {
-    await initSelect();
-    const status = await getLifecycleStatus(page);
-
-    expect(status.componentDidLoad['p-select-wrapper'], 'componentDidLoad: p-select-wrapper').toBe(1);
-    expect(status.componentDidLoad['p-select-wrapper-dropdown'], 'componentDidLoad: p-select-wrapper-dropdown').toBe(1);
-    expect(status.componentDidLoad['p-icon'], 'componentDidLoad: p-icon').toBe(1); // arrow down
-
-    expect(status.componentDidLoad.all, 'componentDidLoad: all').toBe(3);
-    expect(status.componentDidUpdate.all, 'componentDidUpdate: all').toBe(0);
-
-    await openSelect();
-
-    expect(status.componentDidLoad['p-icon'], 'componentDidLoad: p-icon').toBe(1); // arrow down
-    expect(status.componentDidLoad.all, 'componentDidLoad: all').toBe(3);
-    expect(status.componentDidUpdate.all, 'componentDidUpdate: all').toBe(0);
-  });
-
-  it('should work without unnecessary round trips if second option is clicked', async () => {
-    await initSelect();
-    await openSelect();
-
-    const dropdownCombobox = await getDropdownCombobox();
-    const dropdownOption2 = await getDropdownOption2();
-
-    await waitForStencilLifecycle(page);
-    const status1 = await getLifecycleStatus(page);
-
-    expect(status1.componentDidLoad['p-icon'], '1st componentDidLoad: p-icon').toBe(2);
-    expect(status1.componentDidLoad.all, '1st componentDidLoad: all').toBe(4);
-
-    expect(
-      status1.componentDidUpdate['p-select-wrapper-dropdown'],
-      '1st componentDidUpdate: p-select-wrapper-dropdown'
-    ).toBe(1);
-    expect(status1.componentDidUpdate.all, '1st componentDidUpdate: all').toBe(1);
-
-    await dropdownOption2.click();
-    await waitForStencilLifecycle(page);
-    const status2 = await getLifecycleStatus(page);
-
-    expect(status2.componentDidLoad['p-icon'], '2nd componentDidLoad: p-icon').toBe(2);
-    expect(
-      status2.componentDidUpdate['p-select-wrapper-dropdown'],
-      '2nd componentDidUpdate: p-select-wrapper-dropdown'
-    ).toBe(2);
-
-    expect(status2.componentDidLoad.all, '2nd componentDidLoad: all').toBe(4);
-    expect(status2.componentDidUpdate.all, '2nd componentDidUpdate: all').toBe(2);
-  });
-});
-
-=======
->>>>>>> 15e35bd2
 describe('accessibility', () => {
   const opts: ExpectToMatchSnapshotOptions = {
     skipWaitForFunction: true,
