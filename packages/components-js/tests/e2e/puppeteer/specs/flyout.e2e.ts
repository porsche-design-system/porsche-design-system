--- conflicted
+++ resolved
@@ -1,33 +1,14 @@
 import {
-<<<<<<< HEAD
-  addEventListener,
-  expectA11yToMatchSnapshot,
-  getActiveElementClassNameInShadowRoot,
-  getActiveElementId,
-  getActiveElementTagName,
-  getActiveElementTagNameInShadowRoot,
-  getAttribute,
-  getElementStyle,
-  getEventSummary,
-  getHTMLAttributes,
-  getLifecycleStatus,
-=======
   expectA11yToMatchSnapshot,
   getHTMLAttributes,
->>>>>>> 15e35bd2
   getProperty,
   selectNode,
   setContentWithDesignSystem,
   setProperty,
   waitForStencilLifecycle,
 } from '../helpers';
-<<<<<<< HEAD
-import type { ElementHandle, Page } from 'puppeteer';
-import type { Components } from '@porsche-design-system/components/src/components';
-=======
 import type { Page } from 'puppeteer';
 import { Components } from '@porsche-design-system/components';
->>>>>>> 15e35bd2
 
 let page: Page;
 
@@ -35,7 +16,7 @@
 afterEach(async () => await page.close());
 
 const getHost = () => selectNode(page, 'p-flyout');
-const getFlyout = () => selectNode(page, 'p-flyout >>> dialog');
+const getFlyout = () => selectNode(page, 'p-flyout >>> .root');
 const getHeader = () => selectNode(page, 'p-flyout >>> .header');
 const getHeaderSlottedContent = () => selectNode(page, '[slot="header"]');
 const getFooter = () => selectNode(page, 'p-flyout >>> .footer');
@@ -69,578 +50,6 @@
   return setContentWithDesignSystem(page, [markupBefore, flyoutMarkup, markupAfter].filter(Boolean).join('\n'));
 };
 
-<<<<<<< HEAD
-const initAdvancedFlyout = async () => {
-  const header = '<div slot="header"><button id="btn-header">Header button</button></div>';
-  const footer = '<div slot="footer"><button id="btn-footer">Content button</button></div>';
-  const content = '<button id="btn-content">Content button</button>';
-  const subFooter = '<div slot="sub-footer"><button id="btn-sub-footer">Content button</button></div>';
-  await initBasicFlyout({ open: false }, { header: header, footer: footer, content: content, subFooter: subFooter });
-};
-
-const openFlyout = async () => {
-  await setProperty(await getHost(), 'open', true);
-  await waitForStencilLifecycle(page);
-};
-
-const dismissFlyout = async () => {
-  await setProperty(await getHost(), 'open', false);
-  await waitForStencilLifecycle(page);
-};
-
-const addButtonsBeforeAndAfterFlyout = () =>
-  page.evaluate(() => {
-    const buttonBefore = document.createElement('button');
-    buttonBefore.innerText = 'Button Before';
-    buttonBefore.id = 'btn-before';
-    document.body.prepend(buttonBefore);
-
-    const buttonAfter = document.createElement('button');
-    buttonAfter.innerText = 'Button After';
-    buttonAfter.id = 'btn-after';
-    document.body.append(buttonAfter);
-  });
-
-const scrollFlyoutTo = async (selector: string) =>
-  await page.evaluate(
-    (el) => {
-      el.scrollIntoView();
-    },
-    await selectNode(page, selector)
-  );
-
-const expectDismissButtonToBeFocused = async (failMessage?: string) => {
-  const host = await getHost();
-  expect(await getActiveElementTagNameInShadowRoot(host), failMessage).toBe('P-BUTTON-PURE');
-  expect(await getActiveElementClassNameInShadowRoot(host), failMessage).toContain('dismiss');
-};
-
-it('should render and be visible when open', async () => {
-  await initBasicFlyout({ open: true });
-  expect(await getFlyout()).not.toBeNull();
-  expect(await getFlyoutVisibility()).toBe('visible');
-});
-
-it('should not be visible when not open', async () => {
-  await initBasicFlyout({ open: false });
-  expect(await getFlyoutVisibility()).toBe('hidden');
-});
-
-it('should be visible after opened', async () => {
-  await initBasicFlyout({ open: false });
-  const host = await getHost();
-  await setProperty(host, 'open', true);
-
-  expect(await getFlyoutVisibility()).toBe('visible');
-});
-
-it('should have correct transform when opened and dismissed', async () => {
-  await initBasicFlyout({ open: false });
-  const getFlyoutTransform = async () => getElementStyle(await getFlyout(), 'transform', { waitForTransition: true });
-
-  const initialFlyoutTransform = await getFlyoutTransform();
-  expect(initialFlyoutTransform).toBe(`matrix(1, 0, 0, 1, ${flyoutMinWidth}, 0)`);
-
-  await openFlyout();
-
-  const openFlyoutTransform = await getFlyoutTransform();
-  expect(openFlyoutTransform).toBe('none');
-  expect(initialFlyoutTransform).not.toBe(openFlyoutTransform);
-
-  await dismissFlyout();
-  // TODO: why is timeout needed? transition durations should be overwritten with 0s
-  await waitForFlyoutTransition();
-  const finalFlyoutTransform = await getFlyoutTransform();
-  expect(finalFlyoutTransform).toBe(initialFlyoutTransform);
-});
-
-describe('scroll shadows', () => {
-  it('should have header scroll shadow when header slot is used and scrolled down', async () => {
-    await initBasicFlyout(
-      { open: true },
-      {
-        header: '<div slot="header">Some Heading</div>',
-        content: '<div style="height: 200vh">Some Content</div>',
-        subFooter: '<div slot="sub-footer" class="scroll-here">Some Content</div>',
-      }
-    );
-    const header = await getHeader();
-    expect(await getElementStyle(header, 'boxShadow'), 'initial').toBe('none');
-
-    await scrollFlyoutTo('.scroll-here');
-
-    await page.waitForFunction(
-      (el) => getComputedStyle(el).boxShadow === 'rgba(204, 204, 204, 0.35) 0px 5px 10px 0px',
-      {},
-      await getHeader()
-    );
-    expect(await getElementStyle(header, 'boxShadow'), 'after scroll outside threshold').toBe(
-      'rgba(204, 204, 204, 0.35) 0px 5px 10px 0px'
-    );
-  });
-
-  it('should not have footer shadow when content is not scrollable', async () => {
-    await initBasicFlyout(
-      { open: true },
-      {
-        footer: '<div slot="footer"><button>Some Footer</button></div>',
-        content: '<div>Some Content</div>',
-      }
-    );
-    const footer = await getFooter();
-    expect(await getElementStyle(footer, 'boxShadow')).toBe('none');
-  });
-
-  it('footer scroll shadow with sub-footer content', async () => {
-    await initBasicFlyout(
-      { open: true },
-      {
-        footer: '<div slot="footer"><button>Some Footer</button></div>',
-        content: '<div style="height: 100vh">Some Content</div>',
-        subFooter: '<div slot="sub-footer">Sub Footer Content<span class="scroll-here"></span></div>',
-      }
-    );
-    const footer = await getFooter();
-    expect(await getElementStyle(footer, 'boxShadow'), 'before scroll').toBe(
-      'rgba(204, 204, 204, 0.35) 0px -5px 10px 0px'
-    );
-
-    await scrollFlyoutTo('.scroll-here');
-    await page.waitForFunction((el) => getComputedStyle(el).boxShadow === 'none', {}, footer);
-    expect(await getElementStyle(footer, 'boxShadow'), 'after scroll').toBe('none');
-  });
-});
-
-describe('can be dismissed', () => {
-  it('should not be closed if content is scrollable and mousedown is inside area of scroll track', async () => {
-    await initBasicFlyout(
-      { open: true },
-      {
-        content: '<div style="height: 150vh;"></div>',
-      }
-    );
-
-    await addEventListener(host, 'dismiss');
-    await page.setViewport({ width: 800, height: 600 });
-    await page.mouse.move(784, 300);
-    await page.mouse.down();
-
-    expect((await getEventSummary(host, 'dismiss')).counter, 'after mouse down').toBe(0);
-
-    await page.mouse.up();
-
-    expect((await getEventSummary(host, 'dismiss')).counter, 'after mouse up').toBe(0);
-  });
-
-  let host: ElementHandle;
-
-  beforeEach(async () => {
-    await initBasicFlyout();
-    host = await getHost();
-    await addEventListener(host, 'dismiss');
-  });
-
-  it('should be closable via x button', async () => {
-    const dismissBtn = await getFlyoutDismissButton();
-    const dismissBtnReal = await getFlyoutDismissButtonReal();
-    expect(dismissBtn).not.toBeNull();
-
-    expect(await getAttribute(dismissBtnReal, 'type')).toBe('button');
-
-    await dismissBtn.click();
-    await waitForStencilLifecycle(page);
-
-    expect((await getEventSummary(host, 'dismiss')).counter).toBe(1);
-  });
-
-  it('should be closable via esc key', async () => {
-    await page.keyboard.press('Escape');
-    await waitForStencilLifecycle(page);
-
-    expect((await getEventSummary(host, 'dismiss')).counter).toBe(1);
-  });
-
-  it('should be closable via backdrop', async () => {
-    await page.mouse.move(5, 5);
-    await page.mouse.down();
-
-    expect((await getEventSummary(host, 'dismiss')).counter, 'after mouse down').toBe(0);
-
-    await page.mouse.up();
-
-    expect((await getEventSummary(host, 'dismiss')).counter, 'after mouse up').toBe(1);
-  });
-
-  it('should not be dismissed if mousedown inside flyout', async () => {
-    await page.mouse.move(1800, 400);
-    await page.mouse.down();
-
-    expect((await getEventSummary(host, 'dismiss')).counter, 'after mouse down').toBe(0);
-
-    await page.mouse.up();
-
-    expect((await getEventSummary(host, 'dismiss')).counter, 'after mouse up').toBe(0);
-  });
-
-  // native dialog behaviour, disabled for now
-  xit('should not be dismissed if mousedown inside flyout and mouseup inside backdrop', async () => {
-    await page.mouse.move(1800, 400);
-    await page.mouse.down();
-
-    expect((await getEventSummary(host, 'dismiss')).counter, 'after mouse down').toBe(0);
-
-    await page.mouse.move(5, 5);
-    await page.mouse.up();
-
-    expect((await getEventSummary(host, 'dismiss')).counter, 'after mouse up').toBe(0);
-  });
-
-  it('should not bubble dismiss event', async () => {
-    const body = await selectNode(page, 'body');
-    await addEventListener(body, 'dismiss');
-    await page.mouse.move(5, 5);
-    await page.mouse.down();
-    await page.mouse.up();
-
-    expect((await getEventSummary(host, 'dismiss')).counter).toBe(1);
-    expect((await getEventSummary(body, 'dismiss')).counter).toBe(0);
-  });
-});
-
-describe('focus behavior', () => {
-  it('should focus dismiss button after open', async () => {
-    await initBasicFlyout({ open: false });
-    await openFlyout();
-    await expectDismissButtonToBeFocused();
-  });
-
-  it('should focus dismiss button after open when there are other focusable elements', async () => {
-    await initAdvancedFlyout();
-    await openFlyout();
-    await expectDismissButtonToBeFocused();
-  });
-
-  it('should focus dismiss button after open when there is a focusable content element', async () => {
-    await initBasicFlyout(
-      {
-        open: false,
-      },
-      { content: `<a href="https://porsche.com">Some link in content</a>` }
-    );
-    await openFlyout();
-    await expectDismissButtonToBeFocused();
-  });
-
-  it('should have correct focus order when there are focusable elements in header, content, footer and sub-footer', async () => {
-    await initAdvancedFlyout();
-    await openFlyout();
-
-    await expectDismissButtonToBeFocused();
-    await page.keyboard.press('Tab');
-    expect(await getActiveElementId(page)).toBe('btn-header');
-    await page.keyboard.press('Tab');
-    expect(await getActiveElementId(page)).toBe('btn-content');
-    await page.keyboard.press('Tab');
-    expect(await getActiveElementId(page)).toBe('btn-footer');
-    await page.keyboard.press('Tab');
-    expect(await getActiveElementId(page)).toBe('btn-sub-footer');
-    await page.keyboard.press('Tab');
-    // now the focus is on the address bar, so we need to tab again to get back to the flyout (native dialog behaviour)
-    await page.keyboard.press('Tab');
-    await expectDismissButtonToBeFocused();
-  });
-
-  it('should not allow focusing element behind of flyout when pressing Tab', async () => {
-    await initBasicFlyout({ open: false });
-    await addButtonsBeforeAndAfterFlyout();
-    await openFlyout();
-
-    await expectDismissButtonToBeFocused();
-    await page.keyboard.press('Tab');
-
-    expect(await getActiveElementId(page)).not.toBe('btn-after');
-    expect(await getActiveElementId(page)).not.toBe('btn-before');
-
-    // now the focus is on the address bar, so we need to tab again to get back to the flyout (native dialog behaviour)
-    await page.keyboard.press('Tab');
-    await expectDismissButtonToBeFocused();
-
-    await page.keyboard.press('Tab');
-    expect(await getActiveElementId(page)).not.toBe('btn-after');
-    expect(await getActiveElementId(page)).not.toBe('btn-before');
-
-    // now the focus is on the address bar, so we need to tab again to get back to the flyout (native dialog behaviour)
-    await page.keyboard.press('Tab');
-    await expectDismissButtonToBeFocused();
-  });
-
-  it('should not allow focusing element behind of flyout when pressing Shift Tab', async () => {
-    await initBasicFlyout({ open: false });
-    await addButtonsBeforeAndAfterFlyout();
-    await openFlyout();
-
-    await expectDismissButtonToBeFocused();
-    await page.keyboard.down('Shift');
-    await page.keyboard.press('Tab');
-
-    expect(await getActiveElementId(page)).not.toBe('btn-after');
-    expect(await getActiveElementId(page)).not.toBe('btn-before');
-
-    // now the focus is on the address bar, so we need to tab again to get back to the flyout (native dialog behaviour)
-    await page.keyboard.down('Shift');
-    await page.keyboard.press('Tab');
-    await expectDismissButtonToBeFocused();
-  });
-
-  it('should focus last focused element after flyout is dismissed', async () => {
-    await setContentWithDesignSystem(
-      page,
-      `
-      <button id="btn-open"></button>
-      <p-flyout id="flyout">
-        Some Content
-      </p-flyout>
-      <script>
-        const flyout = document.getElementById('flyout');
-        document.getElementById('btn-open').addEventListener('click', () => {
-          flyout.open = true;
-        });
-        flyout.addEventListener('dismiss', () => {
-          flyout.open = false;
-        });
-      </script>`
-    );
-    await waitForStencilLifecycle(page);
-
-    expect(await getFlyoutVisibility(), 'initial').toBe('hidden');
-    expect(await getActiveElementTagName(page)).toBe('BODY');
-
-    await (await selectNode(page, '#btn-open')).click();
-    await waitForStencilLifecycle(page);
-
-    expect(await getFlyoutVisibility()).toBe('visible');
-
-    await page.keyboard.press('Escape');
-    await waitForStencilLifecycle(page);
-
-    // TODO: why is timeout needed? transition durations should be overwritten with 0s
-    // TODO: Check why this is taking so much time?
-    await waitForFlyoutTransition(); // Necessary extra time
-
-    expect(await getFlyoutVisibility(), 'after escape').toBe('hidden');
-    expect(await getActiveElementId(page)).toBe('btn-open');
-  });
-
-  it('should focus element after flyout when open accordion contains link but flyout is not open', async () => {
-    await initBasicFlyout(
-      { open: false },
-      {
-        content: `<p-accordion heading="Some Heading" open="true">
-  <a id="inside" href="#inside-flyout">Some anchor inside flyout</a>
-</p-accordion>`,
-      },
-      {
-        markupBefore: '<a id="before" href="#before-flyout">Some anchor before flyout</a>',
-        markupAfter: '<a id="after" href="#after-flyout">Some anchor after flyout</a>',
-      }
-    );
-
-    await page.keyboard.press('Tab');
-    expect(await getActiveElementId(page), 'after 1st tab').toBe('before');
-
-    await page.keyboard.press('Tab');
-    await page.waitForFunction(() => document.activeElement === document.querySelector('#after'));
-    expect(await getActiveElementId(page), 'after 2nd tab').toBe('after');
-  });
-});
-
-describe('after content change', () => {
-  it('should focus dismiss button again', async () => {
-    await initAdvancedFlyout();
-    await openFlyout();
-    await expectDismissButtonToBeFocused('initially');
-
-    await page.keyboard.press('Tab');
-    expect(await getActiveElementId(page), 'after 1st tab').toBe('btn-header');
-    await page.keyboard.press('Tab');
-    expect(await getActiveElementId(page), 'after 2nd tab').toBe('btn-content');
-
-    const host = await getHost();
-    await host.evaluate((el) => {
-      el.innerHTML = '<button id="btn-new">New Button</button>';
-    });
-    await waitForSlotChange();
-    await expectDismissButtonToBeFocused('after slot change');
-    await page.keyboard.press('Tab');
-    expect(await getActiveElementId(page), 'after content change 1nd tab').toBe('btn-new');
-  });
-
-  it('should not allow focusing element behind of flyout', async () => {
-    await initAdvancedFlyout();
-    await addButtonsBeforeAndAfterFlyout();
-    await openFlyout();
-    await expectDismissButtonToBeFocused('initially');
-    await page.keyboard.press('Tab');
-    expect(await getActiveElementId(page), 'after 1st tab').toBe('btn-header');
-
-    const host = await getHost();
-    await host.evaluate((el) => {
-      el.innerHTML = '';
-    });
-    await waitForSlotChange();
-    await expectDismissButtonToBeFocused('after content change');
-
-    await page.keyboard.press('Tab');
-    expect(await getActiveElementTagName(page)).toBe('BODY');
-
-    await page.keyboard.press('Tab');
-    await expectDismissButtonToBeFocused('after content change 2nd tab');
-  });
-
-  it('should correctly focus dismiss button from appended focusable element', async () => {
-    await initAdvancedFlyout();
-    await openFlyout();
-
-    const host = await getHost();
-    await host.evaluate((el) => {
-      const button = document.createElement('button');
-      button.innerText = 'New Button';
-      button.id = 'btn-new';
-      el.append(button);
-    });
-    await waitForSlotChange();
-    await expectDismissButtonToBeFocused('after button appended');
-
-    await page.keyboard.press('Tab');
-    expect(await getActiveElementId(page)).toBe('btn-header');
-    await page.keyboard.press('Tab');
-    expect(await getActiveElementId(page)).toBe('btn-content');
-    await page.keyboard.press('Tab');
-    expect(await getActiveElementId(page)).toBe('btn-new');
-    await page.keyboard.press('Tab');
-    expect(await getActiveElementId(page)).toBe('btn-footer');
-    await page.keyboard.press('Tab');
-    expect(await getActiveElementId(page)).toBe('btn-sub-footer');
-    await page.keyboard.press('Tab');
-    expect(await getActiveElementTagName(page)).toBe('BODY');
-    await page.keyboard.press('Tab');
-    await expectDismissButtonToBeFocused('finally');
-  });
-});
-
-describe('can be controlled via keyboard', () => {
-  it('should cycle tab events within flyout', async () => {
-    await initAdvancedFlyout();
-    await openFlyout();
-    await expectDismissButtonToBeFocused('initially');
-
-    await page.keyboard.press('Tab');
-    expect(await getActiveElementId(page)).toBe('btn-header');
-    await page.keyboard.press('Tab');
-    expect(await getActiveElementId(page)).toBe('btn-content');
-    await page.keyboard.press('Tab');
-    expect(await getActiveElementId(page)).toBe('btn-footer');
-    await page.keyboard.press('Tab');
-    expect(await getActiveElementId(page)).toBe('btn-sub-footer');
-    await page.keyboard.press('Tab');
-    expect(await getActiveElementTagName(page)).toBe('BODY');
-    await page.keyboard.press('Tab');
-    await expectDismissButtonToBeFocused('finally');
-  });
-
-  it('should reverse cycle tab events within flyout', async () => {
-    await initAdvancedFlyout();
-    await openFlyout();
-    await expectDismissButtonToBeFocused('initially');
-
-    await page.keyboard.down('ShiftLeft');
-    await page.keyboard.press('Tab');
-    expect(await getActiveElementTagName(page)).toBe('BODY');
-    await page.keyboard.press('Tab');
-    expect(await getActiveElementId(page)).toBe('btn-sub-footer');
-    await page.keyboard.press('Tab');
-    expect(await getActiveElementId(page)).toBe('btn-footer');
-    await page.keyboard.press('Tab');
-    expect(await getActiveElementId(page)).toBe('btn-content');
-    await page.keyboard.press('Tab');
-    expect(await getActiveElementId(page)).toBe('btn-header');
-    await page.keyboard.press('Tab');
-    await expectDismissButtonToBeFocused('finally');
-    await page.keyboard.up('ShiftLeft');
-  });
-});
-
-it('should open flyout at scroll top position zero when its content is scrollable', async () => {
-  await initBasicFlyout({ open: true }, { content: '<div style="height: 150vh;"></div>' });
-
-  const host = await getHost();
-  const hostScrollTop = await host.evaluate((el) => el.scrollTop);
-
-  expect(hostScrollTop).toBe(0);
-});
-
-describe('scroll lock', () => {
-  const bodyLockedStyle = 'overflow: hidden;';
-
-  it('should prevent page from scrolling when open', async () => {
-    await initBasicFlyout({ open: false });
-    expect(await getBodyStyle()).toBe(null);
-
-    await openFlyout();
-    expect(await getBodyStyle()).toBe(bodyLockedStyle);
-
-    await setProperty(await getHost(), 'open', false);
-    await waitForStencilLifecycle(page);
-    expect(await getBodyStyle()).toBe('');
-  });
-
-  it('should prevent page from scrolling when initially open', async () => {
-    await initBasicFlyout({ open: true });
-    expect(await getBodyStyle()).toBe(bodyLockedStyle);
-  });
-
-  it('should remove overflow hidden from body if unmounted', async () => {
-    await initBasicFlyout({ open: true });
-    expect(await getBodyStyle()).toBe(bodyLockedStyle);
-
-    await page.evaluate(() => {
-      document.querySelector('p-flyout').remove();
-    });
-    await waitForStencilLifecycle(page);
-
-    expect(await getBodyStyle()).toBe('');
-  });
-});
-
-describe('lifecycle', () => {
-  it('should work without unnecessary round trips on init', async () => {
-    await initBasicFlyout();
-    const status = await getLifecycleStatus(page);
-
-    expect(status.componentDidLoad['p-flyout'], 'componentDidLoad: p-flyout').toBe(1);
-    expect(status.componentDidLoad['p-button-pure'], 'componentDidLoad: p-button-pure').toBe(1); // includes p-icon
-
-    expect(status.componentDidLoad.all, 'componentDidLoad: all').toBe(3);
-    expect(status.componentDidUpdate.all, 'componentDidUpdate: all').toBe(0);
-  });
-
-  it('should work without unnecessary round trips after state change', async () => {
-    await initBasicFlyout();
-    const host = await getHost();
-
-    await setProperty(host, 'open', false);
-    await waitForStencilLifecycle(page);
-    const status = await getLifecycleStatus(page);
-
-    expect(status.componentDidUpdate['p-flyout'], 'componentDidUpdate: p-flyout').toBe(1);
-
-    expect(status.componentDidLoad.all, 'componentDidLoad: all').toBe(3);
-    expect(status.componentDidUpdate.all, 'componentDidUpdate: all').toBe(1);
-  });
-});
-
-=======
->>>>>>> 15e35bd2
 describe('slotted', () => {
   it('should set slotted header, footer, sub-footer', async () => {
     const headerContent = '<h1>Sticky Heading</h1><p>Sticky header text</p>';
