import {
  expectA11yToMatchSnapshot,
  getProperty,
  selectNode,
  setContentWithDesignSystem,
  setProperty,
  waitForStencilLifecycle,
} from '../helpers';
import type { Page } from 'puppeteer';
import type { ModalAriaAttribute, SelectedAriaAttributes } from '@porsche-design-system/components/dist/types/bundle';

let page: Page;

beforeEach(async () => (page = await browser.newPage()));
afterEach(async () => await page.close());

const getHost = () => selectNode(page, 'p-modal');
const getModal = () => selectNode(page, 'p-modal >>> .root');

const initBasicModal = (opts?: {
  isOpen?: boolean;
  content?: string;
  heading?: string;
  aria?: SelectedAriaAttributes<ModalAriaAttribute>;
  hasSlottedHeading?: boolean;
  hasSlottedFooter?: boolean;
  disableCloseButton?: boolean;
  markupBefore?: string;
  markupAfter?: string;
}): Promise<void> => {
  const {
    isOpen = true,
    content = 'Some Content',
    heading = 'Some Heading',
    aria,
    hasSlottedHeading,
    hasSlottedFooter,
    disableCloseButton,
    markupBefore,
    markupAfter,
  } = opts || {};

  const attributes = [
    !hasSlottedHeading && `heading="${heading}"`,
    isOpen && 'open',
    aria && `aria="${aria}"`,
    disableCloseButton && 'disable-close-button',
  ]
    .filter(Boolean)
    .join(' ');

  return setContentWithDesignSystem(
    page,
    `${markupBefore}<p-modal ${attributes}>
  ${hasSlottedHeading ? '<div slot="heading">Some Heading<a href="https://porsche.com">Some link</a></div>' : ''}
  ${content}
  ${hasSlottedFooter ? '<div slot="footer">Some Footer</div>' : ''}
</p-modal>${markupAfter}`
  );
};

<<<<<<< HEAD
const initAdvancedModal = (): Promise<void> => {
  return setContentWithDesignSystem(
    page,
    `<p-modal heading="Some Heading">
  Some Content
  <p-button id="btn-content-1">Content Button 1</p-button>
  <p-button id="btn-content-2">Content Button 2</p-button>

  <div>
    <p-button id="btn-footer-1">Footer Button 1</p-button>
    <p-button id="btn-footer-2">Footer Button 2</p-button>
  </div>
</p-modal>`
  );
};

const openModal = async () => {
  await setProperty(await getHost(), 'open', true);
  await waitForStencilLifecycle(page);
};

const dismissModal = async () => {
  await setProperty(await getHost(), 'open', false);
  await waitForStencilLifecycle(page);
};

const getModalVisibility = async () => await getElementStyle(await getModal(), 'visibility');

const addButtonsBeforeAndAfterModal = () =>
  page.evaluate(() => {
    const buttonBefore = document.createElement('button');
    buttonBefore.innerText = 'Button Before';
    buttonBefore.id = 'btn-before';
    document.body.prepend(buttonBefore);

    const buttonAfter = document.createElement('button');
    buttonAfter.innerText = 'Button After';
    buttonAfter.id = 'btn-after';
    document.body.append(buttonAfter);
  });

const expectDialogToBeFocused = async (failMessage?: string) => {
  const host = await getHost();
  expect(await getActiveElementTagNameInShadowRoot(host), failMessage).toBe('DIV');
  expect(await getActiveElementClassNameInShadowRoot(host), failMessage).toBe('root');
};

const expectDismissButtonToBeFocused = async (failMessage?: string) => {
  const host = await getHost();
  expect(await getActiveElementTagNameInShadowRoot(host), failMessage).toBe('P-BUTTON-PURE');
  expect(await getActiveElementClassNameInShadowRoot(host), failMessage).toContain('dismiss');
};

const waitForSlotChange = () => new Promise((resolve) => setTimeout(resolve));

it('should render and be visible when open', async () => {
  await initBasicModal();
  expect(await getModal()).not.toBeNull();
  expect(await getModalVisibility()).toBe('visible');
});

it('should not be visible when not open', async () => {
  await initBasicModal({ isOpen: false });

  expect(await getModalVisibility()).toBe('hidden');
});

it('should have correct transform when dismissed and opened', async () => {
  await initBasicModal({ isOpen: false });
  const getModalTransform = async () => getElementStyle(await getModal(), 'transform', { waitForTransition: true });

  const initialModalTransform = await getModalTransform();
  // somehow after puppeteer update the value changed consistently from 33.5 to 33.4727
  expect(initialModalTransform).toBe('matrix(1, 0, 0, 1, 0, 33.4727)');

  await openModal();
  const openModalTransform = await getModalTransform();
  expect(openModalTransform).toBe('matrix(1, 0, 0, 1, 0, 0)');
  expect(initialModalTransform).not.toBe(openModalTransform);

  await dismissModal();
  // TODO: why is timeout needed? transition durations should be overwritten with 0s
  await new Promise((resolve) => setTimeout(resolve, CSS_TRANSITION_DURATION)); // transition delay for visibility
  const finalModalTransform = await getModalTransform();
  expect(finalModalTransform).toBe(initialModalTransform);
});

describe('can be dismissed', () => {
  let host: ElementHandle;

  it('should not be closed if content is scrollable and mousedown is inside area of scroll track', async () => {
    await initBasicModal({
      content: '<div style="height: 150vh;"></div>',
    });

    await addEventListener(host, 'close');
    await page.setViewport({ width: 800, height: 600 });
    await page.mouse.move(784, 300);
    await page.mouse.down();

    expect((await getEventSummary(host, 'close')).counter, 'after mouse down').toBe(0);

    await page.mouse.up();

    expect((await getEventSummary(host, 'close')).counter, 'after mouse up').toBe(0);
  });

  beforeEach(async () => {
    await initBasicModal();
    host = await getHost();
    await addEventListener(host, 'close');
  });

  it('should be closed if content is not scrollable and mousedown is inside area of scroll track', async () => {
    await page.setViewport({ width: 800, height: 600 });
    await page.mouse.move(784, 300);
    await page.mouse.down();

    expect((await getEventSummary(host, 'close')).counter, 'after mouse down').toBe(1);

    await page.mouse.up();

    expect((await getEventSummary(host, 'close')).counter, 'after mouse up').toBe(1);
  });

  it('should be closable via x button', async () => {
    const dismissBtn = await getDismissButton();
    expect(dismissBtn).not.toBeNull();

    const dismissBtnReal = await selectNode(page, 'p-modal >>> p-button-pure.dismiss >>> button');
    expect(await getAttribute(dismissBtnReal, 'type')).toBe('button');

    await dismissBtn.click();
    await waitForStencilLifecycle(page);

    expect((await getEventSummary(host, 'close')).counter).toBe(1);
  });

  it('should be closable via esc key', async () => {
    await page.keyboard.press('Escape');
    await waitForStencilLifecycle(page);

    expect((await getEventSummary(host, 'close')).counter).toBe(1);
  });

  it('should not be closable via esc key when disableCloseButton is set', async () => {
    const host = await getHost();
    await setProperty(host, 'disableCloseButton', true);
    await page.keyboard.press('Escape');
    await waitForStencilLifecycle(page);

    expect((await getEventSummary(host, 'close')).counter).toBe(0);
  });

  it('should be closable via backdrop', async () => {
    await page.mouse.move(5, 5);
    await page.mouse.down();

    expect((await getEventSummary(host, 'close')).counter, 'after mouse down').toBe(1);

    await page.mouse.up();

    expect((await getEventSummary(host, 'close')).counter, 'after mouse up').toBe(1);
  });

  it('should not be dismissed if mousedown inside modal', async () => {
    await page.mouse.move(960, 400);
    await page.mouse.down();

    expect((await getEventSummary(host, 'close')).counter, 'after mouse down').toBe(0);

    await page.mouse.up();

    expect((await getEventSummary(host, 'close')).counter, 'after mouse up').toBe(0);
  });

  it('should not be dismissed if mousedown inside modal and mouseup inside backdrop', async () => {
    await page.mouse.move(960, 400);
    await page.mouse.down();

    expect((await getEventSummary(host, 'close')).counter, 'after mouse down').toBe(0);

    await page.mouse.move(5, 5);
    await page.mouse.up();

    expect((await getEventSummary(host, 'close')).counter, 'after mouse up').toBe(0);
  });

  it('should not be closable via backdrop when disableBackdropClick is set', async () => {
    const host = await getHost();
    await setProperty(host, 'disableBackdropClick', true);

    await page.mouse.move(5, 5);
    await page.mouse.down();

    expect((await getEventSummary(host, 'close')).counter).toBe(0);
  });

  it('should not bubble close event', async () => {
    const body = await selectNode(page, 'body');
    await addEventListener(body, 'close');
    await page.mouse.move(5, 5);
    await page.mouse.down();

    expect((await getEventSummary(host, 'close')).counter).toBe(1);
    expect((await getEventSummary(body, 'close')).counter).toBe(0);
  });

  it('should emit both close and dismiss event', async () => {
    // close handler in applied via beforeEach
    await addEventListener(host, 'dismiss');
    expect((await getEventSummary(host, 'close')).counter).toBe(0);
    expect((await getEventSummary(host, 'dismiss')).counter).toBe(0);

    const dismissBtn = await getDismissButton();
    await dismissBtn.click();
    expect((await getEventSummary(host, 'close')).counter).toBe(1);
    expect((await getEventSummary(host, 'dismiss')).counter).toBe(1);
  });
});

describe('focus behavior', () => {
  it('should focus dialog after open', async () => {
    await initAdvancedModal();
    await openModal();
    await expectDialogToBeFocused();
  });

  it('should focus dialog after open when there is no focusable content element', async () => {
    await initBasicModal({ isOpen: false });
    await openModal();
    await expectDialogToBeFocused();
  });

  it('should focus dialog after open when there is a focusable content element', async () => {
    await initBasicModal({
      isOpen: false,
      content: `<a href="https://porsche.com">Some link in content</a>`,
      aria: "{'aria-label': 'Some Heading'}",
    });
    await openModal();
    await expectDialogToBeFocused();
  });

  it('should have correct focus order when there is a focusable content element and focusable slotted element in header', async () => {
    await initBasicModal({
      isOpen: false,
      content: `<p-button>Some focusable button in content</p-button>`,
      aria: "{'aria-label': 'Some Heading'}",
      hasSlottedHeading: true,
    });
    await openModal();

    await expectDialogToBeFocused();
    await page.keyboard.press('Tab');
    await expectDismissButtonToBeFocused();
    await page.keyboard.press('Tab');
    expect(await getActiveElementTagName(page)).toBe('A'); // slotted header anchor
    await page.keyboard.press('Tab');
    expect(await getActiveElementTagName(page)).toBe('P-BUTTON'); // slotted content button
  });

  it('should not allow focusing element behind of modal when pressing Tab', async () => {
    await initBasicModal({ isOpen: false, content: '<p-text>Some text content</p-text>' });
    await addButtonsBeforeAndAfterModal();
    await openModal();

    await expectDialogToBeFocused();
    await page.keyboard.press('Tab');
    await expectDismissButtonToBeFocused();
    await page.keyboard.press('Tab');
    await expectDismissButtonToBeFocused();
  });

  it('should not allow focusing element behind of modal when pressing Shift Tab', async () => {
    await initBasicModal({ isOpen: false, content: '<p-text>Some text content</p-text>' });
    await addButtonsBeforeAndAfterModal();
    await openModal();

    await expectDialogToBeFocused();
    await page.keyboard.down('Shift');
    await page.keyboard.press('Tab');
    await expectDismissButtonToBeFocused();
    await page.keyboard.press('Tab');
    await expectDismissButtonToBeFocused();
  });

  it('should focus last focused element after modal is dismissed', async () => {
    await setContentWithDesignSystem(
      page,
      `
      <button id="btn-open"></button>
      <p-modal id="modal" heading="Some Heading">
        Some Content
      </p-modal>
      <script>
        const modal = document.getElementById('modal');
        document.getElementById('btn-open').addEventListener('click', () => {
          modal.open = true;
        });
        modal.addEventListener('close', () => {
          modal.open = false;
        });
      </script>`
    );

    expect(await getModalVisibility(), 'initial').toBe('hidden');
    expect(await getActiveElementTagName(page)).toBe('BODY');

    await (await selectNode(page, '#btn-open')).click();
    await waitForStencilLifecycle(page);

    expect(await getModalVisibility()).toBe('visible');

    await page.keyboard.press('Escape');
    await waitForStencilLifecycle(page);
    // TODO: why is timeout needed? transition durations should be overwritten with 0s
    await new Promise((resolve) => setTimeout(resolve, CSS_TRANSITION_DURATION)); // transition delay for visibility

    expect(await getModalVisibility(), 'after escape').toBe('hidden');
    expect(await getActiveElementId(page)).toBe('btn-open');
  });

  it('should focus element after modal when open accordion contains link but modal is not open', async () => {
    await initBasicModal({
      isOpen: false,
      content: `<p-accordion heading="Some Heading" open="true">
  <a id="inside" href="#inside-modal">Some anchor inside modal</a>
</p-accordion>`,
      markupBefore: '<a id="before" href="#before-modal">Some anchor before modal</a>',
      markupAfter: '<a id="after" href="#after-modal">Some anchor after modal</a>',
    });

    await page.keyboard.press('Tab');
    expect(await getActiveElementId(page), 'after 1st tab').toBe('before');

    await page.keyboard.press('Tab');
    await page.waitForFunction(() => document.activeElement === document.querySelector('#after'));
    expect(await getActiveElementId(page), 'after 2nd tab').toBe('after');
  });

  describe('after content change', () => {
    it('should focus dismiss button again', async () => {
      await initAdvancedModal();
      await openModal();
      await expectDialogToBeFocused('initially');

      await page.keyboard.press('Tab');
      await expectDismissButtonToBeFocused('after 1st tab');
      await page.keyboard.press('Tab');
      expect(await getActiveElementId(page), 'after 2nd tab').toBe('btn-content-1');

      const host = await getHost();
      await host.evaluate((el) => {
        el.innerHTML = '<button id="btn-new">New Button</button>';
      });
      await waitForSlotChange();
      await expectDialogToBeFocused('after content change');

      await page.keyboard.press('Tab');
      await expectDismissButtonToBeFocused('after content change 1st tab');
      await page.keyboard.press('Tab');
      expect(await getActiveElementId(page), 'after content change 2nd tab').toBe('btn-new');

      await page.keyboard.press('Tab');
      await expectDismissButtonToBeFocused('after content change 3rd tab');
    });

    it('should not allow focusing element behind of modal', async () => {
      await initAdvancedModal();
      await addButtonsBeforeAndAfterModal();
      await openModal();
      await expectDialogToBeFocused('initially');
      await page.keyboard.press('Tab');
      await expectDismissButtonToBeFocused('after tab');

      const host = await getHost();
      await host.evaluate((el) => {
        el.innerHTML = '';
      });
      await waitForSlotChange();
      await expectDialogToBeFocused('after content change');

      await page.keyboard.press('Tab');
      await expectDismissButtonToBeFocused('after content change 1st tab');

      await page.keyboard.press('Tab');
      await expectDismissButtonToBeFocused('after content change 2nd tab');
    });

    it('should correctly focus dismiss button from appended focusable element', async () => {
      await initAdvancedModal();
      await openModal();

      const host = await getHost();
      await host.evaluate((el) => {
        const button = document.createElement('button');
        button.innerText = 'New Button';
        button.id = 'btn-new';
        el.append(button);
      });
      await waitForSlotChange();
      await expectDialogToBeFocused('after button appended');

      await page.keyboard.press('Tab');
      await expectDismissButtonToBeFocused('after button appended 1st tab');

      await page.keyboard.press('Tab');
      await page.keyboard.press('Tab');
      await page.keyboard.press('Tab');
      await page.keyboard.press('Tab');
      expect(await getActiveElementId(page)).toBe('btn-footer-2');

      await page.keyboard.press('Tab');
      expect(await getActiveElementId(page)).toBe('btn-new');

      await page.keyboard.press('Tab');
      await expectDismissButtonToBeFocused('finally');
    });
  });

  describe('with disable-close-button', () => {
    const initModalOpts = { isOpen: false, disableCloseButton: true };

    it('should focus body when there is no focusable element', async () => {
      await initBasicModal(initModalOpts);
      await openModal();
      await expectDialogToBeFocused();
    });

    it('should not focus element behind modal if modal has no focusable element', async () => {
      await initBasicModal(initModalOpts);
      await addButtonsBeforeAndAfterModal();
      await openModal();
      await expectDialogToBeFocused();

      await page.keyboard.press('Tab');
      await expectDialogToBeFocused();
    });

    const otherFocusableElement = '<button type="button">Another focusable element</button>';

    it.each<TagName | keyof HTMLElementTagNameMap>([
      'p-button',
      'p-button-pure',
      'p-link',
      'p-link-pure',
      'p-link-social',
      'p-switch',
      'p-accordion',
      'input',
      'textarea',
      'select',
      'button',
      'a',
    ])('should focus first focusable element: %s', async (tagName) => {
      const attributes = tagName.includes('link') || tagName === 'a' ? ' href="#"' : '';
      await initBasicModal({
        ...initModalOpts,
        content:
          (tagName === 'input' ? `<${tagName} type="text" />` : `<${tagName}${attributes}>Some element</${tagName}>`) +
          otherFocusableElement,
      });
      await openModal();
      await expectDialogToBeFocused();

      await page.keyboard.press('Tab');
      expect(await getActiveElementTagName(page)).toBe(tagName.toUpperCase());
    });
  });
});

describe('can be controlled via keyboard', () => {
  it('should cycle tab events within modal', async () => {
    await initAdvancedModal();
    await openModal();
    await expectDialogToBeFocused('initially');

    await page.keyboard.press('Tab');
    await expectDismissButtonToBeFocused('after 1st tab');

    await page.keyboard.press('Tab');
    expect(await getActiveElementId(page)).toBe('btn-content-1');
    await page.keyboard.press('Tab');
    expect(await getActiveElementId(page)).toBe('btn-content-2');
    await page.keyboard.press('Tab');
    expect(await getActiveElementId(page)).toBe('btn-footer-1');
    await page.keyboard.press('Tab');
    expect(await getActiveElementId(page)).toBe('btn-footer-2');
    await page.keyboard.press('Tab');
    await expectDismissButtonToBeFocused('finally');
  });

  it('should reverse cycle tab events within modal', async () => {
    await initAdvancedModal();
    await openModal();
    await expectDialogToBeFocused('initially');

    await page.keyboard.press('Tab');
    await expectDismissButtonToBeFocused('after 1st tab');

    await page.keyboard.down('ShiftLeft');
    await page.keyboard.press('Tab');
    expect(await getActiveElementId(page)).toBe('btn-footer-2');
    await page.keyboard.press('Tab');
    expect(await getActiveElementId(page)).toBe('btn-footer-1');
    await page.keyboard.press('Tab');
    expect(await getActiveElementId(page)).toBe('btn-content-2');
    await page.keyboard.press('Tab');
    expect(await getActiveElementId(page)).toBe('btn-content-1');
    await page.keyboard.press('Tab');
    await expectDismissButtonToBeFocused('finally');
    await page.keyboard.up('ShiftLeft');
  });
});

it('should open modal at scroll top position zero when its content is scrollable', async () => {
  await initBasicModal({ isOpen: true, content: '<div style="height: 150vh;"></div>' });

  const host = await getHost();
  const hostScrollTop = await host.evaluate((el) => el.scrollTop);

  expect(hostScrollTop).toBe(0);
});

describe('scroll lock', () => {
  const bodyLockedStyle = 'overflow: hidden;';

  it('should prevent page from scrolling when open', async () => {
    await initBasicModal({ isOpen: false });
    expect(await getBodyStyle()).toBe(null);

    await openModal();
    expect(await getBodyStyle()).toBe(bodyLockedStyle);

    await setProperty(await getHost(), 'open', false);
    await waitForStencilLifecycle(page);
    expect(await getBodyStyle()).toBe('');
  });

  it('should prevent page from scrolling when initially open', async () => {
    await initBasicModal({ isOpen: true });
    expect(await getBodyStyle()).toBe(bodyLockedStyle);
  });

  it('should remove overflow hidden from body if unmounted', async () => {
    await initBasicModal({ isOpen: true });
    expect(await getBodyStyle()).toBe(bodyLockedStyle);

    await page.evaluate(() => {
      document.querySelector('p-modal').remove();
    });
    await waitForStencilLifecycle(page);

    expect(await getBodyStyle()).toBe('');
  });
});

describe('sticky footer', () => {
  const expectedBoxShadow = 'rgba(204, 204, 204, 0.35) 0px -5px 10px 0px';
  it('should not show box-shadow initially when not scrollable', async () => {
    await initBasicModal({ isOpen: true, content: '<div>Some Content</div>', hasSlottedFooter: true });

    expect(await getFooterBoxShadow()).toBe('none');
  });

  it('should show box-shadow initially when scrollable', async () => {
    await initBasicModal({
      isOpen: true,
      content: '<div style="height: 110vh">Some Content</div>',
      hasSlottedFooter: true,
    });

    expect(await getFooterBoxShadow()).toBe(expectedBoxShadow);
  });

  it('should remove box-shadow when scrolled to bottom', async () => {
    await initBasicModal({
      isOpen: true,
      content: '<div style="height: 110vh">Some Content</div>',
      hasSlottedFooter: true,
    });

    expect(await getFooterBoxShadow()).toBe(expectedBoxShadow);

    const scrollContainer = await getScrollContainer();
    await scrollContainer.evaluate((el) => {
      el.scrollBy({ top: 1000 });
    });

    const footer = await getFooter();
    await page.waitForFunction((el) => getComputedStyle(el).boxShadow === 'none', {}, footer);
    expect(await getFooterBoxShadow()).toBe('none');
  });

  it('should show box-shadow again when scrolling up from bottom', async () => {
    await initBasicModal({
      isOpen: true,
      content: '<div style="height: 110vh">Some Content</div>',
      hasSlottedFooter: true,
    });

    const scrollContainer = await getScrollContainer();
    await scrollContainer.evaluate((el) => {
      el.scrollBy({ top: 1000 }); // should be bottom
    });

    expect(await getFooterBoxShadow()).toBe('none');

    await scrollContainer.evaluate((el) => {
      el.scrollBy({ top: -81 }); // margin-bottom of modal is 80px for whatever reason, so this is the edge on when the shadow appears again
    });

    const footer = await getFooter();
    await page.waitForFunction((el) => getComputedStyle(el).boxShadow !== 'none', {}, footer);

    expect(await getFooterBoxShadow()).toBe(expectedBoxShadow);
  });
});

describe('lifecycle', () => {
  it('should work without unnecessary round trips on init', async () => {
    await initBasicModal();
    const status = await getLifecycleStatus(page);

    expect(status.componentDidLoad['p-modal'], 'componentDidLoad: p-modal').toBe(1);
    expect(status.componentDidLoad['p-button-pure'], 'componentDidLoad: p-button-pure').toBe(1); // includes p-icon

    expect(status.componentDidLoad.all, 'componentDidLoad: all').toBe(3);
    expect(status.componentDidUpdate.all, 'componentDidUpdate: all').toBe(0);
  });

  it('should work without unnecessary round trips after state change', async () => {
    await initBasicModal();
    const host = await getHost();

    await setProperty(host, 'open', false);
    await waitForStencilLifecycle(page);
    const status = await getLifecycleStatus(page);

    expect(status.componentDidUpdate['p-modal'], 'componentDidUpdate: p-modal').toBe(1);

    expect(status.componentDidLoad.all, 'componentDidLoad: all').toBe(3);
    expect(status.componentDidUpdate.all, 'componentDidUpdate: all').toBe(1);
  });
});

describe('slotted heading', () => {
  it('should set slotted heading', async () => {
    await initBasicModal({ hasSlottedHeading: true });
    const header = await getHeader();

    expect(await getProperty(header, 'innerHTML')).toMatchInlineSnapshot(`"<slot name="heading"></slot>"`);
  });

  it('should overwrite slotted heading when setting heading prop', async () => {
    await initBasicModal({ hasSlottedHeading: true });
    const host = await getHost();

    const header = await getHeader();
    await setProperty(host, 'heading', 'Some Heading');
    await waitForStencilLifecycle(page);

    expect(await getProperty(header, 'innerHTML')).toMatchInlineSnapshot('"<h2>Some Heading</h2>"');
  });
});

=======
>>>>>>> 15e35bd2
describe('accessibility', () => {
  it('should expose correct initial accessibility tree', async () => {
    await initBasicModal();
    const modal = await getModal();

    await expectA11yToMatchSnapshot(page, modal, { interestingOnly: false });
  });

  it('should not expose accessibility tree if modal is hidden', async () => {
    await initBasicModal({ isOpen: false });
    const modal = await getModal();

    await expectA11yToMatchSnapshot(page, modal);
  });

  it.each<[string, SelectedAriaAttributes<ModalAriaAttribute>, string]>([
    ['Some Heading', undefined, 'Some Heading'],
    [undefined, "{'aria-label': 'Some Heading'}", 'Some Heading'],
    ['Some Heading', "{'aria-label': 'Other Heading'}", 'Other Heading'],
  ])('should with props heading: %s and aria: %s set aria-label: %s', async (heading, aria, expected) => {
    await initBasicModal({ isOpen: false, heading, aria });
    const modal = await getModal();

    expect(await getProperty(modal, 'ariaLabel')).toBe(expected);
  });

  it('should overwrite aria-label when adding aria prop', async () => {
    await initBasicModal({ isOpen: false });
    const host = await getHost();
    const modal = await getModal();
    await setProperty(host, 'aria', "{'aria-label': 'Other Heading'}");
    await waitForStencilLifecycle(page);

    expect(await getProperty(modal, 'ariaLabel')).toBe('Other Heading');
  });

  it('should overwrite aria-label with heading when setting aria prop to undefined', async () => {
    await initBasicModal({ isOpen: false, heading: 'Some Heading', aria: "{'aria-label': 'Other Heading'}" });
    const host = await getHost();
    const modal = await getModal();
    await setProperty(host, 'aria', undefined);
    await waitForStencilLifecycle(page);

    expect(await getProperty(modal, 'ariaLabel')).toBe('Some Heading');
  });
});<|MERGE_RESOLUTION|>--- conflicted
+++ resolved
@@ -59,676 +59,6 @@
   );
 };
 
-<<<<<<< HEAD
-const initAdvancedModal = (): Promise<void> => {
-  return setContentWithDesignSystem(
-    page,
-    `<p-modal heading="Some Heading">
-  Some Content
-  <p-button id="btn-content-1">Content Button 1</p-button>
-  <p-button id="btn-content-2">Content Button 2</p-button>
-
-  <div>
-    <p-button id="btn-footer-1">Footer Button 1</p-button>
-    <p-button id="btn-footer-2">Footer Button 2</p-button>
-  </div>
-</p-modal>`
-  );
-};
-
-const openModal = async () => {
-  await setProperty(await getHost(), 'open', true);
-  await waitForStencilLifecycle(page);
-};
-
-const dismissModal = async () => {
-  await setProperty(await getHost(), 'open', false);
-  await waitForStencilLifecycle(page);
-};
-
-const getModalVisibility = async () => await getElementStyle(await getModal(), 'visibility');
-
-const addButtonsBeforeAndAfterModal = () =>
-  page.evaluate(() => {
-    const buttonBefore = document.createElement('button');
-    buttonBefore.innerText = 'Button Before';
-    buttonBefore.id = 'btn-before';
-    document.body.prepend(buttonBefore);
-
-    const buttonAfter = document.createElement('button');
-    buttonAfter.innerText = 'Button After';
-    buttonAfter.id = 'btn-after';
-    document.body.append(buttonAfter);
-  });
-
-const expectDialogToBeFocused = async (failMessage?: string) => {
-  const host = await getHost();
-  expect(await getActiveElementTagNameInShadowRoot(host), failMessage).toBe('DIV');
-  expect(await getActiveElementClassNameInShadowRoot(host), failMessage).toBe('root');
-};
-
-const expectDismissButtonToBeFocused = async (failMessage?: string) => {
-  const host = await getHost();
-  expect(await getActiveElementTagNameInShadowRoot(host), failMessage).toBe('P-BUTTON-PURE');
-  expect(await getActiveElementClassNameInShadowRoot(host), failMessage).toContain('dismiss');
-};
-
-const waitForSlotChange = () => new Promise((resolve) => setTimeout(resolve));
-
-it('should render and be visible when open', async () => {
-  await initBasicModal();
-  expect(await getModal()).not.toBeNull();
-  expect(await getModalVisibility()).toBe('visible');
-});
-
-it('should not be visible when not open', async () => {
-  await initBasicModal({ isOpen: false });
-
-  expect(await getModalVisibility()).toBe('hidden');
-});
-
-it('should have correct transform when dismissed and opened', async () => {
-  await initBasicModal({ isOpen: false });
-  const getModalTransform = async () => getElementStyle(await getModal(), 'transform', { waitForTransition: true });
-
-  const initialModalTransform = await getModalTransform();
-  // somehow after puppeteer update the value changed consistently from 33.5 to 33.4727
-  expect(initialModalTransform).toBe('matrix(1, 0, 0, 1, 0, 33.4727)');
-
-  await openModal();
-  const openModalTransform = await getModalTransform();
-  expect(openModalTransform).toBe('matrix(1, 0, 0, 1, 0, 0)');
-  expect(initialModalTransform).not.toBe(openModalTransform);
-
-  await dismissModal();
-  // TODO: why is timeout needed? transition durations should be overwritten with 0s
-  await new Promise((resolve) => setTimeout(resolve, CSS_TRANSITION_DURATION)); // transition delay for visibility
-  const finalModalTransform = await getModalTransform();
-  expect(finalModalTransform).toBe(initialModalTransform);
-});
-
-describe('can be dismissed', () => {
-  let host: ElementHandle;
-
-  it('should not be closed if content is scrollable and mousedown is inside area of scroll track', async () => {
-    await initBasicModal({
-      content: '<div style="height: 150vh;"></div>',
-    });
-
-    await addEventListener(host, 'close');
-    await page.setViewport({ width: 800, height: 600 });
-    await page.mouse.move(784, 300);
-    await page.mouse.down();
-
-    expect((await getEventSummary(host, 'close')).counter, 'after mouse down').toBe(0);
-
-    await page.mouse.up();
-
-    expect((await getEventSummary(host, 'close')).counter, 'after mouse up').toBe(0);
-  });
-
-  beforeEach(async () => {
-    await initBasicModal();
-    host = await getHost();
-    await addEventListener(host, 'close');
-  });
-
-  it('should be closed if content is not scrollable and mousedown is inside area of scroll track', async () => {
-    await page.setViewport({ width: 800, height: 600 });
-    await page.mouse.move(784, 300);
-    await page.mouse.down();
-
-    expect((await getEventSummary(host, 'close')).counter, 'after mouse down').toBe(1);
-
-    await page.mouse.up();
-
-    expect((await getEventSummary(host, 'close')).counter, 'after mouse up').toBe(1);
-  });
-
-  it('should be closable via x button', async () => {
-    const dismissBtn = await getDismissButton();
-    expect(dismissBtn).not.toBeNull();
-
-    const dismissBtnReal = await selectNode(page, 'p-modal >>> p-button-pure.dismiss >>> button');
-    expect(await getAttribute(dismissBtnReal, 'type')).toBe('button');
-
-    await dismissBtn.click();
-    await waitForStencilLifecycle(page);
-
-    expect((await getEventSummary(host, 'close')).counter).toBe(1);
-  });
-
-  it('should be closable via esc key', async () => {
-    await page.keyboard.press('Escape');
-    await waitForStencilLifecycle(page);
-
-    expect((await getEventSummary(host, 'close')).counter).toBe(1);
-  });
-
-  it('should not be closable via esc key when disableCloseButton is set', async () => {
-    const host = await getHost();
-    await setProperty(host, 'disableCloseButton', true);
-    await page.keyboard.press('Escape');
-    await waitForStencilLifecycle(page);
-
-    expect((await getEventSummary(host, 'close')).counter).toBe(0);
-  });
-
-  it('should be closable via backdrop', async () => {
-    await page.mouse.move(5, 5);
-    await page.mouse.down();
-
-    expect((await getEventSummary(host, 'close')).counter, 'after mouse down').toBe(1);
-
-    await page.mouse.up();
-
-    expect((await getEventSummary(host, 'close')).counter, 'after mouse up').toBe(1);
-  });
-
-  it('should not be dismissed if mousedown inside modal', async () => {
-    await page.mouse.move(960, 400);
-    await page.mouse.down();
-
-    expect((await getEventSummary(host, 'close')).counter, 'after mouse down').toBe(0);
-
-    await page.mouse.up();
-
-    expect((await getEventSummary(host, 'close')).counter, 'after mouse up').toBe(0);
-  });
-
-  it('should not be dismissed if mousedown inside modal and mouseup inside backdrop', async () => {
-    await page.mouse.move(960, 400);
-    await page.mouse.down();
-
-    expect((await getEventSummary(host, 'close')).counter, 'after mouse down').toBe(0);
-
-    await page.mouse.move(5, 5);
-    await page.mouse.up();
-
-    expect((await getEventSummary(host, 'close')).counter, 'after mouse up').toBe(0);
-  });
-
-  it('should not be closable via backdrop when disableBackdropClick is set', async () => {
-    const host = await getHost();
-    await setProperty(host, 'disableBackdropClick', true);
-
-    await page.mouse.move(5, 5);
-    await page.mouse.down();
-
-    expect((await getEventSummary(host, 'close')).counter).toBe(0);
-  });
-
-  it('should not bubble close event', async () => {
-    const body = await selectNode(page, 'body');
-    await addEventListener(body, 'close');
-    await page.mouse.move(5, 5);
-    await page.mouse.down();
-
-    expect((await getEventSummary(host, 'close')).counter).toBe(1);
-    expect((await getEventSummary(body, 'close')).counter).toBe(0);
-  });
-
-  it('should emit both close and dismiss event', async () => {
-    // close handler in applied via beforeEach
-    await addEventListener(host, 'dismiss');
-    expect((await getEventSummary(host, 'close')).counter).toBe(0);
-    expect((await getEventSummary(host, 'dismiss')).counter).toBe(0);
-
-    const dismissBtn = await getDismissButton();
-    await dismissBtn.click();
-    expect((await getEventSummary(host, 'close')).counter).toBe(1);
-    expect((await getEventSummary(host, 'dismiss')).counter).toBe(1);
-  });
-});
-
-describe('focus behavior', () => {
-  it('should focus dialog after open', async () => {
-    await initAdvancedModal();
-    await openModal();
-    await expectDialogToBeFocused();
-  });
-
-  it('should focus dialog after open when there is no focusable content element', async () => {
-    await initBasicModal({ isOpen: false });
-    await openModal();
-    await expectDialogToBeFocused();
-  });
-
-  it('should focus dialog after open when there is a focusable content element', async () => {
-    await initBasicModal({
-      isOpen: false,
-      content: `<a href="https://porsche.com">Some link in content</a>`,
-      aria: "{'aria-label': 'Some Heading'}",
-    });
-    await openModal();
-    await expectDialogToBeFocused();
-  });
-
-  it('should have correct focus order when there is a focusable content element and focusable slotted element in header', async () => {
-    await initBasicModal({
-      isOpen: false,
-      content: `<p-button>Some focusable button in content</p-button>`,
-      aria: "{'aria-label': 'Some Heading'}",
-      hasSlottedHeading: true,
-    });
-    await openModal();
-
-    await expectDialogToBeFocused();
-    await page.keyboard.press('Tab');
-    await expectDismissButtonToBeFocused();
-    await page.keyboard.press('Tab');
-    expect(await getActiveElementTagName(page)).toBe('A'); // slotted header anchor
-    await page.keyboard.press('Tab');
-    expect(await getActiveElementTagName(page)).toBe('P-BUTTON'); // slotted content button
-  });
-
-  it('should not allow focusing element behind of modal when pressing Tab', async () => {
-    await initBasicModal({ isOpen: false, content: '<p-text>Some text content</p-text>' });
-    await addButtonsBeforeAndAfterModal();
-    await openModal();
-
-    await expectDialogToBeFocused();
-    await page.keyboard.press('Tab');
-    await expectDismissButtonToBeFocused();
-    await page.keyboard.press('Tab');
-    await expectDismissButtonToBeFocused();
-  });
-
-  it('should not allow focusing element behind of modal when pressing Shift Tab', async () => {
-    await initBasicModal({ isOpen: false, content: '<p-text>Some text content</p-text>' });
-    await addButtonsBeforeAndAfterModal();
-    await openModal();
-
-    await expectDialogToBeFocused();
-    await page.keyboard.down('Shift');
-    await page.keyboard.press('Tab');
-    await expectDismissButtonToBeFocused();
-    await page.keyboard.press('Tab');
-    await expectDismissButtonToBeFocused();
-  });
-
-  it('should focus last focused element after modal is dismissed', async () => {
-    await setContentWithDesignSystem(
-      page,
-      `
-      <button id="btn-open"></button>
-      <p-modal id="modal" heading="Some Heading">
-        Some Content
-      </p-modal>
-      <script>
-        const modal = document.getElementById('modal');
-        document.getElementById('btn-open').addEventListener('click', () => {
-          modal.open = true;
-        });
-        modal.addEventListener('close', () => {
-          modal.open = false;
-        });
-      </script>`
-    );
-
-    expect(await getModalVisibility(), 'initial').toBe('hidden');
-    expect(await getActiveElementTagName(page)).toBe('BODY');
-
-    await (await selectNode(page, '#btn-open')).click();
-    await waitForStencilLifecycle(page);
-
-    expect(await getModalVisibility()).toBe('visible');
-
-    await page.keyboard.press('Escape');
-    await waitForStencilLifecycle(page);
-    // TODO: why is timeout needed? transition durations should be overwritten with 0s
-    await new Promise((resolve) => setTimeout(resolve, CSS_TRANSITION_DURATION)); // transition delay for visibility
-
-    expect(await getModalVisibility(), 'after escape').toBe('hidden');
-    expect(await getActiveElementId(page)).toBe('btn-open');
-  });
-
-  it('should focus element after modal when open accordion contains link but modal is not open', async () => {
-    await initBasicModal({
-      isOpen: false,
-      content: `<p-accordion heading="Some Heading" open="true">
-  <a id="inside" href="#inside-modal">Some anchor inside modal</a>
-</p-accordion>`,
-      markupBefore: '<a id="before" href="#before-modal">Some anchor before modal</a>',
-      markupAfter: '<a id="after" href="#after-modal">Some anchor after modal</a>',
-    });
-
-    await page.keyboard.press('Tab');
-    expect(await getActiveElementId(page), 'after 1st tab').toBe('before');
-
-    await page.keyboard.press('Tab');
-    await page.waitForFunction(() => document.activeElement === document.querySelector('#after'));
-    expect(await getActiveElementId(page), 'after 2nd tab').toBe('after');
-  });
-
-  describe('after content change', () => {
-    it('should focus dismiss button again', async () => {
-      await initAdvancedModal();
-      await openModal();
-      await expectDialogToBeFocused('initially');
-
-      await page.keyboard.press('Tab');
-      await expectDismissButtonToBeFocused('after 1st tab');
-      await page.keyboard.press('Tab');
-      expect(await getActiveElementId(page), 'after 2nd tab').toBe('btn-content-1');
-
-      const host = await getHost();
-      await host.evaluate((el) => {
-        el.innerHTML = '<button id="btn-new">New Button</button>';
-      });
-      await waitForSlotChange();
-      await expectDialogToBeFocused('after content change');
-
-      await page.keyboard.press('Tab');
-      await expectDismissButtonToBeFocused('after content change 1st tab');
-      await page.keyboard.press('Tab');
-      expect(await getActiveElementId(page), 'after content change 2nd tab').toBe('btn-new');
-
-      await page.keyboard.press('Tab');
-      await expectDismissButtonToBeFocused('after content change 3rd tab');
-    });
-
-    it('should not allow focusing element behind of modal', async () => {
-      await initAdvancedModal();
-      await addButtonsBeforeAndAfterModal();
-      await openModal();
-      await expectDialogToBeFocused('initially');
-      await page.keyboard.press('Tab');
-      await expectDismissButtonToBeFocused('after tab');
-
-      const host = await getHost();
-      await host.evaluate((el) => {
-        el.innerHTML = '';
-      });
-      await waitForSlotChange();
-      await expectDialogToBeFocused('after content change');
-
-      await page.keyboard.press('Tab');
-      await expectDismissButtonToBeFocused('after content change 1st tab');
-
-      await page.keyboard.press('Tab');
-      await expectDismissButtonToBeFocused('after content change 2nd tab');
-    });
-
-    it('should correctly focus dismiss button from appended focusable element', async () => {
-      await initAdvancedModal();
-      await openModal();
-
-      const host = await getHost();
-      await host.evaluate((el) => {
-        const button = document.createElement('button');
-        button.innerText = 'New Button';
-        button.id = 'btn-new';
-        el.append(button);
-      });
-      await waitForSlotChange();
-      await expectDialogToBeFocused('after button appended');
-
-      await page.keyboard.press('Tab');
-      await expectDismissButtonToBeFocused('after button appended 1st tab');
-
-      await page.keyboard.press('Tab');
-      await page.keyboard.press('Tab');
-      await page.keyboard.press('Tab');
-      await page.keyboard.press('Tab');
-      expect(await getActiveElementId(page)).toBe('btn-footer-2');
-
-      await page.keyboard.press('Tab');
-      expect(await getActiveElementId(page)).toBe('btn-new');
-
-      await page.keyboard.press('Tab');
-      await expectDismissButtonToBeFocused('finally');
-    });
-  });
-
-  describe('with disable-close-button', () => {
-    const initModalOpts = { isOpen: false, disableCloseButton: true };
-
-    it('should focus body when there is no focusable element', async () => {
-      await initBasicModal(initModalOpts);
-      await openModal();
-      await expectDialogToBeFocused();
-    });
-
-    it('should not focus element behind modal if modal has no focusable element', async () => {
-      await initBasicModal(initModalOpts);
-      await addButtonsBeforeAndAfterModal();
-      await openModal();
-      await expectDialogToBeFocused();
-
-      await page.keyboard.press('Tab');
-      await expectDialogToBeFocused();
-    });
-
-    const otherFocusableElement = '<button type="button">Another focusable element</button>';
-
-    it.each<TagName | keyof HTMLElementTagNameMap>([
-      'p-button',
-      'p-button-pure',
-      'p-link',
-      'p-link-pure',
-      'p-link-social',
-      'p-switch',
-      'p-accordion',
-      'input',
-      'textarea',
-      'select',
-      'button',
-      'a',
-    ])('should focus first focusable element: %s', async (tagName) => {
-      const attributes = tagName.includes('link') || tagName === 'a' ? ' href="#"' : '';
-      await initBasicModal({
-        ...initModalOpts,
-        content:
-          (tagName === 'input' ? `<${tagName} type="text" />` : `<${tagName}${attributes}>Some element</${tagName}>`) +
-          otherFocusableElement,
-      });
-      await openModal();
-      await expectDialogToBeFocused();
-
-      await page.keyboard.press('Tab');
-      expect(await getActiveElementTagName(page)).toBe(tagName.toUpperCase());
-    });
-  });
-});
-
-describe('can be controlled via keyboard', () => {
-  it('should cycle tab events within modal', async () => {
-    await initAdvancedModal();
-    await openModal();
-    await expectDialogToBeFocused('initially');
-
-    await page.keyboard.press('Tab');
-    await expectDismissButtonToBeFocused('after 1st tab');
-
-    await page.keyboard.press('Tab');
-    expect(await getActiveElementId(page)).toBe('btn-content-1');
-    await page.keyboard.press('Tab');
-    expect(await getActiveElementId(page)).toBe('btn-content-2');
-    await page.keyboard.press('Tab');
-    expect(await getActiveElementId(page)).toBe('btn-footer-1');
-    await page.keyboard.press('Tab');
-    expect(await getActiveElementId(page)).toBe('btn-footer-2');
-    await page.keyboard.press('Tab');
-    await expectDismissButtonToBeFocused('finally');
-  });
-
-  it('should reverse cycle tab events within modal', async () => {
-    await initAdvancedModal();
-    await openModal();
-    await expectDialogToBeFocused('initially');
-
-    await page.keyboard.press('Tab');
-    await expectDismissButtonToBeFocused('after 1st tab');
-
-    await page.keyboard.down('ShiftLeft');
-    await page.keyboard.press('Tab');
-    expect(await getActiveElementId(page)).toBe('btn-footer-2');
-    await page.keyboard.press('Tab');
-    expect(await getActiveElementId(page)).toBe('btn-footer-1');
-    await page.keyboard.press('Tab');
-    expect(await getActiveElementId(page)).toBe('btn-content-2');
-    await page.keyboard.press('Tab');
-    expect(await getActiveElementId(page)).toBe('btn-content-1');
-    await page.keyboard.press('Tab');
-    await expectDismissButtonToBeFocused('finally');
-    await page.keyboard.up('ShiftLeft');
-  });
-});
-
-it('should open modal at scroll top position zero when its content is scrollable', async () => {
-  await initBasicModal({ isOpen: true, content: '<div style="height: 150vh;"></div>' });
-
-  const host = await getHost();
-  const hostScrollTop = await host.evaluate((el) => el.scrollTop);
-
-  expect(hostScrollTop).toBe(0);
-});
-
-describe('scroll lock', () => {
-  const bodyLockedStyle = 'overflow: hidden;';
-
-  it('should prevent page from scrolling when open', async () => {
-    await initBasicModal({ isOpen: false });
-    expect(await getBodyStyle()).toBe(null);
-
-    await openModal();
-    expect(await getBodyStyle()).toBe(bodyLockedStyle);
-
-    await setProperty(await getHost(), 'open', false);
-    await waitForStencilLifecycle(page);
-    expect(await getBodyStyle()).toBe('');
-  });
-
-  it('should prevent page from scrolling when initially open', async () => {
-    await initBasicModal({ isOpen: true });
-    expect(await getBodyStyle()).toBe(bodyLockedStyle);
-  });
-
-  it('should remove overflow hidden from body if unmounted', async () => {
-    await initBasicModal({ isOpen: true });
-    expect(await getBodyStyle()).toBe(bodyLockedStyle);
-
-    await page.evaluate(() => {
-      document.querySelector('p-modal').remove();
-    });
-    await waitForStencilLifecycle(page);
-
-    expect(await getBodyStyle()).toBe('');
-  });
-});
-
-describe('sticky footer', () => {
-  const expectedBoxShadow = 'rgba(204, 204, 204, 0.35) 0px -5px 10px 0px';
-  it('should not show box-shadow initially when not scrollable', async () => {
-    await initBasicModal({ isOpen: true, content: '<div>Some Content</div>', hasSlottedFooter: true });
-
-    expect(await getFooterBoxShadow()).toBe('none');
-  });
-
-  it('should show box-shadow initially when scrollable', async () => {
-    await initBasicModal({
-      isOpen: true,
-      content: '<div style="height: 110vh">Some Content</div>',
-      hasSlottedFooter: true,
-    });
-
-    expect(await getFooterBoxShadow()).toBe(expectedBoxShadow);
-  });
-
-  it('should remove box-shadow when scrolled to bottom', async () => {
-    await initBasicModal({
-      isOpen: true,
-      content: '<div style="height: 110vh">Some Content</div>',
-      hasSlottedFooter: true,
-    });
-
-    expect(await getFooterBoxShadow()).toBe(expectedBoxShadow);
-
-    const scrollContainer = await getScrollContainer();
-    await scrollContainer.evaluate((el) => {
-      el.scrollBy({ top: 1000 });
-    });
-
-    const footer = await getFooter();
-    await page.waitForFunction((el) => getComputedStyle(el).boxShadow === 'none', {}, footer);
-    expect(await getFooterBoxShadow()).toBe('none');
-  });
-
-  it('should show box-shadow again when scrolling up from bottom', async () => {
-    await initBasicModal({
-      isOpen: true,
-      content: '<div style="height: 110vh">Some Content</div>',
-      hasSlottedFooter: true,
-    });
-
-    const scrollContainer = await getScrollContainer();
-    await scrollContainer.evaluate((el) => {
-      el.scrollBy({ top: 1000 }); // should be bottom
-    });
-
-    expect(await getFooterBoxShadow()).toBe('none');
-
-    await scrollContainer.evaluate((el) => {
-      el.scrollBy({ top: -81 }); // margin-bottom of modal is 80px for whatever reason, so this is the edge on when the shadow appears again
-    });
-
-    const footer = await getFooter();
-    await page.waitForFunction((el) => getComputedStyle(el).boxShadow !== 'none', {}, footer);
-
-    expect(await getFooterBoxShadow()).toBe(expectedBoxShadow);
-  });
-});
-
-describe('lifecycle', () => {
-  it('should work without unnecessary round trips on init', async () => {
-    await initBasicModal();
-    const status = await getLifecycleStatus(page);
-
-    expect(status.componentDidLoad['p-modal'], 'componentDidLoad: p-modal').toBe(1);
-    expect(status.componentDidLoad['p-button-pure'], 'componentDidLoad: p-button-pure').toBe(1); // includes p-icon
-
-    expect(status.componentDidLoad.all, 'componentDidLoad: all').toBe(3);
-    expect(status.componentDidUpdate.all, 'componentDidUpdate: all').toBe(0);
-  });
-
-  it('should work without unnecessary round trips after state change', async () => {
-    await initBasicModal();
-    const host = await getHost();
-
-    await setProperty(host, 'open', false);
-    await waitForStencilLifecycle(page);
-    const status = await getLifecycleStatus(page);
-
-    expect(status.componentDidUpdate['p-modal'], 'componentDidUpdate: p-modal').toBe(1);
-
-    expect(status.componentDidLoad.all, 'componentDidLoad: all').toBe(3);
-    expect(status.componentDidUpdate.all, 'componentDidUpdate: all').toBe(1);
-  });
-});
-
-describe('slotted heading', () => {
-  it('should set slotted heading', async () => {
-    await initBasicModal({ hasSlottedHeading: true });
-    const header = await getHeader();
-
-    expect(await getProperty(header, 'innerHTML')).toMatchInlineSnapshot(`"<slot name="heading"></slot>"`);
-  });
-
-  it('should overwrite slotted heading when setting heading prop', async () => {
-    await initBasicModal({ hasSlottedHeading: true });
-    const host = await getHost();
-
-    const header = await getHeader();
-    await setProperty(host, 'heading', 'Some Heading');
-    await waitForStencilLifecycle(page);
-
-    expect(await getProperty(header, 'innerHTML')).toMatchInlineSnapshot('"<h2>Some Heading</h2>"');
-  });
-});
-
-=======
->>>>>>> 15e35bd2
 describe('accessibility', () => {
   it('should expose correct initial accessibility tree', async () => {
     await initBasicModal();
