import type { Page } from 'puppeteer';
import {
  expectA11yToMatchSnapshot,
  getAttribute,
  selectNode,
  setContentWithDesignSystem,
  waitForStencilLifecycle,
} from '../helpers';
import type { HeadingTag } from '@porsche-design-system/components/dist/types/bundle';

let page: Page;
beforeEach(async () => (page = await browser.newPage()));
afterEach(async () => await page.close());

const clickHandlerScript = `
<script>
  const accordion = document.querySelector('p-accordion');
  accordion.addEventListener('update', (e) => {
    e.target.open = e.detail.open;
  });
</script>`;

type InitOptions = {
  tag?: HeadingTag;
  otherPreMarkup?: string;
  otherPostMarkup?: string;
  otherSlottedMarkup?: string;
  hasInput?: boolean;
  isOpen?: boolean;
};

const initAccordion = (opts?: InitOptions) => {
  const {
    tag = 'h2',
    otherPreMarkup = '',
    otherPostMarkup = '',
    otherSlottedMarkup = '',
    hasInput,
    isOpen = false,
  } = opts || {};

  const content = `${otherPreMarkup}<p-accordion heading="Some Accordion" tag="${tag}" open="${isOpen}">
Test content Lorem ipsum dolor sit amet, consetetur sadipscing elitr, sed diam nonumy eirmod tempor invidunt
ut labore et dolore magna aliquyam erat, sed diam voluptua.${hasInput ? '<input type="text"/>' : ''}
${otherSlottedMarkup}
</p-accordion>${otherPostMarkup}`;

  return setContentWithDesignSystem(page, content);
};

const getButton = () => selectNode(page, 'p-accordion >>> button');
const getCollapsible = () => selectNode(page, 'p-accordion >>> .collapsible');
<<<<<<< HEAD
const getBody = () => selectNode(page, 'body');
const getCollapseVisibility = async () => getElementStyle(await getCollapsible(), 'visibility');
const getCollapseGridTemplateRows = async () => getElementStyle(await getCollapsible(), 'gridTemplateRows');

it('should set "gridTemplateRows: 1fr" and "visibility: visible" on collapsible on initial open', async () => {
  await initAccordion({ isOpen: true });
  expect(await getCollapseGridTemplateRows()).not.toBe('0px');
  expect(await getCollapseVisibility()).toBe('visible');
});

it('should set "gridTemplateRows: 0fr" (0px) and "visibility: hidden" on collapsible on initial close', async () => {
  await initAccordion();
  expect(await getCollapseGridTemplateRows()).toBe('0px');
  expect(await getCollapseVisibility()).toBe('hidden');
});

it('should not produce scrollbars of parent element on initial close', async () => {
  const otherPreMarkup = `
    <div id="container" style="height: 200px; overflow: auto">
      <div style="transform: translate3d(0, 0, 0)">`;
  const otherPostMarkup = '</div></div>';
  const otherSlottedMarkup = `
    <div style="height: 1000px"></div>
    <p-button>Lorem ipsum</p-button>`;

  await initAccordion({ otherPreMarkup, otherPostMarkup, otherSlottedMarkup });

  const container = () => selectNode(page, '#container');
  const clientHeight = async () => (await container()).evaluate((el) => el.clientHeight);
  const scrollHeight = async () => (await container()).evaluate((el) => el.scrollHeight);

  expect((await scrollHeight()) > (await clientHeight())).toBe(false);
});

it('should set correct gridTemplateRows and visibility on collapsible on open change', async () => {
  await initAccordion();
  const host = await getHost();

  expect(await getCollapseGridTemplateRows(), 'initially').toBe('0px');
  expect(await getCollapseVisibility()).toBe('hidden');

  await setProperty(host, 'open', true);
  await waitForStencilLifecycle(page);

  expect(await getCollapseGridTemplateRows(), 'after open=true').not.toBe('0px');
  expect(await getCollapseVisibility()).toBe('visible');

  await setProperty(host, 'open', false);
  await waitForStencilLifecycle(page);

  expect(await getCollapseGridTemplateRows(), 'after open=false').toBe('0px');
  expect(await getCollapseVisibility()).toBe('hidden');
});

it('should have correct gridTemplateRows and visibility after fast open/close re-trigger', async () => {
  await initAccordion({ otherPostMarkup: clickHandlerScript });
  const button = await getButton();

  // expand -> collapse -> expand
  await button.click();
  await button.click();
  await button.click();
  await waitForStencilLifecycle(page);

  expect(await getCollapseGridTemplateRows()).not.toBe('0px');
  expect(await getCollapseVisibility()).toBe('visible');
});

it('should have correct gridTemplateRows and visibility after fast close/open re-trigger', async () => {
  await initAccordion({ isOpen: true, otherPostMarkup: clickHandlerScript });
  const button = await getButton();

  // collapse -> expand -> collapse
  await button.click();
  await button.click();
  await button.click();
  await waitForStencilLifecycle(page);

  expect(await getCollapseGridTemplateRows()).toBe('0px');
  expect(await getCollapseVisibility()).toBe('hidden');
});

it('should show aria-expanded true when open and false when closed', async () => {
  await initAccordion({ otherPostMarkup: clickHandlerScript });
  const button = await getButton();

  expect(await getAttribute(button, 'aria-expanded'), 'initial when closed').toBe('false');

  await button.click();
  await waitForStencilLifecycle(page);

  expect(await getAttribute(button, 'aria-expanded'), 'after click to open').toBe('true');

  await button.click();
  await waitForStencilLifecycle(page);

  expect(await getAttribute(button, 'aria-expanded'), 'after click to close').toBe('false');
});

describe('events', () => {
  it('should emit accordionChange event on button mouse click', async () => {
    await initAccordion({ otherPostMarkup: clickHandlerScript });
    const host = await getHost();
    const button = await getButton();
    await addEventListener(host, 'accordionChange');
    expect((await getEventSummary(host, 'accordionChange')).counter).toBe(0);

    await button.click();
    expect((await getEventSummary(host, 'accordionChange')).counter).toBe(1);
  });

  it('should emit accordionChange event on enter press', async () => {
    await initAccordion({ otherPostMarkup: clickHandlerScript });
    const host = await getHost();
    await addEventListener(host, 'accordionChange');
    expect((await getEventSummary(host, 'accordionChange')).counter).toBe(0);

    await page.keyboard.press('Tab');
    await page.keyboard.press('Enter');
    expect((await getEventSummary(host, 'accordionChange')).counter).toBe(1);
  });

  it('should emit both accordionChange and update event', async () => {
    await initAccordion();
    const host = await getHost();

    await addEventListener(host, 'accordionChange');
    await addEventListener(host, 'update');
    expect((await getEventSummary(host, 'accordionChange')).counter).toBe(0);
    expect((await getEventSummary(host, 'update')).counter).toBe(0);

    const button = await getButton();
    await button.click();
    expect((await getEventSummary(host, 'accordionChange')).counter).toBe(1);
    expect((await getEventSummary(host, 'update')).counter).toBe(1);
  });
});

describe('focus', () => {
  it('should have focusable content when opened', async () => {
    await initAccordion({ otherPostMarkup: clickHandlerScript, hasInput: true });
    const button = await getButton();
    const input = await getInput();
    const body = await getBody();

    expect(await hasFocus(body)).toBe(true);

    await button.click();
    await waitForStencilLifecycle(page);
    await page.keyboard.press('Tab');

    expect(await hasFocus(input)).toBe(true);
  });

  it('should not have focusable content when closed', async () => {
    const otherMarkup = '<a href="#">Some Link</a>';
    await initAccordion({ otherPostMarkup: otherMarkup, hasInput: true });
    const host = await getHost();
    const body = await getBody();
    const link = await selectNode(page, 'a');

    expect(await hasFocus(body)).toBe(true);

    await page.keyboard.press('Tab');

    expect(await hasFocus(host)).toBe(true);

    await page.keyboard.press('Tab');

    expect(await hasFocus(link)).toBe(true);
  });

  it('should lose focus on content when closed', async () => {
    await initAccordion({ otherPostMarkup: clickHandlerScript, hasInput: true, isOpen: true });
    const host = await getHost();
    const input = await getInput();
    const body = await getBody();

    await page.keyboard.press('Tab');

    expect(await hasFocus(host)).toBe(true);

    await page.keyboard.press('Tab');

    expect(await hasFocus(input)).toBe(true);

    await setProperty(host, 'open', false);
    await waitForStencilLifecycle(page);

    expect(await hasFocus(body)).toBe(true);
  });
});

describe('lifecycle', () => {
  it('should work without unnecessary round trips on init', async () => {
    await initAccordion();
    const status = await getLifecycleStatus(page);

    expect(status.componentDidLoad['p-accordion'], 'componentDidLoad: p-accordion').toBe(1);
    expect(status.componentDidLoad['p-icon'], 'componentDidLoad: p-icon').toBe(1);

    expect(status.componentDidUpdate.all, 'componentDidUpdate: all').toBe(0);
    expect(status.componentDidLoad.all, 'componentDidLoad: all').toBe(2);
  });

  it('should work without unnecessary round trips on prop change', async () => {
    await initAccordion();
    const host = await getHost();
    await setProperty(host, 'open', true);
    await waitForStencilLifecycle(page);
    const status = await getLifecycleStatus(page);

    expect(status.componentDidUpdate['p-accordion'], 'componentDidUpdate: p-accordion').toBe(1);
    expect(status.componentDidUpdate['p-icon'], 'componentDidUpdate: p-icon').toBe(1);
    expect(status.componentDidUpdate.all, 'componentDidUpdate: all').toBe(2);
    expect(status.componentDidLoad.all, 'componentDidLoad: all').toBe(2);
  });
});
=======
>>>>>>> 95fa74dc

describe('accessibility', () => {
  it('should expose correct initial accessibility tree and aria properties', async () => {
    await initAccordion();
    const button = await getButton();

    await expectA11yToMatchSnapshot(page, button, { message: 'Of Button' });
    expect(await getAttribute(button, 'aria-controls')).toBe('accordion-panel');
  });

  it('should expose correct accessibility tree properties in open state', async () => {
    await initAccordion({ otherPostMarkup: clickHandlerScript });
    const button = await getButton();
    const panel = await getCollapsible();
    await page.keyboard.press('Tab');
    await page.keyboard.press('Space');
    await waitForStencilLifecycle(page);

    await expectA11yToMatchSnapshot(page, button, { message: 'Of Button' });
    await expectA11yToMatchSnapshot(page, panel, { message: 'Of Panel', interestingOnly: false });
  });
});<|MERGE_RESOLUTION|>--- conflicted
+++ resolved
@@ -22,255 +22,24 @@
 
 type InitOptions = {
   tag?: HeadingTag;
-  otherPreMarkup?: string;
-  otherPostMarkup?: string;
-  otherSlottedMarkup?: string;
+  otherMarkup?: string;
   hasInput?: boolean;
   isOpen?: boolean;
 };
 
 const initAccordion = (opts?: InitOptions) => {
-  const {
-    tag = 'h2',
-    otherPreMarkup = '',
-    otherPostMarkup = '',
-    otherSlottedMarkup = '',
-    hasInput,
-    isOpen = false,
-  } = opts || {};
+  const { tag = 'h2', otherMarkup = '', hasInput, isOpen = false } = opts || {};
 
-  const content = `${otherPreMarkup}<p-accordion heading="Some Accordion" tag="${tag}" open="${isOpen}">
+  const content = `<p-accordion heading="Some Accordion" tag="${tag}" open="${isOpen}">
 Test content Lorem ipsum dolor sit amet, consetetur sadipscing elitr, sed diam nonumy eirmod tempor invidunt
 ut labore et dolore magna aliquyam erat, sed diam voluptua.${hasInput ? '<input type="text"/>' : ''}
-${otherSlottedMarkup}
-</p-accordion>${otherPostMarkup}`;
+</p-accordion>${otherMarkup}`;
 
   return setContentWithDesignSystem(page, content);
 };
 
 const getButton = () => selectNode(page, 'p-accordion >>> button');
 const getCollapsible = () => selectNode(page, 'p-accordion >>> .collapsible');
-<<<<<<< HEAD
-const getBody = () => selectNode(page, 'body');
-const getCollapseVisibility = async () => getElementStyle(await getCollapsible(), 'visibility');
-const getCollapseGridTemplateRows = async () => getElementStyle(await getCollapsible(), 'gridTemplateRows');
-
-it('should set "gridTemplateRows: 1fr" and "visibility: visible" on collapsible on initial open', async () => {
-  await initAccordion({ isOpen: true });
-  expect(await getCollapseGridTemplateRows()).not.toBe('0px');
-  expect(await getCollapseVisibility()).toBe('visible');
-});
-
-it('should set "gridTemplateRows: 0fr" (0px) and "visibility: hidden" on collapsible on initial close', async () => {
-  await initAccordion();
-  expect(await getCollapseGridTemplateRows()).toBe('0px');
-  expect(await getCollapseVisibility()).toBe('hidden');
-});
-
-it('should not produce scrollbars of parent element on initial close', async () => {
-  const otherPreMarkup = `
-    <div id="container" style="height: 200px; overflow: auto">
-      <div style="transform: translate3d(0, 0, 0)">`;
-  const otherPostMarkup = '</div></div>';
-  const otherSlottedMarkup = `
-    <div style="height: 1000px"></div>
-    <p-button>Lorem ipsum</p-button>`;
-
-  await initAccordion({ otherPreMarkup, otherPostMarkup, otherSlottedMarkup });
-
-  const container = () => selectNode(page, '#container');
-  const clientHeight = async () => (await container()).evaluate((el) => el.clientHeight);
-  const scrollHeight = async () => (await container()).evaluate((el) => el.scrollHeight);
-
-  expect((await scrollHeight()) > (await clientHeight())).toBe(false);
-});
-
-it('should set correct gridTemplateRows and visibility on collapsible on open change', async () => {
-  await initAccordion();
-  const host = await getHost();
-
-  expect(await getCollapseGridTemplateRows(), 'initially').toBe('0px');
-  expect(await getCollapseVisibility()).toBe('hidden');
-
-  await setProperty(host, 'open', true);
-  await waitForStencilLifecycle(page);
-
-  expect(await getCollapseGridTemplateRows(), 'after open=true').not.toBe('0px');
-  expect(await getCollapseVisibility()).toBe('visible');
-
-  await setProperty(host, 'open', false);
-  await waitForStencilLifecycle(page);
-
-  expect(await getCollapseGridTemplateRows(), 'after open=false').toBe('0px');
-  expect(await getCollapseVisibility()).toBe('hidden');
-});
-
-it('should have correct gridTemplateRows and visibility after fast open/close re-trigger', async () => {
-  await initAccordion({ otherPostMarkup: clickHandlerScript });
-  const button = await getButton();
-
-  // expand -> collapse -> expand
-  await button.click();
-  await button.click();
-  await button.click();
-  await waitForStencilLifecycle(page);
-
-  expect(await getCollapseGridTemplateRows()).not.toBe('0px');
-  expect(await getCollapseVisibility()).toBe('visible');
-});
-
-it('should have correct gridTemplateRows and visibility after fast close/open re-trigger', async () => {
-  await initAccordion({ isOpen: true, otherPostMarkup: clickHandlerScript });
-  const button = await getButton();
-
-  // collapse -> expand -> collapse
-  await button.click();
-  await button.click();
-  await button.click();
-  await waitForStencilLifecycle(page);
-
-  expect(await getCollapseGridTemplateRows()).toBe('0px');
-  expect(await getCollapseVisibility()).toBe('hidden');
-});
-
-it('should show aria-expanded true when open and false when closed', async () => {
-  await initAccordion({ otherPostMarkup: clickHandlerScript });
-  const button = await getButton();
-
-  expect(await getAttribute(button, 'aria-expanded'), 'initial when closed').toBe('false');
-
-  await button.click();
-  await waitForStencilLifecycle(page);
-
-  expect(await getAttribute(button, 'aria-expanded'), 'after click to open').toBe('true');
-
-  await button.click();
-  await waitForStencilLifecycle(page);
-
-  expect(await getAttribute(button, 'aria-expanded'), 'after click to close').toBe('false');
-});
-
-describe('events', () => {
-  it('should emit accordionChange event on button mouse click', async () => {
-    await initAccordion({ otherPostMarkup: clickHandlerScript });
-    const host = await getHost();
-    const button = await getButton();
-    await addEventListener(host, 'accordionChange');
-    expect((await getEventSummary(host, 'accordionChange')).counter).toBe(0);
-
-    await button.click();
-    expect((await getEventSummary(host, 'accordionChange')).counter).toBe(1);
-  });
-
-  it('should emit accordionChange event on enter press', async () => {
-    await initAccordion({ otherPostMarkup: clickHandlerScript });
-    const host = await getHost();
-    await addEventListener(host, 'accordionChange');
-    expect((await getEventSummary(host, 'accordionChange')).counter).toBe(0);
-
-    await page.keyboard.press('Tab');
-    await page.keyboard.press('Enter');
-    expect((await getEventSummary(host, 'accordionChange')).counter).toBe(1);
-  });
-
-  it('should emit both accordionChange and update event', async () => {
-    await initAccordion();
-    const host = await getHost();
-
-    await addEventListener(host, 'accordionChange');
-    await addEventListener(host, 'update');
-    expect((await getEventSummary(host, 'accordionChange')).counter).toBe(0);
-    expect((await getEventSummary(host, 'update')).counter).toBe(0);
-
-    const button = await getButton();
-    await button.click();
-    expect((await getEventSummary(host, 'accordionChange')).counter).toBe(1);
-    expect((await getEventSummary(host, 'update')).counter).toBe(1);
-  });
-});
-
-describe('focus', () => {
-  it('should have focusable content when opened', async () => {
-    await initAccordion({ otherPostMarkup: clickHandlerScript, hasInput: true });
-    const button = await getButton();
-    const input = await getInput();
-    const body = await getBody();
-
-    expect(await hasFocus(body)).toBe(true);
-
-    await button.click();
-    await waitForStencilLifecycle(page);
-    await page.keyboard.press('Tab');
-
-    expect(await hasFocus(input)).toBe(true);
-  });
-
-  it('should not have focusable content when closed', async () => {
-    const otherMarkup = '<a href="#">Some Link</a>';
-    await initAccordion({ otherPostMarkup: otherMarkup, hasInput: true });
-    const host = await getHost();
-    const body = await getBody();
-    const link = await selectNode(page, 'a');
-
-    expect(await hasFocus(body)).toBe(true);
-
-    await page.keyboard.press('Tab');
-
-    expect(await hasFocus(host)).toBe(true);
-
-    await page.keyboard.press('Tab');
-
-    expect(await hasFocus(link)).toBe(true);
-  });
-
-  it('should lose focus on content when closed', async () => {
-    await initAccordion({ otherPostMarkup: clickHandlerScript, hasInput: true, isOpen: true });
-    const host = await getHost();
-    const input = await getInput();
-    const body = await getBody();
-
-    await page.keyboard.press('Tab');
-
-    expect(await hasFocus(host)).toBe(true);
-
-    await page.keyboard.press('Tab');
-
-    expect(await hasFocus(input)).toBe(true);
-
-    await setProperty(host, 'open', false);
-    await waitForStencilLifecycle(page);
-
-    expect(await hasFocus(body)).toBe(true);
-  });
-});
-
-describe('lifecycle', () => {
-  it('should work without unnecessary round trips on init', async () => {
-    await initAccordion();
-    const status = await getLifecycleStatus(page);
-
-    expect(status.componentDidLoad['p-accordion'], 'componentDidLoad: p-accordion').toBe(1);
-    expect(status.componentDidLoad['p-icon'], 'componentDidLoad: p-icon').toBe(1);
-
-    expect(status.componentDidUpdate.all, 'componentDidUpdate: all').toBe(0);
-    expect(status.componentDidLoad.all, 'componentDidLoad: all').toBe(2);
-  });
-
-  it('should work without unnecessary round trips on prop change', async () => {
-    await initAccordion();
-    const host = await getHost();
-    await setProperty(host, 'open', true);
-    await waitForStencilLifecycle(page);
-    const status = await getLifecycleStatus(page);
-
-    expect(status.componentDidUpdate['p-accordion'], 'componentDidUpdate: p-accordion').toBe(1);
-    expect(status.componentDidUpdate['p-icon'], 'componentDidUpdate: p-icon').toBe(1);
-    expect(status.componentDidUpdate.all, 'componentDidUpdate: all').toBe(2);
-    expect(status.componentDidLoad.all, 'componentDidLoad: all').toBe(2);
-  });
-});
-=======
->>>>>>> 95fa74dc
 
 describe('accessibility', () => {
   it('should expose correct initial accessibility tree and aria properties', async () => {
@@ -282,7 +51,7 @@
   });
 
   it('should expose correct accessibility tree properties in open state', async () => {
-    await initAccordion({ otherPostMarkup: clickHandlerScript });
+    await initAccordion({ otherMarkup: clickHandlerScript });
     const button = await getButton();
     const panel = await getCollapsible();
     await page.keyboard.press('Tab');
