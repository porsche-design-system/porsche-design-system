--- conflicted
+++ resolved
@@ -116,8 +116,8 @@
   },
   {
     "chunkShortName": "icon",
-    "size": 15566,
-    "gzipSize": 6342
+    "size": 15292,
+    "gzipSize": 6235
   },
   {
     "chunkShortName": "inline-notification",
@@ -191,13 +191,8 @@
   },
   {
     "chunkShortName": "link-tile-model-signature",
-<<<<<<< HEAD
-    "size": 7801,
-    "gzipSize": 3432
-=======
-    "size": 7919,
-    "gzipSize": 3474
->>>>>>> 01e7909b
+    "size": 7780,
+    "gzipSize": 3422
   },
   {
     "chunkShortName": "link-tile-product",
