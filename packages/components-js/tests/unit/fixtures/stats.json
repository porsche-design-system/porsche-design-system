--- conflicted
+++ resolved
@@ -1,32 +1,18 @@
 [
   {
     "chunkShortName": "accordion",
-<<<<<<< HEAD
-    "size": 6497,
-    "gzipSize": 2860
-=======
     "size": 6495,
     "gzipSize": 2858
->>>>>>> 323f9c33
   },
   {
     "chunkShortName": "banner",
     "size": 6755,
-<<<<<<< HEAD
-    "gzipSize": 2759
-  },
-  {
-    "chunkShortName": "button",
-    "size": 9630,
-    "gzipSize": 3850
-=======
     "gzipSize": 2761
   },
   {
     "chunkShortName": "button",
     "size": 9629,
     "gzipSize": 3857
->>>>>>> 323f9c33
   },
   {
     "chunkShortName": "button-group",
@@ -35,40 +21,12 @@
   },
   {
     "chunkShortName": "button-pure",
-<<<<<<< HEAD
-    "size": 9612,
-    "gzipSize": 3963
-=======
     "size": 9611,
     "gzipSize": 3976
->>>>>>> 323f9c33
   },
   {
     "chunkShortName": "button-tile",
     "size": 7982,
-<<<<<<< HEAD
-    "gzipSize": 3370
-  },
-  {
-    "chunkShortName": "canvas",
-    "size": 16585,
-    "gzipSize": 5259
-  },
-  {
-    "chunkShortName": "carousel",
-    "size": 48496,
-    "gzipSize": 19548
-  },
-  {
-    "chunkShortName": "checkbox",
-    "size": 13363,
-    "gzipSize": 5180
-  },
-  {
-    "chunkShortName": "checkbox-wrapper",
-    "size": 11348,
-    "gzipSize": 4625
-=======
     "gzipSize": 3372
   },
   {
@@ -90,7 +48,6 @@
     "chunkShortName": "checkbox-wrapper",
     "size": 11347,
     "gzipSize": 4628
->>>>>>> 323f9c33
   },
   {
     "chunkShortName": "content-wrapper",
@@ -105,18 +62,6 @@
   {
     "chunkShortName": "display",
     "size": 4361,
-<<<<<<< HEAD
-    "gzipSize": 2064
-  },
-  {
-    "chunkShortName": "divider",
-    "size": 2412,
-    "gzipSize": 1078
-  },
-  {
-    "chunkShortName": "fieldset",
-    "size": 4458,
-=======
     "gzipSize": 2063
   },
   {
@@ -127,29 +72,10 @@
   {
     "chunkShortName": "fieldset",
     "size": 4461,
->>>>>>> 323f9c33
     "gzipSize": 1901
   },
   {
     "chunkShortName": "fieldset-wrapper",
-<<<<<<< HEAD
-    "size": 4713,
-    "gzipSize": 2027
-  },
-  {
-    "chunkShortName": "flex",
-    "size": 3738,
-    "gzipSize": 1513
-  },
-  {
-    "chunkShortName": "flyout",
-    "size": 9687,
-    "gzipSize": 4034
-  },
-  {
-    "chunkShortName": "flyout-multilevel",
-    "size": 17658,
-=======
     "size": 4716,
     "gzipSize": 2029
   },
@@ -166,16 +92,11 @@
   {
     "chunkShortName": "flyout-multilevel",
     "size": 17657,
->>>>>>> 323f9c33
     "gzipSize": 5592
   },
   {
     "chunkShortName": "grid",
-<<<<<<< HEAD
-    "size": 2793,
-=======
     "size": 2790,
->>>>>>> 323f9c33
     "gzipSize": 1293
   },
   {
@@ -186,34 +107,6 @@
   {
     "chunkShortName": "headline",
     "size": 5486,
-<<<<<<< HEAD
-    "gzipSize": 2353
-  },
-  {
-    "chunkShortName": "icon",
-    "size": 15210,
-    "gzipSize": 6200
-  },
-  {
-    "chunkShortName": "inline-notification",
-    "size": 7874,
-    "gzipSize": 3275
-  },
-  {
-    "chunkShortName": "link",
-    "size": 7330,
-    "gzipSize": 3145
-  },
-  {
-    "chunkShortName": "link-pure",
-    "size": 7815,
-    "gzipSize": 3314
-  },
-  {
-    "chunkShortName": "link-social",
-    "size": 7071,
-    "gzipSize": 3095
-=======
     "gzipSize": 2355
   },
   {
@@ -240,7 +133,6 @@
     "chunkShortName": "link-social",
     "size": 7068,
     "gzipSize": 3099
->>>>>>> 323f9c33
   },
   {
     "chunkShortName": "link-tile",
@@ -250,49 +142,27 @@
   {
     "chunkShortName": "link-tile-model-signature",
     "size": 7738,
-<<<<<<< HEAD
-    "gzipSize": 3469
-=======
     "gzipSize": 3472
->>>>>>> 323f9c33
   },
   {
     "chunkShortName": "link-tile-product",
     "size": 7618,
-<<<<<<< HEAD
-    "gzipSize": 3252
-  },
-  {
-    "chunkShortName": "main",
-    "size": 82733,
-    "gzipSize": 27259
-=======
     "gzipSize": 3255
   },
   {
     "chunkShortName": "main",
     "size": 82498,
     "gzipSize": 27170
->>>>>>> 323f9c33
   },
   {
     "chunkShortName": "marque",
     "size": 4756,
-<<<<<<< HEAD
-    "gzipSize": 1766
-  },
-  {
-    "chunkShortName": "modal",
-    "size": 11296,
-    "gzipSize": 4433
-=======
     "gzipSize": 1765
   },
   {
     "chunkShortName": "modal",
     "size": 11299,
     "gzipSize": 4442
->>>>>>> 323f9c33
   },
   {
     "chunkShortName": "model-signature",
@@ -301,19 +171,6 @@
   },
   {
     "chunkShortName": "multi-select",
-<<<<<<< HEAD
-    "size": 43681,
-    "gzipSize": 15915
-  },
-  {
-    "chunkShortName": "optgroup",
-    "size": 3169,
-    "gzipSize": 1536
-  },
-  {
-    "chunkShortName": "pagination",
-    "size": 7833,
-=======
     "size": 43196,
     "gzipSize": 15748
   },
@@ -325,63 +182,25 @@
   {
     "chunkShortName": "pagination",
     "size": 7831,
->>>>>>> 323f9c33
     "gzipSize": 3218
   },
   {
     "chunkShortName": "pin-code",
-<<<<<<< HEAD
-    "size": 14142,
-    "gzipSize": 5594
-=======
     "size": 14143,
     "gzipSize": 5592
->>>>>>> 323f9c33
   },
   {
     "chunkShortName": "popover",
     "size": 23975,
-<<<<<<< HEAD
-    "gzipSize": 9471
-  },
-  {
-    "chunkShortName": "radio-button-wrapper",
-    "size": 10874,
-=======
     "gzipSize": 9473
   },
   {
     "chunkShortName": "radio-button-wrapper",
     "size": 10873,
->>>>>>> 323f9c33
     "gzipSize": 4475
   },
   {
     "chunkShortName": "scroller",
-<<<<<<< HEAD
-    "size": 6848,
-    "gzipSize": 2671
-  },
-  {
-    "chunkShortName": "segmented-control",
-    "size": 9002,
-    "gzipSize": 3585
-  },
-  {
-    "chunkShortName": "select",
-    "size": 43087,
-    "gzipSize": 15776
-  },
-  {
-    "chunkShortName": "select-wrapper",
-    "size": 45477,
-    "gzipSize": 16139
-  },
-  {
-    "chunkShortName": "sheet",
-    "size": 7359,
-    "gzipSize": 3079
-=======
     "size": 6846,
     "gzipSize": 2675
   },
@@ -404,48 +223,20 @@
     "chunkShortName": "sheet",
     "size": 7363,
     "gzipSize": 3082
->>>>>>> 323f9c33
   },
   {
     "chunkShortName": "spinner",
     "size": 2392,
-<<<<<<< HEAD
-    "gzipSize": 1223
-  },
-  {
-    "chunkShortName": "stepper-horizontal",
-    "size": 11964,
-    "gzipSize": 4987
-=======
     "gzipSize": 1222
   },
   {
     "chunkShortName": "stepper-horizontal",
     "size": 11961,
     "gzipSize": 4983
->>>>>>> 323f9c33
   },
   {
     "chunkShortName": "switch",
     "size": 7957,
-<<<<<<< HEAD
-    "gzipSize": 3290
-  },
-  {
-    "chunkShortName": "table",
-    "size": 10479,
-    "gzipSize": 4135
-  },
-  {
-    "chunkShortName": "tabs",
-    "size": 7007,
-    "gzipSize": 2918
-  },
-  {
-    "chunkShortName": "tabs-bar",
-    "size": 10894,
-    "gzipSize": 4330
-=======
     "gzipSize": 3292
   },
   {
@@ -462,64 +253,29 @@
     "chunkShortName": "tabs-bar",
     "size": 10890,
     "gzipSize": 4328
->>>>>>> 323f9c33
   },
   {
     "chunkShortName": "tag",
     "size": 5909,
-<<<<<<< HEAD
-    "gzipSize": 2445
-=======
     "gzipSize": 2449
->>>>>>> 323f9c33
   },
   {
     "chunkShortName": "tag-dismissible",
     "size": 4234,
-<<<<<<< HEAD
-    "gzipSize": 1961
-=======
     "gzipSize": 1965
->>>>>>> 323f9c33
   },
   {
     "chunkShortName": "text",
     "size": 5924,
-<<<<<<< HEAD
-    "gzipSize": 2506
-  },
-  {
-    "chunkShortName": "text-field-wrapper",
-    "size": 18588,
-=======
     "gzipSize": 2515
   },
   {
     "chunkShortName": "text-field-wrapper",
     "size": 18589,
->>>>>>> 323f9c33
     "gzipSize": 7099
   },
   {
     "chunkShortName": "text-list",
-<<<<<<< HEAD
-    "size": 4974,
-    "gzipSize": 2230
-  },
-  {
-    "chunkShortName": "textarea",
-    "size": 13738,
-    "gzipSize": 5072
-  },
-  {
-    "chunkShortName": "textarea-wrapper",
-    "size": 12351,
-    "gzipSize": 4908
-  },
-  {
-    "chunkShortName": "toast",
-    "size": 7573,
-=======
     "size": 4969,
     "gzipSize": 2224
   },
@@ -536,16 +292,11 @@
   {
     "chunkShortName": "toast",
     "size": 7571,
->>>>>>> 323f9c33
     "gzipSize": 3329
   },
   {
     "chunkShortName": "wordmark",
     "size": 3040,
-<<<<<<< HEAD
-    "gzipSize": 1534
-=======
     "gzipSize": 1535
->>>>>>> 323f9c33
   }
 ]