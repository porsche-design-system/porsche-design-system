[
  {
    "chunkShortName": "accordion",
    "size": 5704,
    "gzipSize": 2467
  },
  {
    "chunkShortName": "banner",
<<<<<<< HEAD
    "size": 3744,
    "gzipSize": 1665
=======
    "size": 3958,
    "gzipSize": 1796
>>>>>>> ffbfdd4e
  },
  {
    "chunkShortName": "button",
    "size": 7112,
    "gzipSize": 2862
  },
  {
    "chunkShortName": "button-group",
    "size": 1011,
    "gzipSize": 546
  },
  {
    "chunkShortName": "button-pure",
    "size": 7495,
    "gzipSize": 3092
  },
  {
    "chunkShortName": "carousel",
    "size": 38719,
    "gzipSize": 15956
  },
  {
    "chunkShortName": "checkbox-wrapper",
    "size": 7041,
    "gzipSize": 2966
  },
  {
    "chunkShortName": "content-wrapper",
    "size": 1160,
    "gzipSize": 616
  },
  {
    "chunkShortName": "divider",
    "size": 1116,
    "gzipSize": 590
  },
  {
    "chunkShortName": "fieldset-wrapper",
    "size": 3450,
    "gzipSize": 1452
  },
  {
    "chunkShortName": "flex",
    "size": 2986,
    "gzipSize": 1120
  },
  {
    "chunkShortName": "grid",
    "size": 2118,
    "gzipSize": 950
  },
  {
    "chunkShortName": "headline",
    "size": 5083,
    "gzipSize": 2120
  },
  {
    "chunkShortName": "icon",
<<<<<<< HEAD
    "size": 16535,
    "gzipSize": 7546
  },
  {
    "chunkShortName": "inline-notification",
    "size": 4179,
    "gzipSize": 1765
=======
    "size": 16216,
    "gzipSize": 7411
  },
  {
    "chunkShortName": "inline-notification",
    "size": 4599,
    "gzipSize": 1995
>>>>>>> ffbfdd4e
  },
  {
    "chunkShortName": "link",
    "size": 6448,
    "gzipSize": 2709
  },
  {
    "chunkShortName": "link-pure",
    "size": 7295,
    "gzipSize": 2986
  },
  {
    "chunkShortName": "link-social",
    "size": 4588,
    "gzipSize": 2026
  },
  {
    "chunkShortName": "link-tile",
    "size": 7014,
    "gzipSize": 2932
  },
  {
    "chunkShortName": "main",
<<<<<<< HEAD
    "size": 66485,
    "gzipSize": 22717
=======
    "size": 66456,
    "gzipSize": 22704
>>>>>>> ffbfdd4e
  },
  {
    "chunkShortName": "marque",
    "size": 4740,
    "gzipSize": 2003
  },
  {
    "chunkShortName": "modal",
    "size": 8034,
    "gzipSize": 3435
  },
  {
    "chunkShortName": "pagination",
    "size": 6009,
    "gzipSize": 2495
  },
  {
    "chunkShortName": "popover",
    "size": 7390,
    "gzipSize": 2914
  },
  {
    "chunkShortName": "radio-button-wrapper",
    "size": 6930,
    "gzipSize": 2940
  },
  {
    "chunkShortName": "scroller",
    "size": 5508,
    "gzipSize": 2246
  },
  {
    "chunkShortName": "segmented-control",
    "size": 7056,
    "gzipSize": 2784
  },
  {
    "chunkShortName": "select-wrapper",
    "size": 22579,
    "gzipSize": 7498
  },
  {
    "chunkShortName": "spinner",
    "size": 2626,
    "gzipSize": 1263
  },
  {
    "chunkShortName": "stepper-horizontal",
    "size": 11601,
    "gzipSize": 4768
  },
  {
    "chunkShortName": "switch",
    "size": 5376,
    "gzipSize": 2200
  },
  {
    "chunkShortName": "table",
    "size": 10595,
    "gzipSize": 3891
  },
  {
    "chunkShortName": "tabs",
    "size": 6138,
    "gzipSize": 2589
  },
  {
    "chunkShortName": "tabs-bar",
    "size": 8389,
    "gzipSize": 3327
  },
  {
    "chunkShortName": "tag",
    "size": 3983,
    "gzipSize": 1755
  },
  {
    "chunkShortName": "tag-dismissible",
    "size": 5529,
    "gzipSize": 2225
  },
  {
    "chunkShortName": "text",
    "size": 5387,
    "gzipSize": 2226
  },
  {
    "chunkShortName": "text-field-wrapper",
    "size": 14072,
    "gzipSize": 5254
  },
  {
    "chunkShortName": "text-list",
    "size": 4028,
    "gzipSize": 1798
  },
  {
    "chunkShortName": "textarea-wrapper",
    "size": 8472,
    "gzipSize": 3328
  },
  {
    "chunkShortName": "toast",
<<<<<<< HEAD
    "size": 7602,
    "gzipSize": 3073
=======
    "size": 7431,
    "gzipSize": 3037
>>>>>>> ffbfdd4e
  }
]<|MERGE_RESOLUTION|>--- conflicted
+++ resolved
@@ -6,13 +6,8 @@
   },
   {
     "chunkShortName": "banner",
-<<<<<<< HEAD
-    "size": 3744,
-    "gzipSize": 1665
-=======
     "size": 3958,
     "gzipSize": 1796
->>>>>>> ffbfdd4e
   },
   {
     "chunkShortName": "button",
@@ -71,15 +66,6 @@
   },
   {
     "chunkShortName": "icon",
-<<<<<<< HEAD
-    "size": 16535,
-    "gzipSize": 7546
-  },
-  {
-    "chunkShortName": "inline-notification",
-    "size": 4179,
-    "gzipSize": 1765
-=======
     "size": 16216,
     "gzipSize": 7411
   },
@@ -87,7 +73,6 @@
     "chunkShortName": "inline-notification",
     "size": 4599,
     "gzipSize": 1995
->>>>>>> ffbfdd4e
   },
   {
     "chunkShortName": "link",
@@ -111,13 +96,8 @@
   },
   {
     "chunkShortName": "main",
-<<<<<<< HEAD
-    "size": 66485,
-    "gzipSize": 22717
-=======
     "size": 66456,
     "gzipSize": 22704
->>>>>>> ffbfdd4e
   },
   {
     "chunkShortName": "marque",
@@ -221,12 +201,7 @@
   },
   {
     "chunkShortName": "toast",
-<<<<<<< HEAD
-    "size": 7602,
-    "gzipSize": 3073
-=======
     "size": 7431,
     "gzipSize": 3037
->>>>>>> ffbfdd4e
   }
 ]