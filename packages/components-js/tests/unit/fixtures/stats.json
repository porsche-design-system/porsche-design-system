--- conflicted
+++ resolved
@@ -1,18 +1,18 @@
 [
   {
     "chunkShortName": "accordion",
-    "size": 6497,
-    "gzipSize": 2852
+    "size": 6495,
+    "gzipSize": 2858
   },
   {
     "chunkShortName": "banner",
-    "size": 6757,
-    "gzipSize": 2753
+    "size": 6755,
+    "gzipSize": 2761
   },
   {
     "chunkShortName": "button",
-    "size": 9632,
-    "gzipSize": 3853
+    "size": 9629,
+    "gzipSize": 3857
   },
   {
     "chunkShortName": "button-group",
@@ -21,43 +21,38 @@
   },
   {
     "chunkShortName": "button-pure",
-    "size": 9614,
-    "gzipSize": 3979
+    "size": 9611,
+    "gzipSize": 3976
   },
   {
     "chunkShortName": "button-tile",
     "size": 7982,
-    "gzipSize": 3371
+    "gzipSize": 3372
   },
   {
     "chunkShortName": "canvas",
     "size": 16587,
-    "gzipSize": 5261
+    "gzipSize": 5260
   },
   {
     "chunkShortName": "carousel",
-<<<<<<< HEAD
-    "size": 48377,
-    "gzipSize": 19527
-=======
     "size": 48498,
     "gzipSize": 19547
->>>>>>> fe59cca8
   },
   {
     "chunkShortName": "checkbox",
-    "size": 13361,
-    "gzipSize": 5186
+    "size": 13364,
+    "gzipSize": 5179
   },
   {
     "chunkShortName": "checkbox-wrapper",
-    "size": 11344,
-    "gzipSize": 4627
+    "size": 11347,
+    "gzipSize": 4628
   },
   {
     "chunkShortName": "content-wrapper",
     "size": 2499,
-    "gzipSize": 1258
+    "gzipSize": 1257
   },
   {
     "chunkShortName": "crest",
@@ -71,23 +66,23 @@
   },
   {
     "chunkShortName": "divider",
-    "size": 2412,
-    "gzipSize": 1082
+    "size": 2410,
+    "gzipSize": 1079
   },
   {
     "chunkShortName": "fieldset",
     "size": 4461,
-    "gzipSize": 1900
+    "gzipSize": 1901
   },
   {
     "chunkShortName": "fieldset-wrapper",
     "size": 4716,
-    "gzipSize": 2030
+    "gzipSize": 2029
   },
   {
     "chunkShortName": "flex",
-    "size": 3738,
-    "gzipSize": 1513
+    "size": 3735,
+    "gzipSize": 1509
   },
   {
     "chunkShortName": "flyout",
@@ -96,18 +91,18 @@
   },
   {
     "chunkShortName": "flyout-multilevel",
-    "size": 17660,
-    "gzipSize": 5589
+    "size": 17657,
+    "gzipSize": 5592
   },
   {
     "chunkShortName": "grid",
-    "size": 2793,
-    "gzipSize": 1295
+    "size": 2790,
+    "gzipSize": 1293
   },
   {
     "chunkShortName": "heading",
     "size": 4982,
-    "gzipSize": 2215
+    "gzipSize": 2217
   },
   {
     "chunkShortName": "headline",
@@ -116,33 +111,28 @@
   },
   {
     "chunkShortName": "icon",
-    "size": 15210,
-    "gzipSize": 6202
+    "size": 15208,
+    "gzipSize": 6204
   },
   {
     "chunkShortName": "inline-notification",
-    "size": 7877,
-    "gzipSize": 3281
-  },
-  {
-    "chunkShortName": "input-password",
-    "size": 13551,
-    "gzipSize": 5052
+    "size": 7875,
+    "gzipSize": 3277
   },
   {
     "chunkShortName": "link",
-    "size": 7330,
-    "gzipSize": 3145
+    "size": 7327,
+    "gzipSize": 3150
   },
   {
     "chunkShortName": "link-pure",
-    "size": 7815,
-    "gzipSize": 3320
+    "size": 7812,
+    "gzipSize": 3316
   },
   {
     "chunkShortName": "link-social",
-    "size": 7071,
-    "gzipSize": 3094
+    "size": 7068,
+    "gzipSize": 3099
   },
   {
     "chunkShortName": "link-tile",
@@ -157,22 +147,22 @@
   {
     "chunkShortName": "link-tile-product",
     "size": 7618,
-    "gzipSize": 3258
+    "gzipSize": 3255
   },
   {
     "chunkShortName": "main",
-    "size": 83103,
-    "gzipSize": 27268
+    "size": 82498,
+    "gzipSize": 27170
   },
   {
     "chunkShortName": "marque",
     "size": 4756,
-    "gzipSize": 1768
+    "gzipSize": 1765
   },
   {
     "chunkShortName": "modal",
-    "size": 11301,
-    "gzipSize": 4441
+    "size": 11299,
+    "gzipSize": 4442
   },
   {
     "chunkShortName": "model-signature",
@@ -181,88 +171,88 @@
   },
   {
     "chunkShortName": "multi-select",
-    "size": 43194,
-    "gzipSize": 15745
+    "size": 43196,
+    "gzipSize": 15748
   },
   {
     "chunkShortName": "optgroup",
-    "size": 3169,
-    "gzipSize": 1537
+    "size": 3166,
+    "gzipSize": 1535
   },
   {
     "chunkShortName": "pagination",
-    "size": 7833,
-    "gzipSize": 3215
+    "size": 7831,
+    "gzipSize": 3218
   },
   {
     "chunkShortName": "pin-code",
-    "size": 14140,
-    "gzipSize": 5581
+    "size": 14143,
+    "gzipSize": 5592
   },
   {
     "chunkShortName": "popover",
     "size": 23975,
-    "gzipSize": 9471
+    "gzipSize": 9473
   },
   {
     "chunkShortName": "radio-button-wrapper",
-    "size": 10870,
-    "gzipSize": 4480
+    "size": 10873,
+    "gzipSize": 4475
   },
   {
     "chunkShortName": "scroller",
-    "size": 6848,
-    "gzipSize": 2673
+    "size": 6846,
+    "gzipSize": 2675
   },
   {
     "chunkShortName": "segmented-control",
-    "size": 9002,
-    "gzipSize": 3583
+    "size": 8997,
+    "gzipSize": 3584
   },
   {
     "chunkShortName": "select",
-    "size": 42636,
-    "gzipSize": 15601
+    "size": 42638,
+    "gzipSize": 15608
   },
   {
     "chunkShortName": "select-wrapper",
-    "size": 44957,
-    "gzipSize": 15974
+    "size": 44958,
+    "gzipSize": 15989
   },
   {
     "chunkShortName": "sheet",
     "size": 7363,
-    "gzipSize": 3080
+    "gzipSize": 3082
   },
   {
     "chunkShortName": "spinner",
     "size": 2392,
-    "gzipSize": 1224
+    "gzipSize": 1222
   },
   {
     "chunkShortName": "stepper-horizontal",
-    "size": 11964,
-    "gzipSize": 4987
+    "size": 11961,
+    "gzipSize": 4983
   },
   {
     "chunkShortName": "switch",
     "size": 7957,
-    "gzipSize": 3290
+    "gzipSize": 3292
   },
   {
     "chunkShortName": "table",
-    "size": 10481,
-    "gzipSize": 4133
+    "size": 10478,
+    "gzipSize": 4132
   },
   {
     "chunkShortName": "tabs",
-    "size": 7003,
-    "gzipSize": 2919
+    "size": 6998,
+    "gzipSize": 2915
   },
   {
     "chunkShortName": "tabs-bar",
-    "size": 10892,
-    "gzipSize": 4333
+    "size": 10890,
+    "gzipSize": 4328
   },
   {
     "chunkShortName": "tag",
@@ -272,41 +262,41 @@
   {
     "chunkShortName": "tag-dismissible",
     "size": 4234,
-    "gzipSize": 1960
+    "gzipSize": 1965
   },
   {
     "chunkShortName": "text",
     "size": 5924,
-    "gzipSize": 2516
+    "gzipSize": 2515
   },
   {
     "chunkShortName": "text-field-wrapper",
-    "size": 18653,
-    "gzipSize": 7109
+    "size": 18589,
+    "gzipSize": 7099
   },
   {
     "chunkShortName": "text-list",
-    "size": 4974,
-    "gzipSize": 2225
+    "size": 4969,
+    "gzipSize": 2224
   },
   {
     "chunkShortName": "textarea",
-    "size": 13736,
-    "gzipSize": 5072
+    "size": 13739,
+    "gzipSize": 5071
   },
   {
     "chunkShortName": "textarea-wrapper",
-    "size": 12349,
-    "gzipSize": 4902
+    "size": 12350,
+    "gzipSize": 4906
   },
   {
     "chunkShortName": "toast",
-    "size": 7573,
-    "gzipSize": 3333
+    "size": 7571,
+    "gzipSize": 3329
   },
   {
     "chunkShortName": "wordmark",
     "size": 3040,
-    "gzipSize": 1534
+    "gzipSize": 1535
   }
 ]