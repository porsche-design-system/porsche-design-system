[
  {
    "chunkShortName": "accordion",
    "size": 5880,
    "gzipSize": 1795
  },
  {
    "chunkShortName": "banner",
    "size": 5322,
    "gzipSize": 1912
  },
  {
    "chunkShortName": "button",
    "size": 15064,
    "gzipSize": 2567
  },
  {
    "chunkShortName": "button-pure",
<<<<<<< HEAD
    "size": 20567,
    "gzipSize": 3644
=======
    "size": 20547,
    "gzipSize": 3626
>>>>>>> 43c71b07
  },
  {
    "chunkShortName": "checkbox-wrapper",
    "size": 8641,
    "gzipSize": 2288
  },
  {
    "chunkShortName": "content-wrapper",
    "size": 1078,
    "gzipSize": 538
  },
  {
    "chunkShortName": "divider",
    "size": 1777,
    "gzipSize": 587
  },
  {
    "chunkShortName": "fieldset-wrapper",
    "size": 2247,
    "gzipSize": 965
  },
  {
    "chunkShortName": "flex",
    "size": 1822,
    "gzipSize": 783
  },
  {
    "chunkShortName": "grid",
    "size": 1766,
    "gzipSize": 819
  },
  {
    "chunkShortName": "headline",
    "size": 6007,
    "gzipSize": 1617
  },
  {
    "chunkShortName": "icon",
<<<<<<< HEAD
    "size": 13711,
    "gzipSize": 6883
  },
  {
    "chunkShortName": "link",
    "size": 4918,
    "gzipSize": 1979
  },
  {
    "chunkShortName": "link-pure",
    "size": 6194,
    "gzipSize": 2676
  },
  {
    "chunkShortName": "link-social",
    "size": 6384,
    "gzipSize": 2124
  },
  {
    "chunkShortName": "main",
    "size": 68689,
    "gzipSize": 23127
=======
    "size": 13927,
    "gzipSize": 6781
  },
  {
    "chunkShortName": "link",
    "size": 4898,
    "gzipSize": 1945
  },
  {
    "chunkShortName": "link-pure",
    "size": 6174,
    "gzipSize": 2660
  },
  {
    "chunkShortName": "link-social",
    "size": 6364,
    "gzipSize": 2092
  },
  {
    "chunkShortName": "main",
    "size": 68892,
    "gzipSize": 23182
>>>>>>> 43c71b07
  },
  {
    "chunkShortName": "marque",
    "size": 3092,
    "gzipSize": 1491
  },
  {
    "chunkShortName": "modal",
    "size": 7040,
    "gzipSize": 2210
  },
  {
    "chunkShortName": "pagination",
    "size": 7883,
    "gzipSize": 2932
  },
  {
    "chunkShortName": "radio-button-wrapper",
    "size": 18993,
    "gzipSize": 2632
  },
  {
    "chunkShortName": "select-wrapper",
    "size": 19752,
    "gzipSize": 6243
  },
  {
    "chunkShortName": "spinner",
    "size": 3534,
    "gzipSize": 1164
  },
  {
    "chunkShortName": "switch",
    "size": 9653,
    "gzipSize": 2195
  },
  {
    "chunkShortName": "table",
    "size": 8483,
<<<<<<< HEAD
    "gzipSize": 2881
=======
    "gzipSize": 2883
>>>>>>> 43c71b07
  },
  {
    "chunkShortName": "tabs",
    "size": 2759,
    "gzipSize": 1121
  },
  {
    "chunkShortName": "tabs-bar",
    "size": 12156,
    "gzipSize": 3633
  },
  {
    "chunkShortName": "text",
    "size": 6899,
    "gzipSize": 2146
  },
  {
    "chunkShortName": "text-field-wrapper",
    "size": 12006,
    "gzipSize": 3122
  },
  {
    "chunkShortName": "text-list",
    "size": 3094,
<<<<<<< HEAD
    "gzipSize": 1415
=======
    "gzipSize": 1418
>>>>>>> 43c71b07
  },
  {
    "chunkShortName": "textarea-wrapper",
    "size": 8979,
    "gzipSize": 2221
  }
]<|MERGE_RESOLUTION|>--- conflicted
+++ resolved
@@ -16,13 +16,8 @@
   },
   {
     "chunkShortName": "button-pure",
-<<<<<<< HEAD
-    "size": 20567,
-    "gzipSize": 3644
-=======
     "size": 20547,
     "gzipSize": 3626
->>>>>>> 43c71b07
   },
   {
     "chunkShortName": "checkbox-wrapper",
@@ -37,12 +32,12 @@
   {
     "chunkShortName": "divider",
     "size": 1777,
-    "gzipSize": 587
+    "gzipSize": 588
   },
   {
     "chunkShortName": "fieldset-wrapper",
     "size": 2247,
-    "gzipSize": 965
+    "gzipSize": 964
   },
   {
     "chunkShortName": "flex",
@@ -61,30 +56,6 @@
   },
   {
     "chunkShortName": "icon",
-<<<<<<< HEAD
-    "size": 13711,
-    "gzipSize": 6883
-  },
-  {
-    "chunkShortName": "link",
-    "size": 4918,
-    "gzipSize": 1979
-  },
-  {
-    "chunkShortName": "link-pure",
-    "size": 6194,
-    "gzipSize": 2676
-  },
-  {
-    "chunkShortName": "link-social",
-    "size": 6384,
-    "gzipSize": 2124
-  },
-  {
-    "chunkShortName": "main",
-    "size": 68689,
-    "gzipSize": 23127
-=======
     "size": 13927,
     "gzipSize": 6781
   },
@@ -107,7 +78,6 @@
     "chunkShortName": "main",
     "size": 68892,
     "gzipSize": 23182
->>>>>>> 43c71b07
   },
   {
     "chunkShortName": "marque",
@@ -127,7 +97,7 @@
   {
     "chunkShortName": "radio-button-wrapper",
     "size": 18993,
-    "gzipSize": 2632
+    "gzipSize": 2631
   },
   {
     "chunkShortName": "select-wrapper",
@@ -147,11 +117,7 @@
   {
     "chunkShortName": "table",
     "size": 8483,
-<<<<<<< HEAD
-    "gzipSize": 2881
-=======
     "gzipSize": 2883
->>>>>>> 43c71b07
   },
   {
     "chunkShortName": "tabs",
@@ -176,11 +142,7 @@
   {
     "chunkShortName": "text-list",
     "size": 3094,
-<<<<<<< HEAD
-    "gzipSize": 1415
-=======
     "gzipSize": 1418
->>>>>>> 43c71b07
   },
   {
     "chunkShortName": "textarea-wrapper",
