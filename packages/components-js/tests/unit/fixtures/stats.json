[
  {
    "chunkShortName": "accordion",
<<<<<<< HEAD
    "size": 4113,
    "gzipSize": 1838
  },
  {
    "chunkShortName": "banner",
    "size": 5170,
    "gzipSize": 2121
  },
  {
    "chunkShortName": "button",
    "size": 6508,
    "gzipSize": 2642
=======
    "size": 4123,
    "gzipSize": 1843
  },
  {
    "chunkShortName": "banner",
    "size": 5182,
    "gzipSize": 2128
  },
  {
    "chunkShortName": "button",
    "size": 6518,
    "gzipSize": 2651
>>>>>>> d8085230
  },
  {
    "chunkShortName": "button-group",
    "size": 1000,
    "gzipSize": 564
  },
  {
    "chunkShortName": "button-pure",
<<<<<<< HEAD
    "size": 6935,
    "gzipSize": 2901
  },
  {
    "chunkShortName": "button-tile",
    "size": 6571,
    "gzipSize": 2794
  },
  {
    "chunkShortName": "carousel",
    "size": 43213,
    "gzipSize": 17517
  },
  {
    "chunkShortName": "checkbox-wrapper",
    "size": 7643,
    "gzipSize": 3229
  },
  {
    "chunkShortName": "content-wrapper",
    "size": 2368,
    "gzipSize": 1158
=======
    "size": 6945,
    "gzipSize": 2910
  },
  {
    "chunkShortName": "button-tile",
    "size": 6587,
    "gzipSize": 2799
  },
  {
    "chunkShortName": "carousel",
    "size": 43316,
    "gzipSize": 17541
  },
  {
    "chunkShortName": "checkbox-wrapper",
    "size": 7655,
    "gzipSize": 3237
  },
  {
    "chunkShortName": "content-wrapper",
    "size": 2378,
    "gzipSize": 1164
>>>>>>> d8085230
  },
  {
    "chunkShortName": "crest",
    "size": 2119,
    "gzipSize": 1129
  },
  {
    "chunkShortName": "display",
<<<<<<< HEAD
    "size": 3060,
    "gzipSize": 1430
  },
  {
    "chunkShortName": "divider",
    "size": 2105,
    "gzipSize": 960
=======
    "size": 3076,
    "gzipSize": 1438
  },
  {
    "chunkShortName": "divider",
    "size": 2117,
    "gzipSize": 967
>>>>>>> d8085230
  },
  {
    "chunkShortName": "fieldset",
    "size": 3841,
    "gzipSize": 1588
  },
  {
    "chunkShortName": "fieldset-wrapper",
<<<<<<< HEAD
    "size": 4083,
    "gzipSize": 1707
=======
    "size": 4093,
    "gzipSize": 1713
>>>>>>> d8085230
  },
  {
    "chunkShortName": "flex",
    "size": 3526,
    "gzipSize": 1356
  },
  {
    "chunkShortName": "flyout",
<<<<<<< HEAD
    "size": 7181,
    "gzipSize": 2930
  },
  {
    "chunkShortName": "grid",
    "size": 2570,
    "gzipSize": 1141
  },
  {
    "chunkShortName": "heading",
    "size": 3716,
    "gzipSize": 1584
  },
  {
    "chunkShortName": "headline",
    "size": 4595,
    "gzipSize": 1893
  },
  {
    "chunkShortName": "icon",
    "size": 17695,
    "gzipSize": 8408
  },
  {
    "chunkShortName": "inline-notification",
    "size": 5288,
    "gzipSize": 2143
  },
  {
    "chunkShortName": "link",
    "size": 5946,
    "gzipSize": 2480
=======
    "size": 7191,
    "gzipSize": 2937
  },
  {
    "chunkShortName": "grid",
    "size": 2580,
    "gzipSize": 1148
  },
  {
    "chunkShortName": "heading",
    "size": 3732,
    "gzipSize": 1594
  },
  {
    "chunkShortName": "headline",
    "size": 4611,
    "gzipSize": 1901
  },
  {
    "chunkShortName": "icon",
    "size": 17707,
    "gzipSize": 8417
  },
  {
    "chunkShortName": "inline-notification",
    "size": 5302,
    "gzipSize": 2150
  },
  {
    "chunkShortName": "link",
    "size": 5959,
    "gzipSize": 2493
>>>>>>> d8085230
  },
  {
    "chunkShortName": "link-pure",
    "size": 6750,
    "gzipSize": 2796
  },
  {
    "chunkShortName": "link-social",
<<<<<<< HEAD
    "size": 5734,
    "gzipSize": 2445
  },
  {
    "chunkShortName": "link-tile",
    "size": 6657,
    "gzipSize": 2848
  },
  {
    "chunkShortName": "link-tile-model-signature",
    "size": 6092,
    "gzipSize": 2649
  },
  {
    "chunkShortName": "main",
    "size": 69831,
    "gzipSize": 23556
  },
  {
    "chunkShortName": "marque",
    "size": 5538,
    "gzipSize": 2262
  },
  {
    "chunkShortName": "modal",
    "size": 7641,
    "gzipSize": 3312
=======
    "size": 5747,
    "gzipSize": 2457
  },
  {
    "chunkShortName": "link-tile",
    "size": 6675,
    "gzipSize": 2854
  },
  {
    "chunkShortName": "link-tile-model-signature",
    "size": 6108,
    "gzipSize": 2661
  },
  {
    "chunkShortName": "main",
    "size": 69835,
    "gzipSize": 23567
  },
  {
    "chunkShortName": "marque",
    "size": 5548,
    "gzipSize": 2267
  },
  {
    "chunkShortName": "modal",
    "size": 7651,
    "gzipSize": 3316
>>>>>>> d8085230
  },
  {
    "chunkShortName": "model-signature",
    "size": 2842,
    "gzipSize": 1465
  },
  {
    "chunkShortName": "pagination",
<<<<<<< HEAD
    "size": 7001,
    "gzipSize": 2866
  },
  {
    "chunkShortName": "popover",
    "size": 6482,
    "gzipSize": 2600
  },
  {
    "chunkShortName": "radio-button-wrapper",
    "size": 6647,
    "gzipSize": 2858
  },
  {
    "chunkShortName": "scroller",
    "size": 8059,
    "gzipSize": 3118
  },
  {
    "chunkShortName": "segmented-control",
    "size": 7632,
    "gzipSize": 2982
  },
  {
    "chunkShortName": "select-wrapper",
    "size": 20893,
    "gzipSize": 7008
=======
    "size": 7011,
    "gzipSize": 2871
  },
  {
    "chunkShortName": "popover",
    "size": 6492,
    "gzipSize": 2606
  },
  {
    "chunkShortName": "radio-button-wrapper",
    "size": 6659,
    "gzipSize": 2865
  },
  {
    "chunkShortName": "scroller",
    "size": 8071,
    "gzipSize": 3124
  },
  {
    "chunkShortName": "segmented-control",
    "size": 7448,
    "gzipSize": 2915
  },
  {
    "chunkShortName": "select-wrapper",
    "size": 20905,
    "gzipSize": 7022
>>>>>>> d8085230
  },
  {
    "chunkShortName": "spinner",
    "size": 2152,
    "gzipSize": 1071
  },
  {
    "chunkShortName": "stepper-horizontal",
<<<<<<< HEAD
    "size": 11471,
    "gzipSize": 4695
  },
  {
    "chunkShortName": "switch",
    "size": 5519,
    "gzipSize": 2260
  },
  {
    "chunkShortName": "table",
    "size": 8106,
    "gzipSize": 2972
  },
  {
    "chunkShortName": "tabs",
    "size": 6332,
    "gzipSize": 2589
  },
  {
    "chunkShortName": "tabs-bar",
    "size": 9723,
    "gzipSize": 3851
  },
  {
    "chunkShortName": "tag",
    "size": 5109,
    "gzipSize": 2091
  },
  {
    "chunkShortName": "tag-dismissible",
    "size": 3778,
    "gzipSize": 1711
  },
  {
    "chunkShortName": "text",
    "size": 4975,
    "gzipSize": 2025
  },
  {
    "chunkShortName": "text-field-wrapper",
    "size": 13406,
    "gzipSize": 5111
  },
  {
    "chunkShortName": "text-list",
    "size": 3716,
    "gzipSize": 1631
  },
  {
    "chunkShortName": "textarea-wrapper",
    "size": 7971,
    "gzipSize": 3147
  },
  {
    "chunkShortName": "toast",
    "size": 6652,
    "gzipSize": 2839
=======
    "size": 11481,
    "gzipSize": 4698
  },
  {
    "chunkShortName": "switch",
    "size": 5529,
    "gzipSize": 2266
  },
  {
    "chunkShortName": "table",
    "size": 8116,
    "gzipSize": 2977
  },
  {
    "chunkShortName": "tabs",
    "size": 6342,
    "gzipSize": 2590
  },
  {
    "chunkShortName": "tabs-bar",
    "size": 9735,
    "gzipSize": 3850
  },
  {
    "chunkShortName": "tag",
    "size": 5121,
    "gzipSize": 2095
  },
  {
    "chunkShortName": "tag-dismissible",
    "size": 3790,
    "gzipSize": 1720
  },
  {
    "chunkShortName": "text",
    "size": 4993,
    "gzipSize": 2035
  },
  {
    "chunkShortName": "text-field-wrapper",
    "size": 13418,
    "gzipSize": 5123
  },
  {
    "chunkShortName": "text-list",
    "size": 3726,
    "gzipSize": 1638
  },
  {
    "chunkShortName": "textarea-wrapper",
    "size": 7983,
    "gzipSize": 3155
  },
  {
    "chunkShortName": "toast",
    "size": 6666,
    "gzipSize": 2847
>>>>>>> d8085230
  },
  {
    "chunkShortName": "wordmark",
    "size": 2575,
    "gzipSize": 1258
  }
]<|MERGE_RESOLUTION|>--- conflicted
+++ resolved
@@ -1,20 +1,6 @@
 [
   {
     "chunkShortName": "accordion",
-<<<<<<< HEAD
-    "size": 4113,
-    "gzipSize": 1838
-  },
-  {
-    "chunkShortName": "banner",
-    "size": 5170,
-    "gzipSize": 2121
-  },
-  {
-    "chunkShortName": "button",
-    "size": 6508,
-    "gzipSize": 2642
-=======
     "size": 4123,
     "gzipSize": 1843
   },
@@ -27,7 +13,6 @@
     "chunkShortName": "button",
     "size": 6518,
     "gzipSize": 2651
->>>>>>> d8085230
   },
   {
     "chunkShortName": "button-group",
@@ -36,30 +21,6 @@
   },
   {
     "chunkShortName": "button-pure",
-<<<<<<< HEAD
-    "size": 6935,
-    "gzipSize": 2901
-  },
-  {
-    "chunkShortName": "button-tile",
-    "size": 6571,
-    "gzipSize": 2794
-  },
-  {
-    "chunkShortName": "carousel",
-    "size": 43213,
-    "gzipSize": 17517
-  },
-  {
-    "chunkShortName": "checkbox-wrapper",
-    "size": 7643,
-    "gzipSize": 3229
-  },
-  {
-    "chunkShortName": "content-wrapper",
-    "size": 2368,
-    "gzipSize": 1158
-=======
     "size": 6945,
     "gzipSize": 2910
   },
@@ -82,7 +43,6 @@
     "chunkShortName": "content-wrapper",
     "size": 2378,
     "gzipSize": 1164
->>>>>>> d8085230
   },
   {
     "chunkShortName": "crest",
@@ -91,15 +51,6 @@
   },
   {
     "chunkShortName": "display",
-<<<<<<< HEAD
-    "size": 3060,
-    "gzipSize": 1430
-  },
-  {
-    "chunkShortName": "divider",
-    "size": 2105,
-    "gzipSize": 960
-=======
     "size": 3076,
     "gzipSize": 1438
   },
@@ -107,7 +58,6 @@
     "chunkShortName": "divider",
     "size": 2117,
     "gzipSize": 967
->>>>>>> d8085230
   },
   {
     "chunkShortName": "fieldset",
@@ -116,13 +66,8 @@
   },
   {
     "chunkShortName": "fieldset-wrapper",
-<<<<<<< HEAD
-    "size": 4083,
-    "gzipSize": 1707
-=======
     "size": 4093,
     "gzipSize": 1713
->>>>>>> d8085230
   },
   {
     "chunkShortName": "flex",
@@ -131,40 +76,6 @@
   },
   {
     "chunkShortName": "flyout",
-<<<<<<< HEAD
-    "size": 7181,
-    "gzipSize": 2930
-  },
-  {
-    "chunkShortName": "grid",
-    "size": 2570,
-    "gzipSize": 1141
-  },
-  {
-    "chunkShortName": "heading",
-    "size": 3716,
-    "gzipSize": 1584
-  },
-  {
-    "chunkShortName": "headline",
-    "size": 4595,
-    "gzipSize": 1893
-  },
-  {
-    "chunkShortName": "icon",
-    "size": 17695,
-    "gzipSize": 8408
-  },
-  {
-    "chunkShortName": "inline-notification",
-    "size": 5288,
-    "gzipSize": 2143
-  },
-  {
-    "chunkShortName": "link",
-    "size": 5946,
-    "gzipSize": 2480
-=======
     "size": 7191,
     "gzipSize": 2937
   },
@@ -197,7 +108,6 @@
     "chunkShortName": "link",
     "size": 5959,
     "gzipSize": 2493
->>>>>>> d8085230
   },
   {
     "chunkShortName": "link-pure",
@@ -206,35 +116,6 @@
   },
   {
     "chunkShortName": "link-social",
-<<<<<<< HEAD
-    "size": 5734,
-    "gzipSize": 2445
-  },
-  {
-    "chunkShortName": "link-tile",
-    "size": 6657,
-    "gzipSize": 2848
-  },
-  {
-    "chunkShortName": "link-tile-model-signature",
-    "size": 6092,
-    "gzipSize": 2649
-  },
-  {
-    "chunkShortName": "main",
-    "size": 69831,
-    "gzipSize": 23556
-  },
-  {
-    "chunkShortName": "marque",
-    "size": 5538,
-    "gzipSize": 2262
-  },
-  {
-    "chunkShortName": "modal",
-    "size": 7641,
-    "gzipSize": 3312
-=======
     "size": 5747,
     "gzipSize": 2457
   },
@@ -262,7 +143,6 @@
     "chunkShortName": "modal",
     "size": 7651,
     "gzipSize": 3316
->>>>>>> d8085230
   },
   {
     "chunkShortName": "model-signature",
@@ -271,35 +151,6 @@
   },
   {
     "chunkShortName": "pagination",
-<<<<<<< HEAD
-    "size": 7001,
-    "gzipSize": 2866
-  },
-  {
-    "chunkShortName": "popover",
-    "size": 6482,
-    "gzipSize": 2600
-  },
-  {
-    "chunkShortName": "radio-button-wrapper",
-    "size": 6647,
-    "gzipSize": 2858
-  },
-  {
-    "chunkShortName": "scroller",
-    "size": 8059,
-    "gzipSize": 3118
-  },
-  {
-    "chunkShortName": "segmented-control",
-    "size": 7632,
-    "gzipSize": 2982
-  },
-  {
-    "chunkShortName": "select-wrapper",
-    "size": 20893,
-    "gzipSize": 7008
-=======
     "size": 7011,
     "gzipSize": 2871
   },
@@ -327,7 +178,6 @@
     "chunkShortName": "select-wrapper",
     "size": 20905,
     "gzipSize": 7022
->>>>>>> d8085230
   },
   {
     "chunkShortName": "spinner",
@@ -336,65 +186,6 @@
   },
   {
     "chunkShortName": "stepper-horizontal",
-<<<<<<< HEAD
-    "size": 11471,
-    "gzipSize": 4695
-  },
-  {
-    "chunkShortName": "switch",
-    "size": 5519,
-    "gzipSize": 2260
-  },
-  {
-    "chunkShortName": "table",
-    "size": 8106,
-    "gzipSize": 2972
-  },
-  {
-    "chunkShortName": "tabs",
-    "size": 6332,
-    "gzipSize": 2589
-  },
-  {
-    "chunkShortName": "tabs-bar",
-    "size": 9723,
-    "gzipSize": 3851
-  },
-  {
-    "chunkShortName": "tag",
-    "size": 5109,
-    "gzipSize": 2091
-  },
-  {
-    "chunkShortName": "tag-dismissible",
-    "size": 3778,
-    "gzipSize": 1711
-  },
-  {
-    "chunkShortName": "text",
-    "size": 4975,
-    "gzipSize": 2025
-  },
-  {
-    "chunkShortName": "text-field-wrapper",
-    "size": 13406,
-    "gzipSize": 5111
-  },
-  {
-    "chunkShortName": "text-list",
-    "size": 3716,
-    "gzipSize": 1631
-  },
-  {
-    "chunkShortName": "textarea-wrapper",
-    "size": 7971,
-    "gzipSize": 3147
-  },
-  {
-    "chunkShortName": "toast",
-    "size": 6652,
-    "gzipSize": 2839
-=======
     "size": 11481,
     "gzipSize": 4698
   },
@@ -452,7 +243,6 @@
     "chunkShortName": "toast",
     "size": 6666,
     "gzipSize": 2847
->>>>>>> d8085230
   },
   {
     "chunkShortName": "wordmark",
