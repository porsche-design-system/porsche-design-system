--- conflicted
+++ resolved
@@ -11,13 +11,8 @@
   },
   {
     "chunkShortName": "button",
-<<<<<<< HEAD
-    "size": 10053,
-    "gzipSize": 3879
-=======
     "size": 8954,
     "gzipSize": 3612
->>>>>>> dce8945f
   },
   {
     "chunkShortName": "button-group",
@@ -26,13 +21,8 @@
   },
   {
     "chunkShortName": "button-pure",
-<<<<<<< HEAD
-    "size": 10041,
-    "gzipSize": 4006
-=======
     "size": 8942,
     "gzipSize": 3753
->>>>>>> dce8945f
   },
   {
     "chunkShortName": "button-tile",
@@ -41,13 +31,8 @@
   },
   {
     "chunkShortName": "canvas",
-<<<<<<< HEAD
-    "size": 16269,
-    "gzipSize": 5172
-=======
     "size": 15677,
     "gzipSize": 5005
->>>>>>> dce8945f
   },
   {
     "chunkShortName": "carousel",
@@ -56,15 +41,6 @@
   },
   {
     "chunkShortName": "checkbox",
-<<<<<<< HEAD
-    "size": 14509,
-    "gzipSize": 5458
-  },
-  {
-    "chunkShortName": "checkbox-wrapper",
-    "size": 12480,
-    "gzipSize": 4907
-=======
     "size": 13370,
     "gzipSize": 5173
   },
@@ -72,7 +48,6 @@
     "chunkShortName": "checkbox-wrapper",
     "size": 11341,
     "gzipSize": 4628
->>>>>>> dce8945f
   },
   {
     "chunkShortName": "content-wrapper",
@@ -176,13 +151,8 @@
   },
   {
     "chunkShortName": "main",
-<<<<<<< HEAD
-    "size": 81213,
-    "gzipSize": 26888
-=======
     "size": 81121,
     "gzipSize": 26877
->>>>>>> dce8945f
   },
   {
     "chunkShortName": "marque",
@@ -216,13 +186,8 @@
   },
   {
     "chunkShortName": "pin-code",
-<<<<<<< HEAD
-    "size": 15643,
-    "gzipSize": 6007
-=======
     "size": 14080,
     "gzipSize": 5542
->>>>>>> dce8945f
   },
   {
     "chunkShortName": "popover",
@@ -231,13 +196,8 @@
   },
   {
     "chunkShortName": "radio-button-wrapper",
-<<<<<<< HEAD
-    "size": 12006,
-    "gzipSize": 4746
-=======
     "size": 10867,
     "gzipSize": 4473
->>>>>>> dce8945f
   },
   {
     "chunkShortName": "scroller",
@@ -247,29 +207,17 @@
   {
     "chunkShortName": "segmented-control",
     "size": 8230,
-<<<<<<< HEAD
-    "gzipSize": 3340
-=======
     "gzipSize": 3341
->>>>>>> dce8945f
   },
   {
     "chunkShortName": "select",
     "size": 26038,
-<<<<<<< HEAD
-    "gzipSize": 9117
-=======
     "gzipSize": 9116
->>>>>>> dce8945f
   },
   {
     "chunkShortName": "select-wrapper",
     "size": 27795,
-<<<<<<< HEAD
-    "gzipSize": 9357
-=======
     "gzipSize": 9355
->>>>>>> dce8945f
   },
   {
     "chunkShortName": "spinner",
@@ -279,103 +227,57 @@
   {
     "chunkShortName": "stepper-horizontal",
     "size": 11977,
-<<<<<<< HEAD
-    "gzipSize": 4966
-  },
-  {
-    "chunkShortName": "switch",
-    "size": 8600,
-    "gzipSize": 3324
-=======
     "gzipSize": 4967
   },
   {
     "chunkShortName": "switch",
     "size": 7481,
     "gzipSize": 3056
->>>>>>> dce8945f
   },
   {
     "chunkShortName": "table",
     "size": 9909,
-<<<<<<< HEAD
-    "gzipSize": 3922
-=======
     "gzipSize": 3921
->>>>>>> dce8945f
   },
   {
     "chunkShortName": "tabs",
     "size": 7032,
-<<<<<<< HEAD
-    "gzipSize": 2906
-=======
     "gzipSize": 2909
->>>>>>> dce8945f
   },
   {
     "chunkShortName": "tabs-bar",
     "size": 10835,
-<<<<<<< HEAD
-    "gzipSize": 4295
-=======
     "gzipSize": 4294
->>>>>>> dce8945f
   },
   {
     "chunkShortName": "tag",
     "size": 5807,
-<<<<<<< HEAD
-    "gzipSize": 2399
-=======
     "gzipSize": 2400
->>>>>>> dce8945f
   },
   {
     "chunkShortName": "tag-dismissible",
     "size": 4242,
-<<<<<<< HEAD
-    "gzipSize": 1964
-=======
     "gzipSize": 1965
->>>>>>> dce8945f
   },
   {
     "chunkShortName": "text",
     "size": 5917,
-<<<<<<< HEAD
-    "gzipSize": 2513
-  },
-  {
-    "chunkShortName": "text-field-wrapper",
-    "size": 18342,
-    "gzipSize": 6987
-=======
     "gzipSize": 2515
   },
   {
     "chunkShortName": "text-field-wrapper",
     "size": 18277,
     "gzipSize": 6980
->>>>>>> dce8945f
   },
   {
     "chunkShortName": "text-list",
     "size": 4963,
-<<<<<<< HEAD
-    "gzipSize": 2218
-=======
     "gzipSize": 2217
->>>>>>> dce8945f
   },
   {
     "chunkShortName": "textarea",
     "size": 13665,
-<<<<<<< HEAD
-    "gzipSize": 5032
-=======
     "gzipSize": 5028
->>>>>>> dce8945f
   },
   {
     "chunkShortName": "textarea-wrapper",
@@ -390,10 +292,6 @@
   {
     "chunkShortName": "wordmark",
     "size": 3050,
-<<<<<<< HEAD
-    "gzipSize": 1543
-=======
     "gzipSize": 1540
->>>>>>> dce8945f
   }
 ]