[
  {
    "chunkShortName": "accordion",
<<<<<<< HEAD
    "size": 5883,
    "gzipSize": 2519
=======
    "size": 5704,
    "gzipSize": 2467
>>>>>>> ffbfdd4e
  },
  {
    "chunkShortName": "banner",
    "size": 3958,
    "gzipSize": 1796
  },
  {
    "chunkShortName": "button",
    "size": 7112,
    "gzipSize": 2862
  },
  {
    "chunkShortName": "button-group",
    "size": 1011,
    "gzipSize": 546
  },
  {
    "chunkShortName": "button-pure",
    "size": 7495,
    "gzipSize": 3092
  },
  {
    "chunkShortName": "carousel",
    "size": 38719,
    "gzipSize": 15956
  },
  {
    "chunkShortName": "checkbox-wrapper",
    "size": 7041,
    "gzipSize": 2966
  },
  {
    "chunkShortName": "content-wrapper",
    "size": 1160,
    "gzipSize": 616
  },
  {
    "chunkShortName": "divider",
    "size": 1116,
    "gzipSize": 590
  },
  {
    "chunkShortName": "fieldset-wrapper",
    "size": 3450,
    "gzipSize": 1452
  },
  {
    "chunkShortName": "flex",
    "size": 2986,
    "gzipSize": 1120
  },
  {
    "chunkShortName": "grid",
    "size": 2118,
    "gzipSize": 950
  },
  {
    "chunkShortName": "headline",
    "size": 5083,
    "gzipSize": 2120
  },
  {
    "chunkShortName": "icon",
    "size": 16216,
    "gzipSize": 7411
  },
  {
    "chunkShortName": "inline-notification",
    "size": 4599,
    "gzipSize": 1995
  },
  {
    "chunkShortName": "link",
    "size": 6448,
    "gzipSize": 2709
  },
  {
    "chunkShortName": "link-pure",
    "size": 7295,
    "gzipSize": 2986
  },
  {
    "chunkShortName": "link-social",
    "size": 4588,
    "gzipSize": 2026
  },
  {
    "chunkShortName": "link-tile",
    "size": 7014,
    "gzipSize": 2932
  },
  {
    "chunkShortName": "main",
<<<<<<< HEAD
    "size": 66485,
    "gzipSize": 22716
=======
    "size": 66456,
    "gzipSize": 22704
>>>>>>> ffbfdd4e
  },
  {
    "chunkShortName": "marque",
    "size": 4740,
    "gzipSize": 2003
  },
  {
    "chunkShortName": "modal",
    "size": 8034,
    "gzipSize": 3435
  },
  {
    "chunkShortName": "pagination",
    "size": 6009,
    "gzipSize": 2495
  },
  {
    "chunkShortName": "popover",
    "size": 7390,
    "gzipSize": 2914
  },
  {
    "chunkShortName": "radio-button-wrapper",
    "size": 6930,
    "gzipSize": 2940
  },
  {
    "chunkShortName": "scroller",
    "size": 5508,
    "gzipSize": 2246
  },
  {
    "chunkShortName": "segmented-control",
    "size": 7056,
    "gzipSize": 2784
  },
  {
    "chunkShortName": "select-wrapper",
    "size": 22579,
    "gzipSize": 7498
  },
  {
    "chunkShortName": "spinner",
    "size": 2626,
    "gzipSize": 1263
  },
  {
    "chunkShortName": "stepper-horizontal",
    "size": 11601,
    "gzipSize": 4768
  },
  {
    "chunkShortName": "switch",
    "size": 5376,
    "gzipSize": 2200
  },
  {
    "chunkShortName": "table",
    "size": 10595,
    "gzipSize": 3891
  },
  {
    "chunkShortName": "tabs",
    "size": 6138,
    "gzipSize": 2589
  },
  {
    "chunkShortName": "tabs-bar",
    "size": 8389,
    "gzipSize": 3327
  },
  {
    "chunkShortName": "tag",
    "size": 3983,
    "gzipSize": 1755
  },
  {
    "chunkShortName": "tag-dismissible",
    "size": 5529,
    "gzipSize": 2225
  },
  {
    "chunkShortName": "text",
    "size": 5387,
    "gzipSize": 2226
  },
  {
    "chunkShortName": "text-field-wrapper",
    "size": 14072,
    "gzipSize": 5254
  },
  {
    "chunkShortName": "text-list",
    "size": 4028,
    "gzipSize": 1798
  },
  {
    "chunkShortName": "textarea-wrapper",
    "size": 8472,
    "gzipSize": 3328
  },
  {
    "chunkShortName": "toast",
    "size": 7431,
    "gzipSize": 3037
  }
]<|MERGE_RESOLUTION|>--- conflicted
+++ resolved
@@ -1,13 +1,8 @@
 [
   {
     "chunkShortName": "accordion",
-<<<<<<< HEAD
     "size": 5883,
     "gzipSize": 2519
-=======
-    "size": 5704,
-    "gzipSize": 2467
->>>>>>> ffbfdd4e
   },
   {
     "chunkShortName": "banner",
@@ -101,13 +96,8 @@
   },
   {
     "chunkShortName": "main",
-<<<<<<< HEAD
-    "size": 66485,
-    "gzipSize": 22716
-=======
     "size": 66456,
     "gzipSize": 22704
->>>>>>> ffbfdd4e
   },
   {
     "chunkShortName": "marque",
