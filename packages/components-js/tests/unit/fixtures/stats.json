--- conflicted
+++ resolved
@@ -7,22 +7,22 @@
   {
     "chunkShortName": "banner",
     "size": 5383,
-    "gzipSize": 1938
+    "gzipSize": 1940
   },
   {
     "chunkShortName": "button",
-    "size": 15064,
-    "gzipSize": 2567
+    "size": 15062,
+    "gzipSize": 2564
   },
   {
     "chunkShortName": "button-pure",
-    "size": 20983,
-    "gzipSize": 3872
+    "size": 20981,
+    "gzipSize": 3870
   },
   {
     "chunkShortName": "checkbox-wrapper",
-    "size": 8726,
-    "gzipSize": 2314
+    "size": 8728,
+    "gzipSize": 2320
   },
   {
     "chunkShortName": "content-wrapper",
@@ -36,8 +36,8 @@
   },
   {
     "chunkShortName": "fieldset-wrapper",
-    "size": 2245,
-    "gzipSize": 963
+    "size": 2247,
+    "gzipSize": 965
   },
   {
     "chunkShortName": "flex",
@@ -47,7 +47,7 @@
   {
     "chunkShortName": "grid",
     "size": 1716,
-    "gzipSize": 803
+    "gzipSize": 802
   },
   {
     "chunkShortName": "headline",
@@ -61,33 +61,28 @@
   },
   {
     "chunkShortName": "link",
-    "size": 4934,
-    "gzipSize": 1959
+    "size": 4932,
+    "gzipSize": 1958
   },
   {
     "chunkShortName": "link-pure",
-    "size": 6644,
-    "gzipSize": 2901
+    "size": 6642,
+    "gzipSize": 2898
   },
   {
     "chunkShortName": "link-social",
-    "size": 6394,
+    "size": 6392,
     "gzipSize": 2104
   },
   {
     "chunkShortName": "main",
-<<<<<<< HEAD
-    "size": 68437,
-    "gzipSize": 23328
-=======
     "size": 69320,
     "gzipSize": 23392
->>>>>>> 365bfcf5
   },
   {
     "chunkShortName": "marque",
-    "size": 3075,
-    "gzipSize": 1484
+    "size": 3073,
+    "gzipSize": 1479
   },
   {
     "chunkShortName": "modal",
@@ -96,18 +91,18 @@
   },
   {
     "chunkShortName": "pagination",
-    "size": 7883,
+    "size": 7881,
     "gzipSize": 2933
   },
   {
     "chunkShortName": "radio-button-wrapper",
-    "size": 19078,
-    "gzipSize": 2656
+    "size": 19080,
+    "gzipSize": 2662
   },
   {
     "chunkShortName": "select-wrapper",
-    "size": 19865,
-    "gzipSize": 6277
+    "size": 19867,
+    "gzipSize": 6282
   },
   {
     "chunkShortName": "spinner",
@@ -116,18 +111,18 @@
   },
   {
     "chunkShortName": "switch",
-    "size": 9653,
-    "gzipSize": 2197
+    "size": 9651,
+    "gzipSize": 2195
   },
   {
     "chunkShortName": "table",
     "size": 8529,
-    "gzipSize": 2893
+    "gzipSize": 2894
   },
   {
     "chunkShortName": "tabs",
     "size": 2759,
-    "gzipSize": 1121
+    "gzipSize": 1120
   },
   {
     "chunkShortName": "tabs-bar",
@@ -137,21 +132,21 @@
   {
     "chunkShortName": "text",
     "size": 7431,
-    "gzipSize": 2406
+    "gzipSize": 2407
   },
   {
     "chunkShortName": "text-field-wrapper",
-    "size": 12091,
-    "gzipSize": 3149
+    "size": 12093,
+    "gzipSize": 3157
   },
   {
     "chunkShortName": "text-list",
     "size": 3156,
-    "gzipSize": 1436
+    "gzipSize": 1437
   },
   {
     "chunkShortName": "textarea-wrapper",
-    "size": 9064,
-    "gzipSize": 2242
+    "size": 9066,
+    "gzipSize": 2249
   }
 ]