--- conflicted
+++ resolved
@@ -1,18 +1,18 @@
 [
   {
     "chunkShortName": "accordion",
-    "size": 4567,
-    "gzipSize": 1976
+    "size": 4547,
+    "gzipSize": 1965
   },
   {
     "chunkShortName": "banner",
-    "size": 5218,
-    "gzipSize": 2119
+    "size": 5217,
+    "gzipSize": 2150
   },
   {
     "chunkShortName": "button",
-    "size": 7201,
-    "gzipSize": 2875
+    "size": 7175,
+    "gzipSize": 2882
   },
   {
     "chunkShortName": "button-group",
@@ -21,28 +21,23 @@
   },
   {
     "chunkShortName": "button-pure",
-    "size": 7942,
+    "size": 7938,
     "gzipSize": 3275
   },
   {
     "chunkShortName": "button-tile",
-    "size": 6883,
-    "gzipSize": 2898
+    "size": 6871,
+    "gzipSize": 2890
   },
   {
     "chunkShortName": "carousel",
-    "size": 44148,
-    "gzipSize": 17781
+    "size": 44126,
+    "gzipSize": 17758
   },
   {
     "chunkShortName": "checkbox-wrapper",
-<<<<<<< HEAD
-    "size": 8529,
-    "gzipSize": 3484
-=======
     "size": 8630,
     "gzipSize": 3556
->>>>>>> cfeb38e6
   },
   {
     "chunkShortName": "content-wrapper",
@@ -52,7 +47,7 @@
   {
     "chunkShortName": "crest",
     "size": 2101,
-    "gzipSize": 1091
+    "gzipSize": 1092
   },
   {
     "chunkShortName": "display",
@@ -62,7 +57,7 @@
   {
     "chunkShortName": "divider",
     "size": 2350,
-    "gzipSize": 1031
+    "gzipSize": 1030
   },
   {
     "chunkShortName": "fieldset",
@@ -72,87 +67,82 @@
   {
     "chunkShortName": "fieldset-wrapper",
     "size": 4243,
-    "gzipSize": 1755
+    "gzipSize": 1757
   },
   {
     "chunkShortName": "flex",
     "size": 3557,
-    "gzipSize": 1376
+    "gzipSize": 1378
   },
   {
     "chunkShortName": "flyout",
-    "size": 8440,
-    "gzipSize": 3356
+    "size": 8325,
+    "gzipSize": 3342
   },
   {
     "chunkShortName": "grid",
     "size": 2614,
-    "gzipSize": 1163
+    "gzipSize": 1164
   },
   {
     "chunkShortName": "heading",
     "size": 4266,
-    "gzipSize": 1832
+    "gzipSize": 1829
   },
   {
     "chunkShortName": "headline",
     "size": 4752,
-    "gzipSize": 1968
+    "gzipSize": 1971
   },
   {
     "chunkShortName": "icon",
-    "size": 17618,
-    "gzipSize": 8342
+    "size": 17617,
+    "gzipSize": 8345
   },
   {
     "chunkShortName": "inline-notification",
-    "size": 5434,
-    "gzipSize": 2198
+    "size": 5436,
+    "gzipSize": 2196
   },
   {
     "chunkShortName": "link",
-    "size": 6397,
-    "gzipSize": 2608
+    "size": 6375,
+    "gzipSize": 2620
   },
   {
     "chunkShortName": "link-pure",
     "size": 7564,
-    "gzipSize": 3068
+    "gzipSize": 3077
   },
   {
     "chunkShortName": "link-social",
-    "size": 6173,
-    "gzipSize": 2570
+    "size": 6151,
+    "gzipSize": 2580
   },
   {
     "chunkShortName": "link-tile",
-    "size": 6986,
-    "gzipSize": 2951
+    "size": 6974,
+    "gzipSize": 2946
   },
   {
     "chunkShortName": "link-tile-model-signature",
-    "size": 6334,
-    "gzipSize": 2726
+    "size": 6323,
+    "gzipSize": 2719
   },
   {
     "chunkShortName": "main",
-<<<<<<< HEAD
-    "size": 73862,
-    "gzipSize": 24572
-=======
     "size": 73891,
     "gzipSize": 24582
->>>>>>> cfeb38e6
   },
   {
     "chunkShortName": "marque",
     "size": 5537,
-    "gzipSize": 2222
+    "gzipSize": 2220
   },
   {
     "chunkShortName": "modal",
-    "size": 9196,
-    "gzipSize": 3877
+    "size": 9168,
+    "gzipSize": 3881
   },
   {
     "chunkShortName": "model-signature",
@@ -161,58 +151,48 @@
   },
   {
     "chunkShortName": "multi-select",
-    "size": 21618,
-    "gzipSize": 7204
+    "size": 21559,
+    "gzipSize": 7205
   },
   {
     "chunkShortName": "pagination",
-    "size": 7305,
-    "gzipSize": 2945
+    "size": 7283,
+    "gzipSize": 2946
   },
   {
     "chunkShortName": "pin-code",
-    "size": 11531,
-    "gzipSize": 4470
+    "size": 11509,
+    "gzipSize": 4473
   },
   {
     "chunkShortName": "popover",
-    "size": 8584,
-    "gzipSize": 3231
+    "size": 8577,
+    "gzipSize": 3228
   },
   {
     "chunkShortName": "radio-button-wrapper",
-<<<<<<< HEAD
-    "size": 8027,
-    "gzipSize": 3300
-=======
     "size": 8128,
     "gzipSize": 3377
->>>>>>> cfeb38e6
   },
   {
     "chunkShortName": "scroller",
-    "size": 8174,
-    "gzipSize": 3114
+    "size": 8173,
+    "gzipSize": 3113
   },
   {
     "chunkShortName": "segmented-control",
     "size": 7906,
-    "gzipSize": 3093
+    "gzipSize": 3089
   },
   {
     "chunkShortName": "select-wrapper",
-<<<<<<< HEAD
-    "size": 23498,
-    "gzipSize": 7660
-=======
     "size": 23465,
     "gzipSize": 7668
->>>>>>> cfeb38e6
   },
   {
     "chunkShortName": "spinner",
-    "size": 2149,
-    "gzipSize": 1056
+    "size": 2159,
+    "gzipSize": 1058
   },
   {
     "chunkShortName": "stepper-horizontal",
@@ -221,13 +201,13 @@
   },
   {
     "chunkShortName": "switch",
-    "size": 5897,
-    "gzipSize": 2331
+    "size": 5894,
+    "gzipSize": 2330
   },
   {
     "chunkShortName": "table",
-    "size": 8298,
-    "gzipSize": 3042
+    "size": 8295,
+    "gzipSize": 3041
   },
   {
     "chunkShortName": "tabs",
@@ -236,47 +216,47 @@
   },
   {
     "chunkShortName": "tabs-bar",
-    "size": 10586,
-    "gzipSize": 4125
+    "size": 10509,
+    "gzipSize": 4094
   },
   {
     "chunkShortName": "tag",
     "size": 5423,
-    "gzipSize": 2201
+    "gzipSize": 2207
   },
   {
     "chunkShortName": "tag-dismissible",
-    "size": 4025,
+    "size": 4027,
     "gzipSize": 1790
   },
   {
     "chunkShortName": "text",
     "size": 5171,
-    "gzipSize": 2107
+    "gzipSize": 2104
   },
   {
     "chunkShortName": "text-field-wrapper",
-    "size": 14583,
-    "gzipSize": 5452
+    "size": 14557,
+    "gzipSize": 5455
   },
   {
     "chunkShortName": "text-list",
     "size": 3905,
-    "gzipSize": 1698
+    "gzipSize": 1701
   },
   {
     "chunkShortName": "textarea-wrapper",
-    "size": 8971,
-    "gzipSize": 3425
+    "size": 8949,
+    "gzipSize": 3426
   },
   {
     "chunkShortName": "toast",
-    "size": 6781,
-    "gzipSize": 2898
+    "size": 6798,
+    "gzipSize": 2891
   },
   {
     "chunkShortName": "wordmark",
     "size": 2741,
-    "gzipSize": 1323
+    "gzipSize": 1324
   }
 ]