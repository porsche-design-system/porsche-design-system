[
  {
    "chunkShortName": "accordion",
    "size": 5784,
    "gzipSize": 2471
  },
  {
    "chunkShortName": "banner",
    "size": 5121,
    "gzipSize": 2165
  },
  {
    "chunkShortName": "button",
    "size": 7335,
    "gzipSize": 2925
  },
  {
    "chunkShortName": "button-group",
    "size": 862,
    "gzipSize": 504
  },
  {
    "chunkShortName": "button-pure",
<<<<<<< HEAD
    "size": 7757,
    "gzipSize": 3170
  },
  {
    "chunkShortName": "carousel",
    "size": 40424,
    "gzipSize": 16581
=======
    "size": 7592,
    "gzipSize": 3121
  },
  {
    "chunkShortName": "carousel",
    "size": 40268,
    "gzipSize": 16536
>>>>>>> 0c0305f0
  },
  {
    "chunkShortName": "checkbox-wrapper",
    "size": 7271,
    "gzipSize": 3040
  },
  {
    "chunkShortName": "content-wrapper",
<<<<<<< HEAD
    "size": 2428,
    "gzipSize": 1093
=======
    "size": 2271,
    "gzipSize": 1043
>>>>>>> 0c0305f0
  },
  {
    "chunkShortName": "display",
    "size": 3252,
    "gzipSize": 1483
  },
  {
    "chunkShortName": "divider",
    "size": 1856,
    "gzipSize": 858
  },
  {
    "chunkShortName": "fieldset-wrapper",
    "size": 3929,
    "gzipSize": 1630
  },
  {
    "chunkShortName": "flex",
    "size": 3505,
    "gzipSize": 1381
  },
  {
    "chunkShortName": "grid",
<<<<<<< HEAD
    "size": 2544,
    "gzipSize": 1160
=======
    "size": 2540,
    "gzipSize": 1159
>>>>>>> 0c0305f0
  },
  {
    "chunkShortName": "heading",
    "size": 4128,
    "gzipSize": 1699
  },
  {
    "chunkShortName": "headline",
    "size": 4851,
    "gzipSize": 1978
  },
  {
    "chunkShortName": "icon",
<<<<<<< HEAD
    "size": 16828,
    "gzipSize": 7695
=======
    "size": 16149,
    "gzipSize": 7716
>>>>>>> 0c0305f0
  },
  {
    "chunkShortName": "inline-notification",
    "size": 5026,
    "gzipSize": 2098
  },
  {
    "chunkShortName": "link",
    "size": 6854,
    "gzipSize": 2821
  },
  {
    "chunkShortName": "link-pure",
<<<<<<< HEAD
    "size": 7691,
    "gzipSize": 3104
=======
    "size": 7399,
    "gzipSize": 3019
>>>>>>> 0c0305f0
  },
  {
    "chunkShortName": "link-social",
    "size": 6234,
    "gzipSize": 2608
  },
  {
    "chunkShortName": "link-tile",
    "size": 7195,
    "gzipSize": 2982
  },
  {
    "chunkShortName": "main",
<<<<<<< HEAD
    "size": 67999,
    "gzipSize": 23085
  },
  {
    "chunkShortName": "marque",
    "size": 4864,
=======
    "size": 67997,
    "gzipSize": 23084
  },
  {
    "chunkShortName": "marque",
    "size": 4862,
>>>>>>> 0c0305f0
    "gzipSize": 2042
  },
  {
    "chunkShortName": "modal",
    "size": 7446,
    "gzipSize": 3188
  },
  {
    "chunkShortName": "model-signature",
<<<<<<< HEAD
    "size": 2314,
    "gzipSize": 1236
=======
    "size": 2474,
    "gzipSize": 1307
>>>>>>> 0c0305f0
  },
  {
    "chunkShortName": "pagination",
    "size": 6890,
    "gzipSize": 2827
  },
  {
    "chunkShortName": "popover",
    "size": 7437,
    "gzipSize": 2929
  },
  {
    "chunkShortName": "radio-button-wrapper",
    "size": 7146,
    "gzipSize": 3007
  },
  {
    "chunkShortName": "scroller",
    "size": 7382,
    "gzipSize": 2884
  },
  {
    "chunkShortName": "segmented-control",
    "size": 8039,
    "gzipSize": 3177
  },
  {
    "chunkShortName": "select-wrapper",
    "size": 21381,
    "gzipSize": 7133
  },
  {
    "chunkShortName": "spinner",
    "size": 2630,
    "gzipSize": 1264
  },
  {
    "chunkShortName": "stepper-horizontal",
    "size": 12087,
    "gzipSize": 4835
  },
  {
    "chunkShortName": "switch",
    "size": 5562,
    "gzipSize": 2258
  },
  {
    "chunkShortName": "table",
    "size": 10866,
    "gzipSize": 3943
  },
  {
    "chunkShortName": "tabs",
    "size": 6316,
    "gzipSize": 2629
  },
  {
    "chunkShortName": "tabs-bar",
    "size": 9138,
    "gzipSize": 3576
  },
  {
    "chunkShortName": "tag",
    "size": 5685,
    "gzipSize": 2272
  },
  {
    "chunkShortName": "tag-dismissible",
    "size": 4604,
    "gzipSize": 2002
  },
  {
    "chunkShortName": "text",
    "size": 5152,
    "gzipSize": 2077
  },
  {
    "chunkShortName": "text-field-wrapper",
    "size": 13260,
    "gzipSize": 4933
  },
  {
    "chunkShortName": "text-list",
    "size": 3427,
    "gzipSize": 1526
  },
  {
    "chunkShortName": "textarea-wrapper",
    "size": 8242,
    "gzipSize": 3189
  },
  {
    "chunkShortName": "toast",
    "size": 6814,
    "gzipSize": 2899
  }
]<|MERGE_RESOLUTION|>--- conflicted
+++ resolved
@@ -1,35 +1,26 @@
 [
   {
     "chunkShortName": "accordion",
-    "size": 5784,
-    "gzipSize": 2471
+    "size": 5622,
+    "gzipSize": 2407
   },
   {
     "chunkShortName": "banner",
-    "size": 5121,
-    "gzipSize": 2165
+    "size": 4959,
+    "gzipSize": 2110
   },
   {
     "chunkShortName": "button",
-    "size": 7335,
-    "gzipSize": 2925
+    "size": 7167,
+    "gzipSize": 2874
   },
   {
     "chunkShortName": "button-group",
-    "size": 862,
-    "gzipSize": 504
+    "size": 861,
+    "gzipSize": 503
   },
   {
     "chunkShortName": "button-pure",
-<<<<<<< HEAD
-    "size": 7757,
-    "gzipSize": 3170
-  },
-  {
-    "chunkShortName": "carousel",
-    "size": 40424,
-    "gzipSize": 16581
-=======
     "size": 7592,
     "gzipSize": 3121
   },
@@ -37,230 +28,195 @@
     "chunkShortName": "carousel",
     "size": 40268,
     "gzipSize": 16536
->>>>>>> 0c0305f0
   },
   {
     "chunkShortName": "checkbox-wrapper",
-    "size": 7271,
-    "gzipSize": 3040
+    "size": 7118,
+    "gzipSize": 2987
   },
   {
     "chunkShortName": "content-wrapper",
-<<<<<<< HEAD
-    "size": 2428,
-    "gzipSize": 1093
-=======
     "size": 2271,
     "gzipSize": 1043
->>>>>>> 0c0305f0
   },
   {
     "chunkShortName": "display",
-    "size": 3252,
-    "gzipSize": 1483
+    "size": 3247,
+    "gzipSize": 1481
   },
   {
     "chunkShortName": "divider",
-    "size": 1856,
-    "gzipSize": 858
+    "size": 1854,
+    "gzipSize": 856
   },
   {
     "chunkShortName": "fieldset-wrapper",
-    "size": 3929,
-    "gzipSize": 1630
+    "size": 3764,
+    "gzipSize": 1566
   },
   {
     "chunkShortName": "flex",
-    "size": 3505,
-    "gzipSize": 1381
+    "size": 3501,
+    "gzipSize": 1380
   },
   {
     "chunkShortName": "grid",
-<<<<<<< HEAD
-    "size": 2544,
-    "gzipSize": 1160
-=======
     "size": 2540,
     "gzipSize": 1159
->>>>>>> 0c0305f0
   },
   {
     "chunkShortName": "heading",
-    "size": 4128,
-    "gzipSize": 1699
+    "size": 4123,
+    "gzipSize": 1702
   },
   {
     "chunkShortName": "headline",
-    "size": 4851,
-    "gzipSize": 1978
+    "size": 4844,
+    "gzipSize": 1980
   },
   {
     "chunkShortName": "icon",
-<<<<<<< HEAD
-    "size": 16828,
-    "gzipSize": 7695
-=======
     "size": 16149,
     "gzipSize": 7716
->>>>>>> 0c0305f0
   },
   {
     "chunkShortName": "inline-notification",
-    "size": 5026,
-    "gzipSize": 2098
+    "size": 4877,
+    "gzipSize": 2046
   },
   {
     "chunkShortName": "link",
-    "size": 6854,
-    "gzipSize": 2821
+    "size": 6584,
+    "gzipSize": 2741
   },
   {
     "chunkShortName": "link-pure",
-<<<<<<< HEAD
-    "size": 7691,
-    "gzipSize": 3104
-=======
     "size": 7399,
     "gzipSize": 3019
->>>>>>> 0c0305f0
   },
   {
     "chunkShortName": "link-social",
-    "size": 6234,
-    "gzipSize": 2608
+    "size": 5964,
+    "gzipSize": 2534
   },
   {
     "chunkShortName": "link-tile",
-    "size": 7195,
-    "gzipSize": 2982
+    "size": 7182,
+    "gzipSize": 2978
   },
   {
     "chunkShortName": "main",
-<<<<<<< HEAD
-    "size": 67999,
-    "gzipSize": 23085
-  },
-  {
-    "chunkShortName": "marque",
-    "size": 4864,
-=======
     "size": 67997,
     "gzipSize": 23084
   },
   {
     "chunkShortName": "marque",
     "size": 4862,
->>>>>>> 0c0305f0
     "gzipSize": 2042
   },
   {
     "chunkShortName": "modal",
-    "size": 7446,
-    "gzipSize": 3188
+    "size": 7442,
+    "gzipSize": 3190
   },
   {
     "chunkShortName": "model-signature",
-<<<<<<< HEAD
-    "size": 2314,
-    "gzipSize": 1236
-=======
     "size": 2474,
     "gzipSize": 1307
->>>>>>> 0c0305f0
   },
   {
     "chunkShortName": "pagination",
-    "size": 6890,
-    "gzipSize": 2827
+    "size": 6885,
+    "gzipSize": 2824
   },
   {
     "chunkShortName": "popover",
-    "size": 7437,
-    "gzipSize": 2929
+    "size": 7431,
+    "gzipSize": 2925
   },
   {
     "chunkShortName": "radio-button-wrapper",
-    "size": 7146,
-    "gzipSize": 3007
+    "size": 6993,
+    "gzipSize": 2956
   },
   {
     "chunkShortName": "scroller",
-    "size": 7382,
-    "gzipSize": 2884
+    "size": 7219,
+    "gzipSize": 2823
   },
   {
     "chunkShortName": "segmented-control",
-    "size": 8039,
-    "gzipSize": 3177
+    "size": 7885,
+    "gzipSize": 3139
   },
   {
     "chunkShortName": "select-wrapper",
-    "size": 21381,
-    "gzipSize": 7133
+    "size": 21367,
+    "gzipSize": 7134
   },
   {
     "chunkShortName": "spinner",
-    "size": 2630,
+    "size": 2628,
     "gzipSize": 1264
   },
   {
     "chunkShortName": "stepper-horizontal",
-    "size": 12087,
-    "gzipSize": 4835
+    "size": 11936,
+    "gzipSize": 4787
   },
   {
     "chunkShortName": "switch",
-    "size": 5562,
-    "gzipSize": 2258
+    "size": 5398,
+    "gzipSize": 2204
   },
   {
     "chunkShortName": "table",
-    "size": 10866,
-    "gzipSize": 3943
+    "size": 10854,
+    "gzipSize": 3946
   },
   {
     "chunkShortName": "tabs",
-    "size": 6316,
-    "gzipSize": 2629
+    "size": 6172,
+    "gzipSize": 2584
   },
   {
     "chunkShortName": "tabs-bar",
-    "size": 9138,
-    "gzipSize": 3576
+    "size": 8971,
+    "gzipSize": 3521
   },
   {
     "chunkShortName": "tag",
-    "size": 5685,
-    "gzipSize": 2272
+    "size": 5394,
+    "gzipSize": 2182
   },
   {
     "chunkShortName": "tag-dismissible",
-    "size": 4604,
-    "gzipSize": 2002
+    "size": 4439,
+    "gzipSize": 1945
   },
   {
     "chunkShortName": "text",
-    "size": 5152,
-    "gzipSize": 2077
+    "size": 5140,
+    "gzipSize": 2076
   },
   {
     "chunkShortName": "text-field-wrapper",
-    "size": 13260,
-    "gzipSize": 4933
+    "size": 14126,
+    "gzipSize": 5249
   },
   {
     "chunkShortName": "text-list",
-    "size": 3427,
-    "gzipSize": 1526
+    "size": 3419,
+    "gzipSize": 1527
   },
   {
     "chunkShortName": "textarea-wrapper",
-    "size": 8242,
-    "gzipSize": 3189
+    "size": 8092,
+    "gzipSize": 3144
   },
   {
     "chunkShortName": "toast",
-    "size": 6814,
-    "gzipSize": 2899
+    "size": 6804,
+    "gzipSize": 2897
   }
 ]