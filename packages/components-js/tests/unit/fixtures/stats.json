--- conflicted
+++ resolved
@@ -126,13 +126,8 @@
   },
   {
     "chunkShortName": "scroller",
-<<<<<<< HEAD
     "size": 6984,
     "gzipSize": 2753
-=======
-    "size": 5508,
-    "gzipSize": 2245
->>>>>>> 50b987e8
   },
   {
     "chunkShortName": "segmented-control",
