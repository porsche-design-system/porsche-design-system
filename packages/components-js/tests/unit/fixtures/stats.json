--- conflicted
+++ resolved
@@ -76,13 +76,8 @@
   },
   {
     "chunkShortName": "main",
-<<<<<<< HEAD
-    "size": 72006,
-    "gzipSize": 24370
-=======
     "size": 72094,
     "gzipSize": 24427
->>>>>>> 0ba6e058
   },
   {
     "chunkShortName": "marque",
@@ -101,13 +96,8 @@
   },
   {
     "chunkShortName": "popover",
-<<<<<<< HEAD
-    "size": 6417,
-    "gzipSize": 2653
-=======
     "size": 6415,
     "gzipSize": 2656
->>>>>>> 0ba6e058
   },
   {
     "chunkShortName": "radio-button-wrapper",
