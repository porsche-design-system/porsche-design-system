--- conflicted
+++ resolved
@@ -11,13 +11,8 @@
   },
   {
     "chunkShortName": "button",
-<<<<<<< HEAD
-    "size": 6881,
-    "gzipSize": 2812
-=======
     "size": 7113,
     "gzipSize": 2862
->>>>>>> 427f4007
   },
   {
     "chunkShortName": "button-group",
@@ -36,13 +31,8 @@
   },
   {
     "chunkShortName": "checkbox-wrapper",
-<<<<<<< HEAD
-    "size": 6823,
-    "gzipSize": 2908
-=======
     "size": 7013,
     "gzipSize": 2957
->>>>>>> 427f4007
   },
   {
     "chunkShortName": "content-wrapper",
@@ -56,13 +46,8 @@
   },
   {
     "chunkShortName": "fieldset-wrapper",
-<<<<<<< HEAD
-    "size": 3227,
-    "gzipSize": 1416
-=======
     "size": 3423,
     "gzipSize": 1448
->>>>>>> 427f4007
   },
   {
     "chunkShortName": "flex",
@@ -91,13 +76,8 @@
   },
   {
     "chunkShortName": "link",
-<<<<<<< HEAD
-    "size": 6305,
-    "gzipSize": 2684
-=======
     "size": 6449,
     "gzipSize": 2710
->>>>>>> 427f4007
   },
   {
     "chunkShortName": "link-pure",
@@ -116,13 +96,8 @@
   },
   {
     "chunkShortName": "main",
-<<<<<<< HEAD
-    "size": 66510,
-    "gzipSize": 22697
-=======
     "size": 66485,
     "gzipSize": 22719
->>>>>>> 427f4007
   },
   {
     "chunkShortName": "marque",
@@ -146,13 +121,8 @@
   },
   {
     "chunkShortName": "radio-button-wrapper",
-<<<<<<< HEAD
-    "size": 6712,
-    "gzipSize": 2883
-=======
     "size": 6902,
     "gzipSize": 2931
->>>>>>> 427f4007
   },
   {
     "chunkShortName": "scroller",
@@ -166,13 +136,8 @@
   },
   {
     "chunkShortName": "select-wrapper",
-<<<<<<< HEAD
-    "size": 22408,
-    "gzipSize": 7439
-=======
     "size": 22983,
     "gzipSize": 7557
->>>>>>> 427f4007
   },
   {
     "chunkShortName": "spinner",
@@ -206,15 +171,6 @@
   },
   {
     "chunkShortName": "tag",
-<<<<<<< HEAD
-    "size": 3940,
-    "gzipSize": 1744
-  },
-  {
-    "chunkShortName": "tag-dismissible",
-    "size": 5441,
-    "gzipSize": 2216
-=======
     "size": 3983,
     "gzipSize": 1753
   },
@@ -222,7 +178,6 @@
     "chunkShortName": "tag-dismissible",
     "size": 5527,
     "gzipSize": 2229
->>>>>>> 427f4007
   },
   {
     "chunkShortName": "text",
@@ -231,13 +186,8 @@
   },
   {
     "chunkShortName": "text-field-wrapper",
-<<<<<<< HEAD
-    "size": 14427,
-    "gzipSize": 5265
-=======
     "size": 14750,
     "gzipSize": 5262
->>>>>>> 427f4007
   },
   {
     "chunkShortName": "text-list",
@@ -246,13 +196,8 @@
   },
   {
     "chunkShortName": "textarea-wrapper",
-<<<<<<< HEAD
-    "size": 8316,
-    "gzipSize": 3282
-=======
     "size": 8874,
     "gzipSize": 3400
->>>>>>> 427f4007
   },
   {
     "chunkShortName": "toast",
