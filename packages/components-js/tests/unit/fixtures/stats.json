--- conflicted
+++ resolved
@@ -1,32 +1,18 @@
 [
   {
     "chunkShortName": "accordion",
-<<<<<<< HEAD
     "size": 4786,
     "gzipSize": 2119
-=======
-    "size": 4843,
-    "gzipSize": 2134
->>>>>>> 2892476b
   },
   {
     "chunkShortName": "banner",
     "size": 5261,
-<<<<<<< HEAD
     "gzipSize": 2155
   },
   {
     "chunkShortName": "button",
     "size": 6905,
     "gzipSize": 2738
-=======
-    "gzipSize": 2157
-  },
-  {
-    "chunkShortName": "button",
-    "size": 6851,
-    "gzipSize": 2726
->>>>>>> 2892476b
   },
   {
     "chunkShortName": "button-group",
@@ -35,13 +21,8 @@
   },
   {
     "chunkShortName": "button-pure",
-<<<<<<< HEAD
     "size": 7280,
     "gzipSize": 2949
-=======
-    "size": 7390,
-    "gzipSize": 2990
->>>>>>> 2892476b
   },
   {
     "chunkShortName": "button-tile",
@@ -50,7 +31,6 @@
   },
   {
     "chunkShortName": "carousel",
-<<<<<<< HEAD
     "size": 41708,
     "gzipSize": 16962
   },
@@ -58,15 +38,6 @@
     "chunkShortName": "checkbox-wrapper",
     "size": 7796,
     "gzipSize": 3233
-=======
-    "size": 41820,
-    "gzipSize": 17007
-  },
-  {
-    "chunkShortName": "checkbox-wrapper",
-    "size": 7894,
-    "gzipSize": 3265
->>>>>>> 2892476b
   },
   {
     "chunkShortName": "content-wrapper",
@@ -75,22 +46,17 @@
   },
   {
     "chunkShortName": "crest",
-    "size": 2144,
+    "size": 2145,
     "gzipSize": 1120
   },
   {
     "chunkShortName": "display",
-<<<<<<< HEAD
     "size": 3107,
-=======
-    "size": 3104,
->>>>>>> 2892476b
     "gzipSize": 1436
   },
   {
     "chunkShortName": "divider",
     "size": 2105,
-<<<<<<< HEAD
     "gzipSize": 956
   },
   {
@@ -102,33 +68,15 @@
     "chunkShortName": "fieldset-wrapper",
     "size": 4224,
     "gzipSize": 1753
-=======
-    "gzipSize": 959
-  },
-  {
-    "chunkShortName": "fieldset",
-    "size": 3938,
-    "gzipSize": 1607
-  },
-  {
-    "chunkShortName": "fieldset-wrapper",
-    "size": 4226,
-    "gzipSize": 1750
->>>>>>> 2892476b
   },
   {
     "chunkShortName": "flex",
     "size": 3499,
-<<<<<<< HEAD
     "gzipSize": 1370
-=======
-    "gzipSize": 1374
->>>>>>> 2892476b
   },
   {
     "chunkShortName": "grid",
     "size": 2577,
-<<<<<<< HEAD
     "gzipSize": 1159
   },
   {
@@ -165,66 +113,19 @@
     "chunkShortName": "link-social",
     "size": 6167,
     "gzipSize": 2584
-=======
-    "gzipSize": 1161
-  },
-  {
-    "chunkShortName": "heading",
-    "size": 3768,
-    "gzipSize": 1590
-  },
-  {
-    "chunkShortName": "headline",
-    "size": 4694,
-    "gzipSize": 1926
-  },
-  {
-    "chunkShortName": "icon",
-    "size": 17276,
-    "gzipSize": 8165
-  },
-  {
-    "chunkShortName": "inline-notification",
-    "size": 5396,
-    "gzipSize": 2178
-  },
-  {
-    "chunkShortName": "link",
-    "size": 6199,
-    "gzipSize": 2550
-  },
-  {
-    "chunkShortName": "link-pure",
-    "size": 7125,
-    "gzipSize": 2865
-  },
-  {
-    "chunkShortName": "link-social",
-    "size": 6110,
-    "gzipSize": 2563
->>>>>>> 2892476b
   },
   {
     "chunkShortName": "link-tile",
     "size": 6849,
-<<<<<<< HEAD
     "gzipSize": 2865
   },
   {
     "chunkShortName": "link-tile-model-signature",
     "size": 7328,
-=======
-    "gzipSize": 2861
-  },
-  {
-    "chunkShortName": "link-tile-model-signature",
-    "size": 7327,
->>>>>>> 2892476b
     "gzipSize": 3187
   },
   {
     "chunkShortName": "main",
-<<<<<<< HEAD
     "size": 69393,
     "gzipSize": 23322
   },
@@ -232,24 +133,11 @@
     "chunkShortName": "marque",
     "size": 4542,
     "gzipSize": 1915
-=======
-    "size": 69045,
-    "gzipSize": 23195
-  },
-  {
-    "chunkShortName": "marque",
-    "size": 4541,
-    "gzipSize": 1916
->>>>>>> 2892476b
   },
   {
     "chunkShortName": "modal",
     "size": 8219,
-<<<<<<< HEAD
     "gzipSize": 3456
-=======
-    "gzipSize": 3451
->>>>>>> 2892476b
   },
   {
     "chunkShortName": "model-signature",
@@ -258,7 +146,6 @@
   },
   {
     "chunkShortName": "pagination",
-<<<<<<< HEAD
     "size": 7772,
     "gzipSize": 3118
   },
@@ -271,25 +158,10 @@
     "chunkShortName": "radio-button-wrapper",
     "size": 6758,
     "gzipSize": 2856
-=======
-    "size": 7829,
-    "gzipSize": 3130
-  },
-  {
-    "chunkShortName": "popover",
-    "size": 6871,
-    "gzipSize": 2689
-  },
-  {
-    "chunkShortName": "radio-button-wrapper",
-    "size": 6856,
-    "gzipSize": 2884
->>>>>>> 2892476b
   },
   {
     "chunkShortName": "scroller",
     "size": 8378,
-<<<<<<< HEAD
     "gzipSize": 3191
   },
   {
@@ -301,19 +173,6 @@
     "chunkShortName": "select-wrapper",
     "size": 21785,
     "gzipSize": 7075
-=======
-    "gzipSize": 3189
-  },
-  {
-    "chunkShortName": "segmented-control",
-    "size": 7553,
-    "gzipSize": 2945
-  },
-  {
-    "chunkShortName": "select-wrapper",
-    "size": 21121,
-    "gzipSize": 7021
->>>>>>> 2892476b
   },
   {
     "chunkShortName": "spinner",
@@ -327,23 +186,17 @@
   },
   {
     "chunkShortName": "switch",
-    "size": 5718,
-    "gzipSize": 2294
+    "size": 5661,
+    "gzipSize": 2275
   },
   {
     "chunkShortName": "table",
-<<<<<<< HEAD
     "size": 8514,
     "gzipSize": 3086
-=======
-    "size": 8512,
-    "gzipSize": 3079
->>>>>>> 2892476b
   },
   {
     "chunkShortName": "tabs",
     "size": 6523,
-<<<<<<< HEAD
     "gzipSize": 2722
   },
   {
@@ -355,48 +208,25 @@
     "chunkShortName": "tag",
     "size": 5281,
     "gzipSize": 2127
-=======
-    "gzipSize": 2720
-  },
-  {
-    "chunkShortName": "tabs-bar",
-    "size": 9835,
-    "gzipSize": 3820
-  },
-  {
-    "chunkShortName": "tag",
-    "size": 5280,
-    "gzipSize": 2129
->>>>>>> 2892476b
   },
   {
     "chunkShortName": "tag-dismissible",
     "size": 3896,
-<<<<<<< HEAD
     "gzipSize": 1731
-=======
-    "gzipSize": 1733
->>>>>>> 2892476b
   },
   {
     "chunkShortName": "text",
-    "size": 5040,
-    "gzipSize": 2054
+    "size": 5043,
+    "gzipSize": 2053
   },
   {
     "chunkShortName": "text-field-wrapper",
-<<<<<<< HEAD
     "size": 13819,
     "gzipSize": 5145
-=======
-    "size": 13925,
-    "gzipSize": 5193
->>>>>>> 2892476b
   },
   {
     "chunkShortName": "text-list",
     "size": 3828,
-<<<<<<< HEAD
     "gzipSize": 1680
   },
   {
@@ -408,23 +238,10 @@
     "chunkShortName": "toast",
     "size": 6788,
     "gzipSize": 2877
-=======
-    "gzipSize": 1679
-  },
-  {
-    "chunkShortName": "textarea-wrapper",
-    "size": 8307,
-    "gzipSize": 3203
-  },
-  {
-    "chunkShortName": "toast",
-    "size": 6847,
-    "gzipSize": 2896
->>>>>>> 2892476b
   },
   {
     "chunkShortName": "wordmark",
-    "size": 2480,
+    "size": 2481,
     "gzipSize": 1211
   }
 ]