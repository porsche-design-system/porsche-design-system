--- conflicted
+++ resolved
@@ -7,17 +7,12 @@
   {
     "chunkShortName": "banner",
     "size": 6811,
-    "gzipSize": 2776
+    "gzipSize": 2777
   },
   {
     "chunkShortName": "button",
-<<<<<<< HEAD
-    "size": 9338,
-    "gzipSize": 3732
-=======
     "size": 9630,
     "gzipSize": 3855
->>>>>>> 29ac596b
   },
   {
     "chunkShortName": "button-group",
@@ -26,13 +21,8 @@
   },
   {
     "chunkShortName": "button-pure",
-<<<<<<< HEAD
-    "size": 9275,
-    "gzipSize": 3861
-=======
     "size": 9612,
     "gzipSize": 3968
->>>>>>> 29ac596b
   },
   {
     "chunkShortName": "button-tile",
@@ -131,20 +121,6 @@
   },
   {
     "chunkShortName": "link",
-<<<<<<< HEAD
-    "size": 7038,
-    "gzipSize": 3020
-  },
-  {
-    "chunkShortName": "link-pure",
-    "size": 7478,
-    "gzipSize": 3203
-  },
-  {
-    "chunkShortName": "link-social",
-    "size": 6771,
-    "gzipSize": 2974
-=======
     "size": 7330,
     "gzipSize": 3147
   },
@@ -157,7 +133,6 @@
     "chunkShortName": "link-social",
     "size": 7071,
     "gzipSize": 3093
->>>>>>> 29ac596b
   },
   {
     "chunkShortName": "link-tile",
@@ -176,13 +151,8 @@
   },
   {
     "chunkShortName": "main",
-<<<<<<< HEAD
-    "size": 82313,
-    "gzipSize": 27126
-=======
     "size": 82327,
     "gzipSize": 27128
->>>>>>> 29ac596b
   },
   {
     "chunkShortName": "marque",
@@ -202,11 +172,7 @@
   {
     "chunkShortName": "multi-select",
     "size": 26648,
-<<<<<<< HEAD
-    "gzipSize": 9305
-=======
     "gzipSize": 9302
->>>>>>> 29ac596b
   },
   {
     "chunkShortName": "optgroup",
@@ -221,11 +187,7 @@
   {
     "chunkShortName": "pin-code",
     "size": 14142,
-<<<<<<< HEAD
-    "gzipSize": 5578
-=======
     "gzipSize": 5579
->>>>>>> 29ac596b
   },
   {
     "chunkShortName": "popover",
@@ -244,13 +206,8 @@
   },
   {
     "chunkShortName": "segmented-control",
-<<<<<<< HEAD
-    "size": 8999,
-    "gzipSize": 3580
-=======
     "size": 8998,
     "gzipSize": 3581
->>>>>>> 29ac596b
   },
   {
     "chunkShortName": "select",
@@ -260,11 +217,7 @@
   {
     "chunkShortName": "select-wrapper",
     "size": 27942,
-<<<<<<< HEAD
-    "gzipSize": 9368
-=======
     "gzipSize": 9367
->>>>>>> 29ac596b
   },
   {
     "chunkShortName": "sheet",
@@ -283,13 +236,8 @@
   },
   {
     "chunkShortName": "switch",
-<<<<<<< HEAD
-    "size": 7490,
-    "gzipSize": 3067
-=======
     "size": 7955,
     "gzipSize": 3285
->>>>>>> 29ac596b
   },
   {
     "chunkShortName": "table",
@@ -324,11 +272,7 @@
   {
     "chunkShortName": "text-field-wrapper",
     "size": 18394,
-<<<<<<< HEAD
-    "gzipSize": 7014
-=======
     "gzipSize": 7015
->>>>>>> 29ac596b
   },
   {
     "chunkShortName": "text-list",
@@ -337,22 +281,13 @@
   },
   {
     "chunkShortName": "textarea",
-<<<<<<< HEAD
-    "size": 13765,
-    "gzipSize": 5074
-=======
     "size": 13742,
     "gzipSize": 5067
->>>>>>> 29ac596b
   },
   {
     "chunkShortName": "textarea-wrapper",
     "size": 12353,
-<<<<<<< HEAD
-    "gzipSize": 4898
-=======
     "gzipSize": 4902
->>>>>>> 29ac596b
   },
   {
     "chunkShortName": "toast",
