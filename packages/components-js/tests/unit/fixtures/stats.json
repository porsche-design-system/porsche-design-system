--- conflicted
+++ resolved
@@ -36,13 +36,8 @@
   },
   {
     "chunkShortName": "checkbox-wrapper",
-<<<<<<< HEAD
-    "size": 7702,
-    "gzipSize": 3242
-=======
     "size": 7642,
     "gzipSize": 3231
->>>>>>> 949cab68
   },
   {
     "chunkShortName": "content-wrapper",
@@ -111,20 +106,6 @@
   },
   {
     "chunkShortName": "link",
-<<<<<<< HEAD
-    "size": 6016,
-    "gzipSize": 2508
-  },
-  {
-    "chunkShortName": "link-pure",
-    "size": 6812,
-    "gzipSize": 2802
-  },
-  {
-    "chunkShortName": "link-social",
-    "size": 5787,
-    "gzipSize": 2458
-=======
     "size": 5964,
     "gzipSize": 2496
   },
@@ -137,7 +118,6 @@
     "chunkShortName": "link-social",
     "size": 5737,
     "gzipSize": 2449
->>>>>>> 949cab68
   },
   {
     "chunkShortName": "link-tile",
@@ -151,13 +131,8 @@
   },
   {
     "chunkShortName": "main",
-<<<<<<< HEAD
-    "size": 69889,
-    "gzipSize": 23551
-=======
     "size": 70301,
     "gzipSize": 23663
->>>>>>> 949cab68
   },
   {
     "chunkShortName": "marque",
@@ -186,13 +161,8 @@
   },
   {
     "chunkShortName": "radio-button-wrapper",
-<<<<<<< HEAD
-    "size": 6706,
-    "gzipSize": 2871
-=======
     "size": 6646,
     "gzipSize": 2858
->>>>>>> 949cab68
   },
   {
     "chunkShortName": "scroller",
@@ -206,13 +176,8 @@
   },
   {
     "chunkShortName": "select-wrapper",
-<<<<<<< HEAD
-    "size": 20979,
-    "gzipSize": 7031
-=======
     "size": 20917,
     "gzipSize": 7026
->>>>>>> 949cab68
   },
   {
     "chunkShortName": "spinner",
@@ -236,15 +201,6 @@
   },
   {
     "chunkShortName": "tabs",
-<<<<<<< HEAD
-    "size": 6368,
-    "gzipSize": 2594
-  },
-  {
-    "chunkShortName": "tabs-bar",
-    "size": 10415,
-    "gzipSize": 4078
-=======
     "size": 5979,
     "gzipSize": 2446
   },
@@ -252,7 +208,6 @@
     "chunkShortName": "tabs-bar",
     "size": 9374,
     "gzipSize": 3699
->>>>>>> 949cab68
   },
   {
     "chunkShortName": "tag",
@@ -271,13 +226,8 @@
   },
   {
     "chunkShortName": "text-field-wrapper",
-<<<<<<< HEAD
-    "size": 13465,
-    "gzipSize": 5129
-=======
     "size": 13401,
     "gzipSize": 5113
->>>>>>> 949cab68
   },
   {
     "chunkShortName": "text-list",
@@ -286,13 +236,8 @@
   },
   {
     "chunkShortName": "textarea-wrapper",
-<<<<<<< HEAD
-    "size": 8030,
-    "gzipSize": 3160
-=======
     "size": 7968,
     "gzipSize": 3150
->>>>>>> 949cab68
   },
   {
     "chunkShortName": "toast",
