[
  {
    "chunkShortName": "accordion",
<<<<<<< HEAD
    "size": 4570,
    "gzipSize": 1979
  },
  {
    "chunkShortName": "banner",
    "size": 5200,
    "gzipSize": 2110
  },
  {
    "chunkShortName": "button",
    "size": 6877,
    "gzipSize": 2740
  },
  {
    "chunkShortName": "button-group",
    "size": 1038,
=======
    "size": 4547,
    "gzipSize": 1966
  },
  {
    "chunkShortName": "banner",
    "size": 5217,
    "gzipSize": 2149
  },
  {
    "chunkShortName": "button",
    "size": 7147,
    "gzipSize": 2880
  },
  {
    "chunkShortName": "button-group",
    "size": 1039,
>>>>>>> 83de896f
    "gzipSize": 587
  },
  {
    "chunkShortName": "button-pure",
<<<<<<< HEAD
    "size": 7616,
    "gzipSize": 3147
  },
  {
    "chunkShortName": "button-tile",
    "size": 6865,
    "gzipSize": 2889
  },
  {
    "chunkShortName": "carousel",
    "size": 44308,
    "gzipSize": 17805
  },
  {
    "chunkShortName": "checkbox-wrapper",
    "size": 8519,
    "gzipSize": 3482
=======
    "size": 7910,
    "gzipSize": 3272
  },
  {
    "chunkShortName": "button-tile",
    "size": 6868,
    "gzipSize": 2890
  },
  {
    "chunkShortName": "carousel",
    "size": 44126,
    "gzipSize": 17762
  },
  {
    "chunkShortName": "checkbox-wrapper",
    "size": 8520,
    "gzipSize": 3491
>>>>>>> 83de896f
  },
  {
    "chunkShortName": "content-wrapper",
    "size": 2414,
    "gzipSize": 1177
  },
  {
    "chunkShortName": "crest",
    "size": 2100,
    "gzipSize": 1091
  },
  {
    "chunkShortName": "display",
<<<<<<< HEAD
    "size": 3601,
    "gzipSize": 1674
  },
  {
    "chunkShortName": "divider",
    "size": 2346,
    "gzipSize": 1030
  },
  {
    "chunkShortName": "fieldset",
    "size": 3988,
    "gzipSize": 1626
  },
  {
    "chunkShortName": "fieldset-wrapper",
    "size": 4239,
    "gzipSize": 1751
  },
  {
    "chunkShortName": "flex",
    "size": 3553,
=======
    "size": 3608,
    "gzipSize": 1678
  },
  {
    "chunkShortName": "divider",
    "size": 2350,
    "gzipSize": 1031
  },
  {
    "chunkShortName": "fieldset",
    "size": 3991,
    "gzipSize": 1634
  },
  {
    "chunkShortName": "fieldset-wrapper",
    "size": 4243,
    "gzipSize": 1760
  },
  {
    "chunkShortName": "flex",
    "size": 3557,
>>>>>>> 83de896f
    "gzipSize": 1374
  },
  {
    "chunkShortName": "flyout",
<<<<<<< HEAD
    "size": 8339,
    "gzipSize": 3341
  },
  {
    "chunkShortName": "grid",
    "size": 2610,
    "gzipSize": 1162
  },
  {
    "chunkShortName": "heading",
    "size": 4259,
    "gzipSize": 1826
  },
  {
    "chunkShortName": "headline",
    "size": 4746,
    "gzipSize": 1964
  },
  {
    "chunkShortName": "icon",
    "size": 17614,
    "gzipSize": 8343
  },
  {
    "chunkShortName": "inline-notification",
    "size": 5429,
    "gzipSize": 2193
  },
  {
    "chunkShortName": "link",
    "size": 6388,
    "gzipSize": 2611
  },
  {
    "chunkShortName": "link-pure",
    "size": 7554,
=======
    "size": 8325,
    "gzipSize": 3340
  },
  {
    "chunkShortName": "grid",
    "size": 2614,
    "gzipSize": 1164
  },
  {
    "chunkShortName": "heading",
    "size": 4266,
    "gzipSize": 1832
  },
  {
    "chunkShortName": "headline",
    "size": 4752,
    "gzipSize": 1970
  },
  {
    "chunkShortName": "icon",
    "size": 17617,
    "gzipSize": 8345
  },
  {
    "chunkShortName": "inline-notification",
    "size": 5436,
    "gzipSize": 2199
  },
  {
    "chunkShortName": "link",
    "size": 6375,
    "gzipSize": 2621
  },
  {
    "chunkShortName": "link-pure",
    "size": 7564,
>>>>>>> 83de896f
    "gzipSize": 3075
  },
  {
    "chunkShortName": "link-social",
<<<<<<< HEAD
    "size": 6163,
    "gzipSize": 2570
  },
  {
    "chunkShortName": "link-tile",
    "size": 6966,
    "gzipSize": 2941
  },
  {
    "chunkShortName": "link-tile-model-signature",
    "size": 6316,
    "gzipSize": 2719
  },
  {
    "chunkShortName": "main",
    "size": 73814,
    "gzipSize": 24584
=======
    "size": 6151,
    "gzipSize": 2581
  },
  {
    "chunkShortName": "link-tile",
    "size": 6971,
    "gzipSize": 2945
  },
  {
    "chunkShortName": "link-tile-model-signature",
    "size": 6321,
    "gzipSize": 2723
  },
  {
    "chunkShortName": "main",
    "size": 73465,
    "gzipSize": 24394
>>>>>>> 83de896f
  },
  {
    "chunkShortName": "marque",
    "size": 5535,
    "gzipSize": 2221
  },
  {
    "chunkShortName": "modal",
    "size": 9191,
    "gzipSize": 3883
  },
  {
    "chunkShortName": "model-signature",
<<<<<<< HEAD
    "size": 2788,
    "gzipSize": 1408
  },
  {
    "chunkShortName": "multi-select",
    "size": 21223,
    "gzipSize": 7055
  },
  {
    "chunkShortName": "pagination",
    "size": 7302,
    "gzipSize": 2946
  },
  {
    "chunkShortName": "pin-code",
    "size": 11518,
    "gzipSize": 4470
  },
  {
    "chunkShortName": "popover",
    "size": 8583,
    "gzipSize": 3228
  },
  {
    "chunkShortName": "radio-button-wrapper",
    "size": 8017,
    "gzipSize": 3300
  },
  {
    "chunkShortName": "scroller",
    "size": 8169,
    "gzipSize": 3113
  },
  {
    "chunkShortName": "segmented-control",
    "size": 7898,
    "gzipSize": 3088
  },
  {
    "chunkShortName": "select-wrapper",
    "size": 23507,
    "gzipSize": 7665
=======
    "size": 2789,
    "gzipSize": 1409
  },
  {
    "chunkShortName": "multi-select",
    "size": 21256,
    "gzipSize": 7119
  },
  {
    "chunkShortName": "pagination",
    "size": 7283,
    "gzipSize": 2951
  },
  {
    "chunkShortName": "pin-code",
    "size": 11509,
    "gzipSize": 4471
  },
  {
    "chunkShortName": "popover",
    "size": 8577,
    "gzipSize": 3229
  },
  {
    "chunkShortName": "radio-button-wrapper",
    "size": 8018,
    "gzipSize": 3309
  },
  {
    "chunkShortName": "scroller",
    "size": 8173,
    "gzipSize": 3114
  },
  {
    "chunkShortName": "segmented-control",
    "size": 7906,
    "gzipSize": 3090
  },
  {
    "chunkShortName": "select-wrapper",
    "size": 23488,
    "gzipSize": 7682
>>>>>>> 83de896f
  },
  {
    "chunkShortName": "spinner",
    "size": 2143,
    "gzipSize": 1052
  },
  {
    "chunkShortName": "stepper-horizontal",
<<<<<<< HEAD
    "size": 11558,
    "gzipSize": 4663
  },
  {
    "chunkShortName": "switch",
    "size": 6463,
    "gzipSize": 2564
  },
  {
    "chunkShortName": "table",
    "size": 8294,
    "gzipSize": 3041
  },
  {
    "chunkShortName": "tabs",
    "size": 6182,
    "gzipSize": 2544
  },
  {
    "chunkShortName": "tabs-bar",
    "size": 10593,
    "gzipSize": 4127
  },
  {
    "chunkShortName": "tag",
    "size": 5421,
    "gzipSize": 2203
  },
  {
    "chunkShortName": "tag-dismissible",
    "size": 4023,
    "gzipSize": 1791
  },
  {
    "chunkShortName": "text",
    "size": 5164,
    "gzipSize": 2103
  },
  {
    "chunkShortName": "text-field-wrapper",
    "size": 14385,
    "gzipSize": 5362
  },
  {
    "chunkShortName": "text-list",
    "size": 3900,
    "gzipSize": 1700
  },
  {
    "chunkShortName": "textarea-wrapper",
    "size": 8958,
    "gzipSize": 3418
  },
  {
    "chunkShortName": "toast",
    "size": 6803,
    "gzipSize": 2916
=======
    "size": 11564,
    "gzipSize": 4661
  },
  {
    "chunkShortName": "switch",
    "size": 5894,
    "gzipSize": 2332
  },
  {
    "chunkShortName": "table",
    "size": 8295,
    "gzipSize": 3046
  },
  {
    "chunkShortName": "tabs",
    "size": 6192,
    "gzipSize": 2545
  },
  {
    "chunkShortName": "tabs-bar",
    "size": 10509,
    "gzipSize": 4091
  },
  {
    "chunkShortName": "tag",
    "size": 5423,
    "gzipSize": 2207
  },
  {
    "chunkShortName": "tag-dismissible",
    "size": 4027,
    "gzipSize": 1792
  },
  {
    "chunkShortName": "text",
    "size": 5171,
    "gzipSize": 2108
  },
  {
    "chunkShortName": "text-field-wrapper",
    "size": 14565,
    "gzipSize": 5460
  },
  {
    "chunkShortName": "text-list",
    "size": 3905,
    "gzipSize": 1699
  },
  {
    "chunkShortName": "textarea-wrapper",
    "size": 8949,
    "gzipSize": 3430
  },
  {
    "chunkShortName": "toast",
    "size": 6796,
    "gzipSize": 2895
>>>>>>> 83de896f
  },
  {
    "chunkShortName": "wordmark",
    "size": 2740,
    "gzipSize": 1323
  }
]<|MERGE_RESOLUTION|>--- conflicted
+++ resolved
@@ -1,24 +1,6 @@
 [
   {
     "chunkShortName": "accordion",
-<<<<<<< HEAD
-    "size": 4570,
-    "gzipSize": 1979
-  },
-  {
-    "chunkShortName": "banner",
-    "size": 5200,
-    "gzipSize": 2110
-  },
-  {
-    "chunkShortName": "button",
-    "size": 6877,
-    "gzipSize": 2740
-  },
-  {
-    "chunkShortName": "button-group",
-    "size": 1038,
-=======
     "size": 4547,
     "gzipSize": 1966
   },
@@ -35,30 +17,10 @@
   {
     "chunkShortName": "button-group",
     "size": 1039,
->>>>>>> 83de896f
     "gzipSize": 587
   },
   {
     "chunkShortName": "button-pure",
-<<<<<<< HEAD
-    "size": 7616,
-    "gzipSize": 3147
-  },
-  {
-    "chunkShortName": "button-tile",
-    "size": 6865,
-    "gzipSize": 2889
-  },
-  {
-    "chunkShortName": "carousel",
-    "size": 44308,
-    "gzipSize": 17805
-  },
-  {
-    "chunkShortName": "checkbox-wrapper",
-    "size": 8519,
-    "gzipSize": 3482
-=======
     "size": 7910,
     "gzipSize": 3272
   },
@@ -76,43 +38,19 @@
     "chunkShortName": "checkbox-wrapper",
     "size": 8520,
     "gzipSize": 3491
->>>>>>> 83de896f
   },
   {
     "chunkShortName": "content-wrapper",
-    "size": 2414,
-    "gzipSize": 1177
+    "size": 2416,
+    "gzipSize": 1181
   },
   {
     "chunkShortName": "crest",
-    "size": 2100,
-    "gzipSize": 1091
+    "size": 2101,
+    "gzipSize": 1092
   },
   {
     "chunkShortName": "display",
-<<<<<<< HEAD
-    "size": 3601,
-    "gzipSize": 1674
-  },
-  {
-    "chunkShortName": "divider",
-    "size": 2346,
-    "gzipSize": 1030
-  },
-  {
-    "chunkShortName": "fieldset",
-    "size": 3988,
-    "gzipSize": 1626
-  },
-  {
-    "chunkShortName": "fieldset-wrapper",
-    "size": 4239,
-    "gzipSize": 1751
-  },
-  {
-    "chunkShortName": "flex",
-    "size": 3553,
-=======
     "size": 3608,
     "gzipSize": 1678
   },
@@ -134,49 +72,10 @@
   {
     "chunkShortName": "flex",
     "size": 3557,
->>>>>>> 83de896f
     "gzipSize": 1374
   },
   {
     "chunkShortName": "flyout",
-<<<<<<< HEAD
-    "size": 8339,
-    "gzipSize": 3341
-  },
-  {
-    "chunkShortName": "grid",
-    "size": 2610,
-    "gzipSize": 1162
-  },
-  {
-    "chunkShortName": "heading",
-    "size": 4259,
-    "gzipSize": 1826
-  },
-  {
-    "chunkShortName": "headline",
-    "size": 4746,
-    "gzipSize": 1964
-  },
-  {
-    "chunkShortName": "icon",
-    "size": 17614,
-    "gzipSize": 8343
-  },
-  {
-    "chunkShortName": "inline-notification",
-    "size": 5429,
-    "gzipSize": 2193
-  },
-  {
-    "chunkShortName": "link",
-    "size": 6388,
-    "gzipSize": 2611
-  },
-  {
-    "chunkShortName": "link-pure",
-    "size": 7554,
-=======
     "size": 8325,
     "gzipSize": 3340
   },
@@ -213,30 +112,10 @@
   {
     "chunkShortName": "link-pure",
     "size": 7564,
->>>>>>> 83de896f
     "gzipSize": 3075
   },
   {
     "chunkShortName": "link-social",
-<<<<<<< HEAD
-    "size": 6163,
-    "gzipSize": 2570
-  },
-  {
-    "chunkShortName": "link-tile",
-    "size": 6966,
-    "gzipSize": 2941
-  },
-  {
-    "chunkShortName": "link-tile-model-signature",
-    "size": 6316,
-    "gzipSize": 2719
-  },
-  {
-    "chunkShortName": "main",
-    "size": 73814,
-    "gzipSize": 24584
-=======
     "size": 6151,
     "gzipSize": 2581
   },
@@ -254,64 +133,19 @@
     "chunkShortName": "main",
     "size": 73465,
     "gzipSize": 24394
->>>>>>> 83de896f
   },
   {
     "chunkShortName": "marque",
-    "size": 5535,
-    "gzipSize": 2221
+    "size": 5537,
+    "gzipSize": 2220
   },
   {
     "chunkShortName": "modal",
-    "size": 9191,
-    "gzipSize": 3883
+    "size": 9168,
+    "gzipSize": 3880
   },
   {
     "chunkShortName": "model-signature",
-<<<<<<< HEAD
-    "size": 2788,
-    "gzipSize": 1408
-  },
-  {
-    "chunkShortName": "multi-select",
-    "size": 21223,
-    "gzipSize": 7055
-  },
-  {
-    "chunkShortName": "pagination",
-    "size": 7302,
-    "gzipSize": 2946
-  },
-  {
-    "chunkShortName": "pin-code",
-    "size": 11518,
-    "gzipSize": 4470
-  },
-  {
-    "chunkShortName": "popover",
-    "size": 8583,
-    "gzipSize": 3228
-  },
-  {
-    "chunkShortName": "radio-button-wrapper",
-    "size": 8017,
-    "gzipSize": 3300
-  },
-  {
-    "chunkShortName": "scroller",
-    "size": 8169,
-    "gzipSize": 3113
-  },
-  {
-    "chunkShortName": "segmented-control",
-    "size": 7898,
-    "gzipSize": 3088
-  },
-  {
-    "chunkShortName": "select-wrapper",
-    "size": 23507,
-    "gzipSize": 7665
-=======
     "size": 2789,
     "gzipSize": 1409
   },
@@ -354,74 +188,14 @@
     "chunkShortName": "select-wrapper",
     "size": 23488,
     "gzipSize": 7682
->>>>>>> 83de896f
   },
   {
     "chunkShortName": "spinner",
-    "size": 2143,
-    "gzipSize": 1052
+    "size": 2159,
+    "gzipSize": 1058
   },
   {
     "chunkShortName": "stepper-horizontal",
-<<<<<<< HEAD
-    "size": 11558,
-    "gzipSize": 4663
-  },
-  {
-    "chunkShortName": "switch",
-    "size": 6463,
-    "gzipSize": 2564
-  },
-  {
-    "chunkShortName": "table",
-    "size": 8294,
-    "gzipSize": 3041
-  },
-  {
-    "chunkShortName": "tabs",
-    "size": 6182,
-    "gzipSize": 2544
-  },
-  {
-    "chunkShortName": "tabs-bar",
-    "size": 10593,
-    "gzipSize": 4127
-  },
-  {
-    "chunkShortName": "tag",
-    "size": 5421,
-    "gzipSize": 2203
-  },
-  {
-    "chunkShortName": "tag-dismissible",
-    "size": 4023,
-    "gzipSize": 1791
-  },
-  {
-    "chunkShortName": "text",
-    "size": 5164,
-    "gzipSize": 2103
-  },
-  {
-    "chunkShortName": "text-field-wrapper",
-    "size": 14385,
-    "gzipSize": 5362
-  },
-  {
-    "chunkShortName": "text-list",
-    "size": 3900,
-    "gzipSize": 1700
-  },
-  {
-    "chunkShortName": "textarea-wrapper",
-    "size": 8958,
-    "gzipSize": 3418
-  },
-  {
-    "chunkShortName": "toast",
-    "size": 6803,
-    "gzipSize": 2916
-=======
     "size": 11564,
     "gzipSize": 4661
   },
@@ -479,11 +253,10 @@
     "chunkShortName": "toast",
     "size": 6796,
     "gzipSize": 2895
->>>>>>> 83de896f
   },
   {
     "chunkShortName": "wordmark",
-    "size": 2740,
+    "size": 2741,
     "gzipSize": 1323
   }
 ]