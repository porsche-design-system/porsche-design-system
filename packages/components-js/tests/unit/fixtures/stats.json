--- conflicted
+++ resolved
@@ -76,13 +76,8 @@
   },
   {
     "chunkShortName": "main",
-<<<<<<< HEAD
-    "size": 72006,
-    "gzipSize": 24370
-=======
     "size": 72094,
     "gzipSize": 24427
->>>>>>> 3da2343a
   },
   {
     "chunkShortName": "marque",
@@ -101,13 +96,8 @@
   },
   {
     "chunkShortName": "popover",
-<<<<<<< HEAD
-    "size": 6417,
-    "gzipSize": 2653
-=======
     "size": 6415,
     "gzipSize": 2656
->>>>>>> 3da2343a
   },
   {
     "chunkShortName": "radio-button-wrapper",
