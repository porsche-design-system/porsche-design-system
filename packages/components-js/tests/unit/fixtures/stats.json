[
  {
    "chunkShortName": "accordion",
<<<<<<< HEAD
    "size": 5744,
    "gzipSize": 2474
=======
    "size": 5883,
    "gzipSize": 2519
>>>>>>> 03cbf133
  },
  {
    "chunkShortName": "banner",
    "size": 4068,
    "gzipSize": 1859
  },
  {
    "chunkShortName": "button",
    "size": 7142,
    "gzipSize": 2866
  },
  {
    "chunkShortName": "button-group",
    "size": 1010,
    "gzipSize": 543
  },
  {
    "chunkShortName": "button-pure",
    "size": 7525,
    "gzipSize": 3099
  },
  {
    "chunkShortName": "carousel",
    "size": 38777,
    "gzipSize": 15960
  },
  {
    "chunkShortName": "checkbox-wrapper",
    "size": 7035,
    "gzipSize": 2971
  },
  {
    "chunkShortName": "content-wrapper",
    "size": 1336,
    "gzipSize": 681
  },
  {
    "chunkShortName": "divider",
    "size": 1115,
    "gzipSize": 588
  },
  {
    "chunkShortName": "fieldset-wrapper",
    "size": 3445,
    "gzipSize": 1453
  },
  {
    "chunkShortName": "flex",
    "size": 3388,
    "gzipSize": 1328
  },
  {
    "chunkShortName": "grid",
    "size": 2392,
    "gzipSize": 1106
  },
  {
    "chunkShortName": "headline",
    "size": 5135,
    "gzipSize": 2124
  },
  {
    "chunkShortName": "icon",
    "size": 16796,
    "gzipSize": 7665
  },
  {
    "chunkShortName": "inline-notification",
    "size": 4468,
    "gzipSize": 1949
  },
  {
    "chunkShortName": "link",
    "size": 6552,
    "gzipSize": 2735
  },
  {
    "chunkShortName": "link-pure",
    "size": 7325,
    "gzipSize": 2992
  },
  {
    "chunkShortName": "link-social",
    "size": 5932,
    "gzipSize": 2531
  },
  {
    "chunkShortName": "link-tile",
    "size": 7010,
    "gzipSize": 2936
  },
  {
    "chunkShortName": "main",
    "size": 67338,
    "gzipSize": 22899
  },
  {
    "chunkShortName": "marque",
    "size": 4738,
    "gzipSize": 2002
  },
  {
    "chunkShortName": "modal",
    "size": 7987,
    "gzipSize": 3435
  },
  {
    "chunkShortName": "pagination",
    "size": 6873,
    "gzipSize": 2827
  },
  {
    "chunkShortName": "popover",
    "size": 7387,
    "gzipSize": 2916
  },
  {
    "chunkShortName": "radio-button-wrapper",
    "size": 6924,
    "gzipSize": 2945
  },
  {
    "chunkShortName": "scroller",
    "size": 7425,
    "gzipSize": 2932
  },
  {
    "chunkShortName": "segmented-control",
    "size": 7050,
    "gzipSize": 2786
  },
  {
    "chunkShortName": "select-wrapper",
    "size": 21305,
    "gzipSize": 7108
  },
  {
    "chunkShortName": "spinner",
    "size": 2624,
    "gzipSize": 1264
  },
  {
    "chunkShortName": "stepper-horizontal",
    "size": 11637,
    "gzipSize": 4767
  },
  {
    "chunkShortName": "switch",
    "size": 5372,
    "gzipSize": 2199
  },
  {
    "chunkShortName": "table",
    "size": 10593,
    "gzipSize": 3889
  },
  {
    "chunkShortName": "tabs",
    "size": 6067,
    "gzipSize": 2571
  },
  {
    "chunkShortName": "tabs-bar",
    "size": 8423,
    "gzipSize": 3327
  },
  {
    "chunkShortName": "tag",
    "size": 5097,
    "gzipSize": 2065
  },
  {
    "chunkShortName": "tag-dismissible",
    "size": 4254,
    "gzipSize": 1875
  },
  {
    "chunkShortName": "text",
    "size": 5424,
    "gzipSize": 2236
  },
  {
    "chunkShortName": "text-field-wrapper",
    "size": 14059,
    "gzipSize": 5237
  },
  {
    "chunkShortName": "text-list",
    "size": 4027,
    "gzipSize": 1800
  },
  {
    "chunkShortName": "textarea-wrapper",
    "size": 8016,
    "gzipSize": 3114
  },
  {
    "chunkShortName": "toast",
    "size": 6473,
    "gzipSize": 2793
  }
]<|MERGE_RESOLUTION|>--- conflicted
+++ resolved
@@ -1,13 +1,8 @@
 [
   {
     "chunkShortName": "accordion",
-<<<<<<< HEAD
-    "size": 5744,
-    "gzipSize": 2474
-=======
     "size": 5883,
     "gzipSize": 2519
->>>>>>> 03cbf133
   },
   {
     "chunkShortName": "banner",
@@ -26,8 +21,8 @@
   },
   {
     "chunkShortName": "button-pure",
-    "size": 7525,
-    "gzipSize": 3099
+    "size": 7484,
+    "gzipSize": 3086
   },
   {
     "chunkShortName": "carousel",
@@ -66,13 +61,13 @@
   },
   {
     "chunkShortName": "headline",
-    "size": 5135,
-    "gzipSize": 2124
+    "size": 5023,
+    "gzipSize": 2108
   },
   {
     "chunkShortName": "icon",
-    "size": 16796,
-    "gzipSize": 7665
+    "size": 16755,
+    "gzipSize": 7659
   },
   {
     "chunkShortName": "inline-notification",
@@ -86,8 +81,8 @@
   },
   {
     "chunkShortName": "link-pure",
-    "size": 7325,
-    "gzipSize": 2992
+    "size": 7284,
+    "gzipSize": 2986
   },
   {
     "chunkShortName": "link-social",
@@ -102,7 +97,7 @@
   {
     "chunkShortName": "main",
     "size": 67338,
-    "gzipSize": 22899
+    "gzipSize": 22900
   },
   {
     "chunkShortName": "marque",
@@ -111,8 +106,8 @@
   },
   {
     "chunkShortName": "modal",
-    "size": 7987,
-    "gzipSize": 3435
+    "size": 8030,
+    "gzipSize": 3441
   },
   {
     "chunkShortName": "pagination",
@@ -151,7 +146,7 @@
   },
   {
     "chunkShortName": "stepper-horizontal",
-    "size": 11637,
+    "size": 11596,
     "gzipSize": 4767
   },
   {
@@ -166,13 +161,13 @@
   },
   {
     "chunkShortName": "tabs",
-    "size": 6067,
-    "gzipSize": 2571
+    "size": 6131,
+    "gzipSize": 2591
   },
   {
     "chunkShortName": "tabs-bar",
-    "size": 8423,
-    "gzipSize": 3327
+    "size": 8382,
+    "gzipSize": 3325
   },
   {
     "chunkShortName": "tag",
@@ -186,8 +181,8 @@
   },
   {
     "chunkShortName": "text",
-    "size": 5424,
-    "gzipSize": 2236
+    "size": 5383,
+    "gzipSize": 2231
   },
   {
     "chunkShortName": "text-field-wrapper",
