--- conflicted
+++ resolved
@@ -2,38 +2,16 @@
   {
     "chunkShortName": "accordion",
     "size": 5898,
-<<<<<<< HEAD
     "gzipSize": 1810
   },
   {
     "chunkShortName": "banner",
-    "size": 5391,
-    "gzipSize": 1942
-=======
-    "gzipSize": 1809
-  },
-  {
-    "chunkShortName": "banner",
-    "size": 7441,
-    "gzipSize": 2784
->>>>>>> af876b83
+    "size": 6365,
+    "gzipSize": 2425
   },
   {
     "chunkShortName": "button",
     "size": 15060,
-<<<<<<< HEAD
-    "gzipSize": 2569
-  },
-  {
-    "chunkShortName": "button-pure",
-    "size": 21037,
-    "gzipSize": 3898
-  },
-  {
-    "chunkShortName": "checkbox-wrapper",
-    "size": 8742,
-    "gzipSize": 2326
-=======
     "gzipSize": 2570
   },
   {
@@ -43,14 +21,13 @@
   },
   {
     "chunkShortName": "checkbox-wrapper",
-    "size": 8740,
-    "gzipSize": 2325
->>>>>>> af876b83
+    "size": 8744,
+    "gzipSize": 2329
   },
   {
     "chunkShortName": "content-wrapper",
     "size": 1076,
-    "gzipSize": 539
+    "gzipSize": 538
   },
   {
     "chunkShortName": "divider",
@@ -59,74 +36,33 @@
   },
   {
     "chunkShortName": "fieldset-wrapper",
-    "size": 2385,
-<<<<<<< HEAD
-    "gzipSize": 1017
-=======
-    "gzipSize": 1016
->>>>>>> af876b83
+    "size": 2386,
+    "gzipSize": 1015
   },
   {
     "chunkShortName": "flex",
     "size": 1762,
-<<<<<<< HEAD
-    "gzipSize": 761
-  },
-  {
-    "chunkShortName": "grid",
-    "size": 1755,
-    "gzipSize": 814
-=======
     "gzipSize": 763
   },
   {
     "chunkShortName": "grid",
     "size": 1883,
     "gzipSize": 863
->>>>>>> af876b83
   },
   {
     "chunkShortName": "headline",
-    "size": 6218,
-<<<<<<< HEAD
-    "gzipSize": 1666
+    "size": 6219,
+    "gzipSize": 1665
   },
   {
     "chunkShortName": "icon",
-    "size": 13712,
-    "gzipSize": 6861
+    "size": 13630,
+    "gzipSize": 6803
   },
   {
     "chunkShortName": "link",
-    "size": 4023,
-    "gzipSize": 1671
-  },
-  {
-    "chunkShortName": "link-pure",
-    "size": 6650,
-    "gzipSize": 2901
-  },
-  {
-    "chunkShortName": "link-social",
-    "size": 5490,
-    "gzipSize": 1812
-  },
-  {
-    "chunkShortName": "main",
-    "size": 69881,
-    "gzipSize": 23774
-=======
-    "gzipSize": 1668
-  },
-  {
-    "chunkShortName": "icon",
-    "size": 14846,
-    "gzipSize": 7275
-  },
-  {
-    "chunkShortName": "link",
-    "size": 5170,
-    "gzipSize": 2035
+    "size": 4092,
+    "gzipSize": 1687
   },
   {
     "chunkShortName": "link-pure",
@@ -135,133 +71,82 @@
   },
   {
     "chunkShortName": "link-social",
-    "size": 6637,
-    "gzipSize": 2178
+    "size": 5559,
+    "gzipSize": 1827
   },
   {
     "chunkShortName": "main",
-    "size": 69132,
-    "gzipSize": 23526
->>>>>>> af876b83
+    "size": 69958,
+    "gzipSize": 23600
   },
   {
     "chunkShortName": "marque",
-    "size": 4385,
-    "gzipSize": 1866
+    "size": 4251,
+    "gzipSize": 1783
   },
   {
     "chunkShortName": "modal",
-<<<<<<< HEAD
-    "size": 7023,
-    "gzipSize": 2204
-=======
     "size": 7076,
-    "gzipSize": 2194
->>>>>>> af876b83
+    "gzipSize": 2193
   },
   {
     "chunkShortName": "pagination",
     "size": 7930,
-<<<<<<< HEAD
-    "gzipSize": 2945
+    "gzipSize": 2948
   },
   {
     "chunkShortName": "radio-button-wrapper",
-    "size": 19094,
-    "gzipSize": 2670
+    "size": 19096,
+    "gzipSize": 2673
   },
   {
     "chunkShortName": "select-wrapper",
-    "size": 18877,
-    "gzipSize": 5977
-=======
-    "gzipSize": 2949
-  },
-  {
-    "chunkShortName": "radio-button-wrapper",
-    "size": 19092,
-    "gzipSize": 2672
-  },
-  {
-    "chunkShortName": "select-wrapper",
-    "size": 20091,
-    "gzipSize": 6361
->>>>>>> af876b83
+    "size": 18912,
+    "gzipSize": 5991
   },
   {
     "chunkShortName": "spinner",
     "size": 3538,
-    "gzipSize": 1167
+    "gzipSize": 1168
   },
   {
     "chunkShortName": "switch",
     "size": 9672,
-    "gzipSize": 2206
+    "gzipSize": 2205
   },
   {
     "chunkShortName": "table",
-<<<<<<< HEAD
-    "size": 8637,
-    "gzipSize": 2913
-=======
     "size": 8634,
-    "gzipSize": 2910
->>>>>>> af876b83
+    "gzipSize": 2907
   },
   {
     "chunkShortName": "tabs",
     "size": 2856,
-<<<<<<< HEAD
-    "gzipSize": 1163
-=======
-    "gzipSize": 1161
->>>>>>> af876b83
+    "gzipSize": 1160
   },
   {
     "chunkShortName": "tabs-bar",
     "size": 12180,
-<<<<<<< HEAD
     "gzipSize": 3648
-=======
-    "gzipSize": 3647
->>>>>>> af876b83
   },
   {
     "chunkShortName": "text",
-    "size": 7455,
-<<<<<<< HEAD
-    "gzipSize": 2420
+    "size": 7456,
+    "gzipSize": 2421
   },
   {
     "chunkShortName": "text-field-wrapper",
-    "size": 8912,
-    "gzipSize": 3142
+    "size": 8913,
+    "gzipSize": 3146
   },
   {
     "chunkShortName": "text-list",
-    "size": 3196,
-    "gzipSize": 1459
+    "size": 3200,
+    "gzipSize": 1461
   },
   {
     "chunkShortName": "textarea-wrapper",
-    "size": 9100,
-=======
-    "gzipSize": 2424
-  },
-  {
-    "chunkShortName": "text-field-wrapper",
-    "size": 12153,
-    "gzipSize": 3167
-  },
-  {
-    "chunkShortName": "text-list",
-    "size": 3198,
-    "gzipSize": 1460
-  },
-  {
-    "chunkShortName": "textarea-wrapper",
-    "size": 9098,
->>>>>>> af876b83
-    "gzipSize": 2270
+    "size": 9101,
+    "gzipSize": 2273
   }
 ]