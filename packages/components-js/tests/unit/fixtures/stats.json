--- conflicted
+++ resolved
@@ -1,35 +1,6 @@
 [
   {
     "chunkShortName": "accordion",
-<<<<<<< HEAD
-    "size": 5712,
-    "gzipSize": 2440
-  },
-  {
-    "chunkShortName": "banner",
-    "size": 7326,
-    "gzipSize": 2928
-  },
-  {
-    "chunkShortName": "button",
-    "size": 7654,
-    "gzipSize": 2952
-  },
-  {
-    "chunkShortName": "button-pure",
-    "size": 9549,
-    "gzipSize": 3959
-  },
-  {
-    "chunkShortName": "carousel",
-    "size": 38140,
-    "gzipSize": 15541
-  },
-  {
-    "chunkShortName": "checkbox-wrapper",
-    "size": 7216,
-    "gzipSize": 3054
-=======
     "size": 5659,
     "gzipSize": 2427
   },
@@ -57,16 +28,11 @@
     "chunkShortName": "checkbox-wrapper",
     "size": 6725,
     "gzipSize": 2834
->>>>>>> fffba26b
   },
   {
     "chunkShortName": "content-wrapper",
     "size": 1241,
-<<<<<<< HEAD
-    "gzipSize": 661
-=======
     "gzipSize": 660
->>>>>>> fffba26b
   },
   {
     "chunkShortName": "divider",
@@ -75,55 +41,21 @@
   },
   {
     "chunkShortName": "fieldset-wrapper",
-<<<<<<< HEAD
-    "size": 3608,
-    "gzipSize": 1549
-=======
     "size": 3281,
     "gzipSize": 1454
->>>>>>> fffba26b
   },
   {
     "chunkShortName": "flex",
-    "size": 3031,
-    "gzipSize": 1134
+    "size": 3034,
+    "gzipSize": 1128
   },
   {
     "chunkShortName": "grid",
-    "size": 2320,
-    "gzipSize": 1014
+    "size": 2323,
+    "gzipSize": 1012
   },
   {
     "chunkShortName": "headline",
-<<<<<<< HEAD
-    "size": 7507,
-    "gzipSize": 2895
-  },
-  {
-    "chunkShortName": "icon",
-    "size": 14968,
-    "gzipSize": 7473
-  },
-  {
-    "chunkShortName": "link",
-    "size": 6322,
-    "gzipSize": 2551
-  },
-  {
-    "chunkShortName": "link-pure",
-    "size": 9415,
-    "gzipSize": 3921
-  },
-  {
-    "chunkShortName": "link-social",
-    "size": 7348,
-    "gzipSize": 2619
-  },
-  {
-    "chunkShortName": "main",
-    "size": 64012,
-    "gzipSize": 21830
-=======
     "size": 7405,
     "gzipSize": 2888
   },
@@ -151,7 +83,6 @@
     "chunkShortName": "main",
     "size": 63855,
     "gzipSize": 21773
->>>>>>> fffba26b
   },
   {
     "chunkShortName": "marque",
@@ -160,25 +91,11 @@
   },
   {
     "chunkShortName": "modal",
-    "size": 7848,
-    "gzipSize": 3325
+    "size": 7373,
+    "gzipSize": 3127
   },
   {
     "chunkShortName": "pagination",
-<<<<<<< HEAD
-    "size": 6476,
-    "gzipSize": 2770
-  },
-  {
-    "chunkShortName": "popover",
-    "size": 6616,
-    "gzipSize": 2775
-  },
-  {
-    "chunkShortName": "radio-button-wrapper",
-    "size": 8020,
-    "gzipSize": 3343
-=======
     "size": 6425,
     "gzipSize": 2754
   },
@@ -191,24 +108,10 @@
     "chunkShortName": "radio-button-wrapper",
     "size": 7529,
     "gzipSize": 3121
->>>>>>> fffba26b
   },
   {
     "chunkShortName": "scroller",
     "size": 5404,
-<<<<<<< HEAD
-    "gzipSize": 2194
-  },
-  {
-    "chunkShortName": "segmented-control",
-    "size": 6820,
-    "gzipSize": 2705
-  },
-  {
-    "chunkShortName": "select-wrapper",
-    "size": 23250,
-    "gzipSize": 7554
-=======
     "gzipSize": 2196
   },
   {
@@ -220,29 +123,14 @@
     "chunkShortName": "select-wrapper",
     "size": 22963,
     "gzipSize": 7502
->>>>>>> fffba26b
   },
   {
     "chunkShortName": "spinner",
     "size": 3025,
-    "gzipSize": 1482
+    "gzipSize": 1483
   },
   {
     "chunkShortName": "stepper-horizontal",
-<<<<<<< HEAD
-    "size": 11223,
-    "gzipSize": 4578
-  },
-  {
-    "chunkShortName": "switch",
-    "size": 5461,
-    "gzipSize": 2257
-  },
-  {
-    "chunkShortName": "table",
-    "size": 10447,
-    "gzipSize": 3817
-=======
     "size": 11175,
     "gzipSize": 4565
   },
@@ -255,49 +143,14 @@
     "chunkShortName": "table",
     "size": 10399,
     "gzipSize": 3801
->>>>>>> fffba26b
   },
   {
     "chunkShortName": "tabs",
-    "size": 5910,
-    "gzipSize": 2473
+    "size": 5913,
+    "gzipSize": 2467
   },
   {
     "chunkShortName": "tabs-bar",
-<<<<<<< HEAD
-    "size": 8121,
-    "gzipSize": 3165
-  },
-  {
-    "chunkShortName": "tag",
-    "size": 5875,
-    "gzipSize": 2259
-  },
-  {
-    "chunkShortName": "text",
-    "size": 6370,
-    "gzipSize": 2806
-  },
-  {
-    "chunkShortName": "text-field-wrapper",
-    "size": 14959,
-    "gzipSize": 5308
-  },
-  {
-    "chunkShortName": "text-list",
-    "size": 4252,
-    "gzipSize": 1904
-  },
-  {
-    "chunkShortName": "textarea-wrapper",
-    "size": 9250,
-    "gzipSize": 3550
-  },
-  {
-    "chunkShortName": "toast",
-    "size": 7322,
-    "gzipSize": 2983
-=======
     "size": 8070,
     "gzipSize": 3156
   },
@@ -330,6 +183,5 @@
     "chunkShortName": "toast",
     "size": 6383,
     "gzipSize": 2628
->>>>>>> fffba26b
   }
 ]