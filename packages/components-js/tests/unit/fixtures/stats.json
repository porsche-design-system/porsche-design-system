[
  {
    "chunkShortName": "accordion",
    "size": 6484,
    "gzipSize": 2850
  },
  {
    "chunkShortName": "banner",
    "size": 6810,
    "gzipSize": 2775
  },
  {
    "chunkShortName": "button",
    "size": 9947,
    "gzipSize": 3850
  },
  {
    "chunkShortName": "button-group",
    "size": 1139,
    "gzipSize": 663
  },
  {
    "chunkShortName": "button-pure",
    "size": 10034,
    "gzipSize": 4011
  },
  {
    "chunkShortName": "button-tile",
    "size": 7948,
    "gzipSize": 3366
  },
  {
    "chunkShortName": "canvas",
    "size": 9615,
    "gzipSize": 3647
  },
  {
    "chunkShortName": "carousel",
    "size": 48084,
    "gzipSize": 19529
  },
  {
    "chunkShortName": "checkbox",
    "size": 14183,
    "gzipSize": 5380
  },
  {
    "chunkShortName": "checkbox-wrapper",
    "size": 12476,
    "gzipSize": 4899
  },
  {
    "chunkShortName": "content-wrapper",
    "size": 2527,
    "gzipSize": 1267
  },
  {
    "chunkShortName": "crest",
    "size": 2171,
    "gzipSize": 1134
  },
  {
    "chunkShortName": "display",
<<<<<<< HEAD
    "size": 4350,
    "gzipSize": 2062
=======
    "size": 4340,
    "gzipSize": 2057
>>>>>>> 282f6429
  },
  {
    "chunkShortName": "divider",
    "size": 2418,
    "gzipSize": 1079
  },
  {
    "chunkShortName": "fieldset",
    "size": 4509,
    "gzipSize": 1910
  },
  {
    "chunkShortName": "fieldset-wrapper",
    "size": 4763,
    "gzipSize": 2032
  },
  {
    "chunkShortName": "flex",
    "size": 3744,
    "gzipSize": 1513
  },
  {
    "chunkShortName": "flyout",
    "size": 9650,
    "gzipSize": 4082
  },
  {
    "chunkShortName": "flyout-multilevel",
    "size": 12291,
    "gzipSize": 4549
  },
  {
    "chunkShortName": "grid",
    "size": 2799,
    "gzipSize": 1293
  },
  {
    "chunkShortName": "heading",
<<<<<<< HEAD
    "size": 4971,
    "gzipSize": 2216
  },
  {
    "chunkShortName": "headline",
    "size": 5476,
    "gzipSize": 2356
=======
    "size": 4961,
    "gzipSize": 2211
  },
  {
    "chunkShortName": "headline",
    "size": 5466,
    "gzipSize": 2350
>>>>>>> 282f6429
  },
  {
    "chunkShortName": "icon",
    "size": 12527,
    "gzipSize": 5203
  },
  {
    "chunkShortName": "inline-notification",
    "size": 7860,
    "gzipSize": 3272
  },
  {
    "chunkShortName": "link",
    "size": 7101,
    "gzipSize": 3072
  },
  {
    "chunkShortName": "link-pure",
    "size": 7694,
    "gzipSize": 3277
  },
  {
    "chunkShortName": "link-social",
    "size": 6871,
    "gzipSize": 3023
  },
  {
    "chunkShortName": "link-tile",
    "size": 7687,
    "gzipSize": 3280
  },
  {
    "chunkShortName": "link-tile-model-signature",
    "size": 7718,
    "gzipSize": 3455
  },
  {
    "chunkShortName": "link-tile-product",
    "size": 7631,
    "gzipSize": 3262
  },
  {
    "chunkShortName": "main",
    "size": 81084,
<<<<<<< HEAD
    "gzipSize": 26859
=======
    "gzipSize": 26860
>>>>>>> 282f6429
  },
  {
    "chunkShortName": "marque",
    "size": 4749,
    "gzipSize": 1760
  },
  {
    "chunkShortName": "modal",
    "size": 11472,
    "gzipSize": 4602
  },
  {
    "chunkShortName": "model-signature",
    "size": 2936,
    "gzipSize": 1419
  },
  {
    "chunkShortName": "multi-select",
    "size": 26983,
    "gzipSize": 9426
  },
  {
    "chunkShortName": "optgroup",
    "size": 5859,
    "gzipSize": 2191
  },
  {
    "chunkShortName": "pagination",
    "size": 7753,
    "gzipSize": 3201
  },
  {
    "chunkShortName": "pin-code",
    "size": 15601,
    "gzipSize": 5989
  },
  {
    "chunkShortName": "popover",
    "size": 9563,
    "gzipSize": 3757
  },
  {
    "chunkShortName": "radio-button-wrapper",
    "size": 12002,
    "gzipSize": 4745
  },
  {
    "chunkShortName": "scroller",
    "size": 6907,
    "gzipSize": 2696
  },
  {
    "chunkShortName": "segmented-control",
    "size": 8224,
    "gzipSize": 3345
  },
  {
    "chunkShortName": "select",
    "size": 26669,
    "gzipSize": 9329
  },
  {
    "chunkShortName": "select-wrapper",
<<<<<<< HEAD
    "size": 27714,
    "gzipSize": 9338
=======
    "size": 27566,
    "gzipSize": 9304
>>>>>>> 282f6429
  },
  {
    "chunkShortName": "spinner",
    "size": 2402,
    "gzipSize": 1226
  },
  {
    "chunkShortName": "stepper-horizontal",
    "size": 11971,
    "gzipSize": 4960
  },
  {
    "chunkShortName": "switch",
<<<<<<< HEAD
    "size": 8381,
    "gzipSize": 3244
=======
    "size": 8571,
    "gzipSize": 3311
>>>>>>> 282f6429
  },
  {
    "chunkShortName": "table",
    "size": 9906,
    "gzipSize": 3924
  },
  {
    "chunkShortName": "tabs",
    "size": 7025,
    "gzipSize": 2902
  },
  {
    "chunkShortName": "tabs-bar",
    "size": 10833,
    "gzipSize": 4290
  },
  {
    "chunkShortName": "tag",
    "size": 5805,
    "gzipSize": 2396
  },
  {
    "chunkShortName": "tag-dismissible",
    "size": 4241,
    "gzipSize": 1964
  },
  {
    "chunkShortName": "text",
<<<<<<< HEAD
    "size": 5913,
    "gzipSize": 2516
=======
    "size": 5903,
    "gzipSize": 2512
>>>>>>> 282f6429
  },
  {
    "chunkShortName": "text-field-wrapper",
    "size": 18337,
    "gzipSize": 6984
  },
  {
    "chunkShortName": "text-list",
    "size": 4959,
    "gzipSize": 2217
  },
  {
    "chunkShortName": "textarea",
    "size": 13466,
    "gzipSize": 4978
  },
  {
    "chunkShortName": "textarea-wrapper",
    "size": 12290,
    "gzipSize": 4869
  },
  {
    "chunkShortName": "toast",
    "size": 7642,
    "gzipSize": 3357
  },
  {
    "chunkShortName": "wordmark",
    "size": 3033,
    "gzipSize": 1530
  }
]<|MERGE_RESOLUTION|>--- conflicted
+++ resolved
@@ -61,13 +61,8 @@
   },
   {
     "chunkShortName": "display",
-<<<<<<< HEAD
-    "size": 4350,
-    "gzipSize": 2062
-=======
     "size": 4340,
     "gzipSize": 2057
->>>>>>> 282f6429
   },
   {
     "chunkShortName": "divider",
@@ -106,15 +101,6 @@
   },
   {
     "chunkShortName": "heading",
-<<<<<<< HEAD
-    "size": 4971,
-    "gzipSize": 2216
-  },
-  {
-    "chunkShortName": "headline",
-    "size": 5476,
-    "gzipSize": 2356
-=======
     "size": 4961,
     "gzipSize": 2211
   },
@@ -122,7 +108,6 @@
     "chunkShortName": "headline",
     "size": 5466,
     "gzipSize": 2350
->>>>>>> 282f6429
   },
   {
     "chunkShortName": "icon",
@@ -167,11 +152,7 @@
   {
     "chunkShortName": "main",
     "size": 81084,
-<<<<<<< HEAD
-    "gzipSize": 26859
-=======
     "gzipSize": 26860
->>>>>>> 282f6429
   },
   {
     "chunkShortName": "marque",
@@ -235,13 +216,8 @@
   },
   {
     "chunkShortName": "select-wrapper",
-<<<<<<< HEAD
-    "size": 27714,
-    "gzipSize": 9338
-=======
     "size": 27566,
     "gzipSize": 9304
->>>>>>> 282f6429
   },
   {
     "chunkShortName": "spinner",
@@ -255,13 +231,8 @@
   },
   {
     "chunkShortName": "switch",
-<<<<<<< HEAD
-    "size": 8381,
-    "gzipSize": 3244
-=======
     "size": 8571,
     "gzipSize": 3311
->>>>>>> 282f6429
   },
   {
     "chunkShortName": "table",
@@ -290,13 +261,8 @@
   },
   {
     "chunkShortName": "text",
-<<<<<<< HEAD
-    "size": 5913,
-    "gzipSize": 2516
-=======
     "size": 5903,
     "gzipSize": 2512
->>>>>>> 282f6429
   },
   {
     "chunkShortName": "text-field-wrapper",
