[
  {
    "chunkShortName": "accordion",
    "size": 5703,
    "gzipSize": 2466
  },
  {
    "chunkShortName": "banner",
    "size": 3994,
    "gzipSize": 1825
  },
  {
    "chunkShortName": "button",
    "size": 7142,
    "gzipSize": 2866
  },
  {
    "chunkShortName": "button-group",
    "size": 1010,
    "gzipSize": 543
  },
  {
    "chunkShortName": "button-pure",
    "size": 7484,
    "gzipSize": 3086
  },
  {
    "chunkShortName": "carousel",
    "size": 38777,
    "gzipSize": 15960
  },
  {
    "chunkShortName": "checkbox-wrapper",
    "size": 7035,
    "gzipSize": 2971
  },
  {
    "chunkShortName": "content-wrapper",
    "size": 1262,
    "gzipSize": 643
  },
  {
    "chunkShortName": "divider",
    "size": 1115,
    "gzipSize": 588
  },
  {
    "chunkShortName": "fieldset-wrapper",
    "size": 3445,
    "gzipSize": 1453
  },
  {
    "chunkShortName": "flex",
    "size": 3388,
    "gzipSize": 1328
  },
  {
    "chunkShortName": "grid",
    "size": 2392,
    "gzipSize": 1106
  },
  {
    "chunkShortName": "headline",
    "size": 5023,
    "gzipSize": 2108
  },
  {
    "chunkShortName": "icon",
    "size": 16500,
    "gzipSize": 7537
  },
  {
    "chunkShortName": "inline-notification",
    "size": 4468,
    "gzipSize": 1949
  },
  {
    "chunkShortName": "link",
    "size": 6552,
    "gzipSize": 2735
  },
  {
    "chunkShortName": "link-pure",
    "size": 7284,
    "gzipSize": 2986
  },
  {
    "chunkShortName": "link-social",
    "size": 5932,
    "gzipSize": 2531
  },
  {
    "chunkShortName": "link-tile",
    "size": 7010,
    "gzipSize": 2936
  },
  {
    "chunkShortName": "main",
    "size": 67338,
    "gzipSize": 22903
  },
  {
    "chunkShortName": "marque",
    "size": 4738,
    "gzipSize": 2002
  },
  {
    "chunkShortName": "modal",
    "size": 8030,
    "gzipSize": 3440
  },
  {
    "chunkShortName": "pagination",
    "size": 6873,
    "gzipSize": 2827
  },
  {
    "chunkShortName": "popover",
    "size": 7387,
    "gzipSize": 2916
  },
  {
    "chunkShortName": "radio-button-wrapper",
    "size": 6924,
    "gzipSize": 2945
  },
  {
    "chunkShortName": "scroller",
<<<<<<< HEAD
    "size": 7425,
    "gzipSize": 2932
=======
    "size": 5506,
    "gzipSize": 2245
>>>>>>> db14549f
  },
  {
    "chunkShortName": "segmented-control",
    "size": 7050,
    "gzipSize": 2786
  },
  {
    "chunkShortName": "select-wrapper",
    "size": 21305,
    "gzipSize": 7108
  },
  {
    "chunkShortName": "spinner",
    "size": 2624,
    "gzipSize": 1264
  },
  {
    "chunkShortName": "stepper-horizontal",
    "size": 11596,
    "gzipSize": 4767
  },
  {
    "chunkShortName": "switch",
    "size": 5372,
    "gzipSize": 2199
  },
  {
    "chunkShortName": "table",
    "size": 10593,
    "gzipSize": 3889
  },
  {
    "chunkShortName": "tabs",
    "size": 6131,
    "gzipSize": 2591
  },
  {
    "chunkShortName": "tabs-bar",
    "size": 8382,
    "gzipSize": 3325
  },
  {
    "chunkShortName": "tag",
    "size": 5097,
    "gzipSize": 2065
  },
  {
    "chunkShortName": "tag-dismissible",
    "size": 4254,
    "gzipSize": 1875
  },
  {
    "chunkShortName": "text",
    "size": 5383,
    "gzipSize": 2231
  },
  {
    "chunkShortName": "text-field-wrapper",
    "size": 14059,
    "gzipSize": 5237
  },
  {
    "chunkShortName": "text-list",
    "size": 4027,
    "gzipSize": 1800
  },
  {
    "chunkShortName": "textarea-wrapper",
    "size": 8016,
    "gzipSize": 3114
  },
  {
    "chunkShortName": "toast",
    "size": 6473,
    "gzipSize": 2792
  }
]<|MERGE_RESOLUTION|>--- conflicted
+++ resolved
@@ -126,13 +126,8 @@
   },
   {
     "chunkShortName": "scroller",
-<<<<<<< HEAD
     "size": 7425,
     "gzipSize": 2932
-=======
-    "size": 5506,
-    "gzipSize": 2245
->>>>>>> db14549f
   },
   {
     "chunkShortName": "segmented-control",
