[
  {
    "chunkShortName": "accordion",
    "size": 6422,
<<<<<<< HEAD
    "gzipSize": 2844
  },
  {
    "chunkShortName": "banner",
    "size": 6725,
    "gzipSize": 2747
=======
    "gzipSize": 2850
  },
  {
    "chunkShortName": "banner",
    "size": 6726,
    "gzipSize": 2745
>>>>>>> 1a1d2db3
  },
  {
    "chunkShortName": "button",
    "size": 9335,
<<<<<<< HEAD
    "gzipSize": 3753
=======
    "gzipSize": 3748
>>>>>>> 1a1d2db3
  },
  {
    "chunkShortName": "button-group",
    "size": 1130,
<<<<<<< HEAD
    "gzipSize": 665
  },
  {
    "chunkShortName": "button-pure",
    "size": 9261,
    "gzipSize": 3864
  },
  {
    "chunkShortName": "button-tile",
    "size": 8619,
    "gzipSize": 3544
  },
  {
    "chunkShortName": "canvas",
    "size": 16104,
    "gzipSize": 5136
  },
  {
    "chunkShortName": "carousel",
    "size": 48210,
    "gzipSize": 19431
  },
  {
    "chunkShortName": "checkbox",
    "size": 13540,
    "gzipSize": 5084
  },
  {
    "chunkShortName": "checkbox-wrapper",
    "size": 11587,
    "gzipSize": 4691
=======
    "gzipSize": 664
  },
  {
    "chunkShortName": "button-pure",
    "size": 9259,
    "gzipSize": 3856
  },
  {
    "chunkShortName": "button-tile",
    "size": 8617,
    "gzipSize": 3542
  },
  {
    "chunkShortName": "canvas",
    "size": 16107,
    "gzipSize": 5134
  },
  {
    "chunkShortName": "carousel",
    "size": 48211,
    "gzipSize": 19430
  },
  {
    "chunkShortName": "checkbox",
    "size": 13551,
    "gzipSize": 5072
  },
  {
    "chunkShortName": "checkbox-wrapper",
    "size": 11598,
    "gzipSize": 4688
>>>>>>> 1a1d2db3
  },
  {
    "chunkShortName": "content-wrapper",
    "size": 2501,
    "gzipSize": 1260
  },
  {
    "chunkShortName": "crest",
    "size": 2163,
    "gzipSize": 1138
  },
  {
    "chunkShortName": "display",
    "size": 4343,
    "gzipSize": 2061
  },
  {
    "chunkShortName": "divider",
    "size": 2386,
    "gzipSize": 1067
  },
  {
    "chunkShortName": "drilldown",
<<<<<<< HEAD
    "size": 19685,
    "gzipSize": 6169
  },
  {
    "chunkShortName": "fieldset",
    "size": 4938,
    "gzipSize": 2097
  },
  {
    "chunkShortName": "fieldset-wrapper",
    "size": 5069,
    "gzipSize": 2168
=======
    "size": 19688,
    "gzipSize": 6186
  },
  {
    "chunkShortName": "fieldset",
    "size": 4948,
    "gzipSize": 2102
  },
  {
    "chunkShortName": "fieldset-wrapper",
    "size": 5081,
    "gzipSize": 2174
>>>>>>> 1a1d2db3
  },
  {
    "chunkShortName": "flag",
    "size": 4269,
    "gzipSize": 2221
  },
  {
    "chunkShortName": "flex",
    "size": 3738,
    "gzipSize": 1509
  },
  {
    "chunkShortName": "flyout",
    "size": 9873,
    "gzipSize": 4110
  },
  {
    "chunkShortName": "grid",
    "size": 2793,
    "gzipSize": 1299
  },
  {
    "chunkShortName": "heading",
    "size": 4964,
    "gzipSize": 2220
  },
  {
    "chunkShortName": "headline",
    "size": 5470,
    "gzipSize": 2374
  },
  {
    "chunkShortName": "icon",
    "size": 15511,
    "gzipSize": 6327
  },
  {
    "chunkShortName": "inline-notification",
<<<<<<< HEAD
    "size": 7852,
    "gzipSize": 3283
  },
  {
    "chunkShortName": "input-date",
    "size": 14256,
    "gzipSize": 5203
  },
  {
    "chunkShortName": "input-email",
    "size": 14109,
    "gzipSize": 5105
  },
  {
    "chunkShortName": "input-number",
    "size": 14708,
    "gzipSize": 5273
  },
  {
    "chunkShortName": "input-password",
    "size": 14266,
    "gzipSize": 5171
  },
  {
    "chunkShortName": "input-search",
    "size": 14423,
    "gzipSize": 5228
  },
  {
    "chunkShortName": "input-tel",
    "size": 14039,
    "gzipSize": 5081
  },
  {
    "chunkShortName": "input-text",
    "size": 14382,
    "gzipSize": 5181
  },
  {
    "chunkShortName": "input-time",
    "size": 14255,
    "gzipSize": 5224
  },
  {
    "chunkShortName": "input-url",
    "size": 14041,
    "gzipSize": 5077
=======
    "size": 7853,
    "gzipSize": 3281
  },
  {
    "chunkShortName": "input-date",
    "size": 14278,
    "gzipSize": 5188
  },
  {
    "chunkShortName": "input-email",
    "size": 14131,
    "gzipSize": 5091
  },
  {
    "chunkShortName": "input-number",
    "size": 14730,
    "gzipSize": 5260
  },
  {
    "chunkShortName": "input-password",
    "size": 14288,
    "gzipSize": 5155
  },
  {
    "chunkShortName": "input-search",
    "size": 14445,
    "gzipSize": 5212
  },
  {
    "chunkShortName": "input-tel",
    "size": 14061,
    "gzipSize": 5068
  },
  {
    "chunkShortName": "input-text",
    "size": 14404,
    "gzipSize": 5176
  },
  {
    "chunkShortName": "input-time",
    "size": 14277,
    "gzipSize": 5210
  },
  {
    "chunkShortName": "input-url",
    "size": 14063,
    "gzipSize": 5070
>>>>>>> 1a1d2db3
  },
  {
    "chunkShortName": "link",
    "size": 6990,
    "gzipSize": 3044
  },
  {
    "chunkShortName": "link-pure",
<<<<<<< HEAD
    "size": 7418,
    "gzipSize": 3191
  },
  {
    "chunkShortName": "link-social",
    "size": 6723,
    "gzipSize": 2997
  },
  {
    "chunkShortName": "link-tile",
    "size": 8343,
    "gzipSize": 3447
  },
  {
    "chunkShortName": "link-tile-model-signature",
    "size": 7890,
    "gzipSize": 3472
=======
    "size": 7416,
    "gzipSize": 3193
  },
  {
    "chunkShortName": "link-social",
    "size": 6725,
    "gzipSize": 2996
  },
  {
    "chunkShortName": "link-tile",
    "size": 8341,
    "gzipSize": 3444
  },
  {
    "chunkShortName": "link-tile-model-signature",
    "size": 7888,
    "gzipSize": 3469
>>>>>>> 1a1d2db3
  },
  {
    "chunkShortName": "link-tile-product",
    "size": 7518,
<<<<<<< HEAD
    "gzipSize": 3239
  },
  {
    "chunkShortName": "main",
    "size": 89627,
    "gzipSize": 28340
=======
    "gzipSize": 3237
  },
  {
    "chunkShortName": "main",
    "size": 89730,
    "gzipSize": 28355
>>>>>>> 1a1d2db3
  },
  {
    "chunkShortName": "marque",
    "size": 4743,
    "gzipSize": 1765
  },
  {
    "chunkShortName": "modal",
    "size": 11314,
    "gzipSize": 4467
  },
  {
    "chunkShortName": "model-signature",
    "size": 3081,
    "gzipSize": 1469
  },
  {
    "chunkShortName": "multi-select",
<<<<<<< HEAD
    "size": 48841,
    "gzipSize": 17370
=======
    "size": 49439,
    "gzipSize": 17381
>>>>>>> 1a1d2db3
  },
  {
    "chunkShortName": "optgroup",
    "size": 3264,
<<<<<<< HEAD
    "gzipSize": 1564
=======
    "gzipSize": 1569
>>>>>>> 1a1d2db3
  },
  {
    "chunkShortName": "pagination",
    "size": 7736,
<<<<<<< HEAD
    "gzipSize": 3206
  },
  {
    "chunkShortName": "pin-code",
    "size": 13420,
    "gzipSize": 5258
  },
  {
    "chunkShortName": "popover",
    "size": 25058,
=======
    "gzipSize": 3209
  },
  {
    "chunkShortName": "pin-code",
    "size": 13437,
    "gzipSize": 5267
  },
  {
    "chunkShortName": "popover",
    "size": 25061,
>>>>>>> 1a1d2db3
    "gzipSize": 9766
  },
  {
    "chunkShortName": "radio-button-wrapper",
<<<<<<< HEAD
    "size": 11113,
    "gzipSize": 4532
  },
  {
    "chunkShortName": "radio-group",
    "size": 14714,
    "gzipSize": 5690
  },
  {
    "chunkShortName": "radio-group-option",
    "size": 10122,
    "gzipSize": 4172
=======
    "size": 11124,
    "gzipSize": 4521
  },
  {
    "chunkShortName": "radio-group",
    "size": 14727,
    "gzipSize": 5698
  },
  {
    "chunkShortName": "radio-group-option",
    "size": 10134,
    "gzipSize": 4167
>>>>>>> 1a1d2db3
  },
  {
    "chunkShortName": "scroller",
    "size": 6481,
    "gzipSize": 2587
  },
  {
    "chunkShortName": "segmented-control",
<<<<<<< HEAD
    "size": 12321,
    "gzipSize": 4594
  },
  {
    "chunkShortName": "select",
    "size": 47033,
    "gzipSize": 16566
  },
  {
    "chunkShortName": "select-wrapper",
    "size": 45763,
    "gzipSize": 16271
=======
    "size": 12328,
    "gzipSize": 4642
  },
  {
    "chunkShortName": "select",
    "size": 47241,
    "gzipSize": 16740
  },
  {
    "chunkShortName": "select-wrapper",
    "size": 45781,
    "gzipSize": 16269
>>>>>>> 1a1d2db3
  },
  {
    "chunkShortName": "sheet",
    "size": 7355,
    "gzipSize": 3096
  },
  {
    "chunkShortName": "spinner",
    "size": 2375,
    "gzipSize": 1217
  },
  {
    "chunkShortName": "stepper-horizontal",
<<<<<<< HEAD
    "size": 11960,
    "gzipSize": 4987
  },
  {
    "chunkShortName": "switch",
    "size": 7971,
    "gzipSize": 3289
  },
  {
    "chunkShortName": "table",
    "size": 10444,
    "gzipSize": 4167
=======
    "size": 11958,
    "gzipSize": 5004
  },
  {
    "chunkShortName": "switch",
    "size": 7969,
    "gzipSize": 3294
  },
  {
    "chunkShortName": "table",
    "size": 10447,
    "gzipSize": 4155
>>>>>>> 1a1d2db3
  },
  {
    "chunkShortName": "tabs",
    "size": 7043,
    "gzipSize": 2950
  },
  {
    "chunkShortName": "tabs-bar",
<<<<<<< HEAD
    "size": 10939,
    "gzipSize": 4339
  },
  {
    "chunkShortName": "tag",
    "size": 5883,
=======
    "size": 10937,
    "gzipSize": 4337
  },
  {
    "chunkShortName": "tag",
    "size": 5881,
>>>>>>> 1a1d2db3
    "gzipSize": 2436
  },
  {
    "chunkShortName": "tag-dismissible",
<<<<<<< HEAD
    "size": 4214,
=======
    "size": 4212,
>>>>>>> 1a1d2db3
    "gzipSize": 1954
  },
  {
    "chunkShortName": "text",
    "size": 5937,
<<<<<<< HEAD
    "gzipSize": 2500
  },
  {
    "chunkShortName": "text-field-wrapper",
    "size": 19126,
    "gzipSize": 7215
=======
    "gzipSize": 2513
  },
  {
    "chunkShortName": "text-field-wrapper",
    "size": 19143,
    "gzipSize": 7225
>>>>>>> 1a1d2db3
  },
  {
    "chunkShortName": "text-list",
    "size": 4946,
    "gzipSize": 2227
  },
  {
    "chunkShortName": "textarea",
<<<<<<< HEAD
    "size": 12230,
    "gzipSize": 4489
  },
  {
    "chunkShortName": "textarea-wrapper",
    "size": 12572,
    "gzipSize": 4965
  },
  {
    "chunkShortName": "toast",
    "size": 7539,
    "gzipSize": 3322
=======
    "size": 12019,
    "gzipSize": 4388
  },
  {
    "chunkShortName": "textarea-wrapper",
    "size": 12649,
    "gzipSize": 4980
  },
  {
    "chunkShortName": "toast",
    "size": 7535,
    "gzipSize": 3306
>>>>>>> 1a1d2db3
  },
  {
    "chunkShortName": "wordmark",
    "size": 3025,
    "gzipSize": 1539
  }
]<|MERGE_RESOLUTION|>--- conflicted
+++ resolved
@@ -2,67 +2,21 @@
   {
     "chunkShortName": "accordion",
     "size": 6422,
-<<<<<<< HEAD
-    "gzipSize": 2844
-  },
-  {
-    "chunkShortName": "banner",
-    "size": 6725,
-    "gzipSize": 2747
-=======
     "gzipSize": 2850
   },
   {
     "chunkShortName": "banner",
     "size": 6726,
     "gzipSize": 2745
->>>>>>> 1a1d2db3
   },
   {
     "chunkShortName": "button",
     "size": 9335,
-<<<<<<< HEAD
-    "gzipSize": 3753
-=======
     "gzipSize": 3748
->>>>>>> 1a1d2db3
   },
   {
     "chunkShortName": "button-group",
     "size": 1130,
-<<<<<<< HEAD
-    "gzipSize": 665
-  },
-  {
-    "chunkShortName": "button-pure",
-    "size": 9261,
-    "gzipSize": 3864
-  },
-  {
-    "chunkShortName": "button-tile",
-    "size": 8619,
-    "gzipSize": 3544
-  },
-  {
-    "chunkShortName": "canvas",
-    "size": 16104,
-    "gzipSize": 5136
-  },
-  {
-    "chunkShortName": "carousel",
-    "size": 48210,
-    "gzipSize": 19431
-  },
-  {
-    "chunkShortName": "checkbox",
-    "size": 13540,
-    "gzipSize": 5084
-  },
-  {
-    "chunkShortName": "checkbox-wrapper",
-    "size": 11587,
-    "gzipSize": 4691
-=======
     "gzipSize": 664
   },
   {
@@ -94,7 +48,6 @@
     "chunkShortName": "checkbox-wrapper",
     "size": 11598,
     "gzipSize": 4688
->>>>>>> 1a1d2db3
   },
   {
     "chunkShortName": "content-wrapper",
@@ -118,20 +71,6 @@
   },
   {
     "chunkShortName": "drilldown",
-<<<<<<< HEAD
-    "size": 19685,
-    "gzipSize": 6169
-  },
-  {
-    "chunkShortName": "fieldset",
-    "size": 4938,
-    "gzipSize": 2097
-  },
-  {
-    "chunkShortName": "fieldset-wrapper",
-    "size": 5069,
-    "gzipSize": 2168
-=======
     "size": 19688,
     "gzipSize": 6186
   },
@@ -144,7 +83,6 @@
     "chunkShortName": "fieldset-wrapper",
     "size": 5081,
     "gzipSize": 2174
->>>>>>> 1a1d2db3
   },
   {
     "chunkShortName": "flag",
@@ -183,55 +121,6 @@
   },
   {
     "chunkShortName": "inline-notification",
-<<<<<<< HEAD
-    "size": 7852,
-    "gzipSize": 3283
-  },
-  {
-    "chunkShortName": "input-date",
-    "size": 14256,
-    "gzipSize": 5203
-  },
-  {
-    "chunkShortName": "input-email",
-    "size": 14109,
-    "gzipSize": 5105
-  },
-  {
-    "chunkShortName": "input-number",
-    "size": 14708,
-    "gzipSize": 5273
-  },
-  {
-    "chunkShortName": "input-password",
-    "size": 14266,
-    "gzipSize": 5171
-  },
-  {
-    "chunkShortName": "input-search",
-    "size": 14423,
-    "gzipSize": 5228
-  },
-  {
-    "chunkShortName": "input-tel",
-    "size": 14039,
-    "gzipSize": 5081
-  },
-  {
-    "chunkShortName": "input-text",
-    "size": 14382,
-    "gzipSize": 5181
-  },
-  {
-    "chunkShortName": "input-time",
-    "size": 14255,
-    "gzipSize": 5224
-  },
-  {
-    "chunkShortName": "input-url",
-    "size": 14041,
-    "gzipSize": 5077
-=======
     "size": 7853,
     "gzipSize": 3281
   },
@@ -279,7 +168,6 @@
     "chunkShortName": "input-url",
     "size": 14063,
     "gzipSize": 5070
->>>>>>> 1a1d2db3
   },
   {
     "chunkShortName": "link",
@@ -288,25 +176,6 @@
   },
   {
     "chunkShortName": "link-pure",
-<<<<<<< HEAD
-    "size": 7418,
-    "gzipSize": 3191
-  },
-  {
-    "chunkShortName": "link-social",
-    "size": 6723,
-    "gzipSize": 2997
-  },
-  {
-    "chunkShortName": "link-tile",
-    "size": 8343,
-    "gzipSize": 3447
-  },
-  {
-    "chunkShortName": "link-tile-model-signature",
-    "size": 7890,
-    "gzipSize": 3472
-=======
     "size": 7416,
     "gzipSize": 3193
   },
@@ -324,26 +193,16 @@
     "chunkShortName": "link-tile-model-signature",
     "size": 7888,
     "gzipSize": 3469
->>>>>>> 1a1d2db3
   },
   {
     "chunkShortName": "link-tile-product",
     "size": 7518,
-<<<<<<< HEAD
-    "gzipSize": 3239
-  },
-  {
-    "chunkShortName": "main",
-    "size": 89627,
-    "gzipSize": 28340
-=======
     "gzipSize": 3237
   },
   {
     "chunkShortName": "main",
     "size": 89730,
     "gzipSize": 28355
->>>>>>> 1a1d2db3
   },
   {
     "chunkShortName": "marque",
@@ -362,38 +221,17 @@
   },
   {
     "chunkShortName": "multi-select",
-<<<<<<< HEAD
-    "size": 48841,
-    "gzipSize": 17370
-=======
     "size": 49439,
     "gzipSize": 17381
->>>>>>> 1a1d2db3
   },
   {
     "chunkShortName": "optgroup",
     "size": 3264,
-<<<<<<< HEAD
-    "gzipSize": 1564
-=======
     "gzipSize": 1569
->>>>>>> 1a1d2db3
   },
   {
     "chunkShortName": "pagination",
     "size": 7736,
-<<<<<<< HEAD
-    "gzipSize": 3206
-  },
-  {
-    "chunkShortName": "pin-code",
-    "size": 13420,
-    "gzipSize": 5258
-  },
-  {
-    "chunkShortName": "popover",
-    "size": 25058,
-=======
     "gzipSize": 3209
   },
   {
@@ -404,25 +242,10 @@
   {
     "chunkShortName": "popover",
     "size": 25061,
->>>>>>> 1a1d2db3
     "gzipSize": 9766
   },
   {
     "chunkShortName": "radio-button-wrapper",
-<<<<<<< HEAD
-    "size": 11113,
-    "gzipSize": 4532
-  },
-  {
-    "chunkShortName": "radio-group",
-    "size": 14714,
-    "gzipSize": 5690
-  },
-  {
-    "chunkShortName": "radio-group-option",
-    "size": 10122,
-    "gzipSize": 4172
-=======
     "size": 11124,
     "gzipSize": 4521
   },
@@ -435,7 +258,6 @@
     "chunkShortName": "radio-group-option",
     "size": 10134,
     "gzipSize": 4167
->>>>>>> 1a1d2db3
   },
   {
     "chunkShortName": "scroller",
@@ -444,20 +266,6 @@
   },
   {
     "chunkShortName": "segmented-control",
-<<<<<<< HEAD
-    "size": 12321,
-    "gzipSize": 4594
-  },
-  {
-    "chunkShortName": "select",
-    "size": 47033,
-    "gzipSize": 16566
-  },
-  {
-    "chunkShortName": "select-wrapper",
-    "size": 45763,
-    "gzipSize": 16271
-=======
     "size": 12328,
     "gzipSize": 4642
   },
@@ -470,7 +278,6 @@
     "chunkShortName": "select-wrapper",
     "size": 45781,
     "gzipSize": 16269
->>>>>>> 1a1d2db3
   },
   {
     "chunkShortName": "sheet",
@@ -484,20 +291,6 @@
   },
   {
     "chunkShortName": "stepper-horizontal",
-<<<<<<< HEAD
-    "size": 11960,
-    "gzipSize": 4987
-  },
-  {
-    "chunkShortName": "switch",
-    "size": 7971,
-    "gzipSize": 3289
-  },
-  {
-    "chunkShortName": "table",
-    "size": 10444,
-    "gzipSize": 4167
-=======
     "size": 11958,
     "gzipSize": 5004
   },
@@ -510,7 +303,6 @@
     "chunkShortName": "table",
     "size": 10447,
     "gzipSize": 4155
->>>>>>> 1a1d2db3
   },
   {
     "chunkShortName": "tabs",
@@ -519,50 +311,28 @@
   },
   {
     "chunkShortName": "tabs-bar",
-<<<<<<< HEAD
-    "size": 10939,
-    "gzipSize": 4339
-  },
-  {
-    "chunkShortName": "tag",
-    "size": 5883,
-=======
     "size": 10937,
     "gzipSize": 4337
   },
   {
     "chunkShortName": "tag",
     "size": 5881,
->>>>>>> 1a1d2db3
     "gzipSize": 2436
   },
   {
     "chunkShortName": "tag-dismissible",
-<<<<<<< HEAD
-    "size": 4214,
-=======
     "size": 4212,
->>>>>>> 1a1d2db3
     "gzipSize": 1954
   },
   {
     "chunkShortName": "text",
     "size": 5937,
-<<<<<<< HEAD
-    "gzipSize": 2500
-  },
-  {
-    "chunkShortName": "text-field-wrapper",
-    "size": 19126,
-    "gzipSize": 7215
-=======
     "gzipSize": 2513
   },
   {
     "chunkShortName": "text-field-wrapper",
     "size": 19143,
     "gzipSize": 7225
->>>>>>> 1a1d2db3
   },
   {
     "chunkShortName": "text-list",
@@ -571,20 +341,6 @@
   },
   {
     "chunkShortName": "textarea",
-<<<<<<< HEAD
-    "size": 12230,
-    "gzipSize": 4489
-  },
-  {
-    "chunkShortName": "textarea-wrapper",
-    "size": 12572,
-    "gzipSize": 4965
-  },
-  {
-    "chunkShortName": "toast",
-    "size": 7539,
-    "gzipSize": 3322
-=======
     "size": 12019,
     "gzipSize": 4388
   },
@@ -597,7 +353,6 @@
     "chunkShortName": "toast",
     "size": 7535,
     "gzipSize": 3306
->>>>>>> 1a1d2db3
   },
   {
     "chunkShortName": "wordmark",
