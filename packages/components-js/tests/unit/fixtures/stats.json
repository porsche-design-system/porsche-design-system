[
  {
    "chunkShortName": "accordion",
    "size": 5624,
    "gzipSize": 2450
  },
  {
    "chunkShortName": "banner",
    "size": 3961,
    "gzipSize": 1800
  },
  {
    "chunkShortName": "button",
    "size": 6622,
    "gzipSize": 2660
  },
  {
    "chunkShortName": "button-group",
    "size": 1011,
    "gzipSize": 547
  },
  {
    "chunkShortName": "button-pure",
    "size": 6812,
    "gzipSize": 2916
  },
  {
    "chunkShortName": "carousel",
    "size": 38624,
    "gzipSize": 15933
  },
  {
    "chunkShortName": "checkbox-wrapper",
    "size": 6798,
    "gzipSize": 2905
  },
  {
    "chunkShortName": "content-wrapper",
    "size": 1160,
    "gzipSize": 617
  },
  {
    "chunkShortName": "divider",
    "size": 1116,
    "gzipSize": 590
  },
  {
    "chunkShortName": "fieldset-wrapper",
    "size": 3257,
    "gzipSize": 1421
  },
  {
    "chunkShortName": "flex",
    "size": 2989,
    "gzipSize": 1120
  },
  {
    "chunkShortName": "grid",
    "size": 2121,
    "gzipSize": 951
  },
  {
    "chunkShortName": "headline",
    "size": 4981,
    "gzipSize": 2106
  },
  {
    "chunkShortName": "icon",
    "size": 14979,
    "gzipSize": 7480
  },
  {
    "chunkShortName": "inline-notification",
    "size": 4509,
    "gzipSize": 1977
  },
  {
    "chunkShortName": "link",
    "size": 6251,
    "gzipSize": 2572
  },
  {
    "chunkShortName": "link-pure",
    "size": 6641,
    "gzipSize": 2815
  },
  {
    "chunkShortName": "link-social",
    "size": 6996,
    "gzipSize": 2441
  },
  {
    "chunkShortName": "link-tile",
    "size": 6881,
    "gzipSize": 2906
  },
  {
    "chunkShortName": "main",
    "size": 67369,
    "gzipSize": 22905
  },
  {
    "chunkShortName": "marque",
    "size": 4740,
    "gzipSize": 2002
  },
  {
    "chunkShortName": "modal",
    "size": 7992,
    "gzipSize": 3431
  },
  {
    "chunkShortName": "pagination",
    "size": 5927,
    "gzipSize": 2480
  },
  {
    "chunkShortName": "popover",
    "size": 6696,
    "gzipSize": 2806
  },
  {
    "chunkShortName": "radio-button-wrapper",
    "size": 6742,
    "gzipSize": 2894
  },
  {
    "chunkShortName": "scroller",
    "size": 5508,
    "gzipSize": 2246
  },
  {
    "chunkShortName": "segmented-control",
    "size": 6973,
    "gzipSize": 2776
  },
  {
    "chunkShortName": "select-wrapper",
    "size": 22809,
    "gzipSize": 7511
  },
  {
    "chunkShortName": "spinner",
    "size": 2433,
    "gzipSize": 1217
  },
  {
    "chunkShortName": "stepper-horizontal",
    "size": 11522,
    "gzipSize": 4750
  },
  {
    "chunkShortName": "switch",
    "size": 5290,
    "gzipSize": 2177
  },
  {
    "chunkShortName": "table",
    "size": 10463,
    "gzipSize": 3856
  },
  {
    "chunkShortName": "tabs",
    "size": 6141,
    "gzipSize": 2595
  },
  {
    "chunkShortName": "tabs-bar",
    "size": 8307,
    "gzipSize": 3303
  },
  {
    "chunkShortName": "tag",
<<<<<<< HEAD
    "size": 4684,
    "gzipSize": 1857
  },
  {
    "chunkShortName": "tag-dismissible",
    "size": 4610,
    "gzipSize": 1872
=======
    "size": 3932,
    "gzipSize": 1733
  },
  {
    "chunkShortName": "tag-dismissible",
    "size": 5493,
    "gzipSize": 2256
>>>>>>> c0995e1d
  },
  {
    "chunkShortName": "text",
    "size": 5162,
    "gzipSize": 2199
  },
  {
    "chunkShortName": "text-field-wrapper",
    "size": 14592,
    "gzipSize": 5219
  },
  {
    "chunkShortName": "text-list",
    "size": 3925,
    "gzipSize": 1781
  },
  {
    "chunkShortName": "textarea-wrapper",
    "size": 8717,
    "gzipSize": 3368
  },
  {
    "chunkShortName": "toast",
    "size": 7315,
    "gzipSize": 3016
  }
]<|MERGE_RESOLUTION|>--- conflicted
+++ resolved
@@ -171,7 +171,6 @@
   },
   {
     "chunkShortName": "tag",
-<<<<<<< HEAD
     "size": 4684,
     "gzipSize": 1857
   },
@@ -179,15 +178,6 @@
     "chunkShortName": "tag-dismissible",
     "size": 4610,
     "gzipSize": 1872
-=======
-    "size": 3932,
-    "gzipSize": 1733
-  },
-  {
-    "chunkShortName": "tag-dismissible",
-    "size": 5493,
-    "gzipSize": 2256
->>>>>>> c0995e1d
   },
   {
     "chunkShortName": "text",
