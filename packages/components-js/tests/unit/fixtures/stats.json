[
  {
    "chunkShortName": "accordion",
    "size": 4843,
    "gzipSize": 2134
  },
  {
    "chunkShortName": "banner",
    "size": 5259,
    "gzipSize": 2156
  },
  {
    "chunkShortName": "button",
    "size": 6865,
    "gzipSize": 2727
  },
  {
    "chunkShortName": "button-group",
    "size": 978,
    "gzipSize": 550
  },
  {
    "chunkShortName": "button-pure",
    "size": 7283,
    "gzipSize": 2949
  },
  {
    "chunkShortName": "button-tile",
    "size": 6756,
    "gzipSize": 2797
  },
  {
    "chunkShortName": "carousel",
    "size": 41736,
    "gzipSize": 16981
  },
  {
    "chunkShortName": "checkbox-wrapper",
<<<<<<< HEAD
    "size": 7703,
    "gzipSize": 3186
=======
    "size": 7799,
    "gzipSize": 3231
>>>>>>> 3631f5b7
  },
  {
    "chunkShortName": "content-wrapper",
    "size": 2436,
<<<<<<< HEAD
    "gzipSize": 1196
=======
    "gzipSize": 1195
>>>>>>> 3631f5b7
  },
  {
    "chunkShortName": "crest",
    "size": 2144,
    "gzipSize": 1120
  },
  {
    "chunkShortName": "display",
    "size": 3107,
    "gzipSize": 1438
  },
  {
    "chunkShortName": "divider",
    "size": 2103,
    "gzipSize": 955
  },
  {
    "chunkShortName": "fieldset",
    "size": 3938,
    "gzipSize": 1608
  },
  {
    "chunkShortName": "fieldset-wrapper",
    "size": 4226,
    "gzipSize": 1752
  },
  {
    "chunkShortName": "flex",
    "size": 3499,
    "gzipSize": 1372
  },
  {
    "chunkShortName": "grid",
    "size": 2577,
<<<<<<< HEAD
    "gzipSize": 1160
=======
    "gzipSize": 1162
>>>>>>> 3631f5b7
  },
  {
    "chunkShortName": "heading",
    "size": 3771,
    "gzipSize": 1592
  },
  {
    "chunkShortName": "headline",
    "size": 4697,
    "gzipSize": 1928
  },
  {
    "chunkShortName": "icon",
    "size": 17077,
    "gzipSize": 8113
  },
  {
    "chunkShortName": "inline-notification",
    "size": 5394,
    "gzipSize": 2179
  },
  {
    "chunkShortName": "link",
    "size": 6214,
    "gzipSize": 2548
  },
  {
    "chunkShortName": "link-pure",
    "size": 7036,
    "gzipSize": 2824
  },
  {
    "chunkShortName": "link-social",
    "size": 6125,
    "gzipSize": 2562
  },
  {
    "chunkShortName": "link-tile",
    "size": 6850,
    "gzipSize": 2859
  },
  {
    "chunkShortName": "link-tile-model-signature",
    "size": 7330,
    "gzipSize": 3187
  },
  {
    "chunkShortName": "main",
<<<<<<< HEAD
    "size": 69045,
    "gzipSize": 23200
=======
    "size": 69393,
    "gzipSize": 23323
>>>>>>> 3631f5b7
  },
  {
    "chunkShortName": "marque",
    "size": 4541,
    "gzipSize": 1916
  },
  {
    "chunkShortName": "modal",
<<<<<<< HEAD
    "size": 8223,
    "gzipSize": 3447
=======
    "size": 8221,
    "gzipSize": 3448
>>>>>>> 3631f5b7
  },
  {
    "chunkShortName": "model-signature",
    "size": 2916,
    "gzipSize": 1484
  },
  {
    "chunkShortName": "pagination",
    "size": 7829,
    "gzipSize": 3131
  },
  {
    "chunkShortName": "popover",
    "size": 6871,
    "gzipSize": 2689
  },
  {
    "chunkShortName": "radio-button-wrapper",
<<<<<<< HEAD
    "size": 6844,
    "gzipSize": 2885
=======
    "size": 6761,
    "gzipSize": 2857
>>>>>>> 3631f5b7
  },
  {
    "chunkShortName": "scroller",
    "size": 8376,
    "gzipSize": 3190
  },
  {
    "chunkShortName": "segmented-control",
    "size": 7553,
    "gzipSize": 2943
  },
  {
    "chunkShortName": "select-wrapper",
    "size": 21121,
    "gzipSize": 7022
  },
  {
    "chunkShortName": "spinner",
    "size": 2159,
    "gzipSize": 1062
  },
  {
    "chunkShortName": "stepper-horizontal",
    "size": 12038,
    "gzipSize": 4810
  },
  {
    "chunkShortName": "switch",
    "size": 5718,
    "gzipSize": 2294
  },
  {
    "chunkShortName": "table",
    "size": 8512,
    "gzipSize": 3083
  },
  {
    "chunkShortName": "tabs",
    "size": 6523,
    "gzipSize": 2719
  },
  {
    "chunkShortName": "tabs-bar",
<<<<<<< HEAD
    "size": 9870,
    "gzipSize": 3837
=======
    "size": 9871,
    "gzipSize": 3834
>>>>>>> 3631f5b7
  },
  {
    "chunkShortName": "tag",
    "size": 5276,
    "gzipSize": 2126
  },
  {
    "chunkShortName": "tag-dismissible",
    "size": 3892,
    "gzipSize": 1734
  },
  {
    "chunkShortName": "text",
    "size": 5041,
    "gzipSize": 2054
  },
  {
    "chunkShortName": "text-field-wrapper",
    "size": 13925,
    "gzipSize": 5190
  },
  {
    "chunkShortName": "text-list",
    "size": 3828,
    "gzipSize": 1674
  },
  {
    "chunkShortName": "textarea-wrapper",
    "size": 8307,
    "gzipSize": 3200
  },
  {
    "chunkShortName": "toast",
    "size": 6845,
    "gzipSize": 2894
  },
  {
    "chunkShortName": "wordmark",
    "size": 2480,
    "gzipSize": 1212
  }
]<|MERGE_RESOLUTION|>--- conflicted
+++ resolved
@@ -36,22 +36,13 @@
   },
   {
     "chunkShortName": "checkbox-wrapper",
-<<<<<<< HEAD
     "size": 7703,
     "gzipSize": 3186
-=======
-    "size": 7799,
-    "gzipSize": 3231
->>>>>>> 3631f5b7
   },
   {
     "chunkShortName": "content-wrapper",
     "size": 2436,
-<<<<<<< HEAD
     "gzipSize": 1196
-=======
-    "gzipSize": 1195
->>>>>>> 3631f5b7
   },
   {
     "chunkShortName": "crest",
@@ -86,11 +77,7 @@
   {
     "chunkShortName": "grid",
     "size": 2577,
-<<<<<<< HEAD
     "gzipSize": 1160
-=======
-    "gzipSize": 1162
->>>>>>> 3631f5b7
   },
   {
     "chunkShortName": "heading",
@@ -139,13 +126,8 @@
   },
   {
     "chunkShortName": "main",
-<<<<<<< HEAD
     "size": 69045,
     "gzipSize": 23200
-=======
-    "size": 69393,
-    "gzipSize": 23323
->>>>>>> 3631f5b7
   },
   {
     "chunkShortName": "marque",
@@ -154,13 +136,8 @@
   },
   {
     "chunkShortName": "modal",
-<<<<<<< HEAD
     "size": 8223,
     "gzipSize": 3447
-=======
-    "size": 8221,
-    "gzipSize": 3448
->>>>>>> 3631f5b7
   },
   {
     "chunkShortName": "model-signature",
@@ -179,13 +156,8 @@
   },
   {
     "chunkShortName": "radio-button-wrapper",
-<<<<<<< HEAD
     "size": 6844,
     "gzipSize": 2885
-=======
-    "size": 6761,
-    "gzipSize": 2857
->>>>>>> 3631f5b7
   },
   {
     "chunkShortName": "scroller",
@@ -229,13 +201,8 @@
   },
   {
     "chunkShortName": "tabs-bar",
-<<<<<<< HEAD
     "size": 9870,
     "gzipSize": 3837
-=======
-    "size": 9871,
-    "gzipSize": 3834
->>>>>>> 3631f5b7
   },
   {
     "chunkShortName": "tag",
