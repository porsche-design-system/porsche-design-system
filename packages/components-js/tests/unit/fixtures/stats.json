[
  {
    "chunkShortName": "accordion",
    "size": 5619,
    "gzipSize": 2446
  },
  {
    "chunkShortName": "banner",
<<<<<<< HEAD
    "size": 3947,
    "gzipSize": 1794
=======
    "size": 3957,
    "gzipSize": 1797
>>>>>>> 5623f75d
  },
  {
    "chunkShortName": "button",
    "size": 6624,
    "gzipSize": 2662
  },
  {
    "chunkShortName": "button-group",
    "size": 1010,
    "gzipSize": 546
  },
  {
    "chunkShortName": "button-pure",
<<<<<<< HEAD
    "size": 6906,
    "gzipSize": 2940
=======
    "size": 6813,
    "gzipSize": 2913
>>>>>>> 5623f75d
  },
  {
    "chunkShortName": "carousel",
    "size": 38625,
    "gzipSize": 15931
  },
  {
    "chunkShortName": "checkbox-wrapper",
    "size": 6747,
    "gzipSize": 2904
  },
  {
    "chunkShortName": "content-wrapper",
    "size": 1159,
    "gzipSize": 614
  },
  {
    "chunkShortName": "divider",
    "size": 1115,
    "gzipSize": 588
  },
  {
    "chunkShortName": "fieldset-wrapper",
    "size": 3257,
    "gzipSize": 1422
  },
  {
    "chunkShortName": "flex",
    "size": 2986,
    "gzipSize": 1117
  },
  {
    "chunkShortName": "grid",
    "size": 2118,
    "gzipSize": 948
  },
  {
    "chunkShortName": "headline",
    "size": 4981,
    "gzipSize": 2108
  },
  {
    "chunkShortName": "icon",
<<<<<<< HEAD
    "size": 15261,
    "gzipSize": 7605
  },
  {
    "chunkShortName": "inline-notification",
    "size": 5354,
    "gzipSize": 2226
=======
    "size": 14976,
    "gzipSize": 7480
  },
  {
    "chunkShortName": "inline-notification",
    "size": 4508,
    "gzipSize": 1973
>>>>>>> 5623f75d
  },
  {
    "chunkShortName": "link",
    "size": 6245,
    "gzipSize": 2570
  },
  {
    "chunkShortName": "link-pure",
<<<<<<< HEAD
    "size": 6727,
    "gzipSize": 2845
=======
    "size": 6634,
    "gzipSize": 2812
>>>>>>> 5623f75d
  },
  {
    "chunkShortName": "link-social",
    "size": 6991,
    "gzipSize": 2436
  },
  {
    "chunkShortName": "link-tile",
<<<<<<< HEAD
    "size": 6871,
    "gzipSize": 2902
  },
  {
    "chunkShortName": "main",
    "size": 66216,
    "gzipSize": 22606
=======
    "size": 6875,
    "gzipSize": 2903
  },
  {
    "chunkShortName": "main",
    "size": 66493,
    "gzipSize": 22725
>>>>>>> 5623f75d
  },
  {
    "chunkShortName": "marque",
    "size": 4738,
    "gzipSize": 2001
  },
  {
    "chunkShortName": "modal",
    "size": 7993,
    "gzipSize": 3435
  },
  {
    "chunkShortName": "pagination",
    "size": 5925,
    "gzipSize": 2479
  },
  {
    "chunkShortName": "popover",
    "size": 6692,
    "gzipSize": 2801
  },
  {
    "chunkShortName": "radio-button-wrapper",
    "size": 7835,
    "gzipSize": 3296
  },
  {
    "chunkShortName": "scroller",
    "size": 5506,
    "gzipSize": 2245
  },
  {
    "chunkShortName": "segmented-control",
    "size": 6970,
    "gzipSize": 2776
  },
  {
    "chunkShortName": "select-wrapper",
    "size": 22871,
    "gzipSize": 7531
  },
  {
    "chunkShortName": "spinner",
    "size": 2431,
    "gzipSize": 1216
  },
  {
    "chunkShortName": "stepper-horizontal",
    "size": 11514,
    "gzipSize": 4747
  },
  {
    "chunkShortName": "switch",
<<<<<<< HEAD
    "size": 5299,
    "gzipSize": 2200
=======
    "size": 5304,
    "gzipSize": 2195
>>>>>>> 5623f75d
  },
  {
    "chunkShortName": "table",
    "size": 10456,
    "gzipSize": 3860
  },
  {
    "chunkShortName": "tabs",
    "size": 6135,
    "gzipSize": 2594
  },
  {
    "chunkShortName": "tabs-bar",
    "size": 8300,
    "gzipSize": 3303
  },
  {
    "chunkShortName": "tag",
    "size": 3912,
    "gzipSize": 1720
  },
  {
    "chunkShortName": "tag-dismissible",
    "size": 5193,
    "gzipSize": 2134
  },
  {
    "chunkShortName": "text",
<<<<<<< HEAD
    "size": 5152,
    "gzipSize": 2193
=======
    "size": 5154,
    "gzipSize": 2195
>>>>>>> 5623f75d
  },
  {
    "chunkShortName": "text-field-wrapper",
    "size": 14654,
    "gzipSize": 5243
  },
  {
    "chunkShortName": "text-list",
    "size": 3917,
    "gzipSize": 1775
  },
  {
    "chunkShortName": "textarea-wrapper",
    "size": 8779,
    "gzipSize": 3381
  },
  {
    "chunkShortName": "toast",
<<<<<<< HEAD
    "size": 8122,
    "gzipSize": 3264
=======
    "size": 7314,
    "gzipSize": 3017
>>>>>>> 5623f75d
  }
]<|MERGE_RESOLUTION|>--- conflicted
+++ resolved
@@ -6,13 +6,8 @@
   },
   {
     "chunkShortName": "banner",
-<<<<<<< HEAD
-    "size": 3947,
-    "gzipSize": 1794
-=======
     "size": 3957,
     "gzipSize": 1797
->>>>>>> 5623f75d
   },
   {
     "chunkShortName": "button",
@@ -26,13 +21,8 @@
   },
   {
     "chunkShortName": "button-pure",
-<<<<<<< HEAD
-    "size": 6906,
-    "gzipSize": 2940
-=======
     "size": 6813,
     "gzipSize": 2913
->>>>>>> 5623f75d
   },
   {
     "chunkShortName": "carousel",
@@ -76,15 +66,6 @@
   },
   {
     "chunkShortName": "icon",
-<<<<<<< HEAD
-    "size": 15261,
-    "gzipSize": 7605
-  },
-  {
-    "chunkShortName": "inline-notification",
-    "size": 5354,
-    "gzipSize": 2226
-=======
     "size": 14976,
     "gzipSize": 7480
   },
@@ -92,7 +73,6 @@
     "chunkShortName": "inline-notification",
     "size": 4508,
     "gzipSize": 1973
->>>>>>> 5623f75d
   },
   {
     "chunkShortName": "link",
@@ -101,13 +81,8 @@
   },
   {
     "chunkShortName": "link-pure",
-<<<<<<< HEAD
-    "size": 6727,
-    "gzipSize": 2845
-=======
     "size": 6634,
     "gzipSize": 2812
->>>>>>> 5623f75d
   },
   {
     "chunkShortName": "link-social",
@@ -116,15 +91,6 @@
   },
   {
     "chunkShortName": "link-tile",
-<<<<<<< HEAD
-    "size": 6871,
-    "gzipSize": 2902
-  },
-  {
-    "chunkShortName": "main",
-    "size": 66216,
-    "gzipSize": 22606
-=======
     "size": 6875,
     "gzipSize": 2903
   },
@@ -132,7 +98,6 @@
     "chunkShortName": "main",
     "size": 66493,
     "gzipSize": 22725
->>>>>>> 5623f75d
   },
   {
     "chunkShortName": "marque",
@@ -186,13 +151,8 @@
   },
   {
     "chunkShortName": "switch",
-<<<<<<< HEAD
-    "size": 5299,
-    "gzipSize": 2200
-=======
     "size": 5304,
     "gzipSize": 2195
->>>>>>> 5623f75d
   },
   {
     "chunkShortName": "table",
@@ -221,13 +181,8 @@
   },
   {
     "chunkShortName": "text",
-<<<<<<< HEAD
-    "size": 5152,
-    "gzipSize": 2193
-=======
     "size": 5154,
     "gzipSize": 2195
->>>>>>> 5623f75d
   },
   {
     "chunkShortName": "text-field-wrapper",
@@ -246,12 +201,7 @@
   },
   {
     "chunkShortName": "toast",
-<<<<<<< HEAD
-    "size": 8122,
-    "gzipSize": 3264
-=======
     "size": 7314,
     "gzipSize": 3017
->>>>>>> 5623f75d
   }
 ]