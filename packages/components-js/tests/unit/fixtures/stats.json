--- conflicted
+++ resolved
@@ -11,13 +11,8 @@
   },
   {
     "chunkShortName": "button",
-<<<<<<< HEAD
-    "size": 9344,
-    "gzipSize": 3731
-=======
     "size": 9629,
     "gzipSize": 3857
->>>>>>> 4772fa4a
   },
   {
     "chunkShortName": "button-group",
@@ -26,13 +21,8 @@
   },
   {
     "chunkShortName": "button-pure",
-<<<<<<< HEAD
-    "size": 9279,
-    "gzipSize": 3860
-=======
     "size": 9611,
     "gzipSize": 3976
->>>>>>> 4772fa4a
   },
   {
     "chunkShortName": "button-tile",
@@ -131,20 +121,6 @@
   },
   {
     "chunkShortName": "link",
-<<<<<<< HEAD
-    "size": 7048,
-    "gzipSize": 3029
-  },
-  {
-    "chunkShortName": "link-pure",
-    "size": 7486,
-    "gzipSize": 3202
-  },
-  {
-    "chunkShortName": "link-social",
-    "size": 6779,
-    "gzipSize": 2982
-=======
     "size": 7327,
     "gzipSize": 3150
   },
@@ -157,7 +133,6 @@
     "chunkShortName": "link-social",
     "size": 7068,
     "gzipSize": 3099
->>>>>>> 4772fa4a
   },
   {
     "chunkShortName": "link-tile",
@@ -176,13 +151,8 @@
   },
   {
     "chunkShortName": "main",
-<<<<<<< HEAD
-    "size": 82736,
-    "gzipSize": 27266
-=======
     "size": 82498,
     "gzipSize": 27170
->>>>>>> 4772fa4a
   },
   {
     "chunkShortName": "marque",
@@ -201,13 +171,8 @@
   },
   {
     "chunkShortName": "multi-select",
-<<<<<<< HEAD
-    "size": 43695,
-    "gzipSize": 15920
-=======
     "size": 43196,
     "gzipSize": 15748
->>>>>>> 4772fa4a
   },
   {
     "chunkShortName": "optgroup",
@@ -221,13 +186,8 @@
   },
   {
     "chunkShortName": "pin-code",
-<<<<<<< HEAD
-    "size": 14152,
-    "gzipSize": 5591
-=======
     "size": 14143,
     "gzipSize": 5592
->>>>>>> 4772fa4a
   },
   {
     "chunkShortName": "popover",
@@ -246,20 +206,6 @@
   },
   {
     "chunkShortName": "segmented-control",
-<<<<<<< HEAD
-    "size": 9005,
-    "gzipSize": 3578
-  },
-  {
-    "chunkShortName": "select",
-    "size": 43099,
-    "gzipSize": 15778
-  },
-  {
-    "chunkShortName": "select-wrapper",
-    "size": 45487,
-    "gzipSize": 16134
-=======
     "size": 8997,
     "gzipSize": 3584
   },
@@ -272,7 +218,6 @@
     "chunkShortName": "select-wrapper",
     "size": 44958,
     "gzipSize": 15989
->>>>>>> 4772fa4a
   },
   {
     "chunkShortName": "sheet",
@@ -326,13 +271,8 @@
   },
   {
     "chunkShortName": "text-field-wrapper",
-<<<<<<< HEAD
-    "size": 18598,
-    "gzipSize": 7104
-=======
     "size": 18589,
     "gzipSize": 7099
->>>>>>> 4772fa4a
   },
   {
     "chunkShortName": "text-list",
@@ -341,13 +281,8 @@
   },
   {
     "chunkShortName": "textarea",
-<<<<<<< HEAD
-    "size": 13771,
-    "gzipSize": 5080
-=======
     "size": 13739,
     "gzipSize": 5071
->>>>>>> 4772fa4a
   },
   {
     "chunkShortName": "textarea-wrapper",
