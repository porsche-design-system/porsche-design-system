[
  {
    "chunkShortName": "accordion",
    "size": 5627,
    "gzipSize": 2409
  },
  {
    "chunkShortName": "banner",
    "size": 4955,
    "gzipSize": 2096
  },
  {
    "chunkShortName": "button",
    "size": 7176,
    "gzipSize": 2873
  },
  {
    "chunkShortName": "button-group",
    "size": 842,
    "gzipSize": 503
  },
  {
    "chunkShortName": "button-pure",
    "size": 7596,
    "gzipSize": 3124
  },
  {
    "chunkShortName": "carousel",
    "size": 39045,
    "gzipSize": 16023
  },
  {
    "chunkShortName": "checkbox-wrapper",
    "size": 7129,
    "gzipSize": 2990
  },
  {
    "chunkShortName": "content-wrapper",
    "size": 2239,
    "gzipSize": 1027
  },
  {
    "chunkShortName": "display",
    "size": 3252,
    "gzipSize": 1483
  },
  {
    "chunkShortName": "divider",
    "size": 1232,
    "gzipSize": 626
  },
  {
    "chunkShortName": "fieldset-wrapper",
    "size": 3833,
    "gzipSize": 1576
  },
  {
    "chunkShortName": "flex",
    "size": 3503,
    "gzipSize": 1380
  },
  {
    "chunkShortName": "grid",
    "size": 2530,
    "gzipSize": 1153
  },
  {
    "chunkShortName": "heading",
    "size": 4091,
    "gzipSize": 1698
  },
  {
    "chunkShortName": "headline",
    "size": 4812,
    "gzipSize": 1978
  },
  {
    "chunkShortName": "icon",
    "size": 16828,
    "gzipSize": 7695
  },
  {
    "chunkShortName": "inline-notification",
    "size": 4813,
    "gzipSize": 2041
  },
  {
    "chunkShortName": "link",
    "size": 6596,
    "gzipSize": 2744
  },
  {
    "chunkShortName": "link-pure",
    "size": 7405,
    "gzipSize": 3020
  },
  {
    "chunkShortName": "link-social",
    "size": 5974,
    "gzipSize": 2536
  },
  {
    "chunkShortName": "link-tile",
    "size": 7191,
    "gzipSize": 2979
  },
  {
    "chunkShortName": "main",
    "size": 67752,
    "gzipSize": 23016
  },
  {
    "chunkShortName": "marque",
    "size": 4864,
    "gzipSize": 2043
  },
  {
    "chunkShortName": "modal",
    "size": 7446,
    "gzipSize": 3189
  },
  {
    "chunkShortName": "pagination",
    "size": 6890,
    "gzipSize": 2828
  },
  {
    "chunkShortName": "popover",
    "size": 7437,
    "gzipSize": 2927
  },
  {
    "chunkShortName": "radio-button-wrapper",
    "size": 7018,
    "gzipSize": 2959
  },
  {
    "chunkShortName": "scroller",
<<<<<<< HEAD
    "size": 7387,
    "gzipSize": 2916
=======
    "size": 7192,
    "gzipSize": 2823
>>>>>>> 9ca14e68
  },
  {
    "chunkShortName": "segmented-control",
    "size": 7802,
    "gzipSize": 3102
  },
  {
    "chunkShortName": "select-wrapper",
    "size": 21382,
    "gzipSize": 7135
  },
  {
    "chunkShortName": "spinner",
    "size": 2630,
    "gzipSize": 1261
  },
  {
    "chunkShortName": "stepper-horizontal",
    "size": 11883,
    "gzipSize": 4774
  },
  {
    "chunkShortName": "switch",
    "size": 5403,
    "gzipSize": 2209
  },
  {
    "chunkShortName": "table",
    "size": 10864,
    "gzipSize": 3936
  },
  {
    "chunkShortName": "tabs",
    "size": 6177,
    "gzipSize": 2581
  },
  {
    "chunkShortName": "tabs-bar",
    "size": 8979,
    "gzipSize": 3526
  },
  {
    "chunkShortName": "tag",
    "size": 5400,
    "gzipSize": 2183
  },
  {
    "chunkShortName": "tag-dismissible",
    "size": 4447,
    "gzipSize": 1950
  },
  {
    "chunkShortName": "text",
    "size": 5155,
    "gzipSize": 2080
  },
  {
    "chunkShortName": "text-field-wrapper",
    "size": 14140,
    "gzipSize": 5269
  },
  {
    "chunkShortName": "text-list",
    "size": 4236,
    "gzipSize": 1858
  },
  {
    "chunkShortName": "textarea-wrapper",
    "size": 8104,
    "gzipSize": 3144
  },
  {
    "chunkShortName": "toast",
    "size": 6738,
    "gzipSize": 2886
  }
]<|MERGE_RESOLUTION|>--- conflicted
+++ resolved
@@ -1,48 +1,48 @@
 [
   {
     "chunkShortName": "accordion",
-    "size": 5627,
-    "gzipSize": 2409
+    "size": 5585,
+    "gzipSize": 2391
   },
   {
     "chunkShortName": "banner",
-    "size": 4955,
-    "gzipSize": 2096
+    "size": 4949,
+    "gzipSize": 2094
   },
   {
     "chunkShortName": "button",
-    "size": 7176,
-    "gzipSize": 2873
+    "size": 7175,
+    "gzipSize": 2872
   },
   {
     "chunkShortName": "button-group",
-    "size": 842,
-    "gzipSize": 503
+    "size": 1127,
+    "gzipSize": 581
   },
   {
     "chunkShortName": "button-pure",
-    "size": 7596,
-    "gzipSize": 3124
+    "size": 7558,
+    "gzipSize": 3110
   },
   {
     "chunkShortName": "carousel",
-    "size": 39045,
-    "gzipSize": 16023
+    "size": 39032,
+    "gzipSize": 16015
   },
   {
     "chunkShortName": "checkbox-wrapper",
     "size": 7129,
-    "gzipSize": 2990
+    "gzipSize": 2991
   },
   {
     "chunkShortName": "content-wrapper",
-    "size": 2239,
+    "size": 2235,
     "gzipSize": 1027
   },
   {
     "chunkShortName": "display",
-    "size": 3252,
-    "gzipSize": 1483
+    "size": 3251,
+    "gzipSize": 1485
   },
   {
     "chunkShortName": "divider",
@@ -51,63 +51,63 @@
   },
   {
     "chunkShortName": "fieldset-wrapper",
-    "size": 3833,
-    "gzipSize": 1576
+    "size": 3832,
+    "gzipSize": 1580
   },
   {
     "chunkShortName": "flex",
-    "size": 3503,
-    "gzipSize": 1380
+    "size": 3505,
+    "gzipSize": 1379
   },
   {
     "chunkShortName": "grid",
-    "size": 2530,
-    "gzipSize": 1153
+    "size": 2524,
+    "gzipSize": 1147
   },
   {
     "chunkShortName": "heading",
-    "size": 4091,
-    "gzipSize": 1698
+    "size": 4087,
+    "gzipSize": 1703
   },
   {
     "chunkShortName": "headline",
-    "size": 4812,
-    "gzipSize": 1978
+    "size": 4775,
+    "gzipSize": 1965
   },
   {
     "chunkShortName": "icon",
-    "size": 16828,
-    "gzipSize": 7695
+    "size": 16789,
+    "gzipSize": 7683
   },
   {
     "chunkShortName": "inline-notification",
-    "size": 4813,
-    "gzipSize": 2041
+    "size": 4810,
+    "gzipSize": 2038
   },
   {
     "chunkShortName": "link",
-    "size": 6596,
-    "gzipSize": 2744
+    "size": 6593,
+    "gzipSize": 2749
   },
   {
     "chunkShortName": "link-pure",
-    "size": 7405,
-    "gzipSize": 3020
+    "size": 7365,
+    "gzipSize": 3004
   },
   {
     "chunkShortName": "link-social",
-    "size": 5974,
-    "gzipSize": 2536
+    "size": 5973,
+    "gzipSize": 2539
   },
   {
     "chunkShortName": "link-tile",
-    "size": 7191,
-    "gzipSize": 2979
+    "size": 7190,
+    "gzipSize": 2982
   },
   {
     "chunkShortName": "main",
     "size": 67752,
-    "gzipSize": 23016
+    "gzipSize": 23003
   },
   {
     "chunkShortName": "marque",
@@ -116,107 +116,102 @@
   },
   {
     "chunkShortName": "modal",
-    "size": 7446,
-    "gzipSize": 3189
+    "size": 7444,
+    "gzipSize": 3190
   },
   {
     "chunkShortName": "pagination",
-    "size": 6890,
-    "gzipSize": 2828
+    "size": 6887,
+    "gzipSize": 2824
   },
   {
     "chunkShortName": "popover",
-    "size": 7437,
-    "gzipSize": 2927
+    "size": 7434,
+    "gzipSize": 2924
   },
   {
     "chunkShortName": "radio-button-wrapper",
     "size": 7018,
-    "gzipSize": 2959
+    "gzipSize": 2960
   },
   {
     "chunkShortName": "scroller",
-<<<<<<< HEAD
-    "size": 7387,
-    "gzipSize": 2916
-=======
     "size": 7192,
     "gzipSize": 2823
->>>>>>> 9ca14e68
   },
   {
     "chunkShortName": "segmented-control",
-    "size": 7802,
-    "gzipSize": 3102
+    "size": 7770,
+    "gzipSize": 3076
   },
   {
     "chunkShortName": "select-wrapper",
-    "size": 21382,
-    "gzipSize": 7135
+    "size": 21344,
+    "gzipSize": 7109
   },
   {
     "chunkShortName": "spinner",
     "size": 2630,
-    "gzipSize": 1261
+    "gzipSize": 1262
   },
   {
     "chunkShortName": "stepper-horizontal",
-    "size": 11883,
-    "gzipSize": 4774
+    "size": 11852,
+    "gzipSize": 4762
   },
   {
     "chunkShortName": "switch",
-    "size": 5403,
-    "gzipSize": 2209
+    "size": 5402,
+    "gzipSize": 2207
   },
   {
     "chunkShortName": "table",
-    "size": 10864,
-    "gzipSize": 3936
+    "size": 10863,
+    "gzipSize": 3938
   },
   {
     "chunkShortName": "tabs",
     "size": 6177,
-    "gzipSize": 2581
+    "gzipSize": 2586
   },
   {
     "chunkShortName": "tabs-bar",
-    "size": 8979,
-    "gzipSize": 3526
+    "size": 8937,
+    "gzipSize": 3508
   },
   {
     "chunkShortName": "tag",
-    "size": 5400,
-    "gzipSize": 2183
+    "size": 5365,
+    "gzipSize": 2153
   },
   {
     "chunkShortName": "tag-dismissible",
-    "size": 4447,
-    "gzipSize": 1950
+    "size": 4410,
+    "gzipSize": 1922
   },
   {
     "chunkShortName": "text",
-    "size": 5155,
-    "gzipSize": 2080
+    "size": 5111,
+    "gzipSize": 2067
   },
   {
     "chunkShortName": "text-field-wrapper",
-    "size": 14140,
-    "gzipSize": 5269
+    "size": 14108,
+    "gzipSize": 5244
   },
   {
     "chunkShortName": "text-list",
-    "size": 4236,
-    "gzipSize": 1858
+    "size": 4233,
+    "gzipSize": 1856
   },
   {
     "chunkShortName": "textarea-wrapper",
-    "size": 8104,
-    "gzipSize": 3144
+    "size": 8070,
+    "gzipSize": 3121
   },
   {
     "chunkShortName": "toast",
-    "size": 6738,
-    "gzipSize": 2886
+    "size": 6735,
+    "gzipSize": 2885
   }
 ]