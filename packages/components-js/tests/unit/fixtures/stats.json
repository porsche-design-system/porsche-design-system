--- conflicted
+++ resolved
@@ -1,44 +1,6 @@
 [
   {
     "chunkShortName": "accordion",
-<<<<<<< HEAD
-    "size": 6117,
-    "gzipSize": 2617
-  },
-  {
-    "chunkShortName": "banner",
-    "size": 7046,
-    "gzipSize": 2828
-  },
-  {
-    "chunkShortName": "button",
-    "size": 7911,
-    "gzipSize": 3075
-  },
-  {
-    "chunkShortName": "button-pure",
-    "size": 9093,
-    "gzipSize": 3796
-  },
-  {
-    "chunkShortName": "checkbox-wrapper",
-    "size": 6738,
-    "gzipSize": 2837
-  },
-  {
-    "chunkShortName": "content-wrapper",
-    "size": 1602,
-    "gzipSize": 810
-  },
-  {
-    "chunkShortName": "divider",
-    "size": 1652,
-    "gzipSize": 809
-  },
-  {
-    "chunkShortName": "fieldset-wrapper",
-    "size": 3298,
-=======
     "size": 5681,
     "gzipSize": 2451
   },
@@ -75,7 +37,6 @@
   {
     "chunkShortName": "fieldset-wrapper",
     "size": 3294,
->>>>>>> 3328ca6d
     "gzipSize": 1464
   },
   {
@@ -85,40 +46,6 @@
   },
   {
     "chunkShortName": "grid",
-<<<<<<< HEAD
-    "size": 2334,
-    "gzipSize": 1018
-  },
-  {
-    "chunkShortName": "headline",
-    "size": 7710,
-    "gzipSize": 3022
-  },
-  {
-    "chunkShortName": "icon",
-    "size": 15163,
-    "gzipSize": 7604
-  },
-  {
-    "chunkShortName": "link",
-    "size": 6634,
-    "gzipSize": 2712
-  },
-  {
-    "chunkShortName": "link-pure",
-    "size": 8997,
-    "gzipSize": 3793
-  },
-  {
-    "chunkShortName": "link-social",
-    "size": 7819,
-    "gzipSize": 2821
-  },
-  {
-    "chunkShortName": "main",
-    "size": 62738,
-    "gzipSize": 21421
-=======
     "size": 2331,
     "gzipSize": 1016
   },
@@ -151,7 +78,6 @@
     "chunkShortName": "main",
     "size": 62617,
     "gzipSize": 21391
->>>>>>> 3328ca6d
   },
   {
     "chunkShortName": "marque",
@@ -160,40 +86,6 @@
   },
   {
     "chunkShortName": "modal",
-<<<<<<< HEAD
-    "size": 7251,
-    "gzipSize": 3068
-  },
-  {
-    "chunkShortName": "pagination",
-    "size": 6949,
-    "gzipSize": 2976
-  },
-  {
-    "chunkShortName": "popover",
-    "size": 6451,
-    "gzipSize": 2714
-  },
-  {
-    "chunkShortName": "radio-button-wrapper",
-    "size": 7351,
-    "gzipSize": 3055
-  },
-  {
-    "chunkShortName": "scroller",
-    "size": 13279,
-    "gzipSize": 4723
-  },
-  {
-    "chunkShortName": "segmented-control",
-    "size": 7293,
-    "gzipSize": 2914
-  },
-  {
-    "chunkShortName": "select-wrapper",
-    "size": 23252,
-    "gzipSize": 7660
-=======
     "size": 7247,
     "gzipSize": 3067
   },
@@ -226,7 +118,6 @@
     "chunkShortName": "select-wrapper",
     "size": 22839,
     "gzipSize": 7483
->>>>>>> 3328ca6d
   },
   {
     "chunkShortName": "spinner",
@@ -235,55 +126,6 @@
   },
   {
     "chunkShortName": "stepper-horizontal",
-<<<<<<< HEAD
-    "size": 12908,
-    "gzipSize": 4998
-  },
-  {
-    "chunkShortName": "switch",
-    "size": 5302,
-    "gzipSize": 2185
-  },
-  {
-    "chunkShortName": "table",
-    "size": 10145,
-    "gzipSize": 3684
-  },
-  {
-    "chunkShortName": "tabs",
-    "size": 6385,
-    "gzipSize": 2629
-  },
-  {
-    "chunkShortName": "tag",
-    "size": 6348,
-    "gzipSize": 2452
-  },
-  {
-    "chunkShortName": "text",
-    "size": 6481,
-    "gzipSize": 2882
-  },
-  {
-    "chunkShortName": "text-field-wrapper",
-    "size": 14038,
-    "gzipSize": 5075
-  },
-  {
-    "chunkShortName": "text-list",
-    "size": 4619,
-    "gzipSize": 2087
-  },
-  {
-    "chunkShortName": "textarea-wrapper",
-    "size": 8971,
-    "gzipSize": 3507
-  },
-  {
-    "chunkShortName": "toast",
-    "size": 6799,
-    "gzipSize": 2790
-=======
     "size": 12394,
     "gzipSize": 4787
   },
@@ -331,6 +173,5 @@
     "chunkShortName": "toast",
     "size": 6286,
     "gzipSize": 2575
->>>>>>> 3328ca6d
   }
 ]