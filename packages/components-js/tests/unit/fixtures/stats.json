--- conflicted
+++ resolved
@@ -11,13 +11,8 @@
   },
   {
     "chunkShortName": "button",
-<<<<<<< HEAD
-    "size": 7154,
-    "gzipSize": 2869
-=======
     "size": 7112,
     "gzipSize": 2862
->>>>>>> ffbfdd4e
   },
   {
     "chunkShortName": "button-group",
@@ -81,13 +76,8 @@
   },
   {
     "chunkShortName": "link",
-<<<<<<< HEAD
-    "size": 6565,
-    "gzipSize": 2737
-=======
     "size": 6448,
     "gzipSize": 2709
->>>>>>> ffbfdd4e
   },
   {
     "chunkShortName": "link-pure",
@@ -96,13 +86,8 @@
   },
   {
     "chunkShortName": "link-social",
-<<<<<<< HEAD
-    "size": 5837,
-    "gzipSize": 2509
-=======
     "size": 4588,
     "gzipSize": 2026
->>>>>>> ffbfdd4e
   },
   {
     "chunkShortName": "link-tile",
@@ -111,13 +96,8 @@
   },
   {
     "chunkShortName": "main",
-<<<<<<< HEAD
-    "size": 66485,
-    "gzipSize": 22721
-=======
     "size": 66456,
     "gzipSize": 22704
->>>>>>> ffbfdd4e
   },
   {
     "chunkShortName": "marque",
