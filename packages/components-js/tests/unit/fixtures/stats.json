--- conflicted
+++ resolved
@@ -161,7 +161,6 @@
   },
   {
     "chunkShortName": "tabs",
-<<<<<<< HEAD
     "size": 6192,
     "gzipSize": 2578
   },
@@ -169,15 +168,6 @@
     "chunkShortName": "tabs-bar",
     "size": 8708,
     "gzipSize": 3434
-=======
-    "size": 6067,
-    "gzipSize": 2571
-  },
-  {
-    "chunkShortName": "tabs-bar",
-    "size": 8423,
-    "gzipSize": 3327
->>>>>>> 73573296
   },
   {
     "chunkShortName": "tag",
