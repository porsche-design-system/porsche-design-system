[
  {
    "chunkShortName": "accordion",
<<<<<<< HEAD
    "size": 4161,
    "gzipSize": 1843
  },
  {
    "chunkShortName": "banner",
    "size": 5178,
=======
    "size": 4282,
    "gzipSize": 1890
  },
  {
    "chunkShortName": "banner",
    "size": 5176,
>>>>>>> eb09de91
    "gzipSize": 2124
  },
  {
    "chunkShortName": "button",
<<<<<<< HEAD
    "size": 6520,
    "gzipSize": 2651
=======
    "size": 6519,
    "gzipSize": 2655
>>>>>>> eb09de91
  },
  {
    "chunkShortName": "button-group",
    "size": 1000,
    "gzipSize": 564
  },
  {
    "chunkShortName": "button-pure",
<<<<<<< HEAD
    "size": 6945,
=======
    "size": 6944,
>>>>>>> eb09de91
    "gzipSize": 2910
  },
  {
    "chunkShortName": "button-tile",
    "size": 6794,
<<<<<<< HEAD
    "gzipSize": 2862
  },
  {
    "chunkShortName": "carousel",
    "size": 43294,
    "gzipSize": 17530
  },
  {
    "chunkShortName": "checkbox-wrapper",
    "size": 7715,
    "gzipSize": 3246
=======
    "gzipSize": 2856
  },
  {
    "chunkShortName": "carousel",
    "size": 43286,
    "gzipSize": 17523
  },
  {
    "chunkShortName": "checkbox-wrapper",
    "size": 7710,
    "gzipSize": 3239
>>>>>>> eb09de91
  },
  {
    "chunkShortName": "content-wrapper",
    "size": 2372,
<<<<<<< HEAD
    "gzipSize": 1159
=======
    "gzipSize": 1157
>>>>>>> eb09de91
  },
  {
    "chunkShortName": "crest",
    "size": 2067,
    "gzipSize": 1071
  },
  {
    "chunkShortName": "display",
    "size": 3076,
<<<<<<< HEAD
    "gzipSize": 1440
  },
  {
    "chunkShortName": "divider",
    "size": 2117,
    "gzipSize": 968
=======
    "gzipSize": 1439
  },
  {
    "chunkShortName": "divider",
    "size": 2115,
    "gzipSize": 962
>>>>>>> eb09de91
  },
  {
    "chunkShortName": "fieldset",
    "size": 3849,
<<<<<<< HEAD
    "gzipSize": 1589
=======
    "gzipSize": 1588
>>>>>>> eb09de91
  },
  {
    "chunkShortName": "fieldset-wrapper",
    "size": 4101,
<<<<<<< HEAD
    "gzipSize": 1709
  },
  {
    "chunkShortName": "flex",
    "size": 3526,
    "gzipSize": 1355
=======
    "gzipSize": 1712
  },
  {
    "chunkShortName": "flex",
    "size": 3523,
    "gzipSize": 1351
>>>>>>> eb09de91
  },
  {
    "chunkShortName": "flyout",
    "size": 7179,
<<<<<<< HEAD
    "gzipSize": 2945
  },
  {
    "chunkShortName": "grid",
    "size": 2580,
    "gzipSize": 1147
=======
    "gzipSize": 2948
  },
  {
    "chunkShortName": "grid",
    "size": 2577,
    "gzipSize": 1141
>>>>>>> eb09de91
  },
  {
    "chunkShortName": "heading",
    "size": 3734,
<<<<<<< HEAD
    "gzipSize": 1591
=======
    "gzipSize": 1590
>>>>>>> eb09de91
  },
  {
    "chunkShortName": "headline",
    "size": 4613,
<<<<<<< HEAD
    "gzipSize": 1905
  },
  {
    "chunkShortName": "icon",
    "size": 17559,
    "gzipSize": 8307
  },
  {
    "chunkShortName": "inline-notification",
    "size": 5307,
    "gzipSize": 2144
  },
  {
    "chunkShortName": "link",
    "size": 6034,
    "gzipSize": 2516
  },
  {
    "chunkShortName": "link-pure",
    "size": 6825,
    "gzipSize": 2810
  },
  {
    "chunkShortName": "link-social",
    "size": 5807,
    "gzipSize": 2469
=======
    "gzipSize": 1903
  },
  {
    "chunkShortName": "icon",
    "size": 17557,
    "gzipSize": 8303
  },
  {
    "chunkShortName": "inline-notification",
    "size": 5302,
    "gzipSize": 2140
  },
  {
    "chunkShortName": "link",
    "size": 6033,
    "gzipSize": 2514
  },
  {
    "chunkShortName": "link-pure",
    "size": 6822,
    "gzipSize": 2809
  },
  {
    "chunkShortName": "link-social",
    "size": 5806,
    "gzipSize": 2462
>>>>>>> eb09de91
  },
  {
    "chunkShortName": "link-tile",
    "size": 6897,
<<<<<<< HEAD
    "gzipSize": 2915
=======
    "gzipSize": 2914
>>>>>>> eb09de91
  },
  {
    "chunkShortName": "link-tile-model-signature",
    "size": 6108,
<<<<<<< HEAD
    "gzipSize": 2661
  },
  {
    "chunkShortName": "main",
    "size": 70628,
    "gzipSize": 23753
=======
    "gzipSize": 2657
  },
  {
    "chunkShortName": "main",
    "size": 70341,
    "gzipSize": 23686
>>>>>>> eb09de91
  },
  {
    "chunkShortName": "marque",
    "size": 5503,
<<<<<<< HEAD
    "gzipSize": 2198
  },
  {
    "chunkShortName": "modal",
    "size": 8438,
    "gzipSize": 3642
=======
    "gzipSize": 2200
  },
  {
    "chunkShortName": "modal",
    "size": 8436,
    "gzipSize": 3643
>>>>>>> eb09de91
  },
  {
    "chunkShortName": "model-signature",
    "size": 2706,
    "gzipSize": 1369
  },
  {
    "chunkShortName": "pagination",
<<<<<<< HEAD
    "size": 7013,
    "gzipSize": 2871
  },
  {
    "chunkShortName": "pin-code",
    "size": 9805,
    "gzipSize": 3735
=======
    "size": 7011,
    "gzipSize": 2868
>>>>>>> eb09de91
  },
  {
    "chunkShortName": "popover",
    "size": 6496,
    "gzipSize": 2608
  },
  {
    "chunkShortName": "radio-button-wrapper",
<<<<<<< HEAD
    "size": 6720,
    "gzipSize": 2881
  },
  {
    "chunkShortName": "scroller",
    "size": 7726,
    "gzipSize": 2975
  },
  {
    "chunkShortName": "segmented-control",
    "size": 7654,
    "gzipSize": 3002
  },
  {
    "chunkShortName": "select-wrapper",
    "size": 20982,
    "gzipSize": 7032
=======
    "size": 6715,
    "gzipSize": 2870
  },
  {
    "chunkShortName": "scroller",
    "size": 7724,
    "gzipSize": 2973
  },
  {
    "chunkShortName": "segmented-control",
    "size": 7651,
    "gzipSize": 3003
  },
  {
    "chunkShortName": "select-wrapper",
    "size": 20973,
    "gzipSize": 7017
>>>>>>> eb09de91
  },
  {
    "chunkShortName": "spinner",
    "size": 2152,
<<<<<<< HEAD
    "gzipSize": 1071
  },
  {
    "chunkShortName": "stepper-horizontal",
    "size": 11136,
    "gzipSize": 4545
  },
  {
    "chunkShortName": "switch",
    "size": 5532,
=======
    "gzipSize": 1070
  },
  {
    "chunkShortName": "stepper-horizontal",
    "size": 11133,
    "gzipSize": 4543
  },
  {
    "chunkShortName": "switch",
    "size": 5534,
>>>>>>> eb09de91
    "gzipSize": 2266
  },
  {
    "chunkShortName": "table",
<<<<<<< HEAD
    "size": 8118,
    "gzipSize": 2972
  },
  {
    "chunkShortName": "tabs",
    "size": 6027,
    "gzipSize": 2462
=======
    "size": 8115,
    "gzipSize": 2970
  },
  {
    "chunkShortName": "tabs",
    "size": 6024,
    "gzipSize": 2461
>>>>>>> eb09de91
  },
  {
    "chunkShortName": "tabs-bar",
    "size": 10070,
<<<<<<< HEAD
    "gzipSize": 3932
=======
    "gzipSize": 3929
>>>>>>> eb09de91
  },
  {
    "chunkShortName": "tag",
    "size": 5124,
<<<<<<< HEAD
    "gzipSize": 2100
=======
    "gzipSize": 2097
>>>>>>> eb09de91
  },
  {
    "chunkShortName": "tag-dismissible",
    "size": 3795,
<<<<<<< HEAD
    "gzipSize": 1721
=======
    "gzipSize": 1716
>>>>>>> eb09de91
  },
  {
    "chunkShortName": "text",
    "size": 4998,
<<<<<<< HEAD
    "gzipSize": 2036
  },
  {
    "chunkShortName": "text-field-wrapper",
    "size": 13546,
    "gzipSize": 5147
  },
  {
    "chunkShortName": "text-list",
    "size": 3729,
    "gzipSize": 1639
  },
  {
    "chunkShortName": "textarea-wrapper",
    "size": 8043,
    "gzipSize": 3167
  },
  {
    "chunkShortName": "toast",
    "size": 6669,
    "gzipSize": 2844
=======
    "gzipSize": 2038
  },
  {
    "chunkShortName": "text-field-wrapper",
    "size": 13468,
    "gzipSize": 5129
  },
  {
    "chunkShortName": "text-list",
    "size": 3724,
    "gzipSize": 1637
  },
  {
    "chunkShortName": "textarea-wrapper",
    "size": 8034,
    "gzipSize": 3157
  },
  {
    "chunkShortName": "toast",
    "size": 6666,
    "gzipSize": 2847
>>>>>>> eb09de91
  },
  {
    "chunkShortName": "wordmark",
    "size": 2645,
    "gzipSize": 1286
  }
]<|MERGE_RESOLUTION|>--- conflicted
+++ resolved
@@ -1,32 +1,18 @@
 [
   {
     "chunkShortName": "accordion",
-<<<<<<< HEAD
-    "size": 4161,
-    "gzipSize": 1843
-  },
-  {
-    "chunkShortName": "banner",
-    "size": 5178,
-=======
     "size": 4282,
     "gzipSize": 1890
   },
   {
     "chunkShortName": "banner",
     "size": 5176,
->>>>>>> eb09de91
     "gzipSize": 2124
   },
   {
     "chunkShortName": "button",
-<<<<<<< HEAD
-    "size": 6520,
-    "gzipSize": 2651
-=======
     "size": 6519,
     "gzipSize": 2655
->>>>>>> eb09de91
   },
   {
     "chunkShortName": "button-group",
@@ -35,29 +21,12 @@
   },
   {
     "chunkShortName": "button-pure",
-<<<<<<< HEAD
-    "size": 6945,
-=======
     "size": 6944,
->>>>>>> eb09de91
     "gzipSize": 2910
   },
   {
     "chunkShortName": "button-tile",
     "size": 6794,
-<<<<<<< HEAD
-    "gzipSize": 2862
-  },
-  {
-    "chunkShortName": "carousel",
-    "size": 43294,
-    "gzipSize": 17530
-  },
-  {
-    "chunkShortName": "checkbox-wrapper",
-    "size": 7715,
-    "gzipSize": 3246
-=======
     "gzipSize": 2856
   },
   {
@@ -69,16 +38,11 @@
     "chunkShortName": "checkbox-wrapper",
     "size": 7710,
     "gzipSize": 3239
->>>>>>> eb09de91
   },
   {
     "chunkShortName": "content-wrapper",
     "size": 2372,
-<<<<<<< HEAD
-    "gzipSize": 1159
-=======
     "gzipSize": 1157
->>>>>>> eb09de91
   },
   {
     "chunkShortName": "crest",
@@ -88,109 +52,46 @@
   {
     "chunkShortName": "display",
     "size": 3076,
-<<<<<<< HEAD
-    "gzipSize": 1440
-  },
-  {
-    "chunkShortName": "divider",
-    "size": 2117,
-    "gzipSize": 968
-=======
     "gzipSize": 1439
   },
   {
     "chunkShortName": "divider",
     "size": 2115,
     "gzipSize": 962
->>>>>>> eb09de91
   },
   {
     "chunkShortName": "fieldset",
     "size": 3849,
-<<<<<<< HEAD
-    "gzipSize": 1589
-=======
     "gzipSize": 1588
->>>>>>> eb09de91
   },
   {
     "chunkShortName": "fieldset-wrapper",
     "size": 4101,
-<<<<<<< HEAD
-    "gzipSize": 1709
-  },
-  {
-    "chunkShortName": "flex",
-    "size": 3526,
-    "gzipSize": 1355
-=======
     "gzipSize": 1712
   },
   {
     "chunkShortName": "flex",
     "size": 3523,
     "gzipSize": 1351
->>>>>>> eb09de91
   },
   {
     "chunkShortName": "flyout",
     "size": 7179,
-<<<<<<< HEAD
-    "gzipSize": 2945
-  },
-  {
-    "chunkShortName": "grid",
-    "size": 2580,
-    "gzipSize": 1147
-=======
     "gzipSize": 2948
   },
   {
     "chunkShortName": "grid",
     "size": 2577,
     "gzipSize": 1141
->>>>>>> eb09de91
   },
   {
     "chunkShortName": "heading",
     "size": 3734,
-<<<<<<< HEAD
-    "gzipSize": 1591
-=======
     "gzipSize": 1590
->>>>>>> eb09de91
   },
   {
     "chunkShortName": "headline",
     "size": 4613,
-<<<<<<< HEAD
-    "gzipSize": 1905
-  },
-  {
-    "chunkShortName": "icon",
-    "size": 17559,
-    "gzipSize": 8307
-  },
-  {
-    "chunkShortName": "inline-notification",
-    "size": 5307,
-    "gzipSize": 2144
-  },
-  {
-    "chunkShortName": "link",
-    "size": 6034,
-    "gzipSize": 2516
-  },
-  {
-    "chunkShortName": "link-pure",
-    "size": 6825,
-    "gzipSize": 2810
-  },
-  {
-    "chunkShortName": "link-social",
-    "size": 5807,
-    "gzipSize": 2469
-=======
     "gzipSize": 1903
   },
   {
@@ -217,54 +118,31 @@
     "chunkShortName": "link-social",
     "size": 5806,
     "gzipSize": 2462
->>>>>>> eb09de91
   },
   {
     "chunkShortName": "link-tile",
     "size": 6897,
-<<<<<<< HEAD
-    "gzipSize": 2915
-=======
     "gzipSize": 2914
->>>>>>> eb09de91
   },
   {
     "chunkShortName": "link-tile-model-signature",
     "size": 6108,
-<<<<<<< HEAD
-    "gzipSize": 2661
-  },
-  {
-    "chunkShortName": "main",
-    "size": 70628,
-    "gzipSize": 23753
-=======
     "gzipSize": 2657
   },
   {
     "chunkShortName": "main",
     "size": 70341,
     "gzipSize": 23686
->>>>>>> eb09de91
   },
   {
     "chunkShortName": "marque",
     "size": 5503,
-<<<<<<< HEAD
-    "gzipSize": 2198
-  },
-  {
-    "chunkShortName": "modal",
-    "size": 8438,
-    "gzipSize": 3642
-=======
     "gzipSize": 2200
   },
   {
     "chunkShortName": "modal",
     "size": 8436,
     "gzipSize": 3643
->>>>>>> eb09de91
   },
   {
     "chunkShortName": "model-signature",
@@ -273,18 +151,8 @@
   },
   {
     "chunkShortName": "pagination",
-<<<<<<< HEAD
-    "size": 7013,
-    "gzipSize": 2871
-  },
-  {
-    "chunkShortName": "pin-code",
-    "size": 9805,
-    "gzipSize": 3735
-=======
     "size": 7011,
     "gzipSize": 2868
->>>>>>> eb09de91
   },
   {
     "chunkShortName": "popover",
@@ -293,25 +161,6 @@
   },
   {
     "chunkShortName": "radio-button-wrapper",
-<<<<<<< HEAD
-    "size": 6720,
-    "gzipSize": 2881
-  },
-  {
-    "chunkShortName": "scroller",
-    "size": 7726,
-    "gzipSize": 2975
-  },
-  {
-    "chunkShortName": "segmented-control",
-    "size": 7654,
-    "gzipSize": 3002
-  },
-  {
-    "chunkShortName": "select-wrapper",
-    "size": 20982,
-    "gzipSize": 7032
-=======
     "size": 6715,
     "gzipSize": 2870
   },
@@ -329,23 +178,10 @@
     "chunkShortName": "select-wrapper",
     "size": 20973,
     "gzipSize": 7017
->>>>>>> eb09de91
   },
   {
     "chunkShortName": "spinner",
     "size": 2152,
-<<<<<<< HEAD
-    "gzipSize": 1071
-  },
-  {
-    "chunkShortName": "stepper-horizontal",
-    "size": 11136,
-    "gzipSize": 4545
-  },
-  {
-    "chunkShortName": "switch",
-    "size": 5532,
-=======
     "gzipSize": 1070
   },
   {
@@ -356,20 +192,10 @@
   {
     "chunkShortName": "switch",
     "size": 5534,
->>>>>>> eb09de91
     "gzipSize": 2266
   },
   {
     "chunkShortName": "table",
-<<<<<<< HEAD
-    "size": 8118,
-    "gzipSize": 2972
-  },
-  {
-    "chunkShortName": "tabs",
-    "size": 6027,
-    "gzipSize": 2462
-=======
     "size": 8115,
     "gzipSize": 2970
   },
@@ -377,61 +203,25 @@
     "chunkShortName": "tabs",
     "size": 6024,
     "gzipSize": 2461
->>>>>>> eb09de91
   },
   {
     "chunkShortName": "tabs-bar",
     "size": 10070,
-<<<<<<< HEAD
-    "gzipSize": 3932
-=======
     "gzipSize": 3929
->>>>>>> eb09de91
   },
   {
     "chunkShortName": "tag",
     "size": 5124,
-<<<<<<< HEAD
-    "gzipSize": 2100
-=======
     "gzipSize": 2097
->>>>>>> eb09de91
   },
   {
     "chunkShortName": "tag-dismissible",
     "size": 3795,
-<<<<<<< HEAD
-    "gzipSize": 1721
-=======
     "gzipSize": 1716
->>>>>>> eb09de91
   },
   {
     "chunkShortName": "text",
     "size": 4998,
-<<<<<<< HEAD
-    "gzipSize": 2036
-  },
-  {
-    "chunkShortName": "text-field-wrapper",
-    "size": 13546,
-    "gzipSize": 5147
-  },
-  {
-    "chunkShortName": "text-list",
-    "size": 3729,
-    "gzipSize": 1639
-  },
-  {
-    "chunkShortName": "textarea-wrapper",
-    "size": 8043,
-    "gzipSize": 3167
-  },
-  {
-    "chunkShortName": "toast",
-    "size": 6669,
-    "gzipSize": 2844
-=======
     "gzipSize": 2038
   },
   {
@@ -453,7 +243,6 @@
     "chunkShortName": "toast",
     "size": 6666,
     "gzipSize": 2847
->>>>>>> eb09de91
   },
   {
     "chunkShortName": "wordmark",
