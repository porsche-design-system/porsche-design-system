--- conflicted
+++ resolved
@@ -16,13 +16,8 @@
   },
   {
     "chunkShortName": "button",
-<<<<<<< HEAD
-    "size": 9338,
-    "gzipSize": 3732
-=======
     "size": 9630,
     "gzipSize": 3854
->>>>>>> fc92e419
   },
   {
     "chunkShortName": "button-group",
@@ -31,13 +26,8 @@
   },
   {
     "chunkShortName": "button-pure",
-<<<<<<< HEAD
-    "size": 9273,
-    "gzipSize": 3856
-=======
     "size": 9612,
     "gzipSize": 3980
->>>>>>> fc92e419
   },
   {
     "chunkShortName": "button-tile",
@@ -136,20 +126,6 @@
   },
   {
     "chunkShortName": "link",
-<<<<<<< HEAD
-    "size": 7038,
-    "gzipSize": 3019
-  },
-  {
-    "chunkShortName": "link-pure",
-    "size": 7476,
-    "gzipSize": 3202
-  },
-  {
-    "chunkShortName": "link-social",
-    "size": 6771,
-    "gzipSize": 2973
-=======
     "size": 7325,
     "gzipSize": 3146
   },
@@ -162,7 +138,6 @@
     "chunkShortName": "link-social",
     "size": 7066,
     "gzipSize": 3093
->>>>>>> fc92e419
   },
   {
     "chunkShortName": "link-tile",
@@ -181,13 +156,8 @@
   },
   {
     "chunkShortName": "main",
-<<<<<<< HEAD
-    "size": 82093,
-    "gzipSize": 27088
-=======
     "size": 82365,
     "gzipSize": 27137
->>>>>>> fc92e419
   },
   {
     "chunkShortName": "marque",
@@ -206,13 +176,8 @@
   },
   {
     "chunkShortName": "multi-select",
-<<<<<<< HEAD
-    "size": 26639,
-    "gzipSize": 9299
-=======
     "size": 26645,
     "gzipSize": 9297
->>>>>>> fc92e419
   },
   {
     "chunkShortName": "optgroup",
@@ -226,13 +191,8 @@
   },
   {
     "chunkShortName": "pin-code",
-<<<<<<< HEAD
-    "size": 14140,
-    "gzipSize": 5585
-=======
     "size": 14143,
     "gzipSize": 5587
->>>>>>> fc92e419
   },
   {
     "chunkShortName": "popover",
@@ -256,15 +216,6 @@
   },
   {
     "chunkShortName": "select",
-<<<<<<< HEAD
-    "size": 26793,
-    "gzipSize": 9288
-  },
-  {
-    "chunkShortName": "select-wrapper",
-    "size": 27934,
-    "gzipSize": 9364
-=======
     "size": 26799,
     "gzipSize": 9294
   },
@@ -272,7 +223,6 @@
     "chunkShortName": "select-wrapper",
     "size": 27939,
     "gzipSize": 9372
->>>>>>> fc92e419
   },
   {
     "chunkShortName": "spinner",
@@ -321,13 +271,8 @@
   },
   {
     "chunkShortName": "text-field-wrapper",
-<<<<<<< HEAD
-    "size": 18388,
-    "gzipSize": 7013
-=======
     "size": 18391,
     "gzipSize": 7016
->>>>>>> fc92e419
   },
   {
     "chunkShortName": "text-list",
@@ -336,15 +281,6 @@
   },
   {
     "chunkShortName": "textarea",
-<<<<<<< HEAD
-    "size": 13736,
-    "gzipSize": 5072
-  },
-  {
-    "chunkShortName": "textarea-wrapper",
-    "size": 12347,
-    "gzipSize": 4900
-=======
     "size": 13739,
     "gzipSize": 5066
   },
@@ -352,7 +288,6 @@
     "chunkShortName": "textarea-wrapper",
     "size": 12350,
     "gzipSize": 4904
->>>>>>> fc92e419
   },
   {
     "chunkShortName": "toast",
