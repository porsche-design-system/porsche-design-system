--- conflicted
+++ resolved
@@ -2,47 +2,42 @@
   {
     "chunkShortName": "accordion",
     "size": 4147,
-    "gzipSize": 1844
+    "gzipSize": 1845
   },
   {
     "chunkShortName": "banner",
-    "size": 5172,
-    "gzipSize": 2126
+    "size": 5169,
+    "gzipSize": 2125
   },
   {
     "chunkShortName": "button",
-    "size": 6508,
-    "gzipSize": 2646
+    "size": 6506,
+    "gzipSize": 2644
   },
   {
     "chunkShortName": "button-group",
     "size": 990,
-    "gzipSize": 559
+    "gzipSize": 560
   },
   {
     "chunkShortName": "button-pure",
-    "size": 6935,
+    "size": 6933,
     "gzipSize": 2904
   },
   {
     "chunkShortName": "button-tile",
-    "size": 6781,
-    "gzipSize": 2850
+    "size": 6778,
+    "gzipSize": 2847
   },
   {
     "chunkShortName": "carousel",
-    "size": 43304,
-    "gzipSize": 17531
+    "size": 43303,
+    "gzipSize": 17536
   },
   {
     "chunkShortName": "checkbox-wrapper",
-<<<<<<< HEAD
-    "size": 7645,
-    "gzipSize": 3230
-=======
     "size": 7699,
     "gzipSize": 3243
->>>>>>> 5c013dea
   },
   {
     "chunkShortName": "content-wrapper",
@@ -57,69 +52,60 @@
   {
     "chunkShortName": "display",
     "size": 3066,
-    "gzipSize": 1435
+    "gzipSize": 1434
   },
   {
     "chunkShortName": "divider",
     "size": 2107,
-    "gzipSize": 962
+    "gzipSize": 960
   },
   {
     "chunkShortName": "fieldset",
-    "size": 3831,
+    "size": 3828,
     "gzipSize": 1586
   },
   {
     "chunkShortName": "fieldset-wrapper",
-    "size": 4083,
+    "size": 4080,
     "gzipSize": 1706
   },
   {
     "chunkShortName": "flex",
     "size": 3514,
-    "gzipSize": 1348
+    "gzipSize": 1349
   },
   {
     "chunkShortName": "flyout",
-    "size": 7148,
-    "gzipSize": 2932
+    "size": 7145,
+    "gzipSize": 2934
   },
   {
     "chunkShortName": "grid",
     "size": 2568,
-    "gzipSize": 1141
+    "gzipSize": 1140
   },
   {
     "chunkShortName": "heading",
     "size": 3722,
-    "gzipSize": 1591
+    "gzipSize": 1587
   },
   {
     "chunkShortName": "headline",
     "size": 4601,
-    "gzipSize": 1901
+    "gzipSize": 1897
   },
   {
     "chunkShortName": "icon",
     "size": 17551,
-    "gzipSize": 8303
+    "gzipSize": 8302
   },
   {
     "chunkShortName": "inline-notification",
-    "size": 5292,
+    "size": 5289,
     "gzipSize": 2144
   },
   {
     "chunkShortName": "link",
-<<<<<<< HEAD
-    "size": 5964,
-    "gzipSize": 2499
-  },
-  {
-    "chunkShortName": "link-pure",
-    "size": 6755,
-    "gzipSize": 2794
-=======
     "size": 6021,
     "gzipSize": 2507
   },
@@ -127,7 +113,6 @@
     "chunkShortName": "link-pure",
     "size": 6812,
     "gzipSize": 2801
->>>>>>> 5c013dea
   },
   {
     "chunkShortName": "link-social",
@@ -136,115 +121,86 @@
   },
   {
     "chunkShortName": "link-tile",
-    "size": 6884,
-    "gzipSize": 2908
+    "size": 6881,
+    "gzipSize": 2909
   },
   {
     "chunkShortName": "link-tile-model-signature",
-    "size": 6092,
-    "gzipSize": 2650
+    "size": 6088,
+    "gzipSize": 2648
   },
   {
     "chunkShortName": "main",
-<<<<<<< HEAD
-    "size": 70608,
-    "gzipSize": 23761
-=======
     "size": 70301,
     "gzipSize": 23668
->>>>>>> 5c013dea
   },
   {
     "chunkShortName": "marque",
     "size": 5493,
-    "gzipSize": 2197
+    "gzipSize": 2194
   },
   {
     "chunkShortName": "modal",
-    "size": 7641,
-    "gzipSize": 3310
+    "size": 7638,
+    "gzipSize": 3314
   },
   {
     "chunkShortName": "model-signature",
     "size": 2696,
-    "gzipSize": 1365
+    "gzipSize": 1364
   },
   {
     "chunkShortName": "pagination",
     "size": 7001,
-    "gzipSize": 2865
-  },
-  {
-    "chunkShortName": "pin-code",
-    "size": 8199,
-    "gzipSize": 3096
+    "gzipSize": 2868
   },
   {
     "chunkShortName": "popover",
     "size": 6482,
-    "gzipSize": 2601
+    "gzipSize": 2602
   },
   {
     "chunkShortName": "radio-button-wrapper",
-<<<<<<< HEAD
-    "size": 6649,
-    "gzipSize": 2863
-=======
     "size": 6703,
     "gzipSize": 2873
->>>>>>> 5c013dea
   },
   {
     "chunkShortName": "scroller",
     "size": 7712,
-    "gzipSize": 2973
+    "gzipSize": 2970
   },
   {
     "chunkShortName": "segmented-control",
     "size": 7639,
-    "gzipSize": 2998
+    "gzipSize": 2999
   },
   {
     "chunkShortName": "select-wrapper",
-<<<<<<< HEAD
-    "size": 20918,
-    "gzipSize": 7016
-=======
     "size": 20974,
     "gzipSize": 7031
->>>>>>> 5c013dea
   },
   {
     "chunkShortName": "spinner",
     "size": 2142,
-    "gzipSize": 1066
+    "gzipSize": 1065
   },
   {
     "chunkShortName": "stepper-horizontal",
     "size": 11120,
-    "gzipSize": 4537
+    "gzipSize": 4535
   },
   {
     "chunkShortName": "switch",
-    "size": 5519,
-    "gzipSize": 2261
+    "size": 5517,
+    "gzipSize": 2256
   },
   {
     "chunkShortName": "table",
-    "size": 8104,
+    "size": 8101,
     "gzipSize": 2975
   },
   {
     "chunkShortName": "tabs",
-<<<<<<< HEAD
-    "size": 5981,
-    "gzipSize": 2444
-  },
-  {
-    "chunkShortName": "tabs-bar",
-    "size": 9376,
-    "gzipSize": 3700
-=======
     "size": 6017,
     "gzipSize": 2457
   },
@@ -252,17 +208,16 @@
     "chunkShortName": "tabs-bar",
     "size": 10066,
     "gzipSize": 3930
->>>>>>> 5c013dea
   },
   {
     "chunkShortName": "tag",
     "size": 5111,
-    "gzipSize": 2091
+    "gzipSize": 2093
   },
   {
     "chunkShortName": "tag-dismissible",
     "size": 3780,
-    "gzipSize": 1715
+    "gzipSize": 1710
   },
   {
     "chunkShortName": "text",
@@ -271,33 +226,23 @@
   },
   {
     "chunkShortName": "text-field-wrapper",
-<<<<<<< HEAD
-    "size": 13406,
-    "gzipSize": 5120
-=======
     "size": 13458,
     "gzipSize": 5124
->>>>>>> 5c013dea
   },
   {
     "chunkShortName": "text-list",
     "size": 3714,
-    "gzipSize": 1631
+    "gzipSize": 1632
   },
   {
     "chunkShortName": "textarea-wrapper",
-<<<<<<< HEAD
-    "size": 7971,
-    "gzipSize": 3156
-=======
     "size": 8025,
     "gzipSize": 3157
->>>>>>> 5c013dea
   },
   {
     "chunkShortName": "toast",
     "size": 6656,
-    "gzipSize": 2840
+    "gzipSize": 2843
   },
   {
     "chunkShortName": "wordmark",
