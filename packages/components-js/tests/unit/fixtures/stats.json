[
  {
    "chunkShortName": "accordion",
<<<<<<< HEAD
    "size": 5681,
    "gzipSize": 2435
  },
  {
    "chunkShortName": "banner",
    "size": 6532,
    "gzipSize": 2618
  },
  {
    "chunkShortName": "button",
    "size": 7613,
    "gzipSize": 2945
  },
  {
    "chunkShortName": "button-pure",
    "size": 8792,
    "gzipSize": 3655
  },
  {
    "chunkShortName": "checkbox-wrapper",
    "size": 6731,
    "gzipSize": 2834
  },
  {
    "chunkShortName": "content-wrapper",
    "size": 1198,
    "gzipSize": 651
  },
  {
    "chunkShortName": "divider",
    "size": 1138,
    "gzipSize": 603
  },
  {
    "chunkShortName": "fieldset-wrapper",
    "size": 3291,
    "gzipSize": 1458
  },
  {
    "chunkShortName": "flex",
    "size": 3041,
    "gzipSize": 1130
  },
  {
    "chunkShortName": "grid",
    "size": 2330,
    "gzipSize": 1015
  },
  {
    "chunkShortName": "headline",
    "size": 7338,
    "gzipSize": 2867
  },
  {
    "chunkShortName": "icon",
    "size": 15038,
    "gzipSize": 7497
  },
  {
    "chunkShortName": "link",
    "size": 6281,
    "gzipSize": 2541
  },
  {
    "chunkShortName": "link-pure",
    "size": 8663,
    "gzipSize": 3632
  },
  {
    "chunkShortName": "link-social",
    "size": 7307,
    "gzipSize": 2606
  },
  {
    "chunkShortName": "main",
    "size": 62678,
    "gzipSize": 21385
  },
  {
    "chunkShortName": "marque",
    "size": 4770,
    "gzipSize": 2026
  },
  {
    "chunkShortName": "modal",
    "size": 7383,
    "gzipSize": 3132
  },
  {
    "chunkShortName": "pagination",
    "size": 6435,
    "gzipSize": 2760
  },
  {
    "chunkShortName": "popover",
    "size": 6475,
    "gzipSize": 2727
  },
  {
    "chunkShortName": "radio-button-wrapper",
    "size": 7535,
    "gzipSize": 3123
  },
  {
    "chunkShortName": "scroller",
    "size": 5467,
    "gzipSize": 2214
  },
  {
    "chunkShortName": "segmented-control",
    "size": 6779,
    "gzipSize": 2699
  },
  {
    "chunkShortName": "select-wrapper",
    "size": 22874,
    "gzipSize": 7485
  },
  {
    "chunkShortName": "spinner",
    "size": 3035,
    "gzipSize": 1488
  },
  {
    "chunkShortName": "stepper-horizontal",
    "size": 12196,
    "gzipSize": 4760
  },
  {
    "chunkShortName": "switch",
    "size": 4980,
    "gzipSize": 2043
  },
  {
    "chunkShortName": "table",
    "size": 10143,
    "gzipSize": 3678
  },
  {
    "chunkShortName": "tabs",
    "size": 5993,
    "gzipSize": 2478
  },
  {
    "chunkShortName": "tabs-bar",
    "size": 9221,
    "gzipSize": 3525
  },
  {
    "chunkShortName": "tag",
    "size": 5834,
    "gzipSize": 2264
  },
  {
    "chunkShortName": "text",
    "size": 6345,
    "gzipSize": 2813
  },
  {
    "chunkShortName": "text-field-wrapper",
    "size": 14683,
    "gzipSize": 5254
  },
  {
    "chunkShortName": "text-list",
    "size": 4211,
    "gzipSize": 1895
  },
  {
    "chunkShortName": "textarea-wrapper",
    "size": 8995,
    "gzipSize": 3496
  },
  {
    "chunkShortName": "toast",
    "size": 6397,
    "gzipSize": 2636
=======
    "size": 5668,
    "gzipSize": 2429
  },
  {
    "chunkShortName": "banner",
    "size": 6526,
    "gzipSize": 2613
  },
  {
    "chunkShortName": "button",
    "size": 7574,
    "gzipSize": 2936
  },
  {
    "chunkShortName": "button-pure",
    "size": 8752,
    "gzipSize": 3650
  },
  {
    "chunkShortName": "carousel",
    "size": 38124,
    "gzipSize": 15522
  },
  {
    "chunkShortName": "checkbox-wrapper",
    "size": 6722,
    "gzipSize": 2833
  },
  {
    "chunkShortName": "content-wrapper",
    "size": 1250,
    "gzipSize": 663
  },
  {
    "chunkShortName": "divider",
    "size": 1137,
    "gzipSize": 602
  },
  {
    "chunkShortName": "fieldset-wrapper",
    "size": 3284,
    "gzipSize": 1452
  },
  {
    "chunkShortName": "flex",
    "size": 3039,
    "gzipSize": 1127
  },
  {
    "chunkShortName": "grid",
    "size": 2327,
    "gzipSize": 1012
  },
  {
    "chunkShortName": "headline",
    "size": 7404,
    "gzipSize": 2886
  },
  {
    "chunkShortName": "icon",
    "size": 15035,
    "gzipSize": 7496
  },
  {
    "chunkShortName": "link",
    "size": 6275,
    "gzipSize": 2539
  },
  {
    "chunkShortName": "link-pure",
    "size": 8657,
    "gzipSize": 3630
  },
  {
    "chunkShortName": "link-social",
    "size": 7302,
    "gzipSize": 2605
  },
  {
    "chunkShortName": "main",
    "size": 63699,
    "gzipSize": 21740
  },
  {
    "chunkShortName": "marque",
    "size": 4637,
    "gzipSize": 1977
  },
  {
    "chunkShortName": "modal",
    "size": 7377,
    "gzipSize": 3129
  },
  {
    "chunkShortName": "pagination",
    "size": 6433,
    "gzipSize": 2756
  },
  {
    "chunkShortName": "popover",
    "size": 6471,
    "gzipSize": 2726
  },
  {
    "chunkShortName": "radio-button-wrapper",
    "size": 7526,
    "gzipSize": 3121
  },
  {
    "chunkShortName": "scroller",
    "size": 12202,
    "gzipSize": 4342
  },
  {
    "chunkShortName": "segmented-control",
    "size": 6771,
    "gzipSize": 2695
  },
  {
    "chunkShortName": "select-wrapper",
    "size": 22939,
    "gzipSize": 7494
  },
  {
    "chunkShortName": "spinner",
    "size": 3033,
    "gzipSize": 1485
  },
  {
    "chunkShortName": "stepper-horizontal",
    "size": 12099,
    "gzipSize": 4722
  },
  {
    "chunkShortName": "switch",
    "size": 4944,
    "gzipSize": 2024
  },
  {
    "chunkShortName": "table",
    "size": 10134,
    "gzipSize": 3676
  },
  {
    "chunkShortName": "tabs",
    "size": 5934,
    "gzipSize": 2447
  },
  {
    "chunkShortName": "tag",
    "size": 5830,
    "gzipSize": 2261
  },
  {
    "chunkShortName": "text",
    "size": 6335,
    "gzipSize": 2812
  },
  {
    "chunkShortName": "text-field-wrapper",
    "size": 14671,
    "gzipSize": 5251
  },
  {
    "chunkShortName": "text-list",
    "size": 4203,
    "gzipSize": 1886
  },
  {
    "chunkShortName": "textarea-wrapper",
    "size": 8984,
    "gzipSize": 3493
  },
  {
    "chunkShortName": "toast",
    "size": 6394,
    "gzipSize": 2635
>>>>>>> ec91c564
  }
]<|MERGE_RESOLUTION|>--- conflicted
+++ resolved
@@ -1,185 +1,6 @@
 [
   {
     "chunkShortName": "accordion",
-<<<<<<< HEAD
-    "size": 5681,
-    "gzipSize": 2435
-  },
-  {
-    "chunkShortName": "banner",
-    "size": 6532,
-    "gzipSize": 2618
-  },
-  {
-    "chunkShortName": "button",
-    "size": 7613,
-    "gzipSize": 2945
-  },
-  {
-    "chunkShortName": "button-pure",
-    "size": 8792,
-    "gzipSize": 3655
-  },
-  {
-    "chunkShortName": "checkbox-wrapper",
-    "size": 6731,
-    "gzipSize": 2834
-  },
-  {
-    "chunkShortName": "content-wrapper",
-    "size": 1198,
-    "gzipSize": 651
-  },
-  {
-    "chunkShortName": "divider",
-    "size": 1138,
-    "gzipSize": 603
-  },
-  {
-    "chunkShortName": "fieldset-wrapper",
-    "size": 3291,
-    "gzipSize": 1458
-  },
-  {
-    "chunkShortName": "flex",
-    "size": 3041,
-    "gzipSize": 1130
-  },
-  {
-    "chunkShortName": "grid",
-    "size": 2330,
-    "gzipSize": 1015
-  },
-  {
-    "chunkShortName": "headline",
-    "size": 7338,
-    "gzipSize": 2867
-  },
-  {
-    "chunkShortName": "icon",
-    "size": 15038,
-    "gzipSize": 7497
-  },
-  {
-    "chunkShortName": "link",
-    "size": 6281,
-    "gzipSize": 2541
-  },
-  {
-    "chunkShortName": "link-pure",
-    "size": 8663,
-    "gzipSize": 3632
-  },
-  {
-    "chunkShortName": "link-social",
-    "size": 7307,
-    "gzipSize": 2606
-  },
-  {
-    "chunkShortName": "main",
-    "size": 62678,
-    "gzipSize": 21385
-  },
-  {
-    "chunkShortName": "marque",
-    "size": 4770,
-    "gzipSize": 2026
-  },
-  {
-    "chunkShortName": "modal",
-    "size": 7383,
-    "gzipSize": 3132
-  },
-  {
-    "chunkShortName": "pagination",
-    "size": 6435,
-    "gzipSize": 2760
-  },
-  {
-    "chunkShortName": "popover",
-    "size": 6475,
-    "gzipSize": 2727
-  },
-  {
-    "chunkShortName": "radio-button-wrapper",
-    "size": 7535,
-    "gzipSize": 3123
-  },
-  {
-    "chunkShortName": "scroller",
-    "size": 5467,
-    "gzipSize": 2214
-  },
-  {
-    "chunkShortName": "segmented-control",
-    "size": 6779,
-    "gzipSize": 2699
-  },
-  {
-    "chunkShortName": "select-wrapper",
-    "size": 22874,
-    "gzipSize": 7485
-  },
-  {
-    "chunkShortName": "spinner",
-    "size": 3035,
-    "gzipSize": 1488
-  },
-  {
-    "chunkShortName": "stepper-horizontal",
-    "size": 12196,
-    "gzipSize": 4760
-  },
-  {
-    "chunkShortName": "switch",
-    "size": 4980,
-    "gzipSize": 2043
-  },
-  {
-    "chunkShortName": "table",
-    "size": 10143,
-    "gzipSize": 3678
-  },
-  {
-    "chunkShortName": "tabs",
-    "size": 5993,
-    "gzipSize": 2478
-  },
-  {
-    "chunkShortName": "tabs-bar",
-    "size": 9221,
-    "gzipSize": 3525
-  },
-  {
-    "chunkShortName": "tag",
-    "size": 5834,
-    "gzipSize": 2264
-  },
-  {
-    "chunkShortName": "text",
-    "size": 6345,
-    "gzipSize": 2813
-  },
-  {
-    "chunkShortName": "text-field-wrapper",
-    "size": 14683,
-    "gzipSize": 5254
-  },
-  {
-    "chunkShortName": "text-list",
-    "size": 4211,
-    "gzipSize": 1895
-  },
-  {
-    "chunkShortName": "textarea-wrapper",
-    "size": 8995,
-    "gzipSize": 3496
-  },
-  {
-    "chunkShortName": "toast",
-    "size": 6397,
-    "gzipSize": 2636
-=======
     "size": 5668,
     "gzipSize": 2429
   },
@@ -357,6 +178,5 @@
     "chunkShortName": "toast",
     "size": 6394,
     "gzipSize": 2635
->>>>>>> ec91c564
   }
 ]