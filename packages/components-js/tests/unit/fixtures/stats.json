--- conflicted
+++ resolved
@@ -126,13 +126,8 @@
   },
   {
     "chunkShortName": "tabs",
-<<<<<<< HEAD
-    "size": 3281,
-    "gzipSize": 1362
-=======
     "size": 3390,
     "gzipSize": 1410
->>>>>>> 5786fdc0
   },
   {
     "chunkShortName": "tabs-bar",
