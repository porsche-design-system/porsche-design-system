--- conflicted
+++ resolved
@@ -41,13 +41,8 @@
   },
   {
     "chunkShortName": "checkbox",
-<<<<<<< HEAD
-    "size": 13546,
-    "gzipSize": 5068
-=======
     "size": 13515,
     "gzipSize": 5057
->>>>>>> 8ba53c60
   },
   {
     "chunkShortName": "checkbox-wrapper",
@@ -131,50 +126,6 @@
   },
   {
     "chunkShortName": "input-date",
-<<<<<<< HEAD
-    "size": 13414,
-    "gzipSize": 4854
-  },
-  {
-    "chunkShortName": "input-email",
-    "size": 13267,
-    "gzipSize": 4750
-  },
-  {
-    "chunkShortName": "input-number",
-    "size": 13866,
-    "gzipSize": 4935
-  },
-  {
-    "chunkShortName": "input-password",
-    "size": 13375,
-    "gzipSize": 4807
-  },
-  {
-    "chunkShortName": "input-search",
-    "size": 13581,
-    "gzipSize": 4861
-  },
-  {
-    "chunkShortName": "input-tel",
-    "size": 13197,
-    "gzipSize": 4722
-  },
-  {
-    "chunkShortName": "input-text",
-    "size": 13540,
-    "gzipSize": 4825
-  },
-  {
-    "chunkShortName": "input-time",
-    "size": 13413,
-    "gzipSize": 4866
-  },
-  {
-    "chunkShortName": "input-url",
-    "size": 13199,
-    "gzipSize": 4727
-=======
     "size": 14192,
     "gzipSize": 5165
   },
@@ -217,7 +168,6 @@
     "chunkShortName": "input-url",
     "size": 13977,
     "gzipSize": 5095
->>>>>>> 8ba53c60
   },
   {
     "chunkShortName": "link",
@@ -271,13 +221,8 @@
   },
   {
     "chunkShortName": "multi-select",
-<<<<<<< HEAD
-    "size": 48454,
-    "gzipSize": 17215
-=======
     "size": 48421,
     "gzipSize": 17367
->>>>>>> 8ba53c60
   },
   {
     "chunkShortName": "optgroup",
@@ -291,13 +236,8 @@
   },
   {
     "chunkShortName": "pin-code",
-<<<<<<< HEAD
-    "size": 13432,
-    "gzipSize": 5240
-=======
     "size": 13401,
     "gzipSize": 5232
->>>>>>> 8ba53c60
   },
   {
     "chunkShortName": "popover",
@@ -311,15 +251,6 @@
   },
   {
     "chunkShortName": "radio-group",
-<<<<<<< HEAD
-    "size": 14707,
-    "gzipSize": 5657
-  },
-  {
-    "chunkShortName": "radio-group-option",
-    "size": 10138,
-    "gzipSize": 4168
-=======
     "size": 14100,
     "gzipSize": 5462
   },
@@ -327,7 +258,6 @@
     "chunkShortName": "radio-group-option",
     "size": 10127,
     "gzipSize": 4178
->>>>>>> 8ba53c60
   },
   {
     "chunkShortName": "scroller",
@@ -341,13 +271,8 @@
   },
   {
     "chunkShortName": "select",
-<<<<<<< HEAD
-    "size": 46645,
-    "gzipSize": 16680
-=======
     "size": 46612,
     "gzipSize": 16541
->>>>>>> 8ba53c60
   },
   {
     "chunkShortName": "select-wrapper",
@@ -416,13 +341,8 @@
   },
   {
     "chunkShortName": "textarea",
-<<<<<<< HEAD
-    "size": 12014,
-    "gzipSize": 4372
-=======
     "size": 11983,
     "gzipSize": 4357
->>>>>>> 8ba53c60
   },
   {
     "chunkShortName": "textarea-wrapper",
