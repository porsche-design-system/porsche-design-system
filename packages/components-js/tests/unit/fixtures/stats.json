--- conflicted
+++ resolved
@@ -26,15 +26,6 @@
   },
   {
     "chunkShortName": "button-tile",
-<<<<<<< HEAD
-    "size": 6807,
-    "gzipSize": 2815
-  },
-  {
-    "chunkShortName": "carousel",
-    "size": 42489,
-    "gzipSize": 17204
-=======
     "size": 6794,
     "gzipSize": 2806
   },
@@ -42,7 +33,6 @@
     "chunkShortName": "carousel",
     "size": 41791,
     "gzipSize": 16978
->>>>>>> 9c27a924
   },
   {
     "chunkShortName": "checkbox-wrapper",
@@ -131,20 +121,6 @@
   },
   {
     "chunkShortName": "link-tile",
-<<<<<<< HEAD
-    "size": 6903,
-    "gzipSize": 2880
-  },
-  {
-    "chunkShortName": "link-tile-model-signature",
-    "size": 7383,
-    "gzipSize": 3202
-  },
-  {
-    "chunkShortName": "main",
-    "size": 69206,
-    "gzipSize": 23247
-=======
     "size": 6890,
     "gzipSize": 2876
   },
@@ -157,7 +133,6 @@
     "chunkShortName": "main",
     "size": 69811,
     "gzipSize": 23453
->>>>>>> 9c27a924
   },
   {
     "chunkShortName": "marque",
