[
  {
    "chunkShortName": "accordion",
    "size": 4947,
    "gzipSize": 2257
  },
  {
    "chunkShortName": "banner",
    "size": 5270,
    "gzipSize": 2154
  },
  {
    "chunkShortName": "button",
    "size": 8884,
    "gzipSize": 3416
  },
  {
    "chunkShortName": "button-group",
    "size": 1130,
    "gzipSize": 663
  },
  {
    "chunkShortName": "button-pure",
    "size": 9698,
    "gzipSize": 3874
  },
  {
    "chunkShortName": "button-tile",
    "size": 7098,
    "gzipSize": 3043
  },
  {
    "chunkShortName": "carousel",
    "size": 45234,
    "gzipSize": 18318
  },
  {
    "chunkShortName": "checkbox-wrapper",
<<<<<<< HEAD
    "size": 11594,
    "gzipSize": 4619
=======
    "size": 11597,
    "gzipSize": 4617
>>>>>>> 3005a085
  },
  {
    "chunkShortName": "content-wrapper",
    "size": 2517,
    "gzipSize": 1265
  },
  {
    "chunkShortName": "crest",
    "size": 2336,
    "gzipSize": 1239
  },
  {
    "chunkShortName": "display",
    "size": 3956,
    "gzipSize": 1830
  },
  {
    "chunkShortName": "divider",
    "size": 2398,
    "gzipSize": 1079
  },
  {
    "chunkShortName": "fieldset",
    "size": 4182,
    "gzipSize": 1757
  },
  {
    "chunkShortName": "fieldset-wrapper",
    "size": 4435,
    "gzipSize": 1874
  },
  {
    "chunkShortName": "flex",
    "size": 3655,
    "gzipSize": 1462
  },
  {
    "chunkShortName": "flyout",
    "size": 7542,
    "gzipSize": 3053
  },
  {
    "chunkShortName": "flyout-navigation",
    "size": 12125,
    "gzipSize": 4500
  },
  {
    "chunkShortName": "grid",
    "size": 2710,
    "gzipSize": 1247
  },
  {
    "chunkShortName": "heading",
    "size": 4575,
    "gzipSize": 1993
  },
  {
    "chunkShortName": "headline",
    "size": 5061,
    "gzipSize": 2127
  },
  {
    "chunkShortName": "icon",
<<<<<<< HEAD
    "size": 18511,
    "gzipSize": 8533
=======
    "size": 18318,
    "gzipSize": 8488
>>>>>>> 3005a085
  },
  {
    "chunkShortName": "inline-notification",
    "size": 5711,
    "gzipSize": 2361
  },
  {
    "chunkShortName": "link",
    "size": 6161,
    "gzipSize": 2650
  },
  {
    "chunkShortName": "link-pure",
    "size": 7415,
    "gzipSize": 3149
  },
  {
    "chunkShortName": "link-social",
    "size": 5984,
    "gzipSize": 2637
  },
  {
    "chunkShortName": "link-tile",
    "size": 7241,
    "gzipSize": 3129
  },
  {
    "chunkShortName": "link-tile-model-signature",
    "size": 6825,
    "gzipSize": 3054
  },
  {
    "chunkShortName": "link-tile-product",
    "size": 7072,
    "gzipSize": 3020
  },
  {
    "chunkShortName": "main",
<<<<<<< HEAD
    "size": 76946,
    "gzipSize": 25573
=======
    "size": 76904,
    "gzipSize": 25565
>>>>>>> 3005a085
  },
  {
    "chunkShortName": "marque",
    "size": 5783,
    "gzipSize": 2348
  },
  {
    "chunkShortName": "modal",
    "size": 9564,
    "gzipSize": 4105
  },
  {
    "chunkShortName": "model-signature",
    "size": 3169,
    "gzipSize": 1593
  },
  {
    "chunkShortName": "multi-select",
<<<<<<< HEAD
    "size": 24718,
    "gzipSize": 8545
=======
    "size": 24727,
    "gzipSize": 8546
>>>>>>> 3005a085
  },
  {
    "chunkShortName": "pagination",
    "size": 7591,
    "gzipSize": 3130
  },
  {
    "chunkShortName": "pin-code",
    "size": 14534,
    "gzipSize": 5530
  },
  {
    "chunkShortName": "popover",
    "size": 8721,
    "gzipSize": 3389
  },
  {
    "chunkShortName": "radio-button-wrapper",
<<<<<<< HEAD
    "size": 11151,
    "gzipSize": 4465
=======
    "size": 11154,
    "gzipSize": 4466
>>>>>>> 3005a085
  },
  {
    "chunkShortName": "scroller",
    "size": 7953,
    "gzipSize": 3049
  },
  {
    "chunkShortName": "segmented-control",
<<<<<<< HEAD
    "size": 7773,
    "gzipSize": 3162
  },
  {
    "chunkShortName": "select",
    "size": 24192,
    "gzipSize": 8482
  },
  {
    "chunkShortName": "select-wrapper",
    "size": 25832,
    "gzipSize": 8655
=======
    "size": 7770,
    "gzipSize": 3159
  },
  {
    "chunkShortName": "select",
    "size": 24201,
    "gzipSize": 8480
  },
  {
    "chunkShortName": "select-wrapper",
    "size": 25841,
    "gzipSize": 8652
>>>>>>> 3005a085
  },
  {
    "chunkShortName": "spinner",
    "size": 2393,
    "gzipSize": 1223
  },
  {
    "chunkShortName": "stepper-horizontal",
    "size": 11635,
<<<<<<< HEAD
    "gzipSize": 4810
=======
    "gzipSize": 4809
>>>>>>> 3005a085
  },
  {
    "chunkShortName": "switch",
    "size": 7503,
    "gzipSize": 2896
  },
  {
    "chunkShortName": "table",
    "size": 8942,
<<<<<<< HEAD
    "gzipSize": 3525
  },
  {
    "chunkShortName": "tabs",
    "size": 6157,
    "gzipSize": 2569
=======
    "gzipSize": 3523
  },
  {
    "chunkShortName": "tabs",
    "size": 6154,
    "gzipSize": 2564
>>>>>>> 3005a085
  },
  {
    "chunkShortName": "tabs-bar",
    "size": 10570,
    "gzipSize": 4220
  },
  {
    "chunkShortName": "tag",
<<<<<<< HEAD
    "size": 5410,
    "gzipSize": 2212
  },
  {
    "chunkShortName": "tag-dismissible",
    "size": 3985,
=======
    "size": 5407,
    "gzipSize": 2219
  },
  {
    "chunkShortName": "tag-dismissible",
    "size": 3982,
>>>>>>> 3005a085
    "gzipSize": 1858
  },
  {
    "chunkShortName": "text",
    "size": 5517,
    "gzipSize": 2275
  },
  {
    "chunkShortName": "text-field-wrapper",
<<<<<<< HEAD
    "size": 16280,
    "gzipSize": 6165
  },
  {
    "chunkShortName": "text-list",
    "size": 4155,
=======
    "size": 16282,
    "gzipSize": 6164
  },
  {
    "chunkShortName": "text-list",
    "size": 4152,
>>>>>>> 3005a085
    "gzipSize": 1882
  },
  {
    "chunkShortName": "textarea-wrapper",
<<<<<<< HEAD
    "size": 10793,
=======
    "size": 10797,
>>>>>>> 3005a085
    "gzipSize": 4243
  },
  {
    "chunkShortName": "toast",
<<<<<<< HEAD
    "size": 7049,
    "gzipSize": 3095
=======
    "size": 7046,
    "gzipSize": 3096
>>>>>>> 3005a085
  },
  {
    "chunkShortName": "wordmark",
    "size": 3024,
    "gzipSize": 1529
  }
]<|MERGE_RESOLUTION|>--- conflicted
+++ resolved
@@ -6,13 +6,13 @@
   },
   {
     "chunkShortName": "banner",
-    "size": 5270,
-    "gzipSize": 2154
+    "size": 5266,
+    "gzipSize": 2151
   },
   {
     "chunkShortName": "button",
-    "size": 8884,
-    "gzipSize": 3416
+    "size": 8886,
+    "gzipSize": 3414
   },
   {
     "chunkShortName": "button-group",
@@ -21,8 +21,8 @@
   },
   {
     "chunkShortName": "button-pure",
-    "size": 9698,
-    "gzipSize": 3874
+    "size": 9695,
+    "gzipSize": 3870
   },
   {
     "chunkShortName": "button-tile",
@@ -31,23 +31,18 @@
   },
   {
     "chunkShortName": "carousel",
-    "size": 45234,
-    "gzipSize": 18318
+    "size": 45233,
+    "gzipSize": 18313
   },
   {
     "chunkShortName": "checkbox-wrapper",
-<<<<<<< HEAD
-    "size": 11594,
-    "gzipSize": 4619
-=======
     "size": 11597,
     "gzipSize": 4617
->>>>>>> 3005a085
   },
   {
     "chunkShortName": "content-wrapper",
     "size": 2517,
-    "gzipSize": 1265
+    "gzipSize": 1264
   },
   {
     "chunkShortName": "crest",
@@ -56,18 +51,18 @@
   },
   {
     "chunkShortName": "display",
-    "size": 3956,
-    "gzipSize": 1830
+    "size": 3953,
+    "gzipSize": 1834
   },
   {
     "chunkShortName": "divider",
-    "size": 2398,
+    "size": 2394,
     "gzipSize": 1079
   },
   {
     "chunkShortName": "fieldset",
     "size": 4182,
-    "gzipSize": 1757
+    "gzipSize": 1755
   },
   {
     "chunkShortName": "fieldset-wrapper",
@@ -81,8 +76,8 @@
   },
   {
     "chunkShortName": "flyout",
-    "size": 7542,
-    "gzipSize": 3053
+    "size": 7539,
+    "gzipSize": 3048
   },
   {
     "chunkShortName": "flyout-navigation",
@@ -92,52 +87,47 @@
   {
     "chunkShortName": "grid",
     "size": 2710,
-    "gzipSize": 1247
+    "gzipSize": 1246
   },
   {
     "chunkShortName": "heading",
-    "size": 4575,
-    "gzipSize": 1993
+    "size": 4572,
+    "gzipSize": 1996
   },
   {
     "chunkShortName": "headline",
     "size": 5061,
-    "gzipSize": 2127
+    "gzipSize": 2131
   },
   {
     "chunkShortName": "icon",
-<<<<<<< HEAD
-    "size": 18511,
-    "gzipSize": 8533
-=======
     "size": 18318,
     "gzipSize": 8488
->>>>>>> 3005a085
   },
   {
     "chunkShortName": "inline-notification",
-    "size": 5711,
-    "gzipSize": 2361
+    "size": 5707,
+    "gzipSize": 2357
   },
   {
     "chunkShortName": "link",
-    "size": 6161,
-    "gzipSize": 2650
+    "size": 6164,
+    "gzipSize": 2655
   },
   {
     "chunkShortName": "link-pure",
-    "size": 7415,
-    "gzipSize": 3149
+    "size": 7412,
+    "gzipSize": 3154
   },
   {
     "chunkShortName": "link-social",
-    "size": 5984,
-    "gzipSize": 2637
+    "size": 5987,
+    "gzipSize": 2638
   },
   {
     "chunkShortName": "link-tile",
-    "size": 7241,
-    "gzipSize": 3129
+    "size": 7238,
+    "gzipSize": 3131
   },
   {
     "chunkShortName": "link-tile-model-signature",
@@ -147,27 +137,22 @@
   {
     "chunkShortName": "link-tile-product",
     "size": 7072,
-    "gzipSize": 3020
+    "gzipSize": 3018
   },
   {
     "chunkShortName": "main",
-<<<<<<< HEAD
-    "size": 76946,
-    "gzipSize": 25573
-=======
     "size": 76904,
     "gzipSize": 25565
->>>>>>> 3005a085
   },
   {
     "chunkShortName": "marque",
     "size": 5783,
-    "gzipSize": 2348
+    "gzipSize": 2347
   },
   {
     "chunkShortName": "modal",
-    "size": 9564,
-    "gzipSize": 4105
+    "size": 9561,
+    "gzipSize": 4101
   },
   {
     "chunkShortName": "model-signature",
@@ -176,60 +161,36 @@
   },
   {
     "chunkShortName": "multi-select",
-<<<<<<< HEAD
-    "size": 24718,
-    "gzipSize": 8545
-=======
     "size": 24727,
     "gzipSize": 8546
->>>>>>> 3005a085
   },
   {
     "chunkShortName": "pagination",
-    "size": 7591,
-    "gzipSize": 3130
+    "size": 7588,
+    "gzipSize": 3132
   },
   {
     "chunkShortName": "pin-code",
-    "size": 14534,
-    "gzipSize": 5530
+    "size": 14539,
+    "gzipSize": 5533
   },
   {
     "chunkShortName": "popover",
-    "size": 8721,
-    "gzipSize": 3389
+    "size": 8723,
+    "gzipSize": 3388
   },
   {
     "chunkShortName": "radio-button-wrapper",
-<<<<<<< HEAD
-    "size": 11151,
-    "gzipSize": 4465
-=======
     "size": 11154,
     "gzipSize": 4466
->>>>>>> 3005a085
   },
   {
     "chunkShortName": "scroller",
-    "size": 7953,
-    "gzipSize": 3049
+    "size": 7949,
+    "gzipSize": 3047
   },
   {
     "chunkShortName": "segmented-control",
-<<<<<<< HEAD
-    "size": 7773,
-    "gzipSize": 3162
-  },
-  {
-    "chunkShortName": "select",
-    "size": 24192,
-    "gzipSize": 8482
-  },
-  {
-    "chunkShortName": "select-wrapper",
-    "size": 25832,
-    "gzipSize": 8655
-=======
     "size": 7770,
     "gzipSize": 3159
   },
@@ -242,7 +203,6 @@
     "chunkShortName": "select-wrapper",
     "size": 25841,
     "gzipSize": 8652
->>>>>>> 3005a085
   },
   {
     "chunkShortName": "spinner",
@@ -252,102 +212,62 @@
   {
     "chunkShortName": "stepper-horizontal",
     "size": 11635,
-<<<<<<< HEAD
-    "gzipSize": 4810
-=======
     "gzipSize": 4809
->>>>>>> 3005a085
   },
   {
     "chunkShortName": "switch",
-    "size": 7503,
-    "gzipSize": 2896
+    "size": 7500,
+    "gzipSize": 2895
   },
   {
     "chunkShortName": "table",
     "size": 8942,
-<<<<<<< HEAD
-    "gzipSize": 3525
-  },
-  {
-    "chunkShortName": "tabs",
-    "size": 6157,
-    "gzipSize": 2569
-=======
     "gzipSize": 3523
   },
   {
     "chunkShortName": "tabs",
     "size": 6154,
     "gzipSize": 2564
->>>>>>> 3005a085
   },
   {
     "chunkShortName": "tabs-bar",
-    "size": 10570,
-    "gzipSize": 4220
+    "size": 10566,
+    "gzipSize": 4218
   },
   {
     "chunkShortName": "tag",
-<<<<<<< HEAD
-    "size": 5410,
-    "gzipSize": 2212
-  },
-  {
-    "chunkShortName": "tag-dismissible",
-    "size": 3985,
-=======
     "size": 5407,
     "gzipSize": 2219
   },
   {
     "chunkShortName": "tag-dismissible",
     "size": 3982,
->>>>>>> 3005a085
     "gzipSize": 1858
   },
   {
     "chunkShortName": "text",
-    "size": 5517,
-    "gzipSize": 2275
+    "size": 5514,
+    "gzipSize": 2278
   },
   {
     "chunkShortName": "text-field-wrapper",
-<<<<<<< HEAD
-    "size": 16280,
-    "gzipSize": 6165
-  },
-  {
-    "chunkShortName": "text-list",
-    "size": 4155,
-=======
     "size": 16282,
     "gzipSize": 6164
   },
   {
     "chunkShortName": "text-list",
     "size": 4152,
->>>>>>> 3005a085
     "gzipSize": 1882
   },
   {
     "chunkShortName": "textarea-wrapper",
-<<<<<<< HEAD
-    "size": 10793,
-=======
     "size": 10797,
->>>>>>> 3005a085
     "gzipSize": 4243
   },
   {
     "chunkShortName": "toast",
-<<<<<<< HEAD
-    "size": 7049,
-    "gzipSize": 3095
-=======
     "size": 7046,
     "gzipSize": 3096
->>>>>>> 3005a085
   },
   {
     "chunkShortName": "wordmark",
