[
  {
    "chunkShortName": "accordion",
    "size": 5706,
    "gzipSize": 2467
  },
  {
    "chunkShortName": "banner",
    "size": 3962,
    "gzipSize": 1803
  },
  {
    "chunkShortName": "button",
    "size": 7115,
    "gzipSize": 2865
  },
  {
    "chunkShortName": "button-group",
    "size": 1011,
    "gzipSize": 546
  },
  {
    "chunkShortName": "button-pure",
    "size": 7498,
    "gzipSize": 3099
  },
  {
    "chunkShortName": "carousel",
    "size": 38717,
    "gzipSize": 15956
  },
  {
    "chunkShortName": "checkbox-wrapper",
    "size": 7042,
    "gzipSize": 2962
  },
  {
    "chunkShortName": "content-wrapper",
    "size": 1160,
    "gzipSize": 616
  },
  {
    "chunkShortName": "divider",
    "size": 1116,
    "gzipSize": 589
  },
  {
    "chunkShortName": "fieldset-wrapper",
    "size": 3450,
    "gzipSize": 1449
  },
  {
    "chunkShortName": "flex",
    "size": 2989,
    "gzipSize": 1121
  },
  {
    "chunkShortName": "grid",
    "size": 2121,
    "gzipSize": 952
  },
  {
    "chunkShortName": "headline",
    "size": 5025,
    "gzipSize": 2099
  },
  {
    "chunkShortName": "icon",
    "size": 16216,
    "gzipSize": 7410
  },
  {
    "chunkShortName": "inline-notification",
    "size": 4605,
    "gzipSize": 1998
  },
  {
    "chunkShortName": "link",
    "size": 6451,
    "gzipSize": 2712
  },
  {
    "chunkShortName": "link-pure",
    "size": 7298,
    "gzipSize": 2989
  },
  {
    "chunkShortName": "link-social",
    "size": 4588,
    "gzipSize": 2023
  },
  {
    "chunkShortName": "link-tile",
    "size": 7018,
    "gzipSize": 2935
  },
  {
    "chunkShortName": "main",
<<<<<<< HEAD
    "size": 66485,
    "gzipSize": 22718
=======
    "size": 67340,
    "gzipSize": 22898
>>>>>>> 1f9158bb
  },
  {
    "chunkShortName": "marque",
    "size": 4740,
    "gzipSize": 2003
  },
  {
    "chunkShortName": "modal",
    "size": 8032,
    "gzipSize": 3435
  },
  {
    "chunkShortName": "pagination",
    "size": 6009,
    "gzipSize": 2494
  },
  {
    "chunkShortName": "popover",
    "size": 7390,
    "gzipSize": 2917
  },
  {
    "chunkShortName": "radio-button-wrapper",
    "size": 6931,
    "gzipSize": 2936
  },
  {
    "chunkShortName": "scroller",
    "size": 6659,
    "gzipSize": 2707
  },
  {
    "chunkShortName": "segmented-control",
    "size": 7059,
    "gzipSize": 2782
  },
  {
    "chunkShortName": "select-wrapper",
    "size": 22614,
    "gzipSize": 7530
  },
  {
    "chunkShortName": "spinner",
    "size": 2626,
    "gzipSize": 1263
  },
  {
    "chunkShortName": "stepper-horizontal",
    "size": 11604,
    "gzipSize": 4770
  },
  {
    "chunkShortName": "switch",
    "size": 5376,
    "gzipSize": 2200
  },
  {
    "chunkShortName": "table",
    "size": 10602,
    "gzipSize": 3897
  },
  {
    "chunkShortName": "tabs",
    "size": 6139,
    "gzipSize": 2595
  },
  {
    "chunkShortName": "tabs-bar",
    "size": 8389,
    "gzipSize": 3326
  },
  {
    "chunkShortName": "tag",
    "size": 5046,
    "gzipSize": 2045
  },
  {
    "chunkShortName": "tag-dismissible",
    "size": 4204,
    "gzipSize": 1851
  },
  {
    "chunkShortName": "text",
    "size": 5391,
    "gzipSize": 2227
  },
  {
    "chunkShortName": "text-field-wrapper",
    "size": 14071,
    "gzipSize": 5233
  },
  {
    "chunkShortName": "text-list",
    "size": 4035,
    "gzipSize": 1799
  },
  {
    "chunkShortName": "textarea-wrapper",
    "size": 8026,
    "gzipSize": 3110
  },
  {
    "chunkShortName": "toast",
    "size": 7433,
    "gzipSize": 3037
  }
]<|MERGE_RESOLUTION|>--- conflicted
+++ resolved
@@ -96,13 +96,8 @@
   },
   {
     "chunkShortName": "main",
-<<<<<<< HEAD
-    "size": 66485,
-    "gzipSize": 22718
-=======
     "size": 67340,
     "gzipSize": 22898
->>>>>>> 1f9158bb
   },
   {
     "chunkShortName": "marque",
@@ -131,8 +126,8 @@
   },
   {
     "chunkShortName": "scroller",
-    "size": 6659,
-    "gzipSize": 2707
+    "size": 5508,
+    "gzipSize": 2246
   },
   {
     "chunkShortName": "segmented-control",
