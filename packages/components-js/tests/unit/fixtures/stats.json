[
  {
    "chunkShortName": "accordion",
<<<<<<< HEAD
    "size": 4919,
    "gzipSize": 2243
  },
  {
    "chunkShortName": "banner",
    "size": 5258,
    "gzipSize": 2155
  },
  {
    "chunkShortName": "button",
    "size": 8880,
    "gzipSize": 3408
  },
  {
    "chunkShortName": "button-group",
    "size": 1139,
    "gzipSize": 665
  },
  {
    "chunkShortName": "button-pure",
    "size": 9717,
    "gzipSize": 3860
  },
  {
    "chunkShortName": "button-tile",
    "size": 7103,
    "gzipSize": 3047
  },
  {
    "chunkShortName": "carousel",
    "size": 45298,
    "gzipSize": 18336
  },
  {
    "chunkShortName": "checkbox-wrapper",
    "size": 11589,
    "gzipSize": 4622
  },
  {
    "chunkShortName": "content-wrapper",
    "size": 2515,
    "gzipSize": 1267
  },
  {
    "chunkShortName": "crest",
    "size": 2343,
    "gzipSize": 1240
  },
  {
    "chunkShortName": "display",
    "size": 3954,
    "gzipSize": 1826
  },
  {
    "chunkShortName": "divider",
    "size": 2398,
    "gzipSize": 1075
  },
  {
    "chunkShortName": "fieldset",
    "size": 4183,
    "gzipSize": 1754
  },
  {
    "chunkShortName": "fieldset-wrapper",
    "size": 4434,
    "gzipSize": 1872
  },
  {
    "chunkShortName": "flex",
    "size": 3659,
    "gzipSize": 1466
  },
  {
    "chunkShortName": "flyout",
    "size": 7544,
    "gzipSize": 3057
  },
  {
    "chunkShortName": "flyout-navigation",
    "size": 12143,
    "gzipSize": 4496
  },
  {
    "chunkShortName": "grid",
    "size": 2713,
    "gzipSize": 1250
  },
  {
    "chunkShortName": "heading",
    "size": 4575,
    "gzipSize": 1988
  },
  {
    "chunkShortName": "headline",
    "size": 5062,
    "gzipSize": 2128
  },
  {
    "chunkShortName": "icon",
    "size": 18281,
    "gzipSize": 8437
  },
  {
    "chunkShortName": "inline-notification",
    "size": 5701,
    "gzipSize": 2351
  },
  {
    "chunkShortName": "link",
    "size": 6157,
    "gzipSize": 2654
  },
  {
    "chunkShortName": "link-pure",
    "size": 7434,
    "gzipSize": 3141
  },
  {
    "chunkShortName": "link-social",
    "size": 5979,
    "gzipSize": 2635
  },
  {
    "chunkShortName": "link-tile",
    "size": 7244,
    "gzipSize": 3136
  },
  {
    "chunkShortName": "link-tile-model-signature",
    "size": 6833,
    "gzipSize": 3063
  },
  {
    "chunkShortName": "link-tile-product",
    "size": 7076,
    "gzipSize": 3021
  },
  {
    "chunkShortName": "main",
    "size": 75974,
    "gzipSize": 25375
  },
  {
    "chunkShortName": "marque",
    "size": 5788,
    "gzipSize": 2351
  },
  {
    "chunkShortName": "modal",
    "size": 9381,
    "gzipSize": 4032
  },
  {
    "chunkShortName": "model-signature",
    "size": 2847,
    "gzipSize": 1451
  },
  {
    "chunkShortName": "multi-select",
    "size": 22669,
    "gzipSize": 7977
  },
  {
    "chunkShortName": "pagination",
    "size": 7587,
    "gzipSize": 3132
  },
  {
    "chunkShortName": "pin-code",
    "size": 14531,
    "gzipSize": 5531
  },
  {
    "chunkShortName": "popover",
    "size": 8514,
    "gzipSize": 3339
  },
  {
    "chunkShortName": "radio-button-wrapper",
    "size": 11145,
    "gzipSize": 4466
  },
  {
    "chunkShortName": "scroller",
    "size": 7950,
    "gzipSize": 3044
  },
  {
    "chunkShortName": "segmented-control",
    "size": 7771,
    "gzipSize": 3155
  },
  {
    "chunkShortName": "select-wrapper",
    "size": 25653,
    "gzipSize": 8661
  },
  {
    "chunkShortName": "spinner",
    "size": 2398,
    "gzipSize": 1223
  },
  {
    "chunkShortName": "stepper-horizontal",
    "size": 11631,
    "gzipSize": 4806
  },
  {
    "chunkShortName": "switch",
    "size": 7506,
    "gzipSize": 2893
  },
  {
    "chunkShortName": "table",
    "size": 8945,
    "gzipSize": 3516
  },
  {
    "chunkShortName": "tabs",
    "size": 6149,
    "gzipSize": 2569
  },
  {
    "chunkShortName": "tabs-bar",
    "size": 10565,
    "gzipSize": 4217
  },
  {
    "chunkShortName": "tag",
    "size": 5416,
    "gzipSize": 2212
  },
  {
    "chunkShortName": "tag-dismissible",
    "size": 3990,
    "gzipSize": 1860
  },
  {
    "chunkShortName": "text",
    "size": 5515,
    "gzipSize": 2261
  },
  {
    "chunkShortName": "text-field-wrapper",
    "size": 15559,
    "gzipSize": 5949
  },
  {
    "chunkShortName": "text-list",
    "size": 4150,
    "gzipSize": 1873
  },
  {
    "chunkShortName": "textarea-wrapper",
    "size": 9878,
    "gzipSize": 3918
  },
  {
    "chunkShortName": "toast",
    "size": 7041,
    "gzipSize": 3090
  },
  {
    "chunkShortName": "wordmark",
    "size": 3030,
    "gzipSize": 1528
=======
    "size": 4552,
    "gzipSize": 1991
  },
  {
    "chunkShortName": "banner",
    "size": 5221,
    "gzipSize": 2116
  },
  {
    "chunkShortName": "button",
    "size": 8662,
    "gzipSize": 3237
  },
  {
    "chunkShortName": "button-group",
    "size": 1049,
    "gzipSize": 595
  },
  {
    "chunkShortName": "button-pure",
    "size": 9499,
    "gzipSize": 3692
  },
  {
    "chunkShortName": "button-tile",
    "size": 6879,
    "gzipSize": 2892
  },
  {
    "chunkShortName": "carousel",
    "size": 45031,
    "gzipSize": 18100
  },
  {
    "chunkShortName": "checkbox-wrapper",
    "size": 11319,
    "gzipSize": 4415
  },
  {
    "chunkShortName": "content-wrapper",
    "size": 2426,
    "gzipSize": 1194
  },
  {
    "chunkShortName": "crest",
    "size": 2209,
    "gzipSize": 1158
  },
  {
    "chunkShortName": "display",
    "size": 3869,
    "gzipSize": 1762
  },
  {
    "chunkShortName": "divider",
    "size": 2358,
    "gzipSize": 1041
  },
  {
    "chunkShortName": "fieldset",
    "size": 4048,
    "gzipSize": 1658
  },
  {
    "chunkShortName": "fieldset-wrapper",
    "size": 4300,
    "gzipSize": 1775
  },
  {
    "chunkShortName": "flex",
    "size": 3575,
    "gzipSize": 1392
  },
  {
    "chunkShortName": "flyout",
    "size": 8025,
    "gzipSize": 3178
  },
  {
    "chunkShortName": "flyout-navigation",
    "size": 11402,
    "gzipSize": 4005
  },
  {
    "chunkShortName": "grid",
    "size": 2629,
    "gzipSize": 1177
  },
  {
    "chunkShortName": "heading",
    "size": 4490,
    "gzipSize": 1925
  },
  {
    "chunkShortName": "headline",
    "size": 4979,
    "gzipSize": 2061
  },
  {
    "chunkShortName": "icon",
    "size": 18235,
    "gzipSize": 8413
  },
  {
    "chunkShortName": "inline-notification",
    "size": 5527,
    "gzipSize": 2223
  },
  {
    "chunkShortName": "link",
    "size": 6024,
    "gzipSize": 2550
  },
  {
    "chunkShortName": "link-pure",
    "size": 7300,
    "gzipSize": 3039
  },
  {
    "chunkShortName": "link-social",
    "size": 5800,
    "gzipSize": 2501
  },
  {
    "chunkShortName": "link-tile",
    "size": 6973,
    "gzipSize": 2947
  },
  {
    "chunkShortName": "link-tile-model-signature",
    "size": 6326,
    "gzipSize": 2708
  },
  {
    "chunkShortName": "link-tile-product",
    "size": 6801,
    "gzipSize": 2813
  },
  {
    "chunkShortName": "main",
    "size": 76463,
    "gzipSize": 25440
  },
  {
    "chunkShortName": "marque",
    "size": 5656,
    "gzipSize": 2280
  },
  {
    "chunkShortName": "modal",
    "size": 9199,
    "gzipSize": 3875
  },
  {
    "chunkShortName": "model-signature",
    "size": 2801,
    "gzipSize": 1422
  },
  {
    "chunkShortName": "multi-select",
    "size": 22304,
    "gzipSize": 7534
  },
  {
    "chunkShortName": "pagination",
    "size": 7508,
    "gzipSize": 3069
  },
  {
    "chunkShortName": "pin-code",
    "size": 14305,
    "gzipSize": 5357
  },
  {
    "chunkShortName": "popover",
    "size": 8328,
    "gzipSize": 3196
  },
  {
    "chunkShortName": "radio-button-wrapper",
    "size": 10875,
    "gzipSize": 4253
  },
  {
    "chunkShortName": "scroller",
    "size": 7961,
    "gzipSize": 3050
  },
  {
    "chunkShortName": "segmented-control",
    "size": 7602,
    "gzipSize": 3016
  },
  {
    "chunkShortName": "select",
    "size": 21853,
    "gzipSize": 7525
  },
  {
    "chunkShortName": "select-wrapper",
    "size": 25527,
    "gzipSize": 8452
  },
  {
    "chunkShortName": "spinner",
    "size": 2164,
    "gzipSize": 1057
  },
  {
    "chunkShortName": "stepper-horizontal",
    "size": 11372,
    "gzipSize": 4614
  },
  {
    "chunkShortName": "switch",
    "size": 7235,
    "gzipSize": 2684
  },
  {
    "chunkShortName": "table",
    "size": 8266,
    "gzipSize": 3033
  },
  {
    "chunkShortName": "tabs",
    "size": 5984,
    "gzipSize": 2430
  },
  {
    "chunkShortName": "tabs-bar",
    "size": 10439,
    "gzipSize": 4113
  },
  {
    "chunkShortName": "tag",
    "size": 5283,
    "gzipSize": 2114
  },
  {
    "chunkShortName": "tag-dismissible",
    "size": 3764,
    "gzipSize": 1699
  },
  {
    "chunkShortName": "text",
    "size": 5426,
    "gzipSize": 2198
  },
  {
    "chunkShortName": "text-field-wrapper",
    "size": 15338,
    "gzipSize": 5781
  },
  {
    "chunkShortName": "text-list",
    "size": 3936,
    "gzipSize": 1712
  },
  {
    "chunkShortName": "textarea-wrapper",
    "size": 9653,
    "gzipSize": 3749
  },
  {
    "chunkShortName": "toast",
    "size": 6822,
    "gzipSize": 2924
  },
  {
    "chunkShortName": "wordmark",
    "size": 2849,
    "gzipSize": 1410
>>>>>>> 0ed784e4
  }
]<|MERGE_RESOLUTION|>--- conflicted
+++ resolved
@@ -1,275 +1,6 @@
 [
   {
     "chunkShortName": "accordion",
-<<<<<<< HEAD
-    "size": 4919,
-    "gzipSize": 2243
-  },
-  {
-    "chunkShortName": "banner",
-    "size": 5258,
-    "gzipSize": 2155
-  },
-  {
-    "chunkShortName": "button",
-    "size": 8880,
-    "gzipSize": 3408
-  },
-  {
-    "chunkShortName": "button-group",
-    "size": 1139,
-    "gzipSize": 665
-  },
-  {
-    "chunkShortName": "button-pure",
-    "size": 9717,
-    "gzipSize": 3860
-  },
-  {
-    "chunkShortName": "button-tile",
-    "size": 7103,
-    "gzipSize": 3047
-  },
-  {
-    "chunkShortName": "carousel",
-    "size": 45298,
-    "gzipSize": 18336
-  },
-  {
-    "chunkShortName": "checkbox-wrapper",
-    "size": 11589,
-    "gzipSize": 4622
-  },
-  {
-    "chunkShortName": "content-wrapper",
-    "size": 2515,
-    "gzipSize": 1267
-  },
-  {
-    "chunkShortName": "crest",
-    "size": 2343,
-    "gzipSize": 1240
-  },
-  {
-    "chunkShortName": "display",
-    "size": 3954,
-    "gzipSize": 1826
-  },
-  {
-    "chunkShortName": "divider",
-    "size": 2398,
-    "gzipSize": 1075
-  },
-  {
-    "chunkShortName": "fieldset",
-    "size": 4183,
-    "gzipSize": 1754
-  },
-  {
-    "chunkShortName": "fieldset-wrapper",
-    "size": 4434,
-    "gzipSize": 1872
-  },
-  {
-    "chunkShortName": "flex",
-    "size": 3659,
-    "gzipSize": 1466
-  },
-  {
-    "chunkShortName": "flyout",
-    "size": 7544,
-    "gzipSize": 3057
-  },
-  {
-    "chunkShortName": "flyout-navigation",
-    "size": 12143,
-    "gzipSize": 4496
-  },
-  {
-    "chunkShortName": "grid",
-    "size": 2713,
-    "gzipSize": 1250
-  },
-  {
-    "chunkShortName": "heading",
-    "size": 4575,
-    "gzipSize": 1988
-  },
-  {
-    "chunkShortName": "headline",
-    "size": 5062,
-    "gzipSize": 2128
-  },
-  {
-    "chunkShortName": "icon",
-    "size": 18281,
-    "gzipSize": 8437
-  },
-  {
-    "chunkShortName": "inline-notification",
-    "size": 5701,
-    "gzipSize": 2351
-  },
-  {
-    "chunkShortName": "link",
-    "size": 6157,
-    "gzipSize": 2654
-  },
-  {
-    "chunkShortName": "link-pure",
-    "size": 7434,
-    "gzipSize": 3141
-  },
-  {
-    "chunkShortName": "link-social",
-    "size": 5979,
-    "gzipSize": 2635
-  },
-  {
-    "chunkShortName": "link-tile",
-    "size": 7244,
-    "gzipSize": 3136
-  },
-  {
-    "chunkShortName": "link-tile-model-signature",
-    "size": 6833,
-    "gzipSize": 3063
-  },
-  {
-    "chunkShortName": "link-tile-product",
-    "size": 7076,
-    "gzipSize": 3021
-  },
-  {
-    "chunkShortName": "main",
-    "size": 75974,
-    "gzipSize": 25375
-  },
-  {
-    "chunkShortName": "marque",
-    "size": 5788,
-    "gzipSize": 2351
-  },
-  {
-    "chunkShortName": "modal",
-    "size": 9381,
-    "gzipSize": 4032
-  },
-  {
-    "chunkShortName": "model-signature",
-    "size": 2847,
-    "gzipSize": 1451
-  },
-  {
-    "chunkShortName": "multi-select",
-    "size": 22669,
-    "gzipSize": 7977
-  },
-  {
-    "chunkShortName": "pagination",
-    "size": 7587,
-    "gzipSize": 3132
-  },
-  {
-    "chunkShortName": "pin-code",
-    "size": 14531,
-    "gzipSize": 5531
-  },
-  {
-    "chunkShortName": "popover",
-    "size": 8514,
-    "gzipSize": 3339
-  },
-  {
-    "chunkShortName": "radio-button-wrapper",
-    "size": 11145,
-    "gzipSize": 4466
-  },
-  {
-    "chunkShortName": "scroller",
-    "size": 7950,
-    "gzipSize": 3044
-  },
-  {
-    "chunkShortName": "segmented-control",
-    "size": 7771,
-    "gzipSize": 3155
-  },
-  {
-    "chunkShortName": "select-wrapper",
-    "size": 25653,
-    "gzipSize": 8661
-  },
-  {
-    "chunkShortName": "spinner",
-    "size": 2398,
-    "gzipSize": 1223
-  },
-  {
-    "chunkShortName": "stepper-horizontal",
-    "size": 11631,
-    "gzipSize": 4806
-  },
-  {
-    "chunkShortName": "switch",
-    "size": 7506,
-    "gzipSize": 2893
-  },
-  {
-    "chunkShortName": "table",
-    "size": 8945,
-    "gzipSize": 3516
-  },
-  {
-    "chunkShortName": "tabs",
-    "size": 6149,
-    "gzipSize": 2569
-  },
-  {
-    "chunkShortName": "tabs-bar",
-    "size": 10565,
-    "gzipSize": 4217
-  },
-  {
-    "chunkShortName": "tag",
-    "size": 5416,
-    "gzipSize": 2212
-  },
-  {
-    "chunkShortName": "tag-dismissible",
-    "size": 3990,
-    "gzipSize": 1860
-  },
-  {
-    "chunkShortName": "text",
-    "size": 5515,
-    "gzipSize": 2261
-  },
-  {
-    "chunkShortName": "text-field-wrapper",
-    "size": 15559,
-    "gzipSize": 5949
-  },
-  {
-    "chunkShortName": "text-list",
-    "size": 4150,
-    "gzipSize": 1873
-  },
-  {
-    "chunkShortName": "textarea-wrapper",
-    "size": 9878,
-    "gzipSize": 3918
-  },
-  {
-    "chunkShortName": "toast",
-    "size": 7041,
-    "gzipSize": 3090
-  },
-  {
-    "chunkShortName": "wordmark",
-    "size": 3030,
-    "gzipSize": 1528
-=======
     "size": 4552,
     "gzipSize": 1991
   },
@@ -542,6 +273,5 @@
     "chunkShortName": "wordmark",
     "size": 2849,
     "gzipSize": 1410
->>>>>>> 0ed784e4
   }
 ]