[
  {
    "chunkShortName": "accordion",
    "size": 5954,
    "gzipSize": 2506
  },
  {
    "chunkShortName": "banner",
<<<<<<< HEAD
    "size": 5275,
    "gzipSize": 2252
  },
  {
    "chunkShortName": "button",
    "size": 6862,
    "gzipSize": 2718
=======
    "size": 5280,
    "gzipSize": 2258
  },
  {
    "chunkShortName": "button",
    "size": 7287,
    "gzipSize": 2903
>>>>>>> 66ea52bc
  },
  {
    "chunkShortName": "button-group",
    "size": 984,
    "gzipSize": 551
  },
  {
    "chunkShortName": "button-pure",
<<<<<<< HEAD
    "size": 7286,
    "gzipSize": 2954
=======
    "size": 7805,
    "gzipSize": 3168
>>>>>>> 66ea52bc
  },
  {
    "chunkShortName": "button-tile",
    "size": 6874,
    "gzipSize": 2826
  },
  {
    "chunkShortName": "carousel",
<<<<<<< HEAD
    "size": 41673,
    "gzipSize": 16959
  },
  {
    "chunkShortName": "checkbox-wrapper",
    "size": 6831,
    "gzipSize": 2849
  },
  {
    "chunkShortName": "content-wrapper",
    "size": 2440,
    "gzipSize": 1196
=======
    "size": 41637,
    "gzipSize": 16935
  },
  {
    "chunkShortName": "checkbox-wrapper",
    "size": 7259,
    "gzipSize": 3030
  },
  {
    "chunkShortName": "content-wrapper",
    "size": 2442,
    "gzipSize": 1199
>>>>>>> 66ea52bc
  },
  {
    "chunkShortName": "crest",
    "size": 1878,
    "gzipSize": 1009
  },
  {
    "chunkShortName": "display",
    "size": 3113,
    "gzipSize": 1440
  },
  {
    "chunkShortName": "divider",
<<<<<<< HEAD
    "size": 2102,
    "gzipSize": 956
  },
  {
    "chunkShortName": "fieldset",
    "size": 3938,
    "gzipSize": 1607
  },
  {
    "chunkShortName": "fieldset-wrapper",
    "size": 4224,
    "gzipSize": 1753
  },
  {
    "chunkShortName": "flex",
    "size": 3503,
    "gzipSize": 1371
  },
  {
    "chunkShortName": "grid",
    "size": 2581,
    "gzipSize": 1162
=======
    "size": 2081,
    "gzipSize": 944
  },
  {
    "chunkShortName": "fieldset",
    "size": 3944,
    "gzipSize": 1611
  },
  {
    "chunkShortName": "fieldset-wrapper",
    "size": 4232,
    "gzipSize": 1755
  },
  {
    "chunkShortName": "flex",
    "size": 3505,
    "gzipSize": 1379
  },
  {
    "chunkShortName": "grid",
    "size": 2583,
    "gzipSize": 1167
>>>>>>> 66ea52bc
  },
  {
    "chunkShortName": "heading",
    "size": 3777,
<<<<<<< HEAD
    "gzipSize": 1595
=======
    "gzipSize": 1594
>>>>>>> 66ea52bc
  },
  {
    "chunkShortName": "headline",
    "size": 4701,
    "gzipSize": 1925
  },
  {
    "chunkShortName": "icon",
<<<<<<< HEAD
    "size": 16380,
    "gzipSize": 7814
  },
  {
    "chunkShortName": "inline-notification",
    "size": 5051,
    "gzipSize": 2104
  },
  {
    "chunkShortName": "link",
    "size": 6236,
    "gzipSize": 2562
=======
    "size": 16617,
    "gzipSize": 7955
  },
  {
    "chunkShortName": "inline-notification",
    "size": 4987,
    "gzipSize": 2074
  },
  {
    "chunkShortName": "link",
    "size": 6652,
    "gzipSize": 2755
>>>>>>> 66ea52bc
  },
  {
    "chunkShortName": "link-pure",
    "size": 7040,
    "gzipSize": 2830
  },
  {
    "chunkShortName": "link-social",
<<<<<<< HEAD
    "size": 6146,
    "gzipSize": 2576
  },
  {
    "chunkShortName": "link-tile",
    "size": 6970,
    "gzipSize": 2892
  },
  {
    "chunkShortName": "link-tile-model-signature",
    "size": 8300,
    "gzipSize": 3689
  },
  {
    "chunkShortName": "main",
    "size": 69300,
    "gzipSize": 23302
  },
  {
    "chunkShortName": "marque",
    "size": 4546,
    "gzipSize": 1917
  },
  {
    "chunkShortName": "modal",
    "size": 7958,
    "gzipSize": 3358
  },
  {
    "chunkShortName": "model-signature",
    "size": 2832,
    "gzipSize": 1447
  },
  {
    "chunkShortName": "pagination",
    "size": 7778,
=======
    "size": 6042,
    "gzipSize": 2550
  },
  {
    "chunkShortName": "link-tile",
    "size": 6972,
    "gzipSize": 2896
  },
  {
    "chunkShortName": "link-tile-model-signature",
    "size": 8302,
    "gzipSize": 3693
  },
  {
    "chunkShortName": "main",
    "size": 68621,
    "gzipSize": 23048
  },
  {
    "chunkShortName": "marque",
    "size": 5068,
    "gzipSize": 2147
  },
  {
    "chunkShortName": "modal",
    "size": 8720,
    "gzipSize": 3649
  },
  {
    "chunkShortName": "model-signature",
    "size": 2565,
    "gzipSize": 1348
  },
  {
    "chunkShortName": "pagination",
    "size": 7777,
>>>>>>> 66ea52bc
    "gzipSize": 3121
  },
  {
    "chunkShortName": "popover",
<<<<<<< HEAD
    "size": 6879,
    "gzipSize": 2694
  },
  {
    "chunkShortName": "radio-button-wrapper",
    "size": 6700,
    "gzipSize": 2812
  },
  {
    "chunkShortName": "scroller",
    "size": 8384,
    "gzipSize": 3188
  },
  {
    "chunkShortName": "segmented-control",
    "size": 7559,
    "gzipSize": 2941
  },
  {
    "chunkShortName": "select-wrapper",
    "size": 20974,
    "gzipSize": 6963
  },
  {
    "chunkShortName": "spinner",
    "size": 2165,
    "gzipSize": 1063
  },
  {
    "chunkShortName": "stepper-horizontal",
    "size": 12044,
    "gzipSize": 4806
  },
  {
    "chunkShortName": "switch",
    "size": 5667,
    "gzipSize": 2272
  },
  {
    "chunkShortName": "table",
    "size": 8515,
    "gzipSize": 3079
  },
  {
    "chunkShortName": "tabs",
    "size": 6529,
    "gzipSize": 2714
  },
  {
    "chunkShortName": "tabs-bar",
    "size": 9938,
    "gzipSize": 3853
  },
  {
    "chunkShortName": "tag",
    "size": 5283,
    "gzipSize": 2127
  },
  {
    "chunkShortName": "tag-dismissible",
    "size": 3898,
    "gzipSize": 1730
=======
    "size": 7457,
    "gzipSize": 2934
  },
  {
    "chunkShortName": "radio-button-wrapper",
    "size": 7134,
    "gzipSize": 2995
  },
  {
    "chunkShortName": "scroller",
    "size": 8386,
    "gzipSize": 3191
  },
  {
    "chunkShortName": "segmented-control",
    "size": 8045,
    "gzipSize": 3160
  },
  {
    "chunkShortName": "select-wrapper",
    "size": 21512,
    "gzipSize": 7184
  },
  {
    "chunkShortName": "spinner",
    "size": 2630,
    "gzipSize": 1263
  },
  {
    "chunkShortName": "stepper-horizontal",
    "size": 12046,
    "gzipSize": 4813
  },
  {
    "chunkShortName": "switch",
    "size": 5585,
    "gzipSize": 2236
  },
  {
    "chunkShortName": "table",
    "size": 8258,
    "gzipSize": 3010
  },
  {
    "chunkShortName": "tabs",
    "size": 6703,
    "gzipSize": 2783
  },
  {
    "chunkShortName": "tabs-bar",
    "size": 9973,
    "gzipSize": 3851
  },
  {
    "chunkShortName": "tag",
    "size": 5232,
    "gzipSize": 2114
  },
  {
    "chunkShortName": "tag-dismissible",
    "size": 4395,
    "gzipSize": 1949
>>>>>>> 66ea52bc
  },
  {
    "chunkShortName": "text",
    "size": 5102,
<<<<<<< HEAD
    "gzipSize": 2066
  },
  {
    "chunkShortName": "text-field-wrapper",
    "size": 13830,
    "gzipSize": 5141
=======
    "gzipSize": 2071
  },
  {
    "chunkShortName": "text-field-wrapper",
    "size": 14356,
    "gzipSize": 5354
>>>>>>> 66ea52bc
  },
  {
    "chunkShortName": "text-list",
    "size": 3834,
<<<<<<< HEAD
    "gzipSize": 1680
  },
  {
    "chunkShortName": "textarea-wrapper",
    "size": 8215,
    "gzipSize": 3171
  },
  {
    "chunkShortName": "toast",
    "size": 6988,
    "gzipSize": 2971
=======
    "gzipSize": 1681
  },
  {
    "chunkShortName": "textarea-wrapper",
    "size": 8743,
    "gzipSize": 3381
  },
  {
    "chunkShortName": "toast",
    "size": 6919,
    "gzipSize": 2945
>>>>>>> 66ea52bc
  },
  {
    "chunkShortName": "wordmark",
    "size": 2443,
    "gzipSize": 1190
  }
]<|MERGE_RESOLUTION|>--- conflicted
+++ resolved
@@ -6,15 +6,6 @@
   },
   {
     "chunkShortName": "banner",
-<<<<<<< HEAD
-    "size": 5275,
-    "gzipSize": 2252
-  },
-  {
-    "chunkShortName": "button",
-    "size": 6862,
-    "gzipSize": 2718
-=======
     "size": 5280,
     "gzipSize": 2258
   },
@@ -22,44 +13,24 @@
     "chunkShortName": "button",
     "size": 7287,
     "gzipSize": 2903
->>>>>>> 66ea52bc
   },
   {
     "chunkShortName": "button-group",
     "size": 984,
-    "gzipSize": 551
+    "gzipSize": 552
   },
   {
     "chunkShortName": "button-pure",
-<<<<<<< HEAD
-    "size": 7286,
-    "gzipSize": 2954
-=======
     "size": 7805,
     "gzipSize": 3168
->>>>>>> 66ea52bc
   },
   {
     "chunkShortName": "button-tile",
-    "size": 6874,
-    "gzipSize": 2826
+    "size": 6876,
+    "gzipSize": 2829
   },
   {
     "chunkShortName": "carousel",
-<<<<<<< HEAD
-    "size": 41673,
-    "gzipSize": 16959
-  },
-  {
-    "chunkShortName": "checkbox-wrapper",
-    "size": 6831,
-    "gzipSize": 2849
-  },
-  {
-    "chunkShortName": "content-wrapper",
-    "size": 2440,
-    "gzipSize": 1196
-=======
     "size": 41637,
     "gzipSize": 16935
   },
@@ -72,12 +43,11 @@
     "chunkShortName": "content-wrapper",
     "size": 2442,
     "gzipSize": 1199
->>>>>>> 66ea52bc
   },
   {
     "chunkShortName": "crest",
-    "size": 1878,
-    "gzipSize": 1009
+    "size": 2398,
+    "gzipSize": 1235
   },
   {
     "chunkShortName": "display",
@@ -86,30 +56,6 @@
   },
   {
     "chunkShortName": "divider",
-<<<<<<< HEAD
-    "size": 2102,
-    "gzipSize": 956
-  },
-  {
-    "chunkShortName": "fieldset",
-    "size": 3938,
-    "gzipSize": 1607
-  },
-  {
-    "chunkShortName": "fieldset-wrapper",
-    "size": 4224,
-    "gzipSize": 1753
-  },
-  {
-    "chunkShortName": "flex",
-    "size": 3503,
-    "gzipSize": 1371
-  },
-  {
-    "chunkShortName": "grid",
-    "size": 2581,
-    "gzipSize": 1162
-=======
     "size": 2081,
     "gzipSize": 944
   },
@@ -132,38 +78,19 @@
     "chunkShortName": "grid",
     "size": 2583,
     "gzipSize": 1167
->>>>>>> 66ea52bc
   },
   {
     "chunkShortName": "heading",
     "size": 3777,
-<<<<<<< HEAD
-    "gzipSize": 1595
-=======
     "gzipSize": 1594
->>>>>>> 66ea52bc
   },
   {
     "chunkShortName": "headline",
-    "size": 4701,
-    "gzipSize": 1925
+    "size": 4703,
+    "gzipSize": 1928
   },
   {
     "chunkShortName": "icon",
-<<<<<<< HEAD
-    "size": 16380,
-    "gzipSize": 7814
-  },
-  {
-    "chunkShortName": "inline-notification",
-    "size": 5051,
-    "gzipSize": 2104
-  },
-  {
-    "chunkShortName": "link",
-    "size": 6236,
-    "gzipSize": 2562
-=======
     "size": 16617,
     "gzipSize": 7955
   },
@@ -176,53 +103,14 @@
     "chunkShortName": "link",
     "size": 6652,
     "gzipSize": 2755
->>>>>>> 66ea52bc
   },
   {
     "chunkShortName": "link-pure",
-    "size": 7040,
-    "gzipSize": 2830
+    "size": 7560,
+    "gzipSize": 3058
   },
   {
     "chunkShortName": "link-social",
-<<<<<<< HEAD
-    "size": 6146,
-    "gzipSize": 2576
-  },
-  {
-    "chunkShortName": "link-tile",
-    "size": 6970,
-    "gzipSize": 2892
-  },
-  {
-    "chunkShortName": "link-tile-model-signature",
-    "size": 8300,
-    "gzipSize": 3689
-  },
-  {
-    "chunkShortName": "main",
-    "size": 69300,
-    "gzipSize": 23302
-  },
-  {
-    "chunkShortName": "marque",
-    "size": 4546,
-    "gzipSize": 1917
-  },
-  {
-    "chunkShortName": "modal",
-    "size": 7958,
-    "gzipSize": 3358
-  },
-  {
-    "chunkShortName": "model-signature",
-    "size": 2832,
-    "gzipSize": 1447
-  },
-  {
-    "chunkShortName": "pagination",
-    "size": 7778,
-=======
     "size": 6042,
     "gzipSize": 2550
   },
@@ -259,75 +147,10 @@
   {
     "chunkShortName": "pagination",
     "size": 7777,
->>>>>>> 66ea52bc
     "gzipSize": 3121
   },
   {
     "chunkShortName": "popover",
-<<<<<<< HEAD
-    "size": 6879,
-    "gzipSize": 2694
-  },
-  {
-    "chunkShortName": "radio-button-wrapper",
-    "size": 6700,
-    "gzipSize": 2812
-  },
-  {
-    "chunkShortName": "scroller",
-    "size": 8384,
-    "gzipSize": 3188
-  },
-  {
-    "chunkShortName": "segmented-control",
-    "size": 7559,
-    "gzipSize": 2941
-  },
-  {
-    "chunkShortName": "select-wrapper",
-    "size": 20974,
-    "gzipSize": 6963
-  },
-  {
-    "chunkShortName": "spinner",
-    "size": 2165,
-    "gzipSize": 1063
-  },
-  {
-    "chunkShortName": "stepper-horizontal",
-    "size": 12044,
-    "gzipSize": 4806
-  },
-  {
-    "chunkShortName": "switch",
-    "size": 5667,
-    "gzipSize": 2272
-  },
-  {
-    "chunkShortName": "table",
-    "size": 8515,
-    "gzipSize": 3079
-  },
-  {
-    "chunkShortName": "tabs",
-    "size": 6529,
-    "gzipSize": 2714
-  },
-  {
-    "chunkShortName": "tabs-bar",
-    "size": 9938,
-    "gzipSize": 3853
-  },
-  {
-    "chunkShortName": "tag",
-    "size": 5283,
-    "gzipSize": 2127
-  },
-  {
-    "chunkShortName": "tag-dismissible",
-    "size": 3898,
-    "gzipSize": 1730
-=======
     "size": 7457,
     "gzipSize": 2934
   },
@@ -390,43 +213,20 @@
     "chunkShortName": "tag-dismissible",
     "size": 4395,
     "gzipSize": 1949
->>>>>>> 66ea52bc
   },
   {
     "chunkShortName": "text",
     "size": 5102,
-<<<<<<< HEAD
-    "gzipSize": 2066
-  },
-  {
-    "chunkShortName": "text-field-wrapper",
-    "size": 13830,
-    "gzipSize": 5141
-=======
     "gzipSize": 2071
   },
   {
     "chunkShortName": "text-field-wrapper",
     "size": 14356,
     "gzipSize": 5354
->>>>>>> 66ea52bc
   },
   {
     "chunkShortName": "text-list",
     "size": 3834,
-<<<<<<< HEAD
-    "gzipSize": 1680
-  },
-  {
-    "chunkShortName": "textarea-wrapper",
-    "size": 8215,
-    "gzipSize": 3171
-  },
-  {
-    "chunkShortName": "toast",
-    "size": 6988,
-    "gzipSize": 2971
-=======
     "gzipSize": 1681
   },
   {
@@ -438,11 +238,10 @@
     "chunkShortName": "toast",
     "size": 6919,
     "gzipSize": 2945
->>>>>>> 66ea52bc
   },
   {
     "chunkShortName": "wordmark",
-    "size": 2443,
-    "gzipSize": 1190
+    "size": 2933,
+    "gzipSize": 1407
   }
 ]