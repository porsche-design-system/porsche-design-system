--- conflicted
+++ resolved
@@ -96,13 +96,8 @@
   },
   {
     "chunkShortName": "main",
-<<<<<<< HEAD
-    "size": 66456,
-    "gzipSize": 22698
-=======
     "size": 67340,
     "gzipSize": 22898
->>>>>>> 50b987e8
   },
   {
     "chunkShortName": "marque",
@@ -116,13 +111,8 @@
   },
   {
     "chunkShortName": "pagination",
-<<<<<<< HEAD
-    "size": 6584,
-    "gzipSize": 2696
-=======
     "size": 6009,
     "gzipSize": 2494
->>>>>>> 50b987e8
   },
   {
     "chunkShortName": "popover",
@@ -146,13 +136,8 @@
   },
   {
     "chunkShortName": "select-wrapper",
-<<<<<<< HEAD
-    "size": 22641,
-    "gzipSize": 7535
-=======
     "size": 22610,
     "gzipSize": 7533
->>>>>>> 50b987e8
   },
   {
     "chunkShortName": "spinner",
@@ -201,13 +186,8 @@
   },
   {
     "chunkShortName": "text-field-wrapper",
-<<<<<<< HEAD
-    "size": 14112,
-    "gzipSize": 5252
-=======
     "size": 14067,
     "gzipSize": 5229
->>>>>>> 50b987e8
   },
   {
     "chunkShortName": "text-list",
@@ -216,13 +196,8 @@
   },
   {
     "chunkShortName": "textarea-wrapper",
-<<<<<<< HEAD
-    "size": 8534,
-    "gzipSize": 3354
-=======
     "size": 8022,
     "gzipSize": 3102
->>>>>>> 50b987e8
   },
   {
     "chunkShortName": "toast",
