--- conflicted
+++ resolved
@@ -76,13 +76,8 @@
   },
   {
     "chunkShortName": "flyout",
-<<<<<<< HEAD
-    "size": 7568,
-    "gzipSize": 3043
-=======
     "size": 7545,
     "gzipSize": 3056
->>>>>>> c82f46d1
   },
   {
     "chunkShortName": "flyout-navigation",
@@ -146,13 +141,8 @@
   },
   {
     "chunkShortName": "main",
-<<<<<<< HEAD
-    "size": 76829,
-    "gzipSize": 25527
-=======
     "size": 77061,
     "gzipSize": 25628
->>>>>>> c82f46d1
   },
   {
     "chunkShortName": "marque",
@@ -161,13 +151,8 @@
   },
   {
     "chunkShortName": "modal",
-<<<<<<< HEAD
     "size": 9843,
     "gzipSize": 4197
-=======
-    "size": 9568,
-    "gzipSize": 4110
->>>>>>> c82f46d1
   },
   {
     "chunkShortName": "model-signature",
@@ -176,13 +161,8 @@
   },
   {
     "chunkShortName": "multi-select",
-<<<<<<< HEAD
-    "size": 24727,
-    "gzipSize": 8547
-=======
     "size": 24726,
     "gzipSize": 8553
->>>>>>> c82f46d1
   },
   {
     "chunkShortName": "pagination",
