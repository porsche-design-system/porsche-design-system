--- conflicted
+++ resolved
@@ -2,11 +2,7 @@
   {
     "chunkShortName": "accordion",
     "size": 4273,
-<<<<<<< HEAD
-    "gzipSize": 1885
-=======
     "gzipSize": 1886
->>>>>>> f287a1e8
   },
   {
     "chunkShortName": "banner",
@@ -15,78 +11,43 @@
   },
   {
     "chunkShortName": "button",
-<<<<<<< HEAD
-    "size": 6512,
-    "gzipSize": 2650
-=======
     "size": 6507,
     "gzipSize": 2646
->>>>>>> f287a1e8
   },
   {
     "chunkShortName": "button-group",
     "size": 990,
-<<<<<<< HEAD
-    "gzipSize": 558
-  },
-  {
-    "chunkShortName": "button-pure",
-    "size": 6937,
-    "gzipSize": 2907
-=======
     "gzipSize": 559
   },
   {
     "chunkShortName": "button-pure",
     "size": 6928,
     "gzipSize": 2901
->>>>>>> f287a1e8
   },
   {
     "chunkShortName": "button-tile",
     "size": 6784,
-<<<<<<< HEAD
-    "gzipSize": 2854
-=======
     "gzipSize": 2859
->>>>>>> f287a1e8
   },
   {
     "chunkShortName": "carousel",
     "size": 43284,
-<<<<<<< HEAD
-    "gzipSize": 17525
-  },
-  {
-    "chunkShortName": "checkbox-wrapper",
-    "size": 7788,
-    "gzipSize": 3260
-=======
     "gzipSize": 17526
   },
   {
     "chunkShortName": "checkbox-wrapper",
     "size": 7702,
     "gzipSize": 3244
->>>>>>> f287a1e8
   },
   {
     "chunkShortName": "content-wrapper",
     "size": 2362,
-<<<<<<< HEAD
-    "gzipSize": 1153
-=======
     "gzipSize": 1155
->>>>>>> f287a1e8
   },
   {
     "chunkShortName": "crest",
     "size": 2057,
-<<<<<<< HEAD
-    "gzipSize": 1067
-=======
     "gzipSize": 1068
->>>>>>> f287a1e8
   },
   {
     "chunkShortName": "display",
@@ -96,37 +57,21 @@
   {
     "chunkShortName": "divider",
     "size": 2107,
-<<<<<<< HEAD
-    "gzipSize": 965
-=======
     "gzipSize": 963
->>>>>>> f287a1e8
   },
   {
     "chunkShortName": "fieldset",
     "size": 3839,
-<<<<<<< HEAD
-    "gzipSize": 1584
-=======
     "gzipSize": 1585
->>>>>>> f287a1e8
   },
   {
     "chunkShortName": "fieldset-wrapper",
     "size": 4091,
-<<<<<<< HEAD
-    "gzipSize": 1706
-  },
-  {
-    "chunkShortName": "flex",
-    "size": 3516,
-=======
     "gzipSize": 1707
   },
   {
     "chunkShortName": "flex",
     "size": 3513,
->>>>>>> f287a1e8
     "gzipSize": 1351
   },
   {
@@ -136,13 +81,8 @@
   },
   {
     "chunkShortName": "grid",
-<<<<<<< HEAD
-    "size": 2570,
-    "gzipSize": 1143
-=======
     "size": 2567,
     "gzipSize": 1142
->>>>>>> f287a1e8
   },
   {
     "chunkShortName": "heading",
@@ -152,11 +92,7 @@
   {
     "chunkShortName": "headline",
     "size": 4603,
-<<<<<<< HEAD
-    "gzipSize": 1900
-=======
     "gzipSize": 1899
->>>>>>> f287a1e8
   },
   {
     "chunkShortName": "icon",
@@ -166,56 +102,26 @@
   {
     "chunkShortName": "inline-notification",
     "size": 5297,
-<<<<<<< HEAD
-    "gzipSize": 2142
-  },
-  {
-    "chunkShortName": "link",
-    "size": 6024,
-=======
     "gzipSize": 2141
   },
   {
     "chunkShortName": "link",
     "size": 6023,
->>>>>>> f287a1e8
     "gzipSize": 2507
   },
   {
     "chunkShortName": "link-pure",
-<<<<<<< HEAD
-    "size": 6813,
-    "gzipSize": 2806
-  },
-  {
-    "chunkShortName": "link-social",
-    "size": 5797,
-=======
     "size": 6808,
     "gzipSize": 2803
   },
   {
     "chunkShortName": "link-social",
     "size": 5796,
->>>>>>> f287a1e8
     "gzipSize": 2459
   },
   {
     "chunkShortName": "link-tile",
     "size": 6887,
-<<<<<<< HEAD
-    "gzipSize": 2913
-  },
-  {
-    "chunkShortName": "link-tile-model-signature",
-    "size": 6098,
-    "gzipSize": 2650
-  },
-  {
-    "chunkShortName": "main",
-    "size": 70838,
-    "gzipSize": 23827
-=======
     "gzipSize": 2915
   },
   {
@@ -227,7 +133,6 @@
     "chunkShortName": "main",
     "size": 71056,
     "gzipSize": 23884
->>>>>>> f287a1e8
   },
   {
     "chunkShortName": "marque",
@@ -237,47 +142,22 @@
   {
     "chunkShortName": "modal",
     "size": 8428,
-<<<<<<< HEAD
-    "gzipSize": 3634
-=======
     "gzipSize": 3639
->>>>>>> f287a1e8
   },
   {
     "chunkShortName": "model-signature",
     "size": 2696,
-<<<<<<< HEAD
-    "gzipSize": 1365
-=======
     "gzipSize": 1366
   },
   {
     "chunkShortName": "multi-select",
     "size": 19516,
     "gzipSize": 6694
->>>>>>> f287a1e8
   },
   {
     "chunkShortName": "pagination",
     "size": 7003,
     "gzipSize": 2867
-<<<<<<< HEAD
-  },
-  {
-    "chunkShortName": "pin-code",
-    "size": 10809,
-    "gzipSize": 4244
-  },
-  {
-    "chunkShortName": "popover",
-    "size": 6486,
-    "gzipSize": 2606
-  },
-  {
-    "chunkShortName": "radio-button-wrapper",
-    "size": 6793,
-    "gzipSize": 2897
-=======
   },
   {
     "chunkShortName": "popover",
@@ -288,35 +168,21 @@
     "chunkShortName": "radio-button-wrapper",
     "size": 6707,
     "gzipSize": 2880
->>>>>>> f287a1e8
   },
   {
     "chunkShortName": "scroller",
     "size": 7716,
-<<<<<<< HEAD
-    "gzipSize": 2967
-  },
-  {
-    "chunkShortName": "segmented-control",
-    "size": 7646,
-=======
     "gzipSize": 2971
   },
   {
     "chunkShortName": "segmented-control",
     "size": 7641,
->>>>>>> f287a1e8
     "gzipSize": 3002
   },
   {
     "chunkShortName": "select-wrapper",
-<<<<<<< HEAD
-    "size": 21051,
-    "gzipSize": 7035
-=======
     "size": 21535,
     "gzipSize": 7229
->>>>>>> f287a1e8
   },
   {
     "chunkShortName": "spinner",
@@ -325,34 +191,16 @@
   },
   {
     "chunkShortName": "stepper-horizontal",
-<<<<<<< HEAD
-    "size": 11126,
-    "gzipSize": 4538
-  },
-  {
-    "chunkShortName": "switch",
-    "size": 5524,
-=======
     "size": 11123,
     "gzipSize": 4540
   },
   {
     "chunkShortName": "switch",
     "size": 5522,
->>>>>>> f287a1e8
     "gzipSize": 2261
   },
   {
     "chunkShortName": "table",
-<<<<<<< HEAD
-    "size": 8108,
-    "gzipSize": 2964
-  },
-  {
-    "chunkShortName": "tabs",
-    "size": 5937,
-    "gzipSize": 2458
-=======
     "size": 8105,
     "gzipSize": 2969
   },
@@ -360,61 +208,25 @@
     "chunkShortName": "tabs",
     "size": 5934,
     "gzipSize": 2460
->>>>>>> f287a1e8
   },
   {
     "chunkShortName": "tabs-bar",
     "size": 10098,
-<<<<<<< HEAD
-    "gzipSize": 3937
-=======
     "gzipSize": 3942
->>>>>>> f287a1e8
   },
   {
     "chunkShortName": "tag",
     "size": 5114,
-<<<<<<< HEAD
-    "gzipSize": 2097
-=======
     "gzipSize": 2095
->>>>>>> f287a1e8
   },
   {
     "chunkShortName": "tag-dismissible",
     "size": 3785,
-<<<<<<< HEAD
-    "gzipSize": 1719
-=======
     "gzipSize": 1718
->>>>>>> f287a1e8
   },
   {
     "chunkShortName": "text",
     "size": 4988,
-<<<<<<< HEAD
-    "gzipSize": 2039
-  },
-  {
-    "chunkShortName": "text-field-wrapper",
-    "size": 13619,
-    "gzipSize": 5160
-  },
-  {
-    "chunkShortName": "text-list",
-    "size": 3719,
-    "gzipSize": 1635
-  },
-  {
-    "chunkShortName": "textarea-wrapper",
-    "size": 8116,
-    "gzipSize": 3176
-  },
-  {
-    "chunkShortName": "toast",
-    "size": 6655,
-    "gzipSize": 2839
-=======
     "gzipSize": 2036
   },
   {
@@ -436,7 +248,6 @@
     "chunkShortName": "toast",
     "size": 6659,
     "gzipSize": 2841
->>>>>>> f287a1e8
   },
   {
     "chunkShortName": "wordmark",
