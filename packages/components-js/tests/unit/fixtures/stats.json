[
  {
    "chunkShortName": "accordion",
    "size": 5925,
    "gzipSize": 2500
  },
  {
    "chunkShortName": "banner",
<<<<<<< HEAD
    "size": 4959,
    "gzipSize": 2107
  },
  {
    "chunkShortName": "button",
    "size": 7241,
    "gzipSize": 2884
=======
    "size": 4998,
    "gzipSize": 2119
  },
  {
    "chunkShortName": "button",
    "size": 7184,
    "gzipSize": 2875
>>>>>>> fa5dbd72
  },
  {
    "chunkShortName": "button-group",
    "size": 861,
    "gzipSize": 503
  },
  {
    "chunkShortName": "button-pure",
    "size": 7690,
    "gzipSize": 3133
  },
  {
    "chunkShortName": "carousel",
<<<<<<< HEAD
    "size": 40375,
    "gzipSize": 16583
=======
    "size": 40325,
    "gzipSize": 16549
>>>>>>> fa5dbd72
  },
  {
    "chunkShortName": "checkbox-wrapper",
    "size": 7195,
    "gzipSize": 3015
  },
  {
    "chunkShortName": "content-wrapper",
<<<<<<< HEAD
    "size": 2271,
    "gzipSize": 1042
=======
    "size": 2310,
    "gzipSize": 1051
>>>>>>> fa5dbd72
  },
  {
    "chunkShortName": "display",
    "size": 3135,
    "gzipSize": 1437
  },
  {
    "chunkShortName": "divider",
    "size": 1854,
    "gzipSize": 856
  },
  {
    "chunkShortName": "fieldset-wrapper",
    "size": 3816,
    "gzipSize": 1601
  },
  {
    "chunkShortName": "flex",
    "size": 3495,
    "gzipSize": 1378
  },
  {
    "chunkShortName": "grid",
<<<<<<< HEAD
    "size": 2534,
    "gzipSize": 1157
=======
    "size": 2579,
    "gzipSize": 1165
>>>>>>> fa5dbd72
  },
  {
    "chunkShortName": "heading",
    "size": 4011,
    "gzipSize": 1655
  },
  {
    "chunkShortName": "headline",
    "size": 4733,
    "gzipSize": 1935
  },
  {
    "chunkShortName": "icon",
    "size": 16145,
    "gzipSize": 7713
  },
  {
    "chunkShortName": "inline-notification",
    "size": 4929,
    "gzipSize": 2078
  },
  {
    "chunkShortName": "link",
<<<<<<< HEAD
    "size": 6657,
    "gzipSize": 2763
=======
    "size": 6601,
    "gzipSize": 2740
>>>>>>> fa5dbd72
  },
  {
    "chunkShortName": "link-pure",
    "size": 7497,
    "gzipSize": 3045
  },
  {
    "chunkShortName": "link-social",
<<<<<<< HEAD
    "size": 6051,
    "gzipSize": 2564
  },
  {
    "chunkShortName": "link-tile",
    "size": 6643,
    "gzipSize": 2704
  },
  {
    "chunkShortName": "main",
    "size": 67500,
    "gzipSize": 22836
=======
    "size": 5981,
    "gzipSize": 2535
  },
  {
    "chunkShortName": "link-tile",
    "size": 6788,
    "gzipSize": 2846
  },
  {
    "chunkShortName": "main",
    "size": 67997,
    "gzipSize": 23081
>>>>>>> fa5dbd72
  },
  {
    "chunkShortName": "marque",
    "size": 4858,
    "gzipSize": 2040
  },
  {
    "chunkShortName": "modal",
    "size": 7491,
    "gzipSize": 3194
  },
  {
    "chunkShortName": "model-signature",
    "size": 2474,
    "gzipSize": 1306
  },
  {
    "chunkShortName": "pagination",
    "size": 6970,
    "gzipSize": 2846
  },
  {
    "chunkShortName": "popover",
    "size": 7513,
    "gzipSize": 2950
  },
  {
    "chunkShortName": "radio-button-wrapper",
    "size": 7070,
    "gzipSize": 2987
  },
  {
    "chunkShortName": "scroller",
    "size": 7305,
    "gzipSize": 2861
  },
  {
    "chunkShortName": "segmented-control",
    "size": 7962,
    "gzipSize": 3151
  },
  {
    "chunkShortName": "select-wrapper",
    "size": 21443,
    "gzipSize": 7188
  },
  {
    "chunkShortName": "spinner",
    "size": 2624,
    "gzipSize": 1261
  },
  {
    "chunkShortName": "stepper-horizontal",
    "size": 12016,
    "gzipSize": 4814
  },
  {
    "chunkShortName": "switch",
    "size": 5506,
    "gzipSize": 2236
  },
  {
    "chunkShortName": "table",
    "size": 10401,
    "gzipSize": 3727
  },
  {
    "chunkShortName": "tabs",
    "size": 6189,
    "gzipSize": 2586
  },
  {
    "chunkShortName": "tabs-bar",
    "size": 9167,
    "gzipSize": 3573
  },
  {
    "chunkShortName": "tag",
    "size": 5478,
    "gzipSize": 2204
  },
  {
    "chunkShortName": "tag-dismissible",
    "size": 4519,
    "gzipSize": 1964
  },
  {
    "chunkShortName": "text",
    "size": 5098,
    "gzipSize": 2050
  },
  {
    "chunkShortName": "text-field-wrapper",
    "size": 13713,
    "gzipSize": 5135
  },
  {
    "chunkShortName": "text-list",
    "size": 3263,
    "gzipSize": 1469
  },
  {
    "chunkShortName": "textarea-wrapper",
    "size": 8240,
    "gzipSize": 3206
  },
  {
    "chunkShortName": "toast",
    "size": 6810,
    "gzipSize": 2895
  }
]<|MERGE_RESOLUTION|>--- conflicted
+++ resolved
@@ -1,20 +1,11 @@
 [
   {
     "chunkShortName": "accordion",
-    "size": 5925,
-    "gzipSize": 2500
+    "size": 5622,
+    "gzipSize": 2407
   },
   {
     "chunkShortName": "banner",
-<<<<<<< HEAD
-    "size": 4959,
-    "gzipSize": 2107
-  },
-  {
-    "chunkShortName": "button",
-    "size": 7241,
-    "gzipSize": 2884
-=======
     "size": 4998,
     "gzipSize": 2119
   },
@@ -22,7 +13,6 @@
     "chunkShortName": "button",
     "size": 7184,
     "gzipSize": 2875
->>>>>>> fa5dbd72
   },
   {
     "chunkShortName": "button-group",
@@ -31,38 +21,28 @@
   },
   {
     "chunkShortName": "button-pure",
-    "size": 7690,
-    "gzipSize": 3133
+    "size": 7592,
+    "gzipSize": 3121
   },
   {
     "chunkShortName": "carousel",
-<<<<<<< HEAD
-    "size": 40375,
-    "gzipSize": 16583
-=======
     "size": 40325,
     "gzipSize": 16549
->>>>>>> fa5dbd72
   },
   {
     "chunkShortName": "checkbox-wrapper",
-    "size": 7195,
-    "gzipSize": 3015
+    "size": 7118,
+    "gzipSize": 2987
   },
   {
     "chunkShortName": "content-wrapper",
-<<<<<<< HEAD
-    "size": 2271,
-    "gzipSize": 1042
-=======
     "size": 2310,
     "gzipSize": 1051
->>>>>>> fa5dbd72
   },
   {
     "chunkShortName": "display",
-    "size": 3135,
-    "gzipSize": 1437
+    "size": 3247,
+    "gzipSize": 1481
   },
   {
     "chunkShortName": "divider",
@@ -71,75 +51,51 @@
   },
   {
     "chunkShortName": "fieldset-wrapper",
-    "size": 3816,
-    "gzipSize": 1601
+    "size": 3764,
+    "gzipSize": 1566
   },
   {
     "chunkShortName": "flex",
-    "size": 3495,
-    "gzipSize": 1378
+    "size": 3501,
+    "gzipSize": 1380
   },
   {
     "chunkShortName": "grid",
-<<<<<<< HEAD
-    "size": 2534,
-    "gzipSize": 1157
-=======
     "size": 2579,
     "gzipSize": 1165
->>>>>>> fa5dbd72
   },
   {
     "chunkShortName": "heading",
-    "size": 4011,
-    "gzipSize": 1655
+    "size": 4123,
+    "gzipSize": 1702
   },
   {
     "chunkShortName": "headline",
-    "size": 4733,
-    "gzipSize": 1935
+    "size": 4844,
+    "gzipSize": 1980
   },
   {
     "chunkShortName": "icon",
-    "size": 16145,
-    "gzipSize": 7713
+    "size": 16149,
+    "gzipSize": 7716
   },
   {
     "chunkShortName": "inline-notification",
-    "size": 4929,
-    "gzipSize": 2078
+    "size": 4877,
+    "gzipSize": 2046
   },
   {
     "chunkShortName": "link",
-<<<<<<< HEAD
-    "size": 6657,
-    "gzipSize": 2763
-=======
     "size": 6601,
     "gzipSize": 2740
->>>>>>> fa5dbd72
   },
   {
     "chunkShortName": "link-pure",
-    "size": 7497,
-    "gzipSize": 3045
+    "size": 7399,
+    "gzipSize": 3019
   },
   {
     "chunkShortName": "link-social",
-<<<<<<< HEAD
-    "size": 6051,
-    "gzipSize": 2564
-  },
-  {
-    "chunkShortName": "link-tile",
-    "size": 6643,
-    "gzipSize": 2704
-  },
-  {
-    "chunkShortName": "main",
-    "size": 67500,
-    "gzipSize": 22836
-=======
     "size": 5981,
     "gzipSize": 2535
   },
@@ -152,116 +108,115 @@
     "chunkShortName": "main",
     "size": 67997,
     "gzipSize": 23081
->>>>>>> fa5dbd72
   },
   {
     "chunkShortName": "marque",
-    "size": 4858,
-    "gzipSize": 2040
+    "size": 4862,
+    "gzipSize": 2042
   },
   {
     "chunkShortName": "modal",
-    "size": 7491,
-    "gzipSize": 3194
+    "size": 7442,
+    "gzipSize": 3190
   },
   {
     "chunkShortName": "model-signature",
     "size": 2474,
-    "gzipSize": 1306
+    "gzipSize": 1307
   },
   {
     "chunkShortName": "pagination",
-    "size": 6970,
-    "gzipSize": 2846
+    "size": 6885,
+    "gzipSize": 2824
   },
   {
     "chunkShortName": "popover",
-    "size": 7513,
-    "gzipSize": 2950
+    "size": 7431,
+    "gzipSize": 2925
   },
   {
     "chunkShortName": "radio-button-wrapper",
-    "size": 7070,
-    "gzipSize": 2987
+    "size": 6993,
+    "gzipSize": 2956
   },
   {
     "chunkShortName": "scroller",
-    "size": 7305,
-    "gzipSize": 2861
+    "size": 7219,
+    "gzipSize": 2823
   },
   {
     "chunkShortName": "segmented-control",
-    "size": 7962,
-    "gzipSize": 3151
+    "size": 7885,
+    "gzipSize": 3139
   },
   {
     "chunkShortName": "select-wrapper",
-    "size": 21443,
-    "gzipSize": 7188
+    "size": 21367,
+    "gzipSize": 7134
   },
   {
     "chunkShortName": "spinner",
-    "size": 2624,
-    "gzipSize": 1261
+    "size": 2628,
+    "gzipSize": 1264
   },
   {
     "chunkShortName": "stepper-horizontal",
-    "size": 12016,
-    "gzipSize": 4814
+    "size": 11936,
+    "gzipSize": 4787
   },
   {
     "chunkShortName": "switch",
-    "size": 5506,
-    "gzipSize": 2236
+    "size": 5398,
+    "gzipSize": 2204
   },
   {
     "chunkShortName": "table",
-    "size": 10401,
-    "gzipSize": 3727
+    "size": 10854,
+    "gzipSize": 3946
   },
   {
     "chunkShortName": "tabs",
-    "size": 6189,
-    "gzipSize": 2586
+    "size": 6172,
+    "gzipSize": 2584
   },
   {
     "chunkShortName": "tabs-bar",
-    "size": 9167,
-    "gzipSize": 3573
+    "size": 8971,
+    "gzipSize": 3521
   },
   {
     "chunkShortName": "tag",
-    "size": 5478,
-    "gzipSize": 2204
+    "size": 5394,
+    "gzipSize": 2182
   },
   {
     "chunkShortName": "tag-dismissible",
-    "size": 4519,
-    "gzipSize": 1964
+    "size": 4439,
+    "gzipSize": 1945
   },
   {
     "chunkShortName": "text",
-    "size": 5098,
-    "gzipSize": 2050
+    "size": 5140,
+    "gzipSize": 2076
   },
   {
     "chunkShortName": "text-field-wrapper",
-    "size": 13713,
-    "gzipSize": 5135
+    "size": 14126,
+    "gzipSize": 5249
   },
   {
     "chunkShortName": "text-list",
-    "size": 3263,
-    "gzipSize": 1469
+    "size": 3419,
+    "gzipSize": 1527
   },
   {
     "chunkShortName": "textarea-wrapper",
-    "size": 8240,
-    "gzipSize": 3206
+    "size": 8092,
+    "gzipSize": 3144
   },
   {
     "chunkShortName": "toast",
-    "size": 6810,
-    "gzipSize": 2895
+    "size": 6804,
+    "gzipSize": 2897
   }
 ]