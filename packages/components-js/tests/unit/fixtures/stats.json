--- conflicted
+++ resolved
@@ -1,103 +1,88 @@
 [
   {
     "chunkShortName": "accordion",
-    "size": 5680,
-    "gzipSize": 2431
+    "size": 5684,
+    "gzipSize": 2451
   },
   {
     "chunkShortName": "banner",
     "size": 6536,
-    "gzipSize": 2618
+    "gzipSize": 2617
   },
   {
     "chunkShortName": "button",
-    "size": 7584,
-    "gzipSize": 2939
+    "size": 7580,
+    "gzipSize": 2934
   },
   {
     "chunkShortName": "button-pure",
-    "size": 8757,
-    "gzipSize": 3644
+    "size": 8764,
+    "gzipSize": 3648
   },
   {
     "chunkShortName": "checkbox-wrapper",
-<<<<<<< HEAD
-    "size": 6736,
-    "gzipSize": 2835
-=======
     "size": 6738,
     "gzipSize": 2833
->>>>>>> 4921921a
   },
   {
     "chunkShortName": "content-wrapper",
     "size": 1202,
-    "gzipSize": 653
+    "gzipSize": 652
   },
   {
     "chunkShortName": "divider",
     "size": 1142,
-    "gzipSize": 604
+    "gzipSize": 603
   },
   {
     "chunkShortName": "fieldset-wrapper",
-<<<<<<< HEAD
-    "size": 3298,
-    "gzipSize": 1465
-=======
     "size": 3295,
     "gzipSize": 1457
->>>>>>> 4921921a
   },
   {
     "chunkShortName": "flex",
-    "size": 3045,
+    "size": 3048,
     "gzipSize": 1132
   },
   {
     "chunkShortName": "grid",
-    "size": 2334,
-    "gzipSize": 1016
+    "size": 2337,
+    "gzipSize": 1017
   },
   {
     "chunkShortName": "headline",
-    "size": 7339,
-    "gzipSize": 2867
+    "size": 7340,
+    "gzipSize": 2865
   },
   {
     "chunkShortName": "icon",
     "size": 15042,
-    "gzipSize": 7497
+    "gzipSize": 7498
   },
   {
     "chunkShortName": "link",
-    "size": 6285,
-    "gzipSize": 2544
+    "size": 6283,
+    "gzipSize": 2541
   },
   {
     "chunkShortName": "link-pure",
-    "size": 8661,
-    "gzipSize": 3627
+    "size": 8670,
+    "gzipSize": 3635
   },
   {
     "chunkShortName": "link-social",
-    "size": 7311,
-    "gzipSize": 2609
+    "size": 7309,
+    "gzipSize": 2607
   },
   {
     "chunkShortName": "main",
-<<<<<<< HEAD
-    "size": 62504,
-    "gzipSize": 21332
-=======
     "size": 62568,
     "gzipSize": 21338
->>>>>>> 4921921a
   },
   {
     "chunkShortName": "marque",
-    "size": 4774,
-    "gzipSize": 2028
+    "size": 4650,
+    "gzipSize": 1982
   },
   {
     "chunkShortName": "modal",
@@ -107,42 +92,32 @@
   {
     "chunkShortName": "pagination",
     "size": 6439,
-    "gzipSize": 2762
+    "gzipSize": 2761
   },
   {
     "chunkShortName": "popover",
     "size": 6451,
-    "gzipSize": 2714
+    "gzipSize": 2717
   },
   {
     "chunkShortName": "radio-button-wrapper",
-<<<<<<< HEAD
-    "size": 7349,
-    "gzipSize": 3056
-=======
     "size": 7351,
     "gzipSize": 3051
->>>>>>> 4921921a
   },
   {
     "chunkShortName": "scroller",
-    "size": 12684,
-    "gzipSize": 4521
+    "size": 11902,
+    "gzipSize": 4263
   },
   {
     "chunkShortName": "segmented-control",
-    "size": 6781,
-    "gzipSize": 2700
+    "size": 6784,
+    "gzipSize": 2704
   },
   {
     "chunkShortName": "select-wrapper",
-<<<<<<< HEAD
-    "size": 22848,
-    "gzipSize": 7486
-=======
     "size": 22881,
     "gzipSize": 7484
->>>>>>> 4921921a
   },
   {
     "chunkShortName": "spinner",
@@ -151,66 +126,52 @@
   },
   {
     "chunkShortName": "stepper-horizontal",
-    "size": 12400,
-    "gzipSize": 4788
+    "size": 12403,
+    "gzipSize": 4790
   },
   {
     "chunkShortName": "switch",
-    "size": 4951,
-    "gzipSize": 2028
+    "size": 4949,
+    "gzipSize": 2025
   },
   {
     "chunkShortName": "table",
-    "size": 10145,
-    "gzipSize": 3683
+    "size": 10148,
+    "gzipSize": 3678
   },
   {
     "chunkShortName": "tabs",
-<<<<<<< HEAD
-    "size": 5940,
-    "gzipSize": 2445
-=======
     "size": 5950,
     "gzipSize": 2447
->>>>>>> 4921921a
   },
   {
     "chunkShortName": "tag",
-    "size": 5836,
-    "gzipSize": 2265
+    "size": 5838,
+    "gzipSize": 2267
   },
   {
     "chunkShortName": "text",
-    "size": 6346,
-    "gzipSize": 2812
+    "size": 6347,
+    "gzipSize": 2814
   },
   {
     "chunkShortName": "text-field-wrapper",
-<<<<<<< HEAD
-    "size": 14038,
-    "gzipSize": 5076
-=======
     "size": 14690,
     "gzipSize": 5256
->>>>>>> 4921921a
   },
   {
     "chunkShortName": "text-list",
-    "size": 4215,
-    "gzipSize": 1892
+    "size": 4218,
+    "gzipSize": 1893
   },
   {
     "chunkShortName": "textarea-wrapper",
-<<<<<<< HEAD
-    "size": 8971,
-=======
     "size": 9002,
->>>>>>> 4921921a
     "gzipSize": 3500
   },
   {
     "chunkShortName": "toast",
     "size": 6401,
-    "gzipSize": 2637
+    "gzipSize": 2634
   }
 ]