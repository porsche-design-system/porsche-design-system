--- conflicted
+++ resolved
@@ -41,8 +41,8 @@
   },
   {
     "chunkShortName": "checkbox",
-    "size": 14441,
-    "gzipSize": 5298
+    "size": 13494,
+    "gzipSize": 5076
   },
   {
     "chunkShortName": "checkbox-wrapper",
@@ -201,11 +201,7 @@
   },
   {
     "chunkShortName": "main",
-<<<<<<< HEAD
-    "size": 89844,
-=======
     "size": 89858,
->>>>>>> ef79da3e
     "gzipSize": 28371
   },
   {
