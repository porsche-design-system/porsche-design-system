--- conflicted
+++ resolved
@@ -166,7 +166,6 @@
   },
   {
     "chunkShortName": "tabs",
-<<<<<<< HEAD
     "size": 6138,
     "gzipSize": 2578
   },
@@ -174,15 +173,6 @@
     "chunkShortName": "tabs-bar",
     "size": 8871,
     "gzipSize": 3497
-=======
-    "size": 6164,
-    "gzipSize": 2594
-  },
-  {
-    "chunkShortName": "tabs-bar",
-    "size": 8583,
-    "gzipSize": 3376
->>>>>>> 0e80e52f
   },
   {
     "chunkShortName": "tag",
