[
  {
    "chunkShortName": "accordion",
    "size": 6478,
    "gzipSize": 2845
  },
  {
    "chunkShortName": "banner",
    "size": 6806,
    "gzipSize": 2771
  },
  {
    "chunkShortName": "button",
    "size": 10043,
    "gzipSize": 3875
  },
  {
    "chunkShortName": "button-group",
    "size": 1130,
    "gzipSize": 661
  },
  {
    "chunkShortName": "button-pure",
    "size": 10033,
    "gzipSize": 4002
  },
  {
    "chunkShortName": "button-tile",
    "size": 7943,
    "gzipSize": 3365
  },
  {
    "chunkShortName": "canvas",
<<<<<<< HEAD
    "size": 16261,
    "gzipSize": 5172
=======
    "size": 15669,
    "gzipSize": 4997
>>>>>>> 24511c47
  },
  {
    "chunkShortName": "carousel",
    "size": 48081,
    "gzipSize": 19522
  },
  {
    "chunkShortName": "checkbox",
    "size": 14500,
    "gzipSize": 5454
  },
  {
    "chunkShortName": "checkbox-wrapper",
    "size": 12467,
    "gzipSize": 4901
  },
  {
    "chunkShortName": "content-wrapper",
    "size": 2519,
    "gzipSize": 1267
  },
  {
    "chunkShortName": "crest",
    "size": 2178,
    "gzipSize": 1134
  },
  {
    "chunkShortName": "display",
    "size": 4346,
    "gzipSize": 2057
  },
  {
    "chunkShortName": "divider",
    "size": 2412,
    "gzipSize": 1080
  },
  {
    "chunkShortName": "fieldset",
    "size": 4502,
    "gzipSize": 1905
  },
  {
    "chunkShortName": "fieldset-wrapper",
    "size": 4757,
    "gzipSize": 2030
  },
  {
    "chunkShortName": "flex",
    "size": 3738,
    "gzipSize": 1512
  },
  {
    "chunkShortName": "flyout",
    "size": 9023,
    "gzipSize": 3801
  },
  {
    "chunkShortName": "flyout-multilevel",
    "size": 12284,
    "gzipSize": 4542
  },
  {
    "chunkShortName": "grid",
    "size": 2793,
    "gzipSize": 1294
  },
  {
    "chunkShortName": "heading",
    "size": 4967,
    "gzipSize": 2215
  },
  {
    "chunkShortName": "headline",
    "size": 5471,
    "gzipSize": 2356
  },
  {
    "chunkShortName": "icon",
    "size": 12761,
    "gzipSize": 5288
  },
  {
    "chunkShortName": "inline-notification",
    "size": 7860,
    "gzipSize": 3273
  },
  {
    "chunkShortName": "link",
    "size": 7210,
    "gzipSize": 3082
  },
  {
    "chunkShortName": "link-pure",
    "size": 7702,
    "gzipSize": 3269
  },
  {
    "chunkShortName": "link-social",
    "size": 6951,
    "gzipSize": 3034
  },
  {
    "chunkShortName": "link-tile",
    "size": 7698,
    "gzipSize": 3285
  },
  {
    "chunkShortName": "link-tile-model-signature",
    "size": 7714,
    "gzipSize": 3453
  },
  {
    "chunkShortName": "link-tile-product",
    "size": 7621,
    "gzipSize": 3259
  },
  {
    "chunkShortName": "main",
<<<<<<< HEAD
    "size": 81106,
    "gzipSize": 26868
=======
    "size": 81025,
    "gzipSize": 26844
>>>>>>> 24511c47
  },
  {
    "chunkShortName": "marque",
    "size": 4757,
    "gzipSize": 1767
  },
  {
    "chunkShortName": "modal",
    "size": 10861,
    "gzipSize": 4334
  },
  {
    "chunkShortName": "model-signature",
    "size": 2927,
    "gzipSize": 1417
  },
  {
    "chunkShortName": "multi-select",
    "size": 26496,
    "gzipSize": 9265
  },
  {
    "chunkShortName": "optgroup",
    "size": 5851,
    "gzipSize": 2186
  },
  {
    "chunkShortName": "pagination",
    "size": 7747,
    "gzipSize": 3195
  },
  {
    "chunkShortName": "pin-code",
    "size": 15634,
    "gzipSize": 6006
  },
  {
    "chunkShortName": "popover",
    "size": 9556,
    "gzipSize": 3754
  },
  {
    "chunkShortName": "radio-button-wrapper",
    "size": 11993,
    "gzipSize": 4745
  },
  {
    "chunkShortName": "scroller",
    "size": 6902,
    "gzipSize": 2693
  },
  {
    "chunkShortName": "segmented-control",
    "size": 8222,
    "gzipSize": 3345
  },
  {
    "chunkShortName": "select",
    "size": 26027,
    "gzipSize": 9107
  },
  {
    "chunkShortName": "select-wrapper",
    "size": 27779,
    "gzipSize": 9354
  },
  {
    "chunkShortName": "spinner",
    "size": 2393,
    "gzipSize": 1223
  },
  {
    "chunkShortName": "stepper-horizontal",
    "size": 11967,
    "gzipSize": 4963
  },
  {
    "chunkShortName": "switch",
    "size": 8592,
    "gzipSize": 3323
  },
  {
    "chunkShortName": "table",
    "size": 9901,
    "gzipSize": 3916
  },
  {
    "chunkShortName": "tabs",
    "size": 7024,
    "gzipSize": 2904
  },
  {
    "chunkShortName": "tabs-bar",
    "size": 10829,
    "gzipSize": 4294
  },
  {
    "chunkShortName": "tag",
    "size": 5799,
    "gzipSize": 2396
  },
  {
    "chunkShortName": "tag-dismissible",
    "size": 4234,
    "gzipSize": 1960
  },
  {
    "chunkShortName": "text",
    "size": 5909,
    "gzipSize": 2511
  },
  {
    "chunkShortName": "text-field-wrapper",
    "size": 18331,
    "gzipSize": 6977
  },
  {
    "chunkShortName": "text-list",
    "size": 4955,
    "gzipSize": 2217
  },
  {
    "chunkShortName": "textarea",
    "size": 13656,
    "gzipSize": 5026
  },
  {
    "chunkShortName": "textarea-wrapper",
    "size": 12282,
    "gzipSize": 4870
  },
  {
    "chunkShortName": "toast",
    "size": 7638,
    "gzipSize": 3345
  },
  {
    "chunkShortName": "wordmark",
    "size": 3040,
    "gzipSize": 1539
  }
]<|MERGE_RESOLUTION|>--- conflicted
+++ resolved
@@ -31,13 +31,8 @@
   },
   {
     "chunkShortName": "canvas",
-<<<<<<< HEAD
-    "size": 16261,
-    "gzipSize": 5172
-=======
     "size": 15669,
     "gzipSize": 4997
->>>>>>> 24511c47
   },
   {
     "chunkShortName": "carousel",
@@ -156,13 +151,8 @@
   },
   {
     "chunkShortName": "main",
-<<<<<<< HEAD
-    "size": 81106,
-    "gzipSize": 26868
-=======
     "size": 81025,
     "gzipSize": 26844
->>>>>>> 24511c47
   },
   {
     "chunkShortName": "marque",
