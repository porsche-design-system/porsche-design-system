--- conflicted
+++ resolved
@@ -151,13 +151,8 @@
   },
   {
     "chunkShortName": "modal",
-<<<<<<< HEAD
-    "size": 9574,
-    "gzipSize": 4105
-=======
     "size": 9843,
     "gzipSize": 4197
->>>>>>> 163ccc41
   },
   {
     "chunkShortName": "model-signature",
