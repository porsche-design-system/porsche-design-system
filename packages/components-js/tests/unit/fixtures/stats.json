--- conflicted
+++ resolved
@@ -1,15 +1,6 @@
 [
   {
     "chunkShortName": "accordion",
-<<<<<<< HEAD
-    "size": 6506,
-    "gzipSize": 2863
-  },
-  {
-    "chunkShortName": "banner",
-    "size": 6775,
-    "gzipSize": 2767
-=======
     "size": 6509,
     "gzipSize": 2862
   },
@@ -17,16 +8,11 @@
     "chunkShortName": "banner",
     "size": 6779,
     "gzipSize": 2777
->>>>>>> 38bc2b97
   },
   {
     "chunkShortName": "button",
     "size": 9346,
-<<<<<<< HEAD
-    "gzipSize": 3734
-=======
     "gzipSize": 3727
->>>>>>> 38bc2b97
   },
   {
     "chunkShortName": "button-group",
@@ -35,15 +21,6 @@
   },
   {
     "chunkShortName": "button-pure",
-<<<<<<< HEAD
-    "size": 9284,
-    "gzipSize": 3865
-  },
-  {
-    "chunkShortName": "button-tile",
-    "size": 8027,
-    "gzipSize": 3330
-=======
     "size": 9287,
     "gzipSize": 3855
   },
@@ -51,29 +28,10 @@
     "chunkShortName": "button-tile",
     "size": 8026,
     "gzipSize": 3336
->>>>>>> 38bc2b97
   },
   {
     "chunkShortName": "canvas",
     "size": 16103,
-<<<<<<< HEAD
-    "gzipSize": 5128
-  },
-  {
-    "chunkShortName": "carousel",
-    "size": 48383,
-    "gzipSize": 19503
-  },
-  {
-    "chunkShortName": "checkbox",
-    "size": 13857,
-    "gzipSize": 5254
-  },
-  {
-    "chunkShortName": "checkbox-wrapper",
-    "size": 11461,
-    "gzipSize": 4648
-=======
     "gzipSize": 5130
   },
   {
@@ -90,7 +48,6 @@
     "chunkShortName": "checkbox-wrapper",
     "size": 11458,
     "gzipSize": 4663
->>>>>>> 38bc2b97
   },
   {
     "chunkShortName": "content-wrapper",
@@ -100,7 +57,7 @@
   {
     "chunkShortName": "crest",
     "size": 2188,
-    "gzipSize": 1140
+    "gzipSize": 1141
   },
   {
     "chunkShortName": "display",
@@ -109,15 +66,6 @@
   },
   {
     "chunkShortName": "divider",
-<<<<<<< HEAD
-    "size": 2418,
-    "gzipSize": 1082
-  },
-  {
-    "chunkShortName": "drilldown",
-    "size": 19739,
-    "gzipSize": 6194
-=======
     "size": 2422,
     "gzipSize": 1080
   },
@@ -125,140 +73,35 @@
     "chunkShortName": "drilldown",
     "size": 19737,
     "gzipSize": 6174
->>>>>>> 38bc2b97
   },
   {
     "chunkShortName": "fieldset",
     "size": 4524,
-<<<<<<< HEAD
-    "gzipSize": 1941
-=======
     "gzipSize": 1955
->>>>>>> 38bc2b97
   },
   {
     "chunkShortName": "fieldset-wrapper",
     "size": 4779,
-<<<<<<< HEAD
-    "gzipSize": 2069
-=======
     "gzipSize": 2078
->>>>>>> 38bc2b97
   },
   {
     "chunkShortName": "flex",
     "size": 3748,
-<<<<<<< HEAD
-    "gzipSize": 1518
-  },
-  {
-    "chunkShortName": "flyout",
-    "size": 9764,
-    "gzipSize": 4069
-=======
     "gzipSize": 1511
   },
   {
     "chunkShortName": "flyout",
     "size": 9767,
     "gzipSize": 4105
->>>>>>> 38bc2b97
   },
   {
     "chunkShortName": "grid",
     "size": 2803,
-<<<<<<< HEAD
-    "gzipSize": 1296
-=======
     "gzipSize": 1305
->>>>>>> 38bc2b97
   },
   {
     "chunkShortName": "heading",
     "size": 4989,
-<<<<<<< HEAD
-    "gzipSize": 2220
-  },
-  {
-    "chunkShortName": "headline",
-    "size": 5496,
-    "gzipSize": 2360
-  },
-  {
-    "chunkShortName": "icon",
-    "size": 15298,
-    "gzipSize": 6231
-  },
-  {
-    "chunkShortName": "inline-notification",
-    "size": 7893,
-    "gzipSize": 3285
-  },
-  {
-    "chunkShortName": "input-email",
-    "size": 13200,
-    "gzipSize": 4714
-  },
-  {
-    "chunkShortName": "input-number",
-    "size": 13767,
-    "gzipSize": 4894
-  },
-  {
-    "chunkShortName": "input-password",
-    "size": 13327,
-    "gzipSize": 4788
-  },
-  {
-    "chunkShortName": "input-search",
-    "size": 13450,
-    "gzipSize": 4837
-  },
-  {
-    "chunkShortName": "input-tel",
-    "size": 13130,
-    "gzipSize": 4697
-  },
-  {
-    "chunkShortName": "input-text",
-    "size": 13476,
-    "gzipSize": 4793
-  },
-  {
-    "chunkShortName": "link",
-    "size": 7045,
-    "gzipSize": 3024
-  },
-  {
-    "chunkShortName": "link-pure",
-    "size": 7485,
-    "gzipSize": 3205
-  },
-  {
-    "chunkShortName": "link-social",
-    "size": 6778,
-    "gzipSize": 2977
-  },
-  {
-    "chunkShortName": "link-tile",
-    "size": 7782,
-    "gzipSize": 3252
-  },
-  {
-    "chunkShortName": "link-tile-model-signature",
-    "size": 7790,
-    "gzipSize": 3430
-  },
-  {
-    "chunkShortName": "link-tile-product",
-    "size": 7634,
-    "gzipSize": 3259
-  },
-  {
-    "chunkShortName": "main",
-    "size": 85644,
-    "gzipSize": 27613
-=======
     "gzipSize": 2236
   },
   {
@@ -335,7 +178,6 @@
     "chunkShortName": "main",
     "size": 85093,
     "gzipSize": 27612
->>>>>>> 38bc2b97
   },
   {
     "chunkShortName": "marque",
@@ -344,79 +186,22 @@
   },
   {
     "chunkShortName": "modal",
-<<<<<<< HEAD
-    "size": 11317,
-    "gzipSize": 4446
-=======
     "size": 11320,
     "gzipSize": 4476
->>>>>>> 38bc2b97
   },
   {
     "chunkShortName": "model-signature",
     "size": 2939,
-<<<<<<< HEAD
-    "gzipSize": 1421
-  },
-  {
-    "chunkShortName": "multi-select",
-    "size": 44726,
-    "gzipSize": 16279
-=======
     "gzipSize": 1422
   },
   {
     "chunkShortName": "multi-select",
     "size": 45003,
     "gzipSize": 16495
->>>>>>> 38bc2b97
   },
   {
     "chunkShortName": "optgroup",
     "size": 3179,
-<<<<<<< HEAD
-    "gzipSize": 1540
-  },
-  {
-    "chunkShortName": "pagination",
-    "size": 7841,
-    "gzipSize": 3218
-  },
-  {
-    "chunkShortName": "pin-code",
-    "size": 13804,
-    "gzipSize": 5388
-  },
-  {
-    "chunkShortName": "popover",
-    "size": 24601,
-    "gzipSize": 9598
-  },
-  {
-    "chunkShortName": "radio-button-wrapper",
-    "size": 10987,
-    "gzipSize": 4497
-  },
-  {
-    "chunkShortName": "scroller",
-    "size": 6847,
-    "gzipSize": 2678
-  },
-  {
-    "chunkShortName": "segmented-control",
-    "size": 9010,
-    "gzipSize": 3583
-  },
-  {
-    "chunkShortName": "select",
-    "size": 44401,
-    "gzipSize": 16022
-  },
-  {
-    "chunkShortName": "select-wrapper",
-    "size": 45157,
-    "gzipSize": 16019
-=======
     "gzipSize": 1544
   },
   {
@@ -458,16 +243,11 @@
     "chunkShortName": "select-wrapper",
     "size": 45436,
     "gzipSize": 16181
->>>>>>> 38bc2b97
   },
   {
     "chunkShortName": "sheet",
     "size": 7382,
-<<<<<<< HEAD
-    "gzipSize": 3096
-=======
     "gzipSize": 3109
->>>>>>> 38bc2b97
   },
   {
     "chunkShortName": "spinner",
@@ -477,48 +257,16 @@
   {
     "chunkShortName": "stepper-horizontal",
     "size": 11969,
-<<<<<<< HEAD
-    "gzipSize": 4986
-  },
-  {
-    "chunkShortName": "switch",
-    "size": 7963,
-    "gzipSize": 3292
-=======
     "gzipSize": 4983
   },
   {
     "chunkShortName": "switch",
     "size": 7966,
     "gzipSize": 3289
->>>>>>> 38bc2b97
   },
   {
     "chunkShortName": "table",
     "size": 10477,
-<<<<<<< HEAD
-    "gzipSize": 4139
-  },
-  {
-    "chunkShortName": "tabs",
-    "size": 7010,
-    "gzipSize": 2922
-  },
-  {
-    "chunkShortName": "tabs-bar",
-    "size": 10897,
-    "gzipSize": 4339
-  },
-  {
-    "chunkShortName": "tag",
-    "size": 5915,
-    "gzipSize": 2446
-  },
-  {
-    "chunkShortName": "tag-dismissible",
-    "size": 4241,
-    "gzipSize": 1966
-=======
     "gzipSize": 4152
   },
   {
@@ -540,33 +288,15 @@
     "chunkShortName": "tag-dismissible",
     "size": 4244,
     "gzipSize": 1976
->>>>>>> 38bc2b97
   },
   {
     "chunkShortName": "text",
     "size": 5931,
-<<<<<<< HEAD
-    "gzipSize": 2522
-=======
     "gzipSize": 2511
->>>>>>> 38bc2b97
   },
   {
     "chunkShortName": "text-field-wrapper",
     "size": 18693,
-<<<<<<< HEAD
-    "gzipSize": 7116
-  },
-  {
-    "chunkShortName": "text-list",
-    "size": 4981,
-    "gzipSize": 2232
-  },
-  {
-    "chunkShortName": "textarea",
-    "size": 12583,
-    "gzipSize": 4598
-=======
     "gzipSize": 7128
   },
   {
@@ -578,30 +308,20 @@
     "chunkShortName": "textarea",
     "size": 12560,
     "gzipSize": 4616
->>>>>>> 38bc2b97
   },
   {
     "chunkShortName": "textarea-wrapper",
     "size": 12454,
-<<<<<<< HEAD
-    "gzipSize": 4914
-  },
-  {
-    "chunkShortName": "toast",
-    "size": 7531,
-    "gzipSize": 3308
-=======
     "gzipSize": 4939
   },
   {
     "chunkShortName": "toast",
     "size": 7534,
     "gzipSize": 3322
->>>>>>> 38bc2b97
   },
   {
     "chunkShortName": "wordmark",
     "size": 3050,
-    "gzipSize": 1540
+    "gzipSize": 1541
   }
 ]