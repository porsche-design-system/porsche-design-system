[
  {
    "chunkShortName": "accordion",
    "size": 5041,
    "gzipSize": 2207
  },
  {
    "chunkShortName": "banner",
    "size": 5339,
    "gzipSize": 2180
  },
  {
    "chunkShortName": "button",
    "size": 6769,
    "gzipSize": 2686
  },
  {
    "chunkShortName": "button-group",
    "size": 1014,
    "gzipSize": 572
  },
  {
    "chunkShortName": "button-pure",
    "size": 7312,
    "gzipSize": 2954
  },
  {
    "chunkShortName": "button-tile",
    "size": 6880,
    "gzipSize": 2840
  },
  {
    "chunkShortName": "carousel",
    "size": 42491,
    "gzipSize": 17200
  },
  {
    "chunkShortName": "checkbox-wrapper",
    "size": 7930,
    "gzipSize": 3286
  },
  {
    "chunkShortName": "content-wrapper",
    "size": 2426,
    "gzipSize": 1190
  },
  {
    "chunkShortName": "crest",
    "size": 2181,
    "gzipSize": 1139
  },
  {
    "chunkShortName": "display",
    "size": 3143,
    "gzipSize": 1458
  },
  {
    "chunkShortName": "divider",
    "size": 2139,
    "gzipSize": 974
  },
  {
    "chunkShortName": "fieldset",
    "size": 3920,
    "gzipSize": 1603
  },
  {
    "chunkShortName": "fieldset-wrapper",
    "size": 4208,
    "gzipSize": 1748
  },
  {
    "chunkShortName": "flex",
    "size": 3581,
    "gzipSize": 1391
  },
  {
    "chunkShortName": "flyout",
<<<<<<< HEAD
    "size": 7452,
=======
    "size": 7447,
>>>>>>> 4797ffe5
    "gzipSize": 3004
  },
  {
    "chunkShortName": "grid",
    "size": 2659,
    "gzipSize": 1179
  },
  {
    "chunkShortName": "heading",
    "size": 3799,
    "gzipSize": 1611
  },
  {
    "chunkShortName": "headline",
    "size": 4725,
    "gzipSize": 1942
  },
  {
    "chunkShortName": "icon",
    "size": 17764,
    "gzipSize": 8405
  },
  {
    "chunkShortName": "inline-notification",
    "size": 5376,
    "gzipSize": 2176
  },
  {
    "chunkShortName": "link",
    "size": 6220,
    "gzipSize": 2541
  },
  {
    "chunkShortName": "link-pure",
    "size": 7148,
    "gzipSize": 2858
  },
  {
    "chunkShortName": "link-social",
    "size": 6032,
    "gzipSize": 2522
  },
  {
    "chunkShortName": "link-tile",
    "size": 6976,
    "gzipSize": 2905
  },
  {
    "chunkShortName": "link-tile-model-signature",
    "size": 7456,
    "gzipSize": 3227
  },
  {
    "chunkShortName": "main",
<<<<<<< HEAD
    "size": 70083,
    "gzipSize": 23542
=======
    "size": 70152,
    "gzipSize": 23571
>>>>>>> 4797ffe5
  },
  {
    "chunkShortName": "marque",
    "size": 5664,
    "gzipSize": 2302
  },
  {
    "chunkShortName": "modal",
    "size": 7968,
    "gzipSize": 3383
  },
  {
    "chunkShortName": "model-signature",
    "size": 2906,
    "gzipSize": 1481
  },
  {
    "chunkShortName": "pagination",
    "size": 7755,
    "gzipSize": 3101
  },
  {
    "chunkShortName": "popover",
    "size": 6815,
    "gzipSize": 2675
  },
  {
    "chunkShortName": "radio-button-wrapper",
    "size": 6892,
    "gzipSize": 2905
  },
  {
    "chunkShortName": "scroller",
    "size": 8390,
    "gzipSize": 3202
  },
  {
    "chunkShortName": "segmented-control",
    "size": 7539,
    "gzipSize": 2941
  },
  {
    "chunkShortName": "select-wrapper",
    "size": 21985,
    "gzipSize": 7168
  },
  {
    "chunkShortName": "spinner",
    "size": 2195,
    "gzipSize": 1083
  },
  {
    "chunkShortName": "stepper-horizontal",
    "size": 11991,
    "gzipSize": 4787
  },
  {
    "chunkShortName": "switch",
    "size": 5754,
    "gzipSize": 2309
  },
  {
    "chunkShortName": "table",
    "size": 8440,
    "gzipSize": 3049
  },
  {
    "chunkShortName": "tabs",
    "size": 6523,
    "gzipSize": 2722
  },
  {
    "chunkShortName": "tabs-bar",
    "size": 9739,
    "gzipSize": 3812
  },
  {
    "chunkShortName": "tag",
    "size": 5271,
    "gzipSize": 2124
  },
  {
    "chunkShortName": "tag-dismissible",
    "size": 3932,
    "gzipSize": 1752
  },
  {
    "chunkShortName": "text",
    "size": 5079,
    "gzipSize": 2069
  },
  {
    "chunkShortName": "text-field-wrapper",
    "size": 14071,
    "gzipSize": 5226
  },
  {
    "chunkShortName": "text-list",
    "size": 3816,
    "gzipSize": 1677
  },
  {
    "chunkShortName": "textarea-wrapper",
    "size": 8341,
    "gzipSize": 3211
  },
  {
    "chunkShortName": "toast",
<<<<<<< HEAD
    "size": 6974,
    "gzipSize": 2970
=======
    "size": 6841,
    "gzipSize": 2895
>>>>>>> 4797ffe5
  },
  {
    "chunkShortName": "wordmark",
    "size": 2625,
    "gzipSize": 1266
  }
]<|MERGE_RESOLUTION|>--- conflicted
+++ resolved
@@ -76,11 +76,7 @@
   },
   {
     "chunkShortName": "flyout",
-<<<<<<< HEAD
-    "size": 7452,
-=======
     "size": 7447,
->>>>>>> 4797ffe5
     "gzipSize": 3004
   },
   {
@@ -135,13 +131,8 @@
   },
   {
     "chunkShortName": "main",
-<<<<<<< HEAD
-    "size": 70083,
-    "gzipSize": 23542
-=======
     "size": 70152,
     "gzipSize": 23571
->>>>>>> 4797ffe5
   },
   {
     "chunkShortName": "marque",
@@ -250,13 +241,8 @@
   },
   {
     "chunkShortName": "toast",
-<<<<<<< HEAD
-    "size": 6974,
-    "gzipSize": 2970
-=======
     "size": 6841,
     "gzipSize": 2895
->>>>>>> 4797ffe5
   },
   {
     "chunkShortName": "wordmark",
