[
  {
    "chunkShortName": "accordion",
<<<<<<< HEAD
    "size": 5883,
    "gzipSize": 2519
=======
    "size": 5706,
    "gzipSize": 2467
>>>>>>> 1f9158bb
  },
  {
    "chunkShortName": "banner",
    "size": 3962,
    "gzipSize": 1803
  },
  {
    "chunkShortName": "button",
    "size": 7115,
    "gzipSize": 2865
  },
  {
    "chunkShortName": "button-group",
    "size": 1011,
    "gzipSize": 546
  },
  {
    "chunkShortName": "button-pure",
    "size": 7498,
    "gzipSize": 3099
  },
  {
    "chunkShortName": "carousel",
    "size": 38717,
    "gzipSize": 15956
  },
  {
    "chunkShortName": "checkbox-wrapper",
    "size": 7042,
    "gzipSize": 2962
  },
  {
    "chunkShortName": "content-wrapper",
    "size": 1160,
    "gzipSize": 616
  },
  {
    "chunkShortName": "divider",
    "size": 1116,
    "gzipSize": 589
  },
  {
    "chunkShortName": "fieldset-wrapper",
    "size": 3450,
    "gzipSize": 1449
  },
  {
    "chunkShortName": "flex",
    "size": 2989,
    "gzipSize": 1121
  },
  {
    "chunkShortName": "grid",
    "size": 2121,
    "gzipSize": 952
  },
  {
    "chunkShortName": "headline",
    "size": 5025,
    "gzipSize": 2099
  },
  {
    "chunkShortName": "icon",
    "size": 16216,
    "gzipSize": 7410
  },
  {
    "chunkShortName": "inline-notification",
    "size": 4605,
    "gzipSize": 1998
  },
  {
    "chunkShortName": "link",
    "size": 6451,
    "gzipSize": 2712
  },
  {
    "chunkShortName": "link-pure",
    "size": 7298,
    "gzipSize": 2989
  },
  {
    "chunkShortName": "link-social",
    "size": 4588,
    "gzipSize": 2023
  },
  {
    "chunkShortName": "link-tile",
    "size": 7018,
    "gzipSize": 2935
  },
  {
    "chunkShortName": "main",
    "size": 67340,
    "gzipSize": 22898
  },
  {
    "chunkShortName": "marque",
    "size": 4740,
    "gzipSize": 2003
  },
  {
    "chunkShortName": "modal",
    "size": 8032,
    "gzipSize": 3435
  },
  {
    "chunkShortName": "pagination",
    "size": 6009,
    "gzipSize": 2494
  },
  {
    "chunkShortName": "popover",
    "size": 7390,
    "gzipSize": 2917
  },
  {
    "chunkShortName": "radio-button-wrapper",
    "size": 6931,
    "gzipSize": 2936
  },
  {
    "chunkShortName": "scroller",
    "size": 5508,
    "gzipSize": 2246
  },
  {
    "chunkShortName": "segmented-control",
    "size": 7059,
    "gzipSize": 2782
  },
  {
    "chunkShortName": "select-wrapper",
    "size": 22614,
    "gzipSize": 7530
  },
  {
    "chunkShortName": "spinner",
    "size": 2626,
    "gzipSize": 1263
  },
  {
    "chunkShortName": "stepper-horizontal",
    "size": 11604,
    "gzipSize": 4770
  },
  {
    "chunkShortName": "switch",
    "size": 5376,
    "gzipSize": 2200
  },
  {
    "chunkShortName": "table",
    "size": 10602,
    "gzipSize": 3897
  },
  {
    "chunkShortName": "tabs",
    "size": 6139,
    "gzipSize": 2595
  },
  {
    "chunkShortName": "tabs-bar",
    "size": 8389,
    "gzipSize": 3326
  },
  {
    "chunkShortName": "tag",
    "size": 5046,
    "gzipSize": 2045
  },
  {
    "chunkShortName": "tag-dismissible",
    "size": 4204,
    "gzipSize": 1851
  },
  {
    "chunkShortName": "text",
    "size": 5391,
    "gzipSize": 2227
  },
  {
    "chunkShortName": "text-field-wrapper",
    "size": 14071,
    "gzipSize": 5233
  },
  {
    "chunkShortName": "text-list",
    "size": 4035,
    "gzipSize": 1799
  },
  {
    "chunkShortName": "textarea-wrapper",
    "size": 8026,
    "gzipSize": 3110
  },
  {
    "chunkShortName": "toast",
    "size": 7433,
    "gzipSize": 3037
  }
]<|MERGE_RESOLUTION|>--- conflicted
+++ resolved
@@ -1,13 +1,8 @@
 [
   {
     "chunkShortName": "accordion",
-<<<<<<< HEAD
     "size": 5883,
     "gzipSize": 2519
-=======
-    "size": 5706,
-    "gzipSize": 2467
->>>>>>> 1f9158bb
   },
   {
     "chunkShortName": "banner",
