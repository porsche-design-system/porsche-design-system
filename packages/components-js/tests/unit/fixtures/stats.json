[
  {
    "chunkShortName": "accordion",
    "size": 6420,
    "gzipSize": 2843
  },
  {
    "chunkShortName": "banner",
    "size": 6726,
    "gzipSize": 2759
  },
  {
    "chunkShortName": "button",
    "size": 9335,
    "gzipSize": 3750
  },
  {
    "chunkShortName": "button-group",
    "size": 1130,
    "gzipSize": 662
  },
  {
    "chunkShortName": "button-pure",
    "size": 9261,
    "gzipSize": 3872
  },
  {
    "chunkShortName": "button-tile",
    "size": 8622,
    "gzipSize": 3544
  },
  {
    "chunkShortName": "canvas",
    "size": 16107,
    "gzipSize": 5136
  },
  {
    "chunkShortName": "carousel",
    "size": 48211,
    "gzipSize": 19435
  },
  {
    "chunkShortName": "checkbox",
    "size": 14823,
    "gzipSize": 5484
  },
  {
    "chunkShortName": "checkbox-wrapper",
    "size": 11543,
    "gzipSize": 4675
  },
  {
    "chunkShortName": "content-wrapper",
    "size": 2501,
    "gzipSize": 1257
  },
  {
    "chunkShortName": "crest",
    "size": 2163,
    "gzipSize": 1136
  },
  {
    "chunkShortName": "display",
    "size": 4345,
    "gzipSize": 2064
  },
  {
    "chunkShortName": "divider",
    "size": 2386,
    "gzipSize": 1073
  },
  {
    "chunkShortName": "drilldown",
    "size": 19688,
    "gzipSize": 6180
  },
  {
    "chunkShortName": "fieldset",
    "size": 4895,
    "gzipSize": 2102
  },
  {
    "chunkShortName": "fieldset-wrapper",
    "size": 5028,
    "gzipSize": 2175
  },
  {
    "chunkShortName": "flag",
    "size": 4269,
    "gzipSize": 2220
  },
  {
    "chunkShortName": "flex",
    "size": 3738,
    "gzipSize": 1503
  },
  {
    "chunkShortName": "flyout",
    "size": 9875,
    "gzipSize": 4105
  },
  {
    "chunkShortName": "grid",
    "size": 2793,
    "gzipSize": 1304
  },
  {
    "chunkShortName": "heading",
    "size": 4966,
    "gzipSize": 2232
  },
  {
    "chunkShortName": "headline",
    "size": 5470,
    "gzipSize": 2373
  },
  {
    "chunkShortName": "icon",
    "size": 15511,
    "gzipSize": 6326
  },
  {
    "chunkShortName": "inline-notification",
    "size": 7853,
    "gzipSize": 3274
  },
  {
    "chunkShortName": "input-date",
    "size": 14294,
    "gzipSize": 5198
  },
  {
    "chunkShortName": "input-email",
    "size": 14147,
    "gzipSize": 5138
  },
  {
    "chunkShortName": "input-number",
    "size": 14746,
    "gzipSize": 5323
  },
  {
    "chunkShortName": "input-password",
    "size": 14304,
    "gzipSize": 5199
  },
  {
    "chunkShortName": "input-search",
    "size": 14461,
    "gzipSize": 5220
  },
  {
    "chunkShortName": "input-tel",
    "size": 14077,
    "gzipSize": 5070
  },
  {
    "chunkShortName": "input-text",
    "size": 14420,
    "gzipSize": 5186
  },
  {
    "chunkShortName": "input-time",
    "size": 14293,
    "gzipSize": 5244
  },
  {
    "chunkShortName": "input-url",
    "size": 14079,
    "gzipSize": 5081
  },
  {
    "chunkShortName": "link",
    "size": 6988,
    "gzipSize": 3045
  },
  {
    "chunkShortName": "link-pure",
    "size": 7418,
    "gzipSize": 3195
  },
  {
    "chunkShortName": "link-social",
    "size": 6723,
    "gzipSize": 2998
  },
  {
    "chunkShortName": "link-tile",
    "size": 8346,
    "gzipSize": 3455
  },
  {
    "chunkShortName": "link-tile-model-signature",
    "size": 7892,
    "gzipSize": 3464
  },
  {
    "chunkShortName": "link-tile-product",
    "size": 7520,
    "gzipSize": 3245
  },
  {
    "chunkShortName": "main",
    "size": 89858,
<<<<<<< HEAD
    "gzipSize": 28370
=======
    "gzipSize": 28372
>>>>>>> 2a66cc3f
  },
  {
    "chunkShortName": "marque",
    "size": 4743,
    "gzipSize": 1763
  },
  {
    "chunkShortName": "modal",
    "size": 11312,
    "gzipSize": 4466
  },
  {
    "chunkShortName": "model-signature",
    "size": 3081,
    "gzipSize": 1465
  },
  {
    "chunkShortName": "multi-select",
<<<<<<< HEAD
    "size": 49543,
    "gzipSize": 17337
=======
    "size": 49649,
    "gzipSize": 17403
>>>>>>> 2a66cc3f
  },
  {
    "chunkShortName": "optgroup",
    "size": 3264,
    "gzipSize": 1570
  },
  {
    "chunkShortName": "pagination",
    "size": 7734,
    "gzipSize": 3203
  },
  {
    "chunkShortName": "pin-code",
    "size": 13463,
    "gzipSize": 5283
  },
  {
    "chunkShortName": "popover",
    "size": 25061,
    "gzipSize": 9766
  },
  {
    "chunkShortName": "radio-button-wrapper",
    "size": 11069,
    "gzipSize": 4509
  },
  {
    "chunkShortName": "radio-group",
    "size": 14469,
    "gzipSize": 5659
  },
  {
    "chunkShortName": "radio-group-option",
    "size": 10427,
    "gzipSize": 4377
  },
  {
    "chunkShortName": "scroller",
    "size": 6481,
    "gzipSize": 2590
  },
  {
    "chunkShortName": "segmented-control",
    "size": 15854,
    "gzipSize": 5897
  },
  {
    "chunkShortName": "select",
<<<<<<< HEAD
    "size": 47290,
    "gzipSize": 16718
=======
    "size": 47571,
    "gzipSize": 16828
>>>>>>> 2a66cc3f
  },
  {
    "chunkShortName": "select-wrapper",
    "size": 45728,
<<<<<<< HEAD
    "gzipSize": 16230
=======
    "gzipSize": 16234
>>>>>>> 2a66cc3f
  },
  {
    "chunkShortName": "sheet",
    "size": 7355,
<<<<<<< HEAD
    "gzipSize": 3091
=======
    "gzipSize": 3094
>>>>>>> 2a66cc3f
  },
  {
    "chunkShortName": "spinner",
    "size": 2375,
    "gzipSize": 1216
  },
  {
    "chunkShortName": "stepper-horizontal",
    "size": 12015,
    "gzipSize": 5005
  },
  {
    "chunkShortName": "switch",
    "size": 7971,
    "gzipSize": 3308
  },
  {
    "chunkShortName": "table",
    "size": 10447,
    "gzipSize": 4151
  },
  {
    "chunkShortName": "tabs",
    "size": 7098,
    "gzipSize": 2958
  },
  {
    "chunkShortName": "tabs-bar",
    "size": 10937,
    "gzipSize": 4336
  },
  {
    "chunkShortName": "tag",
    "size": 5883,
<<<<<<< HEAD
    "gzipSize": 2442
=======
    "gzipSize": 2444
>>>>>>> 2a66cc3f
  },
  {
    "chunkShortName": "tag-dismissible",
    "size": 4473,
    "gzipSize": 2083
  },
  {
    "chunkShortName": "text",
    "size": 5939,
    "gzipSize": 2505
  },
  {
    "chunkShortName": "text-field-wrapper",
    "size": 19088,
<<<<<<< HEAD
    "gzipSize": 7190
=======
    "gzipSize": 7185
>>>>>>> 2a66cc3f
  },
  {
    "chunkShortName": "text-list",
    "size": 4944,
<<<<<<< HEAD
    "gzipSize": 2225
  },
  {
    "chunkShortName": "textarea",
    "size": 12271,
    "gzipSize": 4531
=======
    "gzipSize": 2226
  },
  {
    "chunkShortName": "textarea",
    "size": 12190,
    "gzipSize": 4485
>>>>>>> 2a66cc3f
  },
  {
    "chunkShortName": "textarea-wrapper",
    "size": 12534,
    "gzipSize": 4949
  },
  {
    "chunkShortName": "toast",
    "size": 7539,
    "gzipSize": 3321
  },
  {
    "chunkShortName": "wordmark",
    "size": 3025,
<<<<<<< HEAD
    "gzipSize": 1536
=======
    "gzipSize": 1537
>>>>>>> 2a66cc3f
  }
]<|MERGE_RESOLUTION|>--- conflicted
+++ resolved
@@ -41,18 +41,18 @@
   },
   {
     "chunkShortName": "checkbox",
-    "size": 14823,
-    "gzipSize": 5484
+    "size": 13494,
+    "gzipSize": 5076
   },
   {
     "chunkShortName": "checkbox-wrapper",
     "size": 11543,
-    "gzipSize": 4675
+    "gzipSize": 4676
   },
   {
     "chunkShortName": "content-wrapper",
     "size": 2501,
-    "gzipSize": 1257
+    "gzipSize": 1259
   },
   {
     "chunkShortName": "crest",
@@ -62,12 +62,12 @@
   {
     "chunkShortName": "display",
     "size": 4345,
-    "gzipSize": 2064
+    "gzipSize": 2066
   },
   {
     "chunkShortName": "divider",
     "size": 2386,
-    "gzipSize": 1073
+    "gzipSize": 1074
   },
   {
     "chunkShortName": "drilldown",
@@ -77,12 +77,12 @@
   {
     "chunkShortName": "fieldset",
     "size": 4895,
-    "gzipSize": 2102
+    "gzipSize": 2100
   },
   {
     "chunkShortName": "fieldset-wrapper",
     "size": 5028,
-    "gzipSize": 2175
+    "gzipSize": 2172
   },
   {
     "chunkShortName": "flag",
@@ -92,22 +92,22 @@
   {
     "chunkShortName": "flex",
     "size": 3738,
-    "gzipSize": 1503
+    "gzipSize": 1502
   },
   {
     "chunkShortName": "flyout",
     "size": 9875,
-    "gzipSize": 4105
+    "gzipSize": 4106
   },
   {
     "chunkShortName": "grid",
     "size": 2793,
-    "gzipSize": 1304
+    "gzipSize": 1306
   },
   {
     "chunkShortName": "heading",
     "size": 4966,
-    "gzipSize": 2232
+    "gzipSize": 2234
   },
   {
     "chunkShortName": "headline",
@@ -117,67 +117,67 @@
   {
     "chunkShortName": "icon",
     "size": 15511,
-    "gzipSize": 6326
+    "gzipSize": 6325
   },
   {
     "chunkShortName": "inline-notification",
     "size": 7853,
-    "gzipSize": 3274
+    "gzipSize": 3273
   },
   {
     "chunkShortName": "input-date",
-    "size": 14294,
-    "gzipSize": 5198
+    "size": 14212,
+    "gzipSize": 5193
   },
   {
     "chunkShortName": "input-email",
-    "size": 14147,
-    "gzipSize": 5138
+    "size": 14065,
+    "gzipSize": 5105
   },
   {
     "chunkShortName": "input-number",
-    "size": 14746,
-    "gzipSize": 5323
+    "size": 14664,
+    "gzipSize": 5266
   },
   {
     "chunkShortName": "input-password",
-    "size": 14304,
-    "gzipSize": 5199
+    "size": 14222,
+    "gzipSize": 5153
   },
   {
     "chunkShortName": "input-search",
-    "size": 14461,
-    "gzipSize": 5220
+    "size": 14379,
+    "gzipSize": 5205
   },
   {
     "chunkShortName": "input-tel",
-    "size": 14077,
-    "gzipSize": 5070
+    "size": 13995,
+    "gzipSize": 5061
   },
   {
     "chunkShortName": "input-text",
-    "size": 14420,
-    "gzipSize": 5186
+    "size": 14338,
+    "gzipSize": 5180
   },
   {
     "chunkShortName": "input-time",
-    "size": 14293,
-    "gzipSize": 5244
+    "size": 14211,
+    "gzipSize": 5215
   },
   {
     "chunkShortName": "input-url",
-    "size": 14079,
-    "gzipSize": 5081
+    "size": 13997,
+    "gzipSize": 5075
   },
   {
     "chunkShortName": "link",
     "size": 6988,
-    "gzipSize": 3045
+    "gzipSize": 3046
   },
   {
     "chunkShortName": "link-pure",
     "size": 7418,
-    "gzipSize": 3195
+    "gzipSize": 3199
   },
   {
     "chunkShortName": "link-social",
@@ -192,7 +192,7 @@
   {
     "chunkShortName": "link-tile-model-signature",
     "size": 7892,
-    "gzipSize": 3464
+    "gzipSize": 3466
   },
   {
     "chunkShortName": "link-tile-product",
@@ -202,71 +202,62 @@
   {
     "chunkShortName": "main",
     "size": 89858,
-<<<<<<< HEAD
-    "gzipSize": 28370
-=======
     "gzipSize": 28372
->>>>>>> 2a66cc3f
   },
   {
     "chunkShortName": "marque",
     "size": 4743,
-    "gzipSize": 1763
+    "gzipSize": 1764
   },
   {
     "chunkShortName": "modal",
     "size": 11312,
-    "gzipSize": 4466
+    "gzipSize": 4467
   },
   {
     "chunkShortName": "model-signature",
     "size": 3081,
-    "gzipSize": 1465
+    "gzipSize": 1468
   },
   {
     "chunkShortName": "multi-select",
-<<<<<<< HEAD
-    "size": 49543,
-    "gzipSize": 17337
-=======
     "size": 49649,
     "gzipSize": 17403
->>>>>>> 2a66cc3f
   },
   {
     "chunkShortName": "optgroup",
     "size": 3264,
-    "gzipSize": 1570
+    "gzipSize": 1568
   },
   {
     "chunkShortName": "pagination",
     "size": 7734,
-    "gzipSize": 3203
+    "gzipSize": 3205
   },
   {
     "chunkShortName": "pin-code",
-    "size": 13463,
-    "gzipSize": 5283
+    "size": 13382,
+    "gzipSize": 5258
   },
   {
     "chunkShortName": "popover",
     "size": 25061,
-    "gzipSize": 9766
+    "gzipSize": 9767
   },
   {
     "chunkShortName": "radio-button-wrapper",
     "size": 11069,
-    "gzipSize": 4509
+    "gzipSize": 4511
   },
   {
     "chunkShortName": "radio-group",
-    "size": 14469,
-    "gzipSize": 5659
+    "size": 14427,
+    "gzipSize": 5608
   },
   {
     "chunkShortName": "radio-group-option",
-    "size": 10427,
-    "gzipSize": 4377
+    "size": 10079,
+    "gzipSize": 4170
   },
   {
     "chunkShortName": "scroller",
@@ -275,41 +266,28 @@
   },
   {
     "chunkShortName": "segmented-control",
-    "size": 15854,
-    "gzipSize": 5897
+    "size": 15773,
+    "gzipSize": 5853
   },
   {
     "chunkShortName": "select",
-<<<<<<< HEAD
-    "size": 47290,
-    "gzipSize": 16718
-=======
     "size": 47571,
     "gzipSize": 16828
->>>>>>> 2a66cc3f
   },
   {
     "chunkShortName": "select-wrapper",
     "size": 45728,
-<<<<<<< HEAD
-    "gzipSize": 16230
-=======
     "gzipSize": 16234
->>>>>>> 2a66cc3f
   },
   {
     "chunkShortName": "sheet",
     "size": 7355,
-<<<<<<< HEAD
-    "gzipSize": 3091
-=======
     "gzipSize": 3094
->>>>>>> 2a66cc3f
   },
   {
     "chunkShortName": "spinner",
     "size": 2375,
-    "gzipSize": 1216
+    "gzipSize": 1215
   },
   {
     "chunkShortName": "stepper-horizontal",
@@ -324,7 +302,7 @@
   {
     "chunkShortName": "table",
     "size": 10447,
-    "gzipSize": 4151
+    "gzipSize": 4154
   },
   {
     "chunkShortName": "tabs",
@@ -339,11 +317,7 @@
   {
     "chunkShortName": "tag",
     "size": 5883,
-<<<<<<< HEAD
-    "gzipSize": 2442
-=======
     "gzipSize": 2444
->>>>>>> 2a66cc3f
   },
   {
     "chunkShortName": "tag-dismissible",
@@ -358,30 +332,17 @@
   {
     "chunkShortName": "text-field-wrapper",
     "size": 19088,
-<<<<<<< HEAD
-    "gzipSize": 7190
-=======
     "gzipSize": 7185
->>>>>>> 2a66cc3f
   },
   {
     "chunkShortName": "text-list",
     "size": 4944,
-<<<<<<< HEAD
-    "gzipSize": 2225
-  },
-  {
-    "chunkShortName": "textarea",
-    "size": 12271,
-    "gzipSize": 4531
-=======
     "gzipSize": 2226
   },
   {
     "chunkShortName": "textarea",
     "size": 12190,
     "gzipSize": 4485
->>>>>>> 2a66cc3f
   },
   {
     "chunkShortName": "textarea-wrapper",
@@ -391,15 +352,11 @@
   {
     "chunkShortName": "toast",
     "size": 7539,
-    "gzipSize": 3321
+    "gzipSize": 3323
   },
   {
     "chunkShortName": "wordmark",
     "size": 3025,
-<<<<<<< HEAD
-    "gzipSize": 1536
-=======
     "gzipSize": 1537
->>>>>>> 2a66cc3f
   }
 ]