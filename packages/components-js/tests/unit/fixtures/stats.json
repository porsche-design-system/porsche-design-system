[
  {
    "chunkShortName": "accordion",
    "size": 5994,
    "gzipSize": 2505
  },
  {
    "chunkShortName": "banner",
    "size": 5330,
    "gzipSize": 2214
  },
  {
    "chunkShortName": "button",
    "size": 7290,
    "gzipSize": 2903
  },
  {
    "chunkShortName": "button-group",
    "size": 862,
    "gzipSize": 504
  },
  {
    "chunkShortName": "button-pure",
    "size": 7721,
    "gzipSize": 3148
  },
  {
    "chunkShortName": "carousel",
    "size": 40893,
    "gzipSize": 16675
  },
  {
    "chunkShortName": "checkbox-wrapper",
    "size": 7203,
    "gzipSize": 3014
  },
  {
    "chunkShortName": "content-wrapper",
    "size": 2313,
    "gzipSize": 1052
  },
  {
    "chunkShortName": "display",
    "size": 3113,
    "gzipSize": 1440
  },
  {
    "chunkShortName": "divider",
    "size": 2081,
    "gzipSize": 945
  },
  {
    "chunkShortName": "fieldset-wrapper",
    "size": 3798,
    "gzipSize": 1576
  },
  {
    "chunkShortName": "flex",
    "size": 3505,
    "gzipSize": 1378
  },
  {
    "chunkShortName": "grid",
    "size": 2583,
    "gzipSize": 1170
  },
  {
    "chunkShortName": "heading",
    "size": 3777,
    "gzipSize": 1595
  },
  {
    "chunkShortName": "headline",
    "size": 4628,
    "gzipSize": 1909
  },
  {
    "chunkShortName": "icon",
    "size": 16529,
    "gzipSize": 7915
  },
  {
    "chunkShortName": "inline-notification",
    "size": 4916,
    "gzipSize": 2059
  },
  {
    "chunkShortName": "link",
    "size": 6688,
    "gzipSize": 2771
  },
  {
    "chunkShortName": "link-pure",
    "size": 7508,
    "gzipSize": 3050
  },
  {
    "chunkShortName": "link-social",
    "size": 6078,
    "gzipSize": 2564
  },
  {
    "chunkShortName": "link-tile",
    "size": 6599,
    "gzipSize": 2748
  },
  {
    "chunkShortName": "main",
<<<<<<< HEAD
    "size": 67502,
    "gzipSize": 22844
=======
    "size": 67838,
    "gzipSize": 22880
>>>>>>> 80eaae41
  },
  {
    "chunkShortName": "marque",
    "size": 4864,
    "gzipSize": 2043
  },
  {
    "chunkShortName": "modal",
<<<<<<< HEAD
    "size": 7745,
    "gzipSize": 3281
=======
    "size": 8054,
    "gzipSize": 3398
>>>>>>> 80eaae41
  },
  {
    "chunkShortName": "model-signature",
    "size": 2475,
    "gzipSize": 1307
  },
  {
    "chunkShortName": "pagination",
    "size": 7834,
    "gzipSize": 3135
  },
  {
    "chunkShortName": "popover",
    "size": 7514,
    "gzipSize": 2948
  },
  {
    "chunkShortName": "radio-button-wrapper",
    "size": 7078,
    "gzipSize": 2977
  },
  {
    "chunkShortName": "scroller",
    "size": 8425,
    "gzipSize": 3181
  },
  {
    "chunkShortName": "segmented-control",
    "size": 8051,
    "gzipSize": 3167
  },
  {
    "chunkShortName": "select-wrapper",
    "size": 21464,
    "gzipSize": 7176
  },
  {
    "chunkShortName": "spinner",
    "size": 2630,
    "gzipSize": 1263
  },
  {
    "chunkShortName": "stepper-horizontal",
    "size": 12150,
    "gzipSize": 4839
  },
  {
    "chunkShortName": "switch",
    "size": 5583,
    "gzipSize": 2241
  },
  {
    "chunkShortName": "table",
    "size": 10518,
    "gzipSize": 3752
  },
  {
    "chunkShortName": "tabs",
    "size": 6878,
    "gzipSize": 2829
  },
  {
    "chunkShortName": "tabs-bar",
    "size": 10039,
    "gzipSize": 3872
  },
  {
    "chunkShortName": "tag",
    "size": 5252,
    "gzipSize": 2119
  },
  {
    "chunkShortName": "tag-dismissible",
    "size": 4452,
    "gzipSize": 1963
  },
  {
    "chunkShortName": "text",
    "size": 5016,
    "gzipSize": 2051
  },
  {
    "chunkShortName": "text-field-wrapper",
    "size": 14310,
    "gzipSize": 5354
  },
  {
    "chunkShortName": "text-list",
    "size": 3834,
    "gzipSize": 1680
  },
  {
    "chunkShortName": "textarea-wrapper",
    "size": 8745,
    "gzipSize": 3393
  },
  {
    "chunkShortName": "toast",
    "size": 6811,
    "gzipSize": 2892
  }
]<|MERGE_RESOLUTION|>--- conflicted
+++ resolved
@@ -106,13 +106,8 @@
   },
   {
     "chunkShortName": "main",
-<<<<<<< HEAD
-    "size": 67502,
-    "gzipSize": 22844
-=======
     "size": 67838,
     "gzipSize": 22880
->>>>>>> 80eaae41
   },
   {
     "chunkShortName": "marque",
@@ -121,13 +116,8 @@
   },
   {
     "chunkShortName": "modal",
-<<<<<<< HEAD
-    "size": 7745,
-    "gzipSize": 3281
-=======
     "size": 8054,
     "gzipSize": 3398
->>>>>>> 80eaae41
   },
   {
     "chunkShortName": "model-signature",
