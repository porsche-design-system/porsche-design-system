[
  {
    "chunkShortName": "accordion",
    "size": 6417,
    "gzipSize": 2844
  },
  {
    "chunkShortName": "banner",
    "size": 6738,
    "gzipSize": 2753
  },
  {
    "chunkShortName": "button",
    "size": 9273,
    "gzipSize": 3712
  },
  {
    "chunkShortName": "button-group",
    "size": 1140,
    "gzipSize": 668
  },
  {
    "chunkShortName": "button-pure",
    "size": 9212,
    "gzipSize": 3841
  },
  {
    "chunkShortName": "button-tile",
    "size": 8078,
    "gzipSize": 3361
  },
  {
    "chunkShortName": "canvas",
    "size": 16103,
    "gzipSize": 5125
  },
  {
    "chunkShortName": "carousel",
    "size": 48202,
    "gzipSize": 19377
  },
  {
    "chunkShortName": "checkbox",
    "size": 13464,
    "gzipSize": 5049
  },
  {
    "chunkShortName": "checkbox-wrapper",
    "size": 11540,
    "gzipSize": 4698
  },
  {
    "chunkShortName": "content-wrapper",
    "size": 2511,
    "gzipSize": 1258
  },
  {
    "chunkShortName": "crest",
    "size": 2173,
    "gzipSize": 1140
  },
  {
    "chunkShortName": "display",
    "size": 4349,
    "gzipSize": 2053
  },
  {
    "chunkShortName": "divider",
    "size": 2398,
    "gzipSize": 1079
  },
  {
    "chunkShortName": "drilldown",
    "size": 19598,
    "gzipSize": 6149
  },
  {
    "chunkShortName": "fieldset",
    "size": 4890,
    "gzipSize": 2097
  },
  {
    "chunkShortName": "fieldset-wrapper",
    "size": 5023,
    "gzipSize": 2176
  },
  {
    "chunkShortName": "flag",
    "size": 4139,
    "gzipSize": 2152
  },
  {
    "chunkShortName": "flex",
    "size": 3748,
    "gzipSize": 1514
  },
  {
    "chunkShortName": "flyout",
    "size": 9813,
    "gzipSize": 4093
  },
  {
    "chunkShortName": "grid",
    "size": 2803,
    "gzipSize": 1308
  },
  {
    "chunkShortName": "heading",
    "size": 4970,
    "gzipSize": 2223
  },
  {
    "chunkShortName": "headline",
    "size": 5474,
    "gzipSize": 2368
  },
  {
    "chunkShortName": "icon",
    "size": 15523,
    "gzipSize": 6327
  },
  {
    "chunkShortName": "inline-notification",
    "size": 7848,
    "gzipSize": 3276
  },
  {
    "chunkShortName": "input-date",
    "size": 13324,
    "gzipSize": 4830
  },
  {
    "chunkShortName": "input-email",
    "size": 13177,
    "gzipSize": 4753
  },
  {
    "chunkShortName": "input-number",
    "size": 13776,
    "gzipSize": 4949
  },
  {
    "chunkShortName": "input-password",
    "size": 13285,
    "gzipSize": 4808
  },
  {
    "chunkShortName": "input-search",
    "size": 13491,
    "gzipSize": 4841
  },
  {
    "chunkShortName": "input-tel",
    "size": 13107,
    "gzipSize": 4698
  },
  {
    "chunkShortName": "input-text",
    "size": 13450,
    "gzipSize": 4799
  },
  {
    "chunkShortName": "input-time",
    "size": 13323,
    "gzipSize": 4872
  },
  {
    "chunkShortName": "input-url",
    "size": 13109,
    "gzipSize": 4702
  },
  {
    "chunkShortName": "link",
    "size": 6970,
    "gzipSize": 3035
  },
  {
    "chunkShortName": "link-pure",
    "size": 7411,
    "gzipSize": 3193
  },
  {
    "chunkShortName": "link-social",
    "size": 6705,
    "gzipSize": 2984
  },
  {
    "chunkShortName": "link-tile",
    "size": 7802,
    "gzipSize": 3264
  },
  {
    "chunkShortName": "link-tile-model-signature",
    "size": 7881,
    "gzipSize": 3467
  },
  {
    "chunkShortName": "link-tile-product",
    "size": 7515,
    "gzipSize": 3252
  },
  {
    "chunkShortName": "main",
<<<<<<< HEAD
    "size": 88282,
    "gzipSize": 28050
=======
    "size": 88318,
    "gzipSize": 28054
>>>>>>> 3dfb7d8a
  },
  {
    "chunkShortName": "marque",
    "size": 4753,
    "gzipSize": 1769
  },
  {
    "chunkShortName": "modal",
    "size": 11252,
    "gzipSize": 4453
  },
  {
    "chunkShortName": "model-signature",
    "size": 3091,
    "gzipSize": 1470
  },
  {
    "chunkShortName": "multi-select",
    "size": 48372,
    "gzipSize": 17392
  },
  {
    "chunkShortName": "optgroup",
    "size": 3259,
    "gzipSize": 1568
  },
  {
    "chunkShortName": "pagination",
    "size": 7731,
    "gzipSize": 3204
  },
  {
    "chunkShortName": "pin-code",
    "size": 13352,
    "gzipSize": 5249
  },
  {
    "chunkShortName": "popover",
    "size": 25056,
    "gzipSize": 9748
  },
  {
    "chunkShortName": "radio-button-wrapper",
    "size": 11066,
    "gzipSize": 4540
  },
  {
    "chunkShortName": "radio-group",
    "size": 14038,
    "gzipSize": 5467
  },
  {
    "chunkShortName": "radio-group-option",
    "size": 10078,
    "gzipSize": 4170
  },
  {
    "chunkShortName": "scroller",
    "size": 6493,
    "gzipSize": 2589
  },
  {
    "chunkShortName": "segmented-control",
    "size": 9282,
    "gzipSize": 3658
  },
  {
    "chunkShortName": "select",
    "size": 46563,
    "gzipSize": 16479
  },
  {
    "chunkShortName": "select-wrapper",
    "size": 45723,
    "gzipSize": 16281
  },
  {
    "chunkShortName": "sheet",
    "size": 7365,
    "gzipSize": 3108
  },
  {
    "chunkShortName": "spinner",
    "size": 2385,
    "gzipSize": 1223
  },
  {
    "chunkShortName": "stepper-horizontal",
    "size": 11951,
    "gzipSize": 4977
  },
  {
    "chunkShortName": "switch",
    "size": 7966,
    "gzipSize": 3303
  },
  {
    "chunkShortName": "table",
    "size": 10440,
    "gzipSize": 4140
  },
  {
    "chunkShortName": "tabs",
    "size": 7053,
    "gzipSize": 2946
  },
  {
    "chunkShortName": "tabs-bar",
    "size": 10932,
    "gzipSize": 4342
  },
  {
    "chunkShortName": "tag",
    "size": 5874,
    "gzipSize": 2441
  },
  {
    "chunkShortName": "tag-dismissible",
    "size": 4209,
    "gzipSize": 1960
  },
  {
    "chunkShortName": "text",
    "size": 5928,
    "gzipSize": 2497
  },
  {
    "chunkShortName": "text-field-wrapper",
    "size": 18789,
    "gzipSize": 7114
  },
  {
    "chunkShortName": "text-list",
    "size": 4941,
    "gzipSize": 2227
  },
  {
    "chunkShortName": "textarea",
    "size": 11932,
    "gzipSize": 4359
  },
  {
    "chunkShortName": "textarea-wrapper",
    "size": 12503,
    "gzipSize": 4965
  },
  {
    "chunkShortName": "toast",
    "size": 7532,
    "gzipSize": 3320
  },
  {
    "chunkShortName": "wordmark",
    "size": 3035,
    "gzipSize": 1542
  }
]<|MERGE_RESOLUTION|>--- conflicted
+++ resolved
@@ -96,8 +96,8 @@
   },
   {
     "chunkShortName": "flyout",
-    "size": 9813,
-    "gzipSize": 4093
+    "size": 9750,
+    "gzipSize": 4073
   },
   {
     "chunkShortName": "grid",
@@ -201,13 +201,8 @@
   },
   {
     "chunkShortName": "main",
-<<<<<<< HEAD
-    "size": 88282,
-    "gzipSize": 28050
-=======
     "size": 88318,
     "gzipSize": 28054
->>>>>>> 3dfb7d8a
   },
   {
     "chunkShortName": "marque",
