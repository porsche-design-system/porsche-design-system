--- conflicted
+++ resolved
@@ -7,139 +7,115 @@
   {
     "chunkShortName": "banner",
     "size": 5259,
-    "gzipSize": 2152
+    "gzipSize": 2157
   },
   {
     "chunkShortName": "button",
-    "size": 6903,
-    "gzipSize": 2739
+    "size": 7329,
+    "gzipSize": 2921
   },
   {
     "chunkShortName": "button-group",
     "size": 978,
-    "gzipSize": 549
+    "gzipSize": 548
   },
   {
     "chunkShortName": "button-pure",
-    "size": 7283,
-    "gzipSize": 2956
+    "size": 7801,
+    "gzipSize": 3164
   },
   {
     "chunkShortName": "button-tile",
-<<<<<<< HEAD
-    "size": 6809,
-    "gzipSize": 2803
-=======
     "size": 6753,
     "gzipSize": 2795
->>>>>>> e2e22b9a
   },
   {
     "chunkShortName": "carousel",
-    "size": 41669,
-    "gzipSize": 16949
+    "size": 41628,
+    "gzipSize": 16937
   },
   {
     "chunkShortName": "checkbox-wrapper",
-    "size": 6829,
-    "gzipSize": 2847
+    "size": 7250,
+    "gzipSize": 3029
   },
   {
     "chunkShortName": "content-wrapper",
     "size": 2436,
-    "gzipSize": 1194
+    "gzipSize": 1196
   },
   {
     "chunkShortName": "crest",
-    "size": 2145,
-    "gzipSize": 1120
+    "size": 2665,
+    "gzipSize": 1344
   },
   {
     "chunkShortName": "display",
     "size": 3107,
-    "gzipSize": 1438
+    "gzipSize": 1436
   },
   {
     "chunkShortName": "divider",
-    "size": 2103,
-    "gzipSize": 952
+    "size": 2075,
+    "gzipSize": 942
   },
   {
     "chunkShortName": "fieldset",
-    "size": 3938,
-    "gzipSize": 1609
+    "size": 3935,
+    "gzipSize": 1606
   },
   {
     "chunkShortName": "fieldset-wrapper",
-    "size": 4226,
-    "gzipSize": 1753
+    "size": 4223,
+    "gzipSize": 1748
   },
   {
     "chunkShortName": "flex",
     "size": 3499,
-    "gzipSize": 1373
+    "gzipSize": 1379
   },
   {
     "chunkShortName": "grid",
     "size": 2577,
-    "gzipSize": 1163
+    "gzipSize": 1167
   },
   {
     "chunkShortName": "heading",
     "size": 3771,
-    "gzipSize": 1591
+    "gzipSize": 1592
   },
   {
     "chunkShortName": "headline",
     "size": 4697,
-    "gzipSize": 1927
+    "gzipSize": 1924
   },
   {
     "chunkShortName": "icon",
-<<<<<<< HEAD
-    "size": 16434,
-    "gzipSize": 7845
-=======
     "size": 17316,
     "gzipSize": 8248
->>>>>>> e2e22b9a
   },
   {
     "chunkShortName": "inline-notification",
-    "size": 5337,
-    "gzipSize": 2165
+    "size": 5268,
+    "gzipSize": 2135
   },
   {
     "chunkShortName": "link",
-    "size": 6235,
-    "gzipSize": 2565
+    "size": 6649,
+    "gzipSize": 2753
   },
   {
     "chunkShortName": "link-pure",
-    "size": 7037,
-    "gzipSize": 2830
+    "size": 7554,
+    "gzipSize": 3057
   },
   {
     "chunkShortName": "link-social",
-    "size": 6147,
-    "gzipSize": 2580
+    "size": 6039,
+    "gzipSize": 2548
   },
   {
     "chunkShortName": "link-tile",
-<<<<<<< HEAD
-    "size": 6905,
-    "gzipSize": 2874
-  },
-  {
-    "chunkShortName": "link-tile-model-signature",
-    "size": 8248,
-    "gzipSize": 3690
-  },
-  {
-    "chunkShortName": "main",
-    "size": 69331,
-    "gzipSize": 23310
-=======
     "size": 6849,
     "gzipSize": 2863
   },
@@ -152,131 +128,120 @@
     "chunkShortName": "main",
     "size": 68652,
     "gzipSize": 23036
->>>>>>> e2e22b9a
   },
   {
     "chunkShortName": "marque",
-    "size": 4542,
-    "gzipSize": 1916
+    "size": 5062,
+    "gzipSize": 2144
   },
   {
     "chunkShortName": "modal",
-    "size": 8221,
-    "gzipSize": 3446
+    "size": 8712,
+    "gzipSize": 3650
   },
   {
     "chunkShortName": "model-signature",
-    "size": 3025,
-    "gzipSize": 1532
+    "size": 2758,
+    "gzipSize": 1433
   },
   {
     "chunkShortName": "pagination",
-    "size": 7770,
-    "gzipSize": 3116
+    "size": 7771,
+    "gzipSize": 3122
   },
   {
     "chunkShortName": "popover",
-    "size": 6873,
-    "gzipSize": 2692
+    "size": 7451,
+    "gzipSize": 2929
   },
   {
     "chunkShortName": "radio-button-wrapper",
-    "size": 6700,
-    "gzipSize": 2813
+    "size": 7127,
+    "gzipSize": 2990
   },
   {
     "chunkShortName": "scroller",
-    "size": 8376,
+    "size": 8380,
     "gzipSize": 3185
   },
   {
     "chunkShortName": "segmented-control",
-    "size": 7551,
-    "gzipSize": 2943
+    "size": 8039,
+    "gzipSize": 3160
   },
   {
     "chunkShortName": "select-wrapper",
-    "size": 21020,
-    "gzipSize": 6974
+    "size": 21500,
+    "gzipSize": 7175
   },
   {
     "chunkShortName": "spinner",
-    "size": 2159,
-    "gzipSize": 1061
+    "size": 2624,
+    "gzipSize": 1261
   },
   {
     "chunkShortName": "stepper-horizontal",
-    "size": 12038,
-    "gzipSize": 4809
+    "size": 12040,
+    "gzipSize": 4815
   },
   {
     "chunkShortName": "switch",
-    "size": 5661,
-    "gzipSize": 2275
+    "size": 5581,
+    "gzipSize": 2237
   },
   {
     "chunkShortName": "table",
-    "size": 8514,
-    "gzipSize": 3084
+    "size": 8250,
+    "gzipSize": 3007
   },
   {
     "chunkShortName": "tabs",
-    "size": 6521,
-    "gzipSize": 2721
+    "size": 6699,
+    "gzipSize": 2792
   },
   {
     "chunkShortName": "tabs-bar",
-<<<<<<< HEAD
-    "size": 9930,
-    "gzipSize": 3850
-=======
     "size": 9916,
     "gzipSize": 3849
->>>>>>> e2e22b9a
   },
   {
     "chunkShortName": "tag",
-    "size": 5279,
-    "gzipSize": 2129
+    "size": 5226,
+    "gzipSize": 2114
   },
   {
     "chunkShortName": "tag-dismissible",
-    "size": 3894,
-    "gzipSize": 1730
+    "size": 4389,
+    "gzipSize": 1945
   },
   {
     "chunkShortName": "text",
-<<<<<<< HEAD
-    "size": 5096,
-    "gzipSize": 2066
-=======
     "size": 5043,
     "gzipSize": 2055
->>>>>>> e2e22b9a
   },
   {
     "chunkShortName": "text-field-wrapper",
-    "size": 13820,
-    "gzipSize": 5141
+    "size": 14341,
+    "gzipSize": 5357
   },
   {
     "chunkShortName": "text-list",
-    "size": 3826,
+    "size": 3828,
     "gzipSize": 1677
   },
   {
     "chunkShortName": "textarea-wrapper",
-    "size": 8212,
-    "gzipSize": 3165
+    "size": 8733,
+    "gzipSize": 3378
   },
   {
     "chunkShortName": "toast",
-    "size": 6790,
-    "gzipSize": 2879
+    "size": 6719,
+    "gzipSize": 2846
   },
   {
     "chunkShortName": "wordmark",
-    "size": 2481,
-    "gzipSize": 1211
+    "size": 2971,
+    "gzipSize": 1425
   }
 ]