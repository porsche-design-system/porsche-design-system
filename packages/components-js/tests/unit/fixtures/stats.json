[
  {
    "chunkShortName": "accordion",
<<<<<<< HEAD
    "size": 5627,
    "gzipSize": 2409
  },
  {
    "chunkShortName": "banner",
    "size": 5001,
    "gzipSize": 2119
  },
  {
    "chunkShortName": "button",
    "size": 7195,
    "gzipSize": 2879
  },
  {
    "chunkShortName": "button-group",
    "size": 941,
    "gzipSize": 538
  },
  {
    "chunkShortName": "button-pure",
    "size": 7603,
    "gzipSize": 3115
  },
  {
    "chunkShortName": "carousel",
    "size": 40331,
    "gzipSize": 16555
  },
  {
    "chunkShortName": "checkbox-wrapper",
    "size": 7129,
    "gzipSize": 2990
=======
    "size": 5926,
    "gzipSize": 2501
  },
  {
    "chunkShortName": "banner",
    "size": 5003,
    "gzipSize": 2120
  },
  {
    "chunkShortName": "button",
    "size": 7277,
    "gzipSize": 2897
  },
  {
    "chunkShortName": "button-group",
    "size": 862,
    "gzipSize": 505
  },
  {
    "chunkShortName": "button-pure",
    "size": 7705,
    "gzipSize": 3140
  },
  {
    "chunkShortName": "carousel",
    "size": 40433,
    "gzipSize": 16590
  },
  {
    "chunkShortName": "checkbox-wrapper",
    "size": 7211,
    "gzipSize": 3018
>>>>>>> 46c6e084
  },
  {
    "chunkShortName": "content-wrapper",
    "size": 2313,
<<<<<<< HEAD
    "gzipSize": 1052
  },
  {
    "chunkShortName": "display",
    "size": 3250,
    "gzipSize": 1481
=======
    "gzipSize": 1054
  },
  {
    "chunkShortName": "display",
    "size": 3138,
    "gzipSize": 1440
>>>>>>> 46c6e084
  },
  {
    "chunkShortName": "divider",
    "size": 1856,
<<<<<<< HEAD
    "gzipSize": 858
  },
  {
    "chunkShortName": "fieldset-wrapper",
    "size": 3766,
    "gzipSize": 1573
=======
    "gzipSize": 857
  },
  {
    "chunkShortName": "fieldset-wrapper",
    "size": 3819,
    "gzipSize": 1600
>>>>>>> 46c6e084
  },
  {
    "chunkShortName": "flex",
    "size": 3505,
<<<<<<< HEAD
    "gzipSize": 1381
=======
    "gzipSize": 1380
>>>>>>> 46c6e084
  },
  {
    "chunkShortName": "grid",
    "size": 2583,
    "gzipSize": 1169
  },
  {
    "chunkShortName": "heading",
<<<<<<< HEAD
    "size": 4123,
    "gzipSize": 1699
  },
  {
    "chunkShortName": "headline",
    "size": 4844,
    "gzipSize": 1977
=======
    "size": 4014,
    "gzipSize": 1656
  },
  {
    "chunkShortName": "headline",
    "size": 4737,
    "gzipSize": 1935
>>>>>>> 46c6e084
  },
  {
    "chunkShortName": "icon",
    "size": 16151,
<<<<<<< HEAD
    "gzipSize": 7715
  },
  {
    "chunkShortName": "inline-notification",
    "size": 4880,
    "gzipSize": 2055
  },
  {
    "chunkShortName": "link",
    "size": 6613,
    "gzipSize": 2747
  },
  {
    "chunkShortName": "link-pure",
    "size": 7410,
    "gzipSize": 3022
  },
  {
    "chunkShortName": "link-social",
    "size": 5993,
    "gzipSize": 2539
  },
  {
    "chunkShortName": "link-tile",
    "size": 7274,
    "gzipSize": 3015
  },
  {
    "chunkShortName": "link-tile-model-signature",
    "size": 9035,
    "gzipSize": 3760
  },
  {
    "chunkShortName": "main",
    "size": 68443,
    "gzipSize": 23173
=======
    "gzipSize": 7714
  },
  {
    "chunkShortName": "inline-notification",
    "size": 4932,
    "gzipSize": 2080
  },
  {
    "chunkShortName": "link",
    "size": 6695,
    "gzipSize": 2771
  },
  {
    "chunkShortName": "link-pure",
    "size": 7512,
    "gzipSize": 3056
  },
  {
    "chunkShortName": "link-social",
    "size": 6085,
    "gzipSize": 2574
  },
  {
    "chunkShortName": "link-tile",
    "size": 6267,
    "gzipSize": 2585
  },
  {
    "chunkShortName": "main",
    "size": 67502,
    "gzipSize": 22841
>>>>>>> 46c6e084
  },
  {
    "chunkShortName": "marque",
    "size": 4864,
    "gzipSize": 2042
  },
  {
    "chunkShortName": "modal",
<<<<<<< HEAD
    "size": 7442,
    "gzipSize": 3186
  },
  {
    "chunkShortName": "model-signature",
    "size": 2566,
    "gzipSize": 1341
  },
  {
    "chunkShortName": "pagination",
    "size": 6890,
    "gzipSize": 2827
  },
  {
    "chunkShortName": "popover",
    "size": 7437,
    "gzipSize": 2927
  },
  {
    "chunkShortName": "radio-button-wrapper",
    "size": 7004,
    "gzipSize": 2961
  },
  {
    "chunkShortName": "scroller",
    "size": 7223,
    "gzipSize": 2826
  },
  {
    "chunkShortName": "segmented-control",
    "size": 7895,
    "gzipSize": 3134
  },
  {
    "chunkShortName": "select-wrapper",
    "size": 21381,
    "gzipSize": 7136
=======
    "size": 7498,
    "gzipSize": 3196
  },
  {
    "chunkShortName": "model-signature",
    "size": 2475,
    "gzipSize": 1307
  },
  {
    "chunkShortName": "pagination",
    "size": 6971,
    "gzipSize": 2848
  },
  {
    "chunkShortName": "popover",
    "size": 7519,
    "gzipSize": 2952
  },
  {
    "chunkShortName": "radio-button-wrapper",
    "size": 7086,
    "gzipSize": 2990
  },
  {
    "chunkShortName": "scroller",
    "size": 7307,
    "gzipSize": 2861
  },
  {
    "chunkShortName": "segmented-control",
    "size": 7979,
    "gzipSize": 3158
  },
  {
    "chunkShortName": "select-wrapper",
    "size": 21462,
    "gzipSize": 7183
>>>>>>> 46c6e084
  },
  {
    "chunkShortName": "spinner",
    "size": 2630,
<<<<<<< HEAD
    "gzipSize": 1265
  },
  {
    "chunkShortName": "stepper-horizontal",
    "size": 11941,
    "gzipSize": 4787
  },
  {
    "chunkShortName": "switch",
    "size": 5405,
    "gzipSize": 2208
  },
  {
    "chunkShortName": "table",
    "size": 10860,
    "gzipSize": 3943
  },
  {
    "chunkShortName": "tabs",
    "size": 6175,
    "gzipSize": 2582
  },
  {
    "chunkShortName": "tabs-bar",
    "size": 8979,
    "gzipSize": 3526
  },
  {
    "chunkShortName": "tag",
    "size": 5401,
    "gzipSize": 2184
  },
  {
    "chunkShortName": "tag-dismissible",
    "size": 4447,
    "gzipSize": 1946
  },
  {
    "chunkShortName": "text",
    "size": 5152,
    "gzipSize": 2080
  },
  {
    "chunkShortName": "text-field-wrapper",
    "size": 14139,
    "gzipSize": 5253
  },
  {
    "chunkShortName": "text-list",
    "size": 3427,
    "gzipSize": 1530
  },
  {
    "chunkShortName": "textarea-wrapper",
    "size": 8103,
    "gzipSize": 3148
  },
  {
    "chunkShortName": "toast",
    "size": 6812,
=======
    "gzipSize": 1263
  },
  {
    "chunkShortName": "stepper-horizontal",
    "size": 12027,
    "gzipSize": 4818
  },
  {
    "chunkShortName": "switch",
    "size": 5509,
    "gzipSize": 2240
  },
  {
    "chunkShortName": "table",
    "size": 10412,
    "gzipSize": 3725
  },
  {
    "chunkShortName": "tabs",
    "size": 6200,
    "gzipSize": 2590
  },
  {
    "chunkShortName": "tabs-bar",
    "size": 9170,
    "gzipSize": 3576
  },
  {
    "chunkShortName": "tag",
    "size": 5483,
    "gzipSize": 2205
  },
  {
    "chunkShortName": "tag-dismissible",
    "size": 4529,
    "gzipSize": 1970
  },
  {
    "chunkShortName": "text",
    "size": 5102,
    "gzipSize": 2055
  },
  {
    "chunkShortName": "text-field-wrapper",
    "size": 13816,
    "gzipSize": 5163
  },
  {
    "chunkShortName": "text-list",
    "size": 3272,
    "gzipSize": 1471
  },
  {
    "chunkShortName": "textarea-wrapper",
    "size": 8257,
    "gzipSize": 3200
  },
  {
    "chunkShortName": "toast",
    "size": 6814,
>>>>>>> 46c6e084
    "gzipSize": 2902
  }
]<|MERGE_RESOLUTION|>--- conflicted
+++ resolved
@@ -1,40 +1,6 @@
 [
   {
     "chunkShortName": "accordion",
-<<<<<<< HEAD
-    "size": 5627,
-    "gzipSize": 2409
-  },
-  {
-    "chunkShortName": "banner",
-    "size": 5001,
-    "gzipSize": 2119
-  },
-  {
-    "chunkShortName": "button",
-    "size": 7195,
-    "gzipSize": 2879
-  },
-  {
-    "chunkShortName": "button-group",
-    "size": 941,
-    "gzipSize": 538
-  },
-  {
-    "chunkShortName": "button-pure",
-    "size": 7603,
-    "gzipSize": 3115
-  },
-  {
-    "chunkShortName": "carousel",
-    "size": 40331,
-    "gzipSize": 16555
-  },
-  {
-    "chunkShortName": "checkbox-wrapper",
-    "size": 7129,
-    "gzipSize": 2990
-=======
     "size": 5926,
     "gzipSize": 2501
   },
@@ -67,54 +33,31 @@
     "chunkShortName": "checkbox-wrapper",
     "size": 7211,
     "gzipSize": 3018
->>>>>>> 46c6e084
   },
   {
     "chunkShortName": "content-wrapper",
     "size": 2313,
-<<<<<<< HEAD
-    "gzipSize": 1052
-  },
-  {
-    "chunkShortName": "display",
-    "size": 3250,
-    "gzipSize": 1481
-=======
     "gzipSize": 1054
   },
   {
     "chunkShortName": "display",
     "size": 3138,
     "gzipSize": 1440
->>>>>>> 46c6e084
   },
   {
     "chunkShortName": "divider",
     "size": 1856,
-<<<<<<< HEAD
-    "gzipSize": 858
-  },
-  {
-    "chunkShortName": "fieldset-wrapper",
-    "size": 3766,
-    "gzipSize": 1573
-=======
     "gzipSize": 857
   },
   {
     "chunkShortName": "fieldset-wrapper",
     "size": 3819,
     "gzipSize": 1600
->>>>>>> 46c6e084
   },
   {
     "chunkShortName": "flex",
     "size": 3505,
-<<<<<<< HEAD
-    "gzipSize": 1381
-=======
     "gzipSize": 1380
->>>>>>> 46c6e084
   },
   {
     "chunkShortName": "grid",
@@ -123,15 +66,6 @@
   },
   {
     "chunkShortName": "heading",
-<<<<<<< HEAD
-    "size": 4123,
-    "gzipSize": 1699
-  },
-  {
-    "chunkShortName": "headline",
-    "size": 4844,
-    "gzipSize": 1977
-=======
     "size": 4014,
     "gzipSize": 1656
   },
@@ -139,49 +73,10 @@
     "chunkShortName": "headline",
     "size": 4737,
     "gzipSize": 1935
->>>>>>> 46c6e084
   },
   {
     "chunkShortName": "icon",
     "size": 16151,
-<<<<<<< HEAD
-    "gzipSize": 7715
-  },
-  {
-    "chunkShortName": "inline-notification",
-    "size": 4880,
-    "gzipSize": 2055
-  },
-  {
-    "chunkShortName": "link",
-    "size": 6613,
-    "gzipSize": 2747
-  },
-  {
-    "chunkShortName": "link-pure",
-    "size": 7410,
-    "gzipSize": 3022
-  },
-  {
-    "chunkShortName": "link-social",
-    "size": 5993,
-    "gzipSize": 2539
-  },
-  {
-    "chunkShortName": "link-tile",
-    "size": 7274,
-    "gzipSize": 3015
-  },
-  {
-    "chunkShortName": "link-tile-model-signature",
-    "size": 9035,
-    "gzipSize": 3760
-  },
-  {
-    "chunkShortName": "main",
-    "size": 68443,
-    "gzipSize": 23173
-=======
     "gzipSize": 7714
   },
   {
@@ -213,7 +108,6 @@
     "chunkShortName": "main",
     "size": 67502,
     "gzipSize": 22841
->>>>>>> 46c6e084
   },
   {
     "chunkShortName": "marque",
@@ -222,45 +116,6 @@
   },
   {
     "chunkShortName": "modal",
-<<<<<<< HEAD
-    "size": 7442,
-    "gzipSize": 3186
-  },
-  {
-    "chunkShortName": "model-signature",
-    "size": 2566,
-    "gzipSize": 1341
-  },
-  {
-    "chunkShortName": "pagination",
-    "size": 6890,
-    "gzipSize": 2827
-  },
-  {
-    "chunkShortName": "popover",
-    "size": 7437,
-    "gzipSize": 2927
-  },
-  {
-    "chunkShortName": "radio-button-wrapper",
-    "size": 7004,
-    "gzipSize": 2961
-  },
-  {
-    "chunkShortName": "scroller",
-    "size": 7223,
-    "gzipSize": 2826
-  },
-  {
-    "chunkShortName": "segmented-control",
-    "size": 7895,
-    "gzipSize": 3134
-  },
-  {
-    "chunkShortName": "select-wrapper",
-    "size": 21381,
-    "gzipSize": 7136
-=======
     "size": 7498,
     "gzipSize": 3196
   },
@@ -298,73 +153,10 @@
     "chunkShortName": "select-wrapper",
     "size": 21462,
     "gzipSize": 7183
->>>>>>> 46c6e084
   },
   {
     "chunkShortName": "spinner",
     "size": 2630,
-<<<<<<< HEAD
-    "gzipSize": 1265
-  },
-  {
-    "chunkShortName": "stepper-horizontal",
-    "size": 11941,
-    "gzipSize": 4787
-  },
-  {
-    "chunkShortName": "switch",
-    "size": 5405,
-    "gzipSize": 2208
-  },
-  {
-    "chunkShortName": "table",
-    "size": 10860,
-    "gzipSize": 3943
-  },
-  {
-    "chunkShortName": "tabs",
-    "size": 6175,
-    "gzipSize": 2582
-  },
-  {
-    "chunkShortName": "tabs-bar",
-    "size": 8979,
-    "gzipSize": 3526
-  },
-  {
-    "chunkShortName": "tag",
-    "size": 5401,
-    "gzipSize": 2184
-  },
-  {
-    "chunkShortName": "tag-dismissible",
-    "size": 4447,
-    "gzipSize": 1946
-  },
-  {
-    "chunkShortName": "text",
-    "size": 5152,
-    "gzipSize": 2080
-  },
-  {
-    "chunkShortName": "text-field-wrapper",
-    "size": 14139,
-    "gzipSize": 5253
-  },
-  {
-    "chunkShortName": "text-list",
-    "size": 3427,
-    "gzipSize": 1530
-  },
-  {
-    "chunkShortName": "textarea-wrapper",
-    "size": 8103,
-    "gzipSize": 3148
-  },
-  {
-    "chunkShortName": "toast",
-    "size": 6812,
-=======
     "gzipSize": 1263
   },
   {
@@ -425,7 +217,6 @@
   {
     "chunkShortName": "toast",
     "size": 6814,
->>>>>>> 46c6e084
     "gzipSize": 2902
   }
 ]