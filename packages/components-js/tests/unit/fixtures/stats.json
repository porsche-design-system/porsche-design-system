[
  {
    "chunkShortName": "accordion",
    "size": 6505,
    "gzipSize": 2859
  },
  {
    "chunkShortName": "banner",
    "size": 6761,
    "gzipSize": 2758
  },
  {
    "chunkShortName": "button",
    "size": 9636,
    "gzipSize": 3853
  },
  {
    "chunkShortName": "button-group",
    "size": 1140,
    "gzipSize": 665
  },
  {
    "chunkShortName": "button-pure",
    "size": 9616,
    "gzipSize": 3976
  },
  {
    "chunkShortName": "button-tile",
    "size": 7992,
    "gzipSize": 3379
  },
  {
    "chunkShortName": "canvas",
    "size": 16595,
    "gzipSize": 5259
  },
  {
    "chunkShortName": "carousel",
<<<<<<< HEAD
    "size": 48484,
    "gzipSize": 19572
=======
    "size": 48130,
    "gzipSize": 19447
>>>>>>> 10f627d8
  },
  {
    "chunkShortName": "checkbox",
    "size": 13373,
    "gzipSize": 5186
  },
  {
    "chunkShortName": "checkbox-wrapper",
    "size": 11358,
    "gzipSize": 4632
  },
  {
    "chunkShortName": "content-wrapper",
    "size": 2507,
    "gzipSize": 1261
  },
  {
    "chunkShortName": "crest",
    "size": 2188,
    "gzipSize": 1141
  },
  {
    "chunkShortName": "display",
    "size": 4369,
    "gzipSize": 2065
  },
  {
    "chunkShortName": "divider",
    "size": 2418,
    "gzipSize": 1083
  },
  {
    "chunkShortName": "fieldset",
    "size": 4468,
    "gzipSize": 1905
  },
  {
    "chunkShortName": "fieldset-wrapper",
    "size": 4721,
    "gzipSize": 2034
  },
  {
    "chunkShortName": "flex",
    "size": 3746,
    "gzipSize": 1513
  },
  {
    "chunkShortName": "flyout",
    "size": 9697,
    "gzipSize": 4040
  },
  {
    "chunkShortName": "flyout-multilevel",
    "size": 17670,
    "gzipSize": 5595
  },
  {
    "chunkShortName": "grid",
    "size": 2801,
    "gzipSize": 1293
  },
  {
    "chunkShortName": "heading",
    "size": 4990,
    "gzipSize": 2222
  },
  {
    "chunkShortName": "headline",
    "size": 5494,
    "gzipSize": 2358
  },
  {
    "chunkShortName": "icon",
    "size": 15216,
    "gzipSize": 6207
  },
  {
    "chunkShortName": "inline-notification",
    "size": 7880,
    "gzipSize": 3280
  },
  {
    "chunkShortName": "link",
    "size": 7340,
    "gzipSize": 3150
  },
  {
    "chunkShortName": "link-pure",
    "size": 7823,
    "gzipSize": 3326
  },
  {
    "chunkShortName": "link-social",
    "size": 7079,
    "gzipSize": 3102
  },
  {
    "chunkShortName": "link-tile",
    "size": 7747,
    "gzipSize": 3299
  },
  {
    "chunkShortName": "link-tile-model-signature",
    "size": 7748,
    "gzipSize": 3478
  },
  {
    "chunkShortName": "link-tile-product",
    "size": 7628,
    "gzipSize": 3260
  },
  {
    "chunkShortName": "main",
    "size": 82773,
    "gzipSize": 27277
  },
  {
    "chunkShortName": "marque",
    "size": 4764,
    "gzipSize": 1767
  },
  {
    "chunkShortName": "modal",
    "size": 11306,
    "gzipSize": 4439
  },
  {
    "chunkShortName": "model-signature",
    "size": 2939,
    "gzipSize": 1420
  },
  {
    "chunkShortName": "multi-select",
    "size": 43695,
    "gzipSize": 15920
  },
  {
    "chunkShortName": "optgroup",
    "size": 3179,
    "gzipSize": 1539
  },
  {
    "chunkShortName": "pagination",
    "size": 7841,
    "gzipSize": 3221
  },
  {
    "chunkShortName": "pin-code",
    "size": 14152,
    "gzipSize": 5588
  },
  {
    "chunkShortName": "popover",
    "size": 23985,
    "gzipSize": 9477
  },
  {
    "chunkShortName": "radio-button-wrapper",
    "size": 10884,
    "gzipSize": 4480
  },
  {
    "chunkShortName": "scroller",
    "size": 6854,
    "gzipSize": 2676
  },
  {
    "chunkShortName": "segmented-control",
    "size": 9004,
    "gzipSize": 3582
  },
  {
    "chunkShortName": "select",
    "size": 43099,
    "gzipSize": 15778
  },
  {
    "chunkShortName": "select-wrapper",
    "size": 45487,
    "gzipSize": 16135
  },
  {
    "chunkShortName": "sheet",
    "size": 7371,
    "gzipSize": 3085
  },
  {
    "chunkShortName": "spinner",
    "size": 2402,
    "gzipSize": 1227
  },
  {
    "chunkShortName": "stepper-horizontal",
    "size": 11974,
    "gzipSize": 4992
  },
  {
    "chunkShortName": "switch",
    "size": 7959,
    "gzipSize": 3283
  },
  {
    "chunkShortName": "table",
    "size": 10489,
    "gzipSize": 4134
  },
  {
    "chunkShortName": "tabs",
    "size": 7015,
    "gzipSize": 2918
  },
  {
    "chunkShortName": "tabs-bar",
    "size": 10900,
    "gzipSize": 4336
  },
  {
    "chunkShortName": "tag",
    "size": 5917,
    "gzipSize": 2453
  },
  {
    "chunkShortName": "tag-dismissible",
    "size": 4242,
    "gzipSize": 1962
  },
  {
    "chunkShortName": "text",
    "size": 5932,
    "gzipSize": 2522
  },
  {
    "chunkShortName": "text-field-wrapper",
    "size": 18598,
    "gzipSize": 7102
  },
  {
    "chunkShortName": "text-list",
    "size": 4982,
    "gzipSize": 2230
  },
  {
    "chunkShortName": "textarea",
    "size": 13748,
    "gzipSize": 5075
  },
  {
    "chunkShortName": "textarea-wrapper",
    "size": 12359,
    "gzipSize": 4909
  },
  {
    "chunkShortName": "toast",
    "size": 7581,
    "gzipSize": 3331
  },
  {
    "chunkShortName": "wordmark",
    "size": 3050,
    "gzipSize": 1538
  }
]<|MERGE_RESOLUTION|>--- conflicted
+++ resolved
@@ -36,13 +36,8 @@
   },
   {
     "chunkShortName": "carousel",
-<<<<<<< HEAD
-    "size": 48484,
-    "gzipSize": 19572
-=======
     "size": 48130,
     "gzipSize": 19447
->>>>>>> 10f627d8
   },
   {
     "chunkShortName": "checkbox",
@@ -156,8 +151,8 @@
   },
   {
     "chunkShortName": "main",
-    "size": 82773,
-    "gzipSize": 27277
+    "size": 82736,
+    "gzipSize": 27269
   },
   {
     "chunkShortName": "marque",
