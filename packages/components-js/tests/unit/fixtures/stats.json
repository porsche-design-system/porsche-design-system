[
  {
    "chunkShortName": "accordion",
    "size": 5880,
    "gzipSize": 1795
  },
  {
    "chunkShortName": "banner",
<<<<<<< HEAD
    "size": 5409,
    "gzipSize": 1964
=======
    "size": 5322,
    "gzipSize": 1913
>>>>>>> a3b33859
  },
  {
    "chunkShortName": "button",
    "size": 15064,
    "gzipSize": 2567
  },
  {
    "chunkShortName": "button-pure",
<<<<<<< HEAD
    "size": 20536,
    "gzipSize": 3611
  },
  {
    "chunkShortName": "checkbox-wrapper",
    "size": 8752,
    "gzipSize": 2342
=======
    "size": 20992,
    "gzipSize": 3884
  },
  {
    "chunkShortName": "checkbox-wrapper",
    "size": 8641,
    "gzipSize": 2290
>>>>>>> a3b33859
  },
  {
    "chunkShortName": "content-wrapper",
    "size": 1078,
    "gzipSize": 539
  },
  {
    "chunkShortName": "divider",
    "size": 1777,
    "gzipSize": 587
  },
  {
    "chunkShortName": "fieldset-wrapper",
    "size": 2247,
<<<<<<< HEAD
    "gzipSize": 963
  },
  {
    "chunkShortName": "flex",
    "size": 1748,
    "gzipSize": 757
=======
    "gzipSize": 965
  },
  {
    "chunkShortName": "flex",
    "size": 1822,
    "gzipSize": 783
>>>>>>> a3b33859
  },
  {
    "chunkShortName": "grid",
    "size": 1716,
    "gzipSize": 802
  },
  {
    "chunkShortName": "headline",
    "size": 6120,
    "gzipSize": 1676
  },
  {
    "chunkShortName": "icon",
<<<<<<< HEAD
    "size": 14605,
    "gzipSize": 7172
  },
  {
    "chunkShortName": "link",
    "size": 4934,
    "gzipSize": 1960
  },
  {
    "chunkShortName": "link-pure",
    "size": 6220,
    "gzipSize": 2671
  },
  {
    "chunkShortName": "link-social",
    "size": 6394,
    "gzipSize": 2105
  },
  {
    "chunkShortName": "main",
    "size": 69163,
    "gzipSize": 23337
=======
    "size": 14634,
    "gzipSize": 7189
  },
  {
    "chunkShortName": "link",
    "size": 4969,
    "gzipSize": 1973
  },
  {
    "chunkShortName": "link-pure",
    "size": 6622,
    "gzipSize": 2915
  },
  {
    "chunkShortName": "link-social",
    "size": 6468,
    "gzipSize": 2134
  },
  {
    "chunkShortName": "main",
    "size": 68942,
    "gzipSize": 23233
>>>>>>> a3b33859
  },
  {
    "chunkShortName": "marque",
    "size": 3075,
    "gzipSize": 1484
  },
  {
    "chunkShortName": "modal",
    "size": 7019,
    "gzipSize": 2201
  },
  {
    "chunkShortName": "pagination",
    "size": 7883,
    "gzipSize": 2933
  },
  {
    "chunkShortName": "radio-button-wrapper",
<<<<<<< HEAD
    "size": 19104,
    "gzipSize": 2686
  },
  {
    "chunkShortName": "select-wrapper",
    "size": 19891,
    "gzipSize": 6305
=======
    "size": 18993,
    "gzipSize": 2635
  },
  {
    "chunkShortName": "select-wrapper",
    "size": 19823,
    "gzipSize": 6272
>>>>>>> a3b33859
  },
  {
    "chunkShortName": "spinner",
    "size": 3534,
    "gzipSize": 1164
  },
  {
    "chunkShortName": "switch",
    "size": 9653,
    "gzipSize": 2196
  },
  {
    "chunkShortName": "table",
    "size": 8555,
    "gzipSize": 2920
  },
  {
    "chunkShortName": "tabs",
    "size": 2759,
    "gzipSize": 1121
  },
  {
    "chunkShortName": "tabs-bar",
    "size": 12156,
    "gzipSize": 3633
  },
  {
    "chunkShortName": "text",
<<<<<<< HEAD
    "size": 7010,
    "gzipSize": 2196
  },
  {
    "chunkShortName": "text-field-wrapper",
    "size": 12117,
    "gzipSize": 3180
=======
    "size": 7344,
    "gzipSize": 2387
  },
  {
    "chunkShortName": "text-field-wrapper",
    "size": 12006,
    "gzipSize": 3122
>>>>>>> a3b33859
  },
  {
    "chunkShortName": "text-list",
    "size": 3182,
    "gzipSize": 1461
  },
  {
    "chunkShortName": "textarea-wrapper",
<<<<<<< HEAD
    "size": 9090,
    "gzipSize": 2271
=======
    "size": 8979,
    "gzipSize": 2222
>>>>>>> a3b33859
  }
]<|MERGE_RESOLUTION|>--- conflicted
+++ resolved
@@ -6,13 +6,8 @@
   },
   {
     "chunkShortName": "banner",
-<<<<<<< HEAD
-    "size": 5409,
-    "gzipSize": 1964
-=======
     "size": 5322,
     "gzipSize": 1913
->>>>>>> a3b33859
   },
   {
     "chunkShortName": "button",
@@ -21,15 +16,6 @@
   },
   {
     "chunkShortName": "button-pure",
-<<<<<<< HEAD
-    "size": 20536,
-    "gzipSize": 3611
-  },
-  {
-    "chunkShortName": "checkbox-wrapper",
-    "size": 8752,
-    "gzipSize": 2342
-=======
     "size": 20992,
     "gzipSize": 3884
   },
@@ -37,7 +23,6 @@
     "chunkShortName": "checkbox-wrapper",
     "size": 8641,
     "gzipSize": 2290
->>>>>>> a3b33859
   },
   {
     "chunkShortName": "content-wrapper",
@@ -52,58 +37,25 @@
   {
     "chunkShortName": "fieldset-wrapper",
     "size": 2247,
-<<<<<<< HEAD
-    "gzipSize": 963
-  },
-  {
-    "chunkShortName": "flex",
-    "size": 1748,
-    "gzipSize": 757
-=======
     "gzipSize": 965
   },
   {
     "chunkShortName": "flex",
     "size": 1822,
     "gzipSize": 783
->>>>>>> a3b33859
   },
   {
     "chunkShortName": "grid",
-    "size": 1716,
-    "gzipSize": 802
+    "size": 1766,
+    "gzipSize": 819
   },
   {
     "chunkShortName": "headline",
-    "size": 6120,
-    "gzipSize": 1676
+    "size": 6007,
+    "gzipSize": 1617
   },
   {
     "chunkShortName": "icon",
-<<<<<<< HEAD
-    "size": 14605,
-    "gzipSize": 7172
-  },
-  {
-    "chunkShortName": "link",
-    "size": 4934,
-    "gzipSize": 1960
-  },
-  {
-    "chunkShortName": "link-pure",
-    "size": 6220,
-    "gzipSize": 2671
-  },
-  {
-    "chunkShortName": "link-social",
-    "size": 6394,
-    "gzipSize": 2105
-  },
-  {
-    "chunkShortName": "main",
-    "size": 69163,
-    "gzipSize": 23337
-=======
     "size": 14634,
     "gzipSize": 7189
   },
@@ -126,17 +78,16 @@
     "chunkShortName": "main",
     "size": 68942,
     "gzipSize": 23233
->>>>>>> a3b33859
   },
   {
     "chunkShortName": "marque",
-    "size": 3075,
-    "gzipSize": 1484
+    "size": 3092,
+    "gzipSize": 1491
   },
   {
     "chunkShortName": "modal",
-    "size": 7019,
-    "gzipSize": 2201
+    "size": 7036,
+    "gzipSize": 2209
   },
   {
     "chunkShortName": "pagination",
@@ -145,15 +96,6 @@
   },
   {
     "chunkShortName": "radio-button-wrapper",
-<<<<<<< HEAD
-    "size": 19104,
-    "gzipSize": 2686
-  },
-  {
-    "chunkShortName": "select-wrapper",
-    "size": 19891,
-    "gzipSize": 6305
-=======
     "size": 18993,
     "gzipSize": 2635
   },
@@ -161,7 +103,6 @@
     "chunkShortName": "select-wrapper",
     "size": 19823,
     "gzipSize": 6272
->>>>>>> a3b33859
   },
   {
     "chunkShortName": "spinner",
@@ -175,8 +116,8 @@
   },
   {
     "chunkShortName": "table",
-    "size": 8555,
-    "gzipSize": 2920
+    "size": 8483,
+    "gzipSize": 2883
   },
   {
     "chunkShortName": "tabs",
@@ -190,15 +131,6 @@
   },
   {
     "chunkShortName": "text",
-<<<<<<< HEAD
-    "size": 7010,
-    "gzipSize": 2196
-  },
-  {
-    "chunkShortName": "text-field-wrapper",
-    "size": 12117,
-    "gzipSize": 3180
-=======
     "size": 7344,
     "gzipSize": 2387
   },
@@ -206,21 +138,15 @@
     "chunkShortName": "text-field-wrapper",
     "size": 12006,
     "gzipSize": 3122
->>>>>>> a3b33859
   },
   {
     "chunkShortName": "text-list",
-    "size": 3182,
-    "gzipSize": 1461
+    "size": 3094,
+    "gzipSize": 1418
   },
   {
     "chunkShortName": "textarea-wrapper",
-<<<<<<< HEAD
-    "size": 9090,
-    "gzipSize": 2271
-=======
     "size": 8979,
     "gzipSize": 2222
->>>>>>> a3b33859
   }
 ]