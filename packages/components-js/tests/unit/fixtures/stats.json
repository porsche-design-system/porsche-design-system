--- conflicted
+++ resolved
@@ -1,20 +1,6 @@
 [
   {
     "chunkShortName": "accordion",
-<<<<<<< HEAD
-    "size": 6359,
-    "gzipSize": 2800
-  },
-  {
-    "chunkShortName": "banner",
-    "size": 6682,
-    "gzipSize": 2724
-  },
-  {
-    "chunkShortName": "button",
-    "size": 9021,
-    "gzipSize": 3493
-=======
     "size": 6320,
     "gzipSize": 2795
   },
@@ -27,7 +13,6 @@
     "chunkShortName": "button",
     "size": 8980,
     "gzipSize": 3486
->>>>>>> 3130845c
   },
   {
     "chunkShortName": "button-group",
@@ -36,15 +21,6 @@
   },
   {
     "chunkShortName": "button-pure",
-<<<<<<< HEAD
-    "size": 9840,
-    "gzipSize": 3920
-  },
-  {
-    "chunkShortName": "button-tile",
-    "size": 7343,
-    "gzipSize": 3101
-=======
     "size": 9799,
     "gzipSize": 3915
   },
@@ -52,7 +28,6 @@
     "chunkShortName": "button-tile",
     "size": 7302,
     "gzipSize": 3106
->>>>>>> 3130845c
   },
   {
     "chunkShortName": "canvas",
@@ -61,15 +36,6 @@
   },
   {
     "chunkShortName": "carousel",
-<<<<<<< HEAD
-    "size": 46290,
-    "gzipSize": 18880
-  },
-  {
-    "chunkShortName": "checkbox-wrapper",
-    "size": 11983,
-    "gzipSize": 4755
-=======
     "size": 46237,
     "gzipSize": 18876
   },
@@ -77,51 +43,25 @@
     "chunkShortName": "checkbox-wrapper",
     "size": 11925,
     "gzipSize": 4743
->>>>>>> 3130845c
   },
   {
     "chunkShortName": "content-wrapper",
     "size": 2517,
-<<<<<<< HEAD
-    "gzipSize": 1266
-=======
     "gzipSize": 1263
->>>>>>> 3130845c
   },
   {
     "chunkShortName": "crest",
     "size": 2162,
-<<<<<<< HEAD
-    "gzipSize": 1129
-  },
-  {
-    "chunkShortName": "display",
-    "size": 4408,
-    "gzipSize": 2060
-=======
     "gzipSize": 1128
   },
   {
     "chunkShortName": "display",
     "size": 4369,
     "gzipSize": 2056
->>>>>>> 3130845c
   },
   {
     "chunkShortName": "divider",
     "size": 2398,
-<<<<<<< HEAD
-    "gzipSize": 1078
-  },
-  {
-    "chunkShortName": "fieldset",
-    "size": 4368,
-    "gzipSize": 1848
-  },
-  {
-    "chunkShortName": "fieldset-wrapper",
-    "size": 4621,
-=======
     "gzipSize": 1080
   },
   {
@@ -132,85 +72,10 @@
   {
     "chunkShortName": "fieldset-wrapper",
     "size": 4570,
->>>>>>> 3130845c
     "gzipSize": 1970
   },
   {
     "chunkShortName": "flex",
-<<<<<<< HEAD
-    "size": 3736,
-    "gzipSize": 1511
-  },
-  {
-    "chunkShortName": "flyout",
-    "size": 9474,
-    "gzipSize": 3998
-  },
-  {
-    "chunkShortName": "flyout-multilevel",
-    "size": 12167,
-    "gzipSize": 4495
-  },
-  {
-    "chunkShortName": "grid",
-    "size": 2791,
-    "gzipSize": 1290
-  },
-  {
-    "chunkShortName": "heading",
-    "size": 5027,
-    "gzipSize": 2219
-  },
-  {
-    "chunkShortName": "headline",
-    "size": 5536,
-    "gzipSize": 2373
-  },
-  {
-    "chunkShortName": "icon",
-    "size": 12507,
-    "gzipSize": 5194
-  },
-  {
-    "chunkShortName": "inline-notification",
-    "size": 7649,
-    "gzipSize": 3145
-  },
-  {
-    "chunkShortName": "link",
-    "size": 6252,
-    "gzipSize": 2693
-  },
-  {
-    "chunkShortName": "link-pure",
-    "size": 7502,
-    "gzipSize": 3198
-  },
-  {
-    "chunkShortName": "link-social",
-    "size": 6028,
-    "gzipSize": 2640
-  },
-  {
-    "chunkShortName": "link-tile",
-    "size": 7486,
-    "gzipSize": 3187
-  },
-  {
-    "chunkShortName": "link-tile-model-signature",
-    "size": 7117,
-    "gzipSize": 3147
-  },
-  {
-    "chunkShortName": "link-tile-product",
-    "size": 7515,
-    "gzipSize": 3215
-  },
-  {
-    "chunkShortName": "main",
-    "size": 80096,
-    "gzipSize": 26744
-=======
     "size": 3655,
     "gzipSize": 1465
   },
@@ -283,26 +148,16 @@
     "chunkShortName": "main",
     "size": 79917,
     "gzipSize": 26686
->>>>>>> 3130845c
   },
   {
     "chunkShortName": "marque",
     "size": 4739,
-<<<<<<< HEAD
-    "gzipSize": 1759
-  },
-  {
-    "chunkShortName": "modal",
-    "size": 11293,
-    "gzipSize": 4539
-=======
     "gzipSize": 1757
   },
   {
     "chunkShortName": "modal",
     "size": 11254,
     "gzipSize": 4540
->>>>>>> 3130845c
   },
   {
     "chunkShortName": "model-signature",
@@ -311,55 +166,6 @@
   },
   {
     "chunkShortName": "multi-select",
-<<<<<<< HEAD
-    "size": 26495,
-    "gzipSize": 9245
-  },
-  {
-    "chunkShortName": "optgroup",
-    "size": 5669,
-    "gzipSize": 2123
-  },
-  {
-    "chunkShortName": "pagination",
-    "size": 7632,
-    "gzipSize": 3143
-  },
-  {
-    "chunkShortName": "pin-code",
-    "size": 15334,
-    "gzipSize": 5881
-  },
-  {
-    "chunkShortName": "popover",
-    "size": 9442,
-    "gzipSize": 3700
-  },
-  {
-    "chunkShortName": "radio-button-wrapper",
-    "size": 11587,
-    "gzipSize": 4611
-  },
-  {
-    "chunkShortName": "scroller",
-    "size": 7994,
-    "gzipSize": 3056
-  },
-  {
-    "chunkShortName": "segmented-control",
-    "size": 8107,
-    "gzipSize": 3300
-  },
-  {
-    "chunkShortName": "select",
-    "size": 25605,
-    "gzipSize": 9012
-  },
-  {
-    "chunkShortName": "select-wrapper",
-    "size": 27327,
-    "gzipSize": 9218
-=======
     "size": 25604,
     "gzipSize": 8975
   },
@@ -402,74 +208,10 @@
     "chunkShortName": "select-wrapper",
     "size": 26675,
     "gzipSize": 9048
->>>>>>> 3130845c
   },
   {
     "chunkShortName": "spinner",
     "size": 2393,
-<<<<<<< HEAD
-    "gzipSize": 1224
-  },
-  {
-    "chunkShortName": "stepper-horizontal",
-    "size": 11852,
-    "gzipSize": 4909
-  },
-  {
-    "chunkShortName": "switch",
-    "size": 8260,
-    "gzipSize": 3185
-  },
-  {
-    "chunkShortName": "table",
-    "size": 9780,
-    "gzipSize": 3861
-  },
-  {
-    "chunkShortName": "tabs",
-    "size": 6905,
-    "gzipSize": 2855
-  },
-  {
-    "chunkShortName": "tabs-bar",
-    "size": 10610,
-    "gzipSize": 4222
-  },
-  {
-    "chunkShortName": "tag",
-    "size": 5498,
-    "gzipSize": 2260
-  },
-  {
-    "chunkShortName": "tag-dismissible",
-    "size": 4073,
-    "gzipSize": 1897
-  },
-  {
-    "chunkShortName": "text",
-    "size": 5969,
-    "gzipSize": 2521
-  },
-  {
-    "chunkShortName": "text-field-wrapper",
-    "size": 17369,
-    "gzipSize": 6599
-  },
-  {
-    "chunkShortName": "text-list",
-    "size": 4946,
-    "gzipSize": 2210
-  },
-  {
-    "chunkShortName": "textarea-wrapper",
-    "size": 11537,
-    "gzipSize": 4558
-  },
-  {
-    "chunkShortName": "toast",
-    "size": 7362,
-    "gzipSize": 3229
-=======
     "gzipSize": 1225
   },
   {
@@ -531,15 +273,10 @@
     "chunkShortName": "toast",
     "size": 7321,
     "gzipSize": 3223
->>>>>>> 3130845c
   },
   {
     "chunkShortName": "wordmark",
     "size": 3024,
-<<<<<<< HEAD
-    "gzipSize": 1527
-=======
     "gzipSize": 1530
->>>>>>> 3130845c
   }
 ]