--- conflicted
+++ resolved
@@ -86,13 +86,8 @@
   },
   {
     "chunkShortName": "flyout",
-<<<<<<< HEAD
-    "size": 9504,
-    "gzipSize": 3990
-=======
     "size": 9023,
     "gzipSize": 3801
->>>>>>> 24511c47
   },
   {
     "chunkShortName": "flyout-multilevel",
@@ -156,13 +151,8 @@
   },
   {
     "chunkShortName": "main",
-<<<<<<< HEAD
-    "size": 81036,
-    "gzipSize": 26861
-=======
     "size": 81025,
     "gzipSize": 26844
->>>>>>> 24511c47
   },
   {
     "chunkShortName": "marque",
@@ -171,13 +161,8 @@
   },
   {
     "chunkShortName": "modal",
-<<<<<<< HEAD
-    "size": 10845,
-    "gzipSize": 4342
-=======
     "size": 10861,
     "gzipSize": 4334
->>>>>>> 24511c47
   },
   {
     "chunkShortName": "model-signature",
