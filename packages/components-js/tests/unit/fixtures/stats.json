--- conflicted
+++ resolved
@@ -76,15 +76,6 @@
   },
   {
     "chunkShortName": "fieldset",
-<<<<<<< HEAD
-    "size": 4774,
-    "gzipSize": 2058
-  },
-  {
-    "chunkShortName": "fieldset-wrapper",
-    "size": 4936,
-    "gzipSize": 2153
-=======
     "size": 4524,
     "gzipSize": 1957
   },
@@ -92,7 +83,6 @@
     "chunkShortName": "fieldset-wrapper",
     "size": 4779,
     "gzipSize": 2074
->>>>>>> 0d8de78d
   },
   {
     "chunkShortName": "flex",
@@ -196,13 +186,8 @@
   },
   {
     "chunkShortName": "main",
-<<<<<<< HEAD
-    "size": 85633,
-    "gzipSize": 27619
-=======
     "size": 86150,
     "gzipSize": 27663
->>>>>>> 0d8de78d
   },
   {
     "chunkShortName": "marque",
@@ -221,13 +206,8 @@
   },
   {
     "chunkShortName": "multi-select",
-<<<<<<< HEAD
-    "size": 46235,
-    "gzipSize": 16927
-=======
     "size": 46239,
     "gzipSize": 16875
->>>>>>> 0d8de78d
   },
   {
     "chunkShortName": "optgroup",
@@ -266,15 +246,6 @@
   },
   {
     "chunkShortName": "select",
-<<<<<<< HEAD
-    "size": 45604,
-    "gzipSize": 16363
-  },
-  {
-    "chunkShortName": "select-wrapper",
-    "size": 45367,
-    "gzipSize": 16182
-=======
     "size": 45608,
     "gzipSize": 16404
   },
@@ -282,7 +253,6 @@
     "chunkShortName": "select-wrapper",
     "size": 45371,
     "gzipSize": 16092
->>>>>>> 0d8de78d
   },
   {
     "chunkShortName": "sheet",
