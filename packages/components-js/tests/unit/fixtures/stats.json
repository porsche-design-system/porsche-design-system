[
  {
    "chunkShortName": "accordion",
    "size": 6368,
    "gzipSize": 2802
  },
  {
    "chunkShortName": "banner",
    "size": 6695,
    "gzipSize": 2728
  },
  {
    "chunkShortName": "button",
    "size": 9831,
    "gzipSize": 3801
  },
  {
    "chunkShortName": "button-group",
    "size": 1130,
    "gzipSize": 661
  },
  {
    "chunkShortName": "button-pure",
    "size": 9918,
    "gzipSize": 3950
  },
  {
    "chunkShortName": "button-tile",
    "size": 7833,
    "gzipSize": 3312
  },
  {
    "chunkShortName": "canvas",
    "size": 5167,
    "gzipSize": 2115
  },
  {
    "chunkShortName": "carousel",
    "size": 46717,
    "gzipSize": 19060
  },
  {
    "chunkShortName": "checkbox-wrapper",
    "size": 12010,
    "gzipSize": 4761
  },
  {
    "chunkShortName": "content-wrapper",
    "size": 2519,
    "gzipSize": 1264
  },
  {
    "chunkShortName": "crest",
    "size": 2162,
    "gzipSize": 1131
  },
  {
    "chunkShortName": "display",
    "size": 4336,
    "gzipSize": 2054
  },
  {
    "chunkShortName": "divider",
    "size": 2412,
    "gzipSize": 1079
  },
  {
    "chunkShortName": "fieldset",
    "size": 4389,
    "gzipSize": 1855
  },
  {
    "chunkShortName": "fieldset-wrapper",
    "size": 4644,
    "gzipSize": 1978
  },
  {
    "chunkShortName": "flex",
    "size": 3738,
    "gzipSize": 1509
  },
  {
    "chunkShortName": "flyout",
    "size": 9535,
    "gzipSize": 4034
  },
  {
    "chunkShortName": "flyout-multilevel",
    "size": 12167,
    "gzipSize": 4501
  },
  {
    "chunkShortName": "grid",
    "size": 2793,
    "gzipSize": 1296
  },
  {
    "chunkShortName": "heading",
    "size": 4955,
    "gzipSize": 2206
  },
  {
    "chunkShortName": "headline",
    "size": 5459,
    "gzipSize": 2352
  },
  {
    "chunkShortName": "icon",
    "size": 12521,
    "gzipSize": 5196
  },
  {
    "chunkShortName": "inline-notification",
    "size": 7747,
    "gzipSize": 3215
  },
  {
    "chunkShortName": "link",
    "size": 6988,
<<<<<<< HEAD
    "gzipSize": 3020
=======
    "gzipSize": 3017
>>>>>>> 7e08aac0
  },
  {
    "chunkShortName": "link-pure",
    "size": 7577,
<<<<<<< HEAD
    "gzipSize": 3228
=======
    "gzipSize": 3221
>>>>>>> 7e08aac0
  },
  {
    "chunkShortName": "link-social",
    "size": 6759,
    "gzipSize": 2967
  },
  {
    "chunkShortName": "link-tile",
    "size": 7572,
    "gzipSize": 3224
  },
  {
    "chunkShortName": "link-tile-model-signature",
    "size": 7602,
    "gzipSize": 3404
  },
  {
    "chunkShortName": "link-tile-product",
    "size": 7513,
    "gzipSize": 3214
  },
  {
    "chunkShortName": "main",
<<<<<<< HEAD
    "size": 80458,
    "gzipSize": 26724
=======
    "size": 80215,
    "gzipSize": 26771
>>>>>>> 7e08aac0
  },
  {
    "chunkShortName": "marque",
    "size": 4741,
    "gzipSize": 1757
  },
  {
    "chunkShortName": "modal",
    "size": 11356,
    "gzipSize": 4568
  },
  {
    "chunkShortName": "model-signature",
    "size": 2927,
    "gzipSize": 1415
  },
  {
    "chunkShortName": "multi-select",
<<<<<<< HEAD
    "size": 26728,
    "gzipSize": 9312
=======
    "size": 26726,
    "gzipSize": 9313
>>>>>>> 7e08aac0
  },
  {
    "chunkShortName": "optgroup",
    "size": 5713,
    "gzipSize": 2119
  },
  {
    "chunkShortName": "pagination",
    "size": 7639,
    "gzipSize": 3146
  },
  {
    "chunkShortName": "pin-code",
    "size": 15357,
    "gzipSize": 5891
  },
  {
    "chunkShortName": "popover",
    "size": 9446,
    "gzipSize": 3702
  },
  {
    "chunkShortName": "radio-button-wrapper",
    "size": 11614,
    "gzipSize": 4616
  },
  {
    "chunkShortName": "scroller",
    "size": 6794,
    "gzipSize": 2654
  },
  {
    "chunkShortName": "segmented-control",
    "size": 8114,
    "gzipSize": 3302
  },
  {
    "chunkShortName": "select",
<<<<<<< HEAD
    "size": 25907,
    "gzipSize": 9108
  },
  {
    "chunkShortName": "select-wrapper",
    "size": 27319,
    "gzipSize": 9195
=======
    "size": 25855,
    "gzipSize": 9094
  },
  {
    "chunkShortName": "select-wrapper",
    "size": 27318,
    "gzipSize": 9197
>>>>>>> 7e08aac0
  },
  {
    "chunkShortName": "spinner",
    "size": 2393,
    "gzipSize": 1222
  },
  {
    "chunkShortName": "stepper-horizontal",
    "size": 11852,
    "gzipSize": 4905
  },
  {
    "chunkShortName": "switch",
    "size": 8269,
    "gzipSize": 3186
  },
  {
    "chunkShortName": "table",
    "size": 9781,
    "gzipSize": 3866
  },
  {
    "chunkShortName": "tabs",
    "size": 6916,
    "gzipSize": 2859
  },
  {
    "chunkShortName": "tabs-bar",
    "size": 10719,
    "gzipSize": 4245
  },
  {
    "chunkShortName": "tag",
    "size": 5691,
    "gzipSize": 2348
  },
  {
    "chunkShortName": "tag-dismissible",
    "size": 4126,
    "gzipSize": 1911
  },
  {
    "chunkShortName": "text",
    "size": 5897,
    "gzipSize": 2503
  },
  {
    "chunkShortName": "text-field-wrapper",
    "size": 17840,
    "gzipSize": 6796
  },
  {
    "chunkShortName": "text-list",
    "size": 4955,
    "gzipSize": 2216
  },
  {
    "chunkShortName": "textarea",
    "size": 13262,
    "gzipSize": 4868
  },
  {
    "chunkShortName": "textarea-wrapper",
    "size": 12068,
    "gzipSize": 4774
  },
  {
    "chunkShortName": "toast",
    "size": 7523,
    "gzipSize": 3299
  },
  {
    "chunkShortName": "wordmark",
    "size": 3024,
    "gzipSize": 1528
  }
]<|MERGE_RESOLUTION|>--- conflicted
+++ resolved
@@ -2,52 +2,52 @@
   {
     "chunkShortName": "accordion",
     "size": 6368,
-    "gzipSize": 2802
+    "gzipSize": 2800
   },
   {
     "chunkShortName": "banner",
     "size": 6695,
-    "gzipSize": 2728
+    "gzipSize": 2730
   },
   {
     "chunkShortName": "button",
-    "size": 9831,
-    "gzipSize": 3801
+    "size": 9827,
+    "gzipSize": 3798
   },
   {
     "chunkShortName": "button-group",
     "size": 1130,
-    "gzipSize": 661
+    "gzipSize": 662
   },
   {
     "chunkShortName": "button-pure",
-    "size": 9918,
-    "gzipSize": 3950
+    "size": 9914,
+    "gzipSize": 3943
   },
   {
     "chunkShortName": "button-tile",
     "size": 7833,
-    "gzipSize": 3312
+    "gzipSize": 3316
   },
   {
     "chunkShortName": "canvas",
     "size": 5167,
-    "gzipSize": 2115
+    "gzipSize": 2114
   },
   {
     "chunkShortName": "carousel",
     "size": 46717,
-    "gzipSize": 19060
+    "gzipSize": 19047
   },
   {
     "chunkShortName": "checkbox-wrapper",
-    "size": 12010,
-    "gzipSize": 4761
+    "size": 12008,
+    "gzipSize": 4759
   },
   {
     "chunkShortName": "content-wrapper",
     "size": 2519,
-    "gzipSize": 1264
+    "gzipSize": 1267
   },
   {
     "chunkShortName": "crest",
@@ -57,7 +57,7 @@
   {
     "chunkShortName": "display",
     "size": 4336,
-    "gzipSize": 2054
+    "gzipSize": 2055
   },
   {
     "chunkShortName": "divider",
@@ -77,27 +77,27 @@
   {
     "chunkShortName": "flex",
     "size": 3738,
-    "gzipSize": 1509
+    "gzipSize": 1512
   },
   {
     "chunkShortName": "flyout",
     "size": 9535,
-    "gzipSize": 4034
+    "gzipSize": 4032
   },
   {
     "chunkShortName": "flyout-multilevel",
     "size": 12167,
-    "gzipSize": 4501
+    "gzipSize": 4502
   },
   {
     "chunkShortName": "grid",
     "size": 2793,
-    "gzipSize": 1296
+    "gzipSize": 1291
   },
   {
     "chunkShortName": "heading",
     "size": 4955,
-    "gzipSize": 2206
+    "gzipSize": 2207
   },
   {
     "chunkShortName": "headline",
@@ -107,70 +107,57 @@
   {
     "chunkShortName": "icon",
     "size": 12521,
-    "gzipSize": 5196
+    "gzipSize": 5199
   },
   {
     "chunkShortName": "inline-notification",
     "size": 7747,
-    "gzipSize": 3215
+    "gzipSize": 3212
   },
   {
     "chunkShortName": "link",
     "size": 6988,
-<<<<<<< HEAD
-    "gzipSize": 3020
-=======
     "gzipSize": 3017
->>>>>>> 7e08aac0
   },
   {
     "chunkShortName": "link-pure",
     "size": 7577,
-<<<<<<< HEAD
-    "gzipSize": 3228
-=======
     "gzipSize": 3221
->>>>>>> 7e08aac0
   },
   {
     "chunkShortName": "link-social",
     "size": 6759,
-    "gzipSize": 2967
+    "gzipSize": 2963
   },
   {
     "chunkShortName": "link-tile",
     "size": 7572,
-    "gzipSize": 3224
+    "gzipSize": 3227
   },
   {
     "chunkShortName": "link-tile-model-signature",
-    "size": 7602,
-    "gzipSize": 3404
+    "size": 7600,
+    "gzipSize": 3403
   },
   {
     "chunkShortName": "link-tile-product",
     "size": 7513,
-    "gzipSize": 3214
+    "gzipSize": 3213
   },
   {
     "chunkShortName": "main",
-<<<<<<< HEAD
-    "size": 80458,
-    "gzipSize": 26724
-=======
     "size": 80215,
     "gzipSize": 26771
->>>>>>> 7e08aac0
   },
   {
     "chunkShortName": "marque",
     "size": 4741,
-    "gzipSize": 1757
+    "gzipSize": 1756
   },
   {
     "chunkShortName": "modal",
     "size": 11356,
-    "gzipSize": 4568
+    "gzipSize": 4561
   },
   {
     "chunkShortName": "model-signature",
@@ -179,13 +166,8 @@
   },
   {
     "chunkShortName": "multi-select",
-<<<<<<< HEAD
-    "size": 26728,
-    "gzipSize": 9312
-=======
     "size": 26726,
     "gzipSize": 9313
->>>>>>> 7e08aac0
   },
   {
     "chunkShortName": "optgroup",
@@ -195,22 +177,22 @@
   {
     "chunkShortName": "pagination",
     "size": 7639,
-    "gzipSize": 3146
+    "gzipSize": 3140
   },
   {
     "chunkShortName": "pin-code",
-    "size": 15357,
-    "gzipSize": 5891
+    "size": 15355,
+    "gzipSize": 5893
   },
   {
     "chunkShortName": "popover",
-    "size": 9446,
+    "size": 9448,
     "gzipSize": 3702
   },
   {
     "chunkShortName": "radio-button-wrapper",
-    "size": 11614,
-    "gzipSize": 4616
+    "size": 11612,
+    "gzipSize": 4614
   },
   {
     "chunkShortName": "scroller",
@@ -220,19 +202,10 @@
   {
     "chunkShortName": "segmented-control",
     "size": 8114,
-    "gzipSize": 3302
+    "gzipSize": 3303
   },
   {
     "chunkShortName": "select",
-<<<<<<< HEAD
-    "size": 25907,
-    "gzipSize": 9108
-  },
-  {
-    "chunkShortName": "select-wrapper",
-    "size": 27319,
-    "gzipSize": 9195
-=======
     "size": 25855,
     "gzipSize": 9094
   },
@@ -240,81 +213,75 @@
     "chunkShortName": "select-wrapper",
     "size": 27318,
     "gzipSize": 9197
->>>>>>> 7e08aac0
   },
   {
     "chunkShortName": "spinner",
     "size": 2393,
-    "gzipSize": 1222
+    "gzipSize": 1221
   },
   {
     "chunkShortName": "stepper-horizontal",
     "size": 11852,
-    "gzipSize": 4905
+    "gzipSize": 4909
   },
   {
     "chunkShortName": "switch",
-    "size": 8269,
-    "gzipSize": 3186
+    "size": 8267,
+    "gzipSize": 3180
   },
   {
     "chunkShortName": "table",
     "size": 9781,
-    "gzipSize": 3866
+    "gzipSize": 3865
   },
   {
     "chunkShortName": "tabs",
-    "size": 6916,
-    "gzipSize": 2859
+    "size": 6914,
+    "gzipSize": 2858
   },
   {
     "chunkShortName": "tabs-bar",
-    "size": 10719,
-    "gzipSize": 4245
+    "size": 10717,
+    "gzipSize": 4243
   },
   {
     "chunkShortName": "tag",
     "size": 5691,
-    "gzipSize": 2348
+    "gzipSize": 2346
   },
   {
     "chunkShortName": "tag-dismissible",
     "size": 4126,
-    "gzipSize": 1911
+    "gzipSize": 1914
   },
   {
     "chunkShortName": "text",
     "size": 5897,
-    "gzipSize": 2503
+    "gzipSize": 2508
   },
   {
     "chunkShortName": "text-field-wrapper",
-    "size": 17840,
-    "gzipSize": 6796
+    "size": 17397,
+    "gzipSize": 6609
   },
   {
     "chunkShortName": "text-list",
     "size": 4955,
-    "gzipSize": 2216
-  },
-  {
-    "chunkShortName": "textarea",
-    "size": 13262,
-    "gzipSize": 4868
+    "gzipSize": 2214
   },
   {
     "chunkShortName": "textarea-wrapper",
-    "size": 12068,
-    "gzipSize": 4774
+    "size": 11567,
+    "gzipSize": 4569
   },
   {
     "chunkShortName": "toast",
     "size": 7523,
-    "gzipSize": 3299
+    "gzipSize": 3296
   },
   {
     "chunkShortName": "wordmark",
     "size": 3024,
-    "gzipSize": 1528
+    "gzipSize": 1526
   }
 ]