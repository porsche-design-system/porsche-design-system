[
  {
    "chunkShortName": "accordion",
<<<<<<< HEAD
    "size": 5921,
    "gzipSize": 2495
  },
  {
    "chunkShortName": "banner",
    "size": 5003,
    "gzipSize": 2117
  },
  {
    "chunkShortName": "button",
    "size": 7268,
    "gzipSize": 2891
  },
  {
    "chunkShortName": "button-group",
    "size": 941,
    "gzipSize": 538
  },
  {
    "chunkShortName": "button-pure",
    "size": 7698,
    "gzipSize": 3139
  },
  {
    "chunkShortName": "carousel",
    "size": 40417,
    "gzipSize": 16577
=======
    "size": 5994,
    "gzipSize": 2505
  },
  {
    "chunkShortName": "banner",
    "size": 5330,
    "gzipSize": 2214
  },
  {
    "chunkShortName": "button",
    "size": 7290,
    "gzipSize": 2903
  },
  {
    "chunkShortName": "button-group",
    "size": 862,
    "gzipSize": 504
  },
  {
    "chunkShortName": "button-pure",
    "size": 7721,
    "gzipSize": 3148
  },
  {
    "chunkShortName": "carousel",
    "size": 40893,
    "gzipSize": 16675
>>>>>>> 80eaae41
  },
  {
    "chunkShortName": "checkbox-wrapper",
    "size": 7203,
<<<<<<< HEAD
    "gzipSize": 3017
=======
    "gzipSize": 3014
>>>>>>> 80eaae41
  },
  {
    "chunkShortName": "content-wrapper",
    "size": 2313,
<<<<<<< HEAD
    "gzipSize": 1053
  },
  {
    "chunkShortName": "display",
    "size": 3219,
    "gzipSize": 1463
=======
    "gzipSize": 1052
  },
  {
    "chunkShortName": "display",
    "size": 3113,
    "gzipSize": 1440
>>>>>>> 80eaae41
  },
  {
    "chunkShortName": "divider",
    "size": 2081,
    "gzipSize": 945
  },
  {
    "chunkShortName": "fieldset-wrapper",
<<<<<<< HEAD
    "size": 3800,
    "gzipSize": 1580
  },
  {
    "chunkShortName": "flex",
    "size": 3502,
    "gzipSize": 1380
  },
  {
    "chunkShortName": "grid",
    "size": 2580,
    "gzipSize": 1167
  },
  {
    "chunkShortName": "heading",
    "size": 3883,
    "gzipSize": 1618
  },
  {
    "chunkShortName": "headline",
    "size": 4734,
    "gzipSize": 1936
  },
  {
    "chunkShortName": "icon",
    "size": 16151,
    "gzipSize": 7715
=======
    "size": 3798,
    "gzipSize": 1576
  },
  {
    "chunkShortName": "flex",
    "size": 3505,
    "gzipSize": 1378
  },
  {
    "chunkShortName": "grid",
    "size": 2583,
    "gzipSize": 1170
  },
  {
    "chunkShortName": "heading",
    "size": 3777,
    "gzipSize": 1595
  },
  {
    "chunkShortName": "headline",
    "size": 4628,
    "gzipSize": 1909
  },
  {
    "chunkShortName": "icon",
    "size": 16529,
    "gzipSize": 7915
>>>>>>> 80eaae41
  },
  {
    "chunkShortName": "inline-notification",
    "size": 4916,
<<<<<<< HEAD
    "gzipSize": 2060
  },
  {
    "chunkShortName": "link",
    "size": 6686,
    "gzipSize": 2767
  },
  {
    "chunkShortName": "link-pure",
    "size": 7505,
=======
    "gzipSize": 2059
  },
  {
    "chunkShortName": "link",
    "size": 6688,
    "gzipSize": 2771
  },
  {
    "chunkShortName": "link-pure",
    "size": 7508,
>>>>>>> 80eaae41
    "gzipSize": 3050
  },
  {
    "chunkShortName": "link-social",
<<<<<<< HEAD
    "size": 6076,
    "gzipSize": 2568
  },
  {
    "chunkShortName": "link-tile",
    "size": 6650,
    "gzipSize": 2720
  },
  {
    "chunkShortName": "link-tile-model-signature",
    "size": 8647,
    "gzipSize": 3610
  },
  {
    "chunkShortName": "main",
    "size": 67894,
    "gzipSize": 22907
=======
    "size": 6078,
    "gzipSize": 2564
  },
  {
    "chunkShortName": "link-tile",
    "size": 6599,
    "gzipSize": 2748
  },
  {
    "chunkShortName": "main",
    "size": 67838,
    "gzipSize": 22880
>>>>>>> 80eaae41
  },
  {
    "chunkShortName": "marque",
    "size": 4864,
    "gzipSize": 2043
  },
  {
    "chunkShortName": "modal",
<<<<<<< HEAD
    "size": 7455,
    "gzipSize": 3189
=======
    "size": 8054,
    "gzipSize": 3398
>>>>>>> 80eaae41
  },
  {
    "chunkShortName": "model-signature",
    "size": 2566,
    "gzipSize": 1341
  },
  {
    "chunkShortName": "pagination",
<<<<<<< HEAD
    "size": 6966,
    "gzipSize": 2844
=======
    "size": 7834,
    "gzipSize": 3135
>>>>>>> 80eaae41
  },
  {
    "chunkShortName": "popover",
    "size": 7514,
<<<<<<< HEAD
    "gzipSize": 2946
=======
    "gzipSize": 2948
>>>>>>> 80eaae41
  },
  {
    "chunkShortName": "radio-button-wrapper",
    "size": 7078,
<<<<<<< HEAD
    "gzipSize": 2982
  },
  {
    "chunkShortName": "scroller",
    "size": 7302,
    "gzipSize": 2852
  },
  {
    "chunkShortName": "segmented-control",
    "size": 8041,
=======
    "gzipSize": 2977
  },
  {
    "chunkShortName": "scroller",
    "size": 8425,
    "gzipSize": 3181
  },
  {
    "chunkShortName": "segmented-control",
    "size": 8051,
>>>>>>> 80eaae41
    "gzipSize": 3167
  },
  {
    "chunkShortName": "select-wrapper",
<<<<<<< HEAD
    "size": 21454,
    "gzipSize": 7177
=======
    "size": 21464,
    "gzipSize": 7176
>>>>>>> 80eaae41
  },
  {
    "chunkShortName": "spinner",
    "size": 2630,
    "gzipSize": 1264
  },
  {
    "chunkShortName": "stepper-horizontal",
<<<<<<< HEAD
    "size": 12090,
    "gzipSize": 4831
  },
  {
    "chunkShortName": "switch",
    "size": 5504,
    "gzipSize": 2232
  },
  {
    "chunkShortName": "table",
    "size": 10404,
    "gzipSize": 3725
  },
  {
    "chunkShortName": "tabs",
    "size": 6197,
    "gzipSize": 2592
  },
  {
    "chunkShortName": "tabs-bar",
    "size": 9163,
    "gzipSize": 3575
  },
  {
    "chunkShortName": "tag",
    "size": 5478,
    "gzipSize": 2201
  },
  {
    "chunkShortName": "tag-dismissible",
    "size": 4522,
    "gzipSize": 1966
  },
  {
    "chunkShortName": "text",
    "size": 5091,
    "gzipSize": 2048
  },
  {
    "chunkShortName": "text-field-wrapper",
    "size": 13808,
    "gzipSize": 5168
  },
  {
    "chunkShortName": "text-list",
    "size": 3264,
    "gzipSize": 1462
  },
  {
    "chunkShortName": "textarea-wrapper",
    "size": 8249,
    "gzipSize": 3205
=======
    "size": 12150,
    "gzipSize": 4839
  },
  {
    "chunkShortName": "switch",
    "size": 5583,
    "gzipSize": 2241
  },
  {
    "chunkShortName": "table",
    "size": 10518,
    "gzipSize": 3752
  },
  {
    "chunkShortName": "tabs",
    "size": 6878,
    "gzipSize": 2829
  },
  {
    "chunkShortName": "tabs-bar",
    "size": 10039,
    "gzipSize": 3872
  },
  {
    "chunkShortName": "tag",
    "size": 5252,
    "gzipSize": 2119
  },
  {
    "chunkShortName": "tag-dismissible",
    "size": 4452,
    "gzipSize": 1963
  },
  {
    "chunkShortName": "text",
    "size": 5016,
    "gzipSize": 2051
  },
  {
    "chunkShortName": "text-field-wrapper",
    "size": 14310,
    "gzipSize": 5354
  },
  {
    "chunkShortName": "text-list",
    "size": 3834,
    "gzipSize": 1680
  },
  {
    "chunkShortName": "textarea-wrapper",
    "size": 8745,
    "gzipSize": 3393
>>>>>>> 80eaae41
  },
  {
    "chunkShortName": "toast",
    "size": 6811,
<<<<<<< HEAD
    "gzipSize": 2900
=======
    "gzipSize": 2892
>>>>>>> 80eaae41
  }
]<|MERGE_RESOLUTION|>--- conflicted
+++ resolved
@@ -1,35 +1,6 @@
 [
   {
     "chunkShortName": "accordion",
-<<<<<<< HEAD
-    "size": 5921,
-    "gzipSize": 2495
-  },
-  {
-    "chunkShortName": "banner",
-    "size": 5003,
-    "gzipSize": 2117
-  },
-  {
-    "chunkShortName": "button",
-    "size": 7268,
-    "gzipSize": 2891
-  },
-  {
-    "chunkShortName": "button-group",
-    "size": 941,
-    "gzipSize": 538
-  },
-  {
-    "chunkShortName": "button-pure",
-    "size": 7698,
-    "gzipSize": 3139
-  },
-  {
-    "chunkShortName": "carousel",
-    "size": 40417,
-    "gzipSize": 16577
-=======
     "size": 5994,
     "gzipSize": 2505
   },
@@ -57,35 +28,21 @@
     "chunkShortName": "carousel",
     "size": 40893,
     "gzipSize": 16675
->>>>>>> 80eaae41
   },
   {
     "chunkShortName": "checkbox-wrapper",
     "size": 7203,
-<<<<<<< HEAD
-    "gzipSize": 3017
-=======
     "gzipSize": 3014
->>>>>>> 80eaae41
   },
   {
     "chunkShortName": "content-wrapper",
     "size": 2313,
-<<<<<<< HEAD
-    "gzipSize": 1053
-  },
-  {
-    "chunkShortName": "display",
-    "size": 3219,
-    "gzipSize": 1463
-=======
     "gzipSize": 1052
   },
   {
     "chunkShortName": "display",
     "size": 3113,
     "gzipSize": 1440
->>>>>>> 80eaae41
   },
   {
     "chunkShortName": "divider",
@@ -94,35 +51,6 @@
   },
   {
     "chunkShortName": "fieldset-wrapper",
-<<<<<<< HEAD
-    "size": 3800,
-    "gzipSize": 1580
-  },
-  {
-    "chunkShortName": "flex",
-    "size": 3502,
-    "gzipSize": 1380
-  },
-  {
-    "chunkShortName": "grid",
-    "size": 2580,
-    "gzipSize": 1167
-  },
-  {
-    "chunkShortName": "heading",
-    "size": 3883,
-    "gzipSize": 1618
-  },
-  {
-    "chunkShortName": "headline",
-    "size": 4734,
-    "gzipSize": 1936
-  },
-  {
-    "chunkShortName": "icon",
-    "size": 16151,
-    "gzipSize": 7715
-=======
     "size": 3798,
     "gzipSize": 1576
   },
@@ -150,23 +78,10 @@
     "chunkShortName": "icon",
     "size": 16529,
     "gzipSize": 7915
->>>>>>> 80eaae41
   },
   {
     "chunkShortName": "inline-notification",
     "size": 4916,
-<<<<<<< HEAD
-    "gzipSize": 2060
-  },
-  {
-    "chunkShortName": "link",
-    "size": 6686,
-    "gzipSize": 2767
-  },
-  {
-    "chunkShortName": "link-pure",
-    "size": 7505,
-=======
     "gzipSize": 2059
   },
   {
@@ -177,30 +92,10 @@
   {
     "chunkShortName": "link-pure",
     "size": 7508,
->>>>>>> 80eaae41
     "gzipSize": 3050
   },
   {
     "chunkShortName": "link-social",
-<<<<<<< HEAD
-    "size": 6076,
-    "gzipSize": 2568
-  },
-  {
-    "chunkShortName": "link-tile",
-    "size": 6650,
-    "gzipSize": 2720
-  },
-  {
-    "chunkShortName": "link-tile-model-signature",
-    "size": 8647,
-    "gzipSize": 3610
-  },
-  {
-    "chunkShortName": "main",
-    "size": 67894,
-    "gzipSize": 22907
-=======
     "size": 6078,
     "gzipSize": 2564
   },
@@ -213,7 +108,6 @@
     "chunkShortName": "main",
     "size": 67838,
     "gzipSize": 22880
->>>>>>> 80eaae41
   },
   {
     "chunkShortName": "marque",
@@ -222,53 +116,27 @@
   },
   {
     "chunkShortName": "modal",
-<<<<<<< HEAD
-    "size": 7455,
-    "gzipSize": 3189
-=======
     "size": 8054,
     "gzipSize": 3398
->>>>>>> 80eaae41
   },
   {
     "chunkShortName": "model-signature",
-    "size": 2566,
-    "gzipSize": 1341
+    "size": 2475,
+    "gzipSize": 1307
   },
   {
     "chunkShortName": "pagination",
-<<<<<<< HEAD
-    "size": 6966,
-    "gzipSize": 2844
-=======
     "size": 7834,
     "gzipSize": 3135
->>>>>>> 80eaae41
   },
   {
     "chunkShortName": "popover",
     "size": 7514,
-<<<<<<< HEAD
-    "gzipSize": 2946
-=======
     "gzipSize": 2948
->>>>>>> 80eaae41
   },
   {
     "chunkShortName": "radio-button-wrapper",
     "size": 7078,
-<<<<<<< HEAD
-    "gzipSize": 2982
-  },
-  {
-    "chunkShortName": "scroller",
-    "size": 7302,
-    "gzipSize": 2852
-  },
-  {
-    "chunkShortName": "segmented-control",
-    "size": 8041,
-=======
     "gzipSize": 2977
   },
   {
@@ -279,80 +147,20 @@
   {
     "chunkShortName": "segmented-control",
     "size": 8051,
->>>>>>> 80eaae41
     "gzipSize": 3167
   },
   {
     "chunkShortName": "select-wrapper",
-<<<<<<< HEAD
-    "size": 21454,
-    "gzipSize": 7177
-=======
     "size": 21464,
     "gzipSize": 7176
->>>>>>> 80eaae41
   },
   {
     "chunkShortName": "spinner",
     "size": 2630,
-    "gzipSize": 1264
+    "gzipSize": 1263
   },
   {
     "chunkShortName": "stepper-horizontal",
-<<<<<<< HEAD
-    "size": 12090,
-    "gzipSize": 4831
-  },
-  {
-    "chunkShortName": "switch",
-    "size": 5504,
-    "gzipSize": 2232
-  },
-  {
-    "chunkShortName": "table",
-    "size": 10404,
-    "gzipSize": 3725
-  },
-  {
-    "chunkShortName": "tabs",
-    "size": 6197,
-    "gzipSize": 2592
-  },
-  {
-    "chunkShortName": "tabs-bar",
-    "size": 9163,
-    "gzipSize": 3575
-  },
-  {
-    "chunkShortName": "tag",
-    "size": 5478,
-    "gzipSize": 2201
-  },
-  {
-    "chunkShortName": "tag-dismissible",
-    "size": 4522,
-    "gzipSize": 1966
-  },
-  {
-    "chunkShortName": "text",
-    "size": 5091,
-    "gzipSize": 2048
-  },
-  {
-    "chunkShortName": "text-field-wrapper",
-    "size": 13808,
-    "gzipSize": 5168
-  },
-  {
-    "chunkShortName": "text-list",
-    "size": 3264,
-    "gzipSize": 1462
-  },
-  {
-    "chunkShortName": "textarea-wrapper",
-    "size": 8249,
-    "gzipSize": 3205
-=======
     "size": 12150,
     "gzipSize": 4839
   },
@@ -405,15 +213,10 @@
     "chunkShortName": "textarea-wrapper",
     "size": 8745,
     "gzipSize": 3393
->>>>>>> 80eaae41
   },
   {
     "chunkShortName": "toast",
     "size": 6811,
-<<<<<<< HEAD
-    "gzipSize": 2900
-=======
     "gzipSize": 2892
->>>>>>> 80eaae41
   }
 ]