--- conflicted
+++ resolved
@@ -36,13 +36,8 @@
   },
   {
     "chunkShortName": "carousel",
-<<<<<<< HEAD
-    "size": 48278,
-    "gzipSize": 19525
-=======
     "size": 48053,
     "gzipSize": 19463
->>>>>>> bc73d542
   },
   {
     "chunkShortName": "checkbox",
@@ -156,13 +151,8 @@
   },
   {
     "chunkShortName": "main",
-<<<<<<< HEAD
-    "size": 81531,
-    "gzipSize": 27015
-=======
     "size": 81267,
     "gzipSize": 26910
->>>>>>> bc73d542
   },
   {
     "chunkShortName": "marque",
@@ -186,13 +176,8 @@
   },
   {
     "chunkShortName": "optgroup",
-<<<<<<< HEAD
-    "size": 5867,
-    "gzipSize": 2188
-=======
     "size": 5869,
     "gzipSize": 2190
->>>>>>> bc73d542
   },
   {
     "chunkShortName": "pagination",
