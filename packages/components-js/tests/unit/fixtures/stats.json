--- conflicted
+++ resolved
@@ -6,22 +6,13 @@
   },
   {
     "chunkShortName": "banner",
-<<<<<<< HEAD
-    "size": 5411,
-    "gzipSize": 2231
-=======
     "size": 5320,
     "gzipSize": 2208
->>>>>>> d589f368
   },
   {
     "chunkShortName": "button",
     "size": 7290,
-<<<<<<< HEAD
-    "gzipSize": 2900
-=======
     "gzipSize": 2897
->>>>>>> d589f368
   },
   {
     "chunkShortName": "button-group",
@@ -30,25 +21,6 @@
   },
   {
     "chunkShortName": "button-pure",
-<<<<<<< HEAD
-    "size": 7721,
-    "gzipSize": 3146
-  },
-  {
-    "chunkShortName": "carousel",
-    "size": 40978,
-    "gzipSize": 16691
-  },
-  {
-    "chunkShortName": "checkbox-wrapper",
-    "size": 7289,
-    "gzipSize": 3032
-  },
-  {
-    "chunkShortName": "content-wrapper",
-    "size": 2313,
-    "gzipSize": 1053
-=======
     "size": 7807,
     "gzipSize": 3167
   },
@@ -66,7 +38,6 @@
     "chunkShortName": "content-wrapper",
     "size": 2311,
     "gzipSize": 1051
->>>>>>> d589f368
   },
   {
     "chunkShortName": "display",
@@ -80,21 +51,12 @@
   },
   {
     "chunkShortName": "fieldset-wrapper",
-<<<<<<< HEAD
-    "size": 3883,
-    "gzipSize": 1601
-  },
-  {
-    "chunkShortName": "flex",
-    "size": 3505,
-=======
     "size": 3800,
     "gzipSize": 1581
   },
   {
     "chunkShortName": "flex",
     "size": 3503,
->>>>>>> d589f368
     "gzipSize": 1379
   },
   {
@@ -105,41 +67,42 @@
   {
     "chunkShortName": "heading",
     "size": 3777,
-<<<<<<< HEAD
-    "gzipSize": 1594
+    "gzipSize": 1595
   },
   {
     "chunkShortName": "headline",
-    "size": 4628,
-    "gzipSize": 1909
+    "size": 4701,
+    "gzipSize": 1926
   },
   {
     "chunkShortName": "icon",
-    "size": 16529,
-    "gzipSize": 7917
+    "size": 16615,
+    "gzipSize": 7940
   },
   {
     "chunkShortName": "inline-notification",
-    "size": 4999,
-    "gzipSize": 2080
+    "size": 4904,
+    "gzipSize": 2055
   },
   {
     "chunkShortName": "link",
-    "size": 6688,
-    "gzipSize": 2769
+    "size": 6723,
+    "gzipSize": 2782
   },
   {
     "chunkShortName": "link-pure",
-    "size": 7508,
-    "gzipSize": 3051
+    "size": 7629,
+    "gzipSize": 3083
   },
   {
     "chunkShortName": "link-social",
-    "size": 6078,
-    "gzipSize": 2566
+    "size": 6111,
+    "gzipSize": 2578
   },
   {
     "chunkShortName": "link-tile",
+    "size": 6599,
+    "gzipSize": 2749
     "size": 7003,
     "gzipSize": 2893
   },
@@ -155,58 +118,6 @@
   },
   {
     "chunkShortName": "marque",
-    "size": 4864,
-    "gzipSize": 2042
-  },
-  {
-    "chunkShortName": "modal",
-    "size": 8433,
-    "gzipSize": 3537
-=======
-    "gzipSize": 1595
-  },
-  {
-    "chunkShortName": "headline",
-    "size": 4701,
-    "gzipSize": 1926
-  },
-  {
-    "chunkShortName": "icon",
-    "size": 16615,
-    "gzipSize": 7940
-  },
-  {
-    "chunkShortName": "inline-notification",
-    "size": 4904,
-    "gzipSize": 2055
-  },
-  {
-    "chunkShortName": "link",
-    "size": 6723,
-    "gzipSize": 2782
-  },
-  {
-    "chunkShortName": "link-pure",
-    "size": 7629,
-    "gzipSize": 3083
-  },
-  {
-    "chunkShortName": "link-social",
-    "size": 6111,
-    "gzipSize": 2578
-  },
-  {
-    "chunkShortName": "link-tile",
-    "size": 6599,
-    "gzipSize": 2749
-  },
-  {
-    "chunkShortName": "main",
-    "size": 67740,
-    "gzipSize": 22870
-  },
-  {
-    "chunkShortName": "marque",
     "size": 4866,
     "gzipSize": 2044
   },
@@ -214,7 +125,6 @@
     "chunkShortName": "modal",
     "size": 8350,
     "gzipSize": 3518
->>>>>>> d589f368
   },
   {
     "chunkShortName": "model-signature",
@@ -224,27 +134,11 @@
   {
     "chunkShortName": "pagination",
     "size": 7834,
-<<<<<<< HEAD
-    "gzipSize": 3133
-=======
     "gzipSize": 3137
->>>>>>> d589f368
   },
   {
     "chunkShortName": "popover",
     "size": 7514,
-<<<<<<< HEAD
-    "gzipSize": 2949
-  },
-  {
-    "chunkShortName": "radio-button-wrapper",
-    "size": 7164,
-    "gzipSize": 3003
-  },
-  {
-    "chunkShortName": "scroller",
-    "size": 8429,
-=======
     "gzipSize": 2945
   },
   {
@@ -255,63 +149,31 @@
   {
     "chunkShortName": "scroller",
     "size": 8425,
->>>>>>> d589f368
     "gzipSize": 3184
   },
   {
     "chunkShortName": "segmented-control",
     "size": 8051,
-<<<<<<< HEAD
-    "gzipSize": 3166
-  },
-  {
-    "chunkShortName": "select-wrapper",
-    "size": 21552,
-    "gzipSize": 7208
-=======
     "gzipSize": 3165
   },
   {
     "chunkShortName": "select-wrapper",
     "size": 21469,
     "gzipSize": 7196
->>>>>>> d589f368
   },
   {
     "chunkShortName": "spinner",
     "size": 2630,
-<<<<<<< HEAD
-    "gzipSize": 1263
-  },
-  {
-    "chunkShortName": "stepper-horizontal",
-    "size": 12154,
-    "gzipSize": 4842
-=======
     "gzipSize": 1264
   },
   {
     "chunkShortName": "stepper-horizontal",
     "size": 12222,
     "gzipSize": 4859
->>>>>>> d589f368
   },
   {
     "chunkShortName": "switch",
     "size": 5583,
-<<<<<<< HEAD
-    "gzipSize": 2241
-  },
-  {
-    "chunkShortName": "table",
-    "size": 10605,
-    "gzipSize": 3777
-  },
-  {
-    "chunkShortName": "tabs",
-    "size": 6882,
-    "gzipSize": 2827
-=======
     "gzipSize": 2238
   },
   {
@@ -323,7 +185,6 @@
     "chunkShortName": "tabs",
     "size": 6880,
     "gzipSize": 2830
->>>>>>> d589f368
   },
   {
     "chunkShortName": "tabs-bar",
@@ -332,25 +193,6 @@
   },
   {
     "chunkShortName": "tag",
-<<<<<<< HEAD
-    "size": 5252,
-    "gzipSize": 2118
-  },
-  {
-    "chunkShortName": "tag-dismissible",
-    "size": 4452,
-    "gzipSize": 1963
-  },
-  {
-    "chunkShortName": "text",
-    "size": 5016,
-    "gzipSize": 2050
-  },
-  {
-    "chunkShortName": "text-field-wrapper",
-    "size": 14396,
-    "gzipSize": 5380
-=======
     "size": 5287,
     "gzipSize": 2126
   },
@@ -368,24 +210,10 @@
     "chunkShortName": "text-field-wrapper",
     "size": 14314,
     "gzipSize": 5364
->>>>>>> d589f368
   },
   {
     "chunkShortName": "text-list",
     "size": 3834,
-<<<<<<< HEAD
-    "gzipSize": 1679
-  },
-  {
-    "chunkShortName": "textarea-wrapper",
-    "size": 8831,
-    "gzipSize": 3410
-  },
-  {
-    "chunkShortName": "toast",
-    "size": 6809,
-    "gzipSize": 2899
-=======
     "gzipSize": 1681
   },
   {
@@ -397,6 +225,5 @@
     "chunkShortName": "toast",
     "size": 6799,
     "gzipSize": 2891
->>>>>>> d589f368
   }
 ]