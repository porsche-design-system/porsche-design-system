--- conflicted
+++ resolved
@@ -1,24 +1,6 @@
 [
   {
     "chunkShortName": "accordion",
-<<<<<<< HEAD
-    "size": 6493,
-    "gzipSize": 2857
-  },
-  {
-    "chunkShortName": "banner",
-    "size": 6749,
-    "gzipSize": 2755
-  },
-  {
-    "chunkShortName": "button",
-    "size": 9625,
-    "gzipSize": 3854
-  },
-  {
-    "chunkShortName": "button-group",
-    "size": 1129,
-=======
     "size": 6497,
     "gzipSize": 2861
   },
@@ -35,24 +17,10 @@
   {
     "chunkShortName": "button-group",
     "size": 1130,
->>>>>>> 978a6e59
     "gzipSize": 659
   },
   {
     "chunkShortName": "button-pure",
-<<<<<<< HEAD
-    "size": 9603,
-    "gzipSize": 3977
-  },
-  {
-    "chunkShortName": "button-tile",
-    "size": 8014,
-    "gzipSize": 3324
-  },
-  {
-    "chunkShortName": "canvas",
-    "size": 16585,
-=======
     "size": 9614,
     "gzipSize": 3979
   },
@@ -64,30 +32,10 @@
   {
     "chunkShortName": "canvas",
     "size": 16587,
->>>>>>> 978a6e59
     "gzipSize": 5258
   },
   {
     "chunkShortName": "carousel",
-<<<<<<< HEAD
-    "size": 48490,
-    "gzipSize": 19546
-  },
-  {
-    "chunkShortName": "checkbox",
-    "size": 13359,
-    "gzipSize": 5187
-  },
-  {
-    "chunkShortName": "checkbox-wrapper",
-    "size": 11342,
-    "gzipSize": 4631
-  },
-  {
-    "chunkShortName": "content-wrapper",
-    "size": 2495,
-    "gzipSize": 1256
-=======
     "size": 48500,
     "gzipSize": 19544
   },
@@ -105,38 +53,14 @@
     "chunkShortName": "content-wrapper",
     "size": 2497,
     "gzipSize": 1258
->>>>>>> 978a6e59
   },
   {
     "chunkShortName": "crest",
-    "size": 2177,
-    "gzipSize": 1135
+    "size": 2178,
+    "gzipSize": 1137
   },
   {
     "chunkShortName": "display",
-<<<<<<< HEAD
-    "size": 4353,
-    "gzipSize": 2063
-  },
-  {
-    "chunkShortName": "divider",
-    "size": 2406,
-    "gzipSize": 1077
-  },
-  {
-    "chunkShortName": "fieldset",
-    "size": 4458,
-    "gzipSize": 1902
-  },
-  {
-    "chunkShortName": "fieldset-wrapper",
-    "size": 4710,
-    "gzipSize": 2030
-  },
-  {
-    "chunkShortName": "flex",
-    "size": 3732,
-=======
     "size": 4361,
     "gzipSize": 2067
   },
@@ -158,49 +82,10 @@
   {
     "chunkShortName": "flex",
     "size": 3736,
->>>>>>> 978a6e59
     "gzipSize": 1511
   },
   {
     "chunkShortName": "flyout",
-<<<<<<< HEAD
-    "size": 9683,
-    "gzipSize": 4035
-  },
-  {
-    "chunkShortName": "flyout-multilevel",
-    "size": 17655,
-    "gzipSize": 5589
-  },
-  {
-    "chunkShortName": "grid",
-    "size": 2787,
-    "gzipSize": 1290
-  },
-  {
-    "chunkShortName": "heading",
-    "size": 4974,
-    "gzipSize": 2217
-  },
-  {
-    "chunkShortName": "headline",
-    "size": 5479,
-    "gzipSize": 2355
-  },
-  {
-    "chunkShortName": "icon",
-    "size": 15204,
-    "gzipSize": 6202
-  },
-  {
-    "chunkShortName": "inline-notification",
-    "size": 7865,
-    "gzipSize": 3272
-  },
-  {
-    "chunkShortName": "link",
-    "size": 7321,
-=======
     "size": 9691,
     "gzipSize": 4036
   },
@@ -242,50 +127,10 @@
   {
     "chunkShortName": "link",
     "size": 7330,
->>>>>>> 978a6e59
     "gzipSize": 3146
   },
   {
     "chunkShortName": "link-pure",
-<<<<<<< HEAD
-    "size": 7805,
-    "gzipSize": 3318
-  },
-  {
-    "chunkShortName": "link-social",
-    "size": 7059,
-    "gzipSize": 3097
-  },
-  {
-    "chunkShortName": "link-tile",
-    "size": 7769,
-    "gzipSize": 3247
-  },
-  {
-    "chunkShortName": "link-tile-model-signature",
-    "size": 7769,
-    "gzipSize": 3426
-  },
-  {
-    "chunkShortName": "link-tile-product",
-    "size": 7614,
-    "gzipSize": 3254
-  },
-  {
-    "chunkShortName": "main",
-    "size": 82548,
-    "gzipSize": 27187
-  },
-  {
-    "chunkShortName": "marque",
-    "size": 4752,
-    "gzipSize": 1763
-  },
-  {
-    "chunkShortName": "modal",
-    "size": 11293,
-    "gzipSize": 4438
-=======
     "size": 7815,
     "gzipSize": 3319
   },
@@ -323,93 +168,14 @@
     "chunkShortName": "modal",
     "size": 11301,
     "gzipSize": 4434
->>>>>>> 978a6e59
   },
   {
     "chunkShortName": "model-signature",
-    "size": 2928,
-    "gzipSize": 1414
+    "size": 2929,
+    "gzipSize": 1416
   },
   {
     "chunkShortName": "multi-select",
-<<<<<<< HEAD
-    "size": 43187,
-    "gzipSize": 15753
-  },
-  {
-    "chunkShortName": "optgroup",
-    "size": 3166,
-    "gzipSize": 1533
-  },
-  {
-    "chunkShortName": "pagination",
-    "size": 7829,
-    "gzipSize": 3219
-  },
-  {
-    "chunkShortName": "pin-code",
-    "size": 14136,
-    "gzipSize": 5591
-  },
-  {
-    "chunkShortName": "popover",
-    "size": 23974,
-    "gzipSize": 9473
-  },
-  {
-    "chunkShortName": "radio-button-wrapper",
-    "size": 10868,
-    "gzipSize": 4477
-  },
-  {
-    "chunkShortName": "scroller",
-    "size": 6833,
-    "gzipSize": 2672
-  },
-  {
-    "chunkShortName": "segmented-control",
-    "size": 8995,
-    "gzipSize": 3584
-  },
-  {
-    "chunkShortName": "select",
-    "size": 42536,
-    "gzipSize": 15444
-  },
-  {
-    "chunkShortName": "select-wrapper",
-    "size": 44951,
-    "gzipSize": 15988
-  },
-  {
-    "chunkShortName": "sheet",
-    "size": 7358,
-    "gzipSize": 3084
-  },
-  {
-    "chunkShortName": "spinner",
-    "size": 2391,
-    "gzipSize": 1222
-  },
-  {
-    "chunkShortName": "stepper-horizontal",
-    "size": 11959,
-    "gzipSize": 4984
-  },
-  {
-    "chunkShortName": "switch",
-    "size": 7949,
-    "gzipSize": 3292
-  },
-  {
-    "chunkShortName": "table",
-    "size": 10455,
-    "gzipSize": 4129
-  },
-  {
-    "chunkShortName": "tabs",
-    "size": 6994,
-=======
     "size": 42866,
     "gzipSize": 15601
   },
@@ -486,59 +252,10 @@
   {
     "chunkShortName": "tabs",
     "size": 7003,
->>>>>>> 978a6e59
     "gzipSize": 2916
   },
   {
     "chunkShortName": "tabs-bar",
-<<<<<<< HEAD
-    "size": 10884,
-    "gzipSize": 4328
-  },
-  {
-    "chunkShortName": "tag",
-    "size": 5903,
-    "gzipSize": 2447
-  },
-  {
-    "chunkShortName": "tag-dismissible",
-    "size": 4229,
-    "gzipSize": 1961
-  },
-  {
-    "chunkShortName": "text",
-    "size": 5916,
-    "gzipSize": 2514
-  },
-  {
-    "chunkShortName": "text-field-wrapper",
-    "size": 18582,
-    "gzipSize": 7101
-  },
-  {
-    "chunkShortName": "text-list",
-    "size": 4968,
-    "gzipSize": 2228
-  },
-  {
-    "chunkShortName": "textarea",
-    "size": 13734,
-    "gzipSize": 5074
-  },
-  {
-    "chunkShortName": "textarea-wrapper",
-    "size": 12344,
-    "gzipSize": 4910
-  },
-  {
-    "chunkShortName": "toast",
-    "size": 7565,
-    "gzipSize": 3324
-  },
-  {
-    "chunkShortName": "wordmark",
-    "size": 3039,
-=======
     "size": 10892,
     "gzipSize": 4332
   },
@@ -585,7 +302,6 @@
   {
     "chunkShortName": "wordmark",
     "size": 3040,
->>>>>>> 978a6e59
     "gzipSize": 1534
   }
 ]