--- conflicted
+++ resolved
@@ -1,20 +1,6 @@
 [
   {
     "chunkShortName": "accordion",
-<<<<<<< HEAD
-    "size": 6507,
-    "gzipSize": 2865
-  },
-  {
-    "chunkShortName": "banner",
-    "size": 6764,
-    "gzipSize": 2763
-  },
-  {
-    "chunkShortName": "button",
-    "size": 9639,
-    "gzipSize": 3859
-=======
     "size": 6495,
     "gzipSize": 2858
   },
@@ -27,7 +13,6 @@
     "chunkShortName": "button",
     "size": 9629,
     "gzipSize": 3857
->>>>>>> 323f9c33
   },
   {
     "chunkShortName": "button-group",
@@ -36,40 +21,6 @@
   },
   {
     "chunkShortName": "button-pure",
-<<<<<<< HEAD
-    "size": 9621,
-    "gzipSize": 3977
-  },
-  {
-    "chunkShortName": "button-tile",
-    "size": 7990,
-    "gzipSize": 3378
-  },
-  {
-    "chunkShortName": "canvas",
-    "size": 16594,
-    "gzipSize": 5262
-  },
-  {
-    "chunkShortName": "carousel",
-    "size": 48337,
-    "gzipSize": 19496
-  },
-  {
-    "chunkShortName": "checkbox",
-    "size": 13368,
-    "gzipSize": 5184
-  },
-  {
-    "chunkShortName": "checkbox-wrapper",
-    "size": 11353,
-    "gzipSize": 4634
-  },
-  {
-    "chunkShortName": "content-wrapper",
-    "size": 2509,
-    "gzipSize": 1260
-=======
     "size": 9611,
     "gzipSize": 3976
   },
@@ -102,7 +53,6 @@
     "chunkShortName": "content-wrapper",
     "size": 2499,
     "gzipSize": 1257
->>>>>>> 323f9c33
   },
   {
     "chunkShortName": "crest",
@@ -111,34 +61,6 @@
   },
   {
     "chunkShortName": "display",
-<<<<<<< HEAD
-    "size": 4369,
-    "gzipSize": 2067
-  },
-  {
-    "chunkShortName": "divider",
-    "size": 2422,
-    "gzipSize": 1082
-  },
-  {
-    "chunkShortName": "fieldset",
-    "size": 4468,
-    "gzipSize": 1906
-  },
-  {
-    "chunkShortName": "fieldset-wrapper",
-    "size": 4723,
-    "gzipSize": 2038
-  },
-  {
-    "chunkShortName": "flex",
-    "size": 3745,
-    "gzipSize": 1517
-  },
-  {
-    "chunkShortName": "flyout",
-    "size": 9698,
-=======
     "size": 4361,
     "gzipSize": 2063
   },
@@ -165,25 +87,10 @@
   {
     "chunkShortName": "flyout",
     "size": 9691,
->>>>>>> 323f9c33
     "gzipSize": 4037
   },
   {
     "chunkShortName": "flyout-multilevel",
-<<<<<<< HEAD
-    "size": 17663,
-    "gzipSize": 5593
-  },
-  {
-    "chunkShortName": "grid",
-    "size": 2800,
-    "gzipSize": 1295
-  },
-  {
-    "chunkShortName": "heading",
-    "size": 4990,
-    "gzipSize": 2223
-=======
     "size": 17657,
     "gzipSize": 5592
   },
@@ -196,7 +103,6 @@
     "chunkShortName": "heading",
     "size": 4982,
     "gzipSize": 2217
->>>>>>> 323f9c33
   },
   {
     "chunkShortName": "headline",
@@ -205,15 +111,6 @@
   },
   {
     "chunkShortName": "icon",
-<<<<<<< HEAD
-    "size": 15220,
-    "gzipSize": 6207
-  },
-  {
-    "chunkShortName": "inline-notification",
-    "size": 7882,
-    "gzipSize": 3280
-=======
     "size": 15208,
     "gzipSize": 6204
   },
@@ -221,34 +118,9 @@
     "chunkShortName": "inline-notification",
     "size": 7875,
     "gzipSize": 3277
->>>>>>> 323f9c33
-  },
-  {
-    "chunkShortName": "input-password",
-    "size": 13816,
-    "gzipSize": 5128
   },
   {
     "chunkShortName": "link",
-<<<<<<< HEAD
-    "size": 7337,
-    "gzipSize": 3149
-  },
-  {
-    "chunkShortName": "link-pure",
-    "size": 7822,
-    "gzipSize": 3318
-  },
-  {
-    "chunkShortName": "link-social",
-    "size": 7078,
-    "gzipSize": 3100
-  },
-  {
-    "chunkShortName": "link-tile",
-    "size": 7745,
-    "gzipSize": 3299
-=======
     "size": 7327,
     "gzipSize": 3150
   },
@@ -266,93 +138,10 @@
     "chunkShortName": "link-tile",
     "size": 7737,
     "gzipSize": 3292
->>>>>>> 323f9c33
   },
   {
     "chunkShortName": "link-tile-model-signature",
     "size": 7738,
-<<<<<<< HEAD
-    "gzipSize": 3470
-  },
-  {
-    "chunkShortName": "link-tile-product",
-    "size": 7624,
-    "gzipSize": 3263
-  },
-  {
-    "chunkShortName": "main",
-    "size": 83387,
-    "gzipSize": 27367
-  },
-  {
-    "chunkShortName": "marque",
-    "size": 4766,
-    "gzipSize": 1772
-  },
-  {
-    "chunkShortName": "modal",
-    "size": 11308,
-    "gzipSize": 4439
-  },
-  {
-    "chunkShortName": "model-signature",
-    "size": 2939,
-    "gzipSize": 1421
-  },
-  {
-    "chunkShortName": "multi-select",
-    "size": 43679,
-    "gzipSize": 15928
-  },
-  {
-    "chunkShortName": "optgroup",
-    "size": 3176,
-    "gzipSize": 1540
-  },
-  {
-    "chunkShortName": "pagination",
-    "size": 7843,
-    "gzipSize": 3222
-  },
-  {
-    "chunkShortName": "pin-code",
-    "size": 14147,
-    "gzipSize": 5594
-  },
-  {
-    "chunkShortName": "popover",
-    "size": 23985,
-    "gzipSize": 9475
-  },
-  {
-    "chunkShortName": "radio-button-wrapper",
-    "size": 10879,
-    "gzipSize": 4484
-  },
-  {
-    "chunkShortName": "scroller",
-    "size": 6858,
-    "gzipSize": 2676
-  },
-  {
-    "chunkShortName": "segmented-control",
-    "size": 9005,
-    "gzipSize": 3586
-  },
-  {
-    "chunkShortName": "select",
-    "size": 43083,
-    "gzipSize": 15767
-  },
-  {
-    "chunkShortName": "select-wrapper",
-    "size": 45482,
-    "gzipSize": 16138
-  },
-  {
-    "chunkShortName": "sheet",
-    "size": 7370,
-=======
     "gzipSize": 3472
   },
   {
@@ -433,7 +222,6 @@
   {
     "chunkShortName": "sheet",
     "size": 7363,
->>>>>>> 323f9c33
     "gzipSize": 3082
   },
   {
@@ -443,75 +231,6 @@
   },
   {
     "chunkShortName": "stepper-horizontal",
-<<<<<<< HEAD
-    "size": 11967,
-    "gzipSize": 4987
-  },
-  {
-    "chunkShortName": "switch",
-    "size": 7967,
-    "gzipSize": 3296
-  },
-  {
-    "chunkShortName": "table",
-    "size": 10485,
-    "gzipSize": 4139
-  },
-  {
-    "chunkShortName": "tabs",
-    "size": 7010,
-    "gzipSize": 2920
-  },
-  {
-    "chunkShortName": "tabs-bar",
-    "size": 10904,
-    "gzipSize": 4337
-  },
-  {
-    "chunkShortName": "tag",
-    "size": 5919,
-    "gzipSize": 2452
-  },
-  {
-    "chunkShortName": "tag-dismissible",
-    "size": 4244,
-    "gzipSize": 1961
-  },
-  {
-    "chunkShortName": "text",
-    "size": 5932,
-    "gzipSize": 2517
-  },
-  {
-    "chunkShortName": "text-field-wrapper",
-    "size": 18660,
-    "gzipSize": 7118
-  },
-  {
-    "chunkShortName": "text-list",
-    "size": 4981,
-    "gzipSize": 2231
-  },
-  {
-    "chunkShortName": "textarea",
-    "size": 13743,
-    "gzipSize": 5084
-  },
-  {
-    "chunkShortName": "textarea-wrapper",
-    "size": 12356,
-    "gzipSize": 4909
-  },
-  {
-    "chunkShortName": "toast",
-    "size": 7581,
-    "gzipSize": 3336
-  },
-  {
-    "chunkShortName": "wordmark",
-    "size": 3050,
-    "gzipSize": 1537
-=======
     "size": 11961,
     "gzipSize": 4983
   },
@@ -579,6 +298,5 @@
     "chunkShortName": "wordmark",
     "size": 3040,
     "gzipSize": 1535
->>>>>>> 323f9c33
   }
 ]