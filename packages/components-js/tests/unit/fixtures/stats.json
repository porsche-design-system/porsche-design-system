[
  {
    "chunkShortName": "accordion",
    "size": 5948,
    "gzipSize": 2508
  },
  {
    "chunkShortName": "banner",
<<<<<<< HEAD
    "size": 5265,
    "gzipSize": 2154
  },
  {
    "chunkShortName": "button",
    "size": 6909,
    "gzipSize": 2741
  },
  {
    "chunkShortName": "button-group",
    "size": 984,
    "gzipSize": 551
  },
  {
    "chunkShortName": "button-pure",
    "size": 7289,
    "gzipSize": 2958
  },
  {
    "chunkShortName": "button-tile",
    "size": 6876,
    "gzipSize": 2828
  },
  {
    "chunkShortName": "carousel",
    "size": 41675,
    "gzipSize": 16952
  },
  {
    "chunkShortName": "checkbox-wrapper",
    "size": 6835,
    "gzipSize": 2849
  },
  {
    "chunkShortName": "content-wrapper",
    "size": 2442,
    "gzipSize": 1197
  },
  {
    "chunkShortName": "crest",
    "size": 1878,
    "gzipSize": 1010
  },
  {
    "chunkShortName": "display",
    "size": 3113,
    "gzipSize": 1440
  },
  {
    "chunkShortName": "divider",
    "size": 2109,
    "gzipSize": 954
  },
  {
    "chunkShortName": "fieldset",
    "size": 3944,
    "gzipSize": 1611
  },
  {
    "chunkShortName": "fieldset-wrapper",
    "size": 4232,
    "gzipSize": 1755
  },
  {
    "chunkShortName": "flex",
    "size": 3505,
    "gzipSize": 1375
  },
  {
    "chunkShortName": "grid",
    "size": 2583,
    "gzipSize": 1165
=======
    "size": 5259,
    "gzipSize": 2157
  },
  {
    "chunkShortName": "button",
    "size": 7329,
    "gzipSize": 2921
  },
  {
    "chunkShortName": "button-group",
    "size": 978,
    "gzipSize": 548
  },
  {
    "chunkShortName": "button-pure",
    "size": 7801,
    "gzipSize": 3164
  },
  {
    "chunkShortName": "button-tile",
    "size": 6870,
    "gzipSize": 2824
  },
  {
    "chunkShortName": "carousel",
    "size": 41628,
    "gzipSize": 16937
  },
  {
    "chunkShortName": "checkbox-wrapper",
    "size": 7250,
    "gzipSize": 3029
  },
  {
    "chunkShortName": "content-wrapper",
    "size": 2436,
    "gzipSize": 1196
  },
  {
    "chunkShortName": "crest",
    "size": 2665,
    "gzipSize": 1344
  },
  {
    "chunkShortName": "display",
    "size": 3107,
    "gzipSize": 1436
  },
  {
    "chunkShortName": "divider",
    "size": 2075,
    "gzipSize": 942
  },
  {
    "chunkShortName": "fieldset",
    "size": 3935,
    "gzipSize": 1606
  },
  {
    "chunkShortName": "fieldset-wrapper",
    "size": 4223,
    "gzipSize": 1748
  },
  {
    "chunkShortName": "flex",
    "size": 3499,
    "gzipSize": 1379
  },
  {
    "chunkShortName": "grid",
    "size": 2577,
    "gzipSize": 1167
>>>>>>> e3072cc0
  },
  {
    "chunkShortName": "heading",
    "size": 3771,
    "gzipSize": 1592
  },
  {
    "chunkShortName": "headline",
<<<<<<< HEAD
    "size": 4703,
    "gzipSize": 1929
  },
  {
    "chunkShortName": "icon",
    "size": 16440,
    "gzipSize": 7847
  },
  {
    "chunkShortName": "inline-notification",
    "size": 5343,
    "gzipSize": 2167
  },
  {
    "chunkShortName": "link",
    "size": 6241,
    "gzipSize": 2567
  },
  {
    "chunkShortName": "link-pure",
    "size": 7043,
    "gzipSize": 2832
  },
  {
    "chunkShortName": "link-social",
    "size": 6153,
    "gzipSize": 2583
  },
  {
    "chunkShortName": "link-tile",
    "size": 6972,
    "gzipSize": 2894
  },
  {
    "chunkShortName": "link-tile-model-signature",
    "size": 8302,
    "gzipSize": 3692
  },
  {
    "chunkShortName": "main",
    "size": 69352,
    "gzipSize": 23313
  },
  {
    "chunkShortName": "marque",
    "size": 4548,
    "gzipSize": 1918
  },
  {
    "chunkShortName": "modal",
    "size": 8227,
    "gzipSize": 3450
  },
  {
    "chunkShortName": "model-signature",
    "size": 2832,
    "gzipSize": 1444
  },
  {
    "chunkShortName": "pagination",
    "size": 7776,
    "gzipSize": 3119
  },
  {
    "chunkShortName": "popover",
    "size": 6879,
    "gzipSize": 2694
  },
  {
    "chunkShortName": "radio-button-wrapper",
    "size": 6706,
    "gzipSize": 2815
  },
  {
    "chunkShortName": "scroller",
    "size": 8382,
    "gzipSize": 3187
  },
  {
    "chunkShortName": "segmented-control",
    "size": 7557,
    "gzipSize": 2945
  },
  {
    "chunkShortName": "select-wrapper",
    "size": 21026,
    "gzipSize": 6976
  },
  {
    "chunkShortName": "spinner",
    "size": 2165,
    "gzipSize": 1063
  },
  {
    "chunkShortName": "stepper-horizontal",
    "size": 12044,
    "gzipSize": 4812
  },
  {
    "chunkShortName": "switch",
    "size": 5667,
    "gzipSize": 2278
  },
  {
    "chunkShortName": "table",
    "size": 8520,
    "gzipSize": 3086
  },
  {
    "chunkShortName": "tabs",
    "size": 6527,
    "gzipSize": 2724
  },
  {
    "chunkShortName": "tabs-bar",
    "size": 9936,
    "gzipSize": 3852
  },
  {
    "chunkShortName": "tag",
    "size": 5285,
    "gzipSize": 2131
  },
  {
    "chunkShortName": "tag-dismissible",
    "size": 3900,
    "gzipSize": 1734
  },
  {
    "chunkShortName": "text",
    "size": 5102,
    "gzipSize": 2068
  },
  {
    "chunkShortName": "text-field-wrapper",
    "size": 13833,
    "gzipSize": 5141
  },
  {
    "chunkShortName": "text-list",
    "size": 3832,
    "gzipSize": 1679
  },
  {
    "chunkShortName": "textarea-wrapper",
    "size": 8218,
    "gzipSize": 3167
  },
  {
    "chunkShortName": "toast",
    "size": 6796,
    "gzipSize": 2881
  },
  {
    "chunkShortName": "wordmark",
    "size": 2443,
    "gzipSize": 1190
=======
    "size": 4697,
    "gzipSize": 1924
  },
  {
    "chunkShortName": "icon",
    "size": 16671,
    "gzipSize": 7979
  },
  {
    "chunkShortName": "inline-notification",
    "size": 5268,
    "gzipSize": 2135
  },
  {
    "chunkShortName": "link",
    "size": 6649,
    "gzipSize": 2753
  },
  {
    "chunkShortName": "link-pure",
    "size": 7554,
    "gzipSize": 3057
  },
  {
    "chunkShortName": "link-social",
    "size": 6039,
    "gzipSize": 2548
  },
  {
    "chunkShortName": "link-tile",
    "size": 6966,
    "gzipSize": 2890
  },
  {
    "chunkShortName": "link-tile-model-signature",
    "size": 8309,
    "gzipSize": 3699
  },
  {
    "chunkShortName": "main",
    "size": 68652,
    "gzipSize": 23043
  },
  {
    "chunkShortName": "marque",
    "size": 5062,
    "gzipSize": 2144
  },
  {
    "chunkShortName": "modal",
    "size": 8712,
    "gzipSize": 3650
  },
  {
    "chunkShortName": "model-signature",
    "size": 2758,
    "gzipSize": 1433
  },
  {
    "chunkShortName": "pagination",
    "size": 7771,
    "gzipSize": 3122
  },
  {
    "chunkShortName": "popover",
    "size": 7451,
    "gzipSize": 2929
  },
  {
    "chunkShortName": "radio-button-wrapper",
    "size": 7127,
    "gzipSize": 2990
  },
  {
    "chunkShortName": "scroller",
    "size": 8380,
    "gzipSize": 3185
  },
  {
    "chunkShortName": "segmented-control",
    "size": 8039,
    "gzipSize": 3160
  },
  {
    "chunkShortName": "select-wrapper",
    "size": 21500,
    "gzipSize": 7175
  },
  {
    "chunkShortName": "spinner",
    "size": 2624,
    "gzipSize": 1261
  },
  {
    "chunkShortName": "stepper-horizontal",
    "size": 12040,
    "gzipSize": 4815
  },
  {
    "chunkShortName": "switch",
    "size": 5581,
    "gzipSize": 2237
  },
  {
    "chunkShortName": "table",
    "size": 8250,
    "gzipSize": 3007
  },
  {
    "chunkShortName": "tabs",
    "size": 6699,
    "gzipSize": 2792
  },
  {
    "chunkShortName": "tabs-bar",
    "size": 9969,
    "gzipSize": 3861
  },
  {
    "chunkShortName": "tag",
    "size": 5226,
    "gzipSize": 2114
  },
  {
    "chunkShortName": "tag-dismissible",
    "size": 4389,
    "gzipSize": 1945
  },
  {
    "chunkShortName": "text",
    "size": 5096,
    "gzipSize": 2067
  },
  {
    "chunkShortName": "text-field-wrapper",
    "size": 14341,
    "gzipSize": 5357
  },
  {
    "chunkShortName": "text-list",
    "size": 3828,
    "gzipSize": 1677
  },
  {
    "chunkShortName": "textarea-wrapper",
    "size": 8733,
    "gzipSize": 3378
  },
  {
    "chunkShortName": "toast",
    "size": 6719,
    "gzipSize": 2846
  },
  {
    "chunkShortName": "wordmark",
    "size": 2971,
    "gzipSize": 1425
>>>>>>> e3072cc0
  }
]<|MERGE_RESOLUTION|>--- conflicted
+++ resolved
@@ -6,80 +6,6 @@
   },
   {
     "chunkShortName": "banner",
-<<<<<<< HEAD
-    "size": 5265,
-    "gzipSize": 2154
-  },
-  {
-    "chunkShortName": "button",
-    "size": 6909,
-    "gzipSize": 2741
-  },
-  {
-    "chunkShortName": "button-group",
-    "size": 984,
-    "gzipSize": 551
-  },
-  {
-    "chunkShortName": "button-pure",
-    "size": 7289,
-    "gzipSize": 2958
-  },
-  {
-    "chunkShortName": "button-tile",
-    "size": 6876,
-    "gzipSize": 2828
-  },
-  {
-    "chunkShortName": "carousel",
-    "size": 41675,
-    "gzipSize": 16952
-  },
-  {
-    "chunkShortName": "checkbox-wrapper",
-    "size": 6835,
-    "gzipSize": 2849
-  },
-  {
-    "chunkShortName": "content-wrapper",
-    "size": 2442,
-    "gzipSize": 1197
-  },
-  {
-    "chunkShortName": "crest",
-    "size": 1878,
-    "gzipSize": 1010
-  },
-  {
-    "chunkShortName": "display",
-    "size": 3113,
-    "gzipSize": 1440
-  },
-  {
-    "chunkShortName": "divider",
-    "size": 2109,
-    "gzipSize": 954
-  },
-  {
-    "chunkShortName": "fieldset",
-    "size": 3944,
-    "gzipSize": 1611
-  },
-  {
-    "chunkShortName": "fieldset-wrapper",
-    "size": 4232,
-    "gzipSize": 1755
-  },
-  {
-    "chunkShortName": "flex",
-    "size": 3505,
-    "gzipSize": 1375
-  },
-  {
-    "chunkShortName": "grid",
-    "size": 2583,
-    "gzipSize": 1165
-=======
     "size": 5259,
     "gzipSize": 2157
   },
@@ -152,7 +78,6 @@
     "chunkShortName": "grid",
     "size": 2577,
     "gzipSize": 1167
->>>>>>> e3072cc0
   },
   {
     "chunkShortName": "heading",
@@ -161,165 +86,6 @@
   },
   {
     "chunkShortName": "headline",
-<<<<<<< HEAD
-    "size": 4703,
-    "gzipSize": 1929
-  },
-  {
-    "chunkShortName": "icon",
-    "size": 16440,
-    "gzipSize": 7847
-  },
-  {
-    "chunkShortName": "inline-notification",
-    "size": 5343,
-    "gzipSize": 2167
-  },
-  {
-    "chunkShortName": "link",
-    "size": 6241,
-    "gzipSize": 2567
-  },
-  {
-    "chunkShortName": "link-pure",
-    "size": 7043,
-    "gzipSize": 2832
-  },
-  {
-    "chunkShortName": "link-social",
-    "size": 6153,
-    "gzipSize": 2583
-  },
-  {
-    "chunkShortName": "link-tile",
-    "size": 6972,
-    "gzipSize": 2894
-  },
-  {
-    "chunkShortName": "link-tile-model-signature",
-    "size": 8302,
-    "gzipSize": 3692
-  },
-  {
-    "chunkShortName": "main",
-    "size": 69352,
-    "gzipSize": 23313
-  },
-  {
-    "chunkShortName": "marque",
-    "size": 4548,
-    "gzipSize": 1918
-  },
-  {
-    "chunkShortName": "modal",
-    "size": 8227,
-    "gzipSize": 3450
-  },
-  {
-    "chunkShortName": "model-signature",
-    "size": 2832,
-    "gzipSize": 1444
-  },
-  {
-    "chunkShortName": "pagination",
-    "size": 7776,
-    "gzipSize": 3119
-  },
-  {
-    "chunkShortName": "popover",
-    "size": 6879,
-    "gzipSize": 2694
-  },
-  {
-    "chunkShortName": "radio-button-wrapper",
-    "size": 6706,
-    "gzipSize": 2815
-  },
-  {
-    "chunkShortName": "scroller",
-    "size": 8382,
-    "gzipSize": 3187
-  },
-  {
-    "chunkShortName": "segmented-control",
-    "size": 7557,
-    "gzipSize": 2945
-  },
-  {
-    "chunkShortName": "select-wrapper",
-    "size": 21026,
-    "gzipSize": 6976
-  },
-  {
-    "chunkShortName": "spinner",
-    "size": 2165,
-    "gzipSize": 1063
-  },
-  {
-    "chunkShortName": "stepper-horizontal",
-    "size": 12044,
-    "gzipSize": 4812
-  },
-  {
-    "chunkShortName": "switch",
-    "size": 5667,
-    "gzipSize": 2278
-  },
-  {
-    "chunkShortName": "table",
-    "size": 8520,
-    "gzipSize": 3086
-  },
-  {
-    "chunkShortName": "tabs",
-    "size": 6527,
-    "gzipSize": 2724
-  },
-  {
-    "chunkShortName": "tabs-bar",
-    "size": 9936,
-    "gzipSize": 3852
-  },
-  {
-    "chunkShortName": "tag",
-    "size": 5285,
-    "gzipSize": 2131
-  },
-  {
-    "chunkShortName": "tag-dismissible",
-    "size": 3900,
-    "gzipSize": 1734
-  },
-  {
-    "chunkShortName": "text",
-    "size": 5102,
-    "gzipSize": 2068
-  },
-  {
-    "chunkShortName": "text-field-wrapper",
-    "size": 13833,
-    "gzipSize": 5141
-  },
-  {
-    "chunkShortName": "text-list",
-    "size": 3832,
-    "gzipSize": 1679
-  },
-  {
-    "chunkShortName": "textarea-wrapper",
-    "size": 8218,
-    "gzipSize": 3167
-  },
-  {
-    "chunkShortName": "toast",
-    "size": 6796,
-    "gzipSize": 2881
-  },
-  {
-    "chunkShortName": "wordmark",
-    "size": 2443,
-    "gzipSize": 1190
-=======
     "size": 4697,
     "gzipSize": 1924
   },
@@ -477,6 +243,5 @@
     "chunkShortName": "wordmark",
     "size": 2971,
     "gzipSize": 1425
->>>>>>> e3072cc0
   }
 ]