--- conflicted
+++ resolved
@@ -77,11 +77,7 @@
   {
     "chunkShortName": "main",
     "size": 65809,
-<<<<<<< HEAD
     "gzipSize": 22241
-=======
-    "gzipSize": 22240
->>>>>>> 8262edff
   },
   {
     "chunkShortName": "marque",
