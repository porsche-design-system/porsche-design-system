--- conflicted
+++ resolved
@@ -6,15 +6,6 @@
   },
   {
     "chunkShortName": "banner",
-<<<<<<< HEAD
-    "size": 3738,
-    "gzipSize": 1658
-  },
-  {
-    "chunkShortName": "button",
-    "size": 6881,
-    "gzipSize": 2812
-=======
     "size": 3962,
     "gzipSize": 1802
   },
@@ -22,7 +13,6 @@
     "chunkShortName": "button",
     "size": 7113,
     "gzipSize": 2862
->>>>>>> 427f4007
   },
   {
     "chunkShortName": "button-group",
@@ -56,13 +46,8 @@
   },
   {
     "chunkShortName": "fieldset-wrapper",
-<<<<<<< HEAD
-    "size": 3257,
-    "gzipSize": 1420
-=======
     "size": 3423,
     "gzipSize": 1448
->>>>>>> 427f4007
   },
   {
     "chunkShortName": "flex",
@@ -76,25 +61,6 @@
   },
   {
     "chunkShortName": "headline",
-<<<<<<< HEAD
-    "size": 4981,
-    "gzipSize": 2105
-  },
-  {
-    "chunkShortName": "icon",
-    "size": 15268,
-    "gzipSize": 7610
-  },
-  {
-    "chunkShortName": "inline-notification",
-    "size": 5074,
-    "gzipSize": 1976
-  },
-  {
-    "chunkShortName": "link",
-    "size": 6305,
-    "gzipSize": 2684
-=======
     "size": 5089,
     "gzipSize": 2123
   },
@@ -112,7 +78,6 @@
     "chunkShortName": "link",
     "size": 6449,
     "gzipSize": 2710
->>>>>>> 427f4007
   },
   {
     "chunkShortName": "link-pure",
@@ -126,15 +91,6 @@
   },
   {
     "chunkShortName": "link-tile",
-<<<<<<< HEAD
-    "size": 6875,
-    "gzipSize": 2906
-  },
-  {
-    "chunkShortName": "main",
-    "size": 66500,
-    "gzipSize": 22712
-=======
     "size": 7014,
     "gzipSize": 2937
   },
@@ -142,7 +98,6 @@
     "chunkShortName": "main",
     "size": 66485,
     "gzipSize": 22719
->>>>>>> 427f4007
   },
   {
     "chunkShortName": "marque",
@@ -151,13 +106,8 @@
   },
   {
     "chunkShortName": "modal",
-<<<<<<< HEAD
-    "size": 7993,
-    "gzipSize": 3437
-=======
     "size": 8036,
     "gzipSize": 3443
->>>>>>> 427f4007
   },
   {
     "chunkShortName": "pagination",
@@ -166,13 +116,8 @@
   },
   {
     "chunkShortName": "popover",
-<<<<<<< HEAD
-    "size": 6692,
-    "gzipSize": 2802
-=======
     "size": 7388,
     "gzipSize": 2916
->>>>>>> 427f4007
   },
   {
     "chunkShortName": "radio-button-wrapper",
@@ -211,13 +156,8 @@
   },
   {
     "chunkShortName": "table",
-<<<<<<< HEAD
-    "size": 10456,
-    "gzipSize": 3861
-=======
     "size": 10545,
     "gzipSize": 3881
->>>>>>> 427f4007
   },
   {
     "chunkShortName": "tabs",
@@ -231,15 +171,6 @@
   },
   {
     "chunkShortName": "tag",
-<<<<<<< HEAD
-    "size": 3940,
-    "gzipSize": 1744
-  },
-  {
-    "chunkShortName": "tag-dismissible",
-    "size": 5441,
-    "gzipSize": 2216
-=======
     "size": 3983,
     "gzipSize": 1753
   },
@@ -247,7 +178,6 @@
     "chunkShortName": "tag-dismissible",
     "size": 5527,
     "gzipSize": 2229
->>>>>>> 427f4007
   },
   {
     "chunkShortName": "text",
@@ -256,15 +186,6 @@
   },
   {
     "chunkShortName": "text-field-wrapper",
-<<<<<<< HEAD
-    "size": 14592,
-    "gzipSize": 5218
-  },
-  {
-    "chunkShortName": "text-list",
-    "size": 3917,
-    "gzipSize": 1777
-=======
     "size": 14750,
     "gzipSize": 5262
   },
@@ -272,7 +193,6 @@
     "chunkShortName": "text-list",
     "size": 4035,
     "gzipSize": 1796
->>>>>>> 427f4007
   },
   {
     "chunkShortName": "textarea-wrapper",
@@ -281,12 +201,7 @@
   },
   {
     "chunkShortName": "toast",
-<<<<<<< HEAD
-    "size": 8509,
-    "gzipSize": 3312
-=======
     "size": 7433,
     "gzipSize": 3037
->>>>>>> 427f4007
   }
 ]