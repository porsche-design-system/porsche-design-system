[
  {
    "chunkShortName": "accordion",
<<<<<<< HEAD
    "size": 4916,
    "gzipSize": 2249
  },
  {
    "chunkShortName": "banner",
    "size": 5275,
    "gzipSize": 2155
  },
  {
    "chunkShortName": "button",
    "size": 8889,
    "gzipSize": 3419
  },
  {
    "chunkShortName": "button-group",
    "size": 1139,
    "gzipSize": 666
  },
  {
    "chunkShortName": "button-pure",
    "size": 9728,
    "gzipSize": 3873
  },
  {
    "chunkShortName": "button-tile",
    "size": 7104,
    "gzipSize": 3045
  },
  {
    "chunkShortName": "carousel",
    "size": 45237,
    "gzipSize": 18312
  },
  {
    "chunkShortName": "checkbox-wrapper",
    "size": 11600,
    "gzipSize": 4621
  },
  {
    "chunkShortName": "content-wrapper",
    "size": 2525,
    "gzipSize": 1267
  },
  {
    "chunkShortName": "crest",
    "size": 2345,
    "gzipSize": 1242
  },
  {
    "chunkShortName": "display",
    "size": 3960,
    "gzipSize": 1838
  },
  {
    "chunkShortName": "divider",
    "size": 2404,
    "gzipSize": 1082
  },
  {
    "chunkShortName": "fieldset",
    "size": 4189,
    "gzipSize": 1757
  },
  {
    "chunkShortName": "fieldset-wrapper",
    "size": 4441,
    "gzipSize": 1871
  },
  {
    "chunkShortName": "flex",
    "size": 3661,
    "gzipSize": 1466
  },
  {
    "chunkShortName": "flyout",
    "size": 7546,
    "gzipSize": 3052
  },
  {
    "chunkShortName": "flyout-navigation",
    "size": 12130,
    "gzipSize": 4500
  },
  {
    "chunkShortName": "grid",
    "size": 2716,
    "gzipSize": 1251
  },
  {
    "chunkShortName": "heading",
    "size": 4579,
    "gzipSize": 1995
  },
  {
    "chunkShortName": "headline",
    "size": 5066,
    "gzipSize": 2132
  },
  {
    "chunkShortName": "icon",
    "size": 18288,
    "gzipSize": 8448
  },
  {
    "chunkShortName": "inline-notification",
    "size": 5710,
    "gzipSize": 2360
  },
  {
    "chunkShortName": "link",
    "size": 6167,
    "gzipSize": 2661
  },
  {
    "chunkShortName": "link-pure",
    "size": 7446,
    "gzipSize": 3159
  },
  {
    "chunkShortName": "link-social",
    "size": 5989,
    "gzipSize": 2644
  },
  {
    "chunkShortName": "link-tile",
    "size": 7245,
    "gzipSize": 3136
  },
  {
    "chunkShortName": "link-tile-model-signature",
    "size": 6830,
    "gzipSize": 3059
  },
  {
    "chunkShortName": "link-tile-product",
    "size": 7079,
    "gzipSize": 3017
  },
  {
    "chunkShortName": "main",
    "size": 76619,
    "gzipSize": 25469
  },
  {
    "chunkShortName": "marque",
    "size": 5791,
    "gzipSize": 2352
  },
  {
    "chunkShortName": "modal",
    "size": 9382,
    "gzipSize": 4029
  },
  {
    "chunkShortName": "model-signature",
    "size": 2851,
    "gzipSize": 1454
  },
  {
    "chunkShortName": "multi-select",
    "size": 22955,
    "gzipSize": 8037
  },
  {
    "chunkShortName": "pagination",
    "size": 7595,
    "gzipSize": 3136
  },
  {
    "chunkShortName": "pin-code",
    "size": 14539,
    "gzipSize": 5534
  },
  {
    "chunkShortName": "popover",
    "size": 8514,
    "gzipSize": 3346
  },
  {
    "chunkShortName": "radio-button-wrapper",
    "size": 11157,
    "gzipSize": 4471
  },
  {
    "chunkShortName": "scroller",
    "size": 7958,
    "gzipSize": 3048
  },
  {
    "chunkShortName": "segmented-control",
    "size": 7775,
    "gzipSize": 3164
  },
  {
    "chunkShortName": "select",
    "size": 22460,
    "gzipSize": 7984
  },
  {
    "chunkShortName": "select-wrapper",
    "size": 25851,
    "gzipSize": 8695
  },
  {
    "chunkShortName": "spinner",
    "size": 2402,
    "gzipSize": 1228
  },
  {
    "chunkShortName": "stepper-horizontal",
    "size": 11639,
    "gzipSize": 4816
  },
  {
    "chunkShortName": "switch",
    "size": 7508,
    "gzipSize": 2901
  },
  {
    "chunkShortName": "table",
    "size": 8948,
    "gzipSize": 3524
  },
  {
    "chunkShortName": "tabs",
    "size": 6159,
    "gzipSize": 2575
  },
  {
    "chunkShortName": "tabs-bar",
    "size": 10574,
    "gzipSize": 4224
  },
  {
    "chunkShortName": "tag",
    "size": 5416,
    "gzipSize": 2220
  },
  {
    "chunkShortName": "tag-dismissible",
    "size": 3992,
    "gzipSize": 1864
  },
  {
    "chunkShortName": "text",
    "size": 5521,
    "gzipSize": 2281
  },
  {
    "chunkShortName": "text-field-wrapper",
    "size": 15700,
    "gzipSize": 6028
  },
  {
    "chunkShortName": "text-list",
    "size": 4160,
    "gzipSize": 1886
  },
  {
    "chunkShortName": "textarea-wrapper",
    "size": 9890,
    "gzipSize": 3925
  },
  {
    "chunkShortName": "toast",
    "size": 7050,
    "gzipSize": 3096
  },
  {
    "chunkShortName": "wordmark",
    "size": 3033,
    "gzipSize": 1534
=======
    "size": 4549,
    "gzipSize": 1986
  },
  {
    "chunkShortName": "banner",
    "size": 5228,
    "gzipSize": 2122
  },
  {
    "chunkShortName": "button",
    "size": 8662,
    "gzipSize": 3244
  },
  {
    "chunkShortName": "button-group",
    "size": 1048,
    "gzipSize": 595
  },
  {
    "chunkShortName": "button-pure",
    "size": 9501,
    "gzipSize": 3703
  },
  {
    "chunkShortName": "button-tile",
    "size": 6870,
    "gzipSize": 2883
  },
  {
    "chunkShortName": "carousel",
    "size": 44960,
    "gzipSize": 18082
  },
  {
    "chunkShortName": "checkbox-wrapper",
    "size": 11321,
    "gzipSize": 4414
  },
  {
    "chunkShortName": "content-wrapper",
    "size": 2434,
    "gzipSize": 1197
  },
  {
    "chunkShortName": "crest",
    "size": 2209,
    "gzipSize": 1156
  },
  {
    "chunkShortName": "display",
    "size": 3863,
    "gzipSize": 1762
  },
  {
    "chunkShortName": "divider",
    "size": 2360,
    "gzipSize": 1039
  },
  {
    "chunkShortName": "fieldset",
    "size": 4051,
    "gzipSize": 1666
  },
  {
    "chunkShortName": "fieldset-wrapper",
    "size": 4303,
    "gzipSize": 1785
  },
  {
    "chunkShortName": "flex",
    "size": 3573,
    "gzipSize": 1394
  },
  {
    "chunkShortName": "flyout",
    "size": 8027,
    "gzipSize": 3179
  },
  {
    "chunkShortName": "flyout-navigation",
    "size": 11398,
    "gzipSize": 4001
  },
  {
    "chunkShortName": "grid",
    "size": 2628,
    "gzipSize": 1180
  },
  {
    "chunkShortName": "heading",
    "size": 4482,
    "gzipSize": 1924
  },
  {
    "chunkShortName": "headline",
    "size": 4969,
    "gzipSize": 2059
  },
  {
    "chunkShortName": "icon",
    "size": 18241,
    "gzipSize": 8417
  },
  {
    "chunkShortName": "inline-notification",
    "size": 5528,
    "gzipSize": 2226
  },
  {
    "chunkShortName": "link",
    "size": 6027,
    "gzipSize": 2554
  },
  {
    "chunkShortName": "link-pure",
    "size": 7308,
    "gzipSize": 3053
  },
  {
    "chunkShortName": "link-social",
    "size": 5802,
    "gzipSize": 2507
  },
  {
    "chunkShortName": "link-tile",
    "size": 6964,
    "gzipSize": 2936
  },
  {
    "chunkShortName": "link-tile-model-signature",
    "size": 6313,
    "gzipSize": 2695
  },
  {
    "chunkShortName": "link-tile-product",
    "size": 6800,
    "gzipSize": 2807
  },
  {
    "chunkShortName": "main",
    "size": 76605,
    "gzipSize": 25480
  },
  {
    "chunkShortName": "marque",
    "size": 5656,
    "gzipSize": 2280
  },
  {
    "chunkShortName": "modal",
    "size": 9329,
    "gzipSize": 3928
  },
  {
    "chunkShortName": "model-signature",
    "size": 2804,
    "gzipSize": 1421
  },
  {
    "chunkShortName": "multi-select",
    "size": 22302,
    "gzipSize": 7548
  },
  {
    "chunkShortName": "pagination",
    "size": 7506,
    "gzipSize": 3065
  },
  {
    "chunkShortName": "pin-code",
    "size": 14306,
    "gzipSize": 5354
  },
  {
    "chunkShortName": "popover",
    "size": 8324,
    "gzipSize": 3196
  },
  {
    "chunkShortName": "radio-button-wrapper",
    "size": 10878,
    "gzipSize": 4260
  },
  {
    "chunkShortName": "scroller",
    "size": 7960,
    "gzipSize": 3054
  },
  {
    "chunkShortName": "segmented-control",
    "size": 7593,
    "gzipSize": 3018
  },
  {
    "chunkShortName": "select",
    "size": 21852,
    "gzipSize": 7530
  },
  {
    "chunkShortName": "select-wrapper",
    "size": 25526,
    "gzipSize": 8445
  },
  {
    "chunkShortName": "spinner",
    "size": 2167,
    "gzipSize": 1057
  },
  {
    "chunkShortName": "stepper-horizontal",
    "size": 11368,
    "gzipSize": 4614
  },
  {
    "chunkShortName": "switch",
    "size": 7232,
    "gzipSize": 2682
  },
  {
    "chunkShortName": "table",
    "size": 8264,
    "gzipSize": 3028
  },
  {
    "chunkShortName": "tabs",
    "size": 5982,
    "gzipSize": 2430
  },
  {
    "chunkShortName": "tabs-bar",
    "size": 10438,
    "gzipSize": 4114
  },
  {
    "chunkShortName": "tag",
    "size": 5279,
    "gzipSize": 2115
  },
  {
    "chunkShortName": "tag-dismissible",
    "size": 3763,
    "gzipSize": 1697
  },
  {
    "chunkShortName": "text",
    "size": 5424,
    "gzipSize": 2209
  },
  {
    "chunkShortName": "text-field-wrapper",
    "size": 15494,
    "gzipSize": 5856
  },
  {
    "chunkShortName": "text-list",
    "size": 3937,
    "gzipSize": 1711
  },
  {
    "chunkShortName": "textarea-wrapper",
    "size": 9658,
    "gzipSize": 3754
  },
  {
    "chunkShortName": "toast",
    "size": 6824,
    "gzipSize": 2923
  },
  {
    "chunkShortName": "wordmark",
    "size": 2851,
    "gzipSize": 1409
>>>>>>> d3f5c26d
  }
]<|MERGE_RESOLUTION|>--- conflicted
+++ resolved
@@ -1,280 +1,6 @@
 [
   {
     "chunkShortName": "accordion",
-<<<<<<< HEAD
-    "size": 4916,
-    "gzipSize": 2249
-  },
-  {
-    "chunkShortName": "banner",
-    "size": 5275,
-    "gzipSize": 2155
-  },
-  {
-    "chunkShortName": "button",
-    "size": 8889,
-    "gzipSize": 3419
-  },
-  {
-    "chunkShortName": "button-group",
-    "size": 1139,
-    "gzipSize": 666
-  },
-  {
-    "chunkShortName": "button-pure",
-    "size": 9728,
-    "gzipSize": 3873
-  },
-  {
-    "chunkShortName": "button-tile",
-    "size": 7104,
-    "gzipSize": 3045
-  },
-  {
-    "chunkShortName": "carousel",
-    "size": 45237,
-    "gzipSize": 18312
-  },
-  {
-    "chunkShortName": "checkbox-wrapper",
-    "size": 11600,
-    "gzipSize": 4621
-  },
-  {
-    "chunkShortName": "content-wrapper",
-    "size": 2525,
-    "gzipSize": 1267
-  },
-  {
-    "chunkShortName": "crest",
-    "size": 2345,
-    "gzipSize": 1242
-  },
-  {
-    "chunkShortName": "display",
-    "size": 3960,
-    "gzipSize": 1838
-  },
-  {
-    "chunkShortName": "divider",
-    "size": 2404,
-    "gzipSize": 1082
-  },
-  {
-    "chunkShortName": "fieldset",
-    "size": 4189,
-    "gzipSize": 1757
-  },
-  {
-    "chunkShortName": "fieldset-wrapper",
-    "size": 4441,
-    "gzipSize": 1871
-  },
-  {
-    "chunkShortName": "flex",
-    "size": 3661,
-    "gzipSize": 1466
-  },
-  {
-    "chunkShortName": "flyout",
-    "size": 7546,
-    "gzipSize": 3052
-  },
-  {
-    "chunkShortName": "flyout-navigation",
-    "size": 12130,
-    "gzipSize": 4500
-  },
-  {
-    "chunkShortName": "grid",
-    "size": 2716,
-    "gzipSize": 1251
-  },
-  {
-    "chunkShortName": "heading",
-    "size": 4579,
-    "gzipSize": 1995
-  },
-  {
-    "chunkShortName": "headline",
-    "size": 5066,
-    "gzipSize": 2132
-  },
-  {
-    "chunkShortName": "icon",
-    "size": 18288,
-    "gzipSize": 8448
-  },
-  {
-    "chunkShortName": "inline-notification",
-    "size": 5710,
-    "gzipSize": 2360
-  },
-  {
-    "chunkShortName": "link",
-    "size": 6167,
-    "gzipSize": 2661
-  },
-  {
-    "chunkShortName": "link-pure",
-    "size": 7446,
-    "gzipSize": 3159
-  },
-  {
-    "chunkShortName": "link-social",
-    "size": 5989,
-    "gzipSize": 2644
-  },
-  {
-    "chunkShortName": "link-tile",
-    "size": 7245,
-    "gzipSize": 3136
-  },
-  {
-    "chunkShortName": "link-tile-model-signature",
-    "size": 6830,
-    "gzipSize": 3059
-  },
-  {
-    "chunkShortName": "link-tile-product",
-    "size": 7079,
-    "gzipSize": 3017
-  },
-  {
-    "chunkShortName": "main",
-    "size": 76619,
-    "gzipSize": 25469
-  },
-  {
-    "chunkShortName": "marque",
-    "size": 5791,
-    "gzipSize": 2352
-  },
-  {
-    "chunkShortName": "modal",
-    "size": 9382,
-    "gzipSize": 4029
-  },
-  {
-    "chunkShortName": "model-signature",
-    "size": 2851,
-    "gzipSize": 1454
-  },
-  {
-    "chunkShortName": "multi-select",
-    "size": 22955,
-    "gzipSize": 8037
-  },
-  {
-    "chunkShortName": "pagination",
-    "size": 7595,
-    "gzipSize": 3136
-  },
-  {
-    "chunkShortName": "pin-code",
-    "size": 14539,
-    "gzipSize": 5534
-  },
-  {
-    "chunkShortName": "popover",
-    "size": 8514,
-    "gzipSize": 3346
-  },
-  {
-    "chunkShortName": "radio-button-wrapper",
-    "size": 11157,
-    "gzipSize": 4471
-  },
-  {
-    "chunkShortName": "scroller",
-    "size": 7958,
-    "gzipSize": 3048
-  },
-  {
-    "chunkShortName": "segmented-control",
-    "size": 7775,
-    "gzipSize": 3164
-  },
-  {
-    "chunkShortName": "select",
-    "size": 22460,
-    "gzipSize": 7984
-  },
-  {
-    "chunkShortName": "select-wrapper",
-    "size": 25851,
-    "gzipSize": 8695
-  },
-  {
-    "chunkShortName": "spinner",
-    "size": 2402,
-    "gzipSize": 1228
-  },
-  {
-    "chunkShortName": "stepper-horizontal",
-    "size": 11639,
-    "gzipSize": 4816
-  },
-  {
-    "chunkShortName": "switch",
-    "size": 7508,
-    "gzipSize": 2901
-  },
-  {
-    "chunkShortName": "table",
-    "size": 8948,
-    "gzipSize": 3524
-  },
-  {
-    "chunkShortName": "tabs",
-    "size": 6159,
-    "gzipSize": 2575
-  },
-  {
-    "chunkShortName": "tabs-bar",
-    "size": 10574,
-    "gzipSize": 4224
-  },
-  {
-    "chunkShortName": "tag",
-    "size": 5416,
-    "gzipSize": 2220
-  },
-  {
-    "chunkShortName": "tag-dismissible",
-    "size": 3992,
-    "gzipSize": 1864
-  },
-  {
-    "chunkShortName": "text",
-    "size": 5521,
-    "gzipSize": 2281
-  },
-  {
-    "chunkShortName": "text-field-wrapper",
-    "size": 15700,
-    "gzipSize": 6028
-  },
-  {
-    "chunkShortName": "text-list",
-    "size": 4160,
-    "gzipSize": 1886
-  },
-  {
-    "chunkShortName": "textarea-wrapper",
-    "size": 9890,
-    "gzipSize": 3925
-  },
-  {
-    "chunkShortName": "toast",
-    "size": 7050,
-    "gzipSize": 3096
-  },
-  {
-    "chunkShortName": "wordmark",
-    "size": 3033,
-    "gzipSize": 1534
-=======
     "size": 4549,
     "gzipSize": 1986
   },
@@ -547,6 +273,5 @@
     "chunkShortName": "wordmark",
     "size": 2851,
     "gzipSize": 1409
->>>>>>> d3f5c26d
   }
 ]