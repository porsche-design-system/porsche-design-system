--- conflicted
+++ resolved
@@ -1,18 +1,18 @@
 [
   {
     "chunkShortName": "accordion",
-    "size": 6478,
-    "gzipSize": 2846
+    "size": 6368,
+    "gzipSize": 2802
   },
   {
     "chunkShortName": "banner",
-    "size": 6803,
-    "gzipSize": 2771
+    "size": 6695,
+    "gzipSize": 2728
   },
   {
     "chunkShortName": "button",
-    "size": 9946,
-    "gzipSize": 3844
+    "size": 9831,
+    "gzipSize": 3801
   },
   {
     "chunkShortName": "button-group",
@@ -21,28 +21,28 @@
   },
   {
     "chunkShortName": "button-pure",
-    "size": 10033,
-    "gzipSize": 4002
+    "size": 9918,
+    "gzipSize": 3950
   },
   {
     "chunkShortName": "button-tile",
-    "size": 7943,
-    "gzipSize": 3361
+    "size": 7833,
+    "gzipSize": 3312
   },
   {
     "chunkShortName": "canvas",
-    "size": 5275,
-    "gzipSize": 2165
+    "size": 5167,
+    "gzipSize": 2115
   },
   {
     "chunkShortName": "carousel",
-    "size": 46831,
-    "gzipSize": 19116
+    "size": 46717,
+    "gzipSize": 19060
   },
   {
     "chunkShortName": "checkbox-wrapper",
-    "size": 12118,
-    "gzipSize": 4808
+    "size": 12010,
+    "gzipSize": 4761
   },
   {
     "chunkShortName": "content-wrapper",
@@ -66,13 +66,13 @@
   },
   {
     "chunkShortName": "fieldset",
-    "size": 4499,
-    "gzipSize": 1908
+    "size": 4389,
+    "gzipSize": 1855
   },
   {
     "chunkShortName": "fieldset-wrapper",
-    "size": 4754,
-    "gzipSize": 2032
+    "size": 4644,
+    "gzipSize": 1978
   },
   {
     "chunkShortName": "flex",
@@ -81,13 +81,13 @@
   },
   {
     "chunkShortName": "flyout",
-    "size": 9643,
-    "gzipSize": 4078
+    "size": 9535,
+    "gzipSize": 4034
   },
   {
     "chunkShortName": "flyout-multilevel",
-    "size": 12284,
-    "gzipSize": 4546
+    "size": 12167,
+    "gzipSize": 4501
   },
   {
     "chunkShortName": "grid",
@@ -96,13 +96,13 @@
   },
   {
     "chunkShortName": "heading",
-    "size": 4957,
-    "gzipSize": 2208
+    "size": 4955,
+    "gzipSize": 2206
   },
   {
     "chunkShortName": "headline",
-    "size": 5461,
-    "gzipSize": 2353
+    "size": 5459,
+    "gzipSize": 2352
   },
   {
     "chunkShortName": "icon",
@@ -111,47 +111,43 @@
   },
   {
     "chunkShortName": "inline-notification",
-    "size": 7857,
-    "gzipSize": 3266
+    "size": 7747,
+    "gzipSize": 3215
   },
   {
     "chunkShortName": "link",
-    "size": 7101,
-    "gzipSize": 3071
+    "size": 6988,
+    "gzipSize": 3020
   },
   {
     "chunkShortName": "link-pure",
-    "size": 7692,
-    "gzipSize": 3276
+    "size": 7577,
+    "gzipSize": 3228
   },
   {
     "chunkShortName": "link-social",
-    "size": 6872,
-    "gzipSize": 3018
+    "size": 6759,
+    "gzipSize": 2967
   },
   {
     "chunkShortName": "link-tile",
-    "size": 7682,
-    "gzipSize": 3272
+    "size": 7572,
+    "gzipSize": 3224
   },
   {
     "chunkShortName": "link-tile-model-signature",
-    "size": 7712,
-    "gzipSize": 3454
+    "size": 7602,
+    "gzipSize": 3404
   },
   {
     "chunkShortName": "link-tile-product",
-    "size": 7623,
-    "gzipSize": 3263
+    "size": 7513,
+    "gzipSize": 3214
   },
   {
     "chunkShortName": "main",
     "size": 80458,
-<<<<<<< HEAD
-    "gzipSize": 26714
-=======
     "gzipSize": 26722
->>>>>>> 65e314c7
   },
   {
     "chunkShortName": "marque",
@@ -160,8 +156,8 @@
   },
   {
     "chunkShortName": "modal",
-    "size": 11466,
-    "gzipSize": 4603
+    "size": 11356,
+    "gzipSize": 4568
   },
   {
     "chunkShortName": "model-signature",
@@ -171,63 +167,45 @@
   {
     "chunkShortName": "multi-select",
     "size": 26856,
-<<<<<<< HEAD
-    "gzipSize": 9370
-=======
     "gzipSize": 9360
->>>>>>> 65e314c7
   },
   {
     "chunkShortName": "optgroup",
-    "size": 5855,
-    "gzipSize": 2180
+    "size": 5713,
+    "gzipSize": 2119
   },
   {
     "chunkShortName": "pagination",
-    "size": 7747,
-    "gzipSize": 3198
+    "size": 7639,
+    "gzipSize": 3146
   },
   {
     "chunkShortName": "pin-code",
-<<<<<<< HEAD
-    "size": 15465,
-    "gzipSize": 5937
-=======
     "size": 15425,
     "gzipSize": 5914
->>>>>>> 65e314c7
   },
   {
     "chunkShortName": "popover",
-    "size": 9554,
-    "gzipSize": 3753
+    "size": 9446,
+    "gzipSize": 3702
   },
   {
     "chunkShortName": "radio-button-wrapper",
-    "size": 11722,
-    "gzipSize": 4662
+    "size": 11614,
+    "gzipSize": 4616
   },
   {
     "chunkShortName": "scroller",
-    "size": 6902,
-    "gzipSize": 2696
+    "size": 6794,
+    "gzipSize": 2654
   },
   {
     "chunkShortName": "segmented-control",
-    "size": 8222,
-    "gzipSize": 3344
+    "size": 8114,
+    "gzipSize": 3302
   },
   {
     "chunkShortName": "select",
-<<<<<<< HEAD
-    "size": 26036,
-    "gzipSize": 9159
-  },
-  {
-    "chunkShortName": "select-wrapper",
-    "size": 27436,
-    "gzipSize": 9240
-=======
     "size": 26035,
     "gzipSize": 9161
   },
@@ -235,7 +213,6 @@
     "chunkShortName": "select-wrapper",
     "size": 27447,
     "gzipSize": 9254
->>>>>>> 65e314c7
   },
   {
     "chunkShortName": "spinner",
@@ -244,53 +221,48 @@
   },
   {
     "chunkShortName": "stepper-horizontal",
-    "size": 11967,
-    "gzipSize": 4958
+    "size": 11852,
+    "gzipSize": 4905
   },
   {
     "chunkShortName": "switch",
-    "size": 8377,
-    "gzipSize": 3238
+    "size": 8269,
+    "gzipSize": 3186
   },
   {
     "chunkShortName": "table",
-    "size": 9898,
-    "gzipSize": 3918
+    "size": 9781,
+    "gzipSize": 3866
   },
   {
     "chunkShortName": "tabs",
-    "size": 7024,
-    "gzipSize": 2903
+    "size": 6916,
+    "gzipSize": 2859
   },
   {
     "chunkShortName": "tabs-bar",
-    "size": 10829,
-    "gzipSize": 4287
+    "size": 10719,
+    "gzipSize": 4245
   },
   {
     "chunkShortName": "tag",
-    "size": 5799,
-    "gzipSize": 2393
+    "size": 5691,
+    "gzipSize": 2348
   },
   {
     "chunkShortName": "tag-dismissible",
-    "size": 4234,
-    "gzipSize": 1960
+    "size": 4126,
+    "gzipSize": 1911
   },
   {
     "chunkShortName": "text",
-    "size": 5899,
-    "gzipSize": 2506
+    "size": 5897,
+    "gzipSize": 2503
   },
   {
     "chunkShortName": "text-field-wrapper",
-<<<<<<< HEAD
-    "size": 17948,
-    "gzipSize": 6835
-=======
     "size": 17987,
     "gzipSize": 6856
->>>>>>> 65e314c7
   },
   {
     "chunkShortName": "text-list",
@@ -299,15 +271,6 @@
   },
   {
     "chunkShortName": "textarea",
-<<<<<<< HEAD
-    "size": 13349,
-    "gzipSize": 4930
-  },
-  {
-    "chunkShortName": "textarea-wrapper",
-    "size": 12176,
-    "gzipSize": 4817
-=======
     "size": 13309,
     "gzipSize": 4904
   },
@@ -315,12 +278,11 @@
     "chunkShortName": "textarea-wrapper",
     "size": 12136,
     "gzipSize": 4803
->>>>>>> 65e314c7
   },
   {
     "chunkShortName": "toast",
-    "size": 7638,
-    "gzipSize": 3351
+    "size": 7523,
+    "gzipSize": 3299
   },
   {
     "chunkShortName": "wordmark",
