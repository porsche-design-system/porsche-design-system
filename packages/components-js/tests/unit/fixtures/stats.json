--- conflicted
+++ resolved
@@ -1,22 +1,13 @@
 [
   {
     "chunkShortName": "accordion",
-<<<<<<< HEAD
-    "size": 5625,
-=======
     "size": 5627,
->>>>>>> 67c523a6
     "gzipSize": 2409
   },
   {
     "chunkShortName": "banner",
-<<<<<<< HEAD
-    "size": 4957,
-    "gzipSize": 2100
-=======
     "size": 4955,
     "gzipSize": 2102
->>>>>>> 67c523a6
   },
   {
     "chunkShortName": "button",
@@ -30,30 +21,12 @@
   },
   {
     "chunkShortName": "button-pure",
-<<<<<<< HEAD
-    "size": 7597,
-    "gzipSize": 3120
-=======
     "size": 7598,
     "gzipSize": 3119
->>>>>>> 67c523a6
   },
   {
     "chunkShortName": "carousel",
     "size": 39041,
-<<<<<<< HEAD
-    "gzipSize": 16009
-  },
-  {
-    "chunkShortName": "checkbox-wrapper",
-    "size": 7128,
-    "gzipSize": 2987
-  },
-  {
-    "chunkShortName": "content-wrapper",
-    "size": 2241,
-    "gzipSize": 1028
-=======
     "gzipSize": 16016
   },
   {
@@ -65,16 +38,11 @@
     "chunkShortName": "content-wrapper",
     "size": 2243,
     "gzipSize": 1029
->>>>>>> 67c523a6
   },
   {
     "chunkShortName": "display",
     "size": 3252,
-<<<<<<< HEAD
-    "gzipSize": 1482
-=======
     "gzipSize": 1484
->>>>>>> 67c523a6
   },
   {
     "chunkShortName": "divider",
@@ -83,24 +51,6 @@
   },
   {
     "chunkShortName": "fieldset-wrapper",
-<<<<<<< HEAD
-    "size": 3830,
-    "gzipSize": 1572
-  },
-  {
-    "chunkShortName": "flex",
-    "size": 3503,
-    "gzipSize": 1379
-  },
-  {
-    "chunkShortName": "grid",
-    "size": 2530,
-    "gzipSize": 1153
-  },
-  {
-    "chunkShortName": "heading",
-    "size": 4089,
-=======
     "size": 3831,
     "gzipSize": 1575
   },
@@ -117,68 +67,31 @@
   {
     "chunkShortName": "heading",
     "size": 4091,
->>>>>>> 67c523a6
     "gzipSize": 1700
   },
   {
     "chunkShortName": "headline",
-<<<<<<< HEAD
-    "size": 4810,
-    "gzipSize": 1976
-=======
     "size": 4814,
     "gzipSize": 1979
->>>>>>> 67c523a6
   },
   {
     "chunkShortName": "icon",
     "size": 16828,
-<<<<<<< HEAD
-    "gzipSize": 7692
-  },
-  {
-    "chunkShortName": "inline-notification",
-    "size": 4811,
-    "gzipSize": 2038
-=======
     "gzipSize": 7696
   },
   {
     "chunkShortName": "inline-notification",
     "size": 4821,
     "gzipSize": 2043
->>>>>>> 67c523a6
   },
   {
     "chunkShortName": "link",
     "size": 6593,
-<<<<<<< HEAD
-    "gzipSize": 2742
-=======
     "gzipSize": 2741
->>>>>>> 67c523a6
   },
   {
     "chunkShortName": "link-pure",
     "size": 7404,
-<<<<<<< HEAD
-    "gzipSize": 3016
-  },
-  {
-    "chunkShortName": "link-social",
-    "size": 5971,
-    "gzipSize": 2535
-  },
-  {
-    "chunkShortName": "link-tile",
-    "size": 7193,
-    "gzipSize": 2977
-  },
-  {
-    "chunkShortName": "main",
-    "size": 67752,
-    "gzipSize": 23011
-=======
     "gzipSize": 3014
   },
   {
@@ -195,53 +108,15 @@
     "chunkShortName": "main",
     "size": 67958,
     "gzipSize": 23075
->>>>>>> 67c523a6
   },
   {
     "chunkShortName": "marque",
     "size": 4864,
-<<<<<<< HEAD
-    "gzipSize": 2041
-=======
     "gzipSize": 2042
->>>>>>> 67c523a6
   },
   {
     "chunkShortName": "modal",
     "size": 7446,
-<<<<<<< HEAD
-    "gzipSize": 3190
-  },
-  {
-    "chunkShortName": "pagination",
-    "size": 6888,
-    "gzipSize": 2829
-  },
-  {
-    "chunkShortName": "popover",
-    "size": 7435,
-    "gzipSize": 2927
-  },
-  {
-    "chunkShortName": "radio-button-wrapper",
-    "size": 7017,
-    "gzipSize": 2957
-  },
-  {
-    "chunkShortName": "scroller",
-    "size": 7223,
-    "gzipSize": 2827
-  },
-  {
-    "chunkShortName": "segmented-control",
-    "size": 7806,
-    "gzipSize": 3093
-  },
-  {
-    "chunkShortName": "select-wrapper",
-    "size": 21381,
-    "gzipSize": 7132
-=======
     "gzipSize": 3189
   },
   {
@@ -278,20 +153,15 @@
     "chunkShortName": "select-wrapper",
     "size": 21373,
     "gzipSize": 7127
->>>>>>> 67c523a6
   },
   {
     "chunkShortName": "spinner",
     "size": 2630,
-    "gzipSize": 1264
+    "gzipSize": 1262
   },
   {
     "chunkShortName": "stepper-horizontal",
-<<<<<<< HEAD
-    "size": 11883,
-=======
     "size": 11885,
->>>>>>> 67c523a6
     "gzipSize": 4772
   },
   {
@@ -301,55 +171,6 @@
   },
   {
     "chunkShortName": "table",
-<<<<<<< HEAD
-    "size": 10864,
-    "gzipSize": 3935
-  },
-  {
-    "chunkShortName": "tabs",
-    "size": 6173,
-    "gzipSize": 2577
-  },
-  {
-    "chunkShortName": "tabs-bar",
-    "size": 8975,
-    "gzipSize": 3522
-  },
-  {
-    "chunkShortName": "tag",
-    "size": 5402,
-    "gzipSize": 2182
-  },
-  {
-    "chunkShortName": "tag-dismissible",
-    "size": 4445,
-    "gzipSize": 1947
-  },
-  {
-    "chunkShortName": "text",
-    "size": 5155,
-    "gzipSize": 2080
-  },
-  {
-    "chunkShortName": "text-field-wrapper",
-    "size": 14141,
-    "gzipSize": 5266
-  },
-  {
-    "chunkShortName": "text-list",
-    "size": 3443,
-    "gzipSize": 1534
-  },
-  {
-    "chunkShortName": "textarea-wrapper",
-    "size": 8103,
-    "gzipSize": 3142
-  },
-  {
-    "chunkShortName": "toast",
-    "size": 6736,
-    "gzipSize": 2884
-=======
     "size": 10866,
     "gzipSize": 3932
   },
@@ -397,6 +218,5 @@
     "chunkShortName": "toast",
     "size": 6748,
     "gzipSize": 2883
->>>>>>> 67c523a6
   }
 ]