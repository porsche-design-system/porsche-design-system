[
  {
    "chunkShortName": "accordion",
    "size": 5878,
    "gzipSize": 1797
  },
  {
    "chunkShortName": "banner",
    "size": 5321,
    "gzipSize": 1910
  },
  {
    "chunkShortName": "button",
<<<<<<< HEAD
    "size": 15084,
    "gzipSize": 2584
  },
  {
    "chunkShortName": "button-pure",
    "size": 20176,
    "gzipSize": 3615
  },
  {
    "chunkShortName": "checkbox-wrapper",
    "size": 8629,
    "gzipSize": 2278
=======
    "size": 15030,
    "gzipSize": 2565
  },
  {
    "chunkShortName": "button-pure",
    "size": 20512,
    "gzipSize": 3643
  },
  {
    "chunkShortName": "checkbox-wrapper",
    "size": 8575,
    "gzipSize": 2270
>>>>>>> 15b9bd0b
  },
  {
    "chunkShortName": "content-wrapper",
    "size": 1078,
    "gzipSize": 539
  },
  {
    "chunkShortName": "divider",
    "size": 1777,
    "gzipSize": 588
  },
  {
    "chunkShortName": "fieldset-wrapper",
    "size": 1823,
    "gzipSize": 777
  },
  {
    "chunkShortName": "flex",
    "size": 1822,
    "gzipSize": 784
  },
  {
    "chunkShortName": "grid",
    "size": 1766,
    "gzipSize": 818
  },
  {
    "chunkShortName": "headline",
    "size": 6006,
    "gzipSize": 1616
  },
  {
    "chunkShortName": "icon",
    "size": 13974,
    "gzipSize": 6809
  },
  {
    "chunkShortName": "link",
    "size": 4085,
    "gzipSize": 1709
  },
  {
    "chunkShortName": "link-pure",
<<<<<<< HEAD
    "size": 19688,
    "gzipSize": 3546
=======
    "size": 19634,
    "gzipSize": 3543
>>>>>>> 15b9bd0b
  },
  {
    "chunkShortName": "link-social",
    "size": 5557,
    "gzipSize": 1845
  },
  {
    "chunkShortName": "main",
<<<<<<< HEAD
    "size": 66718,
    "gzipSize": 22509
=======
    "size": 66729,
    "gzipSize": 22511
>>>>>>> 15b9bd0b
  },
  {
    "chunkShortName": "marque",
    "size": 3111,
    "gzipSize": 1514
  },
  {
    "chunkShortName": "modal",
    "size": 6985,
    "gzipSize": 2182
  },
  {
    "chunkShortName": "pagination",
    "size": 7903,
    "gzipSize": 2947
  },
  {
    "chunkShortName": "radio-button-wrapper",
<<<<<<< HEAD
    "size": 18981,
    "gzipSize": 2623
  },
  {
    "chunkShortName": "select-wrapper",
    "size": 34938,
    "gzipSize": 6515
=======
    "size": 18927,
    "gzipSize": 2619
  },
  {
    "chunkShortName": "select-wrapper",
    "size": 34875,
    "gzipSize": 6511
>>>>>>> 15b9bd0b
  },
  {
    "chunkShortName": "spinner",
    "size": 3534,
    "gzipSize": 1164
  },
  {
    "chunkShortName": "switch",
<<<<<<< HEAD
    "size": 9673,
    "gzipSize": 2213
=======
    "size": 8749,
    "gzipSize": 2153
>>>>>>> 15b9bd0b
  },
  {
    "chunkShortName": "table",
    "size": 8578,
    "gzipSize": 2920
  },
  {
    "chunkShortName": "tabs",
    "size": 2759,
    "gzipSize": 1120
  },
  {
    "chunkShortName": "tabs-bar",
    "size": 12155,
    "gzipSize": 3633
  },
  {
    "chunkShortName": "text",
    "size": 6897,
    "gzipSize": 2143
  },
  {
    "chunkShortName": "text-field-wrapper",
<<<<<<< HEAD
    "size": 11993,
    "gzipSize": 3113
=======
    "size": 11930,
    "gzipSize": 3109
>>>>>>> 15b9bd0b
  },
  {
    "chunkShortName": "text-list",
    "size": 3094,
    "gzipSize": 1414
  },
  {
    "chunkShortName": "textarea-wrapper",
<<<<<<< HEAD
    "size": 8968,
    "gzipSize": 2212
=======
    "size": 8914,
    "gzipSize": 2209
>>>>>>> 15b9bd0b
  }
]<|MERGE_RESOLUTION|>--- conflicted
+++ resolved
@@ -11,20 +11,6 @@
   },
   {
     "chunkShortName": "button",
-<<<<<<< HEAD
-    "size": 15084,
-    "gzipSize": 2584
-  },
-  {
-    "chunkShortName": "button-pure",
-    "size": 20176,
-    "gzipSize": 3615
-  },
-  {
-    "chunkShortName": "checkbox-wrapper",
-    "size": 8629,
-    "gzipSize": 2278
-=======
     "size": 15030,
     "gzipSize": 2565
   },
@@ -37,7 +23,6 @@
     "chunkShortName": "checkbox-wrapper",
     "size": 8575,
     "gzipSize": 2270
->>>>>>> 15b9bd0b
   },
   {
     "chunkShortName": "content-wrapper",
@@ -81,13 +66,8 @@
   },
   {
     "chunkShortName": "link-pure",
-<<<<<<< HEAD
-    "size": 19688,
-    "gzipSize": 3546
-=======
     "size": 19634,
     "gzipSize": 3543
->>>>>>> 15b9bd0b
   },
   {
     "chunkShortName": "link-social",
@@ -96,13 +76,8 @@
   },
   {
     "chunkShortName": "main",
-<<<<<<< HEAD
-    "size": 66718,
-    "gzipSize": 22509
-=======
     "size": 66729,
     "gzipSize": 22511
->>>>>>> 15b9bd0b
   },
   {
     "chunkShortName": "marque",
@@ -121,15 +96,6 @@
   },
   {
     "chunkShortName": "radio-button-wrapper",
-<<<<<<< HEAD
-    "size": 18981,
-    "gzipSize": 2623
-  },
-  {
-    "chunkShortName": "select-wrapper",
-    "size": 34938,
-    "gzipSize": 6515
-=======
     "size": 18927,
     "gzipSize": 2619
   },
@@ -137,7 +103,6 @@
     "chunkShortName": "select-wrapper",
     "size": 34875,
     "gzipSize": 6511
->>>>>>> 15b9bd0b
   },
   {
     "chunkShortName": "spinner",
@@ -146,13 +111,8 @@
   },
   {
     "chunkShortName": "switch",
-<<<<<<< HEAD
-    "size": 9673,
-    "gzipSize": 2213
-=======
     "size": 8749,
     "gzipSize": 2153
->>>>>>> 15b9bd0b
   },
   {
     "chunkShortName": "table",
@@ -176,13 +136,8 @@
   },
   {
     "chunkShortName": "text-field-wrapper",
-<<<<<<< HEAD
-    "size": 11993,
-    "gzipSize": 3113
-=======
     "size": 11930,
     "gzipSize": 3109
->>>>>>> 15b9bd0b
   },
   {
     "chunkShortName": "text-list",
@@ -191,12 +146,7 @@
   },
   {
     "chunkShortName": "textarea-wrapper",
-<<<<<<< HEAD
-    "size": 8968,
-    "gzipSize": 2212
-=======
     "size": 8914,
     "gzipSize": 2209
->>>>>>> 15b9bd0b
   }
 ]