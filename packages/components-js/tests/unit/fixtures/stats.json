[
  {
    "chunkShortName": "accordion",
    "size": 6066,
    "gzipSize": 2527
  },
  {
    "chunkShortName": "banner",
    "size": 5403,
    "gzipSize": 2221
  },
  {
    "chunkShortName": "button",
    "size": 7348,
    "gzipSize": 2916
  },
  {
    "chunkShortName": "button-group",
    "size": 941,
    "gzipSize": 539
  },
  {
    "chunkShortName": "button-pure",
    "size": 7865,
    "gzipSize": 3181
  },
  {
    "chunkShortName": "button-tile",
    "size": 7211,
    "gzipSize": 2917
  },
  {
    "chunkShortName": "carousel",
<<<<<<< HEAD
    "size": 40939,
    "gzipSize": 16673
=======
    "size": 41189,
    "gzipSize": 16755
>>>>>>> b2493790
  },
  {
    "chunkShortName": "checkbox-wrapper",
    "size": 7313,
    "gzipSize": 3034
  },
  {
    "chunkShortName": "content-wrapper",
    "size": 2313,
    "gzipSize": 1051
  },
  {
    "chunkShortName": "display",
    "size": 3111,
    "gzipSize": 1437
  },
  {
    "chunkShortName": "divider",
    "size": 2081,
    "gzipSize": 944
  },
  {
    "chunkShortName": "fieldset",
    "size": 3944,
    "gzipSize": 1610
  },
  {
    "chunkShortName": "fieldset-wrapper",
    "size": 4232,
    "gzipSize": 1753
  },
  {
    "chunkShortName": "flex",
    "size": 3502,
    "gzipSize": 1377
  },
  {
    "chunkShortName": "grid",
    "size": 2580,
    "gzipSize": 1167
  },
  {
    "chunkShortName": "heading",
    "size": 3775,
    "gzipSize": 1595
  },
  {
    "chunkShortName": "headline",
    "size": 4701,
    "gzipSize": 1927
  },
  {
    "chunkShortName": "icon",
    "size": 16615,
    "gzipSize": 7940
  },
  {
    "chunkShortName": "inline-notification",
    "size": 4987,
    "gzipSize": 2073
  },
  {
    "chunkShortName": "link",
    "size": 6722,
    "gzipSize": 2780
  },
  {
    "chunkShortName": "link-pure",
    "size": 7628,
    "gzipSize": 3080
  },
  {
    "chunkShortName": "link-social",
    "size": 6112,
    "gzipSize": 2572
  },
  {
    "chunkShortName": "link-tile",
    "size": 7381,
    "gzipSize": 3000
  },
  {
    "chunkShortName": "link-tile-model-signature",
    "size": 8618,
    "gzipSize": 3747
  },
  {
    "chunkShortName": "main",
<<<<<<< HEAD
    "size": 68689,
    "gzipSize": 23017
=======
    "size": 68378,
    "gzipSize": 22998
>>>>>>> b2493790
  },
  {
    "chunkShortName": "marque",
    "size": 4866,
    "gzipSize": 2045
  },
  {
    "chunkShortName": "modal",
    "size": 8433,
    "gzipSize": 3539
  },
  {
    "chunkShortName": "model-signature",
    "size": 2566,
    "gzipSize": 1340
  },
  {
    "chunkShortName": "pagination",
    "size": 7834,
    "gzipSize": 3134
  },
  {
    "chunkShortName": "popover",
    "size": 7514,
    "gzipSize": 2948
  },
  {
    "chunkShortName": "radio-button-wrapper",
    "size": 7188,
    "gzipSize": 3004
  },
  {
    "chunkShortName": "scroller",
    "size": 8429,
    "gzipSize": 3183
  },
  {
    "chunkShortName": "segmented-control",
    "size": 8099,
    "gzipSize": 3172
  },
  {
    "chunkShortName": "select-wrapper",
    "size": 21574,
    "gzipSize": 7212
  },
  {
    "chunkShortName": "spinner",
    "size": 2630,
    "gzipSize": 1264
  },
  {
    "chunkShortName": "stepper-horizontal",
    "size": 12223,
    "gzipSize": 4856
  },
  {
    "chunkShortName": "switch",
    "size": 5644,
    "gzipSize": 2252
  },
  {
    "chunkShortName": "table",
    "size": 10602,
    "gzipSize": 3780
  },
  {
    "chunkShortName": "tabs",
    "size": 6881,
    "gzipSize": 2829
  },
  {
    "chunkShortName": "tabs-bar",
    "size": 10154,
    "gzipSize": 3907
  },
  {
    "chunkShortName": "tag",
    "size": 5289,
    "gzipSize": 2127
  },
  {
    "chunkShortName": "tag-dismissible",
    "size": 4452,
    "gzipSize": 1963
  },
  {
    "chunkShortName": "text",
    "size": 5100,
    "gzipSize": 2067
  },
  {
    "chunkShortName": "text-field-wrapper",
    "size": 14421,
    "gzipSize": 5383
  },
  {
    "chunkShortName": "text-list",
    "size": 3831,
    "gzipSize": 1678
  },
  {
    "chunkShortName": "textarea-wrapper",
    "size": 8856,
    "gzipSize": 3418
  },
  {
    "chunkShortName": "toast",
    "size": 6799,
    "gzipSize": 2888
  }
]<|MERGE_RESOLUTION|>--- conflicted
+++ resolved
@@ -6,133 +6,118 @@
   },
   {
     "chunkShortName": "banner",
-    "size": 5403,
-    "gzipSize": 2221
+    "size": 5320,
+    "gzipSize": 2206
   },
   {
     "chunkShortName": "button",
-    "size": 7348,
-    "gzipSize": 2916
+    "size": 7351,
+    "gzipSize": 2917
   },
   {
     "chunkShortName": "button-group",
-    "size": 941,
-    "gzipSize": 539
+    "size": 862,
+    "gzipSize": 504
   },
   {
     "chunkShortName": "button-pure",
-    "size": 7865,
-    "gzipSize": 3181
+    "size": 7868,
+    "gzipSize": 3185
   },
   {
     "chunkShortName": "button-tile",
-    "size": 7211,
-    "gzipSize": 2917
+    "size": 6703,
+    "gzipSize": 2761
   },
   {
     "chunkShortName": "carousel",
-<<<<<<< HEAD
-    "size": 40939,
-    "gzipSize": 16673
-=======
     "size": 41189,
     "gzipSize": 16755
->>>>>>> b2493790
   },
   {
     "chunkShortName": "checkbox-wrapper",
-    "size": 7313,
-    "gzipSize": 3034
+    "size": 7233,
+    "gzipSize": 3024
   },
   {
     "chunkShortName": "content-wrapper",
-    "size": 2313,
-    "gzipSize": 1051
+    "size": 2311,
+    "gzipSize": 1050
   },
   {
     "chunkShortName": "display",
-    "size": 3111,
-    "gzipSize": 1437
+    "size": 3113,
+    "gzipSize": 1436
   },
   {
     "chunkShortName": "divider",
-    "size": 2081,
-    "gzipSize": 944
+    "size": 2079,
+    "gzipSize": 941
   },
   {
     "chunkShortName": "fieldset",
-    "size": 3944,
-    "gzipSize": 1610
+    "size": 3861,
+    "gzipSize": 1591
   },
   {
     "chunkShortName": "fieldset-wrapper",
-    "size": 4232,
-    "gzipSize": 1753
+    "size": 4147,
+    "gzipSize": 1736
   },
   {
     "chunkShortName": "flex",
-    "size": 3502,
-    "gzipSize": 1377
+    "size": 3503,
+    "gzipSize": 1379
   },
   {
     "chunkShortName": "grid",
-    "size": 2580,
+    "size": 2581,
     "gzipSize": 1167
   },
   {
     "chunkShortName": "heading",
-    "size": 3775,
-    "gzipSize": 1595
+    "size": 3777,
+    "gzipSize": 1592
   },
   {
     "chunkShortName": "headline",
     "size": 4701,
-    "gzipSize": 1927
+    "gzipSize": 1922
   },
   {
     "chunkShortName": "icon",
     "size": 16615,
-    "gzipSize": 7940
+    "gzipSize": 7941
   },
   {
     "chunkShortName": "inline-notification",
-    "size": 4987,
-    "gzipSize": 2073
+    "size": 4904,
+    "gzipSize": 2057
   },
   {
     "chunkShortName": "link",
-    "size": 6722,
-    "gzipSize": 2780
+    "size": 6723,
+    "gzipSize": 2777
   },
   {
     "chunkShortName": "link-pure",
-    "size": 7628,
-    "gzipSize": 3080
+    "size": 7629,
+    "gzipSize": 3078
   },
   {
     "chunkShortName": "link-social",
-    "size": 6112,
-    "gzipSize": 2572
+    "size": 6111,
+    "gzipSize": 2569
   },
   {
     "chunkShortName": "link-tile",
-    "size": 7381,
-    "gzipSize": 3000
-  },
-  {
-    "chunkShortName": "link-tile-model-signature",
-    "size": 8618,
-    "gzipSize": 3747
+    "size": 6964,
+    "gzipSize": 2875
   },
   {
     "chunkShortName": "main",
-<<<<<<< HEAD
-    "size": 68689,
-    "gzipSize": 23017
-=======
     "size": 68378,
     "gzipSize": 22998
->>>>>>> b2493790
   },
   {
     "chunkShortName": "marque",
@@ -141,43 +126,43 @@
   },
   {
     "chunkShortName": "modal",
-    "size": 8433,
-    "gzipSize": 3539
+    "size": 8348,
+    "gzipSize": 3518
   },
   {
     "chunkShortName": "model-signature",
-    "size": 2566,
-    "gzipSize": 1340
+    "size": 2475,
+    "gzipSize": 1307
   },
   {
     "chunkShortName": "pagination",
-    "size": 7834,
-    "gzipSize": 3134
+    "size": 7832,
+    "gzipSize": 3132
   },
   {
     "chunkShortName": "popover",
     "size": 7514,
-    "gzipSize": 2948
+    "gzipSize": 2945
   },
   {
     "chunkShortName": "radio-button-wrapper",
-    "size": 7188,
-    "gzipSize": 3004
+    "size": 7108,
+    "gzipSize": 2992
   },
   {
     "chunkShortName": "scroller",
-    "size": 8429,
-    "gzipSize": 3183
+    "size": 8427,
+    "gzipSize": 3182
   },
   {
     "chunkShortName": "segmented-control",
-    "size": 8099,
-    "gzipSize": 3172
+    "size": 8098,
+    "gzipSize": 3171
   },
   {
     "chunkShortName": "select-wrapper",
-    "size": 21574,
-    "gzipSize": 7212
+    "size": 21496,
+    "gzipSize": 7191
   },
   {
     "chunkShortName": "spinner",
@@ -186,33 +171,33 @@
   },
   {
     "chunkShortName": "stepper-horizontal",
-    "size": 12223,
-    "gzipSize": 4856
+    "size": 12224,
+    "gzipSize": 4860
   },
   {
     "chunkShortName": "switch",
     "size": 5644,
-    "gzipSize": 2252
+    "gzipSize": 2256
   },
   {
     "chunkShortName": "table",
-    "size": 10602,
-    "gzipSize": 3780
+    "size": 10522,
+    "gzipSize": 3755
   },
   {
     "chunkShortName": "tabs",
-    "size": 6881,
-    "gzipSize": 2829
+    "size": 6882,
+    "gzipSize": 2828
   },
   {
     "chunkShortName": "tabs-bar",
-    "size": 10154,
-    "gzipSize": 3907
+    "size": 10152,
+    "gzipSize": 3903
   },
   {
     "chunkShortName": "tag",
     "size": 5289,
-    "gzipSize": 2127
+    "gzipSize": 2126
   },
   {
     "chunkShortName": "tag-dismissible",
@@ -221,27 +206,27 @@
   },
   {
     "chunkShortName": "text",
-    "size": 5100,
+    "size": 5102,
     "gzipSize": 2067
   },
   {
     "chunkShortName": "text-field-wrapper",
-    "size": 14421,
-    "gzipSize": 5383
+    "size": 14339,
+    "gzipSize": 5364
   },
   {
     "chunkShortName": "text-list",
-    "size": 3831,
-    "gzipSize": 1678
+    "size": 3832,
+    "gzipSize": 1677
   },
   {
     "chunkShortName": "textarea-wrapper",
-    "size": 8856,
-    "gzipSize": 3418
+    "size": 8774,
+    "gzipSize": 3407
   },
   {
     "chunkShortName": "toast",
     "size": 6799,
-    "gzipSize": 2888
+    "gzipSize": 2892
   }
 ]