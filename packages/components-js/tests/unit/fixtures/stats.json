[
  {
    "chunkShortName": "accordion",
    "size": 5619,
    "gzipSize": 2446
  },
  {
    "chunkShortName": "banner",
    "size": 3957,
    "gzipSize": 1797
  },
  {
    "chunkShortName": "button",
    "size": 6624,
    "gzipSize": 2662
  },
  {
    "chunkShortName": "button-group",
    "size": 1010,
    "gzipSize": 546
  },
  {
    "chunkShortName": "button-pure",
<<<<<<< HEAD
    "size": 6877,
    "gzipSize": 2923
=======
    "size": 6813,
    "gzipSize": 2913
>>>>>>> 5623f75d
  },
  {
    "chunkShortName": "carousel",
    "size": 38625,
    "gzipSize": 15931
  },
  {
    "chunkShortName": "checkbox-wrapper",
    "size": 6747,
    "gzipSize": 2904
  },
  {
    "chunkShortName": "content-wrapper",
    "size": 1159,
    "gzipSize": 614
  },
  {
    "chunkShortName": "divider",
    "size": 1115,
    "gzipSize": 588
  },
  {
    "chunkShortName": "fieldset-wrapper",
    "size": 3257,
    "gzipSize": 1422
  },
  {
    "chunkShortName": "flex",
    "size": 2986,
    "gzipSize": 1117
  },
  {
    "chunkShortName": "grid",
    "size": 2118,
    "gzipSize": 948
  },
  {
    "chunkShortName": "headline",
    "size": 4981,
    "gzipSize": 2108
  },
  {
    "chunkShortName": "icon",
    "size": 14976,
    "gzipSize": 7480
  },
  {
    "chunkShortName": "inline-notification",
    "size": 4508,
    "gzipSize": 1973
  },
  {
    "chunkShortName": "link",
    "size": 6245,
    "gzipSize": 2570
  },
  {
    "chunkShortName": "link-pure",
<<<<<<< HEAD
    "size": 6698,
    "gzipSize": 2822
=======
    "size": 6634,
    "gzipSize": 2812
>>>>>>> 5623f75d
  },
  {
    "chunkShortName": "link-social",
    "size": 6991,
    "gzipSize": 2436
  },
  {
    "chunkShortName": "link-tile",
    "size": 6875,
    "gzipSize": 2903
  },
  {
    "chunkShortName": "main",
<<<<<<< HEAD
    "size": 66461,
    "gzipSize": 22706
=======
    "size": 66493,
    "gzipSize": 22725
>>>>>>> 5623f75d
  },
  {
    "chunkShortName": "marque",
    "size": 4738,
    "gzipSize": 2001
  },
  {
    "chunkShortName": "modal",
    "size": 7993,
    "gzipSize": 3435
  },
  {
    "chunkShortName": "pagination",
    "size": 5925,
    "gzipSize": 2479
  },
  {
    "chunkShortName": "popover",
    "size": 6692,
    "gzipSize": 2801
  },
  {
    "chunkShortName": "radio-button-wrapper",
    "size": 7835,
    "gzipSize": 3296
  },
  {
    "chunkShortName": "scroller",
    "size": 5506,
    "gzipSize": 2245
  },
  {
    "chunkShortName": "segmented-control",
    "size": 6970,
    "gzipSize": 2776
  },
  {
    "chunkShortName": "select-wrapper",
    "size": 22871,
    "gzipSize": 7531
  },
  {
    "chunkShortName": "spinner",
    "size": 2431,
    "gzipSize": 1216
  },
  {
    "chunkShortName": "stepper-horizontal",
    "size": 11514,
    "gzipSize": 4747
  },
  {
    "chunkShortName": "switch",
    "size": 5304,
    "gzipSize": 2195
  },
  {
    "chunkShortName": "table",
    "size": 10456,
    "gzipSize": 3860
  },
  {
    "chunkShortName": "tabs",
    "size": 6135,
    "gzipSize": 2594
  },
  {
    "chunkShortName": "tabs-bar",
    "size": 8300,
    "gzipSize": 3303
  },
  {
    "chunkShortName": "tag",
<<<<<<< HEAD
    "size": 3880,
    "gzipSize": 1723
  },
  {
    "chunkShortName": "tag-dismissible",
    "size": 5353,
    "gzipSize": 2208
=======
    "size": 3912,
    "gzipSize": 1720
  },
  {
    "chunkShortName": "tag-dismissible",
    "size": 5193,
    "gzipSize": 2134
>>>>>>> 5623f75d
  },
  {
    "chunkShortName": "text",
    "size": 5154,
    "gzipSize": 2195
  },
  {
    "chunkShortName": "text-field-wrapper",
    "size": 14654,
    "gzipSize": 5243
  },
  {
    "chunkShortName": "text-list",
    "size": 3917,
    "gzipSize": 1775
  },
  {
    "chunkShortName": "textarea-wrapper",
    "size": 8779,
    "gzipSize": 3381
  },
  {
    "chunkShortName": "toast",
    "size": 7314,
    "gzipSize": 3017
  }
]<|MERGE_RESOLUTION|>--- conflicted
+++ resolved
@@ -21,13 +21,8 @@
   },
   {
     "chunkShortName": "button-pure",
-<<<<<<< HEAD
-    "size": 6877,
-    "gzipSize": 2923
-=======
     "size": 6813,
     "gzipSize": 2913
->>>>>>> 5623f75d
   },
   {
     "chunkShortName": "carousel",
@@ -86,13 +81,8 @@
   },
   {
     "chunkShortName": "link-pure",
-<<<<<<< HEAD
-    "size": 6698,
-    "gzipSize": 2822
-=======
     "size": 6634,
     "gzipSize": 2812
->>>>>>> 5623f75d
   },
   {
     "chunkShortName": "link-social",
@@ -106,13 +96,8 @@
   },
   {
     "chunkShortName": "main",
-<<<<<<< HEAD
-    "size": 66461,
-    "gzipSize": 22706
-=======
     "size": 66493,
     "gzipSize": 22725
->>>>>>> 5623f75d
   },
   {
     "chunkShortName": "marque",
@@ -186,15 +171,6 @@
   },
   {
     "chunkShortName": "tag",
-<<<<<<< HEAD
-    "size": 3880,
-    "gzipSize": 1723
-  },
-  {
-    "chunkShortName": "tag-dismissible",
-    "size": 5353,
-    "gzipSize": 2208
-=======
     "size": 3912,
     "gzipSize": 1720
   },
@@ -202,7 +178,6 @@
     "chunkShortName": "tag-dismissible",
     "size": 5193,
     "gzipSize": 2134
->>>>>>> 5623f75d
   },
   {
     "chunkShortName": "text",
