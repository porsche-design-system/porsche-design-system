--- conflicted
+++ resolved
@@ -1,43 +1,11 @@
 [
   {
     "chunkShortName": "accordion",
-<<<<<<< HEAD
-    "size": 6364,
-=======
     "size": 6368,
->>>>>>> b29f4d16
     "gzipSize": 2800
   },
   {
     "chunkShortName": "banner",
-<<<<<<< HEAD
-    "size": 6692,
-    "gzipSize": 2725
-  },
-  {
-    "chunkShortName": "button",
-    "size": 9604,
-    "gzipSize": 3690
-  },
-  {
-    "chunkShortName": "button-group",
-    "size": 1129,
-    "gzipSize": 660
-  },
-  {
-    "chunkShortName": "button-pure",
-    "size": 9907,
-    "gzipSize": 3948
-  },
-  {
-    "chunkShortName": "button-tile",
-    "size": 7828,
-    "gzipSize": 3313
-  },
-  {
-    "chunkShortName": "canvas",
-    "size": 5166,
-=======
     "size": 6695,
     "gzipSize": 2730
   },
@@ -64,24 +32,10 @@
   {
     "chunkShortName": "canvas",
     "size": 5167,
->>>>>>> b29f4d16
     "gzipSize": 2114
   },
   {
     "chunkShortName": "carousel",
-<<<<<<< HEAD
-    "size": 46711,
-    "gzipSize": 19052
-  },
-  {
-    "chunkShortName": "checkbox-wrapper",
-    "size": 12001,
-    "gzipSize": 4760
-  },
-  {
-    "chunkShortName": "content-wrapper",
-    "size": 2517,
-=======
     "size": 46717,
     "gzipSize": 19047
   },
@@ -93,20 +47,10 @@
   {
     "chunkShortName": "content-wrapper",
     "size": 2519,
->>>>>>> b29f4d16
     "gzipSize": 1267
   },
   {
     "chunkShortName": "crest",
-<<<<<<< HEAD
-    "size": 2161,
-    "gzipSize": 1129
-  },
-  {
-    "chunkShortName": "display",
-    "size": 4330,
-    "gzipSize": 2053
-=======
     "size": 2162,
     "gzipSize": 1131
   },
@@ -114,48 +58,15 @@
     "chunkShortName": "display",
     "size": 4336,
     "gzipSize": 2055
->>>>>>> b29f4d16
   },
   {
     "chunkShortName": "divider",
-    "size": 2408,
-    "gzipSize": 1078
+    "size": 2412,
+    "gzipSize": 1079
   },
   {
     "chunkShortName": "fieldset",
     "size": 4389,
-<<<<<<< HEAD
-    "gzipSize": 1853
-  },
-  {
-    "chunkShortName": "fieldset-wrapper",
-    "size": 4643,
-    "gzipSize": 1974
-  },
-  {
-    "chunkShortName": "flex",
-    "size": 3732,
-    "gzipSize": 1508
-  },
-  {
-    "chunkShortName": "flyout",
-    "size": 9756,
-    "gzipSize": 4084
-  },
-  {
-    "chunkShortName": "flyout-multilevel",
-    "size": 12162,
-    "gzipSize": 4499
-  },
-  {
-    "chunkShortName": "grid",
-    "size": 2787,
-    "gzipSize": 1295
-  },
-  {
-    "chunkShortName": "heading",
-    "size": 4949,
-=======
     "gzipSize": 1855
   },
   {
@@ -186,60 +97,10 @@
   {
     "chunkShortName": "heading",
     "size": 4955,
->>>>>>> b29f4d16
     "gzipSize": 2207
   },
   {
     "chunkShortName": "headline",
-<<<<<<< HEAD
-    "size": 5454,
-    "gzipSize": 2350
-  },
-  {
-    "chunkShortName": "icon",
-    "size": 12517,
-    "gzipSize": 5198
-  },
-  {
-    "chunkShortName": "inline-notification",
-    "size": 7572,
-    "gzipSize": 3133
-  },
-  {
-    "chunkShortName": "link",
-    "size": 6748,
-    "gzipSize": 2903
-  },
-  {
-    "chunkShortName": "link-pure",
-    "size": 7570,
-    "gzipSize": 3223
-  },
-  {
-    "chunkShortName": "link-social",
-    "size": 6517,
-    "gzipSize": 2848
-  },
-  {
-    "chunkShortName": "link-tile",
-    "size": 7567,
-    "gzipSize": 3225
-  },
-  {
-    "chunkShortName": "link-tile-model-signature",
-    "size": 7598,
-    "gzipSize": 3404
-  },
-  {
-    "chunkShortName": "link-tile-product",
-    "size": 7511,
-    "gzipSize": 3214
-  },
-  {
-    "chunkShortName": "main",
-    "size": 80218,
-    "gzipSize": 26643
-=======
     "size": 5459,
     "gzipSize": 2352
   },
@@ -287,118 +148,24 @@
     "chunkShortName": "main",
     "size": 80213,
     "gzipSize": 26764
->>>>>>> b29f4d16
   },
   {
     "chunkShortName": "marque",
-    "size": 4739,
-    "gzipSize": 1755
+    "size": 4741,
+    "gzipSize": 1756
   },
   {
     "chunkShortName": "modal",
-<<<<<<< HEAD
-    "size": 11576,
-    "gzipSize": 4621
-  },
-  {
-    "chunkShortName": "model-signature",
-    "size": 2926,
-=======
     "size": 11356,
     "gzipSize": 4561
   },
   {
     "chunkShortName": "model-signature",
     "size": 2927,
->>>>>>> b29f4d16
     "gzipSize": 1415
   },
   {
     "chunkShortName": "multi-select",
-<<<<<<< HEAD
-    "size": 26664,
-    "gzipSize": 9288
-  },
-  {
-    "chunkShortName": "optgroup",
-    "size": 5705,
-    "gzipSize": 2120
-  },
-  {
-    "chunkShortName": "pagination",
-    "size": 7635,
-    "gzipSize": 3142
-  },
-  {
-    "chunkShortName": "pin-code",
-    "size": 15347,
-    "gzipSize": 5885
-  },
-  {
-    "chunkShortName": "popover",
-    "size": 9445,
-    "gzipSize": 3700
-  },
-  {
-    "chunkShortName": "radio-button-wrapper",
-    "size": 11605,
-    "gzipSize": 4616
-  },
-  {
-    "chunkShortName": "scroller",
-    "size": 8003,
-    "gzipSize": 3054
-  },
-  {
-    "chunkShortName": "segmented-control",
-    "size": 8104,
-    "gzipSize": 3301
-  },
-  {
-    "chunkShortName": "select",
-    "size": 25833,
-    "gzipSize": 9090
-  },
-  {
-    "chunkShortName": "select-wrapper",
-    "size": 27309,
-    "gzipSize": 9198
-  },
-  {
-    "chunkShortName": "spinner",
-    "size": 2392,
-    "gzipSize": 1220
-  },
-  {
-    "chunkShortName": "stepper-horizontal",
-    "size": 11844,
-    "gzipSize": 4907
-  },
-  {
-    "chunkShortName": "switch",
-    "size": 8261,
-    "gzipSize": 3183
-  },
-  {
-    "chunkShortName": "table",
-    "size": 9777,
-    "gzipSize": 3864
-  },
-  {
-    "chunkShortName": "tabs",
-    "size": 6905,
-    "gzipSize": 2854
-  },
-  {
-    "chunkShortName": "tabs-bar",
-    "size": 10713,
-    "gzipSize": 4246
-  },
-  {
-    "chunkShortName": "tag",
-    "size": 5687,
-    "gzipSize": 2347
-=======
     "size": 26675,
     "gzipSize": 9293
   },
@@ -481,24 +248,14 @@
     "chunkShortName": "tag",
     "size": 5691,
     "gzipSize": 2346
->>>>>>> b29f4d16
   },
   {
     "chunkShortName": "tag-dismissible",
-    "size": 4123,
-    "gzipSize": 1912
+    "size": 4126,
+    "gzipSize": 1914
   },
   {
     "chunkShortName": "text",
-<<<<<<< HEAD
-    "size": 5891,
-    "gzipSize": 2509
-  },
-  {
-    "chunkShortName": "text-field-wrapper",
-    "size": 17830,
-    "gzipSize": 6791
-=======
     "size": 5897,
     "gzipSize": 2508
   },
@@ -506,29 +263,14 @@
     "chunkShortName": "text-field-wrapper",
     "size": 17397,
     "gzipSize": 6609
->>>>>>> b29f4d16
   },
   {
     "chunkShortName": "text-list",
-    "size": 4947,
-    "gzipSize": 2212
-  },
-  {
-    "chunkShortName": "textarea",
-    "size": 13298,
-    "gzipSize": 4881
+    "size": 4955,
+    "gzipSize": 2214
   },
   {
     "chunkShortName": "textarea-wrapper",
-<<<<<<< HEAD
-    "size": 12060,
-    "gzipSize": 4770
-  },
-  {
-    "chunkShortName": "toast",
-    "size": 7363,
-    "gzipSize": 3236
-=======
     "size": 11567,
     "gzipSize": 4569
   },
@@ -536,11 +278,10 @@
     "chunkShortName": "toast",
     "size": 7523,
     "gzipSize": 3296
->>>>>>> b29f4d16
   },
   {
     "chunkShortName": "wordmark",
-    "size": 3023,
+    "size": 3024,
     "gzipSize": 1526
   }
 ]