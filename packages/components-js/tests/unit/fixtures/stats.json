--- conflicted
+++ resolved
@@ -1,18 +1,18 @@
 [
   {
     "chunkShortName": "accordion",
-    "size": 5784,
-    "gzipSize": 2470
+    "size": 5585,
+    "gzipSize": 2391
   },
   {
     "chunkShortName": "banner",
-    "size": 5114,
-    "gzipSize": 2157
+    "size": 4949,
+    "gzipSize": 2094
   },
   {
     "chunkShortName": "button",
-    "size": 7335,
-    "gzipSize": 2919
+    "size": 7175,
+    "gzipSize": 2872
   },
   {
     "chunkShortName": "button-group",
@@ -21,202 +21,197 @@
   },
   {
     "chunkShortName": "button-pure",
-    "size": 7757,
-    "gzipSize": 3175
+    "size": 7558,
+    "gzipSize": 3110
   },
   {
     "chunkShortName": "carousel",
-    "size": 39193,
-    "gzipSize": 16071
+    "size": 39032,
+    "gzipSize": 16015
   },
   {
     "chunkShortName": "checkbox-wrapper",
-    "size": 7263,
-    "gzipSize": 3029
+    "size": 7129,
+    "gzipSize": 2991
   },
   {
     "chunkShortName": "content-wrapper",
-    "size": 2400,
-    "gzipSize": 1081
+    "size": 2235,
+    "gzipSize": 1027
   },
   {
     "chunkShortName": "display",
-    "size": 3249,
-    "gzipSize": 1481
+    "size": 3251,
+    "gzipSize": 1485
   },
   {
     "chunkShortName": "divider",
     "size": 1232,
-    "gzipSize": 627
+    "gzipSize": 626
   },
   {
     "chunkShortName": "fieldset-wrapper",
-    "size": 3988,
-    "gzipSize": 1628
+    "size": 3832,
+    "gzipSize": 1580
   },
   {
     "chunkShortName": "flex",
     "size": 3505,
-    "gzipSize": 1381
+    "gzipSize": 1379
   },
   {
     "chunkShortName": "grid",
-    "size": 2532,
-    "gzipSize": 1154
+    "size": 2524,
+    "gzipSize": 1147
   },
   {
     "chunkShortName": "heading",
-    "size": 4088,
-    "gzipSize": 1695
+    "size": 4087,
+    "gzipSize": 1703
   },
   {
     "chunkShortName": "headline",
-    "size": 4811,
-    "gzipSize": 1974
+    "size": 4775,
+    "gzipSize": 1965
   },
   {
     "chunkShortName": "icon",
-    "size": 16828,
-    "gzipSize": 7694
+    "size": 16789,
+    "gzipSize": 7683
   },
   {
     "chunkShortName": "inline-notification",
-    "size": 4952,
-    "gzipSize": 2086
+    "size": 4810,
+    "gzipSize": 2038
   },
   {
     "chunkShortName": "link",
-    "size": 6850,
-    "gzipSize": 2812
+    "size": 6593,
+    "gzipSize": 2749
   },
   {
     "chunkShortName": "link-pure",
-    "size": 7689,
-    "gzipSize": 3104
+    "size": 7365,
+    "gzipSize": 3004
   },
   {
     "chunkShortName": "link-social",
-    "size": 6230,
-    "gzipSize": 2609
+    "size": 5973,
+    "gzipSize": 2539
   },
   {
     "chunkShortName": "link-tile",
-    "size": 7193,
-    "gzipSize": 2986
+    "size": 7190,
+    "gzipSize": 2982
   },
   {
     "chunkShortName": "main",
     "size": 67752,
-    "gzipSize": 23013
+    "gzipSize": 23003
   },
   {
     "chunkShortName": "marque",
     "size": 4864,
-    "gzipSize": 2044
+    "gzipSize": 2043
   },
   {
     "chunkShortName": "modal",
-    "size": 7446,
-    "gzipSize": 3189
+    "size": 7444,
+    "gzipSize": 3190
   },
   {
     "chunkShortName": "pagination",
-    "size": 6890,
-    "gzipSize": 2829
+    "size": 6887,
+    "gzipSize": 2824
   },
   {
     "chunkShortName": "popover",
-    "size": 7437,
-    "gzipSize": 2929
+    "size": 7434,
+    "gzipSize": 2924
   },
   {
     "chunkShortName": "radio-button-wrapper",
-    "size": 7152,
-    "gzipSize": 2992
+    "size": 7018,
+    "gzipSize": 2960
   },
   {
     "chunkShortName": "scroller",
-<<<<<<< HEAD
-    "size": 7544,
-    "gzipSize": 2978
-=======
     "size": 7192,
     "gzipSize": 2823
->>>>>>> 9ca14e68
   },
   {
     "chunkShortName": "segmented-control",
-    "size": 7948,
-    "gzipSize": 3141
+    "size": 7770,
+    "gzipSize": 3076
   },
   {
     "chunkShortName": "select-wrapper",
-    "size": 21375,
-    "gzipSize": 7127
+    "size": 21344,
+    "gzipSize": 7109
   },
   {
     "chunkShortName": "spinner",
     "size": 2630,
-    "gzipSize": 1263
+    "gzipSize": 1262
   },
   {
     "chunkShortName": "stepper-horizontal",
-    "size": 12025,
-    "gzipSize": 4815
+    "size": 11852,
+    "gzipSize": 4762
   },
   {
     "chunkShortName": "switch",
-    "size": 5562,
-    "gzipSize": 2256
+    "size": 5402,
+    "gzipSize": 2207
   },
   {
     "chunkShortName": "table",
-    "size": 10866,
-    "gzipSize": 3936
+    "size": 10863,
+    "gzipSize": 3938
   },
   {
     "chunkShortName": "tabs",
-    "size": 6316,
-    "gzipSize": 2634
+    "size": 6177,
+    "gzipSize": 2586
   },
   {
     "chunkShortName": "tabs-bar",
-    "size": 9138,
-    "gzipSize": 3581
+    "size": 8937,
+    "gzipSize": 3508
   },
   {
     "chunkShortName": "tag",
-    "size": 5686,
-    "gzipSize": 2272
+    "size": 5365,
+    "gzipSize": 2153
   },
   {
     "chunkShortName": "tag-dismissible",
-    "size": 4604,
-    "gzipSize": 2002
+    "size": 4410,
+    "gzipSize": 1922
   },
   {
     "chunkShortName": "text",
-    "size": 5154,
-    "gzipSize": 2078
+    "size": 5111,
+    "gzipSize": 2067
   },
   {
     "chunkShortName": "text-field-wrapper",
-    "size": 13256,
-    "gzipSize": 4925
+    "size": 14108,
+    "gzipSize": 5244
   },
   {
     "chunkShortName": "text-list",
-    "size": 4238,
-    "gzipSize": 1851
+    "size": 4233,
+    "gzipSize": 1856
   },
   {
     "chunkShortName": "textarea-wrapper",
-    "size": 8238,
-    "gzipSize": 3187
+    "size": 8070,
+    "gzipSize": 3121
   },
   {
     "chunkShortName": "toast",
-    "size": 6738,
-    "gzipSize": 2880
+    "size": 6735,
+    "gzipSize": 2885
   }
 ]