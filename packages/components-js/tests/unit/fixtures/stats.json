--- conflicted
+++ resolved
@@ -36,13 +36,8 @@
   },
   {
     "chunkShortName": "carousel",
-<<<<<<< HEAD
-    "size": 48271,
-    "gzipSize": 19503
-=======
     "size": 48054,
     "gzipSize": 19461
->>>>>>> 9d605b2b
   },
   {
     "chunkShortName": "checkbox",
@@ -156,13 +151,8 @@
   },
   {
     "chunkShortName": "main",
-<<<<<<< HEAD
-    "size": 81395,
-    "gzipSize": 26985
-=======
     "size": 81531,
     "gzipSize": 27016
->>>>>>> 9d605b2b
   },
   {
     "chunkShortName": "marque",
