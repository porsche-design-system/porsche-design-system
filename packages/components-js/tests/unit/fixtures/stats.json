[
  {
    "chunkShortName": "accordion",
    "size": 6473,
    "gzipSize": 2844
  },
  {
    "chunkShortName": "banner",
    "size": 6798,
    "gzipSize": 2763
  },
  {
    "chunkShortName": "button",
    "size": 10039,
    "gzipSize": 3884
  },
  {
    "chunkShortName": "button-group",
    "size": 1129,
    "gzipSize": 660
  },
  {
    "chunkShortName": "button-pure",
    "size": 10024,
    "gzipSize": 4002
  },
  {
    "chunkShortName": "button-tile",
    "size": 7940,
    "gzipSize": 3365
  },
  {
    "chunkShortName": "canvas",
<<<<<<< HEAD
    "size": 16339,
    "gzipSize": 5180
=======
    "size": 15669,
    "gzipSize": 5004
>>>>>>> 1084f607
  },
  {
    "chunkShortName": "carousel",
    "size": 48072,
    "gzipSize": 19521
  },
  {
    "chunkShortName": "checkbox",
    "size": 14499,
    "gzipSize": 5456
  },
  {
    "chunkShortName": "checkbox-wrapper",
    "size": 12466,
    "gzipSize": 4904
  },
  {
    "chunkShortName": "content-wrapper",
    "size": 2515,
    "gzipSize": 1262
  },
  {
    "chunkShortName": "crest",
    "size": 2177,
    "gzipSize": 1133
  },
  {
    "chunkShortName": "display",
    "size": 4337,
    "gzipSize": 2054
  },
  {
    "chunkShortName": "divider",
    "size": 2404,
    "gzipSize": 1074
  },
  {
    "chunkShortName": "fieldset",
    "size": 4501,
    "gzipSize": 1903
  },
  {
    "chunkShortName": "fieldset-wrapper",
    "size": 4753,
    "gzipSize": 2026
  },
  {
    "chunkShortName": "flex",
    "size": 3732,
    "gzipSize": 1509
  },
  {
    "chunkShortName": "flyout",
    "size": 9017,
    "gzipSize": 3799
  },
  {
    "chunkShortName": "flyout-multilevel",
    "size": 12283,
    "gzipSize": 4541
  },
  {
    "chunkShortName": "grid",
    "size": 2787,
    "gzipSize": 1293
  },
  {
    "chunkShortName": "heading",
    "size": 4958,
    "gzipSize": 2214
  },
  {
    "chunkShortName": "headline",
    "size": 5464,
    "gzipSize": 2356
  },
  {
    "chunkShortName": "icon",
    "size": 12753,
    "gzipSize": 5283
  },
  {
    "chunkShortName": "inline-notification",
    "size": 7848,
    "gzipSize": 3268
  },
  {
    "chunkShortName": "link",
    "size": 7212,
    "gzipSize": 3096
  },
  {
    "chunkShortName": "link-pure",
    "size": 7700,
    "gzipSize": 3273
  },
  {
    "chunkShortName": "link-social",
    "size": 6950,
    "gzipSize": 3044
  },
  {
    "chunkShortName": "link-tile",
    "size": 7695,
    "gzipSize": 3284
  },
  {
    "chunkShortName": "link-tile-model-signature",
    "size": 7710,
    "gzipSize": 3460
  },
  {
    "chunkShortName": "link-tile-product",
    "size": 7623,
    "gzipSize": 3261
  },
  {
    "chunkShortName": "main",
<<<<<<< HEAD
    "size": 81106,
    "gzipSize": 26866
=======
    "size": 80997,
    "gzipSize": 26849
>>>>>>> 1084f607
  },
  {
    "chunkShortName": "marque",
    "size": 4753,
    "gzipSize": 1766
  },
  {
    "chunkShortName": "modal",
    "size": 10854,
    "gzipSize": 4332
  },
  {
    "chunkShortName": "model-signature",
    "size": 2926,
    "gzipSize": 1414
  },
  {
    "chunkShortName": "multi-select",
    "size": 26972,
    "gzipSize": 9427
  },
  {
    "chunkShortName": "optgroup",
    "size": 5851,
    "gzipSize": 2184
  },
  {
    "chunkShortName": "pagination",
    "size": 7742,
    "gzipSize": 3199
  },
  {
    "chunkShortName": "pin-code",
    "size": 15626,
    "gzipSize": 6015
  },
  {
    "chunkShortName": "popover",
    "size": 9555,
    "gzipSize": 3756
  },
  {
    "chunkShortName": "radio-button-wrapper",
    "size": 11992,
    "gzipSize": 4745
  },
  {
    "chunkShortName": "scroller",
    "size": 6895,
    "gzipSize": 2691
  },
  {
    "chunkShortName": "segmented-control",
    "size": 8213,
    "gzipSize": 3345
  },
  {
    "chunkShortName": "select",
    "size": 26660,
    "gzipSize": 9331
  },
  {
    "chunkShortName": "select-wrapper",
    "size": 27778,
    "gzipSize": 9352
  },
  {
    "chunkShortName": "spinner",
    "size": 2392,
    "gzipSize": 1224
  },
  {
    "chunkShortName": "stepper-horizontal",
    "size": 11963,
    "gzipSize": 4964
  },
  {
    "chunkShortName": "switch",
    "size": 8585,
    "gzipSize": 3321
  },
  {
    "chunkShortName": "table",
    "size": 9898,
    "gzipSize": 3924
  },
  {
    "chunkShortName": "tabs",
    "size": 7014,
    "gzipSize": 2900
  },
  {
    "chunkShortName": "tabs-bar",
    "size": 10821,
    "gzipSize": 4281
  },
  {
    "chunkShortName": "tag",
    "size": 5794,
    "gzipSize": 2397
  },
  {
    "chunkShortName": "tag-dismissible",
    "size": 4230,
    "gzipSize": 1961
  },
  {
    "chunkShortName": "text",
    "size": 5900,
    "gzipSize": 2503
  },
  {
    "chunkShortName": "text-field-wrapper",
    "size": 18322,
    "gzipSize": 6992
  },
  {
    "chunkShortName": "text-list",
    "size": 4946,
    "gzipSize": 2217
  },
  {
    "chunkShortName": "textarea",
    "size": 13653,
    "gzipSize": 5024
  },
  {
    "chunkShortName": "textarea-wrapper",
    "size": 12277,
    "gzipSize": 4873
  },
  {
    "chunkShortName": "toast",
    "size": 7631,
    "gzipSize": 3349
  },
  {
    "chunkShortName": "wordmark",
    "size": 3039,
    "gzipSize": 1536
  }
]<|MERGE_RESOLUTION|>--- conflicted
+++ resolved
@@ -31,13 +31,8 @@
   },
   {
     "chunkShortName": "canvas",
-<<<<<<< HEAD
-    "size": 16339,
-    "gzipSize": 5180
-=======
     "size": 15669,
     "gzipSize": 5004
->>>>>>> 1084f607
   },
   {
     "chunkShortName": "carousel",
@@ -156,13 +151,8 @@
   },
   {
     "chunkShortName": "main",
-<<<<<<< HEAD
-    "size": 81106,
-    "gzipSize": 26866
-=======
     "size": 80997,
     "gzipSize": 26849
->>>>>>> 1084f607
   },
   {
     "chunkShortName": "marque",
