--- conflicted
+++ resolved
@@ -1,32 +1,18 @@
 [
   {
     "chunkShortName": "accordion",
-<<<<<<< HEAD
-    "size": 5958,
-=======
     "size": 5955,
->>>>>>> 4ac9d1f2
     "gzipSize": 2549
   },
   {
     "chunkShortName": "banner",
-<<<<<<< HEAD
-    "size": 4830,
-    "gzipSize": 2058
+    "size": 4937,
+    "gzipSize": 2095
   },
   {
     "chunkShortName": "button",
     "size": 7171,
     "gzipSize": 2876
-=======
-    "size": 4937,
-    "gzipSize": 2095
-  },
-  {
-    "chunkShortName": "button",
-    "size": 7168,
-    "gzipSize": 2873
->>>>>>> 4ac9d1f2
   },
   {
     "chunkShortName": "button-group",
@@ -35,13 +21,8 @@
   },
   {
     "chunkShortName": "button-pure",
-<<<<<<< HEAD
     "size": 7554,
     "gzipSize": 3114
-=======
-    "size": 7551,
-    "gzipSize": 3109
->>>>>>> 4ac9d1f2
   },
   {
     "chunkShortName": "carousel",
@@ -50,7 +31,6 @@
   },
   {
     "chunkShortName": "checkbox-wrapper",
-<<<<<<< HEAD
     "size": 7116,
     "gzipSize": 2988
   },
@@ -58,15 +38,6 @@
     "chunkShortName": "content-wrapper",
     "size": 2221,
     "gzipSize": 1022
-=======
-    "size": 7074,
-    "gzipSize": 2977
-  },
-  {
-    "chunkShortName": "content-wrapper",
-    "size": 2219,
-    "gzipSize": 1019
->>>>>>> 4ac9d1f2
   },
   {
     "chunkShortName": "display",
@@ -85,51 +56,28 @@
   },
   {
     "chunkShortName": "flex",
-<<<<<<< HEAD
-    "size": 3491,
-=======
     "size": 3489,
->>>>>>> 4ac9d1f2
     "gzipSize": 1376
   },
   {
     "chunkShortName": "grid",
-<<<<<<< HEAD
-    "size": 2510,
-    "gzipSize": 1145
+    "size": 2508,
+    "gzipSize": 1144
   },
   {
     "chunkShortName": "headline",
     "size": 5366,
     "gzipSize": 2173
-=======
-    "size": 2508,
-    "gzipSize": 1144
-  },
-  {
-    "chunkShortName": "headline",
-    "size": 5362,
-    "gzipSize": 2167
->>>>>>> 4ac9d1f2
   },
   {
     "chunkShortName": "icon",
     "size": 16733,
-<<<<<<< HEAD
-    "gzipSize": 7650
-  },
-  {
-    "chunkShortName": "inline-notification",
-    "size": 4641,
-    "gzipSize": 1992
-=======
     "gzipSize": 7651
   },
   {
     "chunkShortName": "inline-notification",
     "size": 4745,
     "gzipSize": 2028
->>>>>>> 4ac9d1f2
   },
   {
     "chunkShortName": "link",
@@ -138,19 +86,6 @@
   },
   {
     "chunkShortName": "link-pure",
-<<<<<<< HEAD
-    "size": 7354,
-    "gzipSize": 2996
-  },
-  {
-    "chunkShortName": "link-social",
-    "size": 5962,
-    "gzipSize": 2539
-  },
-  {
-    "chunkShortName": "link-tile",
-    "size": 7177,
-=======
     "size": 7351,
     "gzipSize": 2994
   },
@@ -162,7 +97,6 @@
   {
     "chunkShortName": "link-tile",
     "size": 7178,
->>>>>>> 4ac9d1f2
     "gzipSize": 2976
   },
   {
@@ -187,30 +121,6 @@
   },
   {
     "chunkShortName": "popover",
-<<<<<<< HEAD
-    "size": 7423,
-    "gzipSize": 2921
-  },
-  {
-    "chunkShortName": "radio-button-wrapper",
-    "size": 7005,
-    "gzipSize": 2956
-  },
-  {
-    "chunkShortName": "scroller",
-    "size": 7373,
-    "gzipSize": 2914
-  },
-  {
-    "chunkShortName": "segmented-control",
-    "size": 7214,
-    "gzipSize": 2829
-  },
-  {
-    "chunkShortName": "select-wrapper",
-    "size": 21349,
-    "gzipSize": 7110
-=======
     "size": 7420,
     "gzipSize": 2922
   },
@@ -233,7 +143,6 @@
     "chunkShortName": "select-wrapper",
     "size": 21348,
     "gzipSize": 7107
->>>>>>> 4ac9d1f2
   },
   {
     "chunkShortName": "spinner",
@@ -242,37 +151,8 @@
   },
   {
     "chunkShortName": "stepper-horizontal",
-<<<<<<< HEAD
     "size": 12758,
     "gzipSize": 5045
-  },
-  {
-    "chunkShortName": "switch",
-    "size": 5391,
-    "gzipSize": 2204
-  },
-  {
-    "chunkShortName": "table",
-    "size": 10852,
-    "gzipSize": 3934
-  },
-  {
-    "chunkShortName": "tabs",
-    "size": 6164,
-    "gzipSize": 2593
-  },
-  {
-    "chunkShortName": "tabs-bar",
-    "size": 8579,
-    "gzipSize": 3380
-  },
-  {
-    "chunkShortName": "tag",
-    "size": 5247,
-    "gzipSize": 2112
-=======
-    "size": 11812,
-    "gzipSize": 4820
   },
   {
     "chunkShortName": "switch",
@@ -298,7 +178,6 @@
     "chunkShortName": "tag",
     "size": 5351,
     "gzipSize": 2151
->>>>>>> 4ac9d1f2
   },
   {
     "chunkShortName": "tag-dismissible",
@@ -307,30 +186,6 @@
   },
   {
     "chunkShortName": "text",
-<<<<<<< HEAD
-    "size": 4908,
-    "gzipSize": 1980
-  },
-  {
-    "chunkShortName": "text-field-wrapper",
-    "size": 14102,
-    "gzipSize": 5249
-  },
-  {
-    "chunkShortName": "text-list",
-    "size": 4224,
-    "gzipSize": 1853
-  },
-  {
-    "chunkShortName": "textarea-wrapper",
-    "size": 8057,
-    "gzipSize": 3122
-  },
-  {
-    "chunkShortName": "toast",
-    "size": 6617,
-    "gzipSize": 2842
-=======
     "size": 5016,
     "gzipSize": 2018
   },
@@ -353,6 +208,5 @@
     "chunkShortName": "toast",
     "size": 6721,
     "gzipSize": 2877
->>>>>>> 4ac9d1f2
   }
 ]