--- conflicted
+++ resolved
@@ -6,30 +6,6 @@
   },
   {
     "chunkShortName": "banner",
-<<<<<<< HEAD
-    "size": 3918,
-    "gzipSize": 1739
-  },
-  {
-    "chunkShortName": "button",
-    "size": 6797,
-    "gzipSize": 2684
-  },
-  {
-    "chunkShortName": "button-group",
-    "size": 1104,
-    "gzipSize": 591
-  },
-  {
-    "chunkShortName": "button-pure",
-    "size": 9533,
-    "gzipSize": 3971
-  },
-  {
-    "chunkShortName": "carousel",
-    "size": 38386,
-    "gzipSize": 15772
-=======
     "size": 7148,
     "gzipSize": 2855
   },
@@ -47,16 +23,11 @@
     "chunkShortName": "carousel",
     "size": 38772,
     "gzipSize": 15884
->>>>>>> 9b3df811
   },
   {
     "chunkShortName": "checkbox-wrapper",
     "size": 7138,
-<<<<<<< HEAD
-    "gzipSize": 3049
-=======
     "gzipSize": 3057
->>>>>>> 9b3df811
   },
   {
     "chunkShortName": "content-wrapper",
@@ -71,75 +42,27 @@
   {
     "chunkShortName": "fieldset-wrapper",
     "size": 3478,
-<<<<<<< HEAD
-    "gzipSize": 1498
-=======
     "gzipSize": 1492
->>>>>>> 9b3df811
   },
   {
     "chunkShortName": "flex",
     "size": 2989,
-<<<<<<< HEAD
-    "gzipSize": 1121
-=======
     "gzipSize": 1122
->>>>>>> 9b3df811
   },
   {
     "chunkShortName": "grid",
     "size": 2121,
-<<<<<<< HEAD
-    "gzipSize": 951
-=======
     "gzipSize": 955
->>>>>>> 9b3df811
   },
   {
     "chunkShortName": "headline",
     "size": 7545,
-<<<<<<< HEAD
-    "gzipSize": 2896
-=======
     "gzipSize": 2895
->>>>>>> 9b3df811
   },
   {
     "chunkShortName": "icon",
     "size": 15047,
     "gzipSize": 7503
-<<<<<<< HEAD
-  },
-  {
-    "chunkShortName": "inline-notification",
-    "size": 4417,
-    "gzipSize": 1925
-  },
-  {
-    "chunkShortName": "link",
-    "size": 6364,
-    "gzipSize": 2572
-  },
-  {
-    "chunkShortName": "link-pure",
-    "size": 8772,
-    "gzipSize": 3665
-  },
-  {
-    "chunkShortName": "link-social",
-    "size": 7326,
-    "gzipSize": 2622
-  },
-  {
-    "chunkShortName": "link-tile",
-    "size": 6700,
-    "gzipSize": 2853
-  },
-  {
-    "chunkShortName": "main",
-    "size": 67175,
-    "gzipSize": 22633
-=======
   },
   {
     "chunkShortName": "link",
@@ -165,7 +88,6 @@
     "chunkShortName": "main",
     "size": 64630,
     "gzipSize": 22019
->>>>>>> 9b3df811
   },
   {
     "chunkShortName": "marque",
@@ -174,66 +96,32 @@
   },
   {
     "chunkShortName": "modal",
-<<<<<<< HEAD
-    "size": 8114,
-    "gzipSize": 3419
-=======
     "size": 8118,
     "gzipSize": 3421
->>>>>>> 9b3df811
   },
   {
     "chunkShortName": "pagination",
     "size": 6440,
-<<<<<<< HEAD
-    "gzipSize": 2762
-=======
     "gzipSize": 2763
->>>>>>> 9b3df811
   },
   {
     "chunkShortName": "popover",
     "size": 6600,
-<<<<<<< HEAD
-    "gzipSize": 2771
-=======
     "gzipSize": 2766
->>>>>>> 9b3df811
   },
   {
     "chunkShortName": "radio-button-wrapper",
     "size": 7945,
-<<<<<<< HEAD
-    "gzipSize": 3347
-=======
     "gzipSize": 3352
->>>>>>> 9b3df811
   },
   {
     "chunkShortName": "scroller",
     "size": 5495,
-<<<<<<< HEAD
-    "gzipSize": 2228
-=======
     "gzipSize": 2229
->>>>>>> 9b3df811
   },
   {
     "chunkShortName": "segmented-control",
     "size": 6809,
-<<<<<<< HEAD
-    "gzipSize": 2718
-  },
-  {
-    "chunkShortName": "select-wrapper",
-    "size": 23078,
-    "gzipSize": 7537
-  },
-  {
-    "chunkShortName": "spinner",
-    "size": 2910,
-    "gzipSize": 1430
-=======
     "gzipSize": 2719
   },
   {
@@ -245,66 +133,25 @@
     "chunkShortName": "spinner",
     "size": 2911,
     "gzipSize": 1431
->>>>>>> 9b3df811
   },
   {
     "chunkShortName": "stepper-horizontal",
     "size": 11117,
-<<<<<<< HEAD
-    "gzipSize": 4582
-=======
     "gzipSize": 4593
->>>>>>> 9b3df811
   },
   {
     "chunkShortName": "switch",
     "size": 5418,
-<<<<<<< HEAD
-    "gzipSize": 2266
-=======
     "gzipSize": 2263
->>>>>>> 9b3df811
   },
   {
     "chunkShortName": "table",
     "size": 10333,
-<<<<<<< HEAD
-    "gzipSize": 3818
-=======
     "gzipSize": 3826
->>>>>>> 9b3df811
   },
   {
     "chunkShortName": "tabs",
     "size": 6018,
-<<<<<<< HEAD
-    "gzipSize": 2536
-  },
-  {
-    "chunkShortName": "tabs-bar",
-    "size": 8094,
-    "gzipSize": 3194
-  },
-  {
-    "chunkShortName": "tag",
-    "size": 3688,
-    "gzipSize": 1643
-  },
-  {
-    "chunkShortName": "tag-dismissible",
-    "size": 5000,
-    "gzipSize": 2048
-  },
-  {
-    "chunkShortName": "text",
-    "size": 6449,
-    "gzipSize": 2811
-  },
-  {
-    "chunkShortName": "text-field-wrapper",
-    "size": 14932,
-    "gzipSize": 5328
-=======
     "gzipSize": 2544
   },
   {
@@ -326,24 +173,10 @@
     "chunkShortName": "text-field-wrapper",
     "size": 14984,
     "gzipSize": 5341
->>>>>>> 9b3df811
   },
   {
     "chunkShortName": "text-list",
     "size": 3864,
-<<<<<<< HEAD
-    "gzipSize": 1758
-  },
-  {
-    "chunkShortName": "textarea-wrapper",
-    "size": 9169,
-    "gzipSize": 3540
-  },
-  {
-    "chunkShortName": "toast",
-    "size": 7268,
-    "gzipSize": 2931
-=======
     "gzipSize": 1757
   },
   {
@@ -355,6 +188,5 @@
     "chunkShortName": "toast",
     "size": 7172,
     "gzipSize": 2908
->>>>>>> 9b3df811
   }
 ]