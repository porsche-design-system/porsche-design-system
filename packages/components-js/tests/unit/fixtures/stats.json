--- conflicted
+++ resolved
@@ -1,20 +1,6 @@
 [
   {
     "chunkShortName": "accordion",
-<<<<<<< HEAD
-    "size": 5956,
-    "gzipSize": 2559
-  },
-  {
-    "chunkShortName": "banner",
-    "size": 4826,
-    "gzipSize": 2055
-  },
-  {
-    "chunkShortName": "button",
-    "size": 7167,
-    "gzipSize": 2874
-=======
     "size": 5955,
     "gzipSize": 2549
   },
@@ -27,24 +13,14 @@
     "chunkShortName": "button",
     "size": 7168,
     "gzipSize": 2873
->>>>>>> 8f57b825
   },
   {
     "chunkShortName": "button-group",
     "size": 1113,
-    "gzipSize": 575
+    "gzipSize": 576
   },
   {
     "chunkShortName": "button-pure",
-<<<<<<< HEAD
-    "size": 7550,
-    "gzipSize": 3110
-  },
-  {
-    "chunkShortName": "carousel",
-    "size": 38967,
-    "gzipSize": 15999
-=======
     "size": 7551,
     "gzipSize": 3109
   },
@@ -52,31 +28,21 @@
     "chunkShortName": "carousel",
     "size": 38969,
     "gzipSize": 16002
->>>>>>> 8f57b825
   },
   {
     "chunkShortName": "checkbox-wrapper",
     "size": 7074,
-<<<<<<< HEAD
-    "gzipSize": 2974
-  },
-  {
-    "chunkShortName": "content-wrapper",
-    "size": 2221,
-    "gzipSize": 1022
-=======
     "gzipSize": 2977
   },
   {
     "chunkShortName": "content-wrapper",
     "size": 2219,
     "gzipSize": 1019
->>>>>>> 8f57b825
   },
   {
     "chunkShortName": "display",
-    "size": 2971,
-    "gzipSize": 1362
+    "size": 3060,
+    "gzipSize": 1398
   },
   {
     "chunkShortName": "divider",
@@ -86,21 +52,12 @@
   {
     "chunkShortName": "fieldset-wrapper",
     "size": 3716,
-<<<<<<< HEAD
-    "gzipSize": 1556
-  },
-  {
-    "chunkShortName": "flex",
-    "size": 3491,
-    "gzipSize": 1374
-=======
     "gzipSize": 1554
   },
   {
     "chunkShortName": "flex",
     "size": 3489,
     "gzipSize": 1376
->>>>>>> 8f57b825
   },
   {
     "chunkShortName": "grid",
@@ -108,19 +65,9 @@
     "gzipSize": 1144
   },
   {
-    "chunkShortName": "heading",
-    "size": 4626,
-    "gzipSize": 1829
-  },
-  {
     "chunkShortName": "headline",
-<<<<<<< HEAD
-    "size": 4966,
-    "gzipSize": 1966
-=======
     "size": 5362,
     "gzipSize": 2167
->>>>>>> 8f57b825
   },
   {
     "chunkShortName": "icon",
@@ -129,28 +76,18 @@
   },
   {
     "chunkShortName": "inline-notification",
-<<<<<<< HEAD
-    "size": 4637,
-    "gzipSize": 1986
-=======
     "size": 4745,
     "gzipSize": 2028
->>>>>>> 8f57b825
   },
   {
     "chunkShortName": "link",
-    "size": 6577,
-    "gzipSize": 2735
+    "size": 6579,
+    "gzipSize": 2740
   },
   {
     "chunkShortName": "link-pure",
-<<<<<<< HEAD
-    "size": 7352,
-    "gzipSize": 2999
-=======
     "size": 7351,
     "gzipSize": 2994
->>>>>>> 8f57b825
   },
   {
     "chunkShortName": "link-social",
@@ -159,15 +96,6 @@
   },
   {
     "chunkShortName": "link-tile",
-<<<<<<< HEAD
-    "size": 7181,
-    "gzipSize": 2979
-  },
-  {
-    "chunkShortName": "main",
-    "size": 67686,
-    "gzipSize": 22995
-=======
     "size": 7178,
     "gzipSize": 2976
   },
@@ -175,7 +103,6 @@
     "chunkShortName": "main",
     "size": 67492,
     "gzipSize": 22935
->>>>>>> 8f57b825
   },
   {
     "chunkShortName": "marque",
@@ -184,13 +111,8 @@
   },
   {
     "chunkShortName": "modal",
-<<<<<<< HEAD
-    "size": 8126,
-    "gzipSize": 3481
-=======
     "size": 7442,
     "gzipSize": 3186
->>>>>>> 8f57b825
   },
   {
     "chunkShortName": "pagination",
@@ -205,24 +127,6 @@
   {
     "chunkShortName": "radio-button-wrapper",
     "size": 6963,
-<<<<<<< HEAD
-    "gzipSize": 2944
-  },
-  {
-    "chunkShortName": "scroller",
-    "size": 7373,
-    "gzipSize": 2914
-  },
-  {
-    "chunkShortName": "segmented-control",
-    "size": 7214,
-    "gzipSize": 2830
-  },
-  {
-    "chunkShortName": "select-wrapper",
-    "size": 21343,
-    "gzipSize": 7110
-=======
     "gzipSize": 2948
   },
   {
@@ -239,7 +143,6 @@
     "chunkShortName": "select-wrapper",
     "size": 21348,
     "gzipSize": 7107
->>>>>>> 8f57b825
   },
   {
     "chunkShortName": "spinner",
@@ -248,50 +151,6 @@
   },
   {
     "chunkShortName": "stepper-horizontal",
-<<<<<<< HEAD
-    "size": 11817,
-    "gzipSize": 4819
-  },
-  {
-    "chunkShortName": "switch",
-    "size": 5389,
-    "gzipSize": 2205
-  },
-  {
-    "chunkShortName": "table",
-    "size": 10850,
-    "gzipSize": 3930
-  },
-  {
-    "chunkShortName": "tabs",
-    "size": 6164,
-    "gzipSize": 2590
-  },
-  {
-    "chunkShortName": "tabs-bar",
-    "size": 8583,
-    "gzipSize": 3379
-  },
-  {
-    "chunkShortName": "tag",
-    "size": 5245,
-    "gzipSize": 2108
-  },
-  {
-    "chunkShortName": "tag-dismissible",
-    "size": 4290,
-    "gzipSize": 1876
-  },
-  {
-    "chunkShortName": "text",
-    "size": 4908,
-    "gzipSize": 1978
-  },
-  {
-    "chunkShortName": "text-field-wrapper",
-    "size": 14096,
-    "gzipSize": 5240
-=======
     "size": 11812,
     "gzipSize": 4820
   },
@@ -334,7 +193,6 @@
     "chunkShortName": "text-field-wrapper",
     "size": 14101,
     "gzipSize": 5233
->>>>>>> 8f57b825
   },
   {
     "chunkShortName": "text-list",
@@ -343,15 +201,6 @@
   },
   {
     "chunkShortName": "textarea-wrapper",
-<<<<<<< HEAD
-    "size": 8053,
-    "gzipSize": 3120
-  },
-  {
-    "chunkShortName": "toast",
-    "size": 6615,
-    "gzipSize": 2836
-=======
     "size": 8056,
     "gzipSize": 3110
   },
@@ -359,6 +208,5 @@
     "chunkShortName": "toast",
     "size": 6721,
     "gzipSize": 2877
->>>>>>> 8f57b825
   }
 ]