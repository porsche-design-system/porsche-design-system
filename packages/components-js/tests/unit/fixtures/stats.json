--- conflicted
+++ resolved
@@ -6,45 +6,6 @@
   },
   {
     "chunkShortName": "banner",
-<<<<<<< HEAD
-    "size": 6645,
-    "gzipSize": 2690
-  },
-  {
-    "chunkShortName": "button",
-    "size": 8896,
-    "gzipSize": 3421
-  },
-  {
-    "chunkShortName": "button-group",
-    "size": 1140,
-    "gzipSize": 664
-  },
-  {
-    "chunkShortName": "button-pure",
-    "size": 9805,
-    "gzipSize": 3908
-  },
-  {
-    "chunkShortName": "button-tile",
-    "size": 7312,
-    "gzipSize": 3111
-  },
-  {
-    "chunkShortName": "canvas",
-    "size": 4659,
-    "gzipSize": 1794
-  },
-  {
-    "chunkShortName": "carousel",
-    "size": 45965,
-    "gzipSize": 18648
-  },
-  {
-    "chunkShortName": "checkbox-wrapper",
-    "size": 11881,
-    "gzipSize": 4707
-=======
     "size": 6688,
     "gzipSize": 2728
   },
@@ -77,24 +38,15 @@
     "chunkShortName": "checkbox-wrapper",
     "size": 11928,
     "gzipSize": 4743
->>>>>>> de1dc37e
   },
   {
     "chunkShortName": "content-wrapper",
     "size": 2525,
-<<<<<<< HEAD
-    "gzipSize": 1265
-  },
-  {
-    "chunkShortName": "crest",
-    "size": 2346,
-=======
     "gzipSize": 1268
   },
   {
     "chunkShortName": "crest",
     "size": 2345,
->>>>>>> de1dc37e
     "gzipSize": 1243
   },
   {
@@ -104,50 +56,6 @@
   },
   {
     "chunkShortName": "divider",
-<<<<<<< HEAD
-    "size": 2408,
-    "gzipSize": 1078
-  },
-  {
-    "chunkShortName": "fieldset",
-    "size": 4187,
-    "gzipSize": 1758
-  },
-  {
-    "chunkShortName": "fieldset-wrapper",
-    "size": 4438,
-    "gzipSize": 1882
-  },
-  {
-    "chunkShortName": "flex",
-    "size": 3663,
-    "gzipSize": 1465
-  },
-  {
-    "chunkShortName": "flyout",
-    "size": 9343,
-    "gzipSize": 3913
-  },
-  {
-    "chunkShortName": "flyout-navigation",
-    "size": 12045,
-    "gzipSize": 4464
-  },
-  {
-    "chunkShortName": "grid",
-    "size": 2718,
-    "gzipSize": 1252
-  },
-  {
-    "chunkShortName": "heading",
-    "size": 5000,
-    "gzipSize": 2221
-  },
-  {
-    "chunkShortName": "headline",
-    "size": 5497,
-    "gzipSize": 2368
-=======
     "size": 2404,
     "gzipSize": 1079
   },
@@ -190,7 +98,6 @@
     "chunkShortName": "headline",
     "size": 5490,
     "gzipSize": 2364
->>>>>>> de1dc37e
   },
   {
     "chunkShortName": "icon",
@@ -199,45 +106,6 @@
   },
   {
     "chunkShortName": "inline-notification",
-<<<<<<< HEAD
-    "size": 7469,
-    "gzipSize": 3049
-  },
-  {
-    "chunkShortName": "link",
-    "size": 6174,
-    "gzipSize": 2660
-  },
-  {
-    "chunkShortName": "link-pure",
-    "size": 7420,
-    "gzipSize": 3161
-  },
-  {
-    "chunkShortName": "link-social",
-    "size": 5995,
-    "gzipSize": 2641
-  },
-  {
-    "chunkShortName": "link-tile",
-    "size": 7455,
-    "gzipSize": 3197
-  },
-  {
-    "chunkShortName": "link-tile-model-signature",
-    "size": 7039,
-    "gzipSize": 3123
-  },
-  {
-    "chunkShortName": "link-tile-product",
-    "size": 7286,
-    "gzipSize": 3088
-  },
-  {
-    "chunkShortName": "main",
-    "size": 78141,
-    "gzipSize": 25945
-=======
     "size": 7596,
     "gzipSize": 3135
   },
@@ -275,7 +143,6 @@
     "chunkShortName": "main",
     "size": 79168,
     "gzipSize": 26432
->>>>>>> de1dc37e
   },
   {
     "chunkShortName": "marque",
@@ -284,60 +151,6 @@
   },
   {
     "chunkShortName": "modal",
-<<<<<<< HEAD
-    "size": 11167,
-    "gzipSize": 4480
-  },
-  {
-    "chunkShortName": "model-signature",
-    "size": 3172,
-    "gzipSize": 1602
-  },
-  {
-    "chunkShortName": "multi-select",
-    "size": 25325,
-    "gzipSize": 8777
-  },
-  {
-    "chunkShortName": "pagination",
-    "size": 7601,
-    "gzipSize": 3135
-  },
-  {
-    "chunkShortName": "pin-code",
-    "size": 15201,
-    "gzipSize": 5818
-  },
-  {
-    "chunkShortName": "popover",
-    "size": 9317,
-    "gzipSize": 3628
-  },
-  {
-    "chunkShortName": "radio-button-wrapper",
-    "size": 11485,
-    "gzipSize": 4569
-  },
-  {
-    "chunkShortName": "scroller",
-    "size": 7963,
-    "gzipSize": 3051
-  },
-  {
-    "chunkShortName": "segmented-control",
-    "size": 7904,
-    "gzipSize": 3192
-  },
-  {
-    "chunkShortName": "select",
-    "size": 24803,
-    "gzipSize": 8714
-  },
-  {
-    "chunkShortName": "select-wrapper",
-    "size": 26441,
-    "gzipSize": 8889
-=======
     "size": 11257,
     "gzipSize": 4547
   },
@@ -390,7 +203,6 @@
     "chunkShortName": "select-wrapper",
     "size": 26678,
     "gzipSize": 9059
->>>>>>> de1dc37e
   },
   {
     "chunkShortName": "spinner",
@@ -399,69 +211,6 @@
   },
   {
     "chunkShortName": "stepper-horizontal",
-<<<<<<< HEAD
-    "size": 11646,
-    "gzipSize": 4818
-  },
-  {
-    "chunkShortName": "switch",
-    "size": 8184,
-    "gzipSize": 3152
-  },
-  {
-    "chunkShortName": "table",
-    "size": 9574,
-    "gzipSize": 3760
-  },
-  {
-    "chunkShortName": "tabs",
-    "size": 6838,
-    "gzipSize": 2828
-  },
-  {
-    "chunkShortName": "tabs-bar",
-    "size": 10581,
-    "gzipSize": 4230
-  },
-  {
-    "chunkShortName": "tag",
-    "size": 5420,
-    "gzipSize": 2227
-  },
-  {
-    "chunkShortName": "tag-dismissible",
-    "size": 3995,
-    "gzipSize": 1867
-  },
-  {
-    "chunkShortName": "text",
-    "size": 5942,
-    "gzipSize": 2526
-  },
-  {
-    "chunkShortName": "text-field-wrapper",
-    "size": 17229,
-    "gzipSize": 6534
-  },
-  {
-    "chunkShortName": "text-list",
-    "size": 4836,
-    "gzipSize": 2165
-  },
-  {
-    "chunkShortName": "textarea-wrapper",
-    "size": 11404,
-    "gzipSize": 4492
-  },
-  {
-    "chunkShortName": "toast",
-    "size": 7039,
-    "gzipSize": 3088
-  },
-  {
-    "chunkShortName": "wordmark",
-    "size": 3034,
-=======
     "size": 11734,
     "gzipSize": 4876
   },
@@ -523,7 +272,6 @@
   {
     "chunkShortName": "wordmark",
     "size": 3033,
->>>>>>> de1dc37e
     "gzipSize": 1531
   }
 ]