[
  {
    "chunkShortName": "accordion",
    "size": 6417,
    "gzipSize": 2845
  },
  {
    "chunkShortName": "banner",
    "size": 6738,
    "gzipSize": 2750
  },
  {
    "chunkShortName": "button",
    "size": 9286,
    "gzipSize": 3723
  },
  {
    "chunkShortName": "button-group",
    "size": 1140,
    "gzipSize": 668
  },
  {
    "chunkShortName": "button-pure",
    "size": 9214,
    "gzipSize": 3843
  },
  {
    "chunkShortName": "button-tile",
    "size": 8608,
    "gzipSize": 3526
  },
  {
    "chunkShortName": "canvas",
    "size": 16103,
    "gzipSize": 5130
  },
  {
    "chunkShortName": "carousel",
    "size": 48202,
    "gzipSize": 19378
  },
  {
    "chunkShortName": "checkbox",
<<<<<<< HEAD
    "size": 13519,
=======
    "size": 13455,
>>>>>>> 1eb393b0
    "gzipSize": 5055
  },
  {
    "chunkShortName": "checkbox-wrapper",
<<<<<<< HEAD
    "size": 11593,
    "gzipSize": 4691
=======
    "size": 11531,
    "gzipSize": 4679
>>>>>>> 1eb393b0
  },
  {
    "chunkShortName": "content-wrapper",
    "size": 2511,
    "gzipSize": 1261
  },
  {
    "chunkShortName": "crest",
    "size": 2173,
    "gzipSize": 1141
  },
  {
    "chunkShortName": "display",
    "size": 4346,
    "gzipSize": 2063
  },
  {
    "chunkShortName": "divider",
    "size": 2398,
    "gzipSize": 1080
  },
  {
    "chunkShortName": "drilldown",
    "size": 19600,
    "gzipSize": 6146
  },
  {
    "chunkShortName": "fieldset",
<<<<<<< HEAD
    "size": 4943,
    "gzipSize": 2089
  },
  {
    "chunkShortName": "fieldset-wrapper",
    "size": 5076,
    "gzipSize": 2158
  },
  {
    "chunkShortName": "flag",
    "size": 4139,
    "gzipSize": 2150
=======
    "size": 4890,
    "gzipSize": 2097
  },
  {
    "chunkShortName": "fieldset-wrapper",
    "size": 5023,
    "gzipSize": 2163
  },
  {
    "chunkShortName": "flag",
    "size": 4279,
    "gzipSize": 2224
>>>>>>> 1eb393b0
  },
  {
    "chunkShortName": "flex",
    "size": 3748,
    "gzipSize": 1510
  },
  {
    "chunkShortName": "flyout",
    "size": 9811,
    "gzipSize": 4094
  },
  {
    "chunkShortName": "grid",
    "size": 2803,
    "gzipSize": 1308
  },
  {
    "chunkShortName": "heading",
    "size": 4967,
    "gzipSize": 2227
  },
  {
    "chunkShortName": "headline",
    "size": 5471,
    "gzipSize": 2372
  },
  {
    "chunkShortName": "icon",
    "size": 15523,
    "gzipSize": 6332
  },
  {
    "chunkShortName": "inline-notification",
    "size": 7850,
    "gzipSize": 3279
  },
  {
    "chunkShortName": "input-date",
<<<<<<< HEAD
    "size": 13387,
    "gzipSize": 4838
  },
  {
    "chunkShortName": "input-email",
    "size": 13240,
    "gzipSize": 4739
  },
  {
    "chunkShortName": "input-number",
    "size": 13839,
    "gzipSize": 4921
  },
  {
    "chunkShortName": "input-password",
    "size": 13348,
    "gzipSize": 4790
  },
  {
    "chunkShortName": "input-search",
    "size": 13554,
    "gzipSize": 4848
  },
  {
    "chunkShortName": "input-tel",
    "size": 13170,
    "gzipSize": 4708
  },
  {
    "chunkShortName": "input-text",
    "size": 13513,
    "gzipSize": 4811
  },
  {
    "chunkShortName": "input-time",
    "size": 13386,
    "gzipSize": 4853
  },
  {
    "chunkShortName": "input-url",
    "size": 13172,
    "gzipSize": 4709
=======
    "size": 13312,
    "gzipSize": 4825
  },
  {
    "chunkShortName": "input-email",
    "size": 13165,
    "gzipSize": 4759
  },
  {
    "chunkShortName": "input-number",
    "size": 13764,
    "gzipSize": 4911
  },
  {
    "chunkShortName": "input-password",
    "size": 13273,
    "gzipSize": 4809
  },
  {
    "chunkShortName": "input-search",
    "size": 13479,
    "gzipSize": 4845
  },
  {
    "chunkShortName": "input-tel",
    "size": 13095,
    "gzipSize": 4698
  },
  {
    "chunkShortName": "input-text",
    "size": 13438,
    "gzipSize": 4802
  },
  {
    "chunkShortName": "input-time",
    "size": 13311,
    "gzipSize": 4878
  },
  {
    "chunkShortName": "input-url",
    "size": 13097,
    "gzipSize": 4704
>>>>>>> 1eb393b0
  },
  {
    "chunkShortName": "link",
    "size": 6982,
    "gzipSize": 3052
  },
  {
    "chunkShortName": "link-pure",
    "size": 7413,
    "gzipSize": 3184
  },
  {
    "chunkShortName": "link-social",
    "size": 6717,
    "gzipSize": 3007
  },
  {
    "chunkShortName": "link-tile",
    "size": 8332,
    "gzipSize": 3434
  },
  {
    "chunkShortName": "link-tile-model-signature",
    "size": 7878,
    "gzipSize": 3458
  },
  {
    "chunkShortName": "link-tile-product",
    "size": 7515,
    "gzipSize": 3245
  },
  {
    "chunkShortName": "main",
<<<<<<< HEAD
    "size": 88389,
    "gzipSize": 28086
=======
    "size": 88375,
    "gzipSize": 28078
>>>>>>> 1eb393b0
  },
  {
    "chunkShortName": "marque",
    "size": 4753,
    "gzipSize": 1769
  },
  {
    "chunkShortName": "modal",
    "size": 11248,
    "gzipSize": 4446
  },
  {
    "chunkShortName": "model-signature",
    "size": 3091,
    "gzipSize": 1473
  },
  {
    "chunkShortName": "multi-select",
<<<<<<< HEAD
    "size": 48427,
    "gzipSize": 17206
=======
    "size": 48365,
    "gzipSize": 17253
>>>>>>> 1eb393b0
  },
  {
    "chunkShortName": "optgroup",
    "size": 3259,
    "gzipSize": 1572
  },
  {
    "chunkShortName": "pagination",
    "size": 7731,
    "gzipSize": 3206
  },
  {
    "chunkShortName": "pin-code",
<<<<<<< HEAD
    "size": 13405,
    "gzipSize": 5223
=======
    "size": 13343,
    "gzipSize": 5238
>>>>>>> 1eb393b0
  },
  {
    "chunkShortName": "popover",
    "size": 25056,
    "gzipSize": 9748
  },
  {
    "chunkShortName": "radio-button-wrapper",
<<<<<<< HEAD
    "size": 11119,
    "gzipSize": 4509
  },
  {
    "chunkShortName": "radio-group",
    "size": 14101,
    "gzipSize": 5452
  },
  {
    "chunkShortName": "radio-group-option",
    "size": 10131,
    "gzipSize": 4173
=======
    "size": 11057,
    "gzipSize": 4510
  },
  {
    "chunkShortName": "radio-group",
    "size": 14034,
    "gzipSize": 5477
  },
  {
    "chunkShortName": "radio-group-option",
    "size": 10066,
    "gzipSize": 4185
>>>>>>> 1eb393b0
  },
  {
    "chunkShortName": "scroller",
    "size": 6491,
    "gzipSize": 2584
  },
  {
    "chunkShortName": "segmented-control",
<<<<<<< HEAD
    "size": 12252,
    "gzipSize": 4604
  },
  {
    "chunkShortName": "select",
    "size": 46618,
    "gzipSize": 16678
  },
  {
    "chunkShortName": "select-wrapper",
    "size": 45778,
    "gzipSize": 16297
=======
    "size": 9282,
    "gzipSize": 3649
  },
  {
    "chunkShortName": "select",
    "size": 46556,
    "gzipSize": 16528
  },
  {
    "chunkShortName": "select-wrapper",
    "size": 45714,
    "gzipSize": 16281
>>>>>>> 1eb393b0
  },
  {
    "chunkShortName": "sheet",
    "size": 7361,
    "gzipSize": 3091
  },
  {
    "chunkShortName": "spinner",
    "size": 2385,
    "gzipSize": 1221
  },
  {
    "chunkShortName": "stepper-horizontal",
    "size": 11947,
    "gzipSize": 4972
  },
  {
    "chunkShortName": "switch",
    "size": 7966,
    "gzipSize": 3291
  },
  {
    "chunkShortName": "table",
    "size": 10440,
    "gzipSize": 4150
  },
  {
    "chunkShortName": "tabs",
    "size": 7051,
    "gzipSize": 2917
  },
  {
    "chunkShortName": "tabs-bar",
    "size": 10932,
    "gzipSize": 4336
  },
  {
    "chunkShortName": "tag",
    "size": 5872,
    "gzipSize": 2440
  },
  {
    "chunkShortName": "tag-dismissible",
    "size": 4209,
    "gzipSize": 1953
  },
  {
    "chunkShortName": "text",
    "size": 5925,
    "gzipSize": 2500
  },
  {
    "chunkShortName": "text-field-wrapper",
<<<<<<< HEAD
    "size": 18842,
    "gzipSize": 7108
=======
    "size": 18780,
    "gzipSize": 7098
>>>>>>> 1eb393b0
  },
  {
    "chunkShortName": "text-list",
    "size": 4941,
    "gzipSize": 2231
  },
  {
    "chunkShortName": "textarea",
<<<<<<< HEAD
    "size": 11987,
=======
    "size": 11923,
>>>>>>> 1eb393b0
    "gzipSize": 4355
  },
  {
    "chunkShortName": "textarea-wrapper",
<<<<<<< HEAD
    "size": 12556,
    "gzipSize": 4957
=======
    "size": 12494,
    "gzipSize": 4943
>>>>>>> 1eb393b0
  },
  {
    "chunkShortName": "toast",
    "size": 7534,
    "gzipSize": 3321
  },
  {
    "chunkShortName": "wordmark",
    "size": 3035,
    "gzipSize": 1543
  }
]<|MERGE_RESOLUTION|>--- conflicted
+++ resolved
@@ -41,22 +41,13 @@
   },
   {
     "chunkShortName": "checkbox",
-<<<<<<< HEAD
-    "size": 13519,
-=======
     "size": 13455,
->>>>>>> 1eb393b0
     "gzipSize": 5055
   },
   {
     "chunkShortName": "checkbox-wrapper",
-<<<<<<< HEAD
-    "size": 11593,
-    "gzipSize": 4691
-=======
     "size": 11531,
     "gzipSize": 4679
->>>>>>> 1eb393b0
   },
   {
     "chunkShortName": "content-wrapper",
@@ -85,20 +76,6 @@
   },
   {
     "chunkShortName": "fieldset",
-<<<<<<< HEAD
-    "size": 4943,
-    "gzipSize": 2089
-  },
-  {
-    "chunkShortName": "fieldset-wrapper",
-    "size": 5076,
-    "gzipSize": 2158
-  },
-  {
-    "chunkShortName": "flag",
-    "size": 4139,
-    "gzipSize": 2150
-=======
     "size": 4890,
     "gzipSize": 2097
   },
@@ -111,7 +88,6 @@
     "chunkShortName": "flag",
     "size": 4279,
     "gzipSize": 2224
->>>>>>> 1eb393b0
   },
   {
     "chunkShortName": "flex",
@@ -150,50 +126,6 @@
   },
   {
     "chunkShortName": "input-date",
-<<<<<<< HEAD
-    "size": 13387,
-    "gzipSize": 4838
-  },
-  {
-    "chunkShortName": "input-email",
-    "size": 13240,
-    "gzipSize": 4739
-  },
-  {
-    "chunkShortName": "input-number",
-    "size": 13839,
-    "gzipSize": 4921
-  },
-  {
-    "chunkShortName": "input-password",
-    "size": 13348,
-    "gzipSize": 4790
-  },
-  {
-    "chunkShortName": "input-search",
-    "size": 13554,
-    "gzipSize": 4848
-  },
-  {
-    "chunkShortName": "input-tel",
-    "size": 13170,
-    "gzipSize": 4708
-  },
-  {
-    "chunkShortName": "input-text",
-    "size": 13513,
-    "gzipSize": 4811
-  },
-  {
-    "chunkShortName": "input-time",
-    "size": 13386,
-    "gzipSize": 4853
-  },
-  {
-    "chunkShortName": "input-url",
-    "size": 13172,
-    "gzipSize": 4709
-=======
     "size": 13312,
     "gzipSize": 4825
   },
@@ -236,7 +168,6 @@
     "chunkShortName": "input-url",
     "size": 13097,
     "gzipSize": 4704
->>>>>>> 1eb393b0
   },
   {
     "chunkShortName": "link",
@@ -270,13 +201,8 @@
   },
   {
     "chunkShortName": "main",
-<<<<<<< HEAD
-    "size": 88389,
-    "gzipSize": 28086
-=======
     "size": 88375,
     "gzipSize": 28078
->>>>>>> 1eb393b0
   },
   {
     "chunkShortName": "marque",
@@ -295,13 +221,8 @@
   },
   {
     "chunkShortName": "multi-select",
-<<<<<<< HEAD
-    "size": 48427,
-    "gzipSize": 17206
-=======
     "size": 48365,
     "gzipSize": 17253
->>>>>>> 1eb393b0
   },
   {
     "chunkShortName": "optgroup",
@@ -315,13 +236,8 @@
   },
   {
     "chunkShortName": "pin-code",
-<<<<<<< HEAD
-    "size": 13405,
-    "gzipSize": 5223
-=======
     "size": 13343,
     "gzipSize": 5238
->>>>>>> 1eb393b0
   },
   {
     "chunkShortName": "popover",
@@ -330,20 +246,6 @@
   },
   {
     "chunkShortName": "radio-button-wrapper",
-<<<<<<< HEAD
-    "size": 11119,
-    "gzipSize": 4509
-  },
-  {
-    "chunkShortName": "radio-group",
-    "size": 14101,
-    "gzipSize": 5452
-  },
-  {
-    "chunkShortName": "radio-group-option",
-    "size": 10131,
-    "gzipSize": 4173
-=======
     "size": 11057,
     "gzipSize": 4510
   },
@@ -356,7 +258,6 @@
     "chunkShortName": "radio-group-option",
     "size": 10066,
     "gzipSize": 4185
->>>>>>> 1eb393b0
   },
   {
     "chunkShortName": "scroller",
@@ -365,20 +266,6 @@
   },
   {
     "chunkShortName": "segmented-control",
-<<<<<<< HEAD
-    "size": 12252,
-    "gzipSize": 4604
-  },
-  {
-    "chunkShortName": "select",
-    "size": 46618,
-    "gzipSize": 16678
-  },
-  {
-    "chunkShortName": "select-wrapper",
-    "size": 45778,
-    "gzipSize": 16297
-=======
     "size": 9282,
     "gzipSize": 3649
   },
@@ -391,7 +278,6 @@
     "chunkShortName": "select-wrapper",
     "size": 45714,
     "gzipSize": 16281
->>>>>>> 1eb393b0
   },
   {
     "chunkShortName": "sheet",
@@ -445,13 +331,8 @@
   },
   {
     "chunkShortName": "text-field-wrapper",
-<<<<<<< HEAD
-    "size": 18842,
-    "gzipSize": 7108
-=======
     "size": 18780,
     "gzipSize": 7098
->>>>>>> 1eb393b0
   },
   {
     "chunkShortName": "text-list",
@@ -460,22 +341,13 @@
   },
   {
     "chunkShortName": "textarea",
-<<<<<<< HEAD
-    "size": 11987,
-=======
     "size": 11923,
->>>>>>> 1eb393b0
     "gzipSize": 4355
   },
   {
     "chunkShortName": "textarea-wrapper",
-<<<<<<< HEAD
-    "size": 12556,
-    "gzipSize": 4957
-=======
     "size": 12494,
     "gzipSize": 4943
->>>>>>> 1eb393b0
   },
   {
     "chunkShortName": "toast",
