[
  {
    "chunkShortName": "accordion",
<<<<<<< HEAD
    "size": 6478,
    "gzipSize": 2848
  },
  {
    "chunkShortName": "banner",
    "size": 6806,
    "gzipSize": 2768
  },
  {
    "chunkShortName": "button",
    "size": 10041,
    "gzipSize": 3882
=======
    "size": 6486,
    "gzipSize": 2852
  },
  {
    "chunkShortName": "banner",
    "size": 6810,
    "gzipSize": 2777
  },
  {
    "chunkShortName": "button",
    "size": 8954,
    "gzipSize": 3612
>>>>>>> f30ff7e1
  },
  {
    "chunkShortName": "button-group",
    "size": 1140,
    "gzipSize": 665
  },
  {
    "chunkShortName": "button-pure",
<<<<<<< HEAD
    "size": 10031,
    "gzipSize": 3999
  },
  {
    "chunkShortName": "button-tile",
    "size": 7943,
    "gzipSize": 3366
  },
  {
    "chunkShortName": "canvas",
    "size": 15669,
    "gzipSize": 5001
  },
  {
    "chunkShortName": "carousel",
    "size": 48083,
    "gzipSize": 19527
  },
  {
    "chunkShortName": "checkbox",
    "size": 14505,
    "gzipSize": 5457
  },
  {
    "chunkShortName": "checkbox-wrapper",
    "size": 12476,
    "gzipSize": 4904
  },
  {
    "chunkShortName": "content-wrapper",
    "size": 2519,
    "gzipSize": 1265
=======
    "size": 8942,
    "gzipSize": 3753
  },
  {
    "chunkShortName": "button-tile",
    "size": 7953,
    "gzipSize": 3372
  },
  {
    "chunkShortName": "canvas",
    "size": 15677,
    "gzipSize": 5005
  },
  {
    "chunkShortName": "carousel",
    "size": 48087,
    "gzipSize": 19520
  },
  {
    "chunkShortName": "checkbox",
    "size": 13370,
    "gzipSize": 5173
  },
  {
    "chunkShortName": "checkbox-wrapper",
    "size": 11341,
    "gzipSize": 4628
  },
  {
    "chunkShortName": "content-wrapper",
    "size": 2527,
    "gzipSize": 1270
>>>>>>> f30ff7e1
  },
  {
    "chunkShortName": "crest",
    "size": 2188,
    "gzipSize": 1138
  },
  {
    "chunkShortName": "display",
<<<<<<< HEAD
    "size": 4346,
    "gzipSize": 2056
  },
  {
    "chunkShortName": "divider",
    "size": 2412,
    "gzipSize": 1079
  },
  {
    "chunkShortName": "fieldset",
    "size": 4502,
=======
    "size": 4354,
    "gzipSize": 2060
  },
  {
    "chunkShortName": "divider",
    "size": 2418,
    "gzipSize": 1082
  },
  {
    "chunkShortName": "fieldset",
    "size": 4509,
>>>>>>> f30ff7e1
    "gzipSize": 1907
  },
  {
    "chunkShortName": "fieldset-wrapper",
    "size": 4762,
    "gzipSize": 2029
  },
  {
    "chunkShortName": "flex",
<<<<<<< HEAD
    "size": 3738,
    "gzipSize": 1511
  },
  {
    "chunkShortName": "flyout",
    "size": 9690,
    "gzipSize": 4033
  },
  {
    "chunkShortName": "flyout-multilevel",
    "size": 12284,
    "gzipSize": 4540
  },
  {
    "chunkShortName": "grid",
    "size": 2793,
    "gzipSize": 1293
=======
    "size": 3746,
    "gzipSize": 1517
  },
  {
    "chunkShortName": "flyout",
    "size": 9445,
    "gzipSize": 3977
  },
  {
    "chunkShortName": "flyout-multilevel",
    "size": 12294,
    "gzipSize": 4547
  },
  {
    "chunkShortName": "grid",
    "size": 2801,
    "gzipSize": 1296
>>>>>>> f30ff7e1
  },
  {
    "chunkShortName": "heading",
    "size": 4975,
    "gzipSize": 2216
  },
  {
    "chunkShortName": "headline",
    "size": 5479,
    "gzipSize": 2357
  },
  {
    "chunkShortName": "icon",
    "size": 12767,
    "gzipSize": 5287
  },
  {
    "chunkShortName": "inline-notification",
<<<<<<< HEAD
    "size": 7857,
    "gzipSize": 3265
  },
  {
    "chunkShortName": "link",
    "size": 7216,
    "gzipSize": 3097
  },
  {
    "chunkShortName": "link-pure",
    "size": 7708,
    "gzipSize": 3274
  },
  {
    "chunkShortName": "link-social",
    "size": 6957,
    "gzipSize": 3046
  },
  {
    "chunkShortName": "link-tile",
    "size": 7698,
    "gzipSize": 3284
  },
  {
    "chunkShortName": "link-tile-model-signature",
    "size": 7714,
    "gzipSize": 3459
  },
  {
    "chunkShortName": "link-tile-product",
    "size": 7625,
    "gzipSize": 3260
  },
  {
    "chunkShortName": "main",
    "size": 81064,
    "gzipSize": 26857
  },
  {
    "chunkShortName": "marque",
    "size": 4757,
=======
    "size": 7863,
    "gzipSize": 3264
  },
  {
    "chunkShortName": "link",
    "size": 7226,
    "gzipSize": 3100
  },
  {
    "chunkShortName": "link-pure",
    "size": 7716,
    "gzipSize": 3285
  },
  {
    "chunkShortName": "link-social",
    "size": 6965,
    "gzipSize": 3047
  },
  {
    "chunkShortName": "link-tile",
    "size": 7708,
    "gzipSize": 3290
  },
  {
    "chunkShortName": "link-tile-model-signature",
    "size": 7724,
    "gzipSize": 3466
  },
  {
    "chunkShortName": "link-tile-product",
    "size": 7635,
    "gzipSize": 3266
  },
  {
    "chunkShortName": "main",
    "size": 81121,
    "gzipSize": 26877
  },
  {
    "chunkShortName": "marque",
    "size": 4765,
>>>>>>> f30ff7e1
    "gzipSize": 1768
  },
  {
    "chunkShortName": "modal",
<<<<<<< HEAD
    "size": 11154,
    "gzipSize": 4397
  },
  {
    "chunkShortName": "model-signature",
    "size": 2927,
    "gzipSize": 1415
  },
  {
    "chunkShortName": "multi-select",
    "size": 26505,
    "gzipSize": 9274
  },
  {
    "chunkShortName": "optgroup",
    "size": 5855,
    "gzipSize": 2184
  },
  {
    "chunkShortName": "pagination",
    "size": 7745,
    "gzipSize": 3197
  },
  {
    "chunkShortName": "pin-code",
    "size": 15637,
    "gzipSize": 6010
  },
  {
    "chunkShortName": "popover",
    "size": 9556,
    "gzipSize": 3756
  },
  {
    "chunkShortName": "radio-button-wrapper",
    "size": 12002,
    "gzipSize": 4746
  },
  {
    "chunkShortName": "scroller",
    "size": 6902,
    "gzipSize": 2694
  },
  {
    "chunkShortName": "segmented-control",
    "size": 8220,
    "gzipSize": 3343
  },
  {
    "chunkShortName": "select",
    "size": 26036,
    "gzipSize": 9108
  },
  {
    "chunkShortName": "select-wrapper",
    "size": 27872,
    "gzipSize": 9359
=======
    "size": 10830,
    "gzipSize": 4343
  },
  {
    "chunkShortName": "model-signature",
    "size": 2937,
    "gzipSize": 1421
  },
  {
    "chunkShortName": "multi-select",
    "size": 26507,
    "gzipSize": 9277
  },
  {
    "chunkShortName": "optgroup",
    "size": 5865,
    "gzipSize": 2191
  },
  {
    "chunkShortName": "pagination",
    "size": 7755,
    "gzipSize": 3201
  },
  {
    "chunkShortName": "pin-code",
    "size": 14080,
    "gzipSize": 5542
  },
  {
    "chunkShortName": "popover",
    "size": 9566,
    "gzipSize": 3759
  },
  {
    "chunkShortName": "radio-button-wrapper",
    "size": 10867,
    "gzipSize": 4473
  },
  {
    "chunkShortName": "scroller",
    "size": 6908,
    "gzipSize": 2700
  },
  {
    "chunkShortName": "segmented-control",
    "size": 8230,
    "gzipSize": 3341
  },
  {
    "chunkShortName": "select",
    "size": 26038,
    "gzipSize": 9116
  },
  {
    "chunkShortName": "select-wrapper",
    "size": 27795,
    "gzipSize": 9355
>>>>>>> f30ff7e1
  },
  {
    "chunkShortName": "spinner",
    "size": 2403,
    "gzipSize": 1227
  },
  {
    "chunkShortName": "stepper-horizontal",
<<<<<<< HEAD
    "size": 11967,
    "gzipSize": 4962
  },
  {
    "chunkShortName": "switch",
    "size": 8590,
    "gzipSize": 3321
  },
  {
    "chunkShortName": "table",
    "size": 9901,
    "gzipSize": 3919
  },
  {
    "chunkShortName": "tabs",
    "size": 7024,
    "gzipSize": 2903
  },
  {
    "chunkShortName": "tabs-bar",
    "size": 10829,
    "gzipSize": 4291
  },
  {
    "chunkShortName": "tag",
    "size": 5799,
    "gzipSize": 2395
=======
    "size": 11977,
    "gzipSize": 4967
  },
  {
    "chunkShortName": "switch",
    "size": 7481,
    "gzipSize": 3056
  },
  {
    "chunkShortName": "table",
    "size": 9909,
    "gzipSize": 3921
  },
  {
    "chunkShortName": "tabs",
    "size": 7032,
    "gzipSize": 2909
  },
  {
    "chunkShortName": "tabs-bar",
    "size": 10835,
    "gzipSize": 4294
  },
  {
    "chunkShortName": "tag",
    "size": 5807,
    "gzipSize": 2400
>>>>>>> f30ff7e1
  },
  {
    "chunkShortName": "tag-dismissible",
    "size": 4242,
    "gzipSize": 1965
  },
  {
    "chunkShortName": "text",
<<<<<<< HEAD
    "size": 5909,
    "gzipSize": 2508
  },
  {
    "chunkShortName": "text-field-wrapper",
    "size": 18340,
    "gzipSize": 6991
=======
    "size": 5917,
    "gzipSize": 2515
  },
  {
    "chunkShortName": "text-field-wrapper",
    "size": 18277,
    "gzipSize": 6980
>>>>>>> f30ff7e1
  },
  {
    "chunkShortName": "text-list",
    "size": 4963,
    "gzipSize": 2217
  },
  {
    "chunkShortName": "textarea",
<<<<<<< HEAD
    "size": 13661,
    "gzipSize": 5031
  },
  {
    "chunkShortName": "textarea-wrapper",
    "size": 12291,
    "gzipSize": 4878
  },
  {
    "chunkShortName": "toast",
    "size": 7635,
    "gzipSize": 3348
=======
    "size": 13665,
    "gzipSize": 5028
  },
  {
    "chunkShortName": "textarea-wrapper",
    "size": 12293,
    "gzipSize": 4874
  },
  {
    "chunkShortName": "toast",
    "size": 7646,
    "gzipSize": 3353
>>>>>>> f30ff7e1
  },
  {
    "chunkShortName": "wordmark",
    "size": 3050,
    "gzipSize": 1540
  }
]<|MERGE_RESOLUTION|>--- conflicted
+++ resolved
@@ -1,20 +1,6 @@
 [
   {
     "chunkShortName": "accordion",
-<<<<<<< HEAD
-    "size": 6478,
-    "gzipSize": 2848
-  },
-  {
-    "chunkShortName": "banner",
-    "size": 6806,
-    "gzipSize": 2768
-  },
-  {
-    "chunkShortName": "button",
-    "size": 10041,
-    "gzipSize": 3882
-=======
     "size": 6486,
     "gzipSize": 2852
   },
@@ -27,7 +13,6 @@
     "chunkShortName": "button",
     "size": 8954,
     "gzipSize": 3612
->>>>>>> f30ff7e1
   },
   {
     "chunkShortName": "button-group",
@@ -36,40 +21,6 @@
   },
   {
     "chunkShortName": "button-pure",
-<<<<<<< HEAD
-    "size": 10031,
-    "gzipSize": 3999
-  },
-  {
-    "chunkShortName": "button-tile",
-    "size": 7943,
-    "gzipSize": 3366
-  },
-  {
-    "chunkShortName": "canvas",
-    "size": 15669,
-    "gzipSize": 5001
-  },
-  {
-    "chunkShortName": "carousel",
-    "size": 48083,
-    "gzipSize": 19527
-  },
-  {
-    "chunkShortName": "checkbox",
-    "size": 14505,
-    "gzipSize": 5457
-  },
-  {
-    "chunkShortName": "checkbox-wrapper",
-    "size": 12476,
-    "gzipSize": 4904
-  },
-  {
-    "chunkShortName": "content-wrapper",
-    "size": 2519,
-    "gzipSize": 1265
-=======
     "size": 8942,
     "gzipSize": 3753
   },
@@ -102,7 +53,6 @@
     "chunkShortName": "content-wrapper",
     "size": 2527,
     "gzipSize": 1270
->>>>>>> f30ff7e1
   },
   {
     "chunkShortName": "crest",
@@ -111,19 +61,6 @@
   },
   {
     "chunkShortName": "display",
-<<<<<<< HEAD
-    "size": 4346,
-    "gzipSize": 2056
-  },
-  {
-    "chunkShortName": "divider",
-    "size": 2412,
-    "gzipSize": 1079
-  },
-  {
-    "chunkShortName": "fieldset",
-    "size": 4502,
-=======
     "size": 4354,
     "gzipSize": 2060
   },
@@ -135,7 +72,6 @@
   {
     "chunkShortName": "fieldset",
     "size": 4509,
->>>>>>> f30ff7e1
     "gzipSize": 1907
   },
   {
@@ -145,25 +81,6 @@
   },
   {
     "chunkShortName": "flex",
-<<<<<<< HEAD
-    "size": 3738,
-    "gzipSize": 1511
-  },
-  {
-    "chunkShortName": "flyout",
-    "size": 9690,
-    "gzipSize": 4033
-  },
-  {
-    "chunkShortName": "flyout-multilevel",
-    "size": 12284,
-    "gzipSize": 4540
-  },
-  {
-    "chunkShortName": "grid",
-    "size": 2793,
-    "gzipSize": 1293
-=======
     "size": 3746,
     "gzipSize": 1517
   },
@@ -181,7 +98,6 @@
     "chunkShortName": "grid",
     "size": 2801,
     "gzipSize": 1296
->>>>>>> f30ff7e1
   },
   {
     "chunkShortName": "heading",
@@ -200,49 +116,6 @@
   },
   {
     "chunkShortName": "inline-notification",
-<<<<<<< HEAD
-    "size": 7857,
-    "gzipSize": 3265
-  },
-  {
-    "chunkShortName": "link",
-    "size": 7216,
-    "gzipSize": 3097
-  },
-  {
-    "chunkShortName": "link-pure",
-    "size": 7708,
-    "gzipSize": 3274
-  },
-  {
-    "chunkShortName": "link-social",
-    "size": 6957,
-    "gzipSize": 3046
-  },
-  {
-    "chunkShortName": "link-tile",
-    "size": 7698,
-    "gzipSize": 3284
-  },
-  {
-    "chunkShortName": "link-tile-model-signature",
-    "size": 7714,
-    "gzipSize": 3459
-  },
-  {
-    "chunkShortName": "link-tile-product",
-    "size": 7625,
-    "gzipSize": 3260
-  },
-  {
-    "chunkShortName": "main",
-    "size": 81064,
-    "gzipSize": 26857
-  },
-  {
-    "chunkShortName": "marque",
-    "size": 4757,
-=======
     "size": 7863,
     "gzipSize": 3264
   },
@@ -284,70 +157,10 @@
   {
     "chunkShortName": "marque",
     "size": 4765,
->>>>>>> f30ff7e1
     "gzipSize": 1768
   },
   {
     "chunkShortName": "modal",
-<<<<<<< HEAD
-    "size": 11154,
-    "gzipSize": 4397
-  },
-  {
-    "chunkShortName": "model-signature",
-    "size": 2927,
-    "gzipSize": 1415
-  },
-  {
-    "chunkShortName": "multi-select",
-    "size": 26505,
-    "gzipSize": 9274
-  },
-  {
-    "chunkShortName": "optgroup",
-    "size": 5855,
-    "gzipSize": 2184
-  },
-  {
-    "chunkShortName": "pagination",
-    "size": 7745,
-    "gzipSize": 3197
-  },
-  {
-    "chunkShortName": "pin-code",
-    "size": 15637,
-    "gzipSize": 6010
-  },
-  {
-    "chunkShortName": "popover",
-    "size": 9556,
-    "gzipSize": 3756
-  },
-  {
-    "chunkShortName": "radio-button-wrapper",
-    "size": 12002,
-    "gzipSize": 4746
-  },
-  {
-    "chunkShortName": "scroller",
-    "size": 6902,
-    "gzipSize": 2694
-  },
-  {
-    "chunkShortName": "segmented-control",
-    "size": 8220,
-    "gzipSize": 3343
-  },
-  {
-    "chunkShortName": "select",
-    "size": 26036,
-    "gzipSize": 9108
-  },
-  {
-    "chunkShortName": "select-wrapper",
-    "size": 27872,
-    "gzipSize": 9359
-=======
     "size": 10830,
     "gzipSize": 4343
   },
@@ -405,7 +218,6 @@
     "chunkShortName": "select-wrapper",
     "size": 27795,
     "gzipSize": 9355
->>>>>>> f30ff7e1
   },
   {
     "chunkShortName": "spinner",
@@ -414,35 +226,6 @@
   },
   {
     "chunkShortName": "stepper-horizontal",
-<<<<<<< HEAD
-    "size": 11967,
-    "gzipSize": 4962
-  },
-  {
-    "chunkShortName": "switch",
-    "size": 8590,
-    "gzipSize": 3321
-  },
-  {
-    "chunkShortName": "table",
-    "size": 9901,
-    "gzipSize": 3919
-  },
-  {
-    "chunkShortName": "tabs",
-    "size": 7024,
-    "gzipSize": 2903
-  },
-  {
-    "chunkShortName": "tabs-bar",
-    "size": 10829,
-    "gzipSize": 4291
-  },
-  {
-    "chunkShortName": "tag",
-    "size": 5799,
-    "gzipSize": 2395
-=======
     "size": 11977,
     "gzipSize": 4967
   },
@@ -470,7 +253,6 @@
     "chunkShortName": "tag",
     "size": 5807,
     "gzipSize": 2400
->>>>>>> f30ff7e1
   },
   {
     "chunkShortName": "tag-dismissible",
@@ -479,15 +261,6 @@
   },
   {
     "chunkShortName": "text",
-<<<<<<< HEAD
-    "size": 5909,
-    "gzipSize": 2508
-  },
-  {
-    "chunkShortName": "text-field-wrapper",
-    "size": 18340,
-    "gzipSize": 6991
-=======
     "size": 5917,
     "gzipSize": 2515
   },
@@ -495,7 +268,6 @@
     "chunkShortName": "text-field-wrapper",
     "size": 18277,
     "gzipSize": 6980
->>>>>>> f30ff7e1
   },
   {
     "chunkShortName": "text-list",
@@ -504,20 +276,6 @@
   },
   {
     "chunkShortName": "textarea",
-<<<<<<< HEAD
-    "size": 13661,
-    "gzipSize": 5031
-  },
-  {
-    "chunkShortName": "textarea-wrapper",
-    "size": 12291,
-    "gzipSize": 4878
-  },
-  {
-    "chunkShortName": "toast",
-    "size": 7635,
-    "gzipSize": 3348
-=======
     "size": 13665,
     "gzipSize": 5028
   },
@@ -530,7 +288,6 @@
     "chunkShortName": "toast",
     "size": 7646,
     "gzipSize": 3353
->>>>>>> f30ff7e1
   },
   {
     "chunkShortName": "wordmark",
