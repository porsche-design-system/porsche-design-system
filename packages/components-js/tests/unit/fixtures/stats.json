[
  {
    "chunkShortName": "accordion",
    "size": 6499,
    "gzipSize": 2858
  },
  {
    "chunkShortName": "banner",
<<<<<<< HEAD
    "size": 6769,
    "gzipSize": 2764
=======
    "size": 6767,
    "gzipSize": 2765
>>>>>>> 00bcde26
  },
  {
    "chunkShortName": "button",
    "size": 9336,
<<<<<<< HEAD
    "gzipSize": 3732
=======
    "gzipSize": 3730
>>>>>>> 00bcde26
  },
  {
    "chunkShortName": "button-group",
    "size": 1130,
    "gzipSize": 661
  },
  {
    "chunkShortName": "button-pure",
    "size": 9277,
<<<<<<< HEAD
    "gzipSize": 3862
  },
  {
    "chunkShortName": "button-tile",
    "size": 8019,
    "gzipSize": 3321
  },
  {
    "chunkShortName": "canvas",
    "size": 16093,
    "gzipSize": 5122
  },
  {
    "chunkShortName": "carousel",
    "size": 48507,
    "gzipSize": 19546
  },
  {
    "chunkShortName": "checkbox",
    "size": 13849,
    "gzipSize": 5245
  },
  {
    "chunkShortName": "checkbox-wrapper",
    "size": 11453,
    "gzipSize": 4642
=======
    "gzipSize": 3857
  },
  {
    "chunkShortName": "button-tile",
    "size": 8016,
    "gzipSize": 3326
  },
  {
    "chunkShortName": "canvas",
    "size": 16091,
    "gzipSize": 5121
  },
  {
    "chunkShortName": "carousel",
    "size": 48503,
    "gzipSize": 19547
  },
  {
    "chunkShortName": "checkbox",
    "size": 13838,
    "gzipSize": 5247
  },
  {
    "chunkShortName": "checkbox-wrapper",
    "size": 11444,
    "gzipSize": 4648
>>>>>>> 00bcde26
  },
  {
    "chunkShortName": "content-wrapper",
    "size": 2499,
    "gzipSize": 1258
  },
  {
    "chunkShortName": "crest",
    "size": 2178,
    "gzipSize": 1137
  },
  {
    "chunkShortName": "display",
<<<<<<< HEAD
    "size": 4361,
    "gzipSize": 2064
=======
    "size": 4358,
    "gzipSize": 2063
>>>>>>> 00bcde26
  },
  {
    "chunkShortName": "divider",
    "size": 2412,
<<<<<<< HEAD
    "gzipSize": 1079
  },
  {
    "chunkShortName": "drilldown",
    "size": 19729,
    "gzipSize": 6189
  },
  {
    "chunkShortName": "fieldset",
    "size": 4514,
    "gzipSize": 1934
  },
  {
    "chunkShortName": "fieldset-wrapper",
    "size": 4767,
    "gzipSize": 2062
  },
  {
    "chunkShortName": "flex",
    "size": 3736,
    "gzipSize": 1511
  },
  {
    "chunkShortName": "flyout",
    "size": 9701,
=======
    "gzipSize": 1078
  },
  {
    "chunkShortName": "drilldown",
    "size": 19725,
    "gzipSize": 6188
  },
  {
    "chunkShortName": "fieldset",
    "size": 4509,
    "gzipSize": 1930
  },
  {
    "chunkShortName": "fieldset-wrapper",
    "size": 4764,
    "gzipSize": 2058
  },
  {
    "chunkShortName": "flex",
    "size": 3738,
    "gzipSize": 1513
  },
  {
    "chunkShortName": "flyout",
    "size": 9699,
>>>>>>> 00bcde26
    "gzipSize": 4043
  },
  {
    "chunkShortName": "grid",
<<<<<<< HEAD
    "size": 2791,
    "gzipSize": 1291
  },
  {
    "chunkShortName": "heading",
    "size": 4982,
    "gzipSize": 2217
  },
  {
    "chunkShortName": "headline",
    "size": 5484,
    "gzipSize": 2356
=======
    "size": 2793,
    "gzipSize": 1292
  },
  {
    "chunkShortName": "heading",
    "size": 4979,
    "gzipSize": 2214
  },
  {
    "chunkShortName": "headline",
    "size": 5483,
    "gzipSize": 2357
>>>>>>> 00bcde26
  },
  {
    "chunkShortName": "icon",
    "size": 15210,
<<<<<<< HEAD
    "gzipSize": 6200
  },
  {
    "chunkShortName": "inline-notification",
    "size": 7887,
    "gzipSize": 3277
  },
  {
    "chunkShortName": "input-number",
    "size": 13679,
    "gzipSize": 4849
  },
  {
    "chunkShortName": "input-password",
    "size": 13239,
    "gzipSize": 4745
  },
  {
    "chunkShortName": "input-search",
    "size": 13362,
    "gzipSize": 4797
  },
  {
    "chunkShortName": "link",
    "size": 7031,
    "gzipSize": 3019
  },
  {
    "chunkShortName": "link-pure",
    "size": 7474,
    "gzipSize": 3200
  },
  {
    "chunkShortName": "link-social",
    "size": 6762,
    "gzipSize": 2970
  },
  {
    "chunkShortName": "link-tile",
    "size": 7774,
    "gzipSize": 3246
  },
  {
    "chunkShortName": "link-tile-model-signature",
    "size": 7782,
    "gzipSize": 3426
=======
    "gzipSize": 6201
  },
  {
    "chunkShortName": "inline-notification",
    "size": 7881,
    "gzipSize": 3279
  },
  {
    "chunkShortName": "input-number",
    "size": 13705,
    "gzipSize": 4872
  },
  {
    "chunkShortName": "input-password",
    "size": 13265,
    "gzipSize": 4772
  },
  {
    "chunkShortName": "input-search",
    "size": 13359,
    "gzipSize": 4811
  },
  {
    "chunkShortName": "input-text",
    "size": 13358,
    "gzipSize": 4773
  },
  {
    "chunkShortName": "link",
    "size": 7035,
    "gzipSize": 3018
  },
  {
    "chunkShortName": "link-pure",
    "size": 7478,
    "gzipSize": 3203
  },
  {
    "chunkShortName": "link-social",
    "size": 6768,
    "gzipSize": 2972
  },
  {
    "chunkShortName": "link-tile",
    "size": 7771,
    "gzipSize": 3247
  },
  {
    "chunkShortName": "link-tile-model-signature",
    "size": 7779,
    "gzipSize": 3418
>>>>>>> 00bcde26
  },
  {
    "chunkShortName": "link-tile-product",
    "size": 7626,
<<<<<<< HEAD
    "gzipSize": 3262
  },
  {
    "chunkShortName": "main",
    "size": 84062,
    "gzipSize": 27413
  },
  {
    "chunkShortName": "marque",
    "size": 4756,
    "gzipSize": 1767
  },
  {
    "chunkShortName": "modal",
    "size": 11311,
    "gzipSize": 4439
=======
    "gzipSize": 3257
  },
  {
    "chunkShortName": "main",
    "size": 84574,
    "gzipSize": 27498
  },
  {
    "chunkShortName": "marque",
    "size": 4758,
    "gzipSize": 1765
  },
  {
    "chunkShortName": "modal",
    "size": 11308,
    "gzipSize": 4446
>>>>>>> 00bcde26
  },
  {
    "chunkShortName": "model-signature",
    "size": 2929,
<<<<<<< HEAD
    "gzipSize": 1417
  },
  {
    "chunkShortName": "multi-select",
    "size": 44822,
    "gzipSize": 16280
=======
    "gzipSize": 1416
  },
  {
    "chunkShortName": "multi-select",
    "size": 44638,
    "gzipSize": 16248
>>>>>>> 00bcde26
  },
  {
    "chunkShortName": "optgroup",
    "size": 3169,
    "gzipSize": 1537
  },
  {
    "chunkShortName": "pagination",
<<<<<<< HEAD
    "size": 7834,
    "gzipSize": 3216
  },
  {
    "chunkShortName": "pin-code",
    "size": 13796,
    "gzipSize": 5379
=======
    "size": 7832,
    "gzipSize": 3217
  },
  {
    "chunkShortName": "pin-code",
    "size": 13783,
    "gzipSize": 5380
>>>>>>> 00bcde26
  },
  {
    "chunkShortName": "popover",
    "size": 24015,
    "gzipSize": 9487
  },
  {
    "chunkShortName": "radio-button-wrapper",
<<<<<<< HEAD
    "size": 10979,
    "gzipSize": 4492
=======
    "size": 10970,
    "gzipSize": 4494
>>>>>>> 00bcde26
  },
  {
    "chunkShortName": "scroller",
    "size": 6841,
<<<<<<< HEAD
    "gzipSize": 2673
  },
  {
    "chunkShortName": "segmented-control",
    "size": 9003,
    "gzipSize": 3579
  },
  {
    "chunkShortName": "select",
    "size": 44051,
    "gzipSize": 15919
  },
  {
    "chunkShortName": "select-wrapper",
    "size": 45251,
    "gzipSize": 16013
  },
  {
    "chunkShortName": "sheet",
    "size": 7373,
    "gzipSize": 3090
=======
    "gzipSize": 2672
  },
  {
    "chunkShortName": "segmented-control",
    "size": 9001,
    "gzipSize": 3575
  },
  {
    "chunkShortName": "select",
    "size": 41829,
    "gzipSize": 15239
  },
  {
    "chunkShortName": "select-wrapper",
    "size": 45070,
    "gzipSize": 16004
  },
  {
    "chunkShortName": "sheet",
    "size": 7371,
    "gzipSize": 3095
>>>>>>> 00bcde26
  },
  {
    "chunkShortName": "spinner",
    "size": 2392,
<<<<<<< HEAD
    "gzipSize": 1222
  },
  {
    "chunkShortName": "stepper-horizontal",
    "size": 11959,
    "gzipSize": 4981
=======
    "gzipSize": 1225
  },
  {
    "chunkShortName": "stepper-horizontal",
    "size": 11957,
    "gzipSize": 4983
>>>>>>> 00bcde26
  },
  {
    "chunkShortName": "switch",
    "size": 7956,
<<<<<<< HEAD
    "gzipSize": 3287
  },
  {
    "chunkShortName": "table",
    "size": 10467,
    "gzipSize": 4134
  },
  {
    "chunkShortName": "tabs",
    "size": 7003,
    "gzipSize": 2915
  },
  {
    "chunkShortName": "tabs-bar",
    "size": 10891,
    "gzipSize": 4333
  },
  {
    "chunkShortName": "tag",
    "size": 5908,
    "gzipSize": 2444
=======
    "gzipSize": 3284
  },
  {
    "chunkShortName": "table",
    "size": 10465,
    "gzipSize": 4138
  },
  {
    "chunkShortName": "tabs",
    "size": 6999,
    "gzipSize": 2912
  },
  {
    "chunkShortName": "tabs-bar",
    "size": 10889,
    "gzipSize": 4331
  },
  {
    "chunkShortName": "tag",
    "size": 5906,
    "gzipSize": 2442
>>>>>>> 00bcde26
  },
  {
    "chunkShortName": "tag-dismissible",
    "size": 4234,
<<<<<<< HEAD
    "gzipSize": 1962
  },
  {
    "chunkShortName": "text",
    "size": 5924,
    "gzipSize": 2514
  },
  {
    "chunkShortName": "text-field-wrapper",
    "size": 18697,
    "gzipSize": 7119
=======
    "gzipSize": 1959
  },
  {
    "chunkShortName": "text",
    "size": 5921,
    "gzipSize": 2510
  },
  {
    "chunkShortName": "text-field-wrapper",
    "size": 18688,
    "gzipSize": 7111
>>>>>>> 00bcde26
  },
  {
    "chunkShortName": "text-list",
    "size": 4974,
<<<<<<< HEAD
    "gzipSize": 2227
  },
  {
    "chunkShortName": "textarea",
    "size": 13414,
    "gzipSize": 4859
  },
  {
    "chunkShortName": "textarea-wrapper",
    "size": 12458,
    "gzipSize": 4912
  },
  {
    "chunkShortName": "toast",
    "size": 7524,
    "gzipSize": 3305
=======
    "gzipSize": 2226
  },
  {
    "chunkShortName": "textarea",
    "size": 13411,
    "gzipSize": 4861
  },
  {
    "chunkShortName": "textarea-wrapper",
    "size": 12449,
    "gzipSize": 4911
  },
  {
    "chunkShortName": "toast",
    "size": 7521,
    "gzipSize": 3307
>>>>>>> 00bcde26
  },
  {
    "chunkShortName": "wordmark",
    "size": 3040,
<<<<<<< HEAD
    "gzipSize": 1537
=======
    "gzipSize": 1534
>>>>>>> 00bcde26
  }
]<|MERGE_RESOLUTION|>--- conflicted
+++ resolved
@@ -6,22 +6,13 @@
   },
   {
     "chunkShortName": "banner",
-<<<<<<< HEAD
-    "size": 6769,
-    "gzipSize": 2764
-=======
     "size": 6767,
     "gzipSize": 2765
->>>>>>> 00bcde26
   },
   {
     "chunkShortName": "button",
     "size": 9336,
-<<<<<<< HEAD
-    "gzipSize": 3732
-=======
     "gzipSize": 3730
->>>>>>> 00bcde26
   },
   {
     "chunkShortName": "button-group",
@@ -31,34 +22,6 @@
   {
     "chunkShortName": "button-pure",
     "size": 9277,
-<<<<<<< HEAD
-    "gzipSize": 3862
-  },
-  {
-    "chunkShortName": "button-tile",
-    "size": 8019,
-    "gzipSize": 3321
-  },
-  {
-    "chunkShortName": "canvas",
-    "size": 16093,
-    "gzipSize": 5122
-  },
-  {
-    "chunkShortName": "carousel",
-    "size": 48507,
-    "gzipSize": 19546
-  },
-  {
-    "chunkShortName": "checkbox",
-    "size": 13849,
-    "gzipSize": 5245
-  },
-  {
-    "chunkShortName": "checkbox-wrapper",
-    "size": 11453,
-    "gzipSize": 4642
-=======
     "gzipSize": 3857
   },
   {
@@ -85,58 +48,25 @@
     "chunkShortName": "checkbox-wrapper",
     "size": 11444,
     "gzipSize": 4648
->>>>>>> 00bcde26
   },
   {
     "chunkShortName": "content-wrapper",
-    "size": 2499,
+    "size": 2501,
     "gzipSize": 1258
   },
   {
     "chunkShortName": "crest",
     "size": 2178,
-    "gzipSize": 1137
+    "gzipSize": 1136
   },
   {
     "chunkShortName": "display",
-<<<<<<< HEAD
-    "size": 4361,
-    "gzipSize": 2064
-=======
     "size": 4358,
     "gzipSize": 2063
->>>>>>> 00bcde26
   },
   {
     "chunkShortName": "divider",
     "size": 2412,
-<<<<<<< HEAD
-    "gzipSize": 1079
-  },
-  {
-    "chunkShortName": "drilldown",
-    "size": 19729,
-    "gzipSize": 6189
-  },
-  {
-    "chunkShortName": "fieldset",
-    "size": 4514,
-    "gzipSize": 1934
-  },
-  {
-    "chunkShortName": "fieldset-wrapper",
-    "size": 4767,
-    "gzipSize": 2062
-  },
-  {
-    "chunkShortName": "flex",
-    "size": 3736,
-    "gzipSize": 1511
-  },
-  {
-    "chunkShortName": "flyout",
-    "size": 9701,
-=======
     "gzipSize": 1078
   },
   {
@@ -162,25 +92,10 @@
   {
     "chunkShortName": "flyout",
     "size": 9699,
->>>>>>> 00bcde26
     "gzipSize": 4043
   },
   {
     "chunkShortName": "grid",
-<<<<<<< HEAD
-    "size": 2791,
-    "gzipSize": 1291
-  },
-  {
-    "chunkShortName": "heading",
-    "size": 4982,
-    "gzipSize": 2217
-  },
-  {
-    "chunkShortName": "headline",
-    "size": 5484,
-    "gzipSize": 2356
-=======
     "size": 2793,
     "gzipSize": 1292
   },
@@ -193,59 +108,10 @@
     "chunkShortName": "headline",
     "size": 5483,
     "gzipSize": 2357
->>>>>>> 00bcde26
   },
   {
     "chunkShortName": "icon",
     "size": 15210,
-<<<<<<< HEAD
-    "gzipSize": 6200
-  },
-  {
-    "chunkShortName": "inline-notification",
-    "size": 7887,
-    "gzipSize": 3277
-  },
-  {
-    "chunkShortName": "input-number",
-    "size": 13679,
-    "gzipSize": 4849
-  },
-  {
-    "chunkShortName": "input-password",
-    "size": 13239,
-    "gzipSize": 4745
-  },
-  {
-    "chunkShortName": "input-search",
-    "size": 13362,
-    "gzipSize": 4797
-  },
-  {
-    "chunkShortName": "link",
-    "size": 7031,
-    "gzipSize": 3019
-  },
-  {
-    "chunkShortName": "link-pure",
-    "size": 7474,
-    "gzipSize": 3200
-  },
-  {
-    "chunkShortName": "link-social",
-    "size": 6762,
-    "gzipSize": 2970
-  },
-  {
-    "chunkShortName": "link-tile",
-    "size": 7774,
-    "gzipSize": 3246
-  },
-  {
-    "chunkShortName": "link-tile-model-signature",
-    "size": 7782,
-    "gzipSize": 3426
-=======
     "gzipSize": 6201
   },
   {
@@ -297,29 +163,10 @@
     "chunkShortName": "link-tile-model-signature",
     "size": 7779,
     "gzipSize": 3418
->>>>>>> 00bcde26
   },
   {
     "chunkShortName": "link-tile-product",
     "size": 7626,
-<<<<<<< HEAD
-    "gzipSize": 3262
-  },
-  {
-    "chunkShortName": "main",
-    "size": 84062,
-    "gzipSize": 27413
-  },
-  {
-    "chunkShortName": "marque",
-    "size": 4756,
-    "gzipSize": 1767
-  },
-  {
-    "chunkShortName": "modal",
-    "size": 11311,
-    "gzipSize": 4439
-=======
     "gzipSize": 3257
   },
   {
@@ -336,26 +183,16 @@
     "chunkShortName": "modal",
     "size": 11308,
     "gzipSize": 4446
->>>>>>> 00bcde26
   },
   {
     "chunkShortName": "model-signature",
     "size": 2929,
-<<<<<<< HEAD
-    "gzipSize": 1417
-  },
-  {
-    "chunkShortName": "multi-select",
-    "size": 44822,
-    "gzipSize": 16280
-=======
     "gzipSize": 1416
   },
   {
     "chunkShortName": "multi-select",
     "size": 44638,
     "gzipSize": 16248
->>>>>>> 00bcde26
   },
   {
     "chunkShortName": "optgroup",
@@ -364,15 +201,6 @@
   },
   {
     "chunkShortName": "pagination",
-<<<<<<< HEAD
-    "size": 7834,
-    "gzipSize": 3216
-  },
-  {
-    "chunkShortName": "pin-code",
-    "size": 13796,
-    "gzipSize": 5379
-=======
     "size": 7832,
     "gzipSize": 3217
   },
@@ -380,49 +208,20 @@
     "chunkShortName": "pin-code",
     "size": 13783,
     "gzipSize": 5380
->>>>>>> 00bcde26
   },
   {
     "chunkShortName": "popover",
     "size": 24015,
-    "gzipSize": 9487
+    "gzipSize": 9484
   },
   {
     "chunkShortName": "radio-button-wrapper",
-<<<<<<< HEAD
-    "size": 10979,
-    "gzipSize": 4492
-=======
     "size": 10970,
     "gzipSize": 4494
->>>>>>> 00bcde26
   },
   {
     "chunkShortName": "scroller",
     "size": 6841,
-<<<<<<< HEAD
-    "gzipSize": 2673
-  },
-  {
-    "chunkShortName": "segmented-control",
-    "size": 9003,
-    "gzipSize": 3579
-  },
-  {
-    "chunkShortName": "select",
-    "size": 44051,
-    "gzipSize": 15919
-  },
-  {
-    "chunkShortName": "select-wrapper",
-    "size": 45251,
-    "gzipSize": 16013
-  },
-  {
-    "chunkShortName": "sheet",
-    "size": 7373,
-    "gzipSize": 3090
-=======
     "gzipSize": 2672
   },
   {
@@ -444,53 +243,20 @@
     "chunkShortName": "sheet",
     "size": 7371,
     "gzipSize": 3095
->>>>>>> 00bcde26
   },
   {
     "chunkShortName": "spinner",
     "size": 2392,
-<<<<<<< HEAD
-    "gzipSize": 1222
-  },
-  {
-    "chunkShortName": "stepper-horizontal",
-    "size": 11959,
-    "gzipSize": 4981
-=======
     "gzipSize": 1225
   },
   {
     "chunkShortName": "stepper-horizontal",
     "size": 11957,
     "gzipSize": 4983
->>>>>>> 00bcde26
   },
   {
     "chunkShortName": "switch",
     "size": 7956,
-<<<<<<< HEAD
-    "gzipSize": 3287
-  },
-  {
-    "chunkShortName": "table",
-    "size": 10467,
-    "gzipSize": 4134
-  },
-  {
-    "chunkShortName": "tabs",
-    "size": 7003,
-    "gzipSize": 2915
-  },
-  {
-    "chunkShortName": "tabs-bar",
-    "size": 10891,
-    "gzipSize": 4333
-  },
-  {
-    "chunkShortName": "tag",
-    "size": 5908,
-    "gzipSize": 2444
-=======
     "gzipSize": 3284
   },
   {
@@ -512,24 +278,10 @@
     "chunkShortName": "tag",
     "size": 5906,
     "gzipSize": 2442
->>>>>>> 00bcde26
   },
   {
     "chunkShortName": "tag-dismissible",
     "size": 4234,
-<<<<<<< HEAD
-    "gzipSize": 1962
-  },
-  {
-    "chunkShortName": "text",
-    "size": 5924,
-    "gzipSize": 2514
-  },
-  {
-    "chunkShortName": "text-field-wrapper",
-    "size": 18697,
-    "gzipSize": 7119
-=======
     "gzipSize": 1959
   },
   {
@@ -541,29 +293,10 @@
     "chunkShortName": "text-field-wrapper",
     "size": 18688,
     "gzipSize": 7111
->>>>>>> 00bcde26
   },
   {
     "chunkShortName": "text-list",
     "size": 4974,
-<<<<<<< HEAD
-    "gzipSize": 2227
-  },
-  {
-    "chunkShortName": "textarea",
-    "size": 13414,
-    "gzipSize": 4859
-  },
-  {
-    "chunkShortName": "textarea-wrapper",
-    "size": 12458,
-    "gzipSize": 4912
-  },
-  {
-    "chunkShortName": "toast",
-    "size": 7524,
-    "gzipSize": 3305
-=======
     "gzipSize": 2226
   },
   {
@@ -580,15 +313,10 @@
     "chunkShortName": "toast",
     "size": 7521,
     "gzipSize": 3307
->>>>>>> 00bcde26
   },
   {
     "chunkShortName": "wordmark",
     "size": 3040,
-<<<<<<< HEAD
-    "gzipSize": 1537
-=======
     "gzipSize": 1534
->>>>>>> 00bcde26
   }
 ]