[
  {
    "chunkShortName": "accordion",
<<<<<<< HEAD
    "size": 5555,
    "gzipSize": 1809
  },
  {
    "chunkShortName": "banner",
    "size": 5370,
    "gzipSize": 1927
  },
  {
    "chunkShortName": "button",
    "size": 15056,
    "gzipSize": 2567
  },
  {
    "chunkShortName": "button-pure",
    "size": 17004,
    "gzipSize": 3086
  },
  {
    "chunkShortName": "checkbox-wrapper",
    "size": 8189,
    "gzipSize": 2164
  },
  {
    "chunkShortName": "content-wrapper",
    "size": 1078,
    "gzipSize": 540
  },
  {
    "chunkShortName": "divider",
    "size": 1777,
    "gzipSize": 588
=======
    "size": 5962,
    "gzipSize": 1833
  },
  {
    "chunkShortName": "banner",
    "size": 5822,
    "gzipSize": 2080
  },
  {
    "chunkShortName": "button",
    "size": 15114,
    "gzipSize": 2589
  },
  {
    "chunkShortName": "button-pure",
    "size": 17036,
    "gzipSize": 3106
  },
  {
    "chunkShortName": "checkbox-wrapper",
    "size": 8630,
    "gzipSize": 2274
  },
  {
    "chunkShortName": "content-wrapper",
    "size": 1162,
    "gzipSize": 575
  },
  {
    "chunkShortName": "divider",
    "size": 1861,
    "gzipSize": 625
>>>>>>> 249f031a
  },
  {
    "chunkShortName": "fieldset-wrapper",
    "size": 1823,
    "gzipSize": 778
  },
  {
    "chunkShortName": "flex",
    "size": 1822,
    "gzipSize": 784
  },
  {
    "chunkShortName": "grid",
<<<<<<< HEAD
    "size": 1779,
    "gzipSize": 817
  },
  {
    "chunkShortName": "headline",
    "size": 6003,
    "gzipSize": 1602
  },
  {
    "chunkShortName": "icon",
    "size": 13974,
    "gzipSize": 6808
  },
  {
    "chunkShortName": "link",
    "size": 4340,
    "gzipSize": 1867
  },
  {
    "chunkShortName": "link-pure",
    "size": 15906,
    "gzipSize": 3064
  },
  {
    "chunkShortName": "link-social",
    "size": 7493,
    "gzipSize": 2041
  },
  {
    "chunkShortName": "main",
    "size": 66602,
    "gzipSize": 22454
=======
    "size": 1766,
    "gzipSize": 818
  },
  {
    "chunkShortName": "headline",
    "size": 6072,
    "gzipSize": 1615
  },
  {
    "chunkShortName": "icon",
    "size": 14055,
    "gzipSize": 6847
  },
  {
    "chunkShortName": "link",
    "size": 8952,
    "gzipSize": 2141
  },
  {
    "chunkShortName": "link-pure",
    "size": 16316,
    "gzipSize": 3131
  },
  {
    "chunkShortName": "link-social",
    "size": 7896,
    "gzipSize": 2092
  },
  {
    "chunkShortName": "main",
    "size": 65809,
    "gzipSize": 22245
>>>>>>> 249f031a
  },
  {
    "chunkShortName": "marque",
    "size": 3111,
    "gzipSize": 1517
  },
  {
    "chunkShortName": "modal",
<<<<<<< HEAD
    "size": 6959,
    "gzipSize": 2172
  },
  {
    "chunkShortName": "pagination",
    "size": 7929,
    "gzipSize": 2946
  },
  {
    "chunkShortName": "radio-button-wrapper",
    "size": 18541,
    "gzipSize": 2508
  },
  {
    "chunkShortName": "select-wrapper",
    "size": 34670,
    "gzipSize": 6482
  },
  {
    "chunkShortName": "spinner",
    "size": 3534,
    "gzipSize": 1164
  },
  {
    "chunkShortName": "switch",
    "size": 8775,
    "gzipSize": 2153
  },
  {
    "chunkShortName": "table",
    "size": 8604,
    "gzipSize": 2923
=======
    "size": 6945,
    "gzipSize": 2169
  },
  {
    "chunkShortName": "pagination",
    "size": 7987,
    "gzipSize": 2970
  },
  {
    "chunkShortName": "radio-button-wrapper",
    "size": 18982,
    "gzipSize": 2637
  },
  {
    "chunkShortName": "select-wrapper",
    "size": 35097,
    "gzipSize": 6576
  },
  {
    "chunkShortName": "spinner",
    "size": 3618,
    "gzipSize": 1204
  },
  {
    "chunkShortName": "switch",
    "size": 8749,
    "gzipSize": 2152
  },
  {
    "chunkShortName": "table",
    "size": 8600,
    "gzipSize": 2929
>>>>>>> 249f031a
  },
  {
    "chunkShortName": "tabs",
    "size": 2759,
    "gzipSize": 1119
  },
  {
    "chunkShortName": "tabs-bar",
<<<<<<< HEAD
    "size": 12168,
    "gzipSize": 3635
  },
  {
    "chunkShortName": "text",
    "size": 6972,
    "gzipSize": 2159
  },
  {
    "chunkShortName": "text-field-wrapper",
    "size": 11211,
    "gzipSize": 2932
  },
  {
    "chunkShortName": "text-list",
    "size": 3065,
    "gzipSize": 1402
  },
  {
    "chunkShortName": "textarea-wrapper",
    "size": 8535,
    "gzipSize": 2095
=======
    "size": 12237,
    "gzipSize": 3660
  },
  {
    "chunkShortName": "text",
    "size": 7441,
    "gzipSize": 2308
  },
  {
    "chunkShortName": "text-field-wrapper",
    "size": 11995,
    "gzipSize": 3049
  },
  {
    "chunkShortName": "text-list",
    "size": 3591,
    "gzipSize": 1590
  },
  {
    "chunkShortName": "textarea-wrapper",
    "size": 8976,
    "gzipSize": 2209
>>>>>>> 249f031a
  }
]<|MERGE_RESOLUTION|>--- conflicted
+++ resolved
@@ -1,40 +1,6 @@
 [
   {
     "chunkShortName": "accordion",
-<<<<<<< HEAD
-    "size": 5555,
-    "gzipSize": 1809
-  },
-  {
-    "chunkShortName": "banner",
-    "size": 5370,
-    "gzipSize": 1927
-  },
-  {
-    "chunkShortName": "button",
-    "size": 15056,
-    "gzipSize": 2567
-  },
-  {
-    "chunkShortName": "button-pure",
-    "size": 17004,
-    "gzipSize": 3086
-  },
-  {
-    "chunkShortName": "checkbox-wrapper",
-    "size": 8189,
-    "gzipSize": 2164
-  },
-  {
-    "chunkShortName": "content-wrapper",
-    "size": 1078,
-    "gzipSize": 540
-  },
-  {
-    "chunkShortName": "divider",
-    "size": 1777,
-    "gzipSize": 588
-=======
     "size": 5962,
     "gzipSize": 1833
   },
@@ -67,7 +33,6 @@
     "chunkShortName": "divider",
     "size": 1861,
     "gzipSize": 625
->>>>>>> 249f031a
   },
   {
     "chunkShortName": "fieldset-wrapper",
@@ -81,40 +46,6 @@
   },
   {
     "chunkShortName": "grid",
-<<<<<<< HEAD
-    "size": 1779,
-    "gzipSize": 817
-  },
-  {
-    "chunkShortName": "headline",
-    "size": 6003,
-    "gzipSize": 1602
-  },
-  {
-    "chunkShortName": "icon",
-    "size": 13974,
-    "gzipSize": 6808
-  },
-  {
-    "chunkShortName": "link",
-    "size": 4340,
-    "gzipSize": 1867
-  },
-  {
-    "chunkShortName": "link-pure",
-    "size": 15906,
-    "gzipSize": 3064
-  },
-  {
-    "chunkShortName": "link-social",
-    "size": 7493,
-    "gzipSize": 2041
-  },
-  {
-    "chunkShortName": "main",
-    "size": 66602,
-    "gzipSize": 22454
-=======
     "size": 1766,
     "gzipSize": 818
   },
@@ -147,7 +78,6 @@
     "chunkShortName": "main",
     "size": 65809,
     "gzipSize": 22245
->>>>>>> 249f031a
   },
   {
     "chunkShortName": "marque",
@@ -156,40 +86,6 @@
   },
   {
     "chunkShortName": "modal",
-<<<<<<< HEAD
-    "size": 6959,
-    "gzipSize": 2172
-  },
-  {
-    "chunkShortName": "pagination",
-    "size": 7929,
-    "gzipSize": 2946
-  },
-  {
-    "chunkShortName": "radio-button-wrapper",
-    "size": 18541,
-    "gzipSize": 2508
-  },
-  {
-    "chunkShortName": "select-wrapper",
-    "size": 34670,
-    "gzipSize": 6482
-  },
-  {
-    "chunkShortName": "spinner",
-    "size": 3534,
-    "gzipSize": 1164
-  },
-  {
-    "chunkShortName": "switch",
-    "size": 8775,
-    "gzipSize": 2153
-  },
-  {
-    "chunkShortName": "table",
-    "size": 8604,
-    "gzipSize": 2923
-=======
     "size": 6945,
     "gzipSize": 2169
   },
@@ -222,7 +118,6 @@
     "chunkShortName": "table",
     "size": 8600,
     "gzipSize": 2929
->>>>>>> 249f031a
   },
   {
     "chunkShortName": "tabs",
@@ -231,30 +126,6 @@
   },
   {
     "chunkShortName": "tabs-bar",
-<<<<<<< HEAD
-    "size": 12168,
-    "gzipSize": 3635
-  },
-  {
-    "chunkShortName": "text",
-    "size": 6972,
-    "gzipSize": 2159
-  },
-  {
-    "chunkShortName": "text-field-wrapper",
-    "size": 11211,
-    "gzipSize": 2932
-  },
-  {
-    "chunkShortName": "text-list",
-    "size": 3065,
-    "gzipSize": 1402
-  },
-  {
-    "chunkShortName": "textarea-wrapper",
-    "size": 8535,
-    "gzipSize": 2095
-=======
     "size": 12237,
     "gzipSize": 3660
   },
@@ -277,6 +148,5 @@
     "chunkShortName": "textarea-wrapper",
     "size": 8976,
     "gzipSize": 2209
->>>>>>> 249f031a
   }
 ]