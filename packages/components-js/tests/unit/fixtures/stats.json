[
  {
    "chunkShortName": "accordion",
    "size": 6509,
<<<<<<< HEAD
    "gzipSize": 2866
=======
    "gzipSize": 2862
>>>>>>> 7c292c26
  },
  {
    "chunkShortName": "banner",
    "size": 6777,
<<<<<<< HEAD
    "gzipSize": 2769
=======
    "gzipSize": 2766
>>>>>>> 7c292c26
  },
  {
    "chunkShortName": "button",
    "size": 9344,
    "gzipSize": 3741
  },
  {
    "chunkShortName": "button-group",
    "size": 1140,
    "gzipSize": 667
  },
  {
    "chunkShortName": "button-pure",
<<<<<<< HEAD
    "size": 9287,
=======
    "size": 9285,
>>>>>>> 7c292c26
    "gzipSize": 3872
  },
  {
    "chunkShortName": "button-tile",
<<<<<<< HEAD
    "size": 8027,
    "gzipSize": 3325
=======
    "size": 8029,
    "gzipSize": 3346
>>>>>>> 7c292c26
  },
  {
    "chunkShortName": "canvas",
    "size": 16101,
<<<<<<< HEAD
    "gzipSize": 5124
=======
    "gzipSize": 5128
>>>>>>> 7c292c26
  },
  {
    "chunkShortName": "carousel",
    "size": 48383,
<<<<<<< HEAD
    "gzipSize": 19433
  },
  {
    "chunkShortName": "checkbox",
    "size": 13853,
    "gzipSize": 5220
=======
    "gzipSize": 19424
  },
  {
    "chunkShortName": "checkbox",
    "size": 13851,
    "gzipSize": 5251
>>>>>>> 7c292c26
  },
  {
    "chunkShortName": "checkbox-wrapper",
    "size": 11457,
<<<<<<< HEAD
    "gzipSize": 4655
=======
    "gzipSize": 4660
>>>>>>> 7c292c26
  },
  {
    "chunkShortName": "content-wrapper",
    "size": 2511,
    "gzipSize": 1261
  },
  {
    "chunkShortName": "crest",
    "size": 2188,
    "gzipSize": 1140
  },
  {
    "chunkShortName": "display",
<<<<<<< HEAD
    "size": 4369,
    "gzipSize": 2070
=======
    "size": 4371,
    "gzipSize": 2068
>>>>>>> 7c292c26
  },
  {
    "chunkShortName": "divider",
    "size": 2422,
<<<<<<< HEAD
    "gzipSize": 1085
=======
    "gzipSize": 1082
>>>>>>> 7c292c26
  },
  {
    "chunkShortName": "drilldown",
    "size": 19737,
<<<<<<< HEAD
    "gzipSize": 6168
=======
    "gzipSize": 6178
>>>>>>> 7c292c26
  },
  {
    "chunkShortName": "fieldset",
    "size": 4521,
<<<<<<< HEAD
    "gzipSize": 1954
=======
    "gzipSize": 1952
>>>>>>> 7c292c26
  },
  {
    "chunkShortName": "fieldset-wrapper",
    "size": 4776,
<<<<<<< HEAD
    "gzipSize": 2071
=======
    "gzipSize": 2077
>>>>>>> 7c292c26
  },
  {
    "chunkShortName": "flex",
    "size": 3748,
<<<<<<< HEAD
    "gzipSize": 1510
=======
    "gzipSize": 1513
>>>>>>> 7c292c26
  },
  {
    "chunkShortName": "flyout",
    "size": 9765,
<<<<<<< HEAD
    "gzipSize": 4083
=======
    "gzipSize": 4090
>>>>>>> 7c292c26
  },
  {
    "chunkShortName": "grid",
    "size": 2803,
<<<<<<< HEAD
    "gzipSize": 1304
  },
  {
    "chunkShortName": "heading",
    "size": 4990,
    "gzipSize": 2240
  },
  {
    "chunkShortName": "headline",
    "size": 5494,
    "gzipSize": 2391
=======
    "gzipSize": 1303
  },
  {
    "chunkShortName": "heading",
    "size": 4992,
    "gzipSize": 2233
  },
  {
    "chunkShortName": "headline",
    "size": 5496,
    "gzipSize": 2372
>>>>>>> 7c292c26
  },
  {
    "chunkShortName": "icon",
    "size": 15302,
<<<<<<< HEAD
    "gzipSize": 6241
  },
  {
    "chunkShortName": "inline-notification",
    "size": 7892,
    "gzipSize": 3282
=======
    "gzipSize": 6237
  },
  {
    "chunkShortName": "inline-notification",
    "size": 7894,
    "gzipSize": 3293
>>>>>>> 7c292c26
  },
  {
    "chunkShortName": "input-email",
    "size": 13153,
<<<<<<< HEAD
    "gzipSize": 4704
=======
    "gzipSize": 4719
>>>>>>> 7c292c26
  },
  {
    "chunkShortName": "input-number",
    "size": 13720,
<<<<<<< HEAD
    "gzipSize": 4896
=======
    "gzipSize": 4899
>>>>>>> 7c292c26
  },
  {
    "chunkShortName": "input-password",
    "size": 13241,
<<<<<<< HEAD
    "gzipSize": 4766
=======
    "gzipSize": 4770
>>>>>>> 7c292c26
  },
  {
    "chunkShortName": "input-search",
    "size": 13403,
<<<<<<< HEAD
    "gzipSize": 4804
=======
    "gzipSize": 4814
>>>>>>> 7c292c26
  },
  {
    "chunkShortName": "input-tel",
    "size": 13083,
<<<<<<< HEAD
    "gzipSize": 4660
=======
    "gzipSize": 4674
>>>>>>> 7c292c26
  },
  {
    "chunkShortName": "input-text",
    "size": 13429,
<<<<<<< HEAD
    "gzipSize": 4778
  },
  {
    "chunkShortName": "input-url",
    "size": 13085,
    "gzipSize": 4677
=======
    "gzipSize": 4791
>>>>>>> 7c292c26
  },
  {
    "chunkShortName": "link",
    "size": 7045,
<<<<<<< HEAD
    "gzipSize": 3049
=======
    "gzipSize": 3053
>>>>>>> 7c292c26
  },
  {
    "chunkShortName": "link-pure",
    "size": 7488,
<<<<<<< HEAD
    "gzipSize": 3213
=======
    "gzipSize": 3202
>>>>>>> 7c292c26
  },
  {
    "chunkShortName": "link-social",
    "size": 6778,
<<<<<<< HEAD
    "gzipSize": 2995
  },
  {
    "chunkShortName": "link-tile",
    "size": 7782,
    "gzipSize": 3239
  },
  {
    "chunkShortName": "link-tile-model-signature",
    "size": 7790,
    "gzipSize": 3410
  },
  {
    "chunkShortName": "link-tile-product",
    "size": 7634,
    "gzipSize": 3267
  },
  {
    "chunkShortName": "main",
    "size": 86150,
    "gzipSize": 27659
=======
    "gzipSize": 2999
  },
  {
    "chunkShortName": "link-tile",
    "size": 7784,
    "gzipSize": 3244
  },
  {
    "chunkShortName": "link-tile-model-signature",
    "size": 7792,
    "gzipSize": 3426
  },
  {
    "chunkShortName": "link-tile-product",
    "size": 7636,
    "gzipSize": 3275
  },
  {
    "chunkShortName": "main",
    "size": 85622,
    "gzipSize": 27616
>>>>>>> 7c292c26
  },
  {
    "chunkShortName": "marque",
    "size": 4768,
<<<<<<< HEAD
    "gzipSize": 1769
=======
    "gzipSize": 1767
>>>>>>> 7c292c26
  },
  {
    "chunkShortName": "modal",
    "size": 11317,
<<<<<<< HEAD
    "gzipSize": 4465
=======
    "gzipSize": 4469
>>>>>>> 7c292c26
  },
  {
    "chunkShortName": "model-signature",
    "size": 2939,
<<<<<<< HEAD
    "gzipSize": 1421
  },
  {
    "chunkShortName": "multi-select",
    "size": 45004,
    "gzipSize": 16466
  },
  {
    "chunkShortName": "optgroup",
    "size": 3179,
    "gzipSize": 1548
=======
    "gzipSize": 1426
  },
  {
    "chunkShortName": "multi-select",
    "size": 46311,
    "gzipSize": 16936
  },
  {
    "chunkShortName": "optgroup",
    "size": 3277,
    "gzipSize": 1574
>>>>>>> 7c292c26
  },
  {
    "chunkShortName": "pagination",
    "size": 7844,
<<<<<<< HEAD
    "gzipSize": 3218
=======
    "gzipSize": 3224
>>>>>>> 7c292c26
  },
  {
    "chunkShortName": "pin-code",
    "size": 13800,
<<<<<<< HEAD
    "gzipSize": 5391
=======
    "gzipSize": 5408
>>>>>>> 7c292c26
  },
  {
    "chunkShortName": "popover",
    "size": 24881,
    "gzipSize": 9724
  },
  {
    "chunkShortName": "radio-button-wrapper",
    "size": 10983,
<<<<<<< HEAD
    "gzipSize": 4505
=======
    "gzipSize": 4498
>>>>>>> 7c292c26
  },
  {
    "chunkShortName": "scroller",
    "size": 6851,
<<<<<<< HEAD
    "gzipSize": 2695
  },
  {
    "chunkShortName": "segmented-control",
    "size": 9013,
    "gzipSize": 3602
  },
  {
    "chunkShortName": "select",
    "size": 44679,
    "gzipSize": 16168
  },
  {
    "chunkShortName": "select-wrapper",
    "size": 45433,
    "gzipSize": 16196
=======
    "gzipSize": 2683
  },
  {
    "chunkShortName": "segmented-control",
    "size": 9014,
    "gzipSize": 3597
  },
  {
    "chunkShortName": "select",
    "size": 45663,
    "gzipSize": 16384
  },
  {
    "chunkShortName": "select-wrapper",
    "size": 45435,
    "gzipSize": 16165
>>>>>>> 7c292c26
  },
  {
    "chunkShortName": "sheet",
    "size": 7380,
<<<<<<< HEAD
    "gzipSize": 3117
=======
    "gzipSize": 3113
>>>>>>> 7c292c26
  },
  {
    "chunkShortName": "spinner",
    "size": 2402,
<<<<<<< HEAD
    "gzipSize": 1226
=======
    "gzipSize": 1230
>>>>>>> 7c292c26
  },
  {
    "chunkShortName": "stepper-horizontal",
    "size": 11969,
<<<<<<< HEAD
    "gzipSize": 4979
  },
  {
    "chunkShortName": "switch",
    "size": 7966,
    "gzipSize": 3295
=======
    "gzipSize": 4976
  },
  {
    "chunkShortName": "switch",
    "size": 7964,
    "gzipSize": 3286
>>>>>>> 7c292c26
  },
  {
    "chunkShortName": "table",
    "size": 10475,
<<<<<<< HEAD
    "gzipSize": 4149
=======
    "gzipSize": 4150
>>>>>>> 7c292c26
  },
  {
    "chunkShortName": "tabs",
    "size": 7013,
<<<<<<< HEAD
    "gzipSize": 2935
=======
    "gzipSize": 2923
>>>>>>> 7c292c26
  },
  {
    "chunkShortName": "tabs-bar",
    "size": 10901,
<<<<<<< HEAD
    "gzipSize": 4328
=======
    "gzipSize": 4322
>>>>>>> 7c292c26
  },
  {
    "chunkShortName": "tag",
    "size": 5918,
<<<<<<< HEAD
    "gzipSize": 2456
=======
    "gzipSize": 2451
>>>>>>> 7c292c26
  },
  {
    "chunkShortName": "tag-dismissible",
    "size": 4244,
    "gzipSize": 1967
  },
  {
    "chunkShortName": "text",
<<<<<<< HEAD
    "size": 5932,
    "gzipSize": 2502
  },
  {
    "chunkShortName": "text-field-wrapper",
    "size": 18690,
    "gzipSize": 7103
=======
    "size": 5934,
    "gzipSize": 2508
  },
  {
    "chunkShortName": "text-field-wrapper",
    "size": 18692,
    "gzipSize": 7115
>>>>>>> 7c292c26
  },
  {
    "chunkShortName": "text-list",
    "size": 4984,
<<<<<<< HEAD
    "gzipSize": 2226
  },
  {
    "chunkShortName": "textarea",
    "size": 12559,
    "gzipSize": 4609
  },
  {
    "chunkShortName": "textarea-wrapper",
    "size": 12451,
    "gzipSize": 4931
=======
    "gzipSize": 2229
  },
  {
    "chunkShortName": "textarea",
    "size": 12561,
    "gzipSize": 4600
  },
  {
    "chunkShortName": "textarea-wrapper",
    "size": 12453,
    "gzipSize": 4937
>>>>>>> 7c292c26
  },
  {
    "chunkShortName": "toast",
    "size": 7534,
    "gzipSize": 3321
  },
  {
    "chunkShortName": "wordmark",
    "size": 3050,
<<<<<<< HEAD
    "gzipSize": 1541
=======
    "gzipSize": 1539
>>>>>>> 7c292c26
  }
]<|MERGE_RESOLUTION|>--- conflicted
+++ resolved
@@ -2,20 +2,12 @@
   {
     "chunkShortName": "accordion",
     "size": 6509,
-<<<<<<< HEAD
-    "gzipSize": 2866
-=======
     "gzipSize": 2862
->>>>>>> 7c292c26
   },
   {
     "chunkShortName": "banner",
     "size": 6777,
-<<<<<<< HEAD
-    "gzipSize": 2769
-=======
     "gzipSize": 2766
->>>>>>> 7c292c26
   },
   {
     "chunkShortName": "button",
@@ -29,59 +21,33 @@
   },
   {
     "chunkShortName": "button-pure",
-<<<<<<< HEAD
-    "size": 9287,
-=======
     "size": 9285,
->>>>>>> 7c292c26
     "gzipSize": 3872
   },
   {
     "chunkShortName": "button-tile",
-<<<<<<< HEAD
-    "size": 8027,
-    "gzipSize": 3325
-=======
     "size": 8029,
     "gzipSize": 3346
->>>>>>> 7c292c26
   },
   {
     "chunkShortName": "canvas",
     "size": 16101,
-<<<<<<< HEAD
-    "gzipSize": 5124
-=======
     "gzipSize": 5128
->>>>>>> 7c292c26
   },
   {
     "chunkShortName": "carousel",
     "size": 48383,
-<<<<<<< HEAD
-    "gzipSize": 19433
-  },
-  {
-    "chunkShortName": "checkbox",
-    "size": 13853,
-    "gzipSize": 5220
-=======
     "gzipSize": 19424
   },
   {
     "chunkShortName": "checkbox",
     "size": 13851,
     "gzipSize": 5251
->>>>>>> 7c292c26
   },
   {
     "chunkShortName": "checkbox-wrapper",
     "size": 11457,
-<<<<<<< HEAD
-    "gzipSize": 4655
-=======
     "gzipSize": 4660
->>>>>>> 7c292c26
   },
   {
     "chunkShortName": "content-wrapper",
@@ -95,84 +61,42 @@
   },
   {
     "chunkShortName": "display",
-<<<<<<< HEAD
-    "size": 4369,
-    "gzipSize": 2070
-=======
     "size": 4371,
     "gzipSize": 2068
->>>>>>> 7c292c26
   },
   {
     "chunkShortName": "divider",
     "size": 2422,
-<<<<<<< HEAD
-    "gzipSize": 1085
-=======
     "gzipSize": 1082
->>>>>>> 7c292c26
   },
   {
     "chunkShortName": "drilldown",
     "size": 19737,
-<<<<<<< HEAD
-    "gzipSize": 6168
-=======
     "gzipSize": 6178
->>>>>>> 7c292c26
   },
   {
     "chunkShortName": "fieldset",
     "size": 4521,
-<<<<<<< HEAD
-    "gzipSize": 1954
-=======
     "gzipSize": 1952
->>>>>>> 7c292c26
   },
   {
     "chunkShortName": "fieldset-wrapper",
     "size": 4776,
-<<<<<<< HEAD
-    "gzipSize": 2071
-=======
     "gzipSize": 2077
->>>>>>> 7c292c26
   },
   {
     "chunkShortName": "flex",
     "size": 3748,
-<<<<<<< HEAD
-    "gzipSize": 1510
-=======
     "gzipSize": 1513
->>>>>>> 7c292c26
   },
   {
     "chunkShortName": "flyout",
     "size": 9765,
-<<<<<<< HEAD
-    "gzipSize": 4083
-=======
     "gzipSize": 4090
->>>>>>> 7c292c26
   },
   {
     "chunkShortName": "grid",
     "size": 2803,
-<<<<<<< HEAD
-    "gzipSize": 1304
-  },
-  {
-    "chunkShortName": "heading",
-    "size": 4990,
-    "gzipSize": 2240
-  },
-  {
-    "chunkShortName": "headline",
-    "size": 5494,
-    "gzipSize": 2391
-=======
     "gzipSize": 1303
   },
   {
@@ -184,130 +108,60 @@
     "chunkShortName": "headline",
     "size": 5496,
     "gzipSize": 2372
->>>>>>> 7c292c26
   },
   {
     "chunkShortName": "icon",
     "size": 15302,
-<<<<<<< HEAD
-    "gzipSize": 6241
-  },
-  {
-    "chunkShortName": "inline-notification",
-    "size": 7892,
-    "gzipSize": 3282
-=======
     "gzipSize": 6237
   },
   {
     "chunkShortName": "inline-notification",
     "size": 7894,
     "gzipSize": 3293
->>>>>>> 7c292c26
   },
   {
     "chunkShortName": "input-email",
     "size": 13153,
-<<<<<<< HEAD
-    "gzipSize": 4704
-=======
     "gzipSize": 4719
->>>>>>> 7c292c26
   },
   {
     "chunkShortName": "input-number",
     "size": 13720,
-<<<<<<< HEAD
-    "gzipSize": 4896
-=======
     "gzipSize": 4899
->>>>>>> 7c292c26
   },
   {
     "chunkShortName": "input-password",
     "size": 13241,
-<<<<<<< HEAD
-    "gzipSize": 4766
-=======
     "gzipSize": 4770
->>>>>>> 7c292c26
   },
   {
     "chunkShortName": "input-search",
     "size": 13403,
-<<<<<<< HEAD
-    "gzipSize": 4804
-=======
     "gzipSize": 4814
->>>>>>> 7c292c26
   },
   {
     "chunkShortName": "input-tel",
     "size": 13083,
-<<<<<<< HEAD
-    "gzipSize": 4660
-=======
     "gzipSize": 4674
->>>>>>> 7c292c26
   },
   {
     "chunkShortName": "input-text",
     "size": 13429,
-<<<<<<< HEAD
-    "gzipSize": 4778
-  },
-  {
-    "chunkShortName": "input-url",
-    "size": 13085,
-    "gzipSize": 4677
-=======
     "gzipSize": 4791
->>>>>>> 7c292c26
   },
   {
     "chunkShortName": "link",
     "size": 7045,
-<<<<<<< HEAD
-    "gzipSize": 3049
-=======
     "gzipSize": 3053
->>>>>>> 7c292c26
   },
   {
     "chunkShortName": "link-pure",
     "size": 7488,
-<<<<<<< HEAD
-    "gzipSize": 3213
-=======
     "gzipSize": 3202
->>>>>>> 7c292c26
   },
   {
     "chunkShortName": "link-social",
     "size": 6778,
-<<<<<<< HEAD
-    "gzipSize": 2995
-  },
-  {
-    "chunkShortName": "link-tile",
-    "size": 7782,
-    "gzipSize": 3239
-  },
-  {
-    "chunkShortName": "link-tile-model-signature",
-    "size": 7790,
-    "gzipSize": 3410
-  },
-  {
-    "chunkShortName": "link-tile-product",
-    "size": 7634,
-    "gzipSize": 3267
-  },
-  {
-    "chunkShortName": "main",
-    "size": 86150,
-    "gzipSize": 27659
-=======
     "gzipSize": 2999
   },
   {
@@ -329,42 +183,20 @@
     "chunkShortName": "main",
     "size": 85622,
     "gzipSize": 27616
->>>>>>> 7c292c26
   },
   {
     "chunkShortName": "marque",
     "size": 4768,
-<<<<<<< HEAD
-    "gzipSize": 1769
-=======
     "gzipSize": 1767
->>>>>>> 7c292c26
   },
   {
     "chunkShortName": "modal",
     "size": 11317,
-<<<<<<< HEAD
-    "gzipSize": 4465
-=======
     "gzipSize": 4469
->>>>>>> 7c292c26
   },
   {
     "chunkShortName": "model-signature",
     "size": 2939,
-<<<<<<< HEAD
-    "gzipSize": 1421
-  },
-  {
-    "chunkShortName": "multi-select",
-    "size": 45004,
-    "gzipSize": 16466
-  },
-  {
-    "chunkShortName": "optgroup",
-    "size": 3179,
-    "gzipSize": 1548
-=======
     "gzipSize": 1426
   },
   {
@@ -376,61 +208,30 @@
     "chunkShortName": "optgroup",
     "size": 3277,
     "gzipSize": 1574
->>>>>>> 7c292c26
   },
   {
     "chunkShortName": "pagination",
     "size": 7844,
-<<<<<<< HEAD
-    "gzipSize": 3218
-=======
     "gzipSize": 3224
->>>>>>> 7c292c26
   },
   {
     "chunkShortName": "pin-code",
     "size": 13800,
-<<<<<<< HEAD
-    "gzipSize": 5391
-=======
     "gzipSize": 5408
->>>>>>> 7c292c26
   },
   {
     "chunkShortName": "popover",
     "size": 24881,
-    "gzipSize": 9724
+    "gzipSize": 9721
   },
   {
     "chunkShortName": "radio-button-wrapper",
     "size": 10983,
-<<<<<<< HEAD
-    "gzipSize": 4505
-=======
     "gzipSize": 4498
->>>>>>> 7c292c26
   },
   {
     "chunkShortName": "scroller",
     "size": 6851,
-<<<<<<< HEAD
-    "gzipSize": 2695
-  },
-  {
-    "chunkShortName": "segmented-control",
-    "size": 9013,
-    "gzipSize": 3602
-  },
-  {
-    "chunkShortName": "select",
-    "size": 44679,
-    "gzipSize": 16168
-  },
-  {
-    "chunkShortName": "select-wrapper",
-    "size": 45433,
-    "gzipSize": 16196
-=======
     "gzipSize": 2683
   },
   {
@@ -447,97 +248,54 @@
     "chunkShortName": "select-wrapper",
     "size": 45435,
     "gzipSize": 16165
->>>>>>> 7c292c26
   },
   {
     "chunkShortName": "sheet",
     "size": 7380,
-<<<<<<< HEAD
-    "gzipSize": 3117
-=======
     "gzipSize": 3113
->>>>>>> 7c292c26
   },
   {
     "chunkShortName": "spinner",
     "size": 2402,
-<<<<<<< HEAD
-    "gzipSize": 1226
-=======
     "gzipSize": 1230
->>>>>>> 7c292c26
   },
   {
     "chunkShortName": "stepper-horizontal",
     "size": 11969,
-<<<<<<< HEAD
-    "gzipSize": 4979
-  },
-  {
-    "chunkShortName": "switch",
-    "size": 7966,
-    "gzipSize": 3295
-=======
     "gzipSize": 4976
   },
   {
     "chunkShortName": "switch",
     "size": 7964,
     "gzipSize": 3286
->>>>>>> 7c292c26
   },
   {
     "chunkShortName": "table",
     "size": 10475,
-<<<<<<< HEAD
-    "gzipSize": 4149
-=======
     "gzipSize": 4150
->>>>>>> 7c292c26
   },
   {
     "chunkShortName": "tabs",
     "size": 7013,
-<<<<<<< HEAD
-    "gzipSize": 2935
-=======
     "gzipSize": 2923
->>>>>>> 7c292c26
   },
   {
     "chunkShortName": "tabs-bar",
     "size": 10901,
-<<<<<<< HEAD
-    "gzipSize": 4328
-=======
     "gzipSize": 4322
->>>>>>> 7c292c26
   },
   {
     "chunkShortName": "tag",
     "size": 5918,
-<<<<<<< HEAD
-    "gzipSize": 2456
-=======
     "gzipSize": 2451
->>>>>>> 7c292c26
   },
   {
     "chunkShortName": "tag-dismissible",
     "size": 4244,
-    "gzipSize": 1967
+    "gzipSize": 1972
   },
   {
     "chunkShortName": "text",
-<<<<<<< HEAD
-    "size": 5932,
-    "gzipSize": 2502
-  },
-  {
-    "chunkShortName": "text-field-wrapper",
-    "size": 18690,
-    "gzipSize": 7103
-=======
     "size": 5934,
     "gzipSize": 2508
   },
@@ -545,24 +303,10 @@
     "chunkShortName": "text-field-wrapper",
     "size": 18692,
     "gzipSize": 7115
->>>>>>> 7c292c26
   },
   {
     "chunkShortName": "text-list",
     "size": 4984,
-<<<<<<< HEAD
-    "gzipSize": 2226
-  },
-  {
-    "chunkShortName": "textarea",
-    "size": 12559,
-    "gzipSize": 4609
-  },
-  {
-    "chunkShortName": "textarea-wrapper",
-    "size": 12451,
-    "gzipSize": 4931
-=======
     "gzipSize": 2229
   },
   {
@@ -574,7 +318,6 @@
     "chunkShortName": "textarea-wrapper",
     "size": 12453,
     "gzipSize": 4937
->>>>>>> 7c292c26
   },
   {
     "chunkShortName": "toast",
@@ -584,10 +327,6 @@
   {
     "chunkShortName": "wordmark",
     "size": 3050,
-<<<<<<< HEAD
-    "gzipSize": 1541
-=======
     "gzipSize": 1539
->>>>>>> 7c292c26
   }
 ]