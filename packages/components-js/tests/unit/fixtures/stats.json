[
  {
    "chunkShortName": "accordion",
<<<<<<< HEAD
    "size": 4283,
    "gzipSize": 1890
  },
  {
    "chunkShortName": "banner",
    "size": 5178,
    "gzipSize": 2124
  },
  {
    "chunkShortName": "button",
    "size": 6519,
    "gzipSize": 2651
  },
  {
    "chunkShortName": "button-group",
    "size": 1000,
    "gzipSize": 564
  },
  {
    "chunkShortName": "button-pure",
    "size": 6944,
    "gzipSize": 2908
  },
  {
    "chunkShortName": "button-tile",
    "size": 6794,
    "gzipSize": 2857
  },
  {
    "chunkShortName": "carousel",
    "size": 43292,
    "gzipSize": 17528
  },
  {
    "chunkShortName": "checkbox-wrapper",
    "size": 7795,
    "gzipSize": 3261
  },
  {
    "chunkShortName": "content-wrapper",
    "size": 2372,
    "gzipSize": 1158
  },
  {
    "chunkShortName": "crest",
    "size": 2067,
    "gzipSize": 1072
  },
  {
    "chunkShortName": "display",
    "size": 3076,
    "gzipSize": 1440
  },
  {
    "chunkShortName": "divider",
    "size": 2117,
    "gzipSize": 966
  },
  {
    "chunkShortName": "fieldset",
    "size": 3849,
    "gzipSize": 1586
  },
  {
    "chunkShortName": "fieldset-wrapper",
    "size": 4101,
    "gzipSize": 1708
  },
  {
    "chunkShortName": "flex",
    "size": 3523,
    "gzipSize": 1354
  },
  {
    "chunkShortName": "flyout",
    "size": 7179,
    "gzipSize": 2946
  },
  {
    "chunkShortName": "grid",
    "size": 2577,
    "gzipSize": 1145
  },
  {
    "chunkShortName": "heading",
    "size": 3734,
    "gzipSize": 1588
  },
  {
    "chunkShortName": "headline",
    "size": 4613,
    "gzipSize": 1904
  },
  {
    "chunkShortName": "icon",
    "size": 17559,
    "gzipSize": 8306
  },
  {
    "chunkShortName": "inline-notification",
    "size": 5307,
    "gzipSize": 2147
  },
  {
    "chunkShortName": "link",
    "size": 6031,
    "gzipSize": 2512
  },
  {
    "chunkShortName": "link-pure",
    "size": 6820,
    "gzipSize": 2806
  },
  {
    "chunkShortName": "link-social",
    "size": 5804,
    "gzipSize": 2463
  },
  {
    "chunkShortName": "link-tile",
    "size": 6897,
    "gzipSize": 2914
  },
  {
    "chunkShortName": "link-tile-model-signature",
    "size": 6183,
    "gzipSize": 2677
  },
  {
    "chunkShortName": "main",
    "size": 71426,
    "gzipSize": 23978
  },
  {
    "chunkShortName": "marque",
    "size": 5503,
    "gzipSize": 2199
  },
  {
    "chunkShortName": "modal",
    "size": 8438,
    "gzipSize": 3640
  },
  {
    "chunkShortName": "model-signature",
    "size": 2706,
    "gzipSize": 1369
  },
  {
    "chunkShortName": "multi-select",
    "size": 19607,
    "gzipSize": 6710
  },
  {
    "chunkShortName": "pagination",
    "size": 7013,
    "gzipSize": 2870
  },
  {
    "chunkShortName": "pin-code",
    "size": 10981,
    "gzipSize": 4296
  },
  {
    "chunkShortName": "popover",
    "size": 6550,
    "gzipSize": 2632
  },
  {
    "chunkShortName": "radio-button-wrapper",
    "size": 6800,
    "gzipSize": 2896
  },
  {
    "chunkShortName": "scroller",
    "size": 7726,
    "gzipSize": 2975
  },
  {
    "chunkShortName": "segmented-control",
    "size": 7649,
    "gzipSize": 3005
  },
  {
    "chunkShortName": "select-wrapper",
    "size": 21624,
    "gzipSize": 7253
  },
  {
    "chunkShortName": "spinner",
    "size": 2152,
    "gzipSize": 1069
  },
  {
    "chunkShortName": "stepper-horizontal",
    "size": 11129,
    "gzipSize": 4540
  },
  {
    "chunkShortName": "switch",
    "size": 5534,
    "gzipSize": 2266
  },
  {
    "chunkShortName": "table",
    "size": 8115,
    "gzipSize": 2972
  },
  {
    "chunkShortName": "tabs",
    "size": 5940,
    "gzipSize": 2461
  },
  {
    "chunkShortName": "tabs-bar",
    "size": 10108,
    "gzipSize": 3947
  },
  {
    "chunkShortName": "tag",
    "size": 5124,
    "gzipSize": 2099
  },
  {
    "chunkShortName": "tag-dismissible",
    "size": 3795,
    "gzipSize": 1719
  },
  {
    "chunkShortName": "text",
    "size": 4998,
    "gzipSize": 2039
  },
  {
    "chunkShortName": "text-field-wrapper",
    "size": 13631,
    "gzipSize": 5169
  },
  {
    "chunkShortName": "text-list",
    "size": 3726,
    "gzipSize": 1637
  },
  {
    "chunkShortName": "textarea-wrapper",
    "size": 8128,
    "gzipSize": 3179
  },
  {
    "chunkShortName": "toast",
    "size": 6667,
    "gzipSize": 2845
  },
  {
    "chunkShortName": "wordmark",
    "size": 2645,
    "gzipSize": 1285
=======
    "size": 4712,
    "gzipSize": 2029
  },
  {
    "chunkShortName": "banner",
    "size": 5264,
    "gzipSize": 2161
  },
  {
    "chunkShortName": "button",
    "size": 7011,
    "gzipSize": 2804
  },
  {
    "chunkShortName": "button-group",
    "size": 1086,
    "gzipSize": 597
  },
  {
    "chunkShortName": "button-pure",
    "size": 7370,
    "gzipSize": 3056
  },
  {
    "chunkShortName": "button-tile",
    "size": 6891,
    "gzipSize": 2904
  },
  {
    "chunkShortName": "carousel",
    "size": 43737,
    "gzipSize": 17681
  },
  {
    "chunkShortName": "checkbox-wrapper",
    "size": 8629,
    "gzipSize": 3517
  },
  {
    "chunkShortName": "content-wrapper",
    "size": 2461,
    "gzipSize": 1196
  },
  {
    "chunkShortName": "crest",
    "size": 2148,
    "gzipSize": 1104
  },
  {
    "chunkShortName": "display",
    "size": 3342,
    "gzipSize": 1546
  },
  {
    "chunkShortName": "divider",
    "size": 2524,
    "gzipSize": 1103
  },
  {
    "chunkShortName": "fieldset",
    "size": 4172,
    "gzipSize": 1706
  },
  {
    "chunkShortName": "fieldset-wrapper",
    "size": 4422,
    "gzipSize": 1830
  },
  {
    "chunkShortName": "flex",
    "size": 3602,
    "gzipSize": 1391
  },
  {
    "chunkShortName": "flyout",
    "size": 7871,
    "gzipSize": 3122
  },
  {
    "chunkShortName": "grid",
    "size": 2659,
    "gzipSize": 1176
  },
  {
    "chunkShortName": "heading",
    "size": 4000,
    "gzipSize": 1707
  },
  {
    "chunkShortName": "headline",
    "size": 4877,
    "gzipSize": 2020
  },
  {
    "chunkShortName": "icon",
    "size": 17822,
    "gzipSize": 8419
  },
  {
    "chunkShortName": "inline-notification",
    "size": 5620,
    "gzipSize": 2271
  },
  {
    "chunkShortName": "link",
    "size": 6510,
    "gzipSize": 2674
  },
  {
    "chunkShortName": "link-pure",
    "size": 7313,
    "gzipSize": 2977
  },
  {
    "chunkShortName": "link-social",
    "size": 6284,
    "gzipSize": 2630
  },
  {
    "chunkShortName": "link-tile",
    "size": 6994,
    "gzipSize": 2955
  },
  {
    "chunkShortName": "link-tile-model-signature",
    "size": 6275,
    "gzipSize": 2710
  },
  {
    "chunkShortName": "main",
    "size": 71115,
    "gzipSize": 23907
  },
  {
    "chunkShortName": "marque",
    "size": 5582,
    "gzipSize": 2232
  },
  {
    "chunkShortName": "modal",
    "size": 8519,
    "gzipSize": 3676
  },
  {
    "chunkShortName": "model-signature",
    "size": 2964,
    "gzipSize": 1459
  },
  {
    "chunkShortName": "multi-select",
    "size": 21202,
    "gzipSize": 7052
  },
  {
    "chunkShortName": "pagination",
    "size": 7452,
    "gzipSize": 3011
  },
  {
    "chunkShortName": "popover",
    "size": 6636,
    "gzipSize": 2665
  },
  {
    "chunkShortName": "radio-button-wrapper",
    "size": 7550,
    "gzipSize": 3133
  },
  {
    "chunkShortName": "scroller",
    "size": 8292,
    "gzipSize": 3134
  },
  {
    "chunkShortName": "segmented-control",
    "size": 8099,
    "gzipSize": 3153
  },
  {
    "chunkShortName": "select-wrapper",
    "size": 23578,
    "gzipSize": 7645
  },
  {
    "chunkShortName": "spinner",
    "size": 2483,
    "gzipSize": 1192
  },
  {
    "chunkShortName": "stepper-horizontal",
    "size": 11666,
    "gzipSize": 4704
  },
  {
    "chunkShortName": "switch",
    "size": 6178,
    "gzipSize": 2435
  },
  {
    "chunkShortName": "table",
    "size": 8468,
    "gzipSize": 3093
  },
  {
    "chunkShortName": "tabs",
    "size": 6266,
    "gzipSize": 2586
  },
  {
    "chunkShortName": "tabs-bar",
    "size": 10511,
    "gzipSize": 4085
  },
  {
    "chunkShortName": "tag",
    "size": 5590,
    "gzipSize": 2271
  },
  {
    "chunkShortName": "tag-dismissible",
    "size": 4189,
    "gzipSize": 1859
  },
  {
    "chunkShortName": "text",
    "size": 5264,
    "gzipSize": 2142
  },
  {
    "chunkShortName": "text-field-wrapper",
    "size": 14414,
    "gzipSize": 5384
  },
  {
    "chunkShortName": "text-list",
    "size": 3994,
    "gzipSize": 1744
  },
  {
    "chunkShortName": "textarea-wrapper",
    "size": 8980,
    "gzipSize": 3418
  },
  {
    "chunkShortName": "toast",
    "size": 6982,
    "gzipSize": 2974
  },
  {
    "chunkShortName": "wordmark",
    "size": 2916,
    "gzipSize": 1390
>>>>>>> a3da926b
  }
]<|MERGE_RESOLUTION|>--- conflicted
+++ resolved
@@ -1,265 +1,6 @@
 [
   {
     "chunkShortName": "accordion",
-<<<<<<< HEAD
-    "size": 4283,
-    "gzipSize": 1890
-  },
-  {
-    "chunkShortName": "banner",
-    "size": 5178,
-    "gzipSize": 2124
-  },
-  {
-    "chunkShortName": "button",
-    "size": 6519,
-    "gzipSize": 2651
-  },
-  {
-    "chunkShortName": "button-group",
-    "size": 1000,
-    "gzipSize": 564
-  },
-  {
-    "chunkShortName": "button-pure",
-    "size": 6944,
-    "gzipSize": 2908
-  },
-  {
-    "chunkShortName": "button-tile",
-    "size": 6794,
-    "gzipSize": 2857
-  },
-  {
-    "chunkShortName": "carousel",
-    "size": 43292,
-    "gzipSize": 17528
-  },
-  {
-    "chunkShortName": "checkbox-wrapper",
-    "size": 7795,
-    "gzipSize": 3261
-  },
-  {
-    "chunkShortName": "content-wrapper",
-    "size": 2372,
-    "gzipSize": 1158
-  },
-  {
-    "chunkShortName": "crest",
-    "size": 2067,
-    "gzipSize": 1072
-  },
-  {
-    "chunkShortName": "display",
-    "size": 3076,
-    "gzipSize": 1440
-  },
-  {
-    "chunkShortName": "divider",
-    "size": 2117,
-    "gzipSize": 966
-  },
-  {
-    "chunkShortName": "fieldset",
-    "size": 3849,
-    "gzipSize": 1586
-  },
-  {
-    "chunkShortName": "fieldset-wrapper",
-    "size": 4101,
-    "gzipSize": 1708
-  },
-  {
-    "chunkShortName": "flex",
-    "size": 3523,
-    "gzipSize": 1354
-  },
-  {
-    "chunkShortName": "flyout",
-    "size": 7179,
-    "gzipSize": 2946
-  },
-  {
-    "chunkShortName": "grid",
-    "size": 2577,
-    "gzipSize": 1145
-  },
-  {
-    "chunkShortName": "heading",
-    "size": 3734,
-    "gzipSize": 1588
-  },
-  {
-    "chunkShortName": "headline",
-    "size": 4613,
-    "gzipSize": 1904
-  },
-  {
-    "chunkShortName": "icon",
-    "size": 17559,
-    "gzipSize": 8306
-  },
-  {
-    "chunkShortName": "inline-notification",
-    "size": 5307,
-    "gzipSize": 2147
-  },
-  {
-    "chunkShortName": "link",
-    "size": 6031,
-    "gzipSize": 2512
-  },
-  {
-    "chunkShortName": "link-pure",
-    "size": 6820,
-    "gzipSize": 2806
-  },
-  {
-    "chunkShortName": "link-social",
-    "size": 5804,
-    "gzipSize": 2463
-  },
-  {
-    "chunkShortName": "link-tile",
-    "size": 6897,
-    "gzipSize": 2914
-  },
-  {
-    "chunkShortName": "link-tile-model-signature",
-    "size": 6183,
-    "gzipSize": 2677
-  },
-  {
-    "chunkShortName": "main",
-    "size": 71426,
-    "gzipSize": 23978
-  },
-  {
-    "chunkShortName": "marque",
-    "size": 5503,
-    "gzipSize": 2199
-  },
-  {
-    "chunkShortName": "modal",
-    "size": 8438,
-    "gzipSize": 3640
-  },
-  {
-    "chunkShortName": "model-signature",
-    "size": 2706,
-    "gzipSize": 1369
-  },
-  {
-    "chunkShortName": "multi-select",
-    "size": 19607,
-    "gzipSize": 6710
-  },
-  {
-    "chunkShortName": "pagination",
-    "size": 7013,
-    "gzipSize": 2870
-  },
-  {
-    "chunkShortName": "pin-code",
-    "size": 10981,
-    "gzipSize": 4296
-  },
-  {
-    "chunkShortName": "popover",
-    "size": 6550,
-    "gzipSize": 2632
-  },
-  {
-    "chunkShortName": "radio-button-wrapper",
-    "size": 6800,
-    "gzipSize": 2896
-  },
-  {
-    "chunkShortName": "scroller",
-    "size": 7726,
-    "gzipSize": 2975
-  },
-  {
-    "chunkShortName": "segmented-control",
-    "size": 7649,
-    "gzipSize": 3005
-  },
-  {
-    "chunkShortName": "select-wrapper",
-    "size": 21624,
-    "gzipSize": 7253
-  },
-  {
-    "chunkShortName": "spinner",
-    "size": 2152,
-    "gzipSize": 1069
-  },
-  {
-    "chunkShortName": "stepper-horizontal",
-    "size": 11129,
-    "gzipSize": 4540
-  },
-  {
-    "chunkShortName": "switch",
-    "size": 5534,
-    "gzipSize": 2266
-  },
-  {
-    "chunkShortName": "table",
-    "size": 8115,
-    "gzipSize": 2972
-  },
-  {
-    "chunkShortName": "tabs",
-    "size": 5940,
-    "gzipSize": 2461
-  },
-  {
-    "chunkShortName": "tabs-bar",
-    "size": 10108,
-    "gzipSize": 3947
-  },
-  {
-    "chunkShortName": "tag",
-    "size": 5124,
-    "gzipSize": 2099
-  },
-  {
-    "chunkShortName": "tag-dismissible",
-    "size": 3795,
-    "gzipSize": 1719
-  },
-  {
-    "chunkShortName": "text",
-    "size": 4998,
-    "gzipSize": 2039
-  },
-  {
-    "chunkShortName": "text-field-wrapper",
-    "size": 13631,
-    "gzipSize": 5169
-  },
-  {
-    "chunkShortName": "text-list",
-    "size": 3726,
-    "gzipSize": 1637
-  },
-  {
-    "chunkShortName": "textarea-wrapper",
-    "size": 8128,
-    "gzipSize": 3179
-  },
-  {
-    "chunkShortName": "toast",
-    "size": 6667,
-    "gzipSize": 2845
-  },
-  {
-    "chunkShortName": "wordmark",
-    "size": 2645,
-    "gzipSize": 1285
-=======
     "size": 4712,
     "gzipSize": 2029
   },
@@ -512,6 +253,5 @@
     "chunkShortName": "wordmark",
     "size": 2916,
     "gzipSize": 1390
->>>>>>> a3da926b
   }
 ]