--- conflicted
+++ resolved
@@ -36,13 +36,8 @@
   },
   {
     "chunkShortName": "carousel",
-<<<<<<< HEAD
-    "size": 46675,
-    "gzipSize": 19039
-=======
     "size": 46237,
     "gzipSize": 18876
->>>>>>> 3130845c
   },
   {
     "chunkShortName": "checkbox-wrapper",
@@ -151,13 +146,8 @@
   },
   {
     "chunkShortName": "main",
-<<<<<<< HEAD
-    "size": 79903,
-    "gzipSize": 26682
-=======
     "size": 79917,
     "gzipSize": 26686
->>>>>>> 3130845c
   },
   {
     "chunkShortName": "marque",
@@ -251,15 +241,6 @@
   },
   {
     "chunkShortName": "tag",
-<<<<<<< HEAD
-    "size": 5457,
-    "gzipSize": 2252
-  },
-  {
-    "chunkShortName": "tag-dismissible",
-    "size": 4032,
-    "gzipSize": 1895
-=======
     "size": 5473,
     "gzipSize": 2296
   },
@@ -267,25 +248,16 @@
     "chunkShortName": "tag-dismissible",
     "size": 4078,
     "gzipSize": 1903
->>>>>>> 3130845c
   },
   {
     "chunkShortName": "text",
     "size": 5930,
-<<<<<<< HEAD
-    "gzipSize": 2515
-=======
     "gzipSize": 2513
->>>>>>> 3130845c
   },
   {
     "chunkShortName": "text-field-wrapper",
     "size": 17327,
-<<<<<<< HEAD
-    "gzipSize": 6595
-=======
     "gzipSize": 6592
->>>>>>> 3130845c
   },
   {
     "chunkShortName": "text-list",
@@ -295,28 +267,16 @@
   {
     "chunkShortName": "textarea-wrapper",
     "size": 11495,
-<<<<<<< HEAD
-    "gzipSize": 4552
-=======
     "gzipSize": 4549
->>>>>>> 3130845c
   },
   {
     "chunkShortName": "toast",
     "size": 7321,
-<<<<<<< HEAD
-    "gzipSize": 3221
-=======
     "gzipSize": 3223
->>>>>>> 3130845c
   },
   {
     "chunkShortName": "wordmark",
     "size": 3024,
-<<<<<<< HEAD
-    "gzipSize": 1528
-=======
     "gzipSize": 1530
->>>>>>> 3130845c
   }
 ]