--- conflicted
+++ resolved
@@ -146,13 +146,8 @@
   },
   {
     "chunkShortName": "main",
-<<<<<<< HEAD
-    "size": 80215,
-    "gzipSize": 26770
-=======
     "size": 80458,
     "gzipSize": 26724
->>>>>>> c64f7707
   },
   {
     "chunkShortName": "marque",
@@ -171,13 +166,8 @@
   },
   {
     "chunkShortName": "multi-select",
-<<<<<<< HEAD
-    "size": 26854,
-    "gzipSize": 9360
-=======
     "size": 26728,
     "gzipSize": 9312
->>>>>>> c64f7707
   },
   {
     "chunkShortName": "optgroup",
@@ -191,13 +181,8 @@
   },
   {
     "chunkShortName": "pin-code",
-<<<<<<< HEAD
-    "size": 15423,
-    "gzipSize": 5915
-=======
     "size": 15357,
     "gzipSize": 5891
->>>>>>> c64f7707
   },
   {
     "chunkShortName": "popover",
@@ -221,15 +206,6 @@
   },
   {
     "chunkShortName": "select",
-<<<<<<< HEAD
-    "size": 25983,
-    "gzipSize": 9145
-  },
-  {
-    "chunkShortName": "select-wrapper",
-    "size": 27446,
-    "gzipSize": 9253
-=======
     "size": 25907,
     "gzipSize": 9108
   },
@@ -237,7 +213,6 @@
     "chunkShortName": "select-wrapper",
     "size": 27319,
     "gzipSize": 9195
->>>>>>> c64f7707
   },
   {
     "chunkShortName": "spinner",
@@ -286,13 +261,8 @@
   },
   {
     "chunkShortName": "text-field-wrapper",
-<<<<<<< HEAD
-    "size": 17548,
-    "gzipSize": 6665
-=======
     "size": 17840,
     "gzipSize": 6796
->>>>>>> c64f7707
   },
   {
     "chunkShortName": "text-list",
@@ -306,13 +276,8 @@
   },
   {
     "chunkShortName": "textarea-wrapper",
-<<<<<<< HEAD
-    "size": 11635,
-    "gzipSize": 4597
-=======
     "size": 12068,
     "gzipSize": 4774
->>>>>>> c64f7707
   },
   {
     "chunkShortName": "toast",
