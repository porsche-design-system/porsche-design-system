[
  {
    "chunkShortName": "accordion",
    "size": 5967,
    "gzipSize": 2543
  },
  {
    "chunkShortName": "banner",
    "size": 4182,
    "gzipSize": 1896
  },
  {
    "chunkShortName": "button",
    "size": 7167,
    "gzipSize": 2866
  },
  {
    "chunkShortName": "button-group",
    "size": 1113,
    "gzipSize": 576
  },
  {
    "chunkShortName": "button-pure",
    "size": 7552,
    "gzipSize": 3102
  },
  {
    "chunkShortName": "carousel",
    "size": 38972,
    "gzipSize": 16005
  },
  {
    "chunkShortName": "checkbox-wrapper",
    "size": 7077,
    "gzipSize": 2977
  },
  {
    "chunkShortName": "content-wrapper",
    "size": 1440,
    "gzipSize": 719
  },
  {
    "chunkShortName": "display",
    "size": 3060,
    "gzipSize": 1398
  },
  {
    "chunkShortName": "divider",
    "size": 1218,
    "gzipSize": 622
  },
  {
    "chunkShortName": "fieldset-wrapper",
    "size": 3597,
    "gzipSize": 1498
  },
  {
    "chunkShortName": "flex",
    "size": 3491,
    "gzipSize": 1372
  },
  {
    "chunkShortName": "grid",
    "size": 2510,
    "gzipSize": 1142
  },
  {
    "chunkShortName": "headline",
    "size": 5362,
    "gzipSize": 2166
  },
  {
    "chunkShortName": "icon",
    "size": 16733,
    "gzipSize": 7649
  },
  {
    "chunkShortName": "inline-notification",
    "size": 4641,
    "gzipSize": 1999
  },
  {
    "chunkShortName": "link",
    "size": 6579,
    "gzipSize": 2740
  },
  {
    "chunkShortName": "link-pure",
    "size": 7354,
    "gzipSize": 2992
  },
  {
    "chunkShortName": "link-social",
    "size": 5959,
    "gzipSize": 2535
  },
  {
    "chunkShortName": "link-tile",
    "size": 7179,
    "gzipSize": 2978
  },
  {
    "chunkShortName": "main",
<<<<<<< HEAD
    "size": 67303,
    "gzipSize": 22883
=======
    "size": 67482,
    "gzipSize": 22939
>>>>>>> 0e80e52f
  },
  {
    "chunkShortName": "marque",
    "size": 4850,
    "gzipSize": 2035
  },
  {
    "chunkShortName": "modal",
    "size": 8126,
    "gzipSize": 3479
  },
  {
    "chunkShortName": "pagination",
    "size": 6890,
    "gzipSize": 2833
  },
  {
    "chunkShortName": "popover",
    "size": 7423,
    "gzipSize": 2923
  },
  {
    "chunkShortName": "radio-button-wrapper",
    "size": 6966,
    "gzipSize": 2948
  },
  {
    "chunkShortName": "scroller",
    "size": 7373,
    "gzipSize": 2913
  },
  {
    "chunkShortName": "segmented-control",
    "size": 7214,
    "gzipSize": 2827
  },
  {
    "chunkShortName": "select-wrapper",
    "size": 21351,
    "gzipSize": 7111
  },
  {
    "chunkShortName": "spinner",
    "size": 2616,
    "gzipSize": 1260
  },
  {
    "chunkShortName": "stepper-horizontal",
    "size": 11817,
    "gzipSize": 4817
  },
  {
    "chunkShortName": "switch",
    "size": 5389,
    "gzipSize": 2201
  },
  {
    "chunkShortName": "table",
    "size": 10850,
    "gzipSize": 3932
  },
  {
    "chunkShortName": "tabs",
    "size": 6164,
    "gzipSize": 2594
  },
  {
    "chunkShortName": "tabs-bar",
    "size": 8583,
    "gzipSize": 3376
  },
  {
    "chunkShortName": "tag",
    "size": 5247,
    "gzipSize": 2110
  },
  {
    "chunkShortName": "tag-dismissible",
    "size": 4292,
    "gzipSize": 1880
  },
  {
    "chunkShortName": "text",
    "size": 4912,
    "gzipSize": 1983
  },
  {
    "chunkShortName": "text-field-wrapper",
<<<<<<< HEAD
    "size": 13030,
    "gzipSize": 4853
=======
    "size": 14100,
    "gzipSize": 5242
>>>>>>> 0e80e52f
  },
  {
    "chunkShortName": "text-list",
    "size": 4222,
    "gzipSize": 1853
  },
  {
    "chunkShortName": "textarea-wrapper",
    "size": 8059,
    "gzipSize": 3120
  },
  {
    "chunkShortName": "toast",
    "size": 6615,
    "gzipSize": 2840
  }
]<|MERGE_RESOLUTION|>--- conflicted
+++ resolved
@@ -101,13 +101,8 @@
   },
   {
     "chunkShortName": "main",
-<<<<<<< HEAD
-    "size": 67303,
-    "gzipSize": 22883
-=======
     "size": 67482,
     "gzipSize": 22939
->>>>>>> 0e80e52f
   },
   {
     "chunkShortName": "marque",
@@ -196,13 +191,8 @@
   },
   {
     "chunkShortName": "text-field-wrapper",
-<<<<<<< HEAD
-    "size": 13030,
-    "gzipSize": 4853
-=======
     "size": 14100,
     "gzipSize": 5242
->>>>>>> 0e80e52f
   },
   {
     "chunkShortName": "text-list",
