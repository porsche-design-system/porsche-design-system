--- conflicted
+++ resolved
@@ -12,34 +12,17 @@
   {
     "chunkShortName": "button",
     "size": 15934,
-<<<<<<< HEAD
-    "gzipSize": 2984
-=======
     "gzipSize": 2983
->>>>>>> 9ba40d33
   },
   {
     "chunkShortName": "button-pure",
     "size": 21913,
-<<<<<<< HEAD
-    "gzipSize": 4290
-=======
     "gzipSize": 4289
->>>>>>> 9ba40d33
   },
   {
     "chunkShortName": "checkbox-wrapper",
-<<<<<<< HEAD
-    "size": 9162,
-    "gzipSize": 2561
-=======
     "size": 9164,
-<<<<<<< HEAD
-    "gzipSize": 2564
->>>>>>> master
-=======
     "gzipSize": 2563
->>>>>>> 9ba40d33
   },
   {
     "chunkShortName": "content-wrapper",
@@ -49,7 +32,7 @@
   {
     "chunkShortName": "divider",
     "size": 1779,
-    "gzipSize": 593
+    "gzipSize": 592
   },
   {
     "chunkShortName": "fieldset-wrapper",
@@ -64,11 +47,7 @@
   {
     "chunkShortName": "grid",
     "size": 1889,
-<<<<<<< HEAD
-    "gzipSize": 865
-=======
     "gzipSize": 864
->>>>>>> master
   },
   {
     "chunkShortName": "headline",
@@ -77,48 +56,17 @@
   },
   {
     "chunkShortName": "icon",
-<<<<<<< HEAD
-    "size": 14662,
-    "gzipSize": 7403
-=======
     "size": 14664,
     "gzipSize": 7407
->>>>>>> master
   },
   {
     "chunkShortName": "link",
     "size": 4883,
-<<<<<<< HEAD
-    "gzipSize": 2050
-=======
     "gzipSize": 2049
->>>>>>> 9ba40d33
   },
   {
     "chunkShortName": "link-pure",
     "size": 7457,
-<<<<<<< HEAD
-    "gzipSize": 3239
-  },
-  {
-    "chunkShortName": "link-social",
-    "size": 5567,
-<<<<<<< HEAD
-    "gzipSize": 1831
-  },
-  {
-    "chunkShortName": "main",
-    "size": 71037,
-    "gzipSize": 24144
-=======
-    "gzipSize": 1829
-  },
-  {
-    "chunkShortName": "main",
-    "size": 70876,
-    "gzipSize": 24080
->>>>>>> master
-=======
     "gzipSize": 3238
   },
   {
@@ -130,7 +78,6 @@
     "chunkShortName": "main",
     "size": 70922,
     "gzipSize": 24100
->>>>>>> 9ba40d33
   },
   {
     "chunkShortName": "marque",
@@ -140,24 +87,6 @@
   {
     "chunkShortName": "modal",
     "size": 7223,
-<<<<<<< HEAD
-    "gzipSize": 2232
-  },
-  {
-    "chunkShortName": "pagination",
-    "size": 7935,
-    "gzipSize": 2951
-  },
-  {
-    "chunkShortName": "popover",
-    "size": 6124,
-    "gzipSize": 2493
-  },
-  {
-    "chunkShortName": "radio-button-wrapper",
-    "size": 19515,
-    "gzipSize": 2908
-=======
     "gzipSize": 2234
   },
   {
@@ -169,41 +98,26 @@
     "chunkShortName": "radio-button-wrapper",
     "size": 19517,
     "gzipSize": 2909
->>>>>>> 9ba40d33
   },
   {
     "chunkShortName": "select-wrapper",
-<<<<<<< HEAD
-    "size": 19335,
+    "size": 19337,
     "gzipSize": 6213
-=======
-    "size": 19337,
-<<<<<<< HEAD
-    "gzipSize": 6212
->>>>>>> master
-=======
-    "gzipSize": 6213
->>>>>>> 9ba40d33
   },
   {
     "chunkShortName": "spinner",
-    "size": 4492,
-    "gzipSize": 1617
+    "size": 4494,
+    "gzipSize": 1618
   },
   {
     "chunkShortName": "switch",
-<<<<<<< HEAD
-    "size": 9694,
-    "gzipSize": 2222
-=======
     "size": 9692,
     "gzipSize": 2219
->>>>>>> 9ba40d33
   },
   {
     "chunkShortName": "table",
     "size": 8643,
-    "gzipSize": 2914
+    "gzipSize": 2915
   },
   {
     "chunkShortName": "tabs",
@@ -217,15 +131,6 @@
   },
   {
     "chunkShortName": "text",
-<<<<<<< HEAD
-    "size": 7541,
-    "gzipSize": 2442
-  },
-  {
-    "chunkShortName": "text-field-wrapper",
-    "size": 9298,
-    "gzipSize": 3356
-=======
     "size": 7463,
     "gzipSize": 2422
   },
@@ -233,34 +138,20 @@
     "chunkShortName": "text-field-wrapper",
     "size": 9300,
     "gzipSize": 3360
->>>>>>> 9ba40d33
   },
   {
     "chunkShortName": "text-list",
     "size": 3207,
-    "gzipSize": 1463
+    "gzipSize": 1464
   },
   {
     "chunkShortName": "textarea-wrapper",
-<<<<<<< HEAD
-    "size": 9519,
-    "gzipSize": 2511
-=======
     "size": 9521,
     "gzipSize": 2512
->>>>>>> 9ba40d33
   },
   {
     "chunkShortName": "toast",
     "size": 6587,
-<<<<<<< HEAD
-<<<<<<< HEAD
     "gzipSize": 2562
-=======
-    "gzipSize": 2564
->>>>>>> master
-=======
-    "gzipSize": 2562
->>>>>>> 9ba40d33
   }
 ]