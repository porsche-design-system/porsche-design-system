--- conflicted
+++ resolved
@@ -31,8 +31,8 @@
   },
   {
     "chunkShortName": "canvas",
-    "size": 16271,
-    "gzipSize": 5171
+    "size": 15679,
+    "gzipSize": 5003
   },
   {
     "chunkShortName": "carousel",
@@ -151,13 +151,8 @@
   },
   {
     "chunkShortName": "main",
-<<<<<<< HEAD
-    "size": 81410,
-    "gzipSize": 26998
-=======
     "size": 81286,
     "gzipSize": 26971
->>>>>>> 4211e41a
   },
   {
     "chunkShortName": "marque",
