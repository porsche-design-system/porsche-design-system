[
  {
    "chunkShortName": "accordion",
    "size": 4551,
    "gzipSize": 1967
  },
  {
    "chunkShortName": "banner",
    "size": 5217,
    "gzipSize": 2146
  },
  {
    "chunkShortName": "button",
    "size": 7179,
    "gzipSize": 2883
  },
  {
    "chunkShortName": "button-group",
    "size": 1039,
    "gzipSize": 587
  },
  {
    "chunkShortName": "button-pure",
    "size": 7942,
    "gzipSize": 3272
  },
  {
    "chunkShortName": "button-tile",
    "size": 6869,
    "gzipSize": 2890
  },
  {
    "chunkShortName": "carousel",
    "size": 44126,
    "gzipSize": 17753
  },
  {
    "chunkShortName": "checkbox-wrapper",
    "size": 8520,
    "gzipSize": 3492
  },
  {
    "chunkShortName": "content-wrapper",
    "size": 2416,
    "gzipSize": 1178
  },
  {
    "chunkShortName": "crest",
    "size": 2101,
    "gzipSize": 1092
  },
  {
    "chunkShortName": "display",
    "size": 3606,
    "gzipSize": 1673
  },
  {
    "chunkShortName": "divider",
    "size": 2350,
    "gzipSize": 1031
  },
  {
    "chunkShortName": "fieldset",
    "size": 3991,
    "gzipSize": 1631
  },
  {
    "chunkShortName": "fieldset-wrapper",
    "size": 4243,
    "gzipSize": 1759
  },
  {
    "chunkShortName": "flex",
    "size": 3557,
    "gzipSize": 1377
  },
  {
    "chunkShortName": "flyout",
    "size": 8325,
    "gzipSize": 3342
  },
  {
    "chunkShortName": "grid",
    "size": 2614,
    "gzipSize": 1165
  },
  {
    "chunkShortName": "heading",
    "size": 4264,
    "gzipSize": 1827
  },
  {
    "chunkShortName": "headline",
    "size": 4750,
    "gzipSize": 1972
  },
  {
    "chunkShortName": "icon",
    "size": 17617,
    "gzipSize": 8344
  },
  {
    "chunkShortName": "inline-notification",
    "size": 5436,
    "gzipSize": 2193
  },
  {
    "chunkShortName": "link",
    "size": 6375,
    "gzipSize": 2616
  },
  {
    "chunkShortName": "link-pure",
    "size": 7564,
    "gzipSize": 3072
  },
  {
    "chunkShortName": "link-social",
    "size": 6151,
    "gzipSize": 2579
  },
  {
    "chunkShortName": "link-tile",
    "size": 6972,
    "gzipSize": 2943
  },
  {
    "chunkShortName": "link-tile-model-signature",
    "size": 6321,
    "gzipSize": 2719
  },
  {
    "chunkShortName": "main",
<<<<<<< HEAD
    "size": 73455,
    "gzipSize": 24391
=======
    "size": 73891,
    "gzipSize": 24584
>>>>>>> a87240f9
  },
  {
    "chunkShortName": "marque",
    "size": 5537,
    "gzipSize": 2220
  },
  {
    "chunkShortName": "modal",
    "size": 9168,
    "gzipSize": 3877
  },
  {
    "chunkShortName": "model-signature",
    "size": 2789,
    "gzipSize": 1409
  },
  {
    "chunkShortName": "multi-select",
    "size": 21563,
    "gzipSize": 7213
  },
  {
    "chunkShortName": "pagination",
    "size": 7283,
    "gzipSize": 2951
  },
  {
    "chunkShortName": "pin-code",
    "size": 11509,
    "gzipSize": 4477
  },
  {
    "chunkShortName": "popover",
    "size": 8659,
    "gzipSize": 3241
  },
  {
    "chunkShortName": "radio-button-wrapper",
    "size": 8018,
    "gzipSize": 3309
  },
  {
    "chunkShortName": "scroller",
    "size": 8175,
    "gzipSize": 3112
  },
  {
    "chunkShortName": "segmented-control",
    "size": 7906,
    "gzipSize": 3089
  },
  {
    "chunkShortName": "select-wrapper",
<<<<<<< HEAD
    "size": 25129,
    "gzipSize": 8157
=======
    "size": 23465,
    "gzipSize": 7668
>>>>>>> a87240f9
  },
  {
    "chunkShortName": "spinner",
    "size": 2159,
    "gzipSize": 1058
  },
  {
    "chunkShortName": "stepper-horizontal",
    "size": 11566,
    "gzipSize": 4664
  },
  {
    "chunkShortName": "switch",
    "size": 5894,
    "gzipSize": 2331
  },
  {
    "chunkShortName": "table",
    "size": 8295,
    "gzipSize": 3044
  },
  {
    "chunkShortName": "tabs",
    "size": 6194,
    "gzipSize": 2545
  },
  {
    "chunkShortName": "tabs-bar",
    "size": 10511,
    "gzipSize": 4099
  },
  {
    "chunkShortName": "tag",
    "size": 5423,
    "gzipSize": 2201
  },
  {
    "chunkShortName": "tag-dismissible",
    "size": 4027,
    "gzipSize": 1788
  },
  {
    "chunkShortName": "text",
    "size": 5169,
    "gzipSize": 2104
  },
  {
    "chunkShortName": "text-field-wrapper",
    "size": 14561,
    "gzipSize": 5462
  },
  {
    "chunkShortName": "text-list",
    "size": 3905,
    "gzipSize": 1704
  },
  {
    "chunkShortName": "textarea-wrapper",
    "size": 8949,
    "gzipSize": 3437
  },
  {
    "chunkShortName": "toast",
    "size": 6798,
    "gzipSize": 2893
  },
  {
    "chunkShortName": "wordmark",
    "size": 2741,
    "gzipSize": 1323
  }
]<|MERGE_RESOLUTION|>--- conflicted
+++ resolved
@@ -1,18 +1,18 @@
 [
   {
     "chunkShortName": "accordion",
-    "size": 4551,
-    "gzipSize": 1967
+    "size": 4547,
+    "gzipSize": 1965
   },
   {
     "chunkShortName": "banner",
     "size": 5217,
-    "gzipSize": 2146
+    "gzipSize": 2150
   },
   {
     "chunkShortName": "button",
-    "size": 7179,
-    "gzipSize": 2883
+    "size": 7175,
+    "gzipSize": 2882
   },
   {
     "chunkShortName": "button-group",
@@ -21,28 +21,28 @@
   },
   {
     "chunkShortName": "button-pure",
-    "size": 7942,
-    "gzipSize": 3272
+    "size": 7938,
+    "gzipSize": 3275
   },
   {
     "chunkShortName": "button-tile",
-    "size": 6869,
+    "size": 6871,
     "gzipSize": 2890
   },
   {
     "chunkShortName": "carousel",
     "size": 44126,
-    "gzipSize": 17753
+    "gzipSize": 17758
   },
   {
     "chunkShortName": "checkbox-wrapper",
     "size": 8520,
-    "gzipSize": 3492
+    "gzipSize": 3490
   },
   {
     "chunkShortName": "content-wrapper",
     "size": 2416,
-    "gzipSize": 1178
+    "gzipSize": 1181
   },
   {
     "chunkShortName": "crest",
@@ -51,28 +51,28 @@
   },
   {
     "chunkShortName": "display",
-    "size": 3606,
-    "gzipSize": 1673
+    "size": 3608,
+    "gzipSize": 1676
   },
   {
     "chunkShortName": "divider",
     "size": 2350,
-    "gzipSize": 1031
+    "gzipSize": 1030
   },
   {
     "chunkShortName": "fieldset",
     "size": 3991,
-    "gzipSize": 1631
+    "gzipSize": 1630
   },
   {
     "chunkShortName": "fieldset-wrapper",
     "size": 4243,
-    "gzipSize": 1759
+    "gzipSize": 1757
   },
   {
     "chunkShortName": "flex",
     "size": 3557,
-    "gzipSize": 1377
+    "gzipSize": 1378
   },
   {
     "chunkShortName": "flyout",
@@ -82,62 +82,57 @@
   {
     "chunkShortName": "grid",
     "size": 2614,
-    "gzipSize": 1165
+    "gzipSize": 1164
   },
   {
     "chunkShortName": "heading",
-    "size": 4264,
-    "gzipSize": 1827
+    "size": 4266,
+    "gzipSize": 1829
   },
   {
     "chunkShortName": "headline",
-    "size": 4750,
-    "gzipSize": 1972
+    "size": 4752,
+    "gzipSize": 1971
   },
   {
     "chunkShortName": "icon",
     "size": 17617,
-    "gzipSize": 8344
+    "gzipSize": 8345
   },
   {
     "chunkShortName": "inline-notification",
     "size": 5436,
-    "gzipSize": 2193
+    "gzipSize": 2196
   },
   {
     "chunkShortName": "link",
     "size": 6375,
-    "gzipSize": 2616
+    "gzipSize": 2620
   },
   {
     "chunkShortName": "link-pure",
     "size": 7564,
-    "gzipSize": 3072
+    "gzipSize": 3077
   },
   {
     "chunkShortName": "link-social",
     "size": 6151,
-    "gzipSize": 2579
+    "gzipSize": 2580
   },
   {
     "chunkShortName": "link-tile",
-    "size": 6972,
-    "gzipSize": 2943
+    "size": 6974,
+    "gzipSize": 2946
   },
   {
     "chunkShortName": "link-tile-model-signature",
-    "size": 6321,
+    "size": 6323,
     "gzipSize": 2719
   },
   {
     "chunkShortName": "main",
-<<<<<<< HEAD
-    "size": 73455,
-    "gzipSize": 24391
-=======
     "size": 73891,
     "gzipSize": 24584
->>>>>>> a87240f9
   },
   {
     "chunkShortName": "marque",
@@ -147,7 +142,7 @@
   {
     "chunkShortName": "modal",
     "size": 9168,
-    "gzipSize": 3877
+    "gzipSize": 3881
   },
   {
     "chunkShortName": "model-signature",
@@ -156,33 +151,33 @@
   },
   {
     "chunkShortName": "multi-select",
-    "size": 21563,
-    "gzipSize": 7213
+    "size": 21559,
+    "gzipSize": 7205
   },
   {
     "chunkShortName": "pagination",
     "size": 7283,
-    "gzipSize": 2951
+    "gzipSize": 2946
   },
   {
     "chunkShortName": "pin-code",
     "size": 11509,
-    "gzipSize": 4477
+    "gzipSize": 4473
   },
   {
     "chunkShortName": "popover",
-    "size": 8659,
-    "gzipSize": 3241
+    "size": 8577,
+    "gzipSize": 3228
   },
   {
     "chunkShortName": "radio-button-wrapper",
     "size": 8018,
-    "gzipSize": 3309
+    "gzipSize": 3306
   },
   {
     "chunkShortName": "scroller",
-    "size": 8175,
-    "gzipSize": 3112
+    "size": 8173,
+    "gzipSize": 3113
   },
   {
     "chunkShortName": "segmented-control",
@@ -191,13 +186,8 @@
   },
   {
     "chunkShortName": "select-wrapper",
-<<<<<<< HEAD
-    "size": 25129,
-    "gzipSize": 8157
-=======
     "size": 23465,
     "gzipSize": 7668
->>>>>>> a87240f9
   },
   {
     "chunkShortName": "spinner",
@@ -206,67 +196,67 @@
   },
   {
     "chunkShortName": "stepper-horizontal",
-    "size": 11566,
-    "gzipSize": 4664
+    "size": 11564,
+    "gzipSize": 4661
   },
   {
     "chunkShortName": "switch",
     "size": 5894,
-    "gzipSize": 2331
+    "gzipSize": 2330
   },
   {
     "chunkShortName": "table",
     "size": 8295,
-    "gzipSize": 3044
+    "gzipSize": 3041
   },
   {
     "chunkShortName": "tabs",
-    "size": 6194,
+    "size": 6192,
     "gzipSize": 2545
   },
   {
     "chunkShortName": "tabs-bar",
-    "size": 10511,
-    "gzipSize": 4099
+    "size": 10509,
+    "gzipSize": 4094
   },
   {
     "chunkShortName": "tag",
     "size": 5423,
-    "gzipSize": 2201
+    "gzipSize": 2207
   },
   {
     "chunkShortName": "tag-dismissible",
     "size": 4027,
-    "gzipSize": 1788
+    "gzipSize": 1790
   },
   {
     "chunkShortName": "text",
-    "size": 5169,
+    "size": 5171,
     "gzipSize": 2104
   },
   {
     "chunkShortName": "text-field-wrapper",
-    "size": 14561,
-    "gzipSize": 5462
+    "size": 14557,
+    "gzipSize": 5455
   },
   {
     "chunkShortName": "text-list",
     "size": 3905,
-    "gzipSize": 1704
+    "gzipSize": 1701
   },
   {
     "chunkShortName": "textarea-wrapper",
     "size": 8949,
-    "gzipSize": 3437
+    "gzipSize": 3426
   },
   {
     "chunkShortName": "toast",
     "size": 6798,
-    "gzipSize": 2893
+    "gzipSize": 2891
   },
   {
     "chunkShortName": "wordmark",
     "size": 2741,
-    "gzipSize": 1323
+    "gzipSize": 1324
   }
 ]