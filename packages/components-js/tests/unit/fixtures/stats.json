--- conflicted
+++ resolved
@@ -82,11 +82,7 @@
   {
     "chunkShortName": "flyout",
     "size": 9753,
-<<<<<<< HEAD
-    "gzipSize": 4082
-=======
     "gzipSize": 4081
->>>>>>> 6bc458ba
   },
   {
     "chunkShortName": "flyout-multilevel",
@@ -161,11 +157,7 @@
   {
     "chunkShortName": "modal",
     "size": 11572,
-<<<<<<< HEAD
-    "gzipSize": 4618
-=======
     "gzipSize": 4619
->>>>>>> 6bc458ba
   },
   {
     "chunkShortName": "model-signature",
@@ -249,13 +241,8 @@
   },
   {
     "chunkShortName": "tabs-bar",
-<<<<<<< HEAD
-    "size": 10506,
-    "gzipSize": 4175
-=======
     "size": 10610,
     "gzipSize": 4223
->>>>>>> 6bc458ba
   },
   {
     "chunkShortName": "tag",
