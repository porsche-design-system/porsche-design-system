[
  {
    "chunkShortName": "accordion",
    "size": 5994,
    "gzipSize": 2505
  },
  {
    "chunkShortName": "banner",
    "size": 5328,
    "gzipSize": 2217
  },
  {
    "chunkShortName": "button",
<<<<<<< HEAD
    "size": 7290,
    "gzipSize": 2900
  },
  {
    "chunkShortName": "button-group",
    "size": 941,
    "gzipSize": 538
  },
  {
    "chunkShortName": "button-pure",
    "size": 7721,
=======
    "size": 7288,
    "gzipSize": 2901
  },
  {
    "chunkShortName": "button-group",
    "size": 862,
    "gzipSize": 505
  },
  {
    "chunkShortName": "button-pure",
    "size": 7719,
>>>>>>> 24bbb8db
    "gzipSize": 3146
  },
  {
    "chunkShortName": "carousel",
    "size": 40895,
<<<<<<< HEAD
    "gzipSize": 16668
  },
  {
    "chunkShortName": "checkbox-wrapper",
    "size": 7206,
    "gzipSize": 3014
=======
    "gzipSize": 16679
  },
  {
    "chunkShortName": "checkbox-wrapper",
    "size": 7204,
    "gzipSize": 3016
>>>>>>> 24bbb8db
  },
  {
    "chunkShortName": "content-wrapper",
    "size": 2313,
    "gzipSize": 1053
  },
  {
    "chunkShortName": "display",
    "size": 3113,
<<<<<<< HEAD
    "gzipSize": 1439
=======
    "gzipSize": 1436
>>>>>>> 24bbb8db
  },
  {
    "chunkShortName": "divider",
    "size": 2081,
    "gzipSize": 943
  },
  {
    "chunkShortName": "fieldset-wrapper",
    "size": 3800,
    "gzipSize": 1580
  },
  {
    "chunkShortName": "flex",
    "size": 3505,
<<<<<<< HEAD
    "gzipSize": 1379
=======
    "gzipSize": 1380
>>>>>>> 24bbb8db
  },
  {
    "chunkShortName": "grid",
    "size": 2583,
    "gzipSize": 1168
  },
  {
    "chunkShortName": "heading",
    "size": 3777,
<<<<<<< HEAD
    "gzipSize": 1594
=======
    "gzipSize": 1593
>>>>>>> 24bbb8db
  },
  {
    "chunkShortName": "headline",
    "size": 4628,
    "gzipSize": 1907
  },
  {
    "chunkShortName": "icon",
<<<<<<< HEAD
    "size": 16529,
    "gzipSize": 7917
=======
    "size": 16527,
    "gzipSize": 7916
>>>>>>> 24bbb8db
  },
  {
    "chunkShortName": "inline-notification",
    "size": 4916,
    "gzipSize": 2066
  },
  {
    "chunkShortName": "link",
<<<<<<< HEAD
    "size": 6688,
    "gzipSize": 2769
  },
  {
    "chunkShortName": "link-pure",
    "size": 7508,
    "gzipSize": 3051
=======
    "size": 6686,
    "gzipSize": 2771
  },
  {
    "chunkShortName": "link-pure",
    "size": 7506,
    "gzipSize": 3054
>>>>>>> 24bbb8db
  },
  {
    "chunkShortName": "link-social",
    "size": 6078,
<<<<<<< HEAD
    "gzipSize": 2566
  },
  {
    "chunkShortName": "link-tile",
    "size": 6986,
    "gzipSize": 2884
  },
  {
    "chunkShortName": "link-tile-model-signature",
    "size": 8514,
    "gzipSize": 3564
  },
  {
    "chunkShortName": "main",
    "size": 68230,
    "gzipSize": 22954
  },
  {
    "chunkShortName": "marque",
    "size": 4864,
    "gzipSize": 2042
  },
  {
    "chunkShortName": "modal",
    "size": 8145,
    "gzipSize": 3437
=======
    "gzipSize": 2568
  },
  {
    "chunkShortName": "link-tile",
    "size": 6599,
    "gzipSize": 2753
  },
  {
    "chunkShortName": "main",
    "size": 67850,
    "gzipSize": 22890
  },
  {
    "chunkShortName": "marque",
    "size": 4862,
    "gzipSize": 2041
  },
  {
    "chunkShortName": "modal",
    "size": 8348,
    "gzipSize": 3511
>>>>>>> 24bbb8db
  },
  {
    "chunkShortName": "model-signature",
    "size": 2566,
    "gzipSize": 1341
  },
  {
    "chunkShortName": "pagination",
    "size": 7834,
<<<<<<< HEAD
    "gzipSize": 3133
  },
  {
    "chunkShortName": "popover",
    "size": 7514,
    "gzipSize": 2949
  },
  {
    "chunkShortName": "radio-button-wrapper",
    "size": 7081,
    "gzipSize": 2984
  },
  {
    "chunkShortName": "scroller",
    "size": 8429,
    "gzipSize": 3184
  },
  {
    "chunkShortName": "segmented-control",
    "size": 8122,
    "gzipSize": 3181
=======
    "gzipSize": 3132
  },
  {
    "chunkShortName": "popover",
    "size": 7512,
    "gzipSize": 2945
  },
  {
    "chunkShortName": "radio-button-wrapper",
    "size": 7079,
    "gzipSize": 2982
  },
  {
    "chunkShortName": "scroller",
    "size": 8427,
    "gzipSize": 3178
  },
  {
    "chunkShortName": "segmented-control",
    "size": 8049,
    "gzipSize": 3163
>>>>>>> 24bbb8db
  },
  {
    "chunkShortName": "select-wrapper",
    "size": 21467,
<<<<<<< HEAD
    "gzipSize": 7187
=======
    "gzipSize": 7192
>>>>>>> 24bbb8db
  },
  {
    "chunkShortName": "spinner",
    "size": 2628,
    "gzipSize": 1263
  },
  {
    "chunkShortName": "stepper-horizontal",
<<<<<<< HEAD
    "size": 12225,
    "gzipSize": 4865
=======
    "size": 12152,
    "gzipSize": 4838
>>>>>>> 24bbb8db
  },
  {
    "chunkShortName": "switch",
    "size": 5583,
    "gzipSize": 2242
  },
  {
    "chunkShortName": "table",
<<<<<<< HEAD
    "size": 10522,
    "gzipSize": 3754
=======
    "size": 10520,
    "gzipSize": 3753
>>>>>>> 24bbb8db
  },
  {
    "chunkShortName": "tabs",
    "size": 6882,
<<<<<<< HEAD
    "gzipSize": 2827
=======
    "gzipSize": 2828
>>>>>>> 24bbb8db
  },
  {
    "chunkShortName": "tabs-bar",
    "size": 10043,
    "gzipSize": 3875
  },
  {
    "chunkShortName": "tag",
    "size": 5252,
<<<<<<< HEAD
    "gzipSize": 2118
=======
    "gzipSize": 2117
>>>>>>> 24bbb8db
  },
  {
    "chunkShortName": "tag-dismissible",
    "size": 4450,
    "gzipSize": 1958
  },
  {
    "chunkShortName": "text",
    "size": 5016,
<<<<<<< HEAD
    "gzipSize": 2050
=======
    "gzipSize": 2047
>>>>>>> 24bbb8db
  },
  {
    "chunkShortName": "text-field-wrapper",
    "size": 14311,
<<<<<<< HEAD
    "gzipSize": 5350
=======
    "gzipSize": 5355
>>>>>>> 24bbb8db
  },
  {
    "chunkShortName": "text-list",
    "size": 3834,
<<<<<<< HEAD
    "gzipSize": 1679
=======
    "gzipSize": 1678
>>>>>>> 24bbb8db
  },
  {
    "chunkShortName": "textarea-wrapper",
    "size": 8746,
<<<<<<< HEAD
    "gzipSize": 3391
  },
  {
    "chunkShortName": "toast",
    "size": 6809,
    "gzipSize": 2899
=======
    "gzipSize": 3393
  },
  {
    "chunkShortName": "toast",
    "size": 6811,
    "gzipSize": 2897
>>>>>>> 24bbb8db
  }
]<|MERGE_RESOLUTION|>--- conflicted
+++ resolved
@@ -6,24 +6,11 @@
   },
   {
     "chunkShortName": "banner",
-    "size": 5328,
-    "gzipSize": 2217
+    "size": 5330,
+    "gzipSize": 2214
   },
   {
     "chunkShortName": "button",
-<<<<<<< HEAD
-    "size": 7290,
-    "gzipSize": 2900
-  },
-  {
-    "chunkShortName": "button-group",
-    "size": 941,
-    "gzipSize": 538
-  },
-  {
-    "chunkShortName": "button-pure",
-    "size": 7721,
-=======
     "size": 7288,
     "gzipSize": 2901
   },
@@ -35,46 +22,32 @@
   {
     "chunkShortName": "button-pure",
     "size": 7719,
->>>>>>> 24bbb8db
     "gzipSize": 3146
   },
   {
     "chunkShortName": "carousel",
     "size": 40895,
-<<<<<<< HEAD
-    "gzipSize": 16668
-  },
-  {
-    "chunkShortName": "checkbox-wrapper",
-    "size": 7206,
-    "gzipSize": 3014
-=======
     "gzipSize": 16679
   },
   {
     "chunkShortName": "checkbox-wrapper",
     "size": 7204,
     "gzipSize": 3016
->>>>>>> 24bbb8db
   },
   {
     "chunkShortName": "content-wrapper",
     "size": 2313,
-    "gzipSize": 1053
+    "gzipSize": 1052
   },
   {
     "chunkShortName": "display",
     "size": 3113,
-<<<<<<< HEAD
-    "gzipSize": 1439
-=======
     "gzipSize": 1436
->>>>>>> 24bbb8db
   },
   {
     "chunkShortName": "divider",
     "size": 2081,
-    "gzipSize": 943
+    "gzipSize": 945
   },
   {
     "chunkShortName": "fieldset-wrapper",
@@ -84,11 +57,7 @@
   {
     "chunkShortName": "flex",
     "size": 3505,
-<<<<<<< HEAD
-    "gzipSize": 1379
-=======
     "gzipSize": 1380
->>>>>>> 24bbb8db
   },
   {
     "chunkShortName": "grid",
@@ -98,11 +67,7 @@
   {
     "chunkShortName": "heading",
     "size": 3777,
-<<<<<<< HEAD
-    "gzipSize": 1594
-=======
     "gzipSize": 1593
->>>>>>> 24bbb8db
   },
   {
     "chunkShortName": "headline",
@@ -111,13 +76,8 @@
   },
   {
     "chunkShortName": "icon",
-<<<<<<< HEAD
     "size": 16529,
     "gzipSize": 7917
-=======
-    "size": 16527,
-    "gzipSize": 7916
->>>>>>> 24bbb8db
   },
   {
     "chunkShortName": "inline-notification",
@@ -126,29 +86,18 @@
   },
   {
     "chunkShortName": "link",
-<<<<<<< HEAD
     "size": 6688,
     "gzipSize": 2769
-  },
-  {
-    "chunkShortName": "link-pure",
-    "size": 7508,
-    "gzipSize": 3051
-=======
-    "size": 6686,
-    "gzipSize": 2771
   },
   {
     "chunkShortName": "link-pure",
     "size": 7506,
     "gzipSize": 3054
->>>>>>> 24bbb8db
   },
   {
     "chunkShortName": "link-social",
     "size": 6078,
-<<<<<<< HEAD
-    "gzipSize": 2566
+    "gzipSize": 2568
   },
   {
     "chunkShortName": "link-tile",
@@ -162,28 +111,6 @@
   },
   {
     "chunkShortName": "main",
-    "size": 68230,
-    "gzipSize": 22954
-  },
-  {
-    "chunkShortName": "marque",
-    "size": 4864,
-    "gzipSize": 2042
-  },
-  {
-    "chunkShortName": "modal",
-    "size": 8145,
-    "gzipSize": 3437
-=======
-    "gzipSize": 2568
-  },
-  {
-    "chunkShortName": "link-tile",
-    "size": 6599,
-    "gzipSize": 2753
-  },
-  {
-    "chunkShortName": "main",
     "size": 67850,
     "gzipSize": 22890
   },
@@ -196,7 +123,6 @@
     "chunkShortName": "modal",
     "size": 8348,
     "gzipSize": 3511
->>>>>>> 24bbb8db
   },
   {
     "chunkShortName": "model-signature",
@@ -206,29 +132,6 @@
   {
     "chunkShortName": "pagination",
     "size": 7834,
-<<<<<<< HEAD
-    "gzipSize": 3133
-  },
-  {
-    "chunkShortName": "popover",
-    "size": 7514,
-    "gzipSize": 2949
-  },
-  {
-    "chunkShortName": "radio-button-wrapper",
-    "size": 7081,
-    "gzipSize": 2984
-  },
-  {
-    "chunkShortName": "scroller",
-    "size": 8429,
-    "gzipSize": 3184
-  },
-  {
-    "chunkShortName": "segmented-control",
-    "size": 8122,
-    "gzipSize": 3181
-=======
     "gzipSize": 3132
   },
   {
@@ -250,16 +153,11 @@
     "chunkShortName": "segmented-control",
     "size": 8049,
     "gzipSize": 3163
->>>>>>> 24bbb8db
   },
   {
     "chunkShortName": "select-wrapper",
     "size": 21467,
-<<<<<<< HEAD
-    "gzipSize": 7187
-=======
     "gzipSize": 7192
->>>>>>> 24bbb8db
   },
   {
     "chunkShortName": "spinner",
@@ -268,13 +166,8 @@
   },
   {
     "chunkShortName": "stepper-horizontal",
-<<<<<<< HEAD
-    "size": 12225,
-    "gzipSize": 4865
-=======
     "size": 12152,
     "gzipSize": 4838
->>>>>>> 24bbb8db
   },
   {
     "chunkShortName": "switch",
@@ -283,22 +176,13 @@
   },
   {
     "chunkShortName": "table",
-<<<<<<< HEAD
-    "size": 10522,
-    "gzipSize": 3754
-=======
     "size": 10520,
     "gzipSize": 3753
->>>>>>> 24bbb8db
   },
   {
     "chunkShortName": "tabs",
     "size": 6882,
-<<<<<<< HEAD
-    "gzipSize": 2827
-=======
     "gzipSize": 2828
->>>>>>> 24bbb8db
   },
   {
     "chunkShortName": "tabs-bar",
@@ -308,11 +192,7 @@
   {
     "chunkShortName": "tag",
     "size": 5252,
-<<<<<<< HEAD
-    "gzipSize": 2118
-=======
     "gzipSize": 2117
->>>>>>> 24bbb8db
   },
   {
     "chunkShortName": "tag-dismissible",
@@ -322,47 +202,26 @@
   {
     "chunkShortName": "text",
     "size": 5016,
-<<<<<<< HEAD
-    "gzipSize": 2050
-=======
     "gzipSize": 2047
->>>>>>> 24bbb8db
   },
   {
     "chunkShortName": "text-field-wrapper",
     "size": 14311,
-<<<<<<< HEAD
-    "gzipSize": 5350
-=======
     "gzipSize": 5355
->>>>>>> 24bbb8db
   },
   {
     "chunkShortName": "text-list",
     "size": 3834,
-<<<<<<< HEAD
-    "gzipSize": 1679
-=======
     "gzipSize": 1678
->>>>>>> 24bbb8db
   },
   {
     "chunkShortName": "textarea-wrapper",
     "size": 8746,
-<<<<<<< HEAD
-    "gzipSize": 3391
-  },
-  {
-    "chunkShortName": "toast",
-    "size": 6809,
-    "gzipSize": 2899
-=======
     "gzipSize": 3393
   },
   {
     "chunkShortName": "toast",
     "size": 6811,
     "gzipSize": 2897
->>>>>>> 24bbb8db
   }
 ]