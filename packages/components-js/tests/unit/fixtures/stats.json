--- conflicted
+++ resolved
@@ -1,50 +1,6 @@
 [
   {
     "chunkShortName": "accordion",
-<<<<<<< HEAD
-    "size": 4714,
-    "gzipSize": 2031
-  },
-  {
-    "chunkShortName": "banner",
-    "size": 5264,
-    "gzipSize": 2162
-  },
-  {
-    "chunkShortName": "button",
-    "size": 7014,
-    "gzipSize": 2805
-  },
-  {
-    "chunkShortName": "button-group",
-    "size": 1086,
-    "gzipSize": 598
-  },
-  {
-    "chunkShortName": "button-pure",
-    "size": 7373,
-    "gzipSize": 3056
-  },
-  {
-    "chunkShortName": "button-tile",
-    "size": 6891,
-    "gzipSize": 2903
-  },
-  {
-    "chunkShortName": "carousel",
-    "size": 43739,
-    "gzipSize": 17683
-  },
-  {
-    "chunkShortName": "checkbox-wrapper",
-    "size": 8713,
-    "gzipSize": 3531
-  },
-  {
-    "chunkShortName": "content-wrapper",
-    "size": 2463,
-    "gzipSize": 1197
-=======
     "size": 4675,
     "gzipSize": 2019
   },
@@ -87,7 +43,6 @@
     "chunkShortName": "content-wrapper",
     "size": 2424,
     "gzipSize": 1183
->>>>>>> 80090ee8
   },
   {
     "chunkShortName": "crest",
@@ -96,75 +51,6 @@
   },
   {
     "chunkShortName": "display",
-<<<<<<< HEAD
-    "size": 3345,
-    "gzipSize": 1545
-  },
-  {
-    "chunkShortName": "divider",
-    "size": 2526,
-    "gzipSize": 1102
-  },
-  {
-    "chunkShortName": "fieldset",
-    "size": 4175,
-    "gzipSize": 1708
-  },
-  {
-    "chunkShortName": "fieldset-wrapper",
-    "size": 4427,
-    "gzipSize": 1830
-  },
-  {
-    "chunkShortName": "flex",
-    "size": 3601,
-    "gzipSize": 1391
-  },
-  {
-    "chunkShortName": "flyout",
-    "size": 7873,
-    "gzipSize": 3123
-  },
-  {
-    "chunkShortName": "grid",
-    "size": 2658,
-    "gzipSize": 1176
-  },
-  {
-    "chunkShortName": "heading",
-    "size": 4003,
-    "gzipSize": 1708
-  },
-  {
-    "chunkShortName": "headline",
-    "size": 4882,
-    "gzipSize": 2021
-  },
-  {
-    "chunkShortName": "icon",
-    "size": 17824,
-    "gzipSize": 8419
-  },
-  {
-    "chunkShortName": "inline-notification",
-    "size": 5623,
-    "gzipSize": 2275
-  },
-  {
-    "chunkShortName": "link",
-    "size": 6514,
-    "gzipSize": 2678
-  },
-  {
-    "chunkShortName": "link-pure",
-    "size": 7316,
-    "gzipSize": 2981
-  },
-  {
-    "chunkShortName": "link-social",
-    "size": 6290,
-    "gzipSize": 2635
-=======
     "size": 3304,
     "gzipSize": 1535
   },
@@ -232,7 +118,6 @@
     "chunkShortName": "link-social",
     "size": 6241,
     "gzipSize": 2615
->>>>>>> 80090ee8
   },
   {
     "chunkShortName": "link-tile",
@@ -241,140 +126,6 @@
   },
   {
     "chunkShortName": "link-tile-model-signature",
-<<<<<<< HEAD
-    "size": 6275,
-    "gzipSize": 2712
-  },
-  {
-    "chunkShortName": "main",
-    "size": 71445,
-    "gzipSize": 23986
-  },
-  {
-    "chunkShortName": "marque",
-    "size": 5584,
-    "gzipSize": 2233
-  },
-  {
-    "chunkShortName": "modal",
-    "size": 8519,
-    "gzipSize": 3673
-  },
-  {
-    "chunkShortName": "model-signature",
-    "size": 2966,
-    "gzipSize": 1460
-  },
-  {
-    "chunkShortName": "multi-select",
-    "size": 21364,
-    "gzipSize": 7106
-  },
-  {
-    "chunkShortName": "pagination",
-    "size": 7454,
-    "gzipSize": 3015
-  },
-  {
-    "chunkShortName": "pin-code",
-    "size": 11762,
-    "gzipSize": 4493
-  },
-  {
-    "chunkShortName": "popover",
-    "size": 6636,
-    "gzipSize": 2666
-  },
-  {
-    "chunkShortName": "radio-button-wrapper",
-    "size": 7634,
-    "gzipSize": 3147
-  },
-  {
-    "chunkShortName": "scroller",
-    "size": 8294,
-    "gzipSize": 3137
-  },
-  {
-    "chunkShortName": "segmented-control",
-    "size": 8098,
-    "gzipSize": 3155
-  },
-  {
-    "chunkShortName": "select-wrapper",
-    "size": 23659,
-    "gzipSize": 7666
-  },
-  {
-    "chunkShortName": "spinner",
-    "size": 2485,
-    "gzipSize": 1193
-  },
-  {
-    "chunkShortName": "stepper-horizontal",
-    "size": 11665,
-    "gzipSize": 4701
-  },
-  {
-    "chunkShortName": "switch",
-    "size": 6180,
-    "gzipSize": 2435
-  },
-  {
-    "chunkShortName": "table",
-    "size": 8467,
-    "gzipSize": 3092
-  },
-  {
-    "chunkShortName": "tabs",
-    "size": 6265,
-    "gzipSize": 2583
-  },
-  {
-    "chunkShortName": "tabs-bar",
-    "size": 10513,
-    "gzipSize": 4087
-  },
-  {
-    "chunkShortName": "tag",
-    "size": 5592,
-    "gzipSize": 2272
-  },
-  {
-    "chunkShortName": "tag-dismissible",
-    "size": 4191,
-    "gzipSize": 1865
-  },
-  {
-    "chunkShortName": "text",
-    "size": 5267,
-    "gzipSize": 2141
-  },
-  {
-    "chunkShortName": "text-field-wrapper",
-    "size": 14565,
-    "gzipSize": 5412
-  },
-  {
-    "chunkShortName": "text-list",
-    "size": 3993,
-    "gzipSize": 1744
-  },
-  {
-    "chunkShortName": "textarea-wrapper",
-    "size": 9062,
-    "gzipSize": 3432
-  },
-  {
-    "chunkShortName": "toast",
-    "size": 6985,
-    "gzipSize": 2977
-  },
-  {
-    "chunkShortName": "wordmark",
-    "size": 2918,
-    "gzipSize": 1391
-=======
     "size": 6278,
     "gzipSize": 2714
   },
@@ -502,6 +253,5 @@
     "chunkShortName": "wordmark",
     "size": 2879,
     "gzipSize": 1380
->>>>>>> 80090ee8
   }
 ]