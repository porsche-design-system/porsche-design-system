--- conflicted
+++ resolved
@@ -11,13 +11,8 @@
   },
   {
     "chunkShortName": "button",
-<<<<<<< HEAD
-    "size": 9485,
-    "gzipSize": 3802
-=======
     "size": 9069,
     "gzipSize": 3661
->>>>>>> 9c7815f4
   },
   {
     "chunkShortName": "button-group",
@@ -26,13 +21,8 @@
   },
   {
     "chunkShortName": "button-pure",
-<<<<<<< HEAD
-    "size": 9468,
-    "gzipSize": 3920
-=======
     "size": 9051,
     "gzipSize": 3788
->>>>>>> 9c7815f4
   },
   {
     "chunkShortName": "button-tile",
@@ -51,13 +41,8 @@
   },
   {
     "chunkShortName": "checkbox",
-<<<<<<< HEAD
-    "size": 13350,
-    "gzipSize": 5173
-=======
     "size": 13340,
     "gzipSize": 5157
->>>>>>> 9c7815f4
   },
   {
     "chunkShortName": "checkbox-wrapper",
@@ -166,13 +151,8 @@
   },
   {
     "chunkShortName": "main",
-<<<<<<< HEAD
-    "size": 81617,
-    "gzipSize": 27023
-=======
     "size": 82007,
     "gzipSize": 27075
->>>>>>> 9c7815f4
   },
   {
     "chunkShortName": "marque",
@@ -196,13 +176,8 @@
   },
   {
     "chunkShortName": "optgroup",
-<<<<<<< HEAD
-    "size": 5867,
-    "gzipSize": 2188
-=======
     "size": 5820,
     "gzipSize": 2204
->>>>>>> 9c7815f4
   },
   {
     "chunkShortName": "pagination",
@@ -211,13 +186,8 @@
   },
   {
     "chunkShortName": "pin-code",
-<<<<<<< HEAD
-    "size": 14092,
-    "gzipSize": 5566
-=======
     "size": 14079,
     "gzipSize": 5554
->>>>>>> 9c7815f4
   },
   {
     "chunkShortName": "popover",
@@ -226,13 +196,8 @@
   },
   {
     "chunkShortName": "radio-button-wrapper",
-<<<<<<< HEAD
-    "size": 10866,
-    "gzipSize": 4479
-=======
     "size": 10857,
     "gzipSize": 4474
->>>>>>> 9c7815f4
   },
   {
     "chunkShortName": "scroller",
@@ -266,13 +231,8 @@
   },
   {
     "chunkShortName": "switch",
-<<<<<<< HEAD
-    "size": 7481,
-    "gzipSize": 3053
-=======
     "size": 7473,
     "gzipSize": 3055
->>>>>>> 9c7815f4
   },
   {
     "chunkShortName": "table",
