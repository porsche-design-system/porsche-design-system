[
  {
    "chunkShortName": "accordion",
    "size": 5574,
    "gzipSize": 2391
  },
  {
    "chunkShortName": "banner",
    "size": 4935,
    "gzipSize": 2092
  },
  {
    "chunkShortName": "button",
    "size": 7169,
    "gzipSize": 2874
  },
  {
    "chunkShortName": "button-group",
    "size": 1113,
    "gzipSize": 576
  },
  {
    "chunkShortName": "button-pure",
    "size": 7554,
    "gzipSize": 3110
  },
  {
    "chunkShortName": "carousel",
    "size": 39023,
    "gzipSize": 16015
  },
  {
    "chunkShortName": "checkbox-wrapper",
    "size": 7077,
    "gzipSize": 2976
  },
  {
    "chunkShortName": "content-wrapper",
    "size": 2221,
    "gzipSize": 1022
  },
  {
    "chunkShortName": "display",
    "size": 3239,
    "gzipSize": 1482
  },
  {
    "chunkShortName": "divider",
    "size": 1218,
    "gzipSize": 622
  },
  {
    "chunkShortName": "fieldset-wrapper",
    "size": 3821,
    "gzipSize": 1574
  },
  {
    "chunkShortName": "flex",
    "size": 3491,
    "gzipSize": 1377
  },
  {
    "chunkShortName": "grid",
    "size": 2510,
    "gzipSize": 1142
  },
  {
    "chunkShortName": "heading",
    "size": 4075,
    "gzipSize": 1699
  },
  {
    "chunkShortName": "headline",
    "size": 4763,
    "gzipSize": 1957
  },
  {
    "chunkShortName": "icon",
    "size": 16733,
    "gzipSize": 7653
  },
  {
    "chunkShortName": "inline-notification",
    "size": 4799,
    "gzipSize": 2034
  },
  {
    "chunkShortName": "link",
    "size": 6579,
    "gzipSize": 2737
  },
  {
    "chunkShortName": "link-pure",
    "size": 7354,
    "gzipSize": 2998
  },
  {
    "chunkShortName": "link-social",
    "size": 5959,
    "gzipSize": 2529
  },
  {
    "chunkShortName": "link-tile",
    "size": 7179,
    "gzipSize": 2976
  },
  {
    "chunkShortName": "main",
    "size": 67703,
    "gzipSize": 22986
  },
  {
    "chunkShortName": "marque",
    "size": 4850,
    "gzipSize": 2036
  },
  {
    "chunkShortName": "modal",
    "size": 7430,
    "gzipSize": 3187
  },
  {
    "chunkShortName": "pagination",
    "size": 6890,
    "gzipSize": 2831
  },
  {
    "chunkShortName": "popover",
    "size": 7423,
    "gzipSize": 2924
  },
  {
    "chunkShortName": "radio-button-wrapper",
    "size": 6966,
    "gzipSize": 2947
  },
  {
    "chunkShortName": "scroller",
    "size": 7373,
    "gzipSize": 2918
  },
  {
    "chunkShortName": "segmented-control",
    "size": 7760,
    "gzipSize": 3079
  },
  {
    "chunkShortName": "select-wrapper",
    "size": 21349,
    "gzipSize": 7108
  },
  {
    "chunkShortName": "spinner",
    "size": 2616,
    "gzipSize": 1261
  },
  {
    "chunkShortName": "stepper-horizontal",
    "size": 11817,
    "gzipSize": 4822
  },
  {
    "chunkShortName": "switch",
    "size": 5391,
    "gzipSize": 2202
  },
  {
    "chunkShortName": "table",
    "size": 10852,
    "gzipSize": 3933
  },
  {
    "chunkShortName": "tabs",
<<<<<<< HEAD
    "size": 6164,
    "gzipSize": 2595
  },
  {
    "chunkShortName": "tabs-bar",
    "size": 8581,
    "gzipSize": 3379
=======
    "size": 6138,
    "gzipSize": 2578
  },
  {
    "chunkShortName": "tabs-bar",
    "size": 8871,
    "gzipSize": 3497
>>>>>>> d0d733cf
  },
  {
    "chunkShortName": "tag",
    "size": 5354,
    "gzipSize": 2151
  },
  {
    "chunkShortName": "tag-dismissible",
    "size": 4399,
    "gzipSize": 1923
  },
  {
    "chunkShortName": "text",
    "size": 5102,
    "gzipSize": 2061
  },
  {
    "chunkShortName": "text-field-wrapper",
    "size": 14102,
    "gzipSize": 5243
  },
  {
    "chunkShortName": "text-list",
    "size": 4224,
    "gzipSize": 1852
  },
  {
    "chunkShortName": "textarea-wrapper",
    "size": 8057,
    "gzipSize": 3118
  },
  {
    "chunkShortName": "toast",
    "size": 6724,
    "gzipSize": 2874
  }
]<|MERGE_RESOLUTION|>--- conflicted
+++ resolved
@@ -1,18 +1,18 @@
 [
   {
     "chunkShortName": "accordion",
-    "size": 5574,
-    "gzipSize": 2391
+    "size": 5955,
+    "gzipSize": 2549
   },
   {
     "chunkShortName": "banner",
     "size": 4935,
-    "gzipSize": 2092
+    "gzipSize": 2093
   },
   {
     "chunkShortName": "button",
-    "size": 7169,
-    "gzipSize": 2874
+    "size": 7168,
+    "gzipSize": 2873
   },
   {
     "chunkShortName": "button-group",
@@ -21,28 +21,28 @@
   },
   {
     "chunkShortName": "button-pure",
-    "size": 7554,
-    "gzipSize": 3110
+    "size": 7551,
+    "gzipSize": 3109
   },
   {
     "chunkShortName": "carousel",
-    "size": 39023,
-    "gzipSize": 16015
+    "size": 38969,
+    "gzipSize": 16002
   },
   {
     "chunkShortName": "checkbox-wrapper",
-    "size": 7077,
-    "gzipSize": 2976
+    "size": 7074,
+    "gzipSize": 2977
   },
   {
     "chunkShortName": "content-wrapper",
-    "size": 2221,
-    "gzipSize": 1022
+    "size": 2219,
+    "gzipSize": 1019
   },
   {
     "chunkShortName": "display",
-    "size": 3239,
-    "gzipSize": 1482
+    "size": 3060,
+    "gzipSize": 1398
   },
   {
     "chunkShortName": "divider",
@@ -51,63 +51,58 @@
   },
   {
     "chunkShortName": "fieldset-wrapper",
-    "size": 3821,
-    "gzipSize": 1574
+    "size": 3716,
+    "gzipSize": 1554
   },
   {
     "chunkShortName": "flex",
-    "size": 3491,
-    "gzipSize": 1377
+    "size": 3489,
+    "gzipSize": 1376
   },
   {
     "chunkShortName": "grid",
-    "size": 2510,
-    "gzipSize": 1142
-  },
-  {
-    "chunkShortName": "heading",
-    "size": 4075,
-    "gzipSize": 1699
+    "size": 2508,
+    "gzipSize": 1144
   },
   {
     "chunkShortName": "headline",
-    "size": 4763,
-    "gzipSize": 1957
+    "size": 5362,
+    "gzipSize": 2167
   },
   {
     "chunkShortName": "icon",
     "size": 16733,
-    "gzipSize": 7653
+    "gzipSize": 7651
   },
   {
     "chunkShortName": "inline-notification",
-    "size": 4799,
-    "gzipSize": 2034
+    "size": 4745,
+    "gzipSize": 2028
   },
   {
     "chunkShortName": "link",
     "size": 6579,
-    "gzipSize": 2737
+    "gzipSize": 2740
   },
   {
     "chunkShortName": "link-pure",
-    "size": 7354,
-    "gzipSize": 2998
+    "size": 7351,
+    "gzipSize": 2994
   },
   {
     "chunkShortName": "link-social",
-    "size": 5959,
-    "gzipSize": 2529
+    "size": 5957,
+    "gzipSize": 2534
   },
   {
     "chunkShortName": "link-tile",
-    "size": 7179,
+    "size": 7178,
     "gzipSize": 2976
   },
   {
     "chunkShortName": "main",
-    "size": 67703,
-    "gzipSize": 22986
+    "size": 67492,
+    "gzipSize": 22935
   },
   {
     "chunkShortName": "marque",
@@ -116,38 +111,38 @@
   },
   {
     "chunkShortName": "modal",
-    "size": 7430,
-    "gzipSize": 3187
+    "size": 7442,
+    "gzipSize": 3186
   },
   {
     "chunkShortName": "pagination",
-    "size": 6890,
-    "gzipSize": 2831
+    "size": 6887,
+    "gzipSize": 2830
   },
   {
     "chunkShortName": "popover",
-    "size": 7423,
-    "gzipSize": 2924
+    "size": 7420,
+    "gzipSize": 2922
   },
   {
     "chunkShortName": "radio-button-wrapper",
-    "size": 6966,
-    "gzipSize": 2947
+    "size": 6963,
+    "gzipSize": 2948
   },
   {
     "chunkShortName": "scroller",
-    "size": 7373,
-    "gzipSize": 2918
+    "size": 7368,
+    "gzipSize": 2913
   },
   {
     "chunkShortName": "segmented-control",
-    "size": 7760,
-    "gzipSize": 3079
+    "size": 7756,
+    "gzipSize": 3071
   },
   {
     "chunkShortName": "select-wrapper",
-    "size": 21349,
-    "gzipSize": 7108
+    "size": 21348,
+    "gzipSize": 7107
   },
   {
     "chunkShortName": "spinner",
@@ -156,30 +151,21 @@
   },
   {
     "chunkShortName": "stepper-horizontal",
-    "size": 11817,
-    "gzipSize": 4822
+    "size": 11812,
+    "gzipSize": 4820
   },
   {
     "chunkShortName": "switch",
-    "size": 5391,
-    "gzipSize": 2202
+    "size": 5388,
+    "gzipSize": 2203
   },
   {
     "chunkShortName": "table",
-    "size": 10852,
-    "gzipSize": 3933
+    "size": 10847,
+    "gzipSize": 3923
   },
   {
     "chunkShortName": "tabs",
-<<<<<<< HEAD
-    "size": 6164,
-    "gzipSize": 2595
-  },
-  {
-    "chunkShortName": "tabs-bar",
-    "size": 8581,
-    "gzipSize": 3379
-=======
     "size": 6138,
     "gzipSize": 2578
   },
@@ -187,41 +173,40 @@
     "chunkShortName": "tabs-bar",
     "size": 8871,
     "gzipSize": 3497
->>>>>>> d0d733cf
   },
   {
     "chunkShortName": "tag",
-    "size": 5354,
+    "size": 5351,
     "gzipSize": 2151
   },
   {
     "chunkShortName": "tag-dismissible",
-    "size": 4399,
-    "gzipSize": 1923
+    "size": 4396,
+    "gzipSize": 1922
   },
   {
     "chunkShortName": "text",
-    "size": 5102,
-    "gzipSize": 2061
+    "size": 5016,
+    "gzipSize": 2018
   },
   {
     "chunkShortName": "text-field-wrapper",
-    "size": 14102,
-    "gzipSize": 5243
+    "size": 14101,
+    "gzipSize": 5233
   },
   {
     "chunkShortName": "text-list",
-    "size": 4224,
-    "gzipSize": 1852
+    "size": 4221,
+    "gzipSize": 1849
   },
   {
     "chunkShortName": "textarea-wrapper",
-    "size": 8057,
-    "gzipSize": 3118
+    "size": 8056,
+    "gzipSize": 3110
   },
   {
     "chunkShortName": "toast",
-    "size": 6724,
-    "gzipSize": 2874
+    "size": 6721,
+    "gzipSize": 2877
   }
 ]