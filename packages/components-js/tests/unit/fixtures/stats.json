[
  {
    "chunkShortName": "accordion",
<<<<<<< HEAD
    "size": 5909,
    "gzipSize": 2534
  },
  {
    "chunkShortName": "banner",
    "size": 4058,
    "gzipSize": 1854
  },
  {
    "chunkShortName": "button",
    "size": 7132,
    "gzipSize": 2861
  },
  {
    "chunkShortName": "button-group",
    "size": 1000,
    "gzipSize": 539
  },
  {
    "chunkShortName": "button-pure",
    "size": 7515,
    "gzipSize": 3095
  },
  {
    "chunkShortName": "carousel",
    "size": 38767,
    "gzipSize": 15957
  },
  {
    "chunkShortName": "checkbox-wrapper",
    "size": 7025,
    "gzipSize": 2967
  },
  {
    "chunkShortName": "content-wrapper",
    "size": 1326,
    "gzipSize": 677
  },
  {
    "chunkShortName": "divider",
    "size": 1105,
    "gzipSize": 584
  },
  {
    "chunkShortName": "fieldset-wrapper",
    "size": 3678,
    "gzipSize": 1550
  },
  {
    "chunkShortName": "flex",
    "size": 3378,
    "gzipSize": 1324
  },
  {
    "chunkShortName": "grid",
    "size": 2382,
=======
    "size": 5955,
    "gzipSize": 2542
  },
  {
    "chunkShortName": "banner",
    "size": 4063,
    "gzipSize": 1856
  },
  {
    "chunkShortName": "button",
    "size": 7189,
    "gzipSize": 2874
  },
  {
    "chunkShortName": "button-group",
    "size": 1001,
    "gzipSize": 542
  },
  {
    "chunkShortName": "button-pure",
    "size": 7572,
    "gzipSize": 3108
  },
  {
    "chunkShortName": "carousel",
    "size": 38827,
    "gzipSize": 15978
  },
  {
    "chunkShortName": "checkbox-wrapper",
    "size": 7075,
    "gzipSize": 2972
  },
  {
    "chunkShortName": "content-wrapper",
    "size": 1328,
    "gzipSize": 676
  },
  {
    "chunkShortName": "display",
    "size": 3078,
    "gzipSize": 1404
  },
  {
    "chunkShortName": "divider",
    "size": 1106,
    "gzipSize": 586
  },
  {
    "chunkShortName": "fieldset-wrapper",
    "size": 3494,
    "gzipSize": 1461
  },
  {
    "chunkShortName": "flex",
    "size": 3384,
    "gzipSize": 1326
  },
  {
    "chunkShortName": "grid",
    "size": 2388,
>>>>>>> 2c742d00
    "gzipSize": 1102
  },
  {
    "chunkShortName": "headline",
<<<<<<< HEAD
    "size": 5125,
    "gzipSize": 2119
  },
  {
    "chunkShortName": "icon",
    "size": 16786,
    "gzipSize": 7660
  },
  {
    "chunkShortName": "inline-notification",
    "size": 4458,
    "gzipSize": 1945
  },
  {
    "chunkShortName": "link",
    "size": 6542,
    "gzipSize": 2730
  },
  {
    "chunkShortName": "link-pure",
    "size": 7315,
    "gzipSize": 2988
  },
  {
    "chunkShortName": "link-social",
    "size": 5922,
    "gzipSize": 2527
  },
  {
    "chunkShortName": "link-tile",
    "size": 7000,
    "gzipSize": 2932
  },
  {
    "chunkShortName": "main",
    "size": 67313,
    "gzipSize": 22887
  },
  {
    "chunkShortName": "marque",
    "size": 4728,
    "gzipSize": 1997
  },
  {
    "chunkShortName": "modal",
    "size": 7977,
    "gzipSize": 3430
  },
  {
    "chunkShortName": "pagination",
    "size": 6863,
    "gzipSize": 2822
  },
  {
    "chunkShortName": "popover",
    "size": 7377,
    "gzipSize": 2911
  },
  {
    "chunkShortName": "radio-button-wrapper",
    "size": 6914,
    "gzipSize": 2940
  },
  {
    "chunkShortName": "scroller",
    "size": 7327,
    "gzipSize": 2902
  },
  {
    "chunkShortName": "segmented-control",
    "size": 7040,
    "gzipSize": 2781
  },
  {
    "chunkShortName": "select-wrapper",
    "size": 21295,
    "gzipSize": 7103
  },
  {
    "chunkShortName": "spinner",
    "size": 2614,
=======
    "size": 5254,
    "gzipSize": 2133
  },
  {
    "chunkShortName": "icon",
    "size": 16788,
    "gzipSize": 7661
  },
  {
    "chunkShortName": "inline-notification",
    "size": 4520,
    "gzipSize": 1960
  },
  {
    "chunkShortName": "link",
    "size": 6600,
    "gzipSize": 2746
  },
  {
    "chunkShortName": "link-pure",
    "size": 7372,
    "gzipSize": 3002
  },
  {
    "chunkShortName": "link-social",
    "size": 5980,
    "gzipSize": 2541
  },
  {
    "chunkShortName": "link-tile",
    "size": 7051,
    "gzipSize": 2942
  },
  {
    "chunkShortName": "main",
    "size": 67482,
    "gzipSize": 22937
  },
  {
    "chunkShortName": "marque",
    "size": 4730,
    "gzipSize": 1998
  },
  {
    "chunkShortName": "modal",
    "size": 8025,
    "gzipSize": 3446
  },
  {
    "chunkShortName": "pagination",
    "size": 6908,
    "gzipSize": 2836
  },
  {
    "chunkShortName": "popover",
    "size": 7423,
    "gzipSize": 2918
  },
  {
    "chunkShortName": "radio-button-wrapper",
    "size": 6964,
    "gzipSize": 2945
  },
  {
    "chunkShortName": "scroller",
    "size": 7373,
    "gzipSize": 2913
  },
  {
    "chunkShortName": "segmented-control",
    "size": 7092,
    "gzipSize": 2788
  },
  {
    "chunkShortName": "select-wrapper",
    "size": 21347,
    "gzipSize": 7107
  },
  {
    "chunkShortName": "spinner",
    "size": 2616,
>>>>>>> 2c742d00
    "gzipSize": 1260
  },
  {
    "chunkShortName": "stepper-horizontal",
<<<<<<< HEAD
    "size": 11627,
    "gzipSize": 4763
  },
  {
    "chunkShortName": "switch",
    "size": 5362,
    "gzipSize": 2195
  },
  {
    "chunkShortName": "table",
    "size": 10583,
    "gzipSize": 3885
  },
  {
    "chunkShortName": "tabs",
    "size": 6057,
    "gzipSize": 2568
  },
  {
    "chunkShortName": "tabs-bar",
    "size": 8413,
    "gzipSize": 3325
  },
  {
    "chunkShortName": "tag",
    "size": 5087,
    "gzipSize": 2060
  },
  {
    "chunkShortName": "tag-dismissible",
    "size": 4244,
    "gzipSize": 1870
  },
  {
    "chunkShortName": "text",
    "size": 5414,
    "gzipSize": 2232
  },
  {
    "chunkShortName": "text-field-wrapper",
    "size": 14049,
    "gzipSize": 5233
  },
  {
    "chunkShortName": "text-list",
    "size": 4017,
    "gzipSize": 1795
  },
  {
    "chunkShortName": "textarea-wrapper",
    "size": 8006,
    "gzipSize": 3110
  },
  {
    "chunkShortName": "toast",
    "size": 6463,
    "gzipSize": 2788
=======
    "size": 11678,
    "gzipSize": 4776
  },
  {
    "chunkShortName": "switch",
    "size": 5409,
    "gzipSize": 2211
  },
  {
    "chunkShortName": "table",
    "size": 10635,
    "gzipSize": 3902
  },
  {
    "chunkShortName": "tabs",
    "size": 6064,
    "gzipSize": 2572
  },
  {
    "chunkShortName": "tabs-bar",
    "size": 8463,
    "gzipSize": 3336
  },
  {
    "chunkShortName": "tag",
    "size": 5134,
    "gzipSize": 2071
  },
  {
    "chunkShortName": "tag-dismissible",
    "size": 4292,
    "gzipSize": 1874
  },
  {
    "chunkShortName": "text",
    "size": 4930,
    "gzipSize": 1984
  },
  {
    "chunkShortName": "text-field-wrapper",
    "size": 14100,
    "gzipSize": 5239
  },
  {
    "chunkShortName": "text-list",
    "size": 4068,
    "gzipSize": 1810
  },
  {
    "chunkShortName": "textarea-wrapper",
    "size": 8055,
    "gzipSize": 3111
  },
  {
    "chunkShortName": "toast",
    "size": 6514,
    "gzipSize": 2806
>>>>>>> 2c742d00
  }
]<|MERGE_RESOLUTION|>--- conflicted
+++ resolved
@@ -1,64 +1,6 @@
 [
   {
     "chunkShortName": "accordion",
-<<<<<<< HEAD
-    "size": 5909,
-    "gzipSize": 2534
-  },
-  {
-    "chunkShortName": "banner",
-    "size": 4058,
-    "gzipSize": 1854
-  },
-  {
-    "chunkShortName": "button",
-    "size": 7132,
-    "gzipSize": 2861
-  },
-  {
-    "chunkShortName": "button-group",
-    "size": 1000,
-    "gzipSize": 539
-  },
-  {
-    "chunkShortName": "button-pure",
-    "size": 7515,
-    "gzipSize": 3095
-  },
-  {
-    "chunkShortName": "carousel",
-    "size": 38767,
-    "gzipSize": 15957
-  },
-  {
-    "chunkShortName": "checkbox-wrapper",
-    "size": 7025,
-    "gzipSize": 2967
-  },
-  {
-    "chunkShortName": "content-wrapper",
-    "size": 1326,
-    "gzipSize": 677
-  },
-  {
-    "chunkShortName": "divider",
-    "size": 1105,
-    "gzipSize": 584
-  },
-  {
-    "chunkShortName": "fieldset-wrapper",
-    "size": 3678,
-    "gzipSize": 1550
-  },
-  {
-    "chunkShortName": "flex",
-    "size": 3378,
-    "gzipSize": 1324
-  },
-  {
-    "chunkShortName": "grid",
-    "size": 2382,
-=======
     "size": 5955,
     "gzipSize": 2542
   },
@@ -120,94 +62,10 @@
   {
     "chunkShortName": "grid",
     "size": 2388,
->>>>>>> 2c742d00
     "gzipSize": 1102
   },
   {
     "chunkShortName": "headline",
-<<<<<<< HEAD
-    "size": 5125,
-    "gzipSize": 2119
-  },
-  {
-    "chunkShortName": "icon",
-    "size": 16786,
-    "gzipSize": 7660
-  },
-  {
-    "chunkShortName": "inline-notification",
-    "size": 4458,
-    "gzipSize": 1945
-  },
-  {
-    "chunkShortName": "link",
-    "size": 6542,
-    "gzipSize": 2730
-  },
-  {
-    "chunkShortName": "link-pure",
-    "size": 7315,
-    "gzipSize": 2988
-  },
-  {
-    "chunkShortName": "link-social",
-    "size": 5922,
-    "gzipSize": 2527
-  },
-  {
-    "chunkShortName": "link-tile",
-    "size": 7000,
-    "gzipSize": 2932
-  },
-  {
-    "chunkShortName": "main",
-    "size": 67313,
-    "gzipSize": 22887
-  },
-  {
-    "chunkShortName": "marque",
-    "size": 4728,
-    "gzipSize": 1997
-  },
-  {
-    "chunkShortName": "modal",
-    "size": 7977,
-    "gzipSize": 3430
-  },
-  {
-    "chunkShortName": "pagination",
-    "size": 6863,
-    "gzipSize": 2822
-  },
-  {
-    "chunkShortName": "popover",
-    "size": 7377,
-    "gzipSize": 2911
-  },
-  {
-    "chunkShortName": "radio-button-wrapper",
-    "size": 6914,
-    "gzipSize": 2940
-  },
-  {
-    "chunkShortName": "scroller",
-    "size": 7327,
-    "gzipSize": 2902
-  },
-  {
-    "chunkShortName": "segmented-control",
-    "size": 7040,
-    "gzipSize": 2781
-  },
-  {
-    "chunkShortName": "select-wrapper",
-    "size": 21295,
-    "gzipSize": 7103
-  },
-  {
-    "chunkShortName": "spinner",
-    "size": 2614,
-=======
     "size": 5254,
     "gzipSize": 2133
   },
@@ -289,70 +147,10 @@
   {
     "chunkShortName": "spinner",
     "size": 2616,
->>>>>>> 2c742d00
     "gzipSize": 1260
   },
   {
     "chunkShortName": "stepper-horizontal",
-<<<<<<< HEAD
-    "size": 11627,
-    "gzipSize": 4763
-  },
-  {
-    "chunkShortName": "switch",
-    "size": 5362,
-    "gzipSize": 2195
-  },
-  {
-    "chunkShortName": "table",
-    "size": 10583,
-    "gzipSize": 3885
-  },
-  {
-    "chunkShortName": "tabs",
-    "size": 6057,
-    "gzipSize": 2568
-  },
-  {
-    "chunkShortName": "tabs-bar",
-    "size": 8413,
-    "gzipSize": 3325
-  },
-  {
-    "chunkShortName": "tag",
-    "size": 5087,
-    "gzipSize": 2060
-  },
-  {
-    "chunkShortName": "tag-dismissible",
-    "size": 4244,
-    "gzipSize": 1870
-  },
-  {
-    "chunkShortName": "text",
-    "size": 5414,
-    "gzipSize": 2232
-  },
-  {
-    "chunkShortName": "text-field-wrapper",
-    "size": 14049,
-    "gzipSize": 5233
-  },
-  {
-    "chunkShortName": "text-list",
-    "size": 4017,
-    "gzipSize": 1795
-  },
-  {
-    "chunkShortName": "textarea-wrapper",
-    "size": 8006,
-    "gzipSize": 3110
-  },
-  {
-    "chunkShortName": "toast",
-    "size": 6463,
-    "gzipSize": 2788
-=======
     "size": 11678,
     "gzipSize": 4776
   },
@@ -410,6 +208,5 @@
     "chunkShortName": "toast",
     "size": 6514,
     "gzipSize": 2806
->>>>>>> 2c742d00
   }
 ]