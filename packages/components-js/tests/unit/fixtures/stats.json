--- conflicted
+++ resolved
@@ -11,13 +11,8 @@
   },
   {
     "chunkShortName": "button",
-<<<<<<< HEAD
-    "size": 6291,
-    "gzipSize": 2711
-=======
     "size": 6628,
     "gzipSize": 2662
->>>>>>> f7ecc726
   },
   {
     "chunkShortName": "button-group",
@@ -26,13 +21,8 @@
   },
   {
     "chunkShortName": "button-pure",
-<<<<<<< HEAD
-    "size": 6948,
-    "gzipSize": 2972
-=======
     "size": 6834,
     "gzipSize": 2926
->>>>>>> f7ecc726
   },
   {
     "chunkShortName": "carousel",
@@ -76,13 +66,8 @@
   },
   {
     "chunkShortName": "icon",
-<<<<<<< HEAD
-    "size": 14969,
-    "gzipSize": 7475
-=======
     "size": 14979,
     "gzipSize": 7480
->>>>>>> f7ecc726
   },
   {
     "chunkShortName": "inline-notification",
@@ -91,30 +76,6 @@
   },
   {
     "chunkShortName": "link",
-<<<<<<< HEAD
-    "size": 6412,
-    "gzipSize": 2739
-  },
-  {
-    "chunkShortName": "link-pure",
-    "size": 6759,
-    "gzipSize": 2865
-  },
-  {
-    "chunkShortName": "link-social",
-    "size": 6853,
-    "gzipSize": 2762
-  },
-  {
-    "chunkShortName": "link-tile",
-    "size": 6871,
-    "gzipSize": 2902
-  },
-  {
-    "chunkShortName": "main",
-    "size": 66254,
-    "gzipSize": 22617
-=======
     "size": 6249,
     "gzipSize": 2573
   },
@@ -137,7 +98,6 @@
     "chunkShortName": "main",
     "size": 66451,
     "gzipSize": 22703
->>>>>>> f7ecc726
   },
   {
     "chunkShortName": "marque",
@@ -221,13 +181,8 @@
   },
   {
     "chunkShortName": "text",
-<<<<<<< HEAD
-    "size": 5152,
-    "gzipSize": 2193
-=======
     "size": 5162,
     "gzipSize": 2203
->>>>>>> f7ecc726
   },
   {
     "chunkShortName": "text-field-wrapper",
