--- conflicted
+++ resolved
@@ -26,13 +26,8 @@
   },
   {
     "chunkShortName": "carousel",
-<<<<<<< HEAD
     "size": 39141,
     "gzipSize": 16101
-=======
-    "size": 38972,
-    "gzipSize": 16005
->>>>>>> f22b2b34
   },
   {
     "chunkShortName": "checkbox-wrapper",
@@ -71,13 +66,8 @@
   },
   {
     "chunkShortName": "headline",
-<<<<<<< HEAD
-    "size": 5135,
-    "gzipSize": 2121
-=======
     "size": 5362,
     "gzipSize": 2166
->>>>>>> f22b2b34
   },
   {
     "chunkShortName": "icon",
