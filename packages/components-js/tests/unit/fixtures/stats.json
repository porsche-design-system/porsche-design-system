--- conflicted
+++ resolved
@@ -11,8 +11,8 @@
   },
   {
     "chunkShortName": "button",
-    "size": 7156,
-    "gzipSize": 2868
+    "size": 7115,
+    "gzipSize": 2865
   },
   {
     "chunkShortName": "button-group",
@@ -76,8 +76,8 @@
   },
   {
     "chunkShortName": "link",
-    "size": 6567,
-    "gzipSize": 2738
+    "size": 6451,
+    "gzipSize": 2712
   },
   {
     "chunkShortName": "link-pure",
@@ -86,8 +86,8 @@
   },
   {
     "chunkShortName": "link-social",
-    "size": 5856,
-    "gzipSize": 2513
+    "size": 4588,
+    "gzipSize": 2023
   },
   {
     "chunkShortName": "link-tile",
@@ -96,13 +96,8 @@
   },
   {
     "chunkShortName": "main",
-<<<<<<< HEAD
-    "size": 67330,
-    "gzipSize": 22888
-=======
     "size": 67340,
     "gzipSize": 22898
->>>>>>> 1f9158bb
   },
   {
     "chunkShortName": "marque",
@@ -141,13 +136,8 @@
   },
   {
     "chunkShortName": "select-wrapper",
-<<<<<<< HEAD
-    "size": 22659,
-    "gzipSize": 7541
-=======
     "size": 22614,
     "gzipSize": 7530
->>>>>>> 1f9158bb
   },
   {
     "chunkShortName": "spinner",
@@ -206,13 +196,8 @@
   },
   {
     "chunkShortName": "textarea-wrapper",
-<<<<<<< HEAD
-    "size": 8541,
-    "gzipSize": 3358
-=======
     "size": 8026,
     "gzipSize": 3110
->>>>>>> 1f9158bb
   },
   {
     "chunkShortName": "toast",
