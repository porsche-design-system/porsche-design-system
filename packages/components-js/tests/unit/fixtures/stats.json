--- conflicted
+++ resolved
@@ -126,13 +126,8 @@
   },
   {
     "chunkShortName": "scroller",
-<<<<<<< HEAD
-    "size": 7337,
-    "gzipSize": 2907
-=======
     "size": 7425,
     "gzipSize": 2932
->>>>>>> dcfd0c82
   },
   {
     "chunkShortName": "segmented-control",
