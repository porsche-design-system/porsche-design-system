[
  {
    "chunkShortName": "accordion",
<<<<<<< HEAD
    "size": 4130,
=======
    "size": 4146,
>>>>>>> 2e70e023
    "gzipSize": 1843
  },
  {
    "chunkShortName": "banner",
<<<<<<< HEAD
    "size": 6672,
    "gzipSize": 2605
  },
  {
    "chunkShortName": "button",
    "size": 6685,
    "gzipSize": 2547
  },
  {
    "chunkShortName": "button-pure",
    "size": 7086,
    "gzipSize": 3066
  },
  {
    "chunkShortName": "checkbox-wrapper",
    "size": 5596,
    "gzipSize": 2365
  },
  {
    "chunkShortName": "content-wrapper",
    "size": 703,
    "gzipSize": 411
  },
  {
    "chunkShortName": "divider",
    "size": 888,
    "gzipSize": 510
  },
  {
    "chunkShortName": "fieldset-wrapper",
    "size": 2117,
    "gzipSize": 950
  },
  {
    "chunkShortName": "flex",
    "size": 1751,
    "gzipSize": 764
  },
  {
    "chunkShortName": "grid",
    "size": 1865,
    "gzipSize": 869
  },
  {
    "chunkShortName": "headline",
    "size": 3056,
    "gzipSize": 1374
  },
  {
    "chunkShortName": "icon",
    "size": 14600,
    "gzipSize": 7428
  },
  {
    "chunkShortName": "link",
    "size": 5323,
    "gzipSize": 2104
  },
  {
    "chunkShortName": "link-pure",
    "size": 7136,
    "gzipSize": 3076
  },
  {
    "chunkShortName": "link-social",
    "size": 6053,
    "gzipSize": 1966
  },
  {
    "chunkShortName": "main",
    "size": 68911,
    "gzipSize": 22993
  },
  {
    "chunkShortName": "marque",
    "size": 4604,
    "gzipSize": 2003
  },
  {
    "chunkShortName": "modal",
    "size": 7894,
    "gzipSize": 3286
  },
  {
    "chunkShortName": "pagination",
    "size": 5489,
    "gzipSize": 2338
  },
  {
    "chunkShortName": "popover",
    "size": 6260,
    "gzipSize": 2621
  },
  {
    "chunkShortName": "radio-button-wrapper",
    "size": 6209,
    "gzipSize": 2579
  },
  {
    "chunkShortName": "select-wrapper",
    "size": 20934,
    "gzipSize": 6696
  },
  {
    "chunkShortName": "spinner",
    "size": 3111,
    "gzipSize": 1549
  },
  {
    "chunkShortName": "switch",
    "size": 4336,
    "gzipSize": 1774
  },
  {
    "chunkShortName": "table",
    "size": 8522,
    "gzipSize": 2929
  },
  {
    "chunkShortName": "tabs",
    "size": 3360,
    "gzipSize": 1399
  },
  {
    "chunkShortName": "tabs-bar",
    "size": 9081,
    "gzipSize": 3290
  },
  {
    "chunkShortName": "text",
    "size": 4600,
=======
    "size": 6693,
    "gzipSize": 2610
  },
  {
    "chunkShortName": "button",
    "size": 6705,
    "gzipSize": 2543
  },
  {
    "chunkShortName": "button-pure",
    "size": 7077,
    "gzipSize": 3071
  },
  {
    "chunkShortName": "checkbox-wrapper",
    "size": 5589,
    "gzipSize": 2362
  },
  {
    "chunkShortName": "content-wrapper",
    "size": 714,
    "gzipSize": 418
  },
  {
    "chunkShortName": "divider",
    "size": 895,
    "gzipSize": 512
  },
  {
    "chunkShortName": "fieldset-wrapper",
    "size": 2113,
    "gzipSize": 947
  },
  {
    "chunkShortName": "flex",
    "size": 1775,
    "gzipSize": 743
  },
  {
    "chunkShortName": "grid",
    "size": 1907,
    "gzipSize": 875
  },
  {
    "chunkShortName": "headline",
    "size": 3066,
    "gzipSize": 1382
  },
  {
    "chunkShortName": "icon",
    "size": 14609,
    "gzipSize": 7435
  },
  {
    "chunkShortName": "link",
    "size": 5342,
    "gzipSize": 2107
  },
  {
    "chunkShortName": "link-pure",
    "size": 7113,
    "gzipSize": 3077
  },
  {
    "chunkShortName": "link-social",
    "size": 6085,
    "gzipSize": 1957
  },
  {
    "chunkShortName": "main",
    "size": 65402,
    "gzipSize": 22043
  },
  {
    "chunkShortName": "marque",
    "size": 4618,
    "gzipSize": 2005
  },
  {
    "chunkShortName": "modal",
    "size": 7920,
    "gzipSize": 3300
  },
  {
    "chunkShortName": "pagination",
    "size": 5488,
    "gzipSize": 2335
  },
  {
    "chunkShortName": "popover",
    "size": 6269,
    "gzipSize": 2629
  },
  {
    "chunkShortName": "radio-button-wrapper",
    "size": 6202,
    "gzipSize": 2577
  },
  {
    "chunkShortName": "select-wrapper",
    "size": 21001,
    "gzipSize": 6710
  },
  {
    "chunkShortName": "spinner",
    "size": 3109,
    "gzipSize": 1547
  },
  {
    "chunkShortName": "switch",
    "size": 4335,
    "gzipSize": 1772
  },
  {
    "chunkShortName": "table",
    "size": 8604,
    "gzipSize": 2928
  },
  {
    "chunkShortName": "tabs",
    "size": 3383,
    "gzipSize": 1407
  },
  {
    "chunkShortName": "tabs-bar",
    "size": 9087,
    "gzipSize": 3298
  },
  {
    "chunkShortName": "text",
    "size": 4577,
>>>>>>> 2e70e023
    "gzipSize": 2106
  },
  {
    "chunkShortName": "text-field-wrapper",
<<<<<<< HEAD
    "size": 11064,
    "gzipSize": 3938
  },
  {
    "chunkShortName": "text-list",
    "size": 3321,
    "gzipSize": 1442
  },
  {
    "chunkShortName": "textarea-wrapper",
    "size": 7981,
    "gzipSize": 3061
  },
  {
    "chunkShortName": "toast",
    "size": 6458,
    "gzipSize": 2530
=======
    "size": 11095,
    "gzipSize": 3943
  },
  {
    "chunkShortName": "text-list",
    "size": 3185,
    "gzipSize": 1416
  },
  {
    "chunkShortName": "textarea-wrapper",
    "size": 8051,
    "gzipSize": 3070
  },
  {
    "chunkShortName": "toast",
    "size": 6503,
    "gzipSize": 2541
>>>>>>> 2e70e023
  }
]<|MERGE_RESOLUTION|>--- conflicted
+++ resolved
@@ -1,148 +1,11 @@
 [
   {
     "chunkShortName": "accordion",
-<<<<<<< HEAD
-    "size": 4130,
-=======
     "size": 4146,
->>>>>>> 2e70e023
     "gzipSize": 1843
   },
   {
     "chunkShortName": "banner",
-<<<<<<< HEAD
-    "size": 6672,
-    "gzipSize": 2605
-  },
-  {
-    "chunkShortName": "button",
-    "size": 6685,
-    "gzipSize": 2547
-  },
-  {
-    "chunkShortName": "button-pure",
-    "size": 7086,
-    "gzipSize": 3066
-  },
-  {
-    "chunkShortName": "checkbox-wrapper",
-    "size": 5596,
-    "gzipSize": 2365
-  },
-  {
-    "chunkShortName": "content-wrapper",
-    "size": 703,
-    "gzipSize": 411
-  },
-  {
-    "chunkShortName": "divider",
-    "size": 888,
-    "gzipSize": 510
-  },
-  {
-    "chunkShortName": "fieldset-wrapper",
-    "size": 2117,
-    "gzipSize": 950
-  },
-  {
-    "chunkShortName": "flex",
-    "size": 1751,
-    "gzipSize": 764
-  },
-  {
-    "chunkShortName": "grid",
-    "size": 1865,
-    "gzipSize": 869
-  },
-  {
-    "chunkShortName": "headline",
-    "size": 3056,
-    "gzipSize": 1374
-  },
-  {
-    "chunkShortName": "icon",
-    "size": 14600,
-    "gzipSize": 7428
-  },
-  {
-    "chunkShortName": "link",
-    "size": 5323,
-    "gzipSize": 2104
-  },
-  {
-    "chunkShortName": "link-pure",
-    "size": 7136,
-    "gzipSize": 3076
-  },
-  {
-    "chunkShortName": "link-social",
-    "size": 6053,
-    "gzipSize": 1966
-  },
-  {
-    "chunkShortName": "main",
-    "size": 68911,
-    "gzipSize": 22993
-  },
-  {
-    "chunkShortName": "marque",
-    "size": 4604,
-    "gzipSize": 2003
-  },
-  {
-    "chunkShortName": "modal",
-    "size": 7894,
-    "gzipSize": 3286
-  },
-  {
-    "chunkShortName": "pagination",
-    "size": 5489,
-    "gzipSize": 2338
-  },
-  {
-    "chunkShortName": "popover",
-    "size": 6260,
-    "gzipSize": 2621
-  },
-  {
-    "chunkShortName": "radio-button-wrapper",
-    "size": 6209,
-    "gzipSize": 2579
-  },
-  {
-    "chunkShortName": "select-wrapper",
-    "size": 20934,
-    "gzipSize": 6696
-  },
-  {
-    "chunkShortName": "spinner",
-    "size": 3111,
-    "gzipSize": 1549
-  },
-  {
-    "chunkShortName": "switch",
-    "size": 4336,
-    "gzipSize": 1774
-  },
-  {
-    "chunkShortName": "table",
-    "size": 8522,
-    "gzipSize": 2929
-  },
-  {
-    "chunkShortName": "tabs",
-    "size": 3360,
-    "gzipSize": 1399
-  },
-  {
-    "chunkShortName": "tabs-bar",
-    "size": 9081,
-    "gzipSize": 3290
-  },
-  {
-    "chunkShortName": "text",
-    "size": 4600,
-=======
     "size": 6693,
     "gzipSize": 2610
   },
@@ -274,30 +137,10 @@
   {
     "chunkShortName": "text",
     "size": 4577,
->>>>>>> 2e70e023
     "gzipSize": 2106
   },
   {
     "chunkShortName": "text-field-wrapper",
-<<<<<<< HEAD
-    "size": 11064,
-    "gzipSize": 3938
-  },
-  {
-    "chunkShortName": "text-list",
-    "size": 3321,
-    "gzipSize": 1442
-  },
-  {
-    "chunkShortName": "textarea-wrapper",
-    "size": 7981,
-    "gzipSize": 3061
-  },
-  {
-    "chunkShortName": "toast",
-    "size": 6458,
-    "gzipSize": 2530
-=======
     "size": 11095,
     "gzipSize": 3943
   },
@@ -315,6 +158,5 @@
     "chunkShortName": "toast",
     "size": 6503,
     "gzipSize": 2541
->>>>>>> 2e70e023
   }
 ]