[
  {
    "chunkShortName": "accordion",
    "size": 5076,
    "gzipSize": 2202
  },
  {
    "chunkShortName": "banner",
    "size": 6679,
    "gzipSize": 2600
  },
  {
    "chunkShortName": "button",
    "size": 6915,
    "gzipSize": 2627
  },
  {
    "chunkShortName": "button-pure",
    "size": 7602,
    "gzipSize": 3214
  },
  {
    "chunkShortName": "checkbox-wrapper",
    "size": 5811,
    "gzipSize": 2449
  },
  {
    "chunkShortName": "content-wrapper",
    "size": 923,
    "gzipSize": 521
  },
  {
    "chunkShortName": "divider",
    "size": 908,
    "gzipSize": 518
  },
  {
    "chunkShortName": "fieldset-wrapper",
    "size": 3137,
    "gzipSize": 1329
  },
  {
    "chunkShortName": "flex",
    "size": 1788,
    "gzipSize": 749
  },
  {
    "chunkShortName": "grid",
    "size": 1921,
    "gzipSize": 879
  },
  {
    "chunkShortName": "headline",
    "size": 5080,
    "gzipSize": 1837
  },
  {
    "chunkShortName": "icon",
    "size": 14624,
    "gzipSize": 7428
  },
  {
    "chunkShortName": "link",
    "size": 5357,
    "gzipSize": 2114
  },
  {
    "chunkShortName": "link-pure",
    "size": 7639,
    "gzipSize": 3230
  },
  {
    "chunkShortName": "link-social",
    "size": 6353,
    "gzipSize": 2130
  },
  {
    "chunkShortName": "main",
<<<<<<< HEAD
    "size": 61896,
    "gzipSize": 20978
=======
    "size": 61932,
    "gzipSize": 21003
>>>>>>> e260f4bf
  },
  {
    "chunkShortName": "marque",
    "size": 4633,
    "gzipSize": 2011
  },
  {
    "chunkShortName": "modal",
    "size": 7249,
    "gzipSize": 3074
  },
  {
    "chunkShortName": "pagination",
    "size": 6012,
    "gzipSize": 2566
  },
  {
    "chunkShortName": "popover",
    "size": 6673,
    "gzipSize": 2789
  },
  {
    "chunkShortName": "radio-button-wrapper",
    "size": 6424,
    "gzipSize": 2663
  },
  {
    "chunkShortName": "select-wrapper",
    "size": 21296,
    "gzipSize": 6877
  },
  {
    "chunkShortName": "spinner",
    "size": 3123,
    "gzipSize": 1555
  },
  {
    "chunkShortName": "switch",
    "size": 4543,
    "gzipSize": 1855
  },
  {
    "chunkShortName": "table",
    "size": 9309,
    "gzipSize": 3235
  },
  {
    "chunkShortName": "tabs",
<<<<<<< HEAD
    "size": 3271,
    "gzipSize": 1358
=======
    "size": 3396,
    "gzipSize": 1412
>>>>>>> e260f4bf
  },
  {
    "chunkShortName": "tabs-bar",
    "size": 9963,
    "gzipSize": 3617
  },
  {
    "chunkShortName": "text",
    "size": 5546,
    "gzipSize": 2456
  },
  {
    "chunkShortName": "text-field-wrapper",
    "size": 11768,
    "gzipSize": 4207
  },
  {
    "chunkShortName": "text-list",
    "size": 3680,
    "gzipSize": 1621
  },
  {
    "chunkShortName": "textarea-wrapper",
    "size": 8706,
    "gzipSize": 3347
  },
  {
    "chunkShortName": "toast",
    "size": 6488,
    "gzipSize": 2530
  }
]<|MERGE_RESOLUTION|>--- conflicted
+++ resolved
@@ -1,172 +1,162 @@
 [
   {
     "chunkShortName": "accordion",
-    "size": 5076,
-    "gzipSize": 2202
+    "size": 4992,
+    "gzipSize": 2159
   },
   {
     "chunkShortName": "banner",
-    "size": 6679,
-    "gzipSize": 2600
+    "size": 6667,
+    "gzipSize": 2592
   },
   {
     "chunkShortName": "button",
-    "size": 6915,
-    "gzipSize": 2627
+    "size": 6903,
+    "gzipSize": 2621
   },
   {
     "chunkShortName": "button-pure",
-    "size": 7602,
-    "gzipSize": 3214
+    "size": 7590,
+    "gzipSize": 3208
   },
   {
     "chunkShortName": "checkbox-wrapper",
-    "size": 5811,
-    "gzipSize": 2449
+    "size": 5799,
+    "gzipSize": 2445
   },
   {
     "chunkShortName": "content-wrapper",
-    "size": 923,
-    "gzipSize": 521
+    "size": 911,
+    "gzipSize": 516
   },
   {
     "chunkShortName": "divider",
-    "size": 908,
-    "gzipSize": 518
+    "size": 896,
+    "gzipSize": 513
   },
   {
     "chunkShortName": "fieldset-wrapper",
-    "size": 3137,
-    "gzipSize": 1329
+    "size": 2983,
+    "gzipSize": 1252
   },
   {
     "chunkShortName": "flex",
-    "size": 1788,
-    "gzipSize": 749
+    "size": 1776,
+    "gzipSize": 742
   },
   {
     "chunkShortName": "grid",
-    "size": 1921,
-    "gzipSize": 879
+    "size": 1909,
+    "gzipSize": 876
   },
   {
     "chunkShortName": "headline",
-    "size": 5080,
-    "gzipSize": 1837
+    "size": 4996,
+    "gzipSize": 1810
   },
   {
     "chunkShortName": "icon",
-    "size": 14624,
-    "gzipSize": 7428
+    "size": 14612,
+    "gzipSize": 7422
   },
   {
     "chunkShortName": "link",
-    "size": 5357,
-    "gzipSize": 2114
+    "size": 5345,
+    "gzipSize": 2109
   },
   {
     "chunkShortName": "link-pure",
-    "size": 7639,
-    "gzipSize": 3230
+    "size": 7627,
+    "gzipSize": 3225
   },
   {
     "chunkShortName": "link-social",
-    "size": 6353,
-    "gzipSize": 2130
+    "size": 6341,
+    "gzipSize": 2125
   },
   {
     "chunkShortName": "main",
-<<<<<<< HEAD
-    "size": 61896,
-    "gzipSize": 20978
-=======
     "size": 61932,
     "gzipSize": 21003
->>>>>>> e260f4bf
   },
   {
     "chunkShortName": "marque",
-    "size": 4633,
-    "gzipSize": 2011
+    "size": 4621,
+    "gzipSize": 2006
   },
   {
     "chunkShortName": "modal",
-    "size": 7249,
-    "gzipSize": 3074
+    "size": 7923,
+    "gzipSize": 3301
   },
   {
     "chunkShortName": "pagination",
-    "size": 6012,
-    "gzipSize": 2566
+    "size": 5834,
+    "gzipSize": 2485
   },
   {
     "chunkShortName": "popover",
-    "size": 6673,
-    "gzipSize": 2789
+    "size": 6617,
+    "gzipSize": 2765
   },
   {
     "chunkShortName": "radio-button-wrapper",
-    "size": 6424,
-    "gzipSize": 2663
+    "size": 6412,
+    "gzipSize": 2657
   },
   {
     "chunkShortName": "select-wrapper",
-    "size": 21296,
-    "gzipSize": 6877
+    "size": 21500,
+    "gzipSize": 6898
   },
   {
     "chunkShortName": "spinner",
-    "size": 3123,
-    "gzipSize": 1555
+    "size": 3111,
+    "gzipSize": 1549
   },
   {
     "chunkShortName": "switch",
-    "size": 4543,
-    "gzipSize": 1855
+    "size": 4531,
+    "gzipSize": 1850
   },
   {
     "chunkShortName": "table",
-    "size": 9309,
-    "gzipSize": 3235
+    "size": 9120,
+    "gzipSize": 3126
   },
   {
     "chunkShortName": "tabs",
-<<<<<<< HEAD
     "size": 3271,
     "gzipSize": 1358
-=======
-    "size": 3396,
-    "gzipSize": 1412
->>>>>>> e260f4bf
   },
   {
     "chunkShortName": "tabs-bar",
-    "size": 9963,
-    "gzipSize": 3617
+    "size": 9764,
+    "gzipSize": 3547
   },
   {
     "chunkShortName": "text",
-    "size": 5546,
-    "gzipSize": 2456
+    "size": 5469,
+    "gzipSize": 2431
   },
   {
     "chunkShortName": "text-field-wrapper",
-    "size": 11768,
-    "gzipSize": 4207
+    "size": 11621,
+    "gzipSize": 4144
   },
   {
     "chunkShortName": "text-list",
-    "size": 3680,
-    "gzipSize": 1621
+    "size": 3533,
+    "gzipSize": 1545
   },
   {
     "chunkShortName": "textarea-wrapper",
-    "size": 8706,
-    "gzipSize": 3347
+    "size": 8559,
+    "gzipSize": 3276
   },
   {
     "chunkShortName": "toast",
-    "size": 6488,
-    "gzipSize": 2530
+    "size": 6476,
+    "gzipSize": 2524
   }
 ]