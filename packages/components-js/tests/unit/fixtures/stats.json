[
  {
    "chunkShortName": "accordion",
    "size": 5703,
    "gzipSize": 2466
  },
  {
    "chunkShortName": "banner",
    "size": 4068,
    "gzipSize": 1859
  },
  {
    "chunkShortName": "button",
    "size": 7142,
    "gzipSize": 2866
  },
  {
    "chunkShortName": "button-group",
    "size": 1010,
    "gzipSize": 543
  },
  {
    "chunkShortName": "button-pure",
    "size": 7484,
    "gzipSize": 3086
  },
  {
    "chunkShortName": "carousel",
    "size": 38777,
    "gzipSize": 15960
  },
  {
    "chunkShortName": "checkbox-wrapper",
    "size": 7035,
    "gzipSize": 2971
  },
  {
    "chunkShortName": "content-wrapper",
    "size": 1336,
    "gzipSize": 681
  },
  {
    "chunkShortName": "divider",
    "size": 1115,
    "gzipSize": 588
  },
  {
    "chunkShortName": "fieldset-wrapper",
    "size": 3445,
    "gzipSize": 1453
  },
  {
    "chunkShortName": "flex",
    "size": 3388,
    "gzipSize": 1328
  },
  {
    "chunkShortName": "grid",
    "size": 2392,
    "gzipSize": 1106
  },
  {
    "chunkShortName": "headline",
    "size": 5023,
    "gzipSize": 2108
  },
  {
    "chunkShortName": "icon",
    "size": 16755,
    "gzipSize": 7659
  },
  {
    "chunkShortName": "inline-notification",
    "size": 4468,
    "gzipSize": 1949
  },
  {
    "chunkShortName": "link",
    "size": 6552,
    "gzipSize": 2735
  },
  {
    "chunkShortName": "link-pure",
    "size": 7284,
    "gzipSize": 2986
  },
  {
    "chunkShortName": "link-social",
    "size": 5932,
    "gzipSize": 2531
  },
  {
    "chunkShortName": "link-tile",
    "size": 7010,
    "gzipSize": 2936
  },
  {
    "chunkShortName": "main",
    "size": 67338,
    "gzipSize": 22900
  },
  {
    "chunkShortName": "marque",
    "size": 4738,
    "gzipSize": 2002
  },
  {
    "chunkShortName": "modal",
<<<<<<< HEAD
    "size": 7966,
    "gzipSize": 3415
=======
    "size": 8030,
    "gzipSize": 3441
>>>>>>> 253edc5b
  },
  {
    "chunkShortName": "pagination",
    "size": 6873,
    "gzipSize": 2827
  },
  {
    "chunkShortName": "popover",
    "size": 7387,
    "gzipSize": 2916
  },
  {
    "chunkShortName": "radio-button-wrapper",
    "size": 6924,
    "gzipSize": 2945
  },
  {
    "chunkShortName": "scroller",
<<<<<<< HEAD
    "size": 7337,
    "gzipSize": 2907
=======
    "size": 5842,
    "gzipSize": 2338
>>>>>>> 253edc5b
  },
  {
    "chunkShortName": "segmented-control",
    "size": 7050,
    "gzipSize": 2786
  },
  {
    "chunkShortName": "select-wrapper",
    "size": 21305,
    "gzipSize": 7108
  },
  {
    "chunkShortName": "spinner",
    "size": 2624,
    "gzipSize": 1264
  },
  {
    "chunkShortName": "stepper-horizontal",
    "size": 11596,
    "gzipSize": 4767
  },
  {
    "chunkShortName": "switch",
    "size": 5372,
    "gzipSize": 2199
  },
  {
    "chunkShortName": "table",
    "size": 10593,
    "gzipSize": 3889
  },
  {
    "chunkShortName": "tabs",
    "size": 6192,
    "gzipSize": 2578
  },
  {
    "chunkShortName": "tabs-bar",
    "size": 8708,
    "gzipSize": 3434
  },
  {
    "chunkShortName": "tag",
    "size": 5097,
    "gzipSize": 2065
  },
  {
    "chunkShortName": "tag-dismissible",
    "size": 4254,
    "gzipSize": 1875
  },
  {
    "chunkShortName": "text",
    "size": 5383,
    "gzipSize": 2231
  },
  {
    "chunkShortName": "text-field-wrapper",
    "size": 14059,
    "gzipSize": 5237
  },
  {
    "chunkShortName": "text-list",
    "size": 4027,
    "gzipSize": 1800
  },
  {
    "chunkShortName": "textarea-wrapper",
    "size": 8016,
    "gzipSize": 3114
  },
  {
    "chunkShortName": "toast",
    "size": 6473,
    "gzipSize": 2793
  }
]<|MERGE_RESOLUTION|>--- conflicted
+++ resolved
@@ -106,13 +106,8 @@
   },
   {
     "chunkShortName": "modal",
-<<<<<<< HEAD
-    "size": 7966,
-    "gzipSize": 3415
-=======
     "size": 8030,
     "gzipSize": 3441
->>>>>>> 253edc5b
   },
   {
     "chunkShortName": "pagination",
@@ -131,13 +126,8 @@
   },
   {
     "chunkShortName": "scroller",
-<<<<<<< HEAD
     "size": 7337,
     "gzipSize": 2907
-=======
-    "size": 5842,
-    "gzipSize": 2338
->>>>>>> 253edc5b
   },
   {
     "chunkShortName": "segmented-control",
