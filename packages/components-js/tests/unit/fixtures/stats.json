[
  {
    "chunkShortName": "accordion",
    "size": 6368,
    "gzipSize": 2800
  },
  {
    "chunkShortName": "banner",
    "size": 6695,
    "gzipSize": 2730
  },
  {
    "chunkShortName": "button",
    "size": 9827,
    "gzipSize": 3798
  },
  {
    "chunkShortName": "button-group",
    "size": 1130,
    "gzipSize": 662
  },
  {
    "chunkShortName": "button-pure",
    "size": 9914,
    "gzipSize": 3943
  },
  {
    "chunkShortName": "button-tile",
    "size": 7833,
    "gzipSize": 3316
  },
  {
    "chunkShortName": "canvas",
    "size": 5167,
    "gzipSize": 2114
  },
  {
    "chunkShortName": "carousel",
    "size": 46717,
    "gzipSize": 19047
  },
  {
    "chunkShortName": "checkbox-wrapper",
    "size": 12008,
    "gzipSize": 4759
  },
  {
    "chunkShortName": "content-wrapper",
    "size": 2519,
    "gzipSize": 1267
  },
  {
    "chunkShortName": "crest",
    "size": 2162,
    "gzipSize": 1131
  },
  {
    "chunkShortName": "display",
    "size": 4336,
    "gzipSize": 2055
  },
  {
    "chunkShortName": "divider",
    "size": 2412,
    "gzipSize": 1079
  },
  {
    "chunkShortName": "fieldset",
    "size": 4389,
    "gzipSize": 1855
  },
  {
    "chunkShortName": "fieldset-wrapper",
    "size": 4644,
    "gzipSize": 1978
  },
  {
    "chunkShortName": "flex",
    "size": 3738,
    "gzipSize": 1512
  },
  {
    "chunkShortName": "flyout",
    "size": 9535,
    "gzipSize": 4032
  },
  {
    "chunkShortName": "flyout-multilevel",
    "size": 12167,
    "gzipSize": 4502
  },
  {
    "chunkShortName": "grid",
    "size": 2793,
    "gzipSize": 1291
  },
  {
    "chunkShortName": "heading",
    "size": 4955,
    "gzipSize": 2207
  },
  {
    "chunkShortName": "headline",
    "size": 5459,
    "gzipSize": 2352
  },
  {
    "chunkShortName": "icon",
    "size": 12521,
    "gzipSize": 5199
  },
  {
    "chunkShortName": "inline-notification",
    "size": 7747,
    "gzipSize": 3212
  },
  {
    "chunkShortName": "link",
    "size": 6989,
    "gzipSize": 3014
  },
  {
    "chunkShortName": "link-pure",
    "size": 7578,
    "gzipSize": 3218
  },
  {
    "chunkShortName": "link-social",
    "size": 6759,
    "gzipSize": 2963
  },
  {
    "chunkShortName": "link-tile",
    "size": 7572,
    "gzipSize": 3227
  },
  {
    "chunkShortName": "link-tile-model-signature",
    "size": 7600,
    "gzipSize": 3403
  },
  {
    "chunkShortName": "link-tile-product",
    "size": 7513,
    "gzipSize": 3213
  },
  {
    "chunkShortName": "main",
<<<<<<< HEAD
    "size": 80146,
    "gzipSize": 26744
=======
    "size": 80213,
    "gzipSize": 26764
>>>>>>> b29f4d16
  },
  {
    "chunkShortName": "marque",
    "size": 4741,
    "gzipSize": 1756
  },
  {
    "chunkShortName": "modal",
    "size": 11356,
    "gzipSize": 4561
  },
  {
    "chunkShortName": "model-signature",
    "size": 2927,
    "gzipSize": 1415
  },
  {
    "chunkShortName": "multi-select",
<<<<<<< HEAD
    "size": 26810,
    "gzipSize": 9341
=======
    "size": 26675,
    "gzipSize": 9293
>>>>>>> b29f4d16
  },
  {
    "chunkShortName": "optgroup",
    "size": 5713,
    "gzipSize": 2119
  },
  {
    "chunkShortName": "pagination",
    "size": 7639,
    "gzipSize": 3140
  },
  {
    "chunkShortName": "pin-code",
<<<<<<< HEAD
    "size": 15422,
    "gzipSize": 5914
=======
    "size": 15355,
    "gzipSize": 5893
>>>>>>> b29f4d16
  },
  {
    "chunkShortName": "popover",
    "size": 9448,
    "gzipSize": 3702
  },
  {
    "chunkShortName": "radio-button-wrapper",
    "size": 11612,
    "gzipSize": 4614
  },
  {
    "chunkShortName": "scroller",
    "size": 6794,
    "gzipSize": 2654
  },
  {
    "chunkShortName": "segmented-control",
    "size": 8114,
    "gzipSize": 3303
  },
  {
    "chunkShortName": "select",
<<<<<<< HEAD
    "size": 25930,
    "gzipSize": 9124
  },
  {
    "chunkShortName": "select-wrapper",
    "size": 27449,
    "gzipSize": 9256
=======
    "size": 25797,
    "gzipSize": 9075
  },
  {
    "chunkShortName": "select-wrapper",
    "size": 27319,
    "gzipSize": 9199
>>>>>>> b29f4d16
  },
  {
    "chunkShortName": "spinner",
    "size": 2393,
    "gzipSize": 1221
  },
  {
    "chunkShortName": "stepper-horizontal",
    "size": 11852,
    "gzipSize": 4909
  },
  {
    "chunkShortName": "switch",
    "size": 8267,
    "gzipSize": 3180
  },
  {
    "chunkShortName": "table",
    "size": 9781,
    "gzipSize": 3865
  },
  {
    "chunkShortName": "tabs",
    "size": 6914,
    "gzipSize": 2858
  },
  {
    "chunkShortName": "tabs-bar",
    "size": 10717,
    "gzipSize": 4243
  },
  {
    "chunkShortName": "tag",
    "size": 5691,
    "gzipSize": 2346
  },
  {
    "chunkShortName": "tag-dismissible",
    "size": 4126,
    "gzipSize": 1914
  },
  {
    "chunkShortName": "text",
    "size": 5897,
    "gzipSize": 2508
  },
  {
    "chunkShortName": "text-field-wrapper",
<<<<<<< HEAD
    "size": 17466,
    "gzipSize": 6632
=======
    "size": 17397,
    "gzipSize": 6609
>>>>>>> b29f4d16
  },
  {
    "chunkShortName": "text-list",
    "size": 4955,
    "gzipSize": 2214
  },
  {
    "chunkShortName": "textarea-wrapper",
<<<<<<< HEAD
    "size": 11634,
    "gzipSize": 4599
=======
    "size": 11567,
    "gzipSize": 4569
>>>>>>> b29f4d16
  },
  {
    "chunkShortName": "toast",
    "size": 7523,
    "gzipSize": 3296
  },
  {
    "chunkShortName": "wordmark",
    "size": 3024,
    "gzipSize": 1526
  }
]<|MERGE_RESOLUTION|>--- conflicted
+++ resolved
@@ -146,13 +146,8 @@
   },
   {
     "chunkShortName": "main",
-<<<<<<< HEAD
-    "size": 80146,
-    "gzipSize": 26744
-=======
     "size": 80213,
     "gzipSize": 26764
->>>>>>> b29f4d16
   },
   {
     "chunkShortName": "marque",
@@ -171,13 +166,8 @@
   },
   {
     "chunkShortName": "multi-select",
-<<<<<<< HEAD
-    "size": 26810,
-    "gzipSize": 9341
-=======
     "size": 26675,
     "gzipSize": 9293
->>>>>>> b29f4d16
   },
   {
     "chunkShortName": "optgroup",
@@ -191,13 +181,8 @@
   },
   {
     "chunkShortName": "pin-code",
-<<<<<<< HEAD
-    "size": 15422,
-    "gzipSize": 5914
-=======
     "size": 15355,
     "gzipSize": 5893
->>>>>>> b29f4d16
   },
   {
     "chunkShortName": "popover",
@@ -221,15 +206,6 @@
   },
   {
     "chunkShortName": "select",
-<<<<<<< HEAD
-    "size": 25930,
-    "gzipSize": 9124
-  },
-  {
-    "chunkShortName": "select-wrapper",
-    "size": 27449,
-    "gzipSize": 9256
-=======
     "size": 25797,
     "gzipSize": 9075
   },
@@ -237,7 +213,6 @@
     "chunkShortName": "select-wrapper",
     "size": 27319,
     "gzipSize": 9199
->>>>>>> b29f4d16
   },
   {
     "chunkShortName": "spinner",
@@ -286,13 +261,8 @@
   },
   {
     "chunkShortName": "text-field-wrapper",
-<<<<<<< HEAD
-    "size": 17466,
-    "gzipSize": 6632
-=======
     "size": 17397,
     "gzipSize": 6609
->>>>>>> b29f4d16
   },
   {
     "chunkShortName": "text-list",
@@ -301,13 +271,8 @@
   },
   {
     "chunkShortName": "textarea-wrapper",
-<<<<<<< HEAD
-    "size": 11634,
-    "gzipSize": 4599
-=======
     "size": 11567,
     "gzipSize": 4569
->>>>>>> b29f4d16
   },
   {
     "chunkShortName": "toast",
