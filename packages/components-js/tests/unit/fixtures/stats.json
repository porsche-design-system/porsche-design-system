--- conflicted
+++ resolved
@@ -61,13 +61,9 @@
   },
   {
     "chunkShortName": "headline",
-<<<<<<< HEAD
-    "size": 5125,
-    "gzipSize": 2119
-=======
     "size": 5103,
     "gzipSize": 2109
->>>>>>> 2effe9a6
+
   },
   {
     "chunkShortName": "icon",
@@ -96,13 +92,8 @@
   },
   {
     "chunkShortName": "link-tile",
-<<<<<<< HEAD
-    "size": 7000,
-    "gzipSize": 2932
-=======
     "size": 7002,
     "gzipSize": 2931
->>>>>>> 2effe9a6
   },
   {
     "chunkShortName": "main",
@@ -176,13 +167,9 @@
   },
   {
     "chunkShortName": "tabs-bar",
-<<<<<<< HEAD
-    "size": 8413,
-    "gzipSize": 3325
-=======
     "size": 8415,
     "gzipSize": 3326
->>>>>>> 2effe9a6
+
   },
   {
     "chunkShortName": "tag",
@@ -196,23 +183,13 @@
   },
   {
     "chunkShortName": "text",
-<<<<<<< HEAD
     "size": 5414,
     "gzipSize": 2232
-  },
-  {
-    "chunkShortName": "text-field-wrapper",
-    "size": 13030,
-    "gzipSize": 4853
-=======
-    "size": 4881,
-    "gzipSize": 1973
   },
   {
     "chunkShortName": "text-field-wrapper",
     "size": 14049,
     "gzipSize": 5233
->>>>>>> 2effe9a6
   },
   {
     "chunkShortName": "text-list",
