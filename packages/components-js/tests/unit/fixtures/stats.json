[
  {
    "chunkShortName": "accordion",
<<<<<<< HEAD
    "size": 4193,
    "gzipSize": 1855
=======
    "size": 4147,
    "gzipSize": 1845
>>>>>>> cf8cc3ce
  },
  {
    "chunkShortName": "banner",
    "size": 5172,
<<<<<<< HEAD
    "gzipSize": 2122
  },
  {
    "chunkShortName": "button",
    "size": 6555,
    "gzipSize": 2658
=======
    "gzipSize": 2126
  },
  {
    "chunkShortName": "button",
    "size": 6506,
    "gzipSize": 2643
>>>>>>> cf8cc3ce
  },
  {
    "chunkShortName": "button-group",
    "size": 990,
    "gzipSize": 560
  },
  {
    "chunkShortName": "button-pure",
    "size": 6982,
    "gzipSize": 2914
  },
  {
    "chunkShortName": "button-tile",
<<<<<<< HEAD
    "size": 6827,
    "gzipSize": 2864
  },
  {
    "chunkShortName": "carousel",
    "size": 43378,
    "gzipSize": 17558
  },
  {
    "chunkShortName": "checkbox-wrapper",
    "size": 7792,
    "gzipSize": 3271
=======
    "size": 6781,
    "gzipSize": 2848
  },
  {
    "chunkShortName": "carousel",
    "size": 43306,
    "gzipSize": 17534
  },
  {
    "chunkShortName": "checkbox-wrapper",
    "size": 7645,
    "gzipSize": 3230
>>>>>>> cf8cc3ce
  },
  {
    "chunkShortName": "content-wrapper",
    "size": 2366,
    "gzipSize": 1157
  },
  {
    "chunkShortName": "crest",
    "size": 2057,
    "gzipSize": 1067
  },
  {
    "chunkShortName": "display",
<<<<<<< HEAD
    "size": 3104,
    "gzipSize": 1444
=======
    "size": 3066,
    "gzipSize": 1435
>>>>>>> cf8cc3ce
  },
  {
    "chunkShortName": "divider",
    "size": 2107,
<<<<<<< HEAD
    "gzipSize": 963
  },
  {
    "chunkShortName": "fieldset",
    "size": 3959,
    "gzipSize": 1601
  },
  {
    "chunkShortName": "fieldset-wrapper",
    "size": 4211,
    "gzipSize": 1725
=======
    "gzipSize": 961
  },
  {
    "chunkShortName": "fieldset",
    "size": 3831,
    "gzipSize": 1587
  },
  {
    "chunkShortName": "fieldset-wrapper",
    "size": 4081,
    "gzipSize": 1706
>>>>>>> cf8cc3ce
  },
  {
    "chunkShortName": "flex",
    "size": 3514,
    "gzipSize": 1347
  },
  {
    "chunkShortName": "flyout",
<<<<<<< HEAD
    "size": 7181,
    "gzipSize": 2932
  },
  {
    "chunkShortName": "grid",
    "size": 2570,
    "gzipSize": 1144
  },
  {
    "chunkShortName": "heading",
    "size": 3758,
    "gzipSize": 1591
  },
  {
    "chunkShortName": "headline",
    "size": 4647,
    "gzipSize": 1908
  },
  {
    "chunkShortName": "icon",
    "size": 17738,
    "gzipSize": 8419
  },
  {
    "chunkShortName": "inline-notification",
    "size": 5347,
    "gzipSize": 2153
  },
  {
    "chunkShortName": "link",
    "size": 5996,
    "gzipSize": 2498
  },
  {
    "chunkShortName": "link-pure",
    "size": 6787,
    "gzipSize": 2800
  },
  {
    "chunkShortName": "link-social",
    "size": 5784,
    "gzipSize": 2460
  },
  {
    "chunkShortName": "link-tile",
    "size": 6915,
    "gzipSize": 2923
  },
  {
    "chunkShortName": "link-tile-model-signature",
    "size": 6142,
    "gzipSize": 2667
  },
  {
    "chunkShortName": "main",
    "size": 70710,
    "gzipSize": 23790
  },
  {
    "chunkShortName": "marque",
    "size": 5538,
    "gzipSize": 2263
  },
  {
    "chunkShortName": "modal",
    "size": 7682,
    "gzipSize": 3319
  },
  {
    "chunkShortName": "model-signature",
    "size": 2832,
    "gzipSize": 1461
  },
  {
    "chunkShortName": "multi-select",
    "size": 14459,
    "gzipSize": 5082
  },
  {
    "chunkShortName": "multi-select-dropdown",
    "size": 5473,
    "gzipSize": 2273
  },
  {
    "chunkShortName": "multi-select-option",
    "size": 2435,
    "gzipSize": 1164
=======
    "size": 7179,
    "gzipSize": 2931
  },
  {
    "chunkShortName": "grid",
    "size": 2568,
    "gzipSize": 1140
  },
  {
    "chunkShortName": "heading",
    "size": 3722,
    "gzipSize": 1590
  },
  {
    "chunkShortName": "headline",
    "size": 4599,
    "gzipSize": 1900
  },
  {
    "chunkShortName": "icon",
    "size": 17551,
    "gzipSize": 8300
  },
  {
    "chunkShortName": "inline-notification",
    "size": 5292,
    "gzipSize": 2147
  },
  {
    "chunkShortName": "link",
    "size": 5959,
    "gzipSize": 2495
  },
  {
    "chunkShortName": "link-pure",
    "size": 6755,
    "gzipSize": 2795
  },
  {
    "chunkShortName": "link-social",
    "size": 5730,
    "gzipSize": 2443
  },
  {
    "chunkShortName": "link-tile",
    "size": 6884,
    "gzipSize": 2906
  },
  {
    "chunkShortName": "link-tile-model-signature",
    "size": 6098,
    "gzipSize": 2655
  },
  {
    "chunkShortName": "main",
    "size": 69889,
    "gzipSize": 23548
  },
  {
    "chunkShortName": "marque",
    "size": 5491,
    "gzipSize": 2195
  },
  {
    "chunkShortName": "modal",
    "size": 7639,
    "gzipSize": 3309
  },
  {
    "chunkShortName": "model-signature",
    "size": 2696,
    "gzipSize": 1365
>>>>>>> cf8cc3ce
  },
  {
    "chunkShortName": "pagination",
    "size": 7047,
    "gzipSize": 2876
  },
  {
    "chunkShortName": "popover",
    "size": 6528,
    "gzipSize": 2619
  },
  {
    "chunkShortName": "radio-button-wrapper",
<<<<<<< HEAD
    "size": 6786,
    "gzipSize": 2900
  },
  {
    "chunkShortName": "scroller",
    "size": 8107,
    "gzipSize": 3132
  },
  {
    "chunkShortName": "segmented-control",
    "size": 7739,
    "gzipSize": 3016
  },
  {
    "chunkShortName": "select-wrapper",
    "size": 21541,
    "gzipSize": 7215
=======
    "size": 6649,
    "gzipSize": 2863
  },
  {
    "chunkShortName": "scroller",
    "size": 8061,
    "gzipSize": 3119
  },
  {
    "chunkShortName": "segmented-control",
    "size": 7641,
    "gzipSize": 2997
  },
  {
    "chunkShortName": "select-wrapper",
    "size": 20922,
    "gzipSize": 7026
>>>>>>> cf8cc3ce
  },
  {
    "chunkShortName": "spinner",
    "size": 2142,
    "gzipSize": 1066
  },
  {
    "chunkShortName": "stepper-horizontal",
<<<<<<< HEAD
    "size": 11570,
    "gzipSize": 4713
  },
  {
    "chunkShortName": "switch",
    "size": 5565,
    "gzipSize": 2275
  },
  {
    "chunkShortName": "table",
    "size": 8152,
    "gzipSize": 2982
  },
  {
    "chunkShortName": "tabs",
    "size": 6387,
    "gzipSize": 2604
  },
  {
    "chunkShortName": "tabs-bar",
    "size": 9771,
    "gzipSize": 3863
  },
  {
    "chunkShortName": "tag",
    "size": 5153,
    "gzipSize": 2104
  },
  {
    "chunkShortName": "tag-dismissible",
    "size": 3826,
    "gzipSize": 1725
  },
  {
    "chunkShortName": "text",
    "size": 5026,
    "gzipSize": 2042
  },
  {
    "chunkShortName": "text-field-wrapper",
    "size": 13542,
    "gzipSize": 5137
  },
  {
    "chunkShortName": "text-list",
    "size": 3762,
    "gzipSize": 1646
  },
  {
    "chunkShortName": "textarea-wrapper",
    "size": 8097,
    "gzipSize": 3154
  },
  {
    "chunkShortName": "toast",
    "size": 6699,
    "gzipSize": 2853
=======
    "size": 11471,
    "gzipSize": 4694
  },
  {
    "chunkShortName": "switch",
    "size": 5519,
    "gzipSize": 2260
  },
  {
    "chunkShortName": "table",
    "size": 8106,
    "gzipSize": 2975
  },
  {
    "chunkShortName": "tabs",
    "size": 6332,
    "gzipSize": 2584
  },
  {
    "chunkShortName": "tabs-bar",
    "size": 9725,
    "gzipSize": 3852
  },
  {
    "chunkShortName": "tag",
    "size": 5111,
    "gzipSize": 2093
  },
  {
    "chunkShortName": "tag-dismissible",
    "size": 3780,
    "gzipSize": 1715
  },
  {
    "chunkShortName": "text",
    "size": 4983,
    "gzipSize": 2031
  },
  {
    "chunkShortName": "text-field-wrapper",
    "size": 13408,
    "gzipSize": 5116
  },
  {
    "chunkShortName": "text-list",
    "size": 3716,
    "gzipSize": 1633
  },
  {
    "chunkShortName": "textarea-wrapper",
    "size": 7973,
    "gzipSize": 3153
  },
  {
    "chunkShortName": "toast",
    "size": 6656,
    "gzipSize": 2843
>>>>>>> cf8cc3ce
  },
  {
    "chunkShortName": "wordmark",
    "size": 2635,
    "gzipSize": 1281
  }
]<|MERGE_RESOLUTION|>--- conflicted
+++ resolved
@@ -1,32 +1,18 @@
 [
   {
     "chunkShortName": "accordion",
-<<<<<<< HEAD
-    "size": 4193,
-    "gzipSize": 1855
-=======
     "size": 4147,
     "gzipSize": 1845
->>>>>>> cf8cc3ce
   },
   {
     "chunkShortName": "banner",
     "size": 5172,
-<<<<<<< HEAD
-    "gzipSize": 2122
-  },
-  {
-    "chunkShortName": "button",
-    "size": 6555,
-    "gzipSize": 2658
-=======
     "gzipSize": 2126
   },
   {
     "chunkShortName": "button",
     "size": 6506,
     "gzipSize": 2643
->>>>>>> cf8cc3ce
   },
   {
     "chunkShortName": "button-group",
@@ -35,25 +21,11 @@
   },
   {
     "chunkShortName": "button-pure",
-    "size": 6982,
-    "gzipSize": 2914
+    "size": 6935,
+    "gzipSize": 2902
   },
   {
     "chunkShortName": "button-tile",
-<<<<<<< HEAD
-    "size": 6827,
-    "gzipSize": 2864
-  },
-  {
-    "chunkShortName": "carousel",
-    "size": 43378,
-    "gzipSize": 17558
-  },
-  {
-    "chunkShortName": "checkbox-wrapper",
-    "size": 7792,
-    "gzipSize": 3271
-=======
     "size": 6781,
     "gzipSize": 2848
   },
@@ -66,7 +38,6 @@
     "chunkShortName": "checkbox-wrapper",
     "size": 7645,
     "gzipSize": 3230
->>>>>>> cf8cc3ce
   },
   {
     "chunkShortName": "content-wrapper",
@@ -80,30 +51,12 @@
   },
   {
     "chunkShortName": "display",
-<<<<<<< HEAD
-    "size": 3104,
-    "gzipSize": 1444
-=======
     "size": 3066,
     "gzipSize": 1435
->>>>>>> cf8cc3ce
   },
   {
     "chunkShortName": "divider",
     "size": 2107,
-<<<<<<< HEAD
-    "gzipSize": 963
-  },
-  {
-    "chunkShortName": "fieldset",
-    "size": 3959,
-    "gzipSize": 1601
-  },
-  {
-    "chunkShortName": "fieldset-wrapper",
-    "size": 4211,
-    "gzipSize": 1725
-=======
     "gzipSize": 961
   },
   {
@@ -115,7 +68,6 @@
     "chunkShortName": "fieldset-wrapper",
     "size": 4081,
     "gzipSize": 1706
->>>>>>> cf8cc3ce
   },
   {
     "chunkShortName": "flex",
@@ -124,95 +76,6 @@
   },
   {
     "chunkShortName": "flyout",
-<<<<<<< HEAD
-    "size": 7181,
-    "gzipSize": 2932
-  },
-  {
-    "chunkShortName": "grid",
-    "size": 2570,
-    "gzipSize": 1144
-  },
-  {
-    "chunkShortName": "heading",
-    "size": 3758,
-    "gzipSize": 1591
-  },
-  {
-    "chunkShortName": "headline",
-    "size": 4647,
-    "gzipSize": 1908
-  },
-  {
-    "chunkShortName": "icon",
-    "size": 17738,
-    "gzipSize": 8419
-  },
-  {
-    "chunkShortName": "inline-notification",
-    "size": 5347,
-    "gzipSize": 2153
-  },
-  {
-    "chunkShortName": "link",
-    "size": 5996,
-    "gzipSize": 2498
-  },
-  {
-    "chunkShortName": "link-pure",
-    "size": 6787,
-    "gzipSize": 2800
-  },
-  {
-    "chunkShortName": "link-social",
-    "size": 5784,
-    "gzipSize": 2460
-  },
-  {
-    "chunkShortName": "link-tile",
-    "size": 6915,
-    "gzipSize": 2923
-  },
-  {
-    "chunkShortName": "link-tile-model-signature",
-    "size": 6142,
-    "gzipSize": 2667
-  },
-  {
-    "chunkShortName": "main",
-    "size": 70710,
-    "gzipSize": 23790
-  },
-  {
-    "chunkShortName": "marque",
-    "size": 5538,
-    "gzipSize": 2263
-  },
-  {
-    "chunkShortName": "modal",
-    "size": 7682,
-    "gzipSize": 3319
-  },
-  {
-    "chunkShortName": "model-signature",
-    "size": 2832,
-    "gzipSize": 1461
-  },
-  {
-    "chunkShortName": "multi-select",
-    "size": 14459,
-    "gzipSize": 5082
-  },
-  {
-    "chunkShortName": "multi-select-dropdown",
-    "size": 5473,
-    "gzipSize": 2273
-  },
-  {
-    "chunkShortName": "multi-select-option",
-    "size": 2435,
-    "gzipSize": 1164
-=======
     "size": 7179,
     "gzipSize": 2931
   },
@@ -285,39 +148,19 @@
     "chunkShortName": "model-signature",
     "size": 2696,
     "gzipSize": 1365
->>>>>>> cf8cc3ce
   },
   {
     "chunkShortName": "pagination",
-    "size": 7047,
-    "gzipSize": 2876
+    "size": 7001,
+    "gzipSize": 2866
   },
   {
     "chunkShortName": "popover",
-    "size": 6528,
-    "gzipSize": 2619
+    "size": 6482,
+    "gzipSize": 2602
   },
   {
     "chunkShortName": "radio-button-wrapper",
-<<<<<<< HEAD
-    "size": 6786,
-    "gzipSize": 2900
-  },
-  {
-    "chunkShortName": "scroller",
-    "size": 8107,
-    "gzipSize": 3132
-  },
-  {
-    "chunkShortName": "segmented-control",
-    "size": 7739,
-    "gzipSize": 3016
-  },
-  {
-    "chunkShortName": "select-wrapper",
-    "size": 21541,
-    "gzipSize": 7215
-=======
     "size": 6649,
     "gzipSize": 2863
   },
@@ -335,7 +178,6 @@
     "chunkShortName": "select-wrapper",
     "size": 20922,
     "gzipSize": 7026
->>>>>>> cf8cc3ce
   },
   {
     "chunkShortName": "spinner",
@@ -344,65 +186,6 @@
   },
   {
     "chunkShortName": "stepper-horizontal",
-<<<<<<< HEAD
-    "size": 11570,
-    "gzipSize": 4713
-  },
-  {
-    "chunkShortName": "switch",
-    "size": 5565,
-    "gzipSize": 2275
-  },
-  {
-    "chunkShortName": "table",
-    "size": 8152,
-    "gzipSize": 2982
-  },
-  {
-    "chunkShortName": "tabs",
-    "size": 6387,
-    "gzipSize": 2604
-  },
-  {
-    "chunkShortName": "tabs-bar",
-    "size": 9771,
-    "gzipSize": 3863
-  },
-  {
-    "chunkShortName": "tag",
-    "size": 5153,
-    "gzipSize": 2104
-  },
-  {
-    "chunkShortName": "tag-dismissible",
-    "size": 3826,
-    "gzipSize": 1725
-  },
-  {
-    "chunkShortName": "text",
-    "size": 5026,
-    "gzipSize": 2042
-  },
-  {
-    "chunkShortName": "text-field-wrapper",
-    "size": 13542,
-    "gzipSize": 5137
-  },
-  {
-    "chunkShortName": "text-list",
-    "size": 3762,
-    "gzipSize": 1646
-  },
-  {
-    "chunkShortName": "textarea-wrapper",
-    "size": 8097,
-    "gzipSize": 3154
-  },
-  {
-    "chunkShortName": "toast",
-    "size": 6699,
-    "gzipSize": 2853
-=======
     "size": 11471,
     "gzipSize": 4694
   },
@@ -460,7 +243,6 @@
     "chunkShortName": "toast",
     "size": 6656,
     "gzipSize": 2843
->>>>>>> cf8cc3ce
   },
   {
     "chunkShortName": "wordmark",
