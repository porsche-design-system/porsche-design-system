--- conflicted
+++ resolved
@@ -2,19 +2,6 @@
   {
     "chunkShortName": "accordion",
     "size": 6499,
-<<<<<<< HEAD
-    "gzipSize": 2858
-  },
-  {
-    "chunkShortName": "banner",
-    "size": 6769,
-    "gzipSize": 2763
-  },
-  {
-    "chunkShortName": "button",
-    "size": 9336,
-    "gzipSize": 3729
-=======
     "gzipSize": 2855
   },
   {
@@ -26,52 +13,25 @@
     "chunkShortName": "button",
     "size": 9334,
     "gzipSize": 3728
->>>>>>> 7da4287d
   },
   {
     "chunkShortName": "button-group",
     "size": 1130,
-<<<<<<< HEAD
-    "gzipSize": 661
-  },
-  {
-    "chunkShortName": "button-pure",
-    "size": 9277,
-    "gzipSize": 3856
-=======
     "gzipSize": 660
   },
   {
     "chunkShortName": "button-pure",
     "size": 9273,
     "gzipSize": 3854
->>>>>>> 7da4287d
   },
   {
     "chunkShortName": "button-tile",
     "size": 8019,
-<<<<<<< HEAD
-    "gzipSize": 3328
-=======
     "gzipSize": 3324
->>>>>>> 7da4287d
   },
   {
     "chunkShortName": "canvas",
     "size": 16093,
-<<<<<<< HEAD
-    "gzipSize": 5125
-  },
-  {
-    "chunkShortName": "carousel",
-    "size": 48507,
-    "gzipSize": 19548
-  },
-  {
-    "chunkShortName": "checkbox",
-    "size": 13844,
-    "gzipSize": 5251
-=======
     "gzipSize": 5121
   },
   {
@@ -83,16 +43,11 @@
     "chunkShortName": "checkbox",
     "size": 13842,
     "gzipSize": 5246
->>>>>>> 7da4287d
   },
   {
     "chunkShortName": "checkbox-wrapper",
     "size": 11446,
-<<<<<<< HEAD
-    "gzipSize": 4646
-=======
     "gzipSize": 4644
->>>>>>> 7da4287d
   },
   {
     "chunkShortName": "content-wrapper",
@@ -106,87 +61,48 @@
   },
   {
     "chunkShortName": "display",
-<<<<<<< HEAD
-    "size": 4361,
-    "gzipSize": 2060
-  },
-  {
-    "chunkShortName": "divider",
-    "size": 2412,
-=======
     "size": 4359,
     "gzipSize": 2061
   },
   {
     "chunkShortName": "divider",
     "size": 2410,
->>>>>>> 7da4287d
     "gzipSize": 1078
   },
   {
     "chunkShortName": "drilldown",
     "size": 19729,
-<<<<<<< HEAD
-    "gzipSize": 6192
-=======
     "gzipSize": 6187
->>>>>>> 7da4287d
   },
   {
     "chunkShortName": "fieldset",
     "size": 4512,
-<<<<<<< HEAD
-    "gzipSize": 1935
-=======
     "gzipSize": 1931
->>>>>>> 7da4287d
   },
   {
     "chunkShortName": "fieldset-wrapper",
     "size": 4767,
-<<<<<<< HEAD
-    "gzipSize": 2066
-=======
     "gzipSize": 2060
->>>>>>> 7da4287d
   },
   {
     "chunkShortName": "flex",
     "size": 3738,
-<<<<<<< HEAD
-    "gzipSize": 1508
-  },
-  {
-    "chunkShortName": "flyout",
-    "size": 9701,
-    "gzipSize": 4044
-=======
     "gzipSize": 1506
   },
   {
     "chunkShortName": "flyout",
     "size": 9699,
     "gzipSize": 4041
->>>>>>> 7da4287d
   },
   {
     "chunkShortName": "grid",
     "size": 2793,
-<<<<<<< HEAD
-    "gzipSize": 1291
-  },
-  {
-    "chunkShortName": "heading",
-    "size": 4982,
-    "gzipSize": 2215
-=======
     "gzipSize": 1289
   },
   {
     "chunkShortName": "heading",
     "size": 4980,
     "gzipSize": 2216
->>>>>>> 7da4287d
   },
   {
     "chunkShortName": "headline",
@@ -195,25 +111,6 @@
   },
   {
     "chunkShortName": "icon",
-<<<<<<< HEAD
-    "size": 15292,
-    "gzipSize": 6228
-  },
-  {
-    "chunkShortName": "inline-notification",
-    "size": 7887,
-    "gzipSize": 3281
-  },
-  {
-    "chunkShortName": "input-number",
-    "size": 12839,
-    "gzipSize": 4602
-  },
-  {
-    "chunkShortName": "input-password",
-    "size": 12399,
-    "gzipSize": 4493
-=======
     "size": 15208,
     "gzipSize": 6200
   },
@@ -236,35 +133,21 @@
     "chunkShortName": "input-search",
     "size": 13314,
     "gzipSize": 4783
->>>>>>> 7da4287d
   },
   {
     "chunkShortName": "link",
     "size": 7035,
-<<<<<<< HEAD
-    "gzipSize": 3021
-  },
-  {
-    "chunkShortName": "link-pure",
-    "size": 7478,
-    "gzipSize": 3199
-=======
     "gzipSize": 3020
   },
   {
     "chunkShortName": "link-pure",
     "size": 7476,
     "gzipSize": 3201
->>>>>>> 7da4287d
   },
   {
     "chunkShortName": "link-social",
     "size": 6768,
-<<<<<<< HEAD
-    "gzipSize": 2974
-=======
     "gzipSize": 2970
->>>>>>> 7da4287d
   },
   {
     "chunkShortName": "link-tile",
@@ -273,95 +156,47 @@
   },
   {
     "chunkShortName": "link-tile-model-signature",
-<<<<<<< HEAD
-    "size": 7782,
-    "gzipSize": 3426
-=======
     "size": 7780,
     "gzipSize": 3415
->>>>>>> 7da4287d
   },
   {
     "chunkShortName": "link-tile-product",
     "size": 7626,
-<<<<<<< HEAD
-    "gzipSize": 3257
-  },
-  {
-    "chunkShortName": "main",
-    "size": 83493,
-    "gzipSize": 27367
-=======
     "gzipSize": 3261
   },
   {
     "chunkShortName": "main",
     "size": 84025,
     "gzipSize": 27421
->>>>>>> 7da4287d
   },
   {
     "chunkShortName": "marque",
     "size": 4758,
-<<<<<<< HEAD
-    "gzipSize": 1765
-=======
     "gzipSize": 1767
->>>>>>> 7da4287d
   },
   {
     "chunkShortName": "modal",
     "size": 11311,
-<<<<<<< HEAD
-    "gzipSize": 4446
-=======
     "gzipSize": 4441
->>>>>>> 7da4287d
   },
   {
     "chunkShortName": "model-signature",
     "size": 2929,
-<<<<<<< HEAD
-    "gzipSize": 1416
-  },
-  {
-    "chunkShortName": "multi-select",
-    "size": 44640,
-    "gzipSize": 16247
-=======
     "gzipSize": 1415
   },
   {
     "chunkShortName": "multi-select",
     "size": 44636,
     "gzipSize": 16266
->>>>>>> 7da4287d
   },
   {
     "chunkShortName": "optgroup",
     "size": 3169,
-<<<<<<< HEAD
-    "gzipSize": 1533
-=======
     "gzipSize": 1535
->>>>>>> 7da4287d
   },
   {
     "chunkShortName": "pagination",
     "size": 7834,
-<<<<<<< HEAD
-    "gzipSize": 3218
-  },
-  {
-    "chunkShortName": "pin-code",
-    "size": 13787,
-    "gzipSize": 5380
-  },
-  {
-    "chunkShortName": "popover",
-    "size": 24621,
-    "gzipSize": 9596
-=======
     "gzipSize": 3212
   },
   {
@@ -373,28 +208,10 @@
     "chunkShortName": "popover",
     "size": 24015,
     "gzipSize": 9484
->>>>>>> 7da4287d
   },
   {
     "chunkShortName": "radio-button-wrapper",
     "size": 10972,
-<<<<<<< HEAD
-    "gzipSize": 4497
-  },
-  {
-    "chunkShortName": "scroller",
-    "size": 6841,
-    "gzipSize": 2675
-  },
-  {
-    "chunkShortName": "segmented-control",
-    "size": 9003,
-    "gzipSize": 3577
-  },
-  {
-    "chunkShortName": "select",
-    "size": 41831,
-=======
     "gzipSize": 4491
   },
   {
@@ -410,27 +227,17 @@
   {
     "chunkShortName": "select",
     "size": 41829,
->>>>>>> 7da4287d
     "gzipSize": 15228
   },
   {
     "chunkShortName": "select-wrapper",
-<<<<<<< HEAD
-    "size": 45068,
-    "gzipSize": 15997
-=======
     "size": 45072,
     "gzipSize": 15995
->>>>>>> 7da4287d
   },
   {
     "chunkShortName": "sheet",
     "size": 7373,
-<<<<<<< HEAD
-    "gzipSize": 3092
-=======
     "gzipSize": 3089
->>>>>>> 7da4287d
   },
   {
     "chunkShortName": "spinner",
@@ -439,15 +246,6 @@
   },
   {
     "chunkShortName": "stepper-horizontal",
-<<<<<<< HEAD
-    "size": 11959,
-    "gzipSize": 4983
-  },
-  {
-    "chunkShortName": "switch",
-    "size": 7956,
-    "gzipSize": 3288
-=======
     "size": 11957,
     "gzipSize": 4980
   },
@@ -455,33 +253,10 @@
     "chunkShortName": "switch",
     "size": 7954,
     "gzipSize": 3289
->>>>>>> 7da4287d
   },
   {
     "chunkShortName": "table",
     "size": 10467,
-<<<<<<< HEAD
-    "gzipSize": 4137
-  },
-  {
-    "chunkShortName": "tabs",
-    "size": 7003,
-    "gzipSize": 2915
-  },
-  {
-    "chunkShortName": "tabs-bar",
-    "size": 10891,
-    "gzipSize": 4335
-  },
-  {
-    "chunkShortName": "tag",
-    "size": 5908,
-    "gzipSize": 2447
-  },
-  {
-    "chunkShortName": "tag-dismissible",
-    "size": 4234,
-=======
     "gzipSize": 4133
   },
   {
@@ -502,20 +277,10 @@
   {
     "chunkShortName": "tag-dismissible",
     "size": 4232,
->>>>>>> 7da4287d
     "gzipSize": 1959
   },
   {
     "chunkShortName": "text",
-<<<<<<< HEAD
-    "size": 5924,
-    "gzipSize": 2513
-  },
-  {
-    "chunkShortName": "text-field-wrapper",
-    "size": 18686,
-    "gzipSize": 7113
-=======
     "size": 5922,
     "gzipSize": 2515
   },
@@ -523,29 +288,10 @@
     "chunkShortName": "text-field-wrapper",
     "size": 18690,
     "gzipSize": 7120
->>>>>>> 7da4287d
   },
   {
     "chunkShortName": "text-list",
     "size": 4974,
-<<<<<<< HEAD
-    "gzipSize": 2228
-  },
-  {
-    "chunkShortName": "textarea",
-    "size": 13405,
-    "gzipSize": 4858
-  },
-  {
-    "chunkShortName": "textarea-wrapper",
-    "size": 12447,
-    "gzipSize": 4909
-  },
-  {
-    "chunkShortName": "toast",
-    "size": 7524,
-    "gzipSize": 3302
-=======
     "gzipSize": 2224
   },
   {
@@ -562,15 +308,10 @@
     "chunkShortName": "toast",
     "size": 7518,
     "gzipSize": 3296
->>>>>>> 7da4287d
   },
   {
     "chunkShortName": "wordmark",
     "size": 3040,
-<<<<<<< HEAD
-    "gzipSize": 1538
-=======
     "gzipSize": 1535
->>>>>>> 7da4287d
   }
 ]