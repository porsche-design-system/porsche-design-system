[
  {
    "chunkShortName": "accordion",
    "size": 4957,
<<<<<<< HEAD
    "gzipSize": 2262
  },
  {
    "chunkShortName": "banner",
    "size": 5437,
    "gzipSize": 2215
  },
  {
    "chunkShortName": "button",
    "size": 8892,
    "gzipSize": 3424
=======
    "gzipSize": 2261
  },
  {
    "chunkShortName": "banner",
    "size": 5273,
    "gzipSize": 2155
  },
  {
    "chunkShortName": "button",
    "size": 8893,
    "gzipSize": 3420
>>>>>>> 20375163
  },
  {
    "chunkShortName": "button-group",
    "size": 1140,
<<<<<<< HEAD
    "gzipSize": 666
  },
  {
    "chunkShortName": "button-pure",
    "size": 9704,
    "gzipSize": 3880
  },
  {
    "chunkShortName": "button-tile",
    "size": 7102,
    "gzipSize": 3045
  },
  {
    "chunkShortName": "carousel",
    "size": 45247,
    "gzipSize": 18325
  },
  {
    "chunkShortName": "checkbox-wrapper",
    "size": 11607,
    "gzipSize": 4625
=======
    "gzipSize": 667
  },
  {
    "chunkShortName": "button-pure",
    "size": 9701,
    "gzipSize": 3873
  },
  {
    "chunkShortName": "button-tile",
    "size": 7108,
    "gzipSize": 3048
  },
  {
    "chunkShortName": "carousel",
    "size": 45237,
    "gzipSize": 18324
  },
  {
    "chunkShortName": "checkbox-wrapper",
    "size": 11599,
    "gzipSize": 4620
>>>>>>> 20375163
  },
  {
    "chunkShortName": "content-wrapper",
    "size": 2527,
<<<<<<< HEAD
    "gzipSize": 1272
=======
    "gzipSize": 1271
>>>>>>> 20375163
  },
  {
    "chunkShortName": "crest",
    "size": 2346,
    "gzipSize": 1243
  },
  {
    "chunkShortName": "display",
<<<<<<< HEAD
    "size": 3963,
    "gzipSize": 1837
  },
  {
    "chunkShortName": "divider",
    "size": 2408,
=======
    "size": 3964,
    "gzipSize": 1839
  },
  {
    "chunkShortName": "divider",
    "size": 2406,
>>>>>>> 20375163
    "gzipSize": 1081
  },
  {
    "chunkShortName": "fieldset",
<<<<<<< HEAD
    "size": 4192,
    "gzipSize": 1762
  },
  {
    "chunkShortName": "fieldset-wrapper",
    "size": 4445,
    "gzipSize": 1883
  },
  {
    "chunkShortName": "flex",
    "size": 3665,
    "gzipSize": 1468
  },
  {
    "chunkShortName": "flyout",
    "size": 7552,
    "gzipSize": 3058
  },
  {
    "chunkShortName": "flyout-navigation",
    "size": 12135,
    "gzipSize": 4502
  },
  {
    "chunkShortName": "grid",
    "size": 2720,
=======
    "size": 4186,
    "gzipSize": 1760
  },
  {
    "chunkShortName": "fieldset-wrapper",
    "size": 4439,
    "gzipSize": 1878
  },
  {
    "chunkShortName": "flex",
    "size": 3662,
    "gzipSize": 1469
  },
  {
    "chunkShortName": "flyout",
    "size": 7545,
    "gzipSize": 3056
  },
  {
    "chunkShortName": "flyout-navigation",
    "size": 12132,
    "gzipSize": 4503
  },
  {
    "chunkShortName": "grid",
    "size": 2717,
>>>>>>> 20375163
    "gzipSize": 1252
  },
  {
    "chunkShortName": "heading",
<<<<<<< HEAD
    "size": 4582,
    "gzipSize": 2000
  },
  {
    "chunkShortName": "headline",
    "size": 5068,
    "gzipSize": 2134
  },
  {
    "chunkShortName": "icon",
    "size": 18332,
    "gzipSize": 8485
  },
  {
    "chunkShortName": "inline-notification",
    "size": 5943,
    "gzipSize": 2435
  },
  {
    "chunkShortName": "link",
    "size": 6174,
    "gzipSize": 2663
  },
  {
    "chunkShortName": "link-pure",
    "size": 7425,
    "gzipSize": 3165
  },
  {
    "chunkShortName": "link-social",
    "size": 5997,
    "gzipSize": 2645
  },
  {
    "chunkShortName": "link-tile",
    "size": 7245,
    "gzipSize": 3130
  },
  {
    "chunkShortName": "link-tile-model-signature",
    "size": 6830,
    "gzipSize": 3057
  },
  {
    "chunkShortName": "link-tile-product",
    "size": 7082,
    "gzipSize": 3022
  },
  {
    "chunkShortName": "main",
    "size": 77006,
    "gzipSize": 25579
=======
    "size": 4583,
    "gzipSize": 2001
  },
  {
    "chunkShortName": "headline",
    "size": 5071,
    "gzipSize": 2135
  },
  {
    "chunkShortName": "icon",
    "size": 18330,
    "gzipSize": 8493
  },
  {
    "chunkShortName": "inline-notification",
    "size": 5713,
    "gzipSize": 2368
  },
  {
    "chunkShortName": "link",
    "size": 6171,
    "gzipSize": 2662
  },
  {
    "chunkShortName": "link-pure",
    "size": 7418,
    "gzipSize": 3159
  },
  {
    "chunkShortName": "link-social",
    "size": 5994,
    "gzipSize": 2644
  },
  {
    "chunkShortName": "link-tile",
    "size": 7249,
    "gzipSize": 3135
  },
  {
    "chunkShortName": "link-tile-model-signature",
    "size": 6833,
    "gzipSize": 3055
  },
  {
    "chunkShortName": "link-tile-product",
    "size": 7080,
    "gzipSize": 3018
  },
  {
    "chunkShortName": "main",
    "size": 77061,
    "gzipSize": 25628
>>>>>>> 20375163
  },
  {
    "chunkShortName": "marque",
    "size": 5793,
<<<<<<< HEAD
    "gzipSize": 2351
  },
  {
    "chunkShortName": "modal",
    "size": 9574,
    "gzipSize": 4106
=======
    "gzipSize": 2352
  },
  {
    "chunkShortName": "modal",
    "size": 9568,
    "gzipSize": 4110
>>>>>>> 20375163
  },
  {
    "chunkShortName": "model-signature",
    "size": 3172,
<<<<<<< HEAD
    "gzipSize": 1601
  },
  {
    "chunkShortName": "multi-select",
    "size": 24735,
=======
    "gzipSize": 1602
  },
  {
    "chunkShortName": "multi-select",
    "size": 24726,
>>>>>>> 20375163
    "gzipSize": 8553
  },
  {
    "chunkShortName": "pagination",
    "size": 7601,
    "gzipSize": 3136
  },
  {
    "chunkShortName": "pin-code",
<<<<<<< HEAD
    "size": 14549,
    "gzipSize": 5541
=======
    "size": 14541,
    "gzipSize": 5534
>>>>>>> 20375163
  },
  {
    "chunkShortName": "popover",
    "size": 8733,
    "gzipSize": 3395
  },
  {
    "chunkShortName": "radio-button-wrapper",
<<<<<<< HEAD
    "size": 11164,
    "gzipSize": 4472
  },
  {
    "chunkShortName": "scroller",
    "size": 7963,
    "gzipSize": 3051
  },
  {
    "chunkShortName": "segmented-control",
    "size": 7783,
    "gzipSize": 3164
  },
  {
    "chunkShortName": "select",
    "size": 24211,
    "gzipSize": 8484
  },
  {
    "chunkShortName": "select-wrapper",
    "size": 25851,
    "gzipSize": 8657
=======
    "size": 11156,
    "gzipSize": 4468
  },
  {
    "chunkShortName": "scroller",
    "size": 7961,
    "gzipSize": 3050
  },
  {
    "chunkShortName": "segmented-control",
    "size": 7780,
    "gzipSize": 3162
  },
  {
    "chunkShortName": "select",
    "size": 24200,
    "gzipSize": 8483
  },
  {
    "chunkShortName": "select-wrapper",
    "size": 25841,
    "gzipSize": 8656
>>>>>>> 20375163
  },
  {
    "chunkShortName": "spinner",
    "size": 2403,
    "gzipSize": 1227
  },
  {
    "chunkShortName": "stepper-horizontal",
<<<<<<< HEAD
    "size": 11645,
    "gzipSize": 4815
=======
    "size": 11642,
    "gzipSize": 4817
>>>>>>> 20375163
  },
  {
    "chunkShortName": "switch",
    "size": 7511,
<<<<<<< HEAD
    "gzipSize": 2900
  },
  {
    "chunkShortName": "table",
    "size": 8952,
    "gzipSize": 3524
  },
  {
    "chunkShortName": "tabs",
    "size": 6167,
    "gzipSize": 2572
  },
  {
    "chunkShortName": "tabs-bar",
    "size": 10580,
    "gzipSize": 4225
  },
  {
    "chunkShortName": "tag",
    "size": 5420,
    "gzipSize": 2223
  },
  {
    "chunkShortName": "tag-dismissible",
    "size": 3995,
    "gzipSize": 1861
  },
  {
    "chunkShortName": "text",
    "size": 5524,
    "gzipSize": 2280
  },
  {
    "chunkShortName": "text-field-wrapper",
    "size": 16295,
    "gzipSize": 6174
  },
  {
    "chunkShortName": "text-list",
    "size": 4165,
    "gzipSize": 1886
  },
  {
    "chunkShortName": "textarea-wrapper",
    "size": 10810,
    "gzipSize": 4252
  },
  {
    "chunkShortName": "toast",
    "size": 7059,
    "gzipSize": 3100
=======
    "gzipSize": 2897
  },
  {
    "chunkShortName": "table",
    "size": 8944,
    "gzipSize": 3526
  },
  {
    "chunkShortName": "tabs",
    "size": 6164,
    "gzipSize": 2576
  },
  {
    "chunkShortName": "tabs-bar",
    "size": 10578,
    "gzipSize": 4223
  },
  {
    "chunkShortName": "tag",
    "size": 5418,
    "gzipSize": 2220
  },
  {
    "chunkShortName": "tag-dismissible",
    "size": 3993,
    "gzipSize": 1856
  },
  {
    "chunkShortName": "text",
    "size": 5525,
    "gzipSize": 2284
  },
  {
    "chunkShortName": "text-field-wrapper",
    "size": 16287,
    "gzipSize": 6177
  },
  {
    "chunkShortName": "text-list",
    "size": 4162,
    "gzipSize": 1888
  },
  {
    "chunkShortName": "textarea-wrapper",
    "size": 10800,
    "gzipSize": 4250
  },
  {
    "chunkShortName": "toast",
    "size": 7057,
    "gzipSize": 3102
>>>>>>> 20375163
  },
  {
    "chunkShortName": "wordmark",
    "size": 3034,
    "gzipSize": 1534
  }
]<|MERGE_RESOLUTION|>--- conflicted
+++ resolved
@@ -2,19 +2,6 @@
   {
     "chunkShortName": "accordion",
     "size": 4957,
-<<<<<<< HEAD
-    "gzipSize": 2262
-  },
-  {
-    "chunkShortName": "banner",
-    "size": 5437,
-    "gzipSize": 2215
-  },
-  {
-    "chunkShortName": "button",
-    "size": 8892,
-    "gzipSize": 3424
-=======
     "gzipSize": 2261
   },
   {
@@ -26,34 +13,10 @@
     "chunkShortName": "button",
     "size": 8893,
     "gzipSize": 3420
->>>>>>> 20375163
   },
   {
     "chunkShortName": "button-group",
     "size": 1140,
-<<<<<<< HEAD
-    "gzipSize": 666
-  },
-  {
-    "chunkShortName": "button-pure",
-    "size": 9704,
-    "gzipSize": 3880
-  },
-  {
-    "chunkShortName": "button-tile",
-    "size": 7102,
-    "gzipSize": 3045
-  },
-  {
-    "chunkShortName": "carousel",
-    "size": 45247,
-    "gzipSize": 18325
-  },
-  {
-    "chunkShortName": "checkbox-wrapper",
-    "size": 11607,
-    "gzipSize": 4625
-=======
     "gzipSize": 667
   },
   {
@@ -75,16 +38,11 @@
     "chunkShortName": "checkbox-wrapper",
     "size": 11599,
     "gzipSize": 4620
->>>>>>> 20375163
   },
   {
     "chunkShortName": "content-wrapper",
     "size": 2527,
-<<<<<<< HEAD
-    "gzipSize": 1272
-=======
     "gzipSize": 1271
->>>>>>> 20375163
   },
   {
     "chunkShortName": "crest",
@@ -93,53 +51,16 @@
   },
   {
     "chunkShortName": "display",
-<<<<<<< HEAD
-    "size": 3963,
-    "gzipSize": 1837
-  },
-  {
-    "chunkShortName": "divider",
-    "size": 2408,
-=======
     "size": 3964,
     "gzipSize": 1839
   },
   {
     "chunkShortName": "divider",
     "size": 2406,
->>>>>>> 20375163
     "gzipSize": 1081
   },
   {
     "chunkShortName": "fieldset",
-<<<<<<< HEAD
-    "size": 4192,
-    "gzipSize": 1762
-  },
-  {
-    "chunkShortName": "fieldset-wrapper",
-    "size": 4445,
-    "gzipSize": 1883
-  },
-  {
-    "chunkShortName": "flex",
-    "size": 3665,
-    "gzipSize": 1468
-  },
-  {
-    "chunkShortName": "flyout",
-    "size": 7552,
-    "gzipSize": 3058
-  },
-  {
-    "chunkShortName": "flyout-navigation",
-    "size": 12135,
-    "gzipSize": 4502
-  },
-  {
-    "chunkShortName": "grid",
-    "size": 2720,
-=======
     "size": 4186,
     "gzipSize": 1760
   },
@@ -166,65 +87,10 @@
   {
     "chunkShortName": "grid",
     "size": 2717,
->>>>>>> 20375163
     "gzipSize": 1252
   },
   {
     "chunkShortName": "heading",
-<<<<<<< HEAD
-    "size": 4582,
-    "gzipSize": 2000
-  },
-  {
-    "chunkShortName": "headline",
-    "size": 5068,
-    "gzipSize": 2134
-  },
-  {
-    "chunkShortName": "icon",
-    "size": 18332,
-    "gzipSize": 8485
-  },
-  {
-    "chunkShortName": "inline-notification",
-    "size": 5943,
-    "gzipSize": 2435
-  },
-  {
-    "chunkShortName": "link",
-    "size": 6174,
-    "gzipSize": 2663
-  },
-  {
-    "chunkShortName": "link-pure",
-    "size": 7425,
-    "gzipSize": 3165
-  },
-  {
-    "chunkShortName": "link-social",
-    "size": 5997,
-    "gzipSize": 2645
-  },
-  {
-    "chunkShortName": "link-tile",
-    "size": 7245,
-    "gzipSize": 3130
-  },
-  {
-    "chunkShortName": "link-tile-model-signature",
-    "size": 6830,
-    "gzipSize": 3057
-  },
-  {
-    "chunkShortName": "link-tile-product",
-    "size": 7082,
-    "gzipSize": 3022
-  },
-  {
-    "chunkShortName": "main",
-    "size": 77006,
-    "gzipSize": 25579
-=======
     "size": 4583,
     "gzipSize": 2001
   },
@@ -277,43 +143,25 @@
     "chunkShortName": "main",
     "size": 77061,
     "gzipSize": 25628
->>>>>>> 20375163
   },
   {
     "chunkShortName": "marque",
     "size": 5793,
-<<<<<<< HEAD
-    "gzipSize": 2351
-  },
-  {
-    "chunkShortName": "modal",
-    "size": 9574,
-    "gzipSize": 4106
-=======
     "gzipSize": 2352
   },
   {
     "chunkShortName": "modal",
     "size": 9568,
     "gzipSize": 4110
->>>>>>> 20375163
   },
   {
     "chunkShortName": "model-signature",
     "size": 3172,
-<<<<<<< HEAD
-    "gzipSize": 1601
-  },
-  {
-    "chunkShortName": "multi-select",
-    "size": 24735,
-=======
     "gzipSize": 1602
   },
   {
     "chunkShortName": "multi-select",
     "size": 24726,
->>>>>>> 20375163
     "gzipSize": 8553
   },
   {
@@ -323,13 +171,8 @@
   },
   {
     "chunkShortName": "pin-code",
-<<<<<<< HEAD
-    "size": 14549,
-    "gzipSize": 5541
-=======
     "size": 14541,
     "gzipSize": 5534
->>>>>>> 20375163
   },
   {
     "chunkShortName": "popover",
@@ -338,30 +181,6 @@
   },
   {
     "chunkShortName": "radio-button-wrapper",
-<<<<<<< HEAD
-    "size": 11164,
-    "gzipSize": 4472
-  },
-  {
-    "chunkShortName": "scroller",
-    "size": 7963,
-    "gzipSize": 3051
-  },
-  {
-    "chunkShortName": "segmented-control",
-    "size": 7783,
-    "gzipSize": 3164
-  },
-  {
-    "chunkShortName": "select",
-    "size": 24211,
-    "gzipSize": 8484
-  },
-  {
-    "chunkShortName": "select-wrapper",
-    "size": 25851,
-    "gzipSize": 8657
-=======
     "size": 11156,
     "gzipSize": 4468
   },
@@ -384,7 +203,6 @@
     "chunkShortName": "select-wrapper",
     "size": 25841,
     "gzipSize": 8656
->>>>>>> 20375163
   },
   {
     "chunkShortName": "spinner",
@@ -393,70 +211,12 @@
   },
   {
     "chunkShortName": "stepper-horizontal",
-<<<<<<< HEAD
-    "size": 11645,
-    "gzipSize": 4815
-=======
     "size": 11642,
     "gzipSize": 4817
->>>>>>> 20375163
   },
   {
     "chunkShortName": "switch",
     "size": 7511,
-<<<<<<< HEAD
-    "gzipSize": 2900
-  },
-  {
-    "chunkShortName": "table",
-    "size": 8952,
-    "gzipSize": 3524
-  },
-  {
-    "chunkShortName": "tabs",
-    "size": 6167,
-    "gzipSize": 2572
-  },
-  {
-    "chunkShortName": "tabs-bar",
-    "size": 10580,
-    "gzipSize": 4225
-  },
-  {
-    "chunkShortName": "tag",
-    "size": 5420,
-    "gzipSize": 2223
-  },
-  {
-    "chunkShortName": "tag-dismissible",
-    "size": 3995,
-    "gzipSize": 1861
-  },
-  {
-    "chunkShortName": "text",
-    "size": 5524,
-    "gzipSize": 2280
-  },
-  {
-    "chunkShortName": "text-field-wrapper",
-    "size": 16295,
-    "gzipSize": 6174
-  },
-  {
-    "chunkShortName": "text-list",
-    "size": 4165,
-    "gzipSize": 1886
-  },
-  {
-    "chunkShortName": "textarea-wrapper",
-    "size": 10810,
-    "gzipSize": 4252
-  },
-  {
-    "chunkShortName": "toast",
-    "size": 7059,
-    "gzipSize": 3100
-=======
     "gzipSize": 2897
   },
   {
@@ -508,7 +268,6 @@
     "chunkShortName": "toast",
     "size": 7057,
     "gzipSize": 3102
->>>>>>> 20375163
   },
   {
     "chunkShortName": "wordmark",
