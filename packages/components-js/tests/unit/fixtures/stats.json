[
  {
    "chunkShortName": "accordion",
<<<<<<< HEAD
    "size": 8246,
    "gzipSize": 3170
  },
  {
    "chunkShortName": "banner",
    "size": 5003,
    "gzipSize": 2121
  },
  {
    "chunkShortName": "button",
    "size": 9607,
    "gzipSize": 3566
=======
    "size": 5994,
    "gzipSize": 2505
  },
  {
    "chunkShortName": "banner",
    "size": 5330,
    "gzipSize": 2214
  },
  {
    "chunkShortName": "button",
    "size": 7288,
    "gzipSize": 2901
>>>>>>> 24bbb8db
  },
  {
    "chunkShortName": "button-group",
    "size": 917,
    "gzipSize": 524
  },
  {
    "chunkShortName": "button-pure",
<<<<<<< HEAD
    "size": 10035,
    "gzipSize": 3844
  },
  {
    "chunkShortName": "carousel",
    "size": 42753,
    "gzipSize": 17313
  },
  {
    "chunkShortName": "checkbox-wrapper",
    "size": 9550,
    "gzipSize": 3706
=======
    "size": 7719,
    "gzipSize": 3146
  },
  {
    "chunkShortName": "carousel",
    "size": 40895,
    "gzipSize": 16679
  },
  {
    "chunkShortName": "checkbox-wrapper",
    "size": 7204,
    "gzipSize": 3016
>>>>>>> 24bbb8db
  },
  {
    "chunkShortName": "content-wrapper",
    "size": 2313,
    "gzipSize": 1052
  },
  {
    "chunkShortName": "display",
<<<<<<< HEAD
    "size": 5456,
    "gzipSize": 2099
  },
  {
    "chunkShortName": "divider",
    "size": 4176,
    "gzipSize": 1522
  },
  {
    "chunkShortName": "fieldset-wrapper",
    "size": 6147,
    "gzipSize": 2286
=======
    "size": 3113,
    "gzipSize": 1436
  },
  {
    "chunkShortName": "divider",
    "size": 2081,
    "gzipSize": 943
  },
  {
    "chunkShortName": "fieldset-wrapper",
    "size": 3800,
    "gzipSize": 1580
>>>>>>> 24bbb8db
  },
  {
    "chunkShortName": "flex",
    "size": 3505,
    "gzipSize": 1382
  },
  {
    "chunkShortName": "grid",
    "size": 2583,
    "gzipSize": 1168
  },
  {
    "chunkShortName": "heading",
<<<<<<< HEAD
    "size": 6332,
    "gzipSize": 2316
  },
  {
    "chunkShortName": "headline",
    "size": 7055,
    "gzipSize": 2598
  },
  {
    "chunkShortName": "icon",
    "size": 16216,
    "gzipSize": 7739
  },
  {
    "chunkShortName": "inline-notification",
    "size": 7264,
    "gzipSize": 2775
  },
  {
    "chunkShortName": "link",
    "size": 9033,
    "gzipSize": 3449
  },
  {
    "chunkShortName": "link-pure",
    "size": 9844,
    "gzipSize": 3755
  },
  {
    "chunkShortName": "link-social",
    "size": 8423,
    "gzipSize": 3245
  },
  {
    "chunkShortName": "link-tile",
    "size": 8585,
    "gzipSize": 3234
  },
  {
    "chunkShortName": "main",
    "size": 65180,
    "gzipSize": 22085
  },
  {
    "chunkShortName": "marque",
    "size": 7184,
    "gzipSize": 2726
  },
  {
    "chunkShortName": "modal",
    "size": 9818,
    "gzipSize": 3896
=======
    "size": 3777,
    "gzipSize": 1593
  },
  {
    "chunkShortName": "headline",
    "size": 4628,
    "gzipSize": 1907
  },
  {
    "chunkShortName": "icon",
    "size": 16527,
    "gzipSize": 7916
  },
  {
    "chunkShortName": "inline-notification",
    "size": 4916,
    "gzipSize": 2059
  },
  {
    "chunkShortName": "link",
    "size": 6686,
    "gzipSize": 2771
  },
  {
    "chunkShortName": "link-pure",
    "size": 7506,
    "gzipSize": 3054
  },
  {
    "chunkShortName": "link-social",
    "size": 6078,
    "gzipSize": 2568
  },
  {
    "chunkShortName": "link-tile",
    "size": 6599,
    "gzipSize": 2753
  },
  {
    "chunkShortName": "main",
    "size": 67850,
    "gzipSize": 22890
  },
  {
    "chunkShortName": "marque",
    "size": 4862,
    "gzipSize": 2041
  },
  {
    "chunkShortName": "modal",
    "size": 8348,
    "gzipSize": 3511
>>>>>>> 24bbb8db
  },
  {
    "chunkShortName": "model-signature",
    "size": 2475,
    "gzipSize": 1307
  },
  {
    "chunkShortName": "pagination",
<<<<<<< HEAD
    "size": 9291,
    "gzipSize": 3538
  },
  {
    "chunkShortName": "popover",
    "size": 9839,
    "gzipSize": 3646
  },
  {
    "chunkShortName": "radio-button-wrapper",
    "size": 9425,
    "gzipSize": 3682
  },
  {
    "chunkShortName": "scroller",
    "size": 9600,
    "gzipSize": 3543
  },
  {
    "chunkShortName": "segmented-control",
    "size": 10297,
    "gzipSize": 3823
  },
  {
    "chunkShortName": "select-wrapper",
    "size": 23799,
    "gzipSize": 7860
  },
  {
    "chunkShortName": "spinner",
    "size": 4950,
    "gzipSize": 1953
  },
  {
    "chunkShortName": "stepper-horizontal",
    "size": 14225,
    "gzipSize": 5446
  },
  {
    "chunkShortName": "switch",
    "size": 7829,
    "gzipSize": 2899
  },
  {
    "chunkShortName": "table",
    "size": 10399,
    "gzipSize": 3526
  },
  {
    "chunkShortName": "tabs",
    "size": 8398,
    "gzipSize": 3261
  },
  {
    "chunkShortName": "tabs-bar",
    "size": 11368,
    "gzipSize": 4218
  },
  {
    "chunkShortName": "tag",
    "size": 7813,
    "gzipSize": 2860
  },
  {
    "chunkShortName": "tag-dismissible",
    "size": 6849,
    "gzipSize": 2638
  },
  {
    "chunkShortName": "text",
    "size": 7420,
    "gzipSize": 2713
  },
  {
    "chunkShortName": "text-field-wrapper",
    "size": 16153,
    "gzipSize": 5842
  },
  {
    "chunkShortName": "text-list",
    "size": 5592,
    "gzipSize": 2161
  },
  {
    "chunkShortName": "textarea-wrapper",
    "size": 10534,
    "gzipSize": 3873
  },
  {
    "chunkShortName": "toast",
    "size": 9146,
    "gzipSize": 3601
=======
    "size": 7834,
    "gzipSize": 3132
  },
  {
    "chunkShortName": "popover",
    "size": 7512,
    "gzipSize": 2945
  },
  {
    "chunkShortName": "radio-button-wrapper",
    "size": 7079,
    "gzipSize": 2982
  },
  {
    "chunkShortName": "scroller",
    "size": 8427,
    "gzipSize": 3178
  },
  {
    "chunkShortName": "segmented-control",
    "size": 8049,
    "gzipSize": 3163
  },
  {
    "chunkShortName": "select-wrapper",
    "size": 21467,
    "gzipSize": 7192
  },
  {
    "chunkShortName": "spinner",
    "size": 2628,
    "gzipSize": 1263
  },
  {
    "chunkShortName": "stepper-horizontal",
    "size": 12152,
    "gzipSize": 4838
  },
  {
    "chunkShortName": "switch",
    "size": 5583,
    "gzipSize": 2242
  },
  {
    "chunkShortName": "table",
    "size": 10520,
    "gzipSize": 3753
  },
  {
    "chunkShortName": "tabs",
    "size": 6882,
    "gzipSize": 2828
  },
  {
    "chunkShortName": "tabs-bar",
    "size": 10043,
    "gzipSize": 3875
  },
  {
    "chunkShortName": "tag",
    "size": 5252,
    "gzipSize": 2117
  },
  {
    "chunkShortName": "tag-dismissible",
    "size": 4450,
    "gzipSize": 1958
  },
  {
    "chunkShortName": "text",
    "size": 5016,
    "gzipSize": 2047
  },
  {
    "chunkShortName": "text-field-wrapper",
    "size": 14311,
    "gzipSize": 5355
  },
  {
    "chunkShortName": "text-list",
    "size": 3834,
    "gzipSize": 1678
  },
  {
    "chunkShortName": "textarea-wrapper",
    "size": 8746,
    "gzipSize": 3393
  },
  {
    "chunkShortName": "toast",
    "size": 6811,
    "gzipSize": 2897
>>>>>>> 24bbb8db
  }
]<|MERGE_RESOLUTION|>--- conflicted
+++ resolved
@@ -1,20 +1,6 @@
 [
   {
     "chunkShortName": "accordion",
-<<<<<<< HEAD
-    "size": 8246,
-    "gzipSize": 3170
-  },
-  {
-    "chunkShortName": "banner",
-    "size": 5003,
-    "gzipSize": 2121
-  },
-  {
-    "chunkShortName": "button",
-    "size": 9607,
-    "gzipSize": 3566
-=======
     "size": 5994,
     "gzipSize": 2505
   },
@@ -27,29 +13,14 @@
     "chunkShortName": "button",
     "size": 7288,
     "gzipSize": 2901
->>>>>>> 24bbb8db
   },
   {
     "chunkShortName": "button-group",
-    "size": 917,
-    "gzipSize": 524
+    "size": 862,
+    "gzipSize": 505
   },
   {
     "chunkShortName": "button-pure",
-<<<<<<< HEAD
-    "size": 10035,
-    "gzipSize": 3844
-  },
-  {
-    "chunkShortName": "carousel",
-    "size": 42753,
-    "gzipSize": 17313
-  },
-  {
-    "chunkShortName": "checkbox-wrapper",
-    "size": 9550,
-    "gzipSize": 3706
-=======
     "size": 7719,
     "gzipSize": 3146
   },
@@ -62,7 +33,6 @@
     "chunkShortName": "checkbox-wrapper",
     "size": 7204,
     "gzipSize": 3016
->>>>>>> 24bbb8db
   },
   {
     "chunkShortName": "content-wrapper",
@@ -71,20 +41,6 @@
   },
   {
     "chunkShortName": "display",
-<<<<<<< HEAD
-    "size": 5456,
-    "gzipSize": 2099
-  },
-  {
-    "chunkShortName": "divider",
-    "size": 4176,
-    "gzipSize": 1522
-  },
-  {
-    "chunkShortName": "fieldset-wrapper",
-    "size": 6147,
-    "gzipSize": 2286
-=======
     "size": 3113,
     "gzipSize": 1436
   },
@@ -97,12 +53,11 @@
     "chunkShortName": "fieldset-wrapper",
     "size": 3800,
     "gzipSize": 1580
->>>>>>> 24bbb8db
   },
   {
     "chunkShortName": "flex",
     "size": 3505,
-    "gzipSize": 1382
+    "gzipSize": 1380
   },
   {
     "chunkShortName": "grid",
@@ -111,60 +66,6 @@
   },
   {
     "chunkShortName": "heading",
-<<<<<<< HEAD
-    "size": 6332,
-    "gzipSize": 2316
-  },
-  {
-    "chunkShortName": "headline",
-    "size": 7055,
-    "gzipSize": 2598
-  },
-  {
-    "chunkShortName": "icon",
-    "size": 16216,
-    "gzipSize": 7739
-  },
-  {
-    "chunkShortName": "inline-notification",
-    "size": 7264,
-    "gzipSize": 2775
-  },
-  {
-    "chunkShortName": "link",
-    "size": 9033,
-    "gzipSize": 3449
-  },
-  {
-    "chunkShortName": "link-pure",
-    "size": 9844,
-    "gzipSize": 3755
-  },
-  {
-    "chunkShortName": "link-social",
-    "size": 8423,
-    "gzipSize": 3245
-  },
-  {
-    "chunkShortName": "link-tile",
-    "size": 8585,
-    "gzipSize": 3234
-  },
-  {
-    "chunkShortName": "main",
-    "size": 65180,
-    "gzipSize": 22085
-  },
-  {
-    "chunkShortName": "marque",
-    "size": 7184,
-    "gzipSize": 2726
-  },
-  {
-    "chunkShortName": "modal",
-    "size": 9818,
-    "gzipSize": 3896
-=======
     "size": 3777,
     "gzipSize": 1593
   },
@@ -217,7 +118,6 @@
     "chunkShortName": "modal",
     "size": 8348,
     "gzipSize": 3511
->>>>>>> 24bbb8db
   },
   {
     "chunkShortName": "model-signature",
@@ -226,100 +126,6 @@
   },
   {
     "chunkShortName": "pagination",
-<<<<<<< HEAD
-    "size": 9291,
-    "gzipSize": 3538
-  },
-  {
-    "chunkShortName": "popover",
-    "size": 9839,
-    "gzipSize": 3646
-  },
-  {
-    "chunkShortName": "radio-button-wrapper",
-    "size": 9425,
-    "gzipSize": 3682
-  },
-  {
-    "chunkShortName": "scroller",
-    "size": 9600,
-    "gzipSize": 3543
-  },
-  {
-    "chunkShortName": "segmented-control",
-    "size": 10297,
-    "gzipSize": 3823
-  },
-  {
-    "chunkShortName": "select-wrapper",
-    "size": 23799,
-    "gzipSize": 7860
-  },
-  {
-    "chunkShortName": "spinner",
-    "size": 4950,
-    "gzipSize": 1953
-  },
-  {
-    "chunkShortName": "stepper-horizontal",
-    "size": 14225,
-    "gzipSize": 5446
-  },
-  {
-    "chunkShortName": "switch",
-    "size": 7829,
-    "gzipSize": 2899
-  },
-  {
-    "chunkShortName": "table",
-    "size": 10399,
-    "gzipSize": 3526
-  },
-  {
-    "chunkShortName": "tabs",
-    "size": 8398,
-    "gzipSize": 3261
-  },
-  {
-    "chunkShortName": "tabs-bar",
-    "size": 11368,
-    "gzipSize": 4218
-  },
-  {
-    "chunkShortName": "tag",
-    "size": 7813,
-    "gzipSize": 2860
-  },
-  {
-    "chunkShortName": "tag-dismissible",
-    "size": 6849,
-    "gzipSize": 2638
-  },
-  {
-    "chunkShortName": "text",
-    "size": 7420,
-    "gzipSize": 2713
-  },
-  {
-    "chunkShortName": "text-field-wrapper",
-    "size": 16153,
-    "gzipSize": 5842
-  },
-  {
-    "chunkShortName": "text-list",
-    "size": 5592,
-    "gzipSize": 2161
-  },
-  {
-    "chunkShortName": "textarea-wrapper",
-    "size": 10534,
-    "gzipSize": 3873
-  },
-  {
-    "chunkShortName": "toast",
-    "size": 9146,
-    "gzipSize": 3601
-=======
     "size": 7834,
     "gzipSize": 3132
   },
@@ -412,6 +218,5 @@
     "chunkShortName": "toast",
     "size": 6811,
     "gzipSize": 2897
->>>>>>> 24bbb8db
   }
 ]