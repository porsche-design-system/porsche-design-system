[
  {
    "chunkShortName": "accordion",
<<<<<<< HEAD
    "size": 5851,
    "gzipSize": 2500
  },
  {
    "chunkShortName": "banner",
    "size": 3962,
    "gzipSize": 1800
  },
  {
    "chunkShortName": "button",
    "size": 7115,
    "gzipSize": 2866
=======
    "size": 5704,
    "gzipSize": 2467
  },
  {
    "chunkShortName": "banner",
    "size": 3958,
    "gzipSize": 1796
  },
  {
    "chunkShortName": "button",
    "size": 7112,
    "gzipSize": 2862
>>>>>>> ffbfdd4e
  },
  {
    "chunkShortName": "button-group",
    "size": 1011,
    "gzipSize": 547
  },
  {
    "chunkShortName": "button-pure",
<<<<<<< HEAD
    "size": 7441,
    "gzipSize": 3080
=======
    "size": 7495,
    "gzipSize": 3092
>>>>>>> ffbfdd4e
  },
  {
    "chunkShortName": "carousel",
    "size": 38719,
<<<<<<< HEAD
    "gzipSize": 15957
  },
  {
    "chunkShortName": "checkbox-wrapper",
    "size": 7017,
    "gzipSize": 2957
=======
    "gzipSize": 15956
  },
  {
    "chunkShortName": "checkbox-wrapper",
    "size": 7041,
    "gzipSize": 2966
>>>>>>> ffbfdd4e
  },
  {
    "chunkShortName": "content-wrapper",
    "size": 1160,
    "gzipSize": 616
  },
  {
    "chunkShortName": "divider",
    "size": 1116,
    "gzipSize": 590
  },
  {
    "chunkShortName": "fieldset-wrapper",
<<<<<<< HEAD
    "size": 3420,
    "gzipSize": 1447
  },
  {
    "chunkShortName": "flex",
    "size": 2987,
    "gzipSize": 1119
  },
  {
    "chunkShortName": "grid",
    "size": 2119,
    "gzipSize": 949
  },
  {
    "chunkShortName": "heading",
    "size": 4713,
    "gzipSize": 1871
  },
  {
    "chunkShortName": "headline",
    "size": 4716,
    "gzipSize": 1872
=======
    "size": 3450,
    "gzipSize": 1452
  },
  {
    "chunkShortName": "flex",
    "size": 2986,
    "gzipSize": 1120
  },
  {
    "chunkShortName": "grid",
    "size": 2118,
    "gzipSize": 950
  },
  {
    "chunkShortName": "headline",
    "size": 5083,
    "gzipSize": 2120
>>>>>>> ffbfdd4e
  },
  {
    "chunkShortName": "icon",
    "size": 16216,
<<<<<<< HEAD
    "gzipSize": 7410
  },
  {
    "chunkShortName": "inline-notification",
    "size": 4602,
    "gzipSize": 1997
  },
  {
    "chunkShortName": "link",
    "size": 6451,
    "gzipSize": 2711
  },
  {
    "chunkShortName": "link-pure",
    "size": 7241,
    "gzipSize": 2979
=======
    "gzipSize": 7411
  },
  {
    "chunkShortName": "inline-notification",
    "size": 4599,
    "gzipSize": 1995
  },
  {
    "chunkShortName": "link",
    "size": 6448,
    "gzipSize": 2709
  },
  {
    "chunkShortName": "link-pure",
    "size": 7295,
    "gzipSize": 2986
>>>>>>> ffbfdd4e
  },
  {
    "chunkShortName": "link-social",
    "size": 4588,
<<<<<<< HEAD
    "gzipSize": 2024
  },
  {
    "chunkShortName": "link-tile",
    "size": 7018,
    "gzipSize": 2933
  },
  {
    "chunkShortName": "main",
    "size": 66682,
    "gzipSize": 22761
=======
    "gzipSize": 2026
  },
  {
    "chunkShortName": "link-tile",
    "size": 7014,
    "gzipSize": 2932
  },
  {
    "chunkShortName": "main",
    "size": 66456,
    "gzipSize": 22704
>>>>>>> ffbfdd4e
  },
  {
    "chunkShortName": "marque",
    "size": 4740,
<<<<<<< HEAD
    "gzipSize": 2002
  },
  {
    "chunkShortName": "modal",
    "size": 8035,
    "gzipSize": 3441
=======
    "gzipSize": 2003
  },
  {
    "chunkShortName": "modal",
    "size": 8034,
    "gzipSize": 3435
>>>>>>> ffbfdd4e
  },
  {
    "chunkShortName": "pagination",
    "size": 6009,
<<<<<<< HEAD
    "gzipSize": 2493
=======
    "gzipSize": 2495
>>>>>>> ffbfdd4e
  },
  {
    "chunkShortName": "popover",
    "size": 7390,
<<<<<<< HEAD
    "gzipSize": 2917
  },
  {
    "chunkShortName": "radio-button-wrapper",
    "size": 6906,
    "gzipSize": 2931
=======
    "gzipSize": 2914
  },
  {
    "chunkShortName": "radio-button-wrapper",
    "size": 6930,
    "gzipSize": 2940
>>>>>>> ffbfdd4e
  },
  {
    "chunkShortName": "scroller",
    "size": 5508,
    "gzipSize": 2246
  },
  {
    "chunkShortName": "segmented-control",
<<<<<<< HEAD
    "size": 7057,
    "gzipSize": 2783
  },
  {
    "chunkShortName": "select-wrapper",
    "size": 22989,
    "gzipSize": 7552
=======
    "size": 7056,
    "gzipSize": 2784
  },
  {
    "chunkShortName": "select-wrapper",
    "size": 22579,
    "gzipSize": 7498
>>>>>>> ffbfdd4e
  },
  {
    "chunkShortName": "spinner",
    "size": 2626,
<<<<<<< HEAD
    "gzipSize": 1264
  },
  {
    "chunkShortName": "stepper-horizontal",
    "size": 11602,
    "gzipSize": 4767
=======
    "gzipSize": 1263
  },
  {
    "chunkShortName": "stepper-horizontal",
    "size": 11601,
    "gzipSize": 4768
>>>>>>> ffbfdd4e
  },
  {
    "chunkShortName": "switch",
    "size": 5376,
    "gzipSize": 2202
  },
  {
    "chunkShortName": "table",
<<<<<<< HEAD
    "size": 10543,
    "gzipSize": 3879
  },
  {
    "chunkShortName": "tabs",
    "size": 6139,
    "gzipSize": 2593
=======
    "size": 10595,
    "gzipSize": 3891
  },
  {
    "chunkShortName": "tabs",
    "size": 6138,
    "gzipSize": 2589
>>>>>>> ffbfdd4e
  },
  {
    "chunkShortName": "tabs-bar",
    "size": 8389,
<<<<<<< HEAD
    "gzipSize": 3325
=======
    "gzipSize": 3327
>>>>>>> ffbfdd4e
  },
  {
    "chunkShortName": "tag",
    "size": 3983,
<<<<<<< HEAD
    "gzipSize": 1751
=======
    "gzipSize": 1755
>>>>>>> ffbfdd4e
  },
  {
    "chunkShortName": "tag-dismissible",
    "size": 5529,
<<<<<<< HEAD
    "gzipSize": 2226
  },
  {
    "chunkShortName": "text",
    "size": 5391,
=======
    "gzipSize": 2225
  },
  {
    "chunkShortName": "text",
    "size": 5387,
>>>>>>> ffbfdd4e
    "gzipSize": 2226
  },
  {
    "chunkShortName": "text-field-wrapper",
<<<<<<< HEAD
    "size": 14756,
    "gzipSize": 5256
  },
  {
    "chunkShortName": "text-list",
    "size": 4033,
    "gzipSize": 1801
  },
  {
    "chunkShortName": "textarea-wrapper",
    "size": 8880,
    "gzipSize": 3401
  },
  {
    "chunkShortName": "toast",
    "size": 7430,
    "gzipSize": 3038
=======
    "size": 14072,
    "gzipSize": 5254
  },
  {
    "chunkShortName": "text-list",
    "size": 4028,
    "gzipSize": 1798
  },
  {
    "chunkShortName": "textarea-wrapper",
    "size": 8472,
    "gzipSize": 3328
  },
  {
    "chunkShortName": "toast",
    "size": 7431,
    "gzipSize": 3037
>>>>>>> ffbfdd4e
  }
]<|MERGE_RESOLUTION|>--- conflicted
+++ resolved
@@ -1,20 +1,6 @@
 [
   {
     "chunkShortName": "accordion",
-<<<<<<< HEAD
-    "size": 5851,
-    "gzipSize": 2500
-  },
-  {
-    "chunkShortName": "banner",
-    "size": 3962,
-    "gzipSize": 1800
-  },
-  {
-    "chunkShortName": "button",
-    "size": 7115,
-    "gzipSize": 2866
-=======
     "size": 5704,
     "gzipSize": 2467
   },
@@ -27,41 +13,26 @@
     "chunkShortName": "button",
     "size": 7112,
     "gzipSize": 2862
->>>>>>> ffbfdd4e
   },
   {
     "chunkShortName": "button-group",
     "size": 1011,
-    "gzipSize": 547
+    "gzipSize": 546
   },
   {
     "chunkShortName": "button-pure",
-<<<<<<< HEAD
-    "size": 7441,
-    "gzipSize": 3080
-=======
     "size": 7495,
     "gzipSize": 3092
->>>>>>> ffbfdd4e
   },
   {
     "chunkShortName": "carousel",
     "size": 38719,
-<<<<<<< HEAD
-    "gzipSize": 15957
-  },
-  {
-    "chunkShortName": "checkbox-wrapper",
-    "size": 7017,
-    "gzipSize": 2957
-=======
     "gzipSize": 15956
   },
   {
     "chunkShortName": "checkbox-wrapper",
     "size": 7041,
     "gzipSize": 2966
->>>>>>> ffbfdd4e
   },
   {
     "chunkShortName": "content-wrapper",
@@ -75,30 +46,6 @@
   },
   {
     "chunkShortName": "fieldset-wrapper",
-<<<<<<< HEAD
-    "size": 3420,
-    "gzipSize": 1447
-  },
-  {
-    "chunkShortName": "flex",
-    "size": 2987,
-    "gzipSize": 1119
-  },
-  {
-    "chunkShortName": "grid",
-    "size": 2119,
-    "gzipSize": 949
-  },
-  {
-    "chunkShortName": "heading",
-    "size": 4713,
-    "gzipSize": 1871
-  },
-  {
-    "chunkShortName": "headline",
-    "size": 4716,
-    "gzipSize": 1872
-=======
     "size": 3450,
     "gzipSize": 1452
   },
@@ -116,29 +63,10 @@
     "chunkShortName": "headline",
     "size": 5083,
     "gzipSize": 2120
->>>>>>> ffbfdd4e
   },
   {
     "chunkShortName": "icon",
     "size": 16216,
-<<<<<<< HEAD
-    "gzipSize": 7410
-  },
-  {
-    "chunkShortName": "inline-notification",
-    "size": 4602,
-    "gzipSize": 1997
-  },
-  {
-    "chunkShortName": "link",
-    "size": 6451,
-    "gzipSize": 2711
-  },
-  {
-    "chunkShortName": "link-pure",
-    "size": 7241,
-    "gzipSize": 2979
-=======
     "gzipSize": 7411
   },
   {
@@ -155,24 +83,10 @@
     "chunkShortName": "link-pure",
     "size": 7295,
     "gzipSize": 2986
->>>>>>> ffbfdd4e
   },
   {
     "chunkShortName": "link-social",
     "size": 4588,
-<<<<<<< HEAD
-    "gzipSize": 2024
-  },
-  {
-    "chunkShortName": "link-tile",
-    "size": 7018,
-    "gzipSize": 2933
-  },
-  {
-    "chunkShortName": "main",
-    "size": 66682,
-    "gzipSize": 22761
-=======
     "gzipSize": 2026
   },
   {
@@ -184,54 +98,31 @@
     "chunkShortName": "main",
     "size": 66456,
     "gzipSize": 22704
->>>>>>> ffbfdd4e
   },
   {
     "chunkShortName": "marque",
     "size": 4740,
-<<<<<<< HEAD
-    "gzipSize": 2002
-  },
-  {
-    "chunkShortName": "modal",
-    "size": 8035,
-    "gzipSize": 3441
-=======
     "gzipSize": 2003
   },
   {
     "chunkShortName": "modal",
     "size": 8034,
     "gzipSize": 3435
->>>>>>> ffbfdd4e
   },
   {
     "chunkShortName": "pagination",
     "size": 6009,
-<<<<<<< HEAD
-    "gzipSize": 2493
-=======
     "gzipSize": 2495
->>>>>>> ffbfdd4e
   },
   {
     "chunkShortName": "popover",
     "size": 7390,
-<<<<<<< HEAD
-    "gzipSize": 2917
-  },
-  {
-    "chunkShortName": "radio-button-wrapper",
-    "size": 6906,
-    "gzipSize": 2931
-=======
     "gzipSize": 2914
   },
   {
     "chunkShortName": "radio-button-wrapper",
     "size": 6930,
     "gzipSize": 2940
->>>>>>> ffbfdd4e
   },
   {
     "chunkShortName": "scroller",
@@ -240,15 +131,6 @@
   },
   {
     "chunkShortName": "segmented-control",
-<<<<<<< HEAD
-    "size": 7057,
-    "gzipSize": 2783
-  },
-  {
-    "chunkShortName": "select-wrapper",
-    "size": 22989,
-    "gzipSize": 7552
-=======
     "size": 7056,
     "gzipSize": 2784
   },
@@ -256,43 +138,24 @@
     "chunkShortName": "select-wrapper",
     "size": 22579,
     "gzipSize": 7498
->>>>>>> ffbfdd4e
   },
   {
     "chunkShortName": "spinner",
     "size": 2626,
-<<<<<<< HEAD
-    "gzipSize": 1264
-  },
-  {
-    "chunkShortName": "stepper-horizontal",
-    "size": 11602,
-    "gzipSize": 4767
-=======
     "gzipSize": 1263
   },
   {
     "chunkShortName": "stepper-horizontal",
     "size": 11601,
     "gzipSize": 4768
->>>>>>> ffbfdd4e
   },
   {
     "chunkShortName": "switch",
     "size": 5376,
-    "gzipSize": 2202
+    "gzipSize": 2200
   },
   {
     "chunkShortName": "table",
-<<<<<<< HEAD
-    "size": 10543,
-    "gzipSize": 3879
-  },
-  {
-    "chunkShortName": "tabs",
-    "size": 6139,
-    "gzipSize": 2593
-=======
     "size": 10595,
     "gzipSize": 3891
   },
@@ -300,65 +163,29 @@
     "chunkShortName": "tabs",
     "size": 6138,
     "gzipSize": 2589
->>>>>>> ffbfdd4e
   },
   {
     "chunkShortName": "tabs-bar",
     "size": 8389,
-<<<<<<< HEAD
-    "gzipSize": 3325
-=======
     "gzipSize": 3327
->>>>>>> ffbfdd4e
   },
   {
     "chunkShortName": "tag",
     "size": 3983,
-<<<<<<< HEAD
-    "gzipSize": 1751
-=======
     "gzipSize": 1755
->>>>>>> ffbfdd4e
   },
   {
     "chunkShortName": "tag-dismissible",
     "size": 5529,
-<<<<<<< HEAD
-    "gzipSize": 2226
-  },
-  {
-    "chunkShortName": "text",
-    "size": 5391,
-=======
     "gzipSize": 2225
   },
   {
     "chunkShortName": "text",
     "size": 5387,
->>>>>>> ffbfdd4e
     "gzipSize": 2226
   },
   {
     "chunkShortName": "text-field-wrapper",
-<<<<<<< HEAD
-    "size": 14756,
-    "gzipSize": 5256
-  },
-  {
-    "chunkShortName": "text-list",
-    "size": 4033,
-    "gzipSize": 1801
-  },
-  {
-    "chunkShortName": "textarea-wrapper",
-    "size": 8880,
-    "gzipSize": 3401
-  },
-  {
-    "chunkShortName": "toast",
-    "size": 7430,
-    "gzipSize": 3038
-=======
     "size": 14072,
     "gzipSize": 5254
   },
@@ -376,6 +203,5 @@
     "chunkShortName": "toast",
     "size": 7431,
     "gzipSize": 3037
->>>>>>> ffbfdd4e
   }
 ]