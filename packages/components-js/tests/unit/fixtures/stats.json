[
  {
    "chunkShortName": "accordion",
<<<<<<< HEAD
    "size": 5883,
    "gzipSize": 2519
=======
    "size": 5703,
    "gzipSize": 2466
>>>>>>> db14549f
  },
  {
    "chunkShortName": "banner",
    "size": 3994,
    "gzipSize": 1825
  },
  {
    "chunkShortName": "button",
    "size": 7142,
    "gzipSize": 2866
  },
  {
    "chunkShortName": "button-group",
    "size": 1010,
    "gzipSize": 543
  },
  {
    "chunkShortName": "button-pure",
    "size": 7484,
    "gzipSize": 3086
  },
  {
    "chunkShortName": "carousel",
    "size": 38777,
    "gzipSize": 15960
  },
  {
    "chunkShortName": "checkbox-wrapper",
    "size": 7035,
    "gzipSize": 2971
  },
  {
    "chunkShortName": "content-wrapper",
    "size": 1262,
    "gzipSize": 643
  },
  {
    "chunkShortName": "divider",
    "size": 1115,
    "gzipSize": 588
  },
  {
    "chunkShortName": "fieldset-wrapper",
    "size": 3445,
    "gzipSize": 1453
  },
  {
    "chunkShortName": "flex",
    "size": 3388,
    "gzipSize": 1328
  },
  {
    "chunkShortName": "grid",
    "size": 2392,
    "gzipSize": 1106
  },
  {
    "chunkShortName": "headline",
    "size": 5023,
    "gzipSize": 2108
  },
  {
    "chunkShortName": "icon",
    "size": 16500,
    "gzipSize": 7537
  },
  {
    "chunkShortName": "inline-notification",
    "size": 4468,
    "gzipSize": 1949
  },
  {
    "chunkShortName": "link",
    "size": 6552,
    "gzipSize": 2735
  },
  {
    "chunkShortName": "link-pure",
    "size": 7284,
    "gzipSize": 2986
  },
  {
    "chunkShortName": "link-social",
    "size": 5932,
    "gzipSize": 2531
  },
  {
    "chunkShortName": "link-tile",
    "size": 7010,
    "gzipSize": 2936
  },
  {
    "chunkShortName": "main",
    "size": 67338,
    "gzipSize": 22903
  },
  {
    "chunkShortName": "marque",
    "size": 4738,
    "gzipSize": 2002
  },
  {
    "chunkShortName": "modal",
    "size": 8030,
    "gzipSize": 3440
  },
  {
    "chunkShortName": "pagination",
    "size": 6873,
    "gzipSize": 2827
  },
  {
    "chunkShortName": "popover",
    "size": 7387,
    "gzipSize": 2916
  },
  {
    "chunkShortName": "radio-button-wrapper",
    "size": 6924,
    "gzipSize": 2945
  },
  {
    "chunkShortName": "scroller",
    "size": 5506,
    "gzipSize": 2245
  },
  {
    "chunkShortName": "segmented-control",
    "size": 7050,
    "gzipSize": 2786
  },
  {
    "chunkShortName": "select-wrapper",
    "size": 21305,
    "gzipSize": 7108
  },
  {
    "chunkShortName": "spinner",
    "size": 2624,
    "gzipSize": 1264
  },
  {
    "chunkShortName": "stepper-horizontal",
    "size": 11596,
    "gzipSize": 4767
  },
  {
    "chunkShortName": "switch",
    "size": 5372,
    "gzipSize": 2199
  },
  {
    "chunkShortName": "table",
    "size": 10593,
    "gzipSize": 3889
  },
  {
    "chunkShortName": "tabs",
    "size": 6131,
    "gzipSize": 2591
  },
  {
    "chunkShortName": "tabs-bar",
    "size": 8382,
    "gzipSize": 3325
  },
  {
    "chunkShortName": "tag",
    "size": 5097,
    "gzipSize": 2065
  },
  {
    "chunkShortName": "tag-dismissible",
    "size": 4254,
    "gzipSize": 1875
  },
  {
    "chunkShortName": "text",
    "size": 5383,
    "gzipSize": 2231
  },
  {
    "chunkShortName": "text-field-wrapper",
    "size": 14059,
    "gzipSize": 5237
  },
  {
    "chunkShortName": "text-list",
    "size": 4027,
    "gzipSize": 1800
  },
  {
    "chunkShortName": "textarea-wrapper",
    "size": 8016,
    "gzipSize": 3114
  },
  {
    "chunkShortName": "toast",
    "size": 6473,
    "gzipSize": 2792
  }
]<|MERGE_RESOLUTION|>--- conflicted
+++ resolved
@@ -1,13 +1,8 @@
 [
   {
     "chunkShortName": "accordion",
-<<<<<<< HEAD
     "size": 5883,
     "gzipSize": 2519
-=======
-    "size": 5703,
-    "gzipSize": 2466
->>>>>>> db14549f
   },
   {
     "chunkShortName": "banner",
