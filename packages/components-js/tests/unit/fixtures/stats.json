[
  {
    "chunkShortName": "accordion",
    "size": 6499,
    "gzipSize": 2860
  },
  {
    "chunkShortName": "banner",
    "size": 6769,
    "gzipSize": 2763
  },
  {
    "chunkShortName": "button",
    "size": 9355,
    "gzipSize": 3738
  },
  {
    "chunkShortName": "button-group",
    "size": 1130,
    "gzipSize": 664
  },
  {
    "chunkShortName": "button-pure",
    "size": 9296,
    "gzipSize": 3844
  },
  {
    "chunkShortName": "button-tile",
    "size": 8153,
    "gzipSize": 3385
  },
  {
    "chunkShortName": "canvas",
    "size": 16093,
    "gzipSize": 5128
  },
  {
    "chunkShortName": "carousel",
    "size": 48377,
    "gzipSize": 19435
  },
  {
    "chunkShortName": "checkbox",
    "size": 13226,
    "gzipSize": 4985
  },
  {
    "chunkShortName": "checkbox-wrapper",
    "size": 11453,
    "gzipSize": 4671
  },
  {
    "chunkShortName": "content-wrapper",
    "size": 2501,
    "gzipSize": 1256
  },
  {
    "chunkShortName": "crest",
    "size": 2196,
    "gzipSize": 1146
  },
  {
    "chunkShortName": "display",
    "size": 4361,
    "gzipSize": 2061
  },
  {
    "chunkShortName": "divider",
    "size": 2412,
    "gzipSize": 1076
  },
  {
    "chunkShortName": "drilldown",
    "size": 19744,
    "gzipSize": 6183
  },
  {
    "chunkShortName": "fieldset",
    "size": 4820,
    "gzipSize": 2080
  },
  {
    "chunkShortName": "fieldset-wrapper",
    "size": 4936,
    "gzipSize": 2145
  },
  {
    "chunkShortName": "flag",
    "size": 4146,
    "gzipSize": 2158
  },
  {
    "chunkShortName": "flex",
    "size": 3738,
    "gzipSize": 1516
  },
  {
    "chunkShortName": "flyout",
    "size": 9755,
    "gzipSize": 4083
  },
  {
    "chunkShortName": "grid",
    "size": 2793,
    "gzipSize": 1298
  },
  {
    "chunkShortName": "heading",
    "size": 4982,
    "gzipSize": 2225
  },
  {
    "chunkShortName": "headline",
    "size": 5486,
    "gzipSize": 2375
  },
  {
    "chunkShortName": "icon",
    "size": 15292,
    "gzipSize": 6235
  },
  {
    "chunkShortName": "inline-notification",
    "size": 7884,
    "gzipSize": 3293
  },
  {
    "chunkShortName": "input-date",
    "size": 13261,
    "gzipSize": 4805
  },
  {
    "chunkShortName": "input-email",
    "size": 13146,
    "gzipSize": 4708
  },
  {
    "chunkShortName": "input-number",
    "size": 13713,
    "gzipSize": 4870
  },
  {
    "chunkShortName": "input-password",
    "size": 13234,
    "gzipSize": 4742
  },
  {
    "chunkShortName": "input-search",
    "size": 13396,
    "gzipSize": 4809
  },
  {
    "chunkShortName": "input-tel",
    "size": 13076,
    "gzipSize": 4673
  },
  {
    "chunkShortName": "input-text",
    "size": 13422,
    "gzipSize": 4781
  },
  {
    "chunkShortName": "input-time",
    "size": 13260,
    "gzipSize": 4828
  },
  {
    "chunkShortName": "input-url",
    "size": 13078,
    "gzipSize": 4671
  },
  {
    "chunkShortName": "link",
    "size": 7052,
    "gzipSize": 3045
  },
  {
    "chunkShortName": "link-pure",
    "size": 7497,
    "gzipSize": 3210
  },
  {
    "chunkShortName": "link-social",
    "size": 6766,
    "gzipSize": 2983
  },
  {
    "chunkShortName": "link-tile",
    "size": 7908,
    "gzipSize": 3297
  },
  {
    "chunkShortName": "link-tile-model-signature",
    "size": 7898,
    "gzipSize": 3464
  },
  {
    "chunkShortName": "link-tile-product",
    "size": 7626,
    "gzipSize": 3275
  },
  {
    "chunkShortName": "main",
<<<<<<< HEAD
    "size": 87225,
    "gzipSize": 27791
=======
    "size": 87211,
    "gzipSize": 27790
>>>>>>> 7aae5784
  },
  {
    "chunkShortName": "marque",
    "size": 4777,
    "gzipSize": 1778
  },
  {
    "chunkShortName": "modal",
    "size": 11308,
    "gzipSize": 4480
  },
  {
    "chunkShortName": "model-signature",
    "size": 3081,
    "gzipSize": 1467
  },
  {
    "chunkShortName": "multi-select",
    "size": 47886,
    "gzipSize": 17060
  },
  {
    "chunkShortName": "optgroup",
    "size": 3267,
    "gzipSize": 1568
  },
  {
    "chunkShortName": "pagination",
    "size": 7832,
    "gzipSize": 3213
  },
  {
    "chunkShortName": "pin-code",
    "size": 13171,
    "gzipSize": 5153
  },
  {
    "chunkShortName": "popover",
    "size": 25087,
    "gzipSize": 9757
  },
  {
    "chunkShortName": "radio-button-wrapper",
    "size": 10979,
    "gzipSize": 4523
  },
  {
    "chunkShortName": "scroller",
    "size": 6623,
    "gzipSize": 2615
  },
  {
    "chunkShortName": "segmented-control",
    "size": 9280,
    "gzipSize": 3712
  },
  {
    "chunkShortName": "select",
    "size": 46145,
    "gzipSize": 16401
  },
  {
    "chunkShortName": "select-wrapper",
    "size": 45745,
    "gzipSize": 16198
  },
  {
    "chunkShortName": "sheet",
    "size": 7370,
    "gzipSize": 3103
  },
  {
    "chunkShortName": "spinner",
    "size": 2392,
    "gzipSize": 1227
  },
  {
    "chunkShortName": "stepper-horizontal",
    "size": 11959,
    "gzipSize": 4981
  },
  {
    "chunkShortName": "switch",
    "size": 7956,
    "gzipSize": 3292
  },
  {
    "chunkShortName": "table",
    "size": 10467,
    "gzipSize": 4149
  },
  {
    "chunkShortName": "tabs",
    "size": 7119,
    "gzipSize": 2952
  },
  {
    "chunkShortName": "tabs-bar",
    "size": 11007,
    "gzipSize": 4348
  },
  {
    "chunkShortName": "tag",
    "size": 5908,
    "gzipSize": 2447
  },
  {
    "chunkShortName": "tag-dismissible",
    "size": 4234,
    "gzipSize": 1963
  },
  {
    "chunkShortName": "text",
    "size": 5924,
    "gzipSize": 2499
  },
  {
    "chunkShortName": "text-field-wrapper",
    "size": 18756,
    "gzipSize": 7115
  },
  {
    "chunkShortName": "text-list",
    "size": 4974,
    "gzipSize": 2226
  },
  {
    "chunkShortName": "textarea",
    "size": 11912,
    "gzipSize": 4343
  },
  {
    "chunkShortName": "textarea-wrapper",
    "size": 12447,
    "gzipSize": 4941
  },
  {
    "chunkShortName": "toast",
    "size": 7521,
    "gzipSize": 3316
  },
  {
    "chunkShortName": "wordmark",
    "size": 3059,
    "gzipSize": 1547
  }
]<|MERGE_RESOLUTION|>--- conflicted
+++ resolved
@@ -201,13 +201,8 @@
   },
   {
     "chunkShortName": "main",
-<<<<<<< HEAD
-    "size": 87225,
-    "gzipSize": 27791
-=======
     "size": 87211,
     "gzipSize": 27790
->>>>>>> 7aae5784
   },
   {
     "chunkShortName": "marque",
@@ -261,8 +256,8 @@
   },
   {
     "chunkShortName": "segmented-control",
-    "size": 9280,
-    "gzipSize": 3712
+    "size": 9004,
+    "gzipSize": 3598
   },
   {
     "chunkShortName": "select",
