--- conflicted
+++ resolved
@@ -1,20 +1,6 @@
 [
   {
     "chunkShortName": "accordion",
-<<<<<<< HEAD
-    "size": 4543,
-    "gzipSize": 1978
-  },
-  {
-    "chunkShortName": "banner",
-    "size": 5208,
-    "gzipSize": 2115
-  },
-  {
-    "chunkShortName": "button",
-    "size": 7596,
-    "gzipSize": 2998
-=======
     "size": 4553,
     "gzipSize": 1982
   },
@@ -27,7 +13,6 @@
     "chunkShortName": "button",
     "size": 7601,
     "gzipSize": 3001
->>>>>>> bea5dacf
   },
   {
     "chunkShortName": "button-group",
@@ -36,13 +21,8 @@
   },
   {
     "chunkShortName": "button-pure",
-<<<<<<< HEAD
-    "size": 8435,
-    "gzipSize": 3447
-=======
     "size": 8440,
     "gzipSize": 3451
->>>>>>> bea5dacf
   },
   {
     "chunkShortName": "button-tile",
@@ -51,15 +31,6 @@
   },
   {
     "chunkShortName": "carousel",
-<<<<<<< HEAD
-    "size": 45019,
-    "gzipSize": 18084
-  },
-  {
-    "chunkShortName": "checkbox-wrapper",
-    "size": 10025,
-    "gzipSize": 4056
-=======
     "size": 45028,
     "gzipSize": 18097
   },
@@ -67,7 +38,6 @@
     "chunkShortName": "checkbox-wrapper",
     "size": 10218,
     "gzipSize": 4158
->>>>>>> bea5dacf
   },
   {
     "chunkShortName": "content-wrapper",
@@ -81,54 +51,6 @@
   },
   {
     "chunkShortName": "display",
-<<<<<<< HEAD
-    "size": 3859,
-    "gzipSize": 1753
-  },
-  {
-    "chunkShortName": "divider",
-    "size": 2350,
-    "gzipSize": 1035
-  },
-  {
-    "chunkShortName": "fieldset",
-    "size": 4038,
-    "gzipSize": 1653
-  },
-  {
-    "chunkShortName": "fieldset-wrapper",
-    "size": 4290,
-    "gzipSize": 1775
-  },
-  {
-    "chunkShortName": "flex",
-    "size": 3565,
-    "gzipSize": 1389
-  },
-  {
-    "chunkShortName": "flyout",
-    "size": 8021,
-    "gzipSize": 3176
-  },
-  {
-    "chunkShortName": "flyout-navigation",
-    "size": 11402,
-    "gzipSize": 4004
-  },
-  {
-    "chunkShortName": "grid",
-    "size": 2619,
-    "gzipSize": 1174
-  },
-  {
-    "chunkShortName": "heading",
-    "size": 4480,
-    "gzipSize": 1916
-  },
-  {
-    "chunkShortName": "headline",
-    "size": 4966,
-=======
     "size": 3869,
     "gzipSize": 1754
   },
@@ -175,44 +97,10 @@
   {
     "chunkShortName": "headline",
     "size": 4976,
->>>>>>> bea5dacf
     "gzipSize": 2054
   },
   {
     "chunkShortName": "icon",
-<<<<<<< HEAD
-    "size": 18033,
-    "gzipSize": 8348
-  },
-  {
-    "chunkShortName": "inline-notification",
-    "size": 5516,
-    "gzipSize": 2203
-  },
-  {
-    "chunkShortName": "link",
-    "size": 6020,
-    "gzipSize": 2544
-  },
-  {
-    "chunkShortName": "link-pure",
-    "size": 7298,
-    "gzipSize": 3033
-  },
-  {
-    "chunkShortName": "link-social",
-    "size": 5796,
-    "gzipSize": 2498
-  },
-  {
-    "chunkShortName": "link-tile",
-    "size": 6964,
-    "gzipSize": 2942
-  },
-  {
-    "chunkShortName": "link-tile-model-signature",
-    "size": 6314,
-=======
     "size": 18236,
     "gzipSize": 8411
   },
@@ -244,34 +132,15 @@
   {
     "chunkShortName": "link-tile-model-signature",
     "size": 6322,
->>>>>>> bea5dacf
     "gzipSize": 2699
   },
   {
     "chunkShortName": "link-tile-product",
-<<<<<<< HEAD
-    "size": 6275,
-=======
     "size": 6281,
->>>>>>> bea5dacf
     "gzipSize": 2663
   },
   {
     "chunkShortName": "main",
-<<<<<<< HEAD
-    "size": 76687,
-    "gzipSize": 25456
-  },
-  {
-    "chunkShortName": "marque",
-    "size": 5645,
-    "gzipSize": 2275
-  },
-  {
-    "chunkShortName": "modal",
-    "size": 9190,
-    "gzipSize": 3862
-=======
     "size": 76252,
     "gzipSize": 25434
   },
@@ -284,7 +153,6 @@
     "chunkShortName": "modal",
     "size": 9199,
     "gzipSize": 3866
->>>>>>> bea5dacf
   },
   {
     "chunkShortName": "model-signature",
@@ -293,50 +161,6 @@
   },
   {
     "chunkShortName": "multi-select",
-<<<<<<< HEAD
-    "size": 22090,
-    "gzipSize": 7497
-  },
-  {
-    "chunkShortName": "pagination",
-    "size": 7493,
-    "gzipSize": 3056
-  },
-  {
-    "chunkShortName": "pin-code",
-    "size": 13218,
-    "gzipSize": 5101
-  },
-  {
-    "chunkShortName": "popover",
-    "size": 8319,
-    "gzipSize": 3187
-  },
-  {
-    "chunkShortName": "radio-button-wrapper",
-    "size": 9581,
-    "gzipSize": 3906
-  },
-  {
-    "chunkShortName": "scroller",
-    "size": 7951,
-    "gzipSize": 3043
-  },
-  {
-    "chunkShortName": "segmented-control",
-    "size": 7589,
-    "gzipSize": 3003
-  },
-  {
-    "chunkShortName": "select",
-    "size": 20045,
-    "gzipSize": 7010
-  },
-  {
-    "chunkShortName": "select-wrapper",
-    "size": 25331,
-    "gzipSize": 8412
-=======
     "size": 22024,
     "gzipSize": 7485
   },
@@ -374,7 +198,6 @@
     "chunkShortName": "select-wrapper",
     "size": 25334,
     "gzipSize": 8415
->>>>>>> bea5dacf
   },
   {
     "chunkShortName": "spinner",
@@ -383,70 +206,6 @@
   },
   {
     "chunkShortName": "stepper-horizontal",
-<<<<<<< HEAD
-    "size": 11358,
-    "gzipSize": 4605
-  },
-  {
-    "chunkShortName": "switch",
-    "size": 6167,
-    "gzipSize": 2427
-  },
-  {
-    "chunkShortName": "table",
-    "size": 8256,
-    "gzipSize": 3024
-  },
-  {
-    "chunkShortName": "tabs",
-    "size": 5972,
-    "gzipSize": 2421
-  },
-  {
-    "chunkShortName": "tabs-bar",
-    "size": 10428,
-    "gzipSize": 4104
-  },
-  {
-    "chunkShortName": "tag",
-    "size": 5275,
-    "gzipSize": 2102
-  },
-  {
-    "chunkShortName": "tag-dismissible",
-    "size": 3754,
-    "gzipSize": 1690
-  },
-  {
-    "chunkShortName": "text",
-    "size": 5416,
-    "gzipSize": 2190
-  },
-  {
-    "chunkShortName": "text-field-wrapper",
-    "size": 15333,
-    "gzipSize": 5775
-  },
-  {
-    "chunkShortName": "text-list",
-    "size": 3924,
-    "gzipSize": 1707
-  },
-  {
-    "chunkShortName": "textarea-wrapper",
-    "size": 9648,
-    "gzipSize": 3746
-  },
-  {
-    "chunkShortName": "toast",
-    "size": 6808,
-    "gzipSize": 2912
-  },
-  {
-    "chunkShortName": "wordmark",
-    "size": 2839,
-    "gzipSize": 1404
-=======
     "size": 11366,
     "gzipSize": 4610
   },
@@ -509,6 +268,5 @@
     "chunkShortName": "wordmark",
     "size": 2849,
     "gzipSize": 1408
->>>>>>> bea5dacf
   }
 ]