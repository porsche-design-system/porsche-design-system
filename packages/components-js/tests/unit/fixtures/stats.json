--- conflicted
+++ resolved
@@ -1,13 +1,8 @@
 [
   {
     "chunkShortName": "accordion",
-<<<<<<< HEAD
-    "size": 5745,
-    "gzipSize": 2471
-=======
     "size": 5706,
     "gzipSize": 2468
->>>>>>> 969f224c
   },
   {
     "chunkShortName": "banner",
@@ -26,13 +21,8 @@
   },
   {
     "chunkShortName": "button-pure",
-<<<<<<< HEAD
-    "size": 7536,
-    "gzipSize": 3101
-=======
     "size": 7498,
     "gzipSize": 3099
->>>>>>> 969f224c
   },
   {
     "chunkShortName": "carousel",
@@ -71,15 +61,6 @@
   },
   {
     "chunkShortName": "headline",
-<<<<<<< HEAD
-    "size": 5195,
-    "gzipSize": 2130
-  },
-  {
-    "chunkShortName": "icon",
-    "size": 16257,
-    "gzipSize": 7419
-=======
     "size": 5025,
     "gzipSize": 2099
   },
@@ -87,7 +68,6 @@
     "chunkShortName": "icon",
     "size": 16216,
     "gzipSize": 7410
->>>>>>> 969f224c
   },
   {
     "chunkShortName": "inline-notification",
@@ -101,13 +81,8 @@
   },
   {
     "chunkShortName": "link-pure",
-<<<<<<< HEAD
-    "size": 7336,
-    "gzipSize": 2993
-=======
     "size": 7298,
     "gzipSize": 2989
->>>>>>> 969f224c
   },
   {
     "chunkShortName": "link-social",
@@ -121,13 +96,8 @@
   },
   {
     "chunkShortName": "main",
-<<<<<<< HEAD
-    "size": 66456,
-    "gzipSize": 22696
-=======
     "size": 67330,
     "gzipSize": 22906
->>>>>>> 969f224c
   },
   {
     "chunkShortName": "marque",
@@ -136,13 +106,8 @@
   },
   {
     "chunkShortName": "modal",
-<<<<<<< HEAD
-    "size": 7999,
-    "gzipSize": 3428
-=======
     "size": 8032,
     "gzipSize": 3436
->>>>>>> 969f224c
   },
   {
     "chunkShortName": "pagination",
@@ -171,13 +136,8 @@
   },
   {
     "chunkShortName": "select-wrapper",
-<<<<<<< HEAD
-    "size": 22641,
-    "gzipSize": 7535
-=======
     "size": 22650,
     "gzipSize": 7536
->>>>>>> 969f224c
   },
   {
     "chunkShortName": "spinner",
@@ -186,13 +146,8 @@
   },
   {
     "chunkShortName": "stepper-horizontal",
-<<<<<<< HEAD
-    "size": 11642,
-    "gzipSize": 4772
-=======
     "size": 11604,
     "gzipSize": 4770
->>>>>>> 969f224c
   },
   {
     "chunkShortName": "switch",
@@ -206,18 +161,13 @@
   },
   {
     "chunkShortName": "tabs",
-<<<<<<< HEAD
-    "size": 6071,
-    "gzipSize": 2570
-=======
     "size": 6139,
     "gzipSize": 2596
->>>>>>> 969f224c
   },
   {
     "chunkShortName": "tabs-bar",
-    "size": 8430,
-    "gzipSize": 3332
+    "size": 8389,
+    "gzipSize": 3327
   },
   {
     "chunkShortName": "tag",
@@ -231,15 +181,6 @@
   },
   {
     "chunkShortName": "text",
-<<<<<<< HEAD
-    "size": 5428,
-    "gzipSize": 2232
-  },
-  {
-    "chunkShortName": "text-field-wrapper",
-    "size": 14112,
-    "gzipSize": 5252
-=======
     "size": 5391,
     "gzipSize": 2227
   },
@@ -247,7 +188,6 @@
     "chunkShortName": "text-field-wrapper",
     "size": 14119,
     "gzipSize": 5254
->>>>>>> 969f224c
   },
   {
     "chunkShortName": "text-list",
@@ -256,13 +196,8 @@
   },
   {
     "chunkShortName": "textarea-wrapper",
-<<<<<<< HEAD
-    "size": 8534,
-    "gzipSize": 3354
-=======
     "size": 8541,
     "gzipSize": 3359
->>>>>>> 969f224c
   },
   {
     "chunkShortName": "toast",
