--- conflicted
+++ resolved
@@ -1,20 +1,6 @@
 [
   {
     "chunkShortName": "accordion",
-<<<<<<< HEAD
-    "size": 4571,
-    "gzipSize": 1979
-  },
-  {
-    "chunkShortName": "banner",
-    "size": 5221,
-    "gzipSize": 2118
-  },
-  {
-    "chunkShortName": "button",
-    "size": 7201,
-    "gzipSize": 2878
-=======
     "size": 4547,
     "gzipSize": 1965
   },
@@ -27,34 +13,14 @@
     "chunkShortName": "button",
     "size": 7175,
     "gzipSize": 2882
->>>>>>> 2cf1f1fe
   },
   {
     "chunkShortName": "button-group",
     "size": 1039,
-    "gzipSize": 588
+    "gzipSize": 587
   },
   {
     "chunkShortName": "button-pure",
-<<<<<<< HEAD
-    "size": 7942,
-    "gzipSize": 3282
-  },
-  {
-    "chunkShortName": "button-tile",
-    "size": 6883,
-    "gzipSize": 2895
-  },
-  {
-    "chunkShortName": "carousel",
-    "size": 44325,
-    "gzipSize": 17810
-  },
-  {
-    "chunkShortName": "checkbox-wrapper",
-    "size": 8531,
-    "gzipSize": 3486
-=======
     "size": 7938,
     "gzipSize": 3275
   },
@@ -72,12 +38,11 @@
     "chunkShortName": "checkbox-wrapper",
     "size": 8520,
     "gzipSize": 3490
->>>>>>> 2cf1f1fe
   },
   {
     "chunkShortName": "content-wrapper",
     "size": 2416,
-    "gzipSize": 1176
+    "gzipSize": 1181
   },
   {
     "chunkShortName": "crest",
@@ -97,11 +62,7 @@
   {
     "chunkShortName": "fieldset",
     "size": 3991,
-<<<<<<< HEAD
-    "gzipSize": 1633
-=======
     "gzipSize": 1630
->>>>>>> 2cf1f1fe
   },
   {
     "chunkShortName": "fieldset-wrapper",
@@ -111,21 +72,12 @@
   {
     "chunkShortName": "flex",
     "size": 3557,
-<<<<<<< HEAD
-    "gzipSize": 1377
-  },
-  {
-    "chunkShortName": "flyout",
-    "size": 8354,
-    "gzipSize": 3341
-=======
     "gzipSize": 1378
   },
   {
     "chunkShortName": "flyout",
     "size": 8325,
     "gzipSize": 3342
->>>>>>> 2cf1f1fe
   },
   {
     "chunkShortName": "grid",
@@ -135,44 +87,27 @@
   {
     "chunkShortName": "heading",
     "size": 4266,
-<<<<<<< HEAD
-    "gzipSize": 1828
-=======
     "gzipSize": 1829
->>>>>>> 2cf1f1fe
   },
   {
     "chunkShortName": "headline",
     "size": 4752,
-<<<<<<< HEAD
-    "gzipSize": 1968
-=======
     "gzipSize": 1971
->>>>>>> 2cf1f1fe
   },
   {
     "chunkShortName": "icon",
-    "size": 17618,
-    "gzipSize": 8344
+    "size": 17617,
+    "gzipSize": 8345
   },
   {
     "chunkShortName": "inline-notification",
-<<<<<<< HEAD
-    "size": 5433,
-=======
     "size": 5436,
->>>>>>> 2cf1f1fe
     "gzipSize": 2196
   },
   {
     "chunkShortName": "link",
-<<<<<<< HEAD
-    "size": 6397,
-    "gzipSize": 2616
-=======
     "size": 6375,
     "gzipSize": 2620
->>>>>>> 2cf1f1fe
   },
   {
     "chunkShortName": "link-pure",
@@ -181,25 +116,6 @@
   },
   {
     "chunkShortName": "link-social",
-<<<<<<< HEAD
-    "size": 6173,
-    "gzipSize": 2577
-  },
-  {
-    "chunkShortName": "link-tile",
-    "size": 6986,
-    "gzipSize": 2949
-  },
-  {
-    "chunkShortName": "link-tile-model-signature",
-    "size": 6334,
-    "gzipSize": 2726
-  },
-  {
-    "chunkShortName": "main",
-    "size": 73873,
-    "gzipSize": 24595
-=======
     "size": 6151,
     "gzipSize": 2580
   },
@@ -217,22 +133,16 @@
     "chunkShortName": "main",
     "size": 73455,
     "gzipSize": 24400
->>>>>>> 2cf1f1fe
   },
   {
     "chunkShortName": "marque",
     "size": 5537,
-    "gzipSize": 2222
+    "gzipSize": 2220
   },
   {
     "chunkShortName": "modal",
-<<<<<<< HEAD
-    "size": 9195,
-    "gzipSize": 3875
-=======
     "size": 9168,
     "gzipSize": 3881
->>>>>>> 2cf1f1fe
   },
   {
     "chunkShortName": "model-signature",
@@ -241,45 +151,6 @@
   },
   {
     "chunkShortName": "multi-select",
-<<<<<<< HEAD
-    "size": 21320,
-    "gzipSize": 7115
-  },
-  {
-    "chunkShortName": "pagination",
-    "size": 7305,
-    "gzipSize": 2945
-  },
-  {
-    "chunkShortName": "pin-code",
-    "size": 11529,
-    "gzipSize": 4468
-  },
-  {
-    "chunkShortName": "popover",
-    "size": 8584,
-    "gzipSize": 3229
-  },
-  {
-    "chunkShortName": "radio-button-wrapper",
-    "size": 8029,
-    "gzipSize": 3303
-  },
-  {
-    "chunkShortName": "scroller",
-    "size": 8174,
-    "gzipSize": 3111
-  },
-  {
-    "chunkShortName": "segmented-control",
-    "size": 7904,
-    "gzipSize": 3088
-  },
-  {
-    "chunkShortName": "select-wrapper",
-    "size": 23521,
-    "gzipSize": 7668
-=======
     "size": 21559,
     "gzipSize": 7205
   },
@@ -317,29 +188,19 @@
     "chunkShortName": "select-wrapper",
     "size": 23488,
     "gzipSize": 7679
->>>>>>> 2cf1f1fe
   },
   {
     "chunkShortName": "spinner",
-    "size": 2143,
-    "gzipSize": 1051
+    "size": 2159,
+    "gzipSize": 1058
   },
   {
     "chunkShortName": "stepper-horizontal",
     "size": 11564,
-    "gzipSize": 4662
+    "gzipSize": 4661
   },
   {
     "chunkShortName": "switch",
-<<<<<<< HEAD
-    "size": 5897,
-    "gzipSize": 2331
-  },
-  {
-    "chunkShortName": "table",
-    "size": 8298,
-    "gzipSize": 3043
-=======
     "size": 5894,
     "gzipSize": 2330
   },
@@ -347,26 +208,20 @@
     "chunkShortName": "table",
     "size": 8295,
     "gzipSize": 3041
->>>>>>> 2cf1f1fe
   },
   {
     "chunkShortName": "tabs",
-    "size": 6190,
-    "gzipSize": 2548
+    "size": 6192,
+    "gzipSize": 2545
   },
   {
     "chunkShortName": "tabs-bar",
-<<<<<<< HEAD
-    "size": 10598,
-    "gzipSize": 4129
-=======
     "size": 10509,
     "gzipSize": 4094
->>>>>>> 2cf1f1fe
   },
   {
     "chunkShortName": "tag",
-    "size": 5426,
+    "size": 5423,
     "gzipSize": 2207
   },
   {
@@ -377,38 +232,16 @@
   {
     "chunkShortName": "text",
     "size": 5171,
-<<<<<<< HEAD
-    "gzipSize": 2107
-  },
-  {
-    "chunkShortName": "text-field-wrapper",
-    "size": 14587,
-    "gzipSize": 5457
-=======
     "gzipSize": 2104
   },
   {
     "chunkShortName": "text-field-wrapper",
     "size": 14557,
     "gzipSize": 5455
->>>>>>> 2cf1f1fe
   },
   {
     "chunkShortName": "text-list",
     "size": 3905,
-<<<<<<< HEAD
-    "gzipSize": 1703
-  },
-  {
-    "chunkShortName": "textarea-wrapper",
-    "size": 8971,
-    "gzipSize": 3422
-  },
-  {
-    "chunkShortName": "toast",
-    "size": 6806,
-    "gzipSize": 2919
-=======
     "gzipSize": 1701
   },
   {
@@ -420,7 +253,6 @@
     "chunkShortName": "toast",
     "size": 6798,
     "gzipSize": 2891
->>>>>>> 2cf1f1fe
   },
   {
     "chunkShortName": "wordmark",
