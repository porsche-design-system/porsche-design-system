--- conflicted
+++ resolved
@@ -6,13 +6,8 @@
   },
   {
     "chunkShortName": "banner",
-<<<<<<< HEAD
-    "size": 5270,
-    "gzipSize": 2153
-=======
     "size": 5266,
     "gzipSize": 2151
->>>>>>> 72012abf
   },
   {
     "chunkShortName": "button",
@@ -26,13 +21,8 @@
   },
   {
     "chunkShortName": "button-pure",
-<<<<<<< HEAD
-    "size": 9696,
-    "gzipSize": 3876
-=======
     "size": 9695,
     "gzipSize": 3870
->>>>>>> 72012abf
   },
   {
     "chunkShortName": "button-tile",
@@ -41,27 +31,18 @@
   },
   {
     "chunkShortName": "carousel",
-<<<<<<< HEAD
-    "size": 45237,
-    "gzipSize": 18320
-=======
     "size": 45233,
     "gzipSize": 18313
->>>>>>> 72012abf
   },
   {
     "chunkShortName": "checkbox-wrapper",
     "size": 11599,
-<<<<<<< HEAD
-    "gzipSize": 4621
-=======
     "gzipSize": 4616
->>>>>>> 72012abf
   },
   {
     "chunkShortName": "content-wrapper",
     "size": 2517,
-    "gzipSize": 1266
+    "gzipSize": 1264
   },
   {
     "chunkShortName": "crest",
@@ -70,21 +51,12 @@
   },
   {
     "chunkShortName": "display",
-<<<<<<< HEAD
-    "size": 3956,
-    "gzipSize": 1831
-  },
-  {
-    "chunkShortName": "divider",
-    "size": 2398,
-=======
     "size": 3953,
     "gzipSize": 1834
   },
   {
     "chunkShortName": "divider",
     "size": 2394,
->>>>>>> 72012abf
     "gzipSize": 1079
   },
   {
@@ -95,11 +67,7 @@
   {
     "chunkShortName": "fieldset-wrapper",
     "size": 4435,
-<<<<<<< HEAD
-    "gzipSize": 1876
-=======
     "gzipSize": 1874
->>>>>>> 72012abf
   },
   {
     "chunkShortName": "flex",
@@ -108,22 +76,13 @@
   },
   {
     "chunkShortName": "flyout",
-<<<<<<< HEAD
-    "size": 7542,
-    "gzipSize": 3052
-=======
     "size": 7539,
     "gzipSize": 3048
->>>>>>> 72012abf
   },
   {
     "chunkShortName": "flyout-navigation",
     "size": 12125,
-<<<<<<< HEAD
-    "gzipSize": 4501
-=======
     "gzipSize": 4498
->>>>>>> 72012abf
   },
   {
     "chunkShortName": "grid",
@@ -132,30 +91,12 @@
   },
   {
     "chunkShortName": "heading",
-<<<<<<< HEAD
-    "size": 4575,
-    "gzipSize": 1995
-=======
     "size": 4572,
     "gzipSize": 1996
->>>>>>> 72012abf
   },
   {
     "chunkShortName": "headline",
     "size": 5061,
-<<<<<<< HEAD
-    "gzipSize": 2130
-  },
-  {
-    "chunkShortName": "icon",
-    "size": 18322,
-    "gzipSize": 8482
-  },
-  {
-    "chunkShortName": "inline-notification",
-    "size": 5711,
-    "gzipSize": 2364
-=======
     "gzipSize": 2131
   },
   {
@@ -167,26 +108,16 @@
     "chunkShortName": "inline-notification",
     "size": 5707,
     "gzipSize": 2357
->>>>>>> 72012abf
   },
   {
     "chunkShortName": "link",
     "size": 6164,
-<<<<<<< HEAD
-    "gzipSize": 2657
-  },
-  {
-    "chunkShortName": "link-pure",
-    "size": 7415,
-    "gzipSize": 3160
-=======
     "gzipSize": 2655
   },
   {
     "chunkShortName": "link-pure",
     "size": 7412,
     "gzipSize": 3154
->>>>>>> 72012abf
   },
   {
     "chunkShortName": "link-social",
@@ -195,22 +126,13 @@
   },
   {
     "chunkShortName": "link-tile",
-<<<<<<< HEAD
-    "size": 7241,
-    "gzipSize": 3133
-=======
     "size": 7238,
     "gzipSize": 3131
->>>>>>> 72012abf
   },
   {
     "chunkShortName": "link-tile-model-signature",
     "size": 6825,
-<<<<<<< HEAD
-    "gzipSize": 3052
-=======
     "gzipSize": 3054
->>>>>>> 72012abf
   },
   {
     "chunkShortName": "link-tile-product",
@@ -219,13 +141,8 @@
   },
   {
     "chunkShortName": "main",
-<<<<<<< HEAD
-    "size": 76836,
-    "gzipSize": 25554
-=======
     "size": 76829,
     "gzipSize": 25529
->>>>>>> 72012abf
   },
   {
     "chunkShortName": "marque",
@@ -234,27 +151,18 @@
   },
   {
     "chunkShortName": "modal",
-<<<<<<< HEAD
-    "size": 9564,
-    "gzipSize": 4103
-=======
     "size": 9561,
     "gzipSize": 4101
->>>>>>> 72012abf
   },
   {
     "chunkShortName": "model-signature",
-    "size": 2946,
-    "gzipSize": 1503
+    "size": 2842,
+    "gzipSize": 1451
   },
   {
     "chunkShortName": "multi-select",
     "size": 24727,
-<<<<<<< HEAD
-    "gzipSize": 8544
-=======
     "gzipSize": 8541
->>>>>>> 72012abf
   },
   {
     "chunkShortName": "pagination",
@@ -263,13 +171,8 @@
   },
   {
     "chunkShortName": "pin-code",
-<<<<<<< HEAD
-    "size": 14541,
-    "gzipSize": 5531
-=======
     "size": 14539,
     "gzipSize": 5533
->>>>>>> 72012abf
   },
   {
     "chunkShortName": "popover",
@@ -279,19 +182,6 @@
   {
     "chunkShortName": "radio-button-wrapper",
     "size": 11156,
-<<<<<<< HEAD
-    "gzipSize": 4470
-  },
-  {
-    "chunkShortName": "scroller",
-    "size": 7953,
-    "gzipSize": 3048
-  },
-  {
-    "chunkShortName": "segmented-control",
-    "size": 7771,
-    "gzipSize": 3158
-=======
     "gzipSize": 4464
   },
   {
@@ -303,25 +193,16 @@
     "chunkShortName": "segmented-control",
     "size": 7770,
     "gzipSize": 3161
->>>>>>> 72012abf
   },
   {
     "chunkShortName": "select",
     "size": 24201,
-<<<<<<< HEAD
-    "gzipSize": 8478
-=======
     "gzipSize": 8485
->>>>>>> 72012abf
   },
   {
     "chunkShortName": "select-wrapper",
     "size": 25841,
-<<<<<<< HEAD
-    "gzipSize": 8649
-=======
     "gzipSize": 8656
->>>>>>> 72012abf
   },
   {
     "chunkShortName": "spinner",
@@ -331,30 +212,17 @@
   {
     "chunkShortName": "stepper-horizontal",
     "size": 11635,
-<<<<<<< HEAD
-    "gzipSize": 4815
-  },
-  {
-    "chunkShortName": "switch",
-    "size": 7501,
-    "gzipSize": 2896
-=======
     "gzipSize": 4805
   },
   {
     "chunkShortName": "switch",
     "size": 7500,
     "gzipSize": 2895
->>>>>>> 72012abf
   },
   {
     "chunkShortName": "table",
     "size": 8942,
-<<<<<<< HEAD
-    "gzipSize": 3523
-=======
     "gzipSize": 3524
->>>>>>> 72012abf
   },
   {
     "chunkShortName": "tabs",
@@ -363,54 +231,16 @@
   },
   {
     "chunkShortName": "tabs-bar",
-<<<<<<< HEAD
-    "size": 10570,
-    "gzipSize": 4223
-  },
-  {
-    "chunkShortName": "tag",
-    "size": 5410,
-=======
     "size": 10566,
     "gzipSize": 4218
   },
   {
     "chunkShortName": "tag",
     "size": 5407,
->>>>>>> 72012abf
     "gzipSize": 2218
   },
   {
     "chunkShortName": "tag-dismissible",
-<<<<<<< HEAD
-    "size": 3985,
-    "gzipSize": 1858
-  },
-  {
-    "chunkShortName": "text",
-    "size": 5517,
-    "gzipSize": 2275
-  },
-  {
-    "chunkShortName": "text-field-wrapper",
-    "size": 15726,
-    "gzipSize": 6029
-  },
-  {
-    "chunkShortName": "text-list",
-    "size": 4155,
-    "gzipSize": 1884
-  },
-  {
-    "chunkShortName": "textarea-wrapper",
-    "size": 9890,
-    "gzipSize": 3920
-  },
-  {
-    "chunkShortName": "toast",
-    "size": 7049,
-    "gzipSize": 3099
-=======
     "size": 3982,
     "gzipSize": 1859
   },
@@ -438,15 +268,10 @@
     "chunkShortName": "toast",
     "size": 7046,
     "gzipSize": 3095
->>>>>>> 72012abf
   },
   {
     "chunkShortName": "wordmark",
     "size": 3024,
-<<<<<<< HEAD
-    "gzipSize": 1529
-=======
     "gzipSize": 1526
->>>>>>> 72012abf
   }
 ]