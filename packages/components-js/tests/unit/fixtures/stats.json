--- conflicted
+++ resolved
@@ -1,51 +1,28 @@
 [
   {
     "chunkShortName": "accordion",
-<<<<<<< HEAD
-    "size": 6509,
-    "gzipSize": 2862
-  },
-  {
-    "chunkShortName": "banner",
-    "size": 6779,
-=======
     "size": 6507,
     "gzipSize": 2863
   },
   {
     "chunkShortName": "banner",
     "size": 6777,
->>>>>>> 560fcb5d
     "gzipSize": 2770
   },
   {
     "chunkShortName": "button",
-<<<<<<< HEAD
-    "size": 9342,
-    "gzipSize": 3731
-=======
     "size": 9350,
     "gzipSize": 3735
->>>>>>> 560fcb5d
   },
   {
     "chunkShortName": "button-group",
     "size": 1140,
-<<<<<<< HEAD
-    "gzipSize": 665
-  },
-  {
-    "chunkShortName": "button-pure",
-    "size": 9283,
-    "gzipSize": 3862
-=======
     "gzipSize": 664
   },
   {
     "chunkShortName": "button-pure",
     "size": 9287,
     "gzipSize": 3867
->>>>>>> 560fcb5d
   },
   {
     "chunkShortName": "button-tile",
@@ -54,25 +31,6 @@
   },
   {
     "chunkShortName": "canvas",
-<<<<<<< HEAD
-    "size": 16609,
-    "gzipSize": 5265
-  },
-  {
-    "chunkShortName": "carousel",
-    "size": 48515,
-    "gzipSize": 19549
-  },
-  {
-    "chunkShortName": "checkbox",
-    "size": 12971,
-    "gzipSize": 4948
-  },
-  {
-    "chunkShortName": "checkbox-wrapper",
-    "size": 11413,
-    "gzipSize": 4626
-=======
     "size": 16103,
     "gzipSize": 5129
   },
@@ -90,7 +48,6 @@
     "chunkShortName": "checkbox-wrapper",
     "size": 11412,
     "gzipSize": 4631
->>>>>>> 560fcb5d
   },
   {
     "chunkShortName": "content-wrapper",
@@ -100,11 +57,7 @@
   {
     "chunkShortName": "crest",
     "size": 2188,
-<<<<<<< HEAD
-    "gzipSize": 1141
-=======
     "gzipSize": 1139
->>>>>>> 560fcb5d
   },
   {
     "chunkShortName": "display",
@@ -114,39 +67,22 @@
   {
     "chunkShortName": "divider",
     "size": 2422,
-<<<<<<< HEAD
-    "gzipSize": 1083
-  },
-  {
-    "chunkShortName": "drilldown",
-    "size": 19739,
-    "gzipSize": 6192
-=======
     "gzipSize": 1082
   },
   {
     "chunkShortName": "drilldown",
     "size": 19737,
     "gzipSize": 6193
->>>>>>> 560fcb5d
   },
   {
     "chunkShortName": "fieldset",
     "size": 4478,
-<<<<<<< HEAD
-    "gzipSize": 1910
-=======
     "gzipSize": 1912
->>>>>>> 560fcb5d
   },
   {
     "chunkShortName": "fieldset-wrapper",
     "size": 4733,
-<<<<<<< HEAD
-    "gzipSize": 2041
-=======
     "gzipSize": 2042
->>>>>>> 560fcb5d
   },
   {
     "chunkShortName": "flex",
@@ -161,19 +97,6 @@
   {
     "chunkShortName": "grid",
     "size": 2803,
-<<<<<<< HEAD
-    "gzipSize": 1294
-  },
-  {
-    "chunkShortName": "heading",
-    "size": 4992,
-    "gzipSize": 2220
-  },
-  {
-    "chunkShortName": "headline",
-    "size": 5496,
-    "gzipSize": 2357
-=======
     "gzipSize": 1295
   },
   {
@@ -185,7 +108,6 @@
     "chunkShortName": "headline",
     "size": 5494,
     "gzipSize": 2358
->>>>>>> 560fcb5d
   },
   {
     "chunkShortName": "icon",
@@ -194,15 +116,6 @@
   },
   {
     "chunkShortName": "inline-notification",
-<<<<<<< HEAD
-    "size": 7895,
-    "gzipSize": 3286
-  },
-  {
-    "chunkShortName": "input-password",
-    "size": 12711,
-    "gzipSize": 4697
-=======
     "size": 7888,
     "gzipSize": 3284
   },
@@ -210,53 +123,31 @@
     "chunkShortName": "input-password",
     "size": 12708,
     "gzipSize": 4700
->>>>>>> 560fcb5d
   },
   {
     "chunkShortName": "link",
     "size": 7045,
-<<<<<<< HEAD
-    "gzipSize": 3027
-  },
-  {
-    "chunkShortName": "link-pure",
-    "size": 7488,
-    "gzipSize": 3206
-=======
     "gzipSize": 3026
   },
   {
     "chunkShortName": "link-pure",
     "size": 7486,
     "gzipSize": 3201
->>>>>>> 560fcb5d
   },
   {
     "chunkShortName": "link-social",
     "size": 6778,
-<<<<<<< HEAD
-    "gzipSize": 2981
-=======
     "gzipSize": 2979
->>>>>>> 560fcb5d
   },
   {
     "chunkShortName": "link-tile",
     "size": 7784,
-<<<<<<< HEAD
-    "gzipSize": 3250
-=======
     "gzipSize": 3252
->>>>>>> 560fcb5d
   },
   {
     "chunkShortName": "link-tile-model-signature",
     "size": 7792,
-<<<<<<< HEAD
-    "gzipSize": 3435
-=======
     "gzipSize": 3432
->>>>>>> 560fcb5d
   },
   {
     "chunkShortName": "link-tile-product",
@@ -271,21 +162,12 @@
   {
     "chunkShortName": "marque",
     "size": 4768,
-<<<<<<< HEAD
-    "gzipSize": 1771
-  },
-  {
-    "chunkShortName": "modal",
-    "size": 11319,
-    "gzipSize": 4447
-=======
     "gzipSize": 1769
   },
   {
     "chunkShortName": "modal",
     "size": 11321,
     "gzipSize": 4451
->>>>>>> 560fcb5d
   },
   {
     "chunkShortName": "model-signature",
@@ -294,13 +176,8 @@
   },
   {
     "chunkShortName": "multi-select",
-<<<<<<< HEAD
-    "size": 44275,
-    "gzipSize": 16149
-=======
     "size": 42878,
     "gzipSize": 15603
->>>>>>> 560fcb5d
   },
   {
     "chunkShortName": "optgroup",
@@ -309,15 +186,6 @@
   },
   {
     "chunkShortName": "pagination",
-<<<<<<< HEAD
-    "size": 7844,
-    "gzipSize": 3223
-  },
-  {
-    "chunkShortName": "pin-code",
-    "size": 13754,
-    "gzipSize": 5368
-=======
     "size": 7842,
     "gzipSize": 3225
   },
@@ -325,48 +193,25 @@
     "chunkShortName": "pin-code",
     "size": 13753,
     "gzipSize": 5374
->>>>>>> 560fcb5d
   },
   {
     "chunkShortName": "popover",
     "size": 23985,
-    "gzipSize": 9475
+    "gzipSize": 9473
   },
   {
     "chunkShortName": "radio-button-wrapper",
-<<<<<<< HEAD
-    "size": 10939,
-    "gzipSize": 4478
-=======
     "size": 10938,
     "gzipSize": 4480
->>>>>>> 560fcb5d
   },
   {
     "chunkShortName": "scroller",
     "size": 6851,
-<<<<<<< HEAD
-    "gzipSize": 2679
-=======
     "gzipSize": 2677
->>>>>>> 560fcb5d
   },
   {
     "chunkShortName": "segmented-control",
     "size": 9013,
-<<<<<<< HEAD
-    "gzipSize": 3582
-  },
-  {
-    "chunkShortName": "select",
-    "size": 42253,
-    "gzipSize": 15429
-  },
-  {
-    "chunkShortName": "select-wrapper",
-    "size": 45030,
-    "gzipSize": 15978
-=======
     "gzipSize": 3589
   },
   {
@@ -378,16 +223,11 @@
     "chunkShortName": "select-wrapper",
     "size": 45025,
     "gzipSize": 15971
->>>>>>> 560fcb5d
   },
   {
     "chunkShortName": "sheet",
     "size": 7383,
-<<<<<<< HEAD
-    "gzipSize": 3092
-=======
     "gzipSize": 3096
->>>>>>> 560fcb5d
   },
   {
     "chunkShortName": "spinner",
@@ -397,24 +237,6 @@
   {
     "chunkShortName": "stepper-horizontal",
     "size": 11969,
-<<<<<<< HEAD
-    "gzipSize": 4986
-  },
-  {
-    "chunkShortName": "switch",
-    "size": 7962,
-    "gzipSize": 3286
-  },
-  {
-    "chunkShortName": "table",
-    "size": 10477,
-    "gzipSize": 4138
-  },
-  {
-    "chunkShortName": "tabs",
-    "size": 7013,
-    "gzipSize": 2925
-=======
     "gzipSize": 4991
   },
   {
@@ -431,16 +253,11 @@
     "chunkShortName": "tabs",
     "size": 7009,
     "gzipSize": 2917
->>>>>>> 560fcb5d
   },
   {
     "chunkShortName": "tabs-bar",
     "size": 10901,
-<<<<<<< HEAD
-    "gzipSize": 4340
-=======
     "gzipSize": 4339
->>>>>>> 560fcb5d
   },
   {
     "chunkShortName": "tag",
@@ -459,30 +276,6 @@
   },
   {
     "chunkShortName": "text-field-wrapper",
-<<<<<<< HEAD
-    "size": 18726,
-    "gzipSize": 7115
-  },
-  {
-    "chunkShortName": "text-list",
-    "size": 4984,
-    "gzipSize": 2235
-  },
-  {
-    "chunkShortName": "textarea",
-    "size": 13376,
-    "gzipSize": 4849
-  },
-  {
-    "chunkShortName": "textarea-wrapper",
-    "size": 12422,
-    "gzipSize": 4903
-  },
-  {
-    "chunkShortName": "toast",
-    "size": 7588,
-    "gzipSize": 3333
-=======
     "size": 18721,
     "gzipSize": 7116
   },
@@ -505,11 +298,10 @@
     "chunkShortName": "toast",
     "size": 7581,
     "gzipSize": 3331
->>>>>>> 560fcb5d
   },
   {
     "chunkShortName": "wordmark",
     "size": 3050,
-    "gzipSize": 1541
+    "gzipSize": 1540
   }
 ]