--- conflicted
+++ resolved
@@ -1,35 +1,6 @@
 [
   {
     "chunkShortName": "accordion",
-<<<<<<< HEAD
-    "size": 6158,
-    "gzipSize": 2653
-  },
-  {
-    "chunkShortName": "banner",
-    "size": 7098,
-    "gzipSize": 2847
-  },
-  {
-    "chunkShortName": "button",
-    "size": 7857,
-    "gzipSize": 3053
-  },
-  {
-    "chunkShortName": "button-pure",
-    "size": 9042,
-    "gzipSize": 3776
-  },
-  {
-    "chunkShortName": "checkbox-wrapper",
-    "size": 7319,
-    "gzipSize": 3081
-  },
-  {
-    "chunkShortName": "content-wrapper",
-    "size": 1747,
-    "gzipSize": 898
-=======
     "size": 6121,
     "gzipSize": 2632
   },
@@ -57,7 +28,6 @@
     "chunkShortName": "content-wrapper",
     "size": 1602,
     "gzipSize": 809
->>>>>>> 0e295751
   },
   {
     "chunkShortName": "divider",
@@ -66,13 +36,8 @@
   },
   {
     "chunkShortName": "fieldset-wrapper",
-<<<<<<< HEAD
-    "size": 3876,
-    "gzipSize": 1709
-=======
     "size": 3294,
     "gzipSize": 1461
->>>>>>> 0e295751
   },
   {
     "chunkShortName": "flex",
@@ -82,39 +47,10 @@
   {
     "chunkShortName": "grid",
     "size": 2337,
-    "gzipSize": 1018
+    "gzipSize": 1019
   },
   {
     "chunkShortName": "headline",
-<<<<<<< HEAD
-    "size": 7747,
-    "gzipSize": 3037
-  },
-  {
-    "chunkShortName": "icon",
-    "size": 15200,
-    "gzipSize": 7624
-  },
-  {
-    "chunkShortName": "link",
-    "size": 6673,
-    "gzipSize": 2720
-  },
-  {
-    "chunkShortName": "link-pure",
-    "size": 9037,
-    "gzipSize": 3812
-  },
-  {
-    "chunkShortName": "link-social",
-    "size": 7858,
-    "gzipSize": 2836
-  },
-  {
-    "chunkShortName": "main",
-    "size": 62606,
-    "gzipSize": 21362
-=======
     "size": 7707,
     "gzipSize": 3017
   },
@@ -142,7 +78,6 @@
     "chunkShortName": "main",
     "size": 62738,
     "gzipSize": 21428
->>>>>>> 0e295751
   },
   {
     "chunkShortName": "marque",
@@ -151,40 +86,6 @@
   },
   {
     "chunkShortName": "modal",
-<<<<<<< HEAD
-    "size": 7396,
-    "gzipSize": 3136
-  },
-  {
-    "chunkShortName": "pagination",
-    "size": 6986,
-    "gzipSize": 2991
-  },
-  {
-    "chunkShortName": "popover",
-    "size": 6482,
-    "gzipSize": 2725
-  },
-  {
-    "chunkShortName": "radio-button-wrapper",
-    "size": 7932,
-    "gzipSize": 3294
-  },
-  {
-    "chunkShortName": "scroller",
-    "size": 12374,
-    "gzipSize": 4452
-  },
-  {
-    "chunkShortName": "segmented-control",
-    "size": 7333,
-    "gzipSize": 2934
-  },
-  {
-    "chunkShortName": "select-wrapper",
-    "size": 23265,
-    "gzipSize": 7682
-=======
     "size": 7251,
     "gzipSize": 3069
   },
@@ -217,7 +118,6 @@
     "chunkShortName": "select-wrapper",
     "size": 23249,
     "gzipSize": 7662
->>>>>>> 0e295751
   },
   {
     "chunkShortName": "spinner",
@@ -226,15 +126,6 @@
   },
   {
     "chunkShortName": "stepper-horizontal",
-<<<<<<< HEAD
-    "size": 12950,
-    "gzipSize": 5021
-  },
-  {
-    "chunkShortName": "switch",
-    "size": 5248,
-    "gzipSize": 2159
-=======
     "size": 12913,
     "gzipSize": 5001
   },
@@ -242,49 +133,14 @@
     "chunkShortName": "switch",
     "size": 5302,
     "gzipSize": 2182
->>>>>>> 0e295751
   },
   {
     "chunkShortName": "table",
     "size": 10148,
-    "gzipSize": 3683
+    "gzipSize": 3686
   },
   {
     "chunkShortName": "tabs",
-<<<<<<< HEAD
-    "size": 6422,
-    "gzipSize": 2635
-  },
-  {
-    "chunkShortName": "tag",
-    "size": 6385,
-    "gzipSize": 2469
-  },
-  {
-    "chunkShortName": "text",
-    "size": 6516,
-    "gzipSize": 2891
-  },
-  {
-    "chunkShortName": "text-field-wrapper",
-    "size": 13183,
-    "gzipSize": 4844
-  },
-  {
-    "chunkShortName": "text-list",
-    "size": 4659,
-    "gzipSize": 2099
-  },
-  {
-    "chunkShortName": "textarea-wrapper",
-    "size": 10046,
-    "gzipSize": 3981
-  },
-  {
-    "chunkShortName": "toast",
-    "size": 6946,
-    "gzipSize": 2864
-=======
     "size": 6385,
     "gzipSize": 2622
   },
@@ -317,6 +173,5 @@
     "chunkShortName": "toast",
     "size": 6799,
     "gzipSize": 2791
->>>>>>> 0e295751
   }
 ]