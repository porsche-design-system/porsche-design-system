--- conflicted
+++ resolved
@@ -36,8 +36,8 @@
   },
   {
     "chunkShortName": "checkbox-wrapper",
-    "size": 8635,
-    "gzipSize": 3554
+    "size": 8520,
+    "gzipSize": 3490
   },
   {
     "chunkShortName": "content-wrapper",
@@ -131,13 +131,8 @@
   },
   {
     "chunkShortName": "main",
-<<<<<<< HEAD
-    "size": 73455,
-    "gzipSize": 24401
-=======
     "size": 73891,
     "gzipSize": 24584
->>>>>>> a87240f9
   },
   {
     "chunkShortName": "marque",
@@ -176,8 +171,8 @@
   },
   {
     "chunkShortName": "radio-button-wrapper",
-    "size": 8133,
-    "gzipSize": 3367
+    "size": 8018,
+    "gzipSize": 3306
   },
   {
     "chunkShortName": "scroller",
