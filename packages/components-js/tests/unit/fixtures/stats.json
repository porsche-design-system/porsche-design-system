[
  {
    "chunkShortName": "accordion",
    "size": 4567,
    "gzipSize": 1974
  },
  {
    "chunkShortName": "banner",
    "size": 5208,
    "gzipSize": 2112
  },
  {
    "chunkShortName": "button",
    "size": 7201,
    "gzipSize": 2874
  },
  {
    "chunkShortName": "button-group",
    "size": 1039,
    "gzipSize": 588
  },
  {
    "chunkShortName": "button-pure",
    "size": 7942,
    "gzipSize": 3279
  },
  {
    "chunkShortName": "button-tile",
    "size": 6883,
    "gzipSize": 2900
  },
  {
    "chunkShortName": "carousel",
    "size": 44148,
    "gzipSize": 17783
  },
  {
    "chunkShortName": "checkbox-wrapper",
    "size": 8638,
    "gzipSize": 3548
  },
  {
    "chunkShortName": "content-wrapper",
    "size": 2416,
    "gzipSize": 1178
  },
  {
    "chunkShortName": "crest",
    "size": 2101,
    "gzipSize": 1092
  },
  {
    "chunkShortName": "display",
    "size": 3608,
    "gzipSize": 1676
  },
  {
    "chunkShortName": "divider",
    "size": 2350,
    "gzipSize": 1031
  },
  {
    "chunkShortName": "fieldset",
    "size": 3991,
    "gzipSize": 1633
  },
  {
    "chunkShortName": "fieldset-wrapper",
    "size": 4243,
    "gzipSize": 1759
  },
  {
    "chunkShortName": "flex",
    "size": 3557,
    "gzipSize": 1377
  },
  {
    "chunkShortName": "flyout",
    "size": 8440,
    "gzipSize": 3353
  },
  {
    "chunkShortName": "grid",
    "size": 2614,
    "gzipSize": 1163
  },
  {
    "chunkShortName": "heading",
    "size": 4266,
    "gzipSize": 1829
  },
  {
    "chunkShortName": "headline",
    "size": 4752,
    "gzipSize": 1972
  },
  {
    "chunkShortName": "icon",
    "size": 17618,
    "gzipSize": 8345
  },
  {
    "chunkShortName": "inline-notification",
    "size": 5436,
    "gzipSize": 2194
  },
  {
    "chunkShortName": "link",
    "size": 6397,
    "gzipSize": 2615
  },
  {
    "chunkShortName": "link-pure",
    "size": 7564,
    "gzipSize": 3069
  },
  {
    "chunkShortName": "link-social",
    "size": 6173,
    "gzipSize": 2577
  },
  {
    "chunkShortName": "link-tile",
    "size": 6986,
    "gzipSize": 2952
  },
  {
    "chunkShortName": "link-tile-model-signature",
    "size": 6334,
    "gzipSize": 2728
  },
  {
    "chunkShortName": "main",
<<<<<<< HEAD
    "size": 74943,
    "gzipSize": 25000
=======
    "size": 74940,
    "gzipSize": 25007
>>>>>>> 9bd44595
  },
  {
    "chunkShortName": "marque",
    "size": 5537,
    "gzipSize": 2221
  },
  {
    "chunkShortName": "modal",
    "size": 9196,
    "gzipSize": 3883
  },
  {
    "chunkShortName": "model-signature",
    "size": 2789,
    "gzipSize": 1409
  },
  {
    "chunkShortName": "multi-select",
    "size": 21615,
    "gzipSize": 7206
  },
  {
    "chunkShortName": "pagination",
    "size": 7305,
    "gzipSize": 2946
  },
  {
    "chunkShortName": "pin-code",
    "size": 11529,
    "gzipSize": 4473
  },
  {
    "chunkShortName": "popover",
    "size": 8589,
    "gzipSize": 3246
  },
  {
    "chunkShortName": "radio-button-wrapper",
    "size": 8136,
    "gzipSize": 3365
  },
  {
    "chunkShortName": "scroller",
    "size": 8176,
    "gzipSize": 3115
  },
  {
    "chunkShortName": "segmented-control",
    "size": 7906,
    "gzipSize": 3089
  },
  {
    "chunkShortName": "select-wrapper",
    "size": 25178,
    "gzipSize": 8173
  },
  {
    "chunkShortName": "spinner",
    "size": 2149,
    "gzipSize": 1056
  },
  {
    "chunkShortName": "stepper-horizontal",
    "size": 11568,
    "gzipSize": 4658
  },
  {
    "chunkShortName": "switch",
    "size": 5897,
    "gzipSize": 2332
  },
  {
    "chunkShortName": "table",
    "size": 8298,
    "gzipSize": 3041
  },
  {
    "chunkShortName": "tabs",
<<<<<<< HEAD
    "size": 6194,
    "gzipSize": 2546
  },
  {
    "chunkShortName": "tabs-bar",
    "size": 10574,
    "gzipSize": 4121
=======
    "size": 6187,
    "gzipSize": 2549
  },
  {
    "chunkShortName": "tabs-bar",
    "size": 10453,
    "gzipSize": 4117
>>>>>>> 9bd44595
  },
  {
    "chunkShortName": "tag",
    "size": 5426,
    "gzipSize": 2208
  },
  {
    "chunkShortName": "tag-dismissible",
    "size": 4027,
    "gzipSize": 1791
  },
  {
    "chunkShortName": "text",
    "size": 5171,
    "gzipSize": 2105
  },
  {
    "chunkShortName": "text-field-wrapper",
    "size": 14580,
    "gzipSize": 5449
  },
  {
    "chunkShortName": "text-list",
    "size": 3905,
    "gzipSize": 1701
  },
  {
    "chunkShortName": "textarea-wrapper",
    "size": 8968,
    "gzipSize": 3419
  },
  {
    "chunkShortName": "toast",
    "size": 6783,
    "gzipSize": 2898
  },
  {
    "chunkShortName": "wordmark",
    "size": 2741,
    "gzipSize": 1324
  }
]<|MERGE_RESOLUTION|>--- conflicted
+++ resolved
@@ -6,13 +6,13 @@
   },
   {
     "chunkShortName": "banner",
-    "size": 5208,
-    "gzipSize": 2112
+    "size": 5204,
+    "gzipSize": 2105
   },
   {
     "chunkShortName": "button",
     "size": 7201,
-    "gzipSize": 2874
+    "gzipSize": 2880
   },
   {
     "chunkShortName": "button-group",
@@ -21,28 +21,28 @@
   },
   {
     "chunkShortName": "button-pure",
-    "size": 7942,
-    "gzipSize": 3279
+    "size": 7939,
+    "gzipSize": 3277
   },
   {
     "chunkShortName": "button-tile",
-    "size": 6883,
-    "gzipSize": 2900
+    "size": 6880,
+    "gzipSize": 2897
   },
   {
     "chunkShortName": "carousel",
-    "size": 44148,
-    "gzipSize": 17783
+    "size": 44144,
+    "gzipSize": 17772
   },
   {
     "chunkShortName": "checkbox-wrapper",
-    "size": 8638,
-    "gzipSize": 3548
+    "size": 8639,
+    "gzipSize": 3551
   },
   {
     "chunkShortName": "content-wrapper",
     "size": 2416,
-    "gzipSize": 1178
+    "gzipSize": 1180
   },
   {
     "chunkShortName": "crest",
@@ -51,68 +51,68 @@
   },
   {
     "chunkShortName": "display",
-    "size": 3608,
-    "gzipSize": 1676
+    "size": 3602,
+    "gzipSize": 1674
   },
   {
     "chunkShortName": "divider",
-    "size": 2350,
-    "gzipSize": 1031
+    "size": 2346,
+    "gzipSize": 1028
   },
   {
     "chunkShortName": "fieldset",
     "size": 3991,
-    "gzipSize": 1633
+    "gzipSize": 1628
   },
   {
     "chunkShortName": "fieldset-wrapper",
     "size": 4243,
-    "gzipSize": 1759
+    "gzipSize": 1753
   },
   {
     "chunkShortName": "flex",
-    "size": 3557,
-    "gzipSize": 1377
+    "size": 3555,
+    "gzipSize": 1375
   },
   {
     "chunkShortName": "flyout",
-    "size": 8440,
+    "size": 8437,
     "gzipSize": 3353
   },
   {
     "chunkShortName": "grid",
-    "size": 2614,
-    "gzipSize": 1163
+    "size": 2612,
+    "gzipSize": 1162
   },
   {
     "chunkShortName": "heading",
-    "size": 4266,
-    "gzipSize": 1829
+    "size": 4260,
+    "gzipSize": 1830
   },
   {
     "chunkShortName": "headline",
-    "size": 4752,
-    "gzipSize": 1972
+    "size": 4749,
+    "gzipSize": 1971
   },
   {
     "chunkShortName": "icon",
-    "size": 17618,
-    "gzipSize": 8345
+    "size": 17614,
+    "gzipSize": 8339
   },
   {
     "chunkShortName": "inline-notification",
-    "size": 5436,
+    "size": 5432,
     "gzipSize": 2194
   },
   {
     "chunkShortName": "link",
     "size": 6397,
-    "gzipSize": 2615
+    "gzipSize": 2616
   },
   {
     "chunkShortName": "link-pure",
-    "size": 7564,
-    "gzipSize": 3069
+    "size": 7561,
+    "gzipSize": 3072
   },
   {
     "chunkShortName": "link-social",
@@ -121,33 +121,28 @@
   },
   {
     "chunkShortName": "link-tile",
-    "size": 6986,
-    "gzipSize": 2952
+    "size": 6980,
+    "gzipSize": 2946
   },
   {
     "chunkShortName": "link-tile-model-signature",
-    "size": 6334,
-    "gzipSize": 2728
+    "size": 6331,
+    "gzipSize": 2725
   },
   {
     "chunkShortName": "main",
-<<<<<<< HEAD
-    "size": 74943,
-    "gzipSize": 25000
-=======
     "size": 74940,
     "gzipSize": 25007
->>>>>>> 9bd44595
   },
   {
     "chunkShortName": "marque",
     "size": 5537,
-    "gzipSize": 2221
+    "gzipSize": 2220
   },
   {
     "chunkShortName": "modal",
-    "size": 9196,
-    "gzipSize": 3883
+    "size": 9193,
+    "gzipSize": 3878
   },
   {
     "chunkShortName": "model-signature",
@@ -156,43 +151,43 @@
   },
   {
     "chunkShortName": "multi-select",
-    "size": 21615,
-    "gzipSize": 7206
+    "size": 21616,
+    "gzipSize": 7204
   },
   {
     "chunkShortName": "pagination",
-    "size": 7305,
-    "gzipSize": 2946
+    "size": 7302,
+    "gzipSize": 2941
   },
   {
     "chunkShortName": "pin-code",
-    "size": 11529,
+    "size": 11531,
     "gzipSize": 4473
   },
   {
     "chunkShortName": "popover",
-    "size": 8589,
-    "gzipSize": 3246
+    "size": 8584,
+    "gzipSize": 3231
   },
   {
     "chunkShortName": "radio-button-wrapper",
-    "size": 8136,
-    "gzipSize": 3365
+    "size": 8137,
+    "gzipSize": 3379
   },
   {
     "chunkShortName": "scroller",
-    "size": 8176,
-    "gzipSize": 3115
+    "size": 8170,
+    "gzipSize": 3106
   },
   {
     "chunkShortName": "segmented-control",
-    "size": 7906,
-    "gzipSize": 3089
+    "size": 7901,
+    "gzipSize": 3086
   },
   {
     "chunkShortName": "select-wrapper",
-    "size": 25178,
-    "gzipSize": 8173
+    "size": 23498,
+    "gzipSize": 7659
   },
   {
     "chunkShortName": "spinner",
@@ -201,30 +196,21 @@
   },
   {
     "chunkShortName": "stepper-horizontal",
-    "size": 11568,
-    "gzipSize": 4658
+    "size": 11562,
+    "gzipSize": 4662
   },
   {
     "chunkShortName": "switch",
-    "size": 5897,
-    "gzipSize": 2332
+    "size": 5894,
+    "gzipSize": 2328
   },
   {
     "chunkShortName": "table",
-    "size": 8298,
-    "gzipSize": 3041
+    "size": 8296,
+    "gzipSize": 3046
   },
   {
     "chunkShortName": "tabs",
-<<<<<<< HEAD
-    "size": 6194,
-    "gzipSize": 2546
-  },
-  {
-    "chunkShortName": "tabs-bar",
-    "size": 10574,
-    "gzipSize": 4121
-=======
     "size": 6187,
     "gzipSize": 2549
   },
@@ -232,46 +218,45 @@
     "chunkShortName": "tabs-bar",
     "size": 10453,
     "gzipSize": 4117
->>>>>>> 9bd44595
   },
   {
     "chunkShortName": "tag",
-    "size": 5426,
-    "gzipSize": 2208
+    "size": 5420,
+    "gzipSize": 2200
   },
   {
     "chunkShortName": "tag-dismissible",
-    "size": 4027,
-    "gzipSize": 1791
+    "size": 4022,
+    "gzipSize": 1786
   },
   {
     "chunkShortName": "text",
-    "size": 5171,
-    "gzipSize": 2105
+    "size": 5165,
+    "gzipSize": 2103
   },
   {
     "chunkShortName": "text-field-wrapper",
     "size": 14580,
-    "gzipSize": 5449
+    "gzipSize": 5452
   },
   {
     "chunkShortName": "text-list",
-    "size": 3905,
-    "gzipSize": 1701
+    "size": 3900,
+    "gzipSize": 1698
   },
   {
     "chunkShortName": "textarea-wrapper",
     "size": 8968,
-    "gzipSize": 3419
+    "gzipSize": 3418
   },
   {
     "chunkShortName": "toast",
-    "size": 6783,
-    "gzipSize": 2898
+    "size": 6780,
+    "gzipSize": 2894
   },
   {
     "chunkShortName": "wordmark",
     "size": 2741,
-    "gzipSize": 1324
+    "gzipSize": 1323
   }
 ]