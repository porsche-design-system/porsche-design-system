[
  {
    "chunkShortName": "accordion",
<<<<<<< HEAD
    "size": 5747,
    "gzipSize": 2474
=======
    "size": 5706,
    "gzipSize": 2467
>>>>>>> 1f9158bb
  },
  {
    "chunkShortName": "banner",
    "size": 3962,
    "gzipSize": 1803
  },
  {
    "chunkShortName": "button",
    "size": 7115,
    "gzipSize": 2865
  },
  {
    "chunkShortName": "button-group",
    "size": 1011,
    "gzipSize": 546
  },
  {
    "chunkShortName": "button-pure",
    "size": 7539,
    "gzipSize": 3104
  },
  {
    "chunkShortName": "carousel",
    "size": 38717,
    "gzipSize": 15956
  },
  {
    "chunkShortName": "checkbox-wrapper",
    "size": 7042,
    "gzipSize": 2962
  },
  {
    "chunkShortName": "content-wrapper",
    "size": 1160,
    "gzipSize": 616
  },
  {
    "chunkShortName": "divider",
    "size": 1116,
    "gzipSize": 589
  },
  {
    "chunkShortName": "fieldset-wrapper",
    "size": 3450,
    "gzipSize": 1449
  },
  {
    "chunkShortName": "flex",
    "size": 2989,
    "gzipSize": 1121
  },
  {
    "chunkShortName": "grid",
    "size": 2121,
    "gzipSize": 952
  },
  {
    "chunkShortName": "headline",
    "size": 5137,
    "gzipSize": 2112
  },
  {
    "chunkShortName": "icon",
    "size": 16257,
    "gzipSize": 7418
  },
  {
    "chunkShortName": "inline-notification",
    "size": 4605,
    "gzipSize": 1998
  },
  {
    "chunkShortName": "link",
    "size": 6451,
    "gzipSize": 2712
  },
  {
    "chunkShortName": "link-pure",
    "size": 7339,
    "gzipSize": 2994
  },
  {
    "chunkShortName": "link-social",
    "size": 4588,
    "gzipSize": 2023
  },
  {
    "chunkShortName": "link-tile",
    "size": 7018,
    "gzipSize": 2935
  },
  {
    "chunkShortName": "main",
<<<<<<< HEAD
    "size": 67330,
    "gzipSize": 22897
=======
    "size": 67340,
    "gzipSize": 22898
>>>>>>> 1f9158bb
  },
  {
    "chunkShortName": "marque",
    "size": 4740,
    "gzipSize": 2003
  },
  {
    "chunkShortName": "modal",
<<<<<<< HEAD
    "size": 8003,
    "gzipSize": 3432
=======
    "size": 8032,
    "gzipSize": 3435
>>>>>>> 1f9158bb
  },
  {
    "chunkShortName": "pagination",
    "size": 6009,
    "gzipSize": 2494
  },
  {
    "chunkShortName": "popover",
    "size": 7390,
    "gzipSize": 2917
  },
  {
    "chunkShortName": "radio-button-wrapper",
    "size": 6931,
    "gzipSize": 2936
  },
  {
    "chunkShortName": "scroller",
    "size": 5508,
    "gzipSize": 2246
  },
  {
    "chunkShortName": "segmented-control",
    "size": 7059,
    "gzipSize": 2782
  },
  {
    "chunkShortName": "select-wrapper",
<<<<<<< HEAD
    "size": 22659,
    "gzipSize": 7541
=======
    "size": 22614,
    "gzipSize": 7530
>>>>>>> 1f9158bb
  },
  {
    "chunkShortName": "spinner",
    "size": 2626,
    "gzipSize": 1263
  },
  {
    "chunkShortName": "stepper-horizontal",
    "size": 11645,
    "gzipSize": 4773
  },
  {
    "chunkShortName": "switch",
    "size": 5376,
    "gzipSize": 2200
  },
  {
    "chunkShortName": "table",
    "size": 10602,
<<<<<<< HEAD
    "gzipSize": 3895
  },
  {
    "chunkShortName": "tabs",
    "size": 6074,
    "gzipSize": 2578
  },
  {
    "chunkShortName": "tabs-bar",
    "size": 8430,
    "gzipSize": 3335
=======
    "gzipSize": 3897
  },
  {
    "chunkShortName": "tabs",
    "size": 6139,
    "gzipSize": 2595
  },
  {
    "chunkShortName": "tabs-bar",
    "size": 8389,
    "gzipSize": 3326
>>>>>>> 1f9158bb
  },
  {
    "chunkShortName": "tag",
    "size": 5046,
    "gzipSize": 2045
  },
  {
    "chunkShortName": "tag-dismissible",
    "size": 4204,
    "gzipSize": 1851
  },
  {
    "chunkShortName": "text",
    "size": 5432,
    "gzipSize": 2231
  },
  {
    "chunkShortName": "text-field-wrapper",
    "size": 14071,
    "gzipSize": 5233
  },
  {
    "chunkShortName": "text-list",
    "size": 4035,
    "gzipSize": 1799
  },
  {
    "chunkShortName": "textarea-wrapper",
<<<<<<< HEAD
    "size": 8541,
    "gzipSize": 3358
=======
    "size": 8026,
    "gzipSize": 3110
>>>>>>> 1f9158bb
  },
  {
    "chunkShortName": "toast",
    "size": 7433,
    "gzipSize": 3037
  }
]<|MERGE_RESOLUTION|>--- conflicted
+++ resolved
@@ -1,13 +1,8 @@
 [
   {
     "chunkShortName": "accordion",
-<<<<<<< HEAD
-    "size": 5747,
-    "gzipSize": 2474
-=======
     "size": 5706,
     "gzipSize": 2467
->>>>>>> 1f9158bb
   },
   {
     "chunkShortName": "banner",
@@ -26,8 +21,8 @@
   },
   {
     "chunkShortName": "button-pure",
-    "size": 7539,
-    "gzipSize": 3104
+    "size": 7498,
+    "gzipSize": 3099
   },
   {
     "chunkShortName": "carousel",
@@ -66,13 +61,13 @@
   },
   {
     "chunkShortName": "headline",
-    "size": 5137,
-    "gzipSize": 2112
+    "size": 5025,
+    "gzipSize": 2099
   },
   {
     "chunkShortName": "icon",
-    "size": 16257,
-    "gzipSize": 7418
+    "size": 16216,
+    "gzipSize": 7410
   },
   {
     "chunkShortName": "inline-notification",
@@ -86,8 +81,8 @@
   },
   {
     "chunkShortName": "link-pure",
-    "size": 7339,
-    "gzipSize": 2994
+    "size": 7298,
+    "gzipSize": 2989
   },
   {
     "chunkShortName": "link-social",
@@ -101,13 +96,8 @@
   },
   {
     "chunkShortName": "main",
-<<<<<<< HEAD
-    "size": 67330,
-    "gzipSize": 22897
-=======
     "size": 67340,
     "gzipSize": 22898
->>>>>>> 1f9158bb
   },
   {
     "chunkShortName": "marque",
@@ -116,13 +106,8 @@
   },
   {
     "chunkShortName": "modal",
-<<<<<<< HEAD
-    "size": 8003,
-    "gzipSize": 3432
-=======
     "size": 8032,
     "gzipSize": 3435
->>>>>>> 1f9158bb
   },
   {
     "chunkShortName": "pagination",
@@ -151,13 +136,8 @@
   },
   {
     "chunkShortName": "select-wrapper",
-<<<<<<< HEAD
-    "size": 22659,
-    "gzipSize": 7541
-=======
     "size": 22614,
     "gzipSize": 7530
->>>>>>> 1f9158bb
   },
   {
     "chunkShortName": "spinner",
@@ -166,8 +146,8 @@
   },
   {
     "chunkShortName": "stepper-horizontal",
-    "size": 11645,
-    "gzipSize": 4773
+    "size": 11604,
+    "gzipSize": 4770
   },
   {
     "chunkShortName": "switch",
@@ -177,19 +157,6 @@
   {
     "chunkShortName": "table",
     "size": 10602,
-<<<<<<< HEAD
-    "gzipSize": 3895
-  },
-  {
-    "chunkShortName": "tabs",
-    "size": 6074,
-    "gzipSize": 2578
-  },
-  {
-    "chunkShortName": "tabs-bar",
-    "size": 8430,
-    "gzipSize": 3335
-=======
     "gzipSize": 3897
   },
   {
@@ -201,7 +168,6 @@
     "chunkShortName": "tabs-bar",
     "size": 8389,
     "gzipSize": 3326
->>>>>>> 1f9158bb
   },
   {
     "chunkShortName": "tag",
@@ -215,8 +181,8 @@
   },
   {
     "chunkShortName": "text",
-    "size": 5432,
-    "gzipSize": 2231
+    "size": 5391,
+    "gzipSize": 2227
   },
   {
     "chunkShortName": "text-field-wrapper",
@@ -230,13 +196,8 @@
   },
   {
     "chunkShortName": "textarea-wrapper",
-<<<<<<< HEAD
-    "size": 8541,
-    "gzipSize": 3358
-=======
     "size": 8026,
     "gzipSize": 3110
->>>>>>> 1f9158bb
   },
   {
     "chunkShortName": "toast",
