[
  {
    "chunkShortName": "accordion",
    "size": 6066,
    "gzipSize": 2527
  },
  {
    "chunkShortName": "banner",
    "size": 5195,
    "gzipSize": 2236
  },
  {
    "chunkShortName": "button",
    "size": 7351,
    "gzipSize": 2917
  },
  {
    "chunkShortName": "button-group",
    "size": 862,
    "gzipSize": 504
  },
  {
    "chunkShortName": "button-pure",
    "size": 7868,
    "gzipSize": 3185
  },
  {
    "chunkShortName": "button-tile",
    "size": 6703,
    "gzipSize": 2761
  },
  {
    "chunkShortName": "carousel",
<<<<<<< HEAD
    "size": 41162,
    "gzipSize": 16796
=======
    "size": 41189,
    "gzipSize": 16755
>>>>>>> b2493790
  },
  {
    "chunkShortName": "checkbox-wrapper",
    "size": 7233,
    "gzipSize": 3024
  },
  {
    "chunkShortName": "content-wrapper",
    "size": 2440,
    "gzipSize": 1196
  },
  {
    "chunkShortName": "display",
    "size": 3113,
    "gzipSize": 1436
  },
  {
    "chunkShortName": "divider",
    "size": 2079,
    "gzipSize": 941
  },
  {
    "chunkShortName": "fieldset",
    "size": 3861,
    "gzipSize": 1591
  },
  {
    "chunkShortName": "fieldset-wrapper",
    "size": 4147,
    "gzipSize": 1736
  },
  {
    "chunkShortName": "flex",
    "size": 3503,
    "gzipSize": 1379
  },
  {
    "chunkShortName": "grid",
    "size": 2581,
    "gzipSize": 1167
  },
  {
    "chunkShortName": "heading",
    "size": 3777,
    "gzipSize": 1592
  },
  {
    "chunkShortName": "headline",
    "size": 4701,
    "gzipSize": 1922
  },
  {
    "chunkShortName": "icon",
    "size": 16615,
    "gzipSize": 7941
  },
  {
    "chunkShortName": "inline-notification",
    "size": 4904,
    "gzipSize": 2056
  },
  {
    "chunkShortName": "link",
    "size": 6723,
    "gzipSize": 2777
  },
  {
    "chunkShortName": "link-pure",
    "size": 7629,
    "gzipSize": 3078
  },
  {
    "chunkShortName": "link-social",
    "size": 6111,
    "gzipSize": 2569
  },
  {
    "chunkShortName": "link-tile",
    "size": 6964,
    "gzipSize": 2875
  },
  {
    "chunkShortName": "main",
<<<<<<< HEAD
    "size": 68309,
    "gzipSize": 22971
=======
    "size": 68378,
    "gzipSize": 22998
>>>>>>> b2493790
  },
  {
    "chunkShortName": "marque",
    "size": 4866,
    "gzipSize": 2045
  },
  {
    "chunkShortName": "modal",
    "size": 8426,
    "gzipSize": 3559
  },
  {
    "chunkShortName": "model-signature",
    "size": 2475,
    "gzipSize": 1307
  },
  {
    "chunkShortName": "pagination",
    "size": 7832,
    "gzipSize": 3132
  },
  {
    "chunkShortName": "popover",
    "size": 7514,
    "gzipSize": 2945
  },
  {
    "chunkShortName": "radio-button-wrapper",
    "size": 7108,
    "gzipSize": 2992
  },
  {
    "chunkShortName": "scroller",
    "size": 8487,
    "gzipSize": 3207
  },
  {
    "chunkShortName": "segmented-control",
    "size": 8098,
    "gzipSize": 3171
  },
  {
    "chunkShortName": "select-wrapper",
    "size": 21496,
    "gzipSize": 7191
  },
  {
    "chunkShortName": "spinner",
    "size": 2630,
    "gzipSize": 1264
  },
  {
    "chunkShortName": "stepper-horizontal",
    "size": 12224,
    "gzipSize": 4860
  },
  {
    "chunkShortName": "switch",
    "size": 5644,
    "gzipSize": 2256
  },
  {
    "chunkShortName": "table",
    "size": 10522,
    "gzipSize": 3755
  },
  {
    "chunkShortName": "tabs",
    "size": 6882,
    "gzipSize": 2828
  },
  {
    "chunkShortName": "tabs-bar",
    "size": 10152,
    "gzipSize": 3903
  },
  {
    "chunkShortName": "tag",
    "size": 5289,
    "gzipSize": 2126
  },
  {
    "chunkShortName": "tag-dismissible",
    "size": 4452,
    "gzipSize": 1963
  },
  {
    "chunkShortName": "text",
    "size": 5102,
    "gzipSize": 2067
  },
  {
    "chunkShortName": "text-field-wrapper",
    "size": 14339,
    "gzipSize": 5364
  },
  {
    "chunkShortName": "text-list",
    "size": 3832,
    "gzipSize": 1677
  },
  {
    "chunkShortName": "textarea-wrapper",
    "size": 8774,
    "gzipSize": 3407
  },
  {
    "chunkShortName": "toast",
    "size": 6919,
    "gzipSize": 2945
  }
]<|MERGE_RESOLUTION|>--- conflicted
+++ resolved
@@ -6,8 +6,8 @@
   },
   {
     "chunkShortName": "banner",
-    "size": 5195,
-    "gzipSize": 2236
+    "size": 5320,
+    "gzipSize": 2206
   },
   {
     "chunkShortName": "button",
@@ -31,13 +31,8 @@
   },
   {
     "chunkShortName": "carousel",
-<<<<<<< HEAD
-    "size": 41162,
-    "gzipSize": 16796
-=======
     "size": 41189,
     "gzipSize": 16755
->>>>>>> b2493790
   },
   {
     "chunkShortName": "checkbox-wrapper",
@@ -46,8 +41,8 @@
   },
   {
     "chunkShortName": "content-wrapper",
-    "size": 2440,
-    "gzipSize": 1196
+    "size": 2311,
+    "gzipSize": 1050
   },
   {
     "chunkShortName": "display",
@@ -97,7 +92,7 @@
   {
     "chunkShortName": "inline-notification",
     "size": 4904,
-    "gzipSize": 2056
+    "gzipSize": 2057
   },
   {
     "chunkShortName": "link",
@@ -121,13 +116,8 @@
   },
   {
     "chunkShortName": "main",
-<<<<<<< HEAD
-    "size": 68309,
-    "gzipSize": 22971
-=======
     "size": 68378,
     "gzipSize": 22998
->>>>>>> b2493790
   },
   {
     "chunkShortName": "marque",
@@ -136,8 +126,8 @@
   },
   {
     "chunkShortName": "modal",
-    "size": 8426,
-    "gzipSize": 3559
+    "size": 8348,
+    "gzipSize": 3518
   },
   {
     "chunkShortName": "model-signature",
@@ -161,8 +151,8 @@
   },
   {
     "chunkShortName": "scroller",
-    "size": 8487,
-    "gzipSize": 3207
+    "size": 8427,
+    "gzipSize": 3182
   },
   {
     "chunkShortName": "segmented-control",
@@ -236,7 +226,7 @@
   },
   {
     "chunkShortName": "toast",
-    "size": 6919,
-    "gzipSize": 2945
+    "size": 6799,
+    "gzipSize": 2892
   }
 ]