--- conflicted
+++ resolved
@@ -1,124 +1,6 @@
 [
   {
     "chunkShortName": "accordion",
-<<<<<<< HEAD
-    "size": 4606,
-    "gzipSize": 1995
-  },
-  {
-    "chunkShortName": "banner",
-    "size": 5204,
-    "gzipSize": 2112
-  },
-  {
-    "chunkShortName": "button",
-    "size": 7227,
-    "gzipSize": 2891
-  },
-  {
-    "chunkShortName": "button-group",
-    "size": 1037,
-    "gzipSize": 591
-  },
-  {
-    "chunkShortName": "button-pure",
-    "size": 7966,
-    "gzipSize": 3301
-  },
-  {
-    "chunkShortName": "button-tile",
-    "size": 6879,
-    "gzipSize": 2905
-  },
-  {
-    "chunkShortName": "carousel",
-    "size": 44119,
-    "gzipSize": 17835
-  },
-  {
-    "chunkShortName": "checkbox-wrapper",
-    "size": 9867,
-    "gzipSize": 4026
-  },
-  {
-    "chunkShortName": "content-wrapper",
-    "size": 2414,
-    "gzipSize": 1189
-  },
-  {
-    "chunkShortName": "crest",
-    "size": 2099,
-    "gzipSize": 1093
-  },
-  {
-    "chunkShortName": "display",
-    "size": 3604,
-    "gzipSize": 1676
-  },
-  {
-    "chunkShortName": "divider",
-    "size": 2346,
-    "gzipSize": 1033
-  },
-  {
-    "chunkShortName": "fieldset",
-    "size": 3995,
-    "gzipSize": 1649
-  },
-  {
-    "chunkShortName": "fieldset-wrapper",
-    "size": 4247,
-    "gzipSize": 1772
-  },
-  {
-    "chunkShortName": "flex",
-    "size": 3561,
-    "gzipSize": 1389
-  },
-  {
-    "chunkShortName": "flyout",
-    "size": 8531,
-    "gzipSize": 3416
-  },
-  {
-    "chunkShortName": "grid",
-    "size": 2615,
-    "gzipSize": 1175
-  },
-  {
-    "chunkShortName": "heading",
-    "size": 4262,
-    "gzipSize": 1832
-  },
-  {
-    "chunkShortName": "headline",
-    "size": 4750,
-    "gzipSize": 1977
-  },
-  {
-    "chunkShortName": "icon",
-    "size": 17616,
-    "gzipSize": 8193
-  },
-  {
-    "chunkShortName": "inline-notification",
-    "size": 5437,
-    "gzipSize": 2189
-  },
-  {
-    "chunkShortName": "link",
-    "size": 6417,
-    "gzipSize": 2635
-  },
-  {
-    "chunkShortName": "link-pure",
-    "size": 7559,
-    "gzipSize": 3080
-  },
-  {
-    "chunkShortName": "link-social",
-    "size": 6193,
-=======
     "size": 4620,
     "gzipSize": 1992
   },
@@ -240,154 +122,15 @@
   {
     "chunkShortName": "link-social",
     "size": 6208,
->>>>>>> 5cebcbae
     "gzipSize": 2585
   },
   {
     "chunkShortName": "link-tile",
-<<<<<<< HEAD
-    "size": 6978,
-=======
     "size": 6996,
->>>>>>> 5cebcbae
     "gzipSize": 2956
   },
   {
     "chunkShortName": "link-tile-model-signature",
-<<<<<<< HEAD
-    "size": 6329,
-    "gzipSize": 2723
-  },
-  {
-    "chunkShortName": "main",
-    "size": 75108,
-    "gzipSize": 25175
-  },
-  {
-    "chunkShortName": "marque",
-    "size": 5535,
-    "gzipSize": 2212
-  },
-  {
-    "chunkShortName": "modal",
-    "size": 9289,
-    "gzipSize": 3950
-  },
-  {
-    "chunkShortName": "model-signature",
-    "size": 2789,
-    "gzipSize": 1417
-  },
-  {
-    "chunkShortName": "multi-select",
-    "size": 22037,
-    "gzipSize": 7491
-  },
-  {
-    "chunkShortName": "pagination",
-    "size": 7760,
-    "gzipSize": 3134
-  },
-  {
-    "chunkShortName": "pin-code",
-    "size": 12485,
-    "gzipSize": 4865
-  },
-  {
-    "chunkShortName": "popover",
-    "size": 8612,
-    "gzipSize": 3257
-  },
-  {
-    "chunkShortName": "radio-button-wrapper",
-    "size": 9379,
-    "gzipSize": 3862
-  },
-  {
-    "chunkShortName": "scroller",
-    "size": 8169,
-    "gzipSize": 3105
-  },
-  {
-    "chunkShortName": "segmented-control",
-    "size": 7914,
-    "gzipSize": 3101
-  },
-  {
-    "chunkShortName": "select-wrapper",
-    "size": 25424,
-    "gzipSize": 8418
-  },
-  {
-    "chunkShortName": "spinner",
-    "size": 2152,
-    "gzipSize": 1051
-  },
-  {
-    "chunkShortName": "stepper-horizontal",
-    "size": 11562,
-    "gzipSize": 4679
-  },
-  {
-    "chunkShortName": "switch",
-    "size": 5948,
-    "gzipSize": 2343
-  },
-  {
-    "chunkShortName": "table",
-    "size": 8341,
-    "gzipSize": 3059
-  },
-  {
-    "chunkShortName": "tabs",
-    "size": 6191,
-    "gzipSize": 2517
-  },
-  {
-    "chunkShortName": "tabs-bar",
-    "size": 10456,
-    "gzipSize": 4112
-  },
-  {
-    "chunkShortName": "tag",
-    "size": 5444,
-    "gzipSize": 2208
-  },
-  {
-    "chunkShortName": "tag-dismissible",
-    "size": 4021,
-    "gzipSize": 1789
-  },
-  {
-    "chunkShortName": "text",
-    "size": 5165,
-    "gzipSize": 2097
-  },
-  {
-    "chunkShortName": "text-field-wrapper",
-    "size": 15313,
-    "gzipSize": 5766
-  },
-  {
-    "chunkShortName": "text-list",
-    "size": 3920,
-    "gzipSize": 1699
-  },
-  {
-    "chunkShortName": "textarea-wrapper",
-    "size": 9646,
-    "gzipSize": 3743
-  },
-  {
-    "chunkShortName": "toast",
-    "size": 6779,
-    "gzipSize": 2898
-  },
-  {
-    "chunkShortName": "wordmark",
-    "size": 2739,
-    "gzipSize": 1342
-=======
     "size": 6346,
     "gzipSize": 2736
   },
@@ -525,6 +268,5 @@
     "chunkShortName": "wordmark",
     "size": 2753,
     "gzipSize": 1329
->>>>>>> 5cebcbae
   }
 ]