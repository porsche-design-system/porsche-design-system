--- conflicted
+++ resolved
@@ -2,67 +2,62 @@
   {
     "chunkShortName": "accordion",
     "size": 6368,
-    "gzipSize": 2800
+    "gzipSize": 2801
   },
   {
     "chunkShortName": "banner",
-    "size": 6695,
-    "gzipSize": 2730
+    "size": 6698,
+    "gzipSize": 2724
   },
   {
     "chunkShortName": "button",
-    "size": 9804,
-    "gzipSize": 3788
+    "size": 9613,
+    "gzipSize": 3691
   },
   {
     "chunkShortName": "button-group",
     "size": 1130,
-    "gzipSize": 662
+    "gzipSize": 661
   },
   {
     "chunkShortName": "button-pure",
-    "size": 9914,
-    "gzipSize": 3943
+    "size": 9918,
+    "gzipSize": 3949
   },
   {
     "chunkShortName": "button-tile",
-<<<<<<< HEAD
-    "size": 7345,
-    "gzipSize": 3097
-=======
     "size": 7833,
     "gzipSize": 3313
->>>>>>> bb7428eb
   },
   {
     "chunkShortName": "canvas",
     "size": 5167,
-    "gzipSize": 2114
+    "gzipSize": 2115
   },
   {
     "chunkShortName": "carousel",
-    "size": 46717,
-    "gzipSize": 19047
+    "size": 46716,
+    "gzipSize": 19049
   },
   {
     "chunkShortName": "checkbox-wrapper",
-    "size": 12008,
-    "gzipSize": 4759
+    "size": 12009,
+    "gzipSize": 4753
   },
   {
     "chunkShortName": "content-wrapper",
     "size": 2519,
-    "gzipSize": 1267
+    "gzipSize": 1266
   },
   {
     "chunkShortName": "crest",
     "size": 2162,
-    "gzipSize": 1131
+    "gzipSize": 1130
   },
   {
     "chunkShortName": "display",
     "size": 4336,
-    "gzipSize": 2055
+    "gzipSize": 2056
   },
   {
     "chunkShortName": "divider",
@@ -71,80 +66,71 @@
   },
   {
     "chunkShortName": "fieldset",
-    "size": 4389,
-    "gzipSize": 1855
+    "size": 4390,
+    "gzipSize": 1854
   },
   {
     "chunkShortName": "fieldset-wrapper",
-    "size": 4644,
-    "gzipSize": 1978
+    "size": 4645,
+    "gzipSize": 1976
   },
   {
     "chunkShortName": "flex",
     "size": 3738,
-    "gzipSize": 1512
+    "gzipSize": 1511
   },
   {
     "chunkShortName": "flyout",
-    "size": 9535,
-    "gzipSize": 4032
+    "size": 9762,
+    "gzipSize": 4086
   },
   {
     "chunkShortName": "flyout-multilevel",
     "size": 12167,
-    "gzipSize": 4502
+    "gzipSize": 4501
   },
   {
     "chunkShortName": "grid",
     "size": 2793,
-    "gzipSize": 1291
+    "gzipSize": 1294
   },
   {
     "chunkShortName": "heading",
     "size": 4955,
-    "gzipSize": 2207
+    "gzipSize": 2205
   },
   {
     "chunkShortName": "headline",
     "size": 5459,
-    "gzipSize": 2352
+    "gzipSize": 2356
   },
   {
     "chunkShortName": "icon",
     "size": 12521,
-    "gzipSize": 5199
+    "gzipSize": 5197
   },
   {
     "chunkShortName": "inline-notification",
-    "size": 7747,
-    "gzipSize": 3212
+    "size": 7577,
+    "gzipSize": 3130
   },
   {
     "chunkShortName": "link",
-    "size": 6966,
-    "gzipSize": 3001
+    "size": 6755,
+    "gzipSize": 2903
   },
   {
     "chunkShortName": "link-pure",
     "size": 7578,
-    "gzipSize": 3218
+    "gzipSize": 3222
   },
   {
     "chunkShortName": "link-social",
-    "size": 6736,
-    "gzipSize": 2950
+    "size": 6525,
+    "gzipSize": 2849
   },
   {
     "chunkShortName": "link-tile",
-<<<<<<< HEAD
-    "size": 7084,
-    "gzipSize": 3005
-  },
-  {
-    "chunkShortName": "link-tile-model-signature",
-    "size": 7112,
-    "gzipSize": 3184
-=======
     "size": 7572,
     "gzipSize": 3223
   },
@@ -152,22 +138,16 @@
     "chunkShortName": "link-tile-model-signature",
     "size": 7604,
     "gzipSize": 3403
->>>>>>> bb7428eb
   },
   {
     "chunkShortName": "link-tile-product",
-    "size": 7513,
-    "gzipSize": 3213
+    "size": 7515,
+    "gzipSize": 3209
   },
   {
     "chunkShortName": "main",
-<<<<<<< HEAD
-    "size": 80213,
-    "gzipSize": 26761
-=======
     "size": 80146,
     "gzipSize": 26747
->>>>>>> bb7428eb
   },
   {
     "chunkShortName": "marque",
@@ -176,98 +156,98 @@
   },
   {
     "chunkShortName": "modal",
-    "size": 11356,
-    "gzipSize": 4561
+    "size": 11581,
+    "gzipSize": 4620
   },
   {
     "chunkShortName": "model-signature",
     "size": 2927,
-    "gzipSize": 1415
+    "gzipSize": 1416
   },
   {
     "chunkShortName": "multi-select",
-    "size": 26675,
-    "gzipSize": 9293
+    "size": 26682,
+    "gzipSize": 9290
   },
   {
     "chunkShortName": "optgroup",
-    "size": 5713,
-    "gzipSize": 2119
+    "size": 5717,
+    "gzipSize": 2123
   },
   {
     "chunkShortName": "pagination",
-    "size": 7639,
-    "gzipSize": 3140
+    "size": 7637,
+    "gzipSize": 3143
   },
   {
     "chunkShortName": "pin-code",
-    "size": 15355,
-    "gzipSize": 5893
+    "size": 15354,
+    "gzipSize": 5890
   },
   {
     "chunkShortName": "popover",
     "size": 9448,
-    "gzipSize": 3702
+    "gzipSize": 3705
   },
   {
     "chunkShortName": "radio-button-wrapper",
-    "size": 11612,
-    "gzipSize": 4614
+    "size": 11613,
+    "gzipSize": 4610
   },
   {
     "chunkShortName": "scroller",
-    "size": 6794,
-    "gzipSize": 2654
+    "size": 8008,
+    "gzipSize": 3059
   },
   {
     "chunkShortName": "segmented-control",
     "size": 8114,
-    "gzipSize": 3303
+    "gzipSize": 3306
   },
   {
     "chunkShortName": "select",
-    "size": 25797,
-    "gzipSize": 9075
+    "size": 25802,
+    "gzipSize": 9070
   },
   {
     "chunkShortName": "select-wrapper",
-    "size": 27319,
-    "gzipSize": 9199
+    "size": 27321,
+    "gzipSize": 9200
   },
   {
     "chunkShortName": "spinner",
     "size": 2393,
-    "gzipSize": 1221
+    "gzipSize": 1222
   },
   {
     "chunkShortName": "stepper-horizontal",
     "size": 11852,
-    "gzipSize": 4909
+    "gzipSize": 4907
   },
   {
     "chunkShortName": "switch",
-    "size": 8267,
-    "gzipSize": 3180
+    "size": 8269,
+    "gzipSize": 3187
   },
   {
     "chunkShortName": "table",
-    "size": 9781,
-    "gzipSize": 3865
+    "size": 9784,
+    "gzipSize": 3866
   },
   {
     "chunkShortName": "tabs",
-    "size": 6914,
-    "gzipSize": 2858
+    "size": 6916,
+    "gzipSize": 2856
   },
   {
     "chunkShortName": "tabs-bar",
-    "size": 10717,
-    "gzipSize": 4243
+    "size": 10719,
+    "gzipSize": 4245
   },
   {
     "chunkShortName": "tag",
     "size": 5691,
-    "gzipSize": 2346
+    "gzipSize": 2349
   },
   {
     "chunkShortName": "tag-dismissible",
@@ -277,12 +257,12 @@
   {
     "chunkShortName": "text",
     "size": 5897,
-    "gzipSize": 2508
+    "gzipSize": 2501
   },
   {
     "chunkShortName": "text-field-wrapper",
-    "size": 17397,
-    "gzipSize": 6609
+    "size": 17398,
+    "gzipSize": 6606
   },
   {
     "chunkShortName": "text-list",
@@ -291,13 +271,13 @@
   },
   {
     "chunkShortName": "textarea-wrapper",
-    "size": 11567,
+    "size": 11566,
     "gzipSize": 4569
   },
   {
     "chunkShortName": "toast",
-    "size": 7523,
-    "gzipSize": 3296
+    "size": 7366,
+    "gzipSize": 3236
   },
   {
     "chunkShortName": "wordmark",
