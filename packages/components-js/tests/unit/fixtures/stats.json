[
  {
    "chunkShortName": "accordion",
    "size": 6488,
<<<<<<< HEAD
    "gzipSize": 2848
=======
    "gzipSize": 2852
>>>>>>> a1a49700
  },
  {
    "chunkShortName": "banner",
    "size": 6814,
<<<<<<< HEAD
    "gzipSize": 2769
  },
  {
    "chunkShortName": "button",
    "size": 9954,
    "gzipSize": 3854
=======
    "gzipSize": 2777
  },
  {
    "chunkShortName": "button",
    "size": 9952,
    "gzipSize": 3848
>>>>>>> a1a49700
  },
  {
    "chunkShortName": "button-group",
    "size": 1140,
<<<<<<< HEAD
    "gzipSize": 665
  },
  {
    "chunkShortName": "button-pure",
    "size": 10041,
    "gzipSize": 4010
  },
  {
    "chunkShortName": "button-tile",
    "size": 7948,
=======
    "gzipSize": 666
  },
  {
    "chunkShortName": "button-pure",
    "size": 10039,
    "gzipSize": 3998
  },
  {
    "chunkShortName": "button-tile",
    "size": 7953,
>>>>>>> a1a49700
    "gzipSize": 3369
  },
  {
    "chunkShortName": "canvas",
<<<<<<< HEAD
    "size": 5285,
    "gzipSize": 2169
=======
    "size": 9576,
    "gzipSize": 3647
>>>>>>> a1a49700
  },
  {
    "chunkShortName": "carousel",
    "size": 48004,
<<<<<<< HEAD
    "gzipSize": 19492
  },
  {
    "chunkShortName": "checkbox",
    "size": 12858,
    "gzipSize": 4941
  },
  {
    "chunkShortName": "checkbox-wrapper",
    "size": 12188,
    "gzipSize": 4818
=======
    "gzipSize": 19501
  },
  {
    "chunkShortName": "checkbox-wrapper",
    "size": 12127,
    "gzipSize": 4807
>>>>>>> a1a49700
  },
  {
    "chunkShortName": "content-wrapper",
    "size": 2529,
    "gzipSize": 1269
  },
  {
    "chunkShortName": "crest",
    "size": 2172,
<<<<<<< HEAD
    "gzipSize": 1131
  },
  {
    "chunkShortName": "display",
    "size": 4339,
    "gzipSize": 2054
=======
    "gzipSize": 1130
  },
  {
    "chunkShortName": "display",
    "size": 4344,
    "gzipSize": 2058
>>>>>>> a1a49700
  },
  {
    "chunkShortName": "divider",
    "size": 2422,
<<<<<<< HEAD
    "gzipSize": 1085
=======
    "gzipSize": 1084
>>>>>>> a1a49700
  },
  {
    "chunkShortName": "fieldset",
    "size": 4509,
<<<<<<< HEAD
    "gzipSize": 1905
=======
    "gzipSize": 1903
>>>>>>> a1a49700
  },
  {
    "chunkShortName": "fieldset-wrapper",
    "size": 4764,
    "gzipSize": 2031
  },
  {
    "chunkShortName": "flex",
    "size": 3748,
<<<<<<< HEAD
    "gzipSize": 1515
  },
  {
    "chunkShortName": "flyout",
    "size": 9652,
=======
    "gzipSize": 1517
  },
  {
    "chunkShortName": "flyout",
    "size": 9654,
>>>>>>> a1a49700
    "gzipSize": 4078
  },
  {
    "chunkShortName": "flyout-multilevel",
    "size": 12294,
<<<<<<< HEAD
    "gzipSize": 4547
=======
    "gzipSize": 4546
>>>>>>> a1a49700
  },
  {
    "chunkShortName": "grid",
    "size": 2803,
<<<<<<< HEAD
    "gzipSize": 1295
  },
  {
    "chunkShortName": "heading",
    "size": 4960,
    "gzipSize": 2210
  },
  {
    "chunkShortName": "headline",
    "size": 5464,
    "gzipSize": 2353
=======
    "gzipSize": 1296
  },
  {
    "chunkShortName": "heading",
    "size": 4965,
    "gzipSize": 2215
  },
  {
    "chunkShortName": "headline",
    "size": 5469,
    "gzipSize": 2356
>>>>>>> a1a49700
  },
  {
    "chunkShortName": "icon",
    "size": 12531,
<<<<<<< HEAD
    "gzipSize": 5205
  },
  {
    "chunkShortName": "inline-notification",
    "size": 7865,
    "gzipSize": 3270
  },
  {
    "chunkShortName": "link",
    "size": 7107,
    "gzipSize": 3071
  },
  {
    "chunkShortName": "link-pure",
    "size": 7698,
    "gzipSize": 3275
  },
  {
    "chunkShortName": "link-social",
    "size": 6882,
    "gzipSize": 3024
  },
  {
    "chunkShortName": "link-tile",
    "size": 7687,
    "gzipSize": 3282
  },
  {
    "chunkShortName": "link-tile-model-signature",
    "size": 7717,
    "gzipSize": 3457
  },
  {
    "chunkShortName": "link-tile-product",
    "size": 7633,
    "gzipSize": 3261
  },
  {
    "chunkShortName": "main",
    "size": 81027,
    "gzipSize": 26841
=======
    "gzipSize": 5202
  },
  {
    "chunkShortName": "inline-notification",
    "size": 7867,
    "gzipSize": 3271
  },
  {
    "chunkShortName": "link",
    "size": 7113,
    "gzipSize": 3077
  },
  {
    "chunkShortName": "link-pure",
    "size": 7702,
    "gzipSize": 3278
  },
  {
    "chunkShortName": "link-social",
    "size": 6884,
    "gzipSize": 3026
  },
  {
    "chunkShortName": "link-tile",
    "size": 7692,
    "gzipSize": 3281
  },
  {
    "chunkShortName": "link-tile-model-signature",
    "size": 7724,
    "gzipSize": 3461
  },
  {
    "chunkShortName": "link-tile-product",
    "size": 7635,
    "gzipSize": 3268
  },
  {
    "chunkShortName": "main",
    "size": 80595,
    "gzipSize": 26765
>>>>>>> a1a49700
  },
  {
    "chunkShortName": "marque",
    "size": 4751,
<<<<<<< HEAD
    "gzipSize": 1761
  },
  {
    "chunkShortName": "modal",
    "size": 11474,
    "gzipSize": 4600
=======
    "gzipSize": 1762
  },
  {
    "chunkShortName": "modal",
    "size": 11476,
    "gzipSize": 4598
>>>>>>> a1a49700
  },
  {
    "chunkShortName": "model-signature",
    "size": 2937,
<<<<<<< HEAD
    "gzipSize": 1423
=======
    "gzipSize": 1421
>>>>>>> a1a49700
  },
  {
    "chunkShortName": "multi-select",
    "size": 26993,
<<<<<<< HEAD
    "gzipSize": 9427
  },
  {
    "chunkShortName": "optgroup",
    "size": 5865,
    "gzipSize": 2191
=======
    "gzipSize": 9429
  },
  {
    "chunkShortName": "optgroup",
    "size": 5863,
    "gzipSize": 2190
>>>>>>> a1a49700
  },
  {
    "chunkShortName": "pagination",
    "size": 7757,
<<<<<<< HEAD
    "gzipSize": 3199
  },
  {
    "chunkShortName": "pin-code",
    "size": 15604,
    "gzipSize": 5994
=======
    "gzipSize": 3200
  },
  {
    "chunkShortName": "pin-code",
    "size": 15608,
    "gzipSize": 5991
>>>>>>> a1a49700
  },
  {
    "chunkShortName": "popover",
    "size": 9566,
<<<<<<< HEAD
    "gzipSize": 3755
  },
  {
    "chunkShortName": "radio-button-wrapper",
    "size": 11792,
    "gzipSize": 4674
=======
    "gzipSize": 3761
  },
  {
    "chunkShortName": "radio-button-wrapper",
    "size": 11731,
    "gzipSize": 4664
>>>>>>> a1a49700
  },
  {
    "chunkShortName": "scroller",
    "size": 6912,
<<<<<<< HEAD
    "gzipSize": 2695
  },
  {
    "chunkShortName": "segmented-control",
    "size": 8232,
    "gzipSize": 3349
  },
  {
    "chunkShortName": "select",
    "size": 26678,
    "gzipSize": 9338
  },
  {
    "chunkShortName": "select-wrapper",
    "size": 27571,
    "gzipSize": 9306
=======
    "gzipSize": 2701
  },
  {
    "chunkShortName": "segmented-control",
    "size": 8228,
    "gzipSize": 3343
  },
  {
    "chunkShortName": "select",
    "size": 26680,
    "gzipSize": 9343
  },
  {
    "chunkShortName": "select-wrapper",
    "size": 27575,
    "gzipSize": 9308
>>>>>>> a1a49700
  },
  {
    "chunkShortName": "spinner",
    "size": 2403,
<<<<<<< HEAD
    "gzipSize": 1227
=======
    "gzipSize": 1225
>>>>>>> a1a49700
  },
  {
    "chunkShortName": "stepper-horizontal",
    "size": 11977,
<<<<<<< HEAD
    "gzipSize": 4965
  },
  {
    "chunkShortName": "switch",
    "size": 8385,
    "gzipSize": 3246
=======
    "gzipSize": 4963
  },
  {
    "chunkShortName": "switch",
    "size": 8383,
    "gzipSize": 3236
>>>>>>> a1a49700
  },
  {
    "chunkShortName": "table",
    "size": 9909,
    "gzipSize": 3925
  },
  {
    "chunkShortName": "tabs",
    "size": 7034,
<<<<<<< HEAD
    "gzipSize": 2905
=======
    "gzipSize": 2903
>>>>>>> a1a49700
  },
  {
    "chunkShortName": "tabs-bar",
    "size": 10839,
<<<<<<< HEAD
    "gzipSize": 4291
  },
  {
    "chunkShortName": "tag",
    "size": 5807,
    "gzipSize": 2400
=======
    "gzipSize": 4292
  },
  {
    "chunkShortName": "tag",
    "size": 5809,
    "gzipSize": 2395
>>>>>>> a1a49700
  },
  {
    "chunkShortName": "tag-dismissible",
    "size": 4244,
<<<<<<< HEAD
    "gzipSize": 1970
  },
  {
    "chunkShortName": "text",
    "size": 5902,
    "gzipSize": 2511
  },
  {
    "chunkShortName": "text-field-wrapper",
    "size": 18344,
    "gzipSize": 6987
=======
    "gzipSize": 1968
  },
  {
    "chunkShortName": "text",
    "size": 5907,
    "gzipSize": 2509
  },
  {
    "chunkShortName": "text-field-wrapper",
    "size": 18346,
    "gzipSize": 6986
>>>>>>> a1a49700
  },
  {
    "chunkShortName": "text-list",
    "size": 4965,
<<<<<<< HEAD
    "gzipSize": 2219
=======
    "gzipSize": 2215
>>>>>>> a1a49700
  },
  {
    "chunkShortName": "textarea",
    "size": 13470,
<<<<<<< HEAD
    "gzipSize": 4978
=======
    "gzipSize": 4981
>>>>>>> a1a49700
  },
  {
    "chunkShortName": "textarea-wrapper",
    "size": 12297,
<<<<<<< HEAD
    "gzipSize": 4872
=======
    "gzipSize": 4874
>>>>>>> a1a49700
  },
  {
    "chunkShortName": "toast",
    "size": 7648,
<<<<<<< HEAD
    "gzipSize": 3352
=======
    "gzipSize": 3356
>>>>>>> a1a49700
  },
  {
    "chunkShortName": "wordmark",
    "size": 3034,
<<<<<<< HEAD
    "gzipSize": 1530
=======
    "gzipSize": 1529
>>>>>>> a1a49700
  }
]<|MERGE_RESOLUTION|>--- conflicted
+++ resolved
@@ -2,46 +2,21 @@
   {
     "chunkShortName": "accordion",
     "size": 6488,
-<<<<<<< HEAD
-    "gzipSize": 2848
-=======
     "gzipSize": 2852
->>>>>>> a1a49700
   },
   {
     "chunkShortName": "banner",
     "size": 6814,
-<<<<<<< HEAD
-    "gzipSize": 2769
-  },
-  {
-    "chunkShortName": "button",
-    "size": 9954,
-    "gzipSize": 3854
-=======
     "gzipSize": 2777
   },
   {
     "chunkShortName": "button",
     "size": 9952,
     "gzipSize": 3848
->>>>>>> a1a49700
   },
   {
     "chunkShortName": "button-group",
     "size": 1140,
-<<<<<<< HEAD
-    "gzipSize": 665
-  },
-  {
-    "chunkShortName": "button-pure",
-    "size": 10041,
-    "gzipSize": 4010
-  },
-  {
-    "chunkShortName": "button-tile",
-    "size": 7948,
-=======
     "gzipSize": 666
   },
   {
@@ -52,42 +27,22 @@
   {
     "chunkShortName": "button-tile",
     "size": 7953,
->>>>>>> a1a49700
     "gzipSize": 3369
   },
   {
     "chunkShortName": "canvas",
-<<<<<<< HEAD
-    "size": 5285,
-    "gzipSize": 2169
-=======
     "size": 9576,
     "gzipSize": 3647
->>>>>>> a1a49700
   },
   {
     "chunkShortName": "carousel",
     "size": 48004,
-<<<<<<< HEAD
-    "gzipSize": 19492
-  },
-  {
-    "chunkShortName": "checkbox",
-    "size": 12858,
-    "gzipSize": 4941
-  },
-  {
-    "chunkShortName": "checkbox-wrapper",
-    "size": 12188,
-    "gzipSize": 4818
-=======
     "gzipSize": 19501
   },
   {
     "chunkShortName": "checkbox-wrapper",
     "size": 12127,
     "gzipSize": 4807
->>>>>>> a1a49700
   },
   {
     "chunkShortName": "content-wrapper",
@@ -97,39 +52,22 @@
   {
     "chunkShortName": "crest",
     "size": 2172,
-<<<<<<< HEAD
-    "gzipSize": 1131
-  },
-  {
-    "chunkShortName": "display",
-    "size": 4339,
-    "gzipSize": 2054
-=======
     "gzipSize": 1130
   },
   {
     "chunkShortName": "display",
     "size": 4344,
     "gzipSize": 2058
->>>>>>> a1a49700
   },
   {
     "chunkShortName": "divider",
     "size": 2422,
-<<<<<<< HEAD
-    "gzipSize": 1085
-=======
     "gzipSize": 1084
->>>>>>> a1a49700
   },
   {
     "chunkShortName": "fieldset",
     "size": 4509,
-<<<<<<< HEAD
-    "gzipSize": 1905
-=======
     "gzipSize": 1903
->>>>>>> a1a49700
   },
   {
     "chunkShortName": "fieldset-wrapper",
@@ -139,46 +77,21 @@
   {
     "chunkShortName": "flex",
     "size": 3748,
-<<<<<<< HEAD
-    "gzipSize": 1515
-  },
-  {
-    "chunkShortName": "flyout",
-    "size": 9652,
-=======
     "gzipSize": 1517
   },
   {
     "chunkShortName": "flyout",
     "size": 9654,
->>>>>>> a1a49700
     "gzipSize": 4078
   },
   {
     "chunkShortName": "flyout-multilevel",
     "size": 12294,
-<<<<<<< HEAD
-    "gzipSize": 4547
-=======
     "gzipSize": 4546
->>>>>>> a1a49700
   },
   {
     "chunkShortName": "grid",
     "size": 2803,
-<<<<<<< HEAD
-    "gzipSize": 1295
-  },
-  {
-    "chunkShortName": "heading",
-    "size": 4960,
-    "gzipSize": 2210
-  },
-  {
-    "chunkShortName": "headline",
-    "size": 5464,
-    "gzipSize": 2353
-=======
     "gzipSize": 1296
   },
   {
@@ -190,54 +103,10 @@
     "chunkShortName": "headline",
     "size": 5469,
     "gzipSize": 2356
->>>>>>> a1a49700
   },
   {
     "chunkShortName": "icon",
     "size": 12531,
-<<<<<<< HEAD
-    "gzipSize": 5205
-  },
-  {
-    "chunkShortName": "inline-notification",
-    "size": 7865,
-    "gzipSize": 3270
-  },
-  {
-    "chunkShortName": "link",
-    "size": 7107,
-    "gzipSize": 3071
-  },
-  {
-    "chunkShortName": "link-pure",
-    "size": 7698,
-    "gzipSize": 3275
-  },
-  {
-    "chunkShortName": "link-social",
-    "size": 6882,
-    "gzipSize": 3024
-  },
-  {
-    "chunkShortName": "link-tile",
-    "size": 7687,
-    "gzipSize": 3282
-  },
-  {
-    "chunkShortName": "link-tile-model-signature",
-    "size": 7717,
-    "gzipSize": 3457
-  },
-  {
-    "chunkShortName": "link-tile-product",
-    "size": 7633,
-    "gzipSize": 3261
-  },
-  {
-    "chunkShortName": "main",
-    "size": 81027,
-    "gzipSize": 26841
-=======
     "gzipSize": 5202
   },
   {
@@ -279,114 +148,55 @@
     "chunkShortName": "main",
     "size": 80595,
     "gzipSize": 26765
->>>>>>> a1a49700
   },
   {
     "chunkShortName": "marque",
     "size": 4751,
-<<<<<<< HEAD
-    "gzipSize": 1761
-  },
-  {
-    "chunkShortName": "modal",
-    "size": 11474,
-    "gzipSize": 4600
-=======
     "gzipSize": 1762
   },
   {
     "chunkShortName": "modal",
     "size": 11476,
     "gzipSize": 4598
->>>>>>> a1a49700
   },
   {
     "chunkShortName": "model-signature",
     "size": 2937,
-<<<<<<< HEAD
-    "gzipSize": 1423
-=======
     "gzipSize": 1421
->>>>>>> a1a49700
   },
   {
     "chunkShortName": "multi-select",
     "size": 26993,
-<<<<<<< HEAD
-    "gzipSize": 9427
-  },
-  {
-    "chunkShortName": "optgroup",
-    "size": 5865,
-    "gzipSize": 2191
-=======
     "gzipSize": 9429
   },
   {
     "chunkShortName": "optgroup",
     "size": 5863,
     "gzipSize": 2190
->>>>>>> a1a49700
   },
   {
     "chunkShortName": "pagination",
     "size": 7757,
-<<<<<<< HEAD
-    "gzipSize": 3199
-  },
-  {
-    "chunkShortName": "pin-code",
-    "size": 15604,
-    "gzipSize": 5994
-=======
     "gzipSize": 3200
   },
   {
     "chunkShortName": "pin-code",
     "size": 15608,
     "gzipSize": 5991
->>>>>>> a1a49700
   },
   {
     "chunkShortName": "popover",
     "size": 9566,
-<<<<<<< HEAD
-    "gzipSize": 3755
-  },
-  {
-    "chunkShortName": "radio-button-wrapper",
-    "size": 11792,
-    "gzipSize": 4674
-=======
     "gzipSize": 3761
   },
   {
     "chunkShortName": "radio-button-wrapper",
     "size": 11731,
     "gzipSize": 4664
->>>>>>> a1a49700
   },
   {
     "chunkShortName": "scroller",
     "size": 6912,
-<<<<<<< HEAD
-    "gzipSize": 2695
-  },
-  {
-    "chunkShortName": "segmented-control",
-    "size": 8232,
-    "gzipSize": 3349
-  },
-  {
-    "chunkShortName": "select",
-    "size": 26678,
-    "gzipSize": 9338
-  },
-  {
-    "chunkShortName": "select-wrapper",
-    "size": 27571,
-    "gzipSize": 9306
-=======
     "gzipSize": 2701
   },
   {
@@ -403,35 +213,21 @@
     "chunkShortName": "select-wrapper",
     "size": 27575,
     "gzipSize": 9308
->>>>>>> a1a49700
   },
   {
     "chunkShortName": "spinner",
     "size": 2403,
-<<<<<<< HEAD
-    "gzipSize": 1227
-=======
     "gzipSize": 1225
->>>>>>> a1a49700
   },
   {
     "chunkShortName": "stepper-horizontal",
     "size": 11977,
-<<<<<<< HEAD
-    "gzipSize": 4965
-  },
-  {
-    "chunkShortName": "switch",
-    "size": 8385,
-    "gzipSize": 3246
-=======
     "gzipSize": 4963
   },
   {
     "chunkShortName": "switch",
     "size": 8383,
     "gzipSize": 3236
->>>>>>> a1a49700
   },
   {
     "chunkShortName": "table",
@@ -441,47 +237,21 @@
   {
     "chunkShortName": "tabs",
     "size": 7034,
-<<<<<<< HEAD
-    "gzipSize": 2905
-=======
     "gzipSize": 2903
->>>>>>> a1a49700
   },
   {
     "chunkShortName": "tabs-bar",
     "size": 10839,
-<<<<<<< HEAD
-    "gzipSize": 4291
-  },
-  {
-    "chunkShortName": "tag",
-    "size": 5807,
-    "gzipSize": 2400
-=======
     "gzipSize": 4292
   },
   {
     "chunkShortName": "tag",
     "size": 5809,
     "gzipSize": 2395
->>>>>>> a1a49700
   },
   {
     "chunkShortName": "tag-dismissible",
     "size": 4244,
-<<<<<<< HEAD
-    "gzipSize": 1970
-  },
-  {
-    "chunkShortName": "text",
-    "size": 5902,
-    "gzipSize": 2511
-  },
-  {
-    "chunkShortName": "text-field-wrapper",
-    "size": 18344,
-    "gzipSize": 6987
-=======
     "gzipSize": 1968
   },
   {
@@ -493,51 +263,30 @@
     "chunkShortName": "text-field-wrapper",
     "size": 18346,
     "gzipSize": 6986
->>>>>>> a1a49700
   },
   {
     "chunkShortName": "text-list",
     "size": 4965,
-<<<<<<< HEAD
-    "gzipSize": 2219
-=======
     "gzipSize": 2215
->>>>>>> a1a49700
   },
   {
     "chunkShortName": "textarea",
     "size": 13470,
-<<<<<<< HEAD
-    "gzipSize": 4978
-=======
     "gzipSize": 4981
->>>>>>> a1a49700
   },
   {
     "chunkShortName": "textarea-wrapper",
     "size": 12297,
-<<<<<<< HEAD
-    "gzipSize": 4872
-=======
     "gzipSize": 4874
->>>>>>> a1a49700
   },
   {
     "chunkShortName": "toast",
     "size": 7648,
-<<<<<<< HEAD
-    "gzipSize": 3352
-=======
     "gzipSize": 3356
->>>>>>> a1a49700
   },
   {
     "chunkShortName": "wordmark",
     "size": 3034,
-<<<<<<< HEAD
-    "gzipSize": 1530
-=======
     "gzipSize": 1529
->>>>>>> a1a49700
   }
 ]