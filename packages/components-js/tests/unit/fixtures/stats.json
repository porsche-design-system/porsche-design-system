[
  {
    "chunkShortName": "accordion",
<<<<<<< HEAD
    "size": 5624,
    "gzipSize": 2451
  },
  {
    "chunkShortName": "banner",
    "size": 3961,
    "gzipSize": 1799
  },
  {
    "chunkShortName": "button",
    "size": 6889,
    "gzipSize": 2815
=======
    "size": 5706,
    "gzipSize": 2467
  },
  {
    "chunkShortName": "banner",
    "size": 3998,
    "gzipSize": 1824
  },
  {
    "chunkShortName": "button",
    "size": 7150,
    "gzipSize": 2868
>>>>>>> 50b987e8
  },
  {
    "chunkShortName": "button-group",
    "size": 1011,
<<<<<<< HEAD
    "gzipSize": 546
  },
  {
    "chunkShortName": "button-pure",
    "size": 6996,
    "gzipSize": 2972
  },
  {
    "chunkShortName": "carousel",
    "size": 38631,
    "gzipSize": 15938
  },
  {
    "chunkShortName": "checkbox-wrapper",
    "size": 6832,
    "gzipSize": 2911
  },
  {
    "chunkShortName": "content-wrapper",
    "size": 1160,
    "gzipSize": 616
=======
    "gzipSize": 545
  },
  {
    "chunkShortName": "button-pure",
    "size": 7494,
    "gzipSize": 3094
  },
  {
    "chunkShortName": "carousel",
    "size": 38721,
    "gzipSize": 15952
  },
  {
    "chunkShortName": "checkbox-wrapper",
    "size": 7040,
    "gzipSize": 2961
  },
  {
    "chunkShortName": "content-wrapper",
    "size": 1263,
    "gzipSize": 644
>>>>>>> 50b987e8
  },
  {
    "chunkShortName": "divider",
    "size": 1116,
<<<<<<< HEAD
    "gzipSize": 590
  },
  {
    "chunkShortName": "fieldset-wrapper",
    "size": 3232,
    "gzipSize": 1420
  },
  {
    "chunkShortName": "flex",
    "size": 2989,
    "gzipSize": 1121
  },
  {
    "chunkShortName": "grid",
    "size": 2121,
    "gzipSize": 951
  },
  {
    "chunkShortName": "headline",
    "size": 4987,
    "gzipSize": 2113
  },
  {
    "chunkShortName": "icon",
    "size": 14979,
    "gzipSize": 7480
  },
  {
    "chunkShortName": "inline-notification",
    "size": 4514,
    "gzipSize": 1977
  },
  {
    "chunkShortName": "link",
    "size": 6313,
    "gzipSize": 2687
  },
  {
    "chunkShortName": "link-pure",
    "size": 6797,
    "gzipSize": 2867
  },
  {
    "chunkShortName": "link-social",
    "size": 4506,
    "gzipSize": 2011
  },
  {
    "chunkShortName": "link-tile",
    "size": 6881,
    "gzipSize": 2907
  },
  {
    "chunkShortName": "main",
    "size": 66512,
    "gzipSize": 22711
  },
  {
    "chunkShortName": "marque",
    "size": 4740,
    "gzipSize": 2001
  },
  {
    "chunkShortName": "modal",
    "size": 7999,
=======
    "gzipSize": 588
  },
  {
    "chunkShortName": "fieldset-wrapper",
    "size": 3450,
    "gzipSize": 1453
  },
  {
    "chunkShortName": "flex",
    "size": 2987,
    "gzipSize": 1118
  },
  {
    "chunkShortName": "grid",
    "size": 2119,
    "gzipSize": 950
  },
  {
    "chunkShortName": "headline",
    "size": 5029,
    "gzipSize": 2109
  },
  {
    "chunkShortName": "icon",
    "size": 16518,
    "gzipSize": 7543
  },
  {
    "chunkShortName": "inline-notification",
    "size": 4476,
    "gzipSize": 1955
  },
  {
    "chunkShortName": "link",
    "size": 6559,
    "gzipSize": 2731
  },
  {
    "chunkShortName": "link-pure",
    "size": 7293,
    "gzipSize": 2985
  },
  {
    "chunkShortName": "link-social",
    "size": 5850,
    "gzipSize": 2510
  },
  {
    "chunkShortName": "link-tile",
    "size": 7016,
    "gzipSize": 2937
  },
  {
    "chunkShortName": "main",
    "size": 67340,
    "gzipSize": 22898
  },
  {
    "chunkShortName": "marque",
    "size": 4738,
    "gzipSize": 2002
  },
  {
    "chunkShortName": "modal",
    "size": 8036,
>>>>>>> 50b987e8
    "gzipSize": 3437
  },
  {
    "chunkShortName": "pagination",
<<<<<<< HEAD
    "size": 5927,
    "gzipSize": 2480
  },
  {
    "chunkShortName": "popover",
    "size": 6696,
    "gzipSize": 2806
  },
  {
    "chunkShortName": "radio-button-wrapper",
    "size": 6721,
    "gzipSize": 2889
=======
    "size": 6009,
    "gzipSize": 2494
  },
  {
    "chunkShortName": "popover",
    "size": 7388,
    "gzipSize": 2915
  },
  {
    "chunkShortName": "radio-button-wrapper",
    "size": 6929,
    "gzipSize": 2935
>>>>>>> 50b987e8
  },
  {
    "chunkShortName": "scroller",
    "size": 5508,
    "gzipSize": 2245
  },
  {
    "chunkShortName": "segmented-control",
<<<<<<< HEAD
    "size": 6977,
    "gzipSize": 2778
  },
  {
    "chunkShortName": "select-wrapper",
    "size": 21163,
    "gzipSize": 7040
  },
  {
    "chunkShortName": "spinner",
    "size": 2433,
    "gzipSize": 1217
  },
  {
    "chunkShortName": "stepper-horizontal",
    "size": 11522,
    "gzipSize": 4750
  },
  {
    "chunkShortName": "switch",
    "size": 5294,
    "gzipSize": 2182
  },
  {
    "chunkShortName": "table",
    "size": 10463,
    "gzipSize": 3859
  },
  {
    "chunkShortName": "tabs",
    "size": 6141,
    "gzipSize": 2596
  },
  {
    "chunkShortName": "tabs-bar",
    "size": 8307,
    "gzipSize": 3308
  },
  {
    "chunkShortName": "tag",
    "size": 3945,
    "gzipSize": 1745
  },
  {
    "chunkShortName": "tag-dismissible",
    "size": 5447,
    "gzipSize": 2221
  },
  {
    "chunkShortName": "text",
    "size": 5160,
    "gzipSize": 2200
  },
  {
    "chunkShortName": "text-field-wrapper",
    "size": 14439,
    "gzipSize": 5269
  },
  {
    "chunkShortName": "text-list",
    "size": 3923,
    "gzipSize": 1780
  },
  {
    "chunkShortName": "textarea-wrapper",
    "size": 8327,
    "gzipSize": 3286
  },
  {
    "chunkShortName": "toast",
    "size": 7320,
    "gzipSize": 3020
=======
    "size": 7053,
    "gzipSize": 2782
  },
  {
    "chunkShortName": "select-wrapper",
    "size": 22610,
    "gzipSize": 7533
  },
  {
    "chunkShortName": "spinner",
    "size": 2624,
    "gzipSize": 1262
  },
  {
    "chunkShortName": "stepper-horizontal",
    "size": 11602,
    "gzipSize": 4766
  },
  {
    "chunkShortName": "switch",
    "size": 5374,
    "gzipSize": 2201
  },
  {
    "chunkShortName": "table",
    "size": 10600,
    "gzipSize": 3896
  },
  {
    "chunkShortName": "tabs",
    "size": 6139,
    "gzipSize": 2592
  },
  {
    "chunkShortName": "tabs-bar",
    "size": 8389,
    "gzipSize": 3324
  },
  {
    "chunkShortName": "tag",
    "size": 5101,
    "gzipSize": 2066
  },
  {
    "chunkShortName": "tag-dismissible",
    "size": 4257,
    "gzipSize": 1873
  },
  {
    "chunkShortName": "text",
    "size": 5391,
    "gzipSize": 2232
  },
  {
    "chunkShortName": "text-field-wrapper",
    "size": 14067,
    "gzipSize": 5229
  },
  {
    "chunkShortName": "text-list",
    "size": 4033,
    "gzipSize": 1797
  },
  {
    "chunkShortName": "textarea-wrapper",
    "size": 8022,
    "gzipSize": 3102
  },
  {
    "chunkShortName": "toast",
    "size": 6481,
    "gzipSize": 2795
>>>>>>> 50b987e8
  }
]<|MERGE_RESOLUTION|>--- conflicted
+++ resolved
@@ -1,20 +1,6 @@
 [
   {
     "chunkShortName": "accordion",
-<<<<<<< HEAD
-    "size": 5624,
-    "gzipSize": 2451
-  },
-  {
-    "chunkShortName": "banner",
-    "size": 3961,
-    "gzipSize": 1799
-  },
-  {
-    "chunkShortName": "button",
-    "size": 6889,
-    "gzipSize": 2815
-=======
     "size": 5706,
     "gzipSize": 2467
   },
@@ -27,34 +13,10 @@
     "chunkShortName": "button",
     "size": 7150,
     "gzipSize": 2868
->>>>>>> 50b987e8
   },
   {
     "chunkShortName": "button-group",
     "size": 1011,
-<<<<<<< HEAD
-    "gzipSize": 546
-  },
-  {
-    "chunkShortName": "button-pure",
-    "size": 6996,
-    "gzipSize": 2972
-  },
-  {
-    "chunkShortName": "carousel",
-    "size": 38631,
-    "gzipSize": 15938
-  },
-  {
-    "chunkShortName": "checkbox-wrapper",
-    "size": 6832,
-    "gzipSize": 2911
-  },
-  {
-    "chunkShortName": "content-wrapper",
-    "size": 1160,
-    "gzipSize": 616
-=======
     "gzipSize": 545
   },
   {
@@ -76,78 +38,10 @@
     "chunkShortName": "content-wrapper",
     "size": 1263,
     "gzipSize": 644
->>>>>>> 50b987e8
   },
   {
     "chunkShortName": "divider",
     "size": 1116,
-<<<<<<< HEAD
-    "gzipSize": 590
-  },
-  {
-    "chunkShortName": "fieldset-wrapper",
-    "size": 3232,
-    "gzipSize": 1420
-  },
-  {
-    "chunkShortName": "flex",
-    "size": 2989,
-    "gzipSize": 1121
-  },
-  {
-    "chunkShortName": "grid",
-    "size": 2121,
-    "gzipSize": 951
-  },
-  {
-    "chunkShortName": "headline",
-    "size": 4987,
-    "gzipSize": 2113
-  },
-  {
-    "chunkShortName": "icon",
-    "size": 14979,
-    "gzipSize": 7480
-  },
-  {
-    "chunkShortName": "inline-notification",
-    "size": 4514,
-    "gzipSize": 1977
-  },
-  {
-    "chunkShortName": "link",
-    "size": 6313,
-    "gzipSize": 2687
-  },
-  {
-    "chunkShortName": "link-pure",
-    "size": 6797,
-    "gzipSize": 2867
-  },
-  {
-    "chunkShortName": "link-social",
-    "size": 4506,
-    "gzipSize": 2011
-  },
-  {
-    "chunkShortName": "link-tile",
-    "size": 6881,
-    "gzipSize": 2907
-  },
-  {
-    "chunkShortName": "main",
-    "size": 66512,
-    "gzipSize": 22711
-  },
-  {
-    "chunkShortName": "marque",
-    "size": 4740,
-    "gzipSize": 2001
-  },
-  {
-    "chunkShortName": "modal",
-    "size": 7999,
-=======
     "gzipSize": 588
   },
   {
@@ -213,25 +107,10 @@
   {
     "chunkShortName": "modal",
     "size": 8036,
->>>>>>> 50b987e8
     "gzipSize": 3437
   },
   {
     "chunkShortName": "pagination",
-<<<<<<< HEAD
-    "size": 5927,
-    "gzipSize": 2480
-  },
-  {
-    "chunkShortName": "popover",
-    "size": 6696,
-    "gzipSize": 2806
-  },
-  {
-    "chunkShortName": "radio-button-wrapper",
-    "size": 6721,
-    "gzipSize": 2889
-=======
     "size": 6009,
     "gzipSize": 2494
   },
@@ -244,7 +123,6 @@
     "chunkShortName": "radio-button-wrapper",
     "size": 6929,
     "gzipSize": 2935
->>>>>>> 50b987e8
   },
   {
     "chunkShortName": "scroller",
@@ -253,80 +131,6 @@
   },
   {
     "chunkShortName": "segmented-control",
-<<<<<<< HEAD
-    "size": 6977,
-    "gzipSize": 2778
-  },
-  {
-    "chunkShortName": "select-wrapper",
-    "size": 21163,
-    "gzipSize": 7040
-  },
-  {
-    "chunkShortName": "spinner",
-    "size": 2433,
-    "gzipSize": 1217
-  },
-  {
-    "chunkShortName": "stepper-horizontal",
-    "size": 11522,
-    "gzipSize": 4750
-  },
-  {
-    "chunkShortName": "switch",
-    "size": 5294,
-    "gzipSize": 2182
-  },
-  {
-    "chunkShortName": "table",
-    "size": 10463,
-    "gzipSize": 3859
-  },
-  {
-    "chunkShortName": "tabs",
-    "size": 6141,
-    "gzipSize": 2596
-  },
-  {
-    "chunkShortName": "tabs-bar",
-    "size": 8307,
-    "gzipSize": 3308
-  },
-  {
-    "chunkShortName": "tag",
-    "size": 3945,
-    "gzipSize": 1745
-  },
-  {
-    "chunkShortName": "tag-dismissible",
-    "size": 5447,
-    "gzipSize": 2221
-  },
-  {
-    "chunkShortName": "text",
-    "size": 5160,
-    "gzipSize": 2200
-  },
-  {
-    "chunkShortName": "text-field-wrapper",
-    "size": 14439,
-    "gzipSize": 5269
-  },
-  {
-    "chunkShortName": "text-list",
-    "size": 3923,
-    "gzipSize": 1780
-  },
-  {
-    "chunkShortName": "textarea-wrapper",
-    "size": 8327,
-    "gzipSize": 3286
-  },
-  {
-    "chunkShortName": "toast",
-    "size": 7320,
-    "gzipSize": 3020
-=======
     "size": 7053,
     "gzipSize": 2782
   },
@@ -399,6 +203,5 @@
     "chunkShortName": "toast",
     "size": 6481,
     "gzipSize": 2795
->>>>>>> 50b987e8
   }
 ]