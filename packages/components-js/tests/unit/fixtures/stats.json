[
  {
    "chunkShortName": "accordion",
    "size": 5619,
    "gzipSize": 2446
  },
  {
    "chunkShortName": "banner",
    "size": 3957,
    "gzipSize": 1797
  },
  {
    "chunkShortName": "button",
    "size": 6926,
    "gzipSize": 2825
  },
  {
    "chunkShortName": "button-group",
    "size": 1010,
    "gzipSize": 546
  },
  {
    "chunkShortName": "button-pure",
<<<<<<< HEAD
    "size": 6874,
    "gzipSize": 2926
=======
    "size": 6988,
    "gzipSize": 2965
>>>>>>> 500797ff
  },
  {
    "chunkShortName": "carousel",
    "size": 38625,
    "gzipSize": 15931
  },
  {
    "chunkShortName": "checkbox-wrapper",
<<<<<<< HEAD
    "size": 6798,
    "gzipSize": 2906
=======
    "size": 6853,
    "gzipSize": 2921
>>>>>>> 500797ff
  },
  {
    "chunkShortName": "content-wrapper",
    "size": 1159,
    "gzipSize": 614
  },
  {
    "chunkShortName": "divider",
    "size": 1115,
    "gzipSize": 588
  },
  {
    "chunkShortName": "fieldset-wrapper",
    "size": 3257,
    "gzipSize": 1422
  },
  {
    "chunkShortName": "flex",
    "size": 2986,
    "gzipSize": 1117
  },
  {
    "chunkShortName": "grid",
    "size": 2118,
    "gzipSize": 948
  },
  {
    "chunkShortName": "headline",
    "size": 4981,
    "gzipSize": 2108
  },
  {
    "chunkShortName": "icon",
    "size": 14976,
    "gzipSize": 7480
  },
  {
    "chunkShortName": "inline-notification",
    "size": 4508,
    "gzipSize": 1973
  },
  {
    "chunkShortName": "link",
    "size": 6312,
    "gzipSize": 2676
  },
  {
    "chunkShortName": "link-pure",
<<<<<<< HEAD
    "size": 6695,
    "gzipSize": 2830
=======
    "size": 6789,
    "gzipSize": 2860
>>>>>>> 500797ff
  },
  {
    "chunkShortName": "link-social",
    "size": 4502,
    "gzipSize": 2008
  },
  {
    "chunkShortName": "link-tile",
    "size": 6875,
    "gzipSize": 2903
  },
  {
    "chunkShortName": "main",
<<<<<<< HEAD
    "size": 66513,
    "gzipSize": 22720
=======
    "size": 66490,
    "gzipSize": 22710
>>>>>>> 500797ff
  },
  {
    "chunkShortName": "marque",
    "size": 4738,
    "gzipSize": 2001
  },
  {
    "chunkShortName": "modal",
    "size": 7993,
    "gzipSize": 3435
  },
  {
    "chunkShortName": "pagination",
    "size": 5925,
    "gzipSize": 2479
  },
  {
    "chunkShortName": "popover",
    "size": 6920,
    "gzipSize": 2809
  },
  {
    "chunkShortName": "radio-button-wrapper",
    "size": 6742,
    "gzipSize": 2894
  },
  {
    "chunkShortName": "scroller",
    "size": 5506,
    "gzipSize": 2245
  },
  {
    "chunkShortName": "segmented-control",
    "size": 6970,
    "gzipSize": 2776
  },
  {
    "chunkShortName": "select-wrapper",
    "size": 22809,
    "gzipSize": 7511
  },
  {
    "chunkShortName": "spinner",
    "size": 2431,
    "gzipSize": 1216
  },
  {
    "chunkShortName": "stepper-horizontal",
    "size": 11514,
    "gzipSize": 4747
  },
  {
    "chunkShortName": "switch",
    "size": 5290,
    "gzipSize": 2177
  },
  {
    "chunkShortName": "table",
    "size": 10456,
    "gzipSize": 3860
  },
  {
    "chunkShortName": "tabs",
    "size": 6135,
    "gzipSize": 2594
  },
  {
    "chunkShortName": "tabs-bar",
    "size": 8300,
    "gzipSize": 3303
  },
  {
    "chunkShortName": "tag",
    "size": 3932,
    "gzipSize": 1733
  },
  {
    "chunkShortName": "tag-dismissible",
    "size": 5493,
    "gzipSize": 2256
  },
  {
    "chunkShortName": "text",
    "size": 5154,
    "gzipSize": 2195
  },
  {
    "chunkShortName": "text-field-wrapper",
    "size": 14592,
    "gzipSize": 5219
  },
  {
    "chunkShortName": "text-list",
    "size": 3917,
    "gzipSize": 1775
  },
  {
    "chunkShortName": "textarea-wrapper",
    "size": 8717,
    "gzipSize": 3368
  },
  {
    "chunkShortName": "toast",
    "size": 7314,
    "gzipSize": 3017
  }
]<|MERGE_RESOLUTION|>--- conflicted
+++ resolved
@@ -21,13 +21,8 @@
   },
   {
     "chunkShortName": "button-pure",
-<<<<<<< HEAD
-    "size": 6874,
-    "gzipSize": 2926
-=======
     "size": 6988,
     "gzipSize": 2965
->>>>>>> 500797ff
   },
   {
     "chunkShortName": "carousel",
@@ -36,13 +31,8 @@
   },
   {
     "chunkShortName": "checkbox-wrapper",
-<<<<<<< HEAD
-    "size": 6798,
-    "gzipSize": 2906
-=======
     "size": 6853,
     "gzipSize": 2921
->>>>>>> 500797ff
   },
   {
     "chunkShortName": "content-wrapper",
@@ -91,13 +81,8 @@
   },
   {
     "chunkShortName": "link-pure",
-<<<<<<< HEAD
-    "size": 6695,
-    "gzipSize": 2830
-=======
     "size": 6789,
     "gzipSize": 2860
->>>>>>> 500797ff
   },
   {
     "chunkShortName": "link-social",
@@ -111,13 +96,8 @@
   },
   {
     "chunkShortName": "main",
-<<<<<<< HEAD
-    "size": 66513,
-    "gzipSize": 22720
-=======
     "size": 66490,
     "gzipSize": 22710
->>>>>>> 500797ff
   },
   {
     "chunkShortName": "marque",
