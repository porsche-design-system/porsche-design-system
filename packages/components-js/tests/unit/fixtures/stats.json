[
  {
    "chunkShortName": "accordion",
    "size": 4567,
    "gzipSize": 1975
  },
  {
    "chunkShortName": "banner",
    "size": 5204,
    "gzipSize": 2108
  },
  {
    "chunkShortName": "button",
    "size": 7199,
    "gzipSize": 2873
  },
  {
    "chunkShortName": "button-group",
    "size": 1039,
    "gzipSize": 587
  },
  {
    "chunkShortName": "button-pure",
    "size": 7937,
    "gzipSize": 3275
  },
  {
    "chunkShortName": "button-tile",
    "size": 6883,
    "gzipSize": 2900
  },
  {
    "chunkShortName": "carousel",
    "size": 44144,
    "gzipSize": 17777
  },
  {
    "chunkShortName": "checkbox-wrapper",
    "size": 9870,
    "gzipSize": 4019
  },
  {
    "chunkShortName": "content-wrapper",
    "size": 2416,
    "gzipSize": 1178
  },
  {
    "chunkShortName": "crest",
    "size": 2101,
    "gzipSize": 1090
  },
  {
    "chunkShortName": "display",
    "size": 3605,
    "gzipSize": 1675
  },
  {
    "chunkShortName": "divider",
    "size": 2346,
    "gzipSize": 1030
  },
  {
    "chunkShortName": "fieldset",
    "size": 3992,
    "gzipSize": 1641
  },
  {
    "chunkShortName": "fieldset-wrapper",
    "size": 4244,
    "gzipSize": 1764
  },
  {
    "chunkShortName": "flex",
    "size": 3557,
    "gzipSize": 1375
  },
  {
    "chunkShortName": "flyout",
    "size": 8437,
    "gzipSize": 3350
  },
  {
    "chunkShortName": "grid",
    "size": 2614,
    "gzipSize": 1165
  },
  {
    "chunkShortName": "heading",
    "size": 4263,
    "gzipSize": 1827
  },
  {
    "chunkShortName": "headline",
    "size": 4752,
    "gzipSize": 1970
  },
  {
    "chunkShortName": "icon",
    "size": 17614,
    "gzipSize": 8343
  },
  {
    "chunkShortName": "inline-notification",
    "size": 5432,
    "gzipSize": 2192
  },
  {
    "chunkShortName": "link",
    "size": 6394,
    "gzipSize": 2615
  },
  {
    "chunkShortName": "link-pure",
    "size": 7559,
    "gzipSize": 3069
  },
  {
    "chunkShortName": "link-social",
    "size": 6170,
    "gzipSize": 2575
  },
  {
    "chunkShortName": "link-tile",
    "size": 6983,
    "gzipSize": 2951
  },
  {
    "chunkShortName": "link-tile-model-signature",
    "size": 6334,
    "gzipSize": 2726
  },
  {
    "chunkShortName": "main",
<<<<<<< HEAD
    "size": 74967,
    "gzipSize": 24997
=======
    "size": 74940,
    "gzipSize": 25007
>>>>>>> 3540134f
  },
  {
    "chunkShortName": "marque",
    "size": 5537,
    "gzipSize": 2221
  },
  {
    "chunkShortName": "modal",
    "size": 9193,
    "gzipSize": 3883
  },
  {
    "chunkShortName": "model-signature",
    "size": 2789,
    "gzipSize": 1409
  },
  {
    "chunkShortName": "multi-select",
    "size": 22004,
    "gzipSize": 7493
  },
  {
    "chunkShortName": "pagination",
    "size": 7302,
    "gzipSize": 2945
  },
  {
    "chunkShortName": "pin-code",
    "size": 12479,
    "gzipSize": 4865
  },
  {
    "chunkShortName": "popover",
    "size": 8584,
    "gzipSize": 3230
  },
  {
    "chunkShortName": "radio-button-wrapper",
    "size": 9382,
    "gzipSize": 3858
  },
  {
    "chunkShortName": "scroller",
    "size": 8170,
    "gzipSize": 3110
  },
  {
    "chunkShortName": "segmented-control",
    "size": 7903,
    "gzipSize": 3088
  },
  {
    "chunkShortName": "select-wrapper",
    "size": 23634,
    "gzipSize": 7891
  },
  {
    "chunkShortName": "spinner",
    "size": 2149,
    "gzipSize": 1056
  },
  {
    "chunkShortName": "stepper-horizontal",
    "size": 11566,
    "gzipSize": 4659
  },
  {
    "chunkShortName": "switch",
    "size": 5894,
    "gzipSize": 2331
  },
  {
    "chunkShortName": "table",
    "size": 8298,
    "gzipSize": 3045
  },
  {
    "chunkShortName": "tabs",
<<<<<<< HEAD
    "size": 6189,
    "gzipSize": 2545
  },
  {
    "chunkShortName": "tabs-bar",
    "size": 10568,
=======
    "size": 6187,
    "gzipSize": 2549
  },
  {
    "chunkShortName": "tabs-bar",
    "size": 10453,
>>>>>>> 3540134f
    "gzipSize": 4117
  },
  {
    "chunkShortName": "tag",
    "size": 5423,
    "gzipSize": 2207
  },
  {
    "chunkShortName": "tag-dismissible",
    "size": 4024,
    "gzipSize": 1792
  },
  {
    "chunkShortName": "text",
    "size": 5168,
    "gzipSize": 2105
  },
  {
    "chunkShortName": "text-field-wrapper",
    "size": 15196,
    "gzipSize": 5736
  },
  {
    "chunkShortName": "text-list",
    "size": 3902,
    "gzipSize": 1701
  },
  {
    "chunkShortName": "textarea-wrapper",
    "size": 9647,
    "gzipSize": 3747
  },
  {
    "chunkShortName": "toast",
    "size": 6780,
    "gzipSize": 2899
  },
  {
    "chunkShortName": "wordmark",
    "size": 2741,
    "gzipSize": 1323
  }
]<|MERGE_RESOLUTION|>--- conflicted
+++ resolved
@@ -2,152 +2,147 @@
   {
     "chunkShortName": "accordion",
     "size": 4567,
-    "gzipSize": 1975
+    "gzipSize": 1974
   },
   {
     "chunkShortName": "banner",
     "size": 5204,
-    "gzipSize": 2108
+    "gzipSize": 2105
   },
   {
     "chunkShortName": "button",
-    "size": 7199,
-    "gzipSize": 2873
+    "size": 7201,
+    "gzipSize": 2880
   },
   {
     "chunkShortName": "button-group",
     "size": 1039,
-    "gzipSize": 587
+    "gzipSize": 588
   },
   {
     "chunkShortName": "button-pure",
-    "size": 7937,
-    "gzipSize": 3275
+    "size": 7939,
+    "gzipSize": 3277
   },
   {
     "chunkShortName": "button-tile",
-    "size": 6883,
-    "gzipSize": 2900
+    "size": 6880,
+    "gzipSize": 2897
   },
   {
     "chunkShortName": "carousel",
     "size": 44144,
-    "gzipSize": 17777
+    "gzipSize": 17772
   },
   {
     "chunkShortName": "checkbox-wrapper",
-    "size": 9870,
-    "gzipSize": 4019
+    "size": 8639,
+    "gzipSize": 3551
   },
   {
     "chunkShortName": "content-wrapper",
     "size": 2416,
-    "gzipSize": 1178
+    "gzipSize": 1180
   },
   {
     "chunkShortName": "crest",
     "size": 2101,
-    "gzipSize": 1090
+    "gzipSize": 1092
   },
   {
     "chunkShortName": "display",
-    "size": 3605,
-    "gzipSize": 1675
+    "size": 3602,
+    "gzipSize": 1674
   },
   {
     "chunkShortName": "divider",
     "size": 2346,
-    "gzipSize": 1030
+    "gzipSize": 1028
   },
   {
     "chunkShortName": "fieldset",
-    "size": 3992,
-    "gzipSize": 1641
+    "size": 3991,
+    "gzipSize": 1628
   },
   {
     "chunkShortName": "fieldset-wrapper",
-    "size": 4244,
-    "gzipSize": 1764
+    "size": 4243,
+    "gzipSize": 1753
   },
   {
     "chunkShortName": "flex",
-    "size": 3557,
+    "size": 3555,
     "gzipSize": 1375
   },
   {
     "chunkShortName": "flyout",
     "size": 8437,
-    "gzipSize": 3350
+    "gzipSize": 3353
   },
   {
     "chunkShortName": "grid",
-    "size": 2614,
-    "gzipSize": 1165
+    "size": 2612,
+    "gzipSize": 1162
   },
   {
     "chunkShortName": "heading",
-    "size": 4263,
-    "gzipSize": 1827
+    "size": 4260,
+    "gzipSize": 1830
   },
   {
     "chunkShortName": "headline",
-    "size": 4752,
-    "gzipSize": 1970
+    "size": 4749,
+    "gzipSize": 1971
   },
   {
     "chunkShortName": "icon",
     "size": 17614,
-    "gzipSize": 8343
+    "gzipSize": 8339
   },
   {
     "chunkShortName": "inline-notification",
     "size": 5432,
-    "gzipSize": 2192
+    "gzipSize": 2194
   },
   {
     "chunkShortName": "link",
-    "size": 6394,
-    "gzipSize": 2615
+    "size": 6397,
+    "gzipSize": 2616
   },
   {
     "chunkShortName": "link-pure",
-    "size": 7559,
-    "gzipSize": 3069
+    "size": 7561,
+    "gzipSize": 3072
   },
   {
     "chunkShortName": "link-social",
-    "size": 6170,
-    "gzipSize": 2575
+    "size": 6173,
+    "gzipSize": 2577
   },
   {
     "chunkShortName": "link-tile",
-    "size": 6983,
-    "gzipSize": 2951
+    "size": 6980,
+    "gzipSize": 2946
   },
   {
     "chunkShortName": "link-tile-model-signature",
-    "size": 6334,
-    "gzipSize": 2726
+    "size": 6331,
+    "gzipSize": 2725
   },
   {
     "chunkShortName": "main",
-<<<<<<< HEAD
-    "size": 74967,
-    "gzipSize": 24997
-=======
     "size": 74940,
     "gzipSize": 25007
->>>>>>> 3540134f
   },
   {
     "chunkShortName": "marque",
     "size": 5537,
-    "gzipSize": 2221
+    "gzipSize": 2220
   },
   {
     "chunkShortName": "modal",
     "size": 9193,
-    "gzipSize": 3883
+    "gzipSize": 3878
   },
   {
     "chunkShortName": "model-signature",
@@ -156,43 +151,43 @@
   },
   {
     "chunkShortName": "multi-select",
-    "size": 22004,
-    "gzipSize": 7493
+    "size": 21616,
+    "gzipSize": 7204
   },
   {
     "chunkShortName": "pagination",
     "size": 7302,
-    "gzipSize": 2945
+    "gzipSize": 2941
   },
   {
     "chunkShortName": "pin-code",
-    "size": 12479,
-    "gzipSize": 4865
+    "size": 11531,
+    "gzipSize": 4473
   },
   {
     "chunkShortName": "popover",
     "size": 8584,
-    "gzipSize": 3230
+    "gzipSize": 3231
   },
   {
     "chunkShortName": "radio-button-wrapper",
-    "size": 9382,
-    "gzipSize": 3858
+    "size": 8137,
+    "gzipSize": 3379
   },
   {
     "chunkShortName": "scroller",
     "size": 8170,
-    "gzipSize": 3110
+    "gzipSize": 3106
   },
   {
     "chunkShortName": "segmented-control",
-    "size": 7903,
-    "gzipSize": 3088
+    "size": 7901,
+    "gzipSize": 3086
   },
   {
     "chunkShortName": "select-wrapper",
-    "size": 23634,
-    "gzipSize": 7891
+    "size": 23498,
+    "gzipSize": 7659
   },
   {
     "chunkShortName": "spinner",
@@ -201,72 +196,63 @@
   },
   {
     "chunkShortName": "stepper-horizontal",
-    "size": 11566,
-    "gzipSize": 4659
+    "size": 11562,
+    "gzipSize": 4662
   },
   {
     "chunkShortName": "switch",
     "size": 5894,
-    "gzipSize": 2331
+    "gzipSize": 2328
   },
   {
     "chunkShortName": "table",
-    "size": 8298,
-    "gzipSize": 3045
+    "size": 8296,
+    "gzipSize": 3046
   },
   {
     "chunkShortName": "tabs",
-<<<<<<< HEAD
-    "size": 6189,
-    "gzipSize": 2545
-  },
-  {
-    "chunkShortName": "tabs-bar",
-    "size": 10568,
-=======
     "size": 6187,
     "gzipSize": 2549
   },
   {
     "chunkShortName": "tabs-bar",
     "size": 10453,
->>>>>>> 3540134f
     "gzipSize": 4117
   },
   {
     "chunkShortName": "tag",
-    "size": 5423,
-    "gzipSize": 2207
+    "size": 5420,
+    "gzipSize": 2200
   },
   {
     "chunkShortName": "tag-dismissible",
-    "size": 4024,
-    "gzipSize": 1792
+    "size": 4022,
+    "gzipSize": 1786
   },
   {
     "chunkShortName": "text",
-    "size": 5168,
-    "gzipSize": 2105
+    "size": 5165,
+    "gzipSize": 2103
   },
   {
     "chunkShortName": "text-field-wrapper",
-    "size": 15196,
-    "gzipSize": 5736
+    "size": 14580,
+    "gzipSize": 5452
   },
   {
     "chunkShortName": "text-list",
-    "size": 3902,
-    "gzipSize": 1701
+    "size": 3900,
+    "gzipSize": 1698
   },
   {
     "chunkShortName": "textarea-wrapper",
-    "size": 9647,
-    "gzipSize": 3747
+    "size": 8968,
+    "gzipSize": 3418
   },
   {
     "chunkShortName": "toast",
     "size": 6780,
-    "gzipSize": 2899
+    "gzipSize": 2894
   },
   {
     "chunkShortName": "wordmark",
