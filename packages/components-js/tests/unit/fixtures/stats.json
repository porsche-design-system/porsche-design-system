[
  {
    "chunkShortName": "accordion",
    "size": 5706,
    "gzipSize": 2469
  },
  {
    "chunkShortName": "banner",
    "size": 3962,
    "gzipSize": 1802
  },
  {
    "chunkShortName": "button",
<<<<<<< HEAD
    "size": 6932,
    "gzipSize": 2822
=======
    "size": 7113,
    "gzipSize": 2862
>>>>>>> 427f4007
  },
  {
    "chunkShortName": "button-group",
    "size": 1011,
    "gzipSize": 546
  },
  {
    "chunkShortName": "button-pure",
<<<<<<< HEAD
    "size": 7037,
    "gzipSize": 2972
=======
    "size": 7439,
    "gzipSize": 3077
>>>>>>> 427f4007
  },
  {
    "chunkShortName": "carousel",
    "size": 38720,
    "gzipSize": 15958
  },
  {
    "chunkShortName": "checkbox-wrapper",
    "size": 7013,
    "gzipSize": 2957
  },
  {
    "chunkShortName": "content-wrapper",
    "size": 1160,
    "gzipSize": 614
  },
  {
    "chunkShortName": "divider",
    "size": 1116,
    "gzipSize": 587
  },
  {
    "chunkShortName": "fieldset-wrapper",
    "size": 3423,
    "gzipSize": 1448
  },
  {
    "chunkShortName": "flex",
    "size": 2989,
    "gzipSize": 1121
  },
  {
    "chunkShortName": "grid",
    "size": 2121,
    "gzipSize": 951
  },
  {
    "chunkShortName": "headline",
    "size": 5089,
    "gzipSize": 2123
  },
  {
    "chunkShortName": "icon",
    "size": 16214,
    "gzipSize": 7410
  },
  {
    "chunkShortName": "inline-notification",
    "size": 4605,
    "gzipSize": 2000
  },
  {
    "chunkShortName": "link",
<<<<<<< HEAD
    "size": 6354,
    "gzipSize": 2693
  },
  {
    "chunkShortName": "link-pure",
    "size": 6838,
    "gzipSize": 2874
=======
    "size": 6449,
    "gzipSize": 2710
  },
  {
    "chunkShortName": "link-pure",
    "size": 7239,
    "gzipSize": 2979
>>>>>>> 427f4007
  },
  {
    "chunkShortName": "link-social",
    "size": 4588,
    "gzipSize": 2025
  },
  {
    "chunkShortName": "link-tile",
    "size": 7014,
    "gzipSize": 2937
  },
  {
    "chunkShortName": "main",
<<<<<<< HEAD
    "size": 66500,
    "gzipSize": 22707
=======
    "size": 66485,
    "gzipSize": 22719
>>>>>>> 427f4007
  },
  {
    "chunkShortName": "marque",
    "size": 4738,
    "gzipSize": 2001
  },
  {
    "chunkShortName": "modal",
    "size": 8036,
    "gzipSize": 3443
  },
  {
    "chunkShortName": "pagination",
<<<<<<< HEAD
    "size": 6381,
    "gzipSize": 2639
=======
    "size": 6009,
    "gzipSize": 2494
>>>>>>> 427f4007
  },
  {
    "chunkShortName": "popover",
    "size": 7388,
    "gzipSize": 2916
  },
  {
    "chunkShortName": "radio-button-wrapper",
    "size": 6902,
    "gzipSize": 2931
  },
  {
    "chunkShortName": "scroller",
    "size": 5508,
    "gzipSize": 2245
  },
  {
    "chunkShortName": "segmented-control",
    "size": 7055,
    "gzipSize": 2783
  },
  {
    "chunkShortName": "select-wrapper",
    "size": 22983,
    "gzipSize": 7557
  },
  {
    "chunkShortName": "spinner",
    "size": 2624,
    "gzipSize": 1263
  },
  {
    "chunkShortName": "stepper-horizontal",
    "size": 11602,
    "gzipSize": 4770
  },
  {
    "chunkShortName": "switch",
    "size": 5376,
    "gzipSize": 2200
  },
  {
    "chunkShortName": "table",
    "size": 10545,
    "gzipSize": 3881
  },
  {
    "chunkShortName": "tabs",
    "size": 6139,
    "gzipSize": 2589
  },
  {
    "chunkShortName": "tabs-bar",
    "size": 8387,
    "gzipSize": 3324
  },
  {
    "chunkShortName": "tag",
<<<<<<< HEAD
    "size": 3940,
    "gzipSize": 1744
  },
  {
    "chunkShortName": "tag-dismissible",
    "size": 5441,
    "gzipSize": 2216
=======
    "size": 3983,
    "gzipSize": 1753
  },
  {
    "chunkShortName": "tag-dismissible",
    "size": 5527,
    "gzipSize": 2229
>>>>>>> 427f4007
  },
  {
    "chunkShortName": "text",
    "size": 5389,
    "gzipSize": 2232
  },
  {
    "chunkShortName": "text-field-wrapper",
    "size": 14750,
    "gzipSize": 5262
  },
  {
    "chunkShortName": "text-list",
    "size": 4035,
    "gzipSize": 1796
  },
  {
    "chunkShortName": "textarea-wrapper",
    "size": 8874,
    "gzipSize": 3400
  },
  {
    "chunkShortName": "toast",
    "size": 7433,
    "gzipSize": 3037
  }
]<|MERGE_RESOLUTION|>--- conflicted
+++ resolved
@@ -11,13 +11,8 @@
   },
   {
     "chunkShortName": "button",
-<<<<<<< HEAD
-    "size": 6932,
-    "gzipSize": 2822
-=======
     "size": 7113,
     "gzipSize": 2862
->>>>>>> 427f4007
   },
   {
     "chunkShortName": "button-group",
@@ -26,13 +21,8 @@
   },
   {
     "chunkShortName": "button-pure",
-<<<<<<< HEAD
-    "size": 7037,
-    "gzipSize": 2972
-=======
     "size": 7439,
     "gzipSize": 3077
->>>>>>> 427f4007
   },
   {
     "chunkShortName": "carousel",
@@ -86,15 +76,6 @@
   },
   {
     "chunkShortName": "link",
-<<<<<<< HEAD
-    "size": 6354,
-    "gzipSize": 2693
-  },
-  {
-    "chunkShortName": "link-pure",
-    "size": 6838,
-    "gzipSize": 2874
-=======
     "size": 6449,
     "gzipSize": 2710
   },
@@ -102,7 +83,6 @@
     "chunkShortName": "link-pure",
     "size": 7239,
     "gzipSize": 2979
->>>>>>> 427f4007
   },
   {
     "chunkShortName": "link-social",
@@ -116,13 +96,8 @@
   },
   {
     "chunkShortName": "main",
-<<<<<<< HEAD
-    "size": 66500,
-    "gzipSize": 22707
-=======
     "size": 66485,
     "gzipSize": 22719
->>>>>>> 427f4007
   },
   {
     "chunkShortName": "marque",
@@ -136,13 +111,8 @@
   },
   {
     "chunkShortName": "pagination",
-<<<<<<< HEAD
-    "size": 6381,
-    "gzipSize": 2639
-=======
     "size": 6009,
     "gzipSize": 2494
->>>>>>> 427f4007
   },
   {
     "chunkShortName": "popover",
@@ -201,15 +171,6 @@
   },
   {
     "chunkShortName": "tag",
-<<<<<<< HEAD
-    "size": 3940,
-    "gzipSize": 1744
-  },
-  {
-    "chunkShortName": "tag-dismissible",
-    "size": 5441,
-    "gzipSize": 2216
-=======
     "size": 3983,
     "gzipSize": 1753
   },
@@ -217,7 +178,6 @@
     "chunkShortName": "tag-dismissible",
     "size": 5527,
     "gzipSize": 2229
->>>>>>> 427f4007
   },
   {
     "chunkShortName": "text",
