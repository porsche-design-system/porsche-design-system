--- conflicted
+++ resolved
@@ -6,15 +6,6 @@
   },
   {
     "chunkShortName": "banner",
-<<<<<<< HEAD
-    "size": 5168,
-    "gzipSize": 2125
-  },
-  {
-    "chunkShortName": "button",
-    "size": 6502,
-    "gzipSize": 2639
-=======
     "size": 5172,
     "gzipSize": 2128
   },
@@ -22,33 +13,10 @@
     "chunkShortName": "button",
     "size": 6508,
     "gzipSize": 2644
->>>>>>> 0a999dc5
   },
   {
     "chunkShortName": "button-group",
     "size": 990,
-<<<<<<< HEAD
-    "gzipSize": 560
-  },
-  {
-    "chunkShortName": "button-pure",
-    "size": 6929,
-    "gzipSize": 2899
-  },
-  {
-    "chunkShortName": "button-tile",
-    "size": 6577,
-    "gzipSize": 2794
-  },
-  {
-    "chunkShortName": "carousel",
-    "size": 43303,
-    "gzipSize": 17537
-  },
-  {
-    "chunkShortName": "checkbox-wrapper",
-    "size": 7639,
-=======
     "gzipSize": 559
   },
   {
@@ -69,17 +37,12 @@
   {
     "chunkShortName": "checkbox-wrapper",
     "size": 7645,
->>>>>>> 0a999dc5
     "gzipSize": 3232
   },
   {
     "chunkShortName": "content-wrapper",
     "size": 2368,
-<<<<<<< HEAD
-    "gzipSize": 1160
-=======
     "gzipSize": 1159
->>>>>>> 0a999dc5
   },
   {
     "chunkShortName": "crest",
@@ -88,101 +51,32 @@
   },
   {
     "chunkShortName": "display",
-<<<<<<< HEAD
-    "size": 3066,
-=======
     "size": 3064,
->>>>>>> 0a999dc5
     "gzipSize": 1434
   },
   {
     "chunkShortName": "divider",
-<<<<<<< HEAD
-    "size": 2103,
-=======
     "size": 2107,
->>>>>>> 0a999dc5
     "gzipSize": 962
   },
   {
     "chunkShortName": "fieldset",
     "size": 3831,
-<<<<<<< HEAD
-    "gzipSize": 1587
-=======
     "gzipSize": 1585
->>>>>>> 0a999dc5
   },
   {
     "chunkShortName": "fieldset-wrapper",
     "size": 4083,
-<<<<<<< HEAD
-    "gzipSize": 1708
-  },
-  {
-    "chunkShortName": "flex",
-    "size": 3510,
-    "gzipSize": 1345
-=======
     "gzipSize": 1705
   },
   {
     "chunkShortName": "flex",
     "size": 3516,
     "gzipSize": 1351
->>>>>>> 0a999dc5
   },
   {
     "chunkShortName": "flyout",
     "size": 7181,
-<<<<<<< HEAD
-    "gzipSize": 2934
-  },
-  {
-    "chunkShortName": "grid",
-    "size": 2564,
-    "gzipSize": 1139
-  },
-  {
-    "chunkShortName": "heading",
-    "size": 3722,
-    "gzipSize": 1589
-  },
-  {
-    "chunkShortName": "headline",
-    "size": 4601,
-    "gzipSize": 1901
-  },
-  {
-    "chunkShortName": "icon",
-    "size": 17693,
-    "gzipSize": 8414
-  },
-  {
-    "chunkShortName": "inline-notification",
-    "size": 5288,
-    "gzipSize": 2142
-  },
-  {
-    "chunkShortName": "link",
-    "size": 5943,
-    "gzipSize": 2482
-  },
-  {
-    "chunkShortName": "link-pure",
-    "size": 6734,
-    "gzipSize": 2785
-  },
-  {
-    "chunkShortName": "link-social",
-    "size": 5731,
-    "gzipSize": 2444
-  },
-  {
-    "chunkShortName": "link-tile",
-    "size": 6662,
-    "gzipSize": 2846
-=======
     "gzipSize": 2933
   },
   {
@@ -229,64 +123,36 @@
     "chunkShortName": "link-tile",
     "size": 6926,
     "gzipSize": 2928
->>>>>>> 0a999dc5
   },
   {
     "chunkShortName": "link-tile-model-signature",
     "size": 6098,
-<<<<<<< HEAD
-    "gzipSize": 2658
-  },
-  {
-    "chunkShortName": "main",
-    "size": 69904,
-    "gzipSize": 23595
-=======
     "gzipSize": 2652
   },
   {
     "chunkShortName": "main",
     "size": 69825,
     "gzipSize": 23559
->>>>>>> 0a999dc5
   },
   {
     "chunkShortName": "marque",
     "size": 5538,
-<<<<<<< HEAD
-    "gzipSize": 2263
-  },
-  {
-    "chunkShortName": "modal",
-    "size": 7638,
-    "gzipSize": 3309
-=======
     "gzipSize": 2262
   },
   {
     "chunkShortName": "modal",
     "size": 7641,
     "gzipSize": 3310
->>>>>>> 0a999dc5
   },
   {
     "chunkShortName": "model-signature",
     "size": 2832,
-<<<<<<< HEAD
-    "gzipSize": 1461
-  },
-  {
-    "chunkShortName": "pagination",
-    "size": 6998,
-    "gzipSize": 2867
-=======
     "gzipSize": 1460
   },
   {
     "chunkShortName": "pagination",
     "size": 7001,
     "gzipSize": 2866
->>>>>>> 0a999dc5
   },
   {
     "chunkShortName": "popover",
@@ -295,24 +161,6 @@
   },
   {
     "chunkShortName": "radio-button-wrapper",
-<<<<<<< HEAD
-    "size": 6643,
-    "gzipSize": 2859
-  },
-  {
-    "chunkShortName": "scroller",
-    "size": 8057,
-    "gzipSize": 3121
-  },
-  {
-    "chunkShortName": "segmented-control",
-    "size": 7638,
-    "gzipSize": 2979
-  },
-  {
-    "chunkShortName": "select-wrapper",
-    "size": 20889,
-=======
     "size": 6649,
     "gzipSize": 2861
   },
@@ -329,52 +177,21 @@
   {
     "chunkShortName": "select-wrapper",
     "size": 20895,
->>>>>>> 0a999dc5
     "gzipSize": 7020
   },
   {
     "chunkShortName": "spinner",
     "size": 2142,
-<<<<<<< HEAD
-    "gzipSize": 1067
-  },
-  {
-    "chunkShortName": "stepper-horizontal",
-    "size": 11465,
-=======
     "gzipSize": 1066
   },
   {
     "chunkShortName": "stepper-horizontal",
     "size": 11471,
->>>>>>> 0a999dc5
     "gzipSize": 4692
   },
   {
     "chunkShortName": "switch",
     "size": 5519,
-<<<<<<< HEAD
-    "gzipSize": 2257
-  },
-  {
-    "chunkShortName": "table",
-    "size": 8100,
-    "gzipSize": 2971
-  },
-  {
-    "chunkShortName": "tabs",
-    "size": 6323,
-    "gzipSize": 2584
-  },
-  {
-    "chunkShortName": "tabs-bar",
-    "size": 9721,
-    "gzipSize": 3848
-  },
-  {
-    "chunkShortName": "tag",
-    "size": 5108,
-=======
     "gzipSize": 2259
   },
   {
@@ -395,38 +212,15 @@
   {
     "chunkShortName": "tag",
     "size": 5111,
->>>>>>> 0a999dc5
     "gzipSize": 2090
   },
   {
     "chunkShortName": "tag-dismissible",
-<<<<<<< HEAD
-    "size": 3777,
-=======
     "size": 3780,
->>>>>>> 0a999dc5
     "gzipSize": 1711
   },
   {
     "chunkShortName": "text",
-<<<<<<< HEAD
-    "size": 4980,
-    "gzipSize": 2031
-  },
-  {
-    "chunkShortName": "text-field-wrapper",
-    "size": 13399,
-    "gzipSize": 5117
-  },
-  {
-    "chunkShortName": "text-list",
-    "size": 3707,
-    "gzipSize": 1627
-  },
-  {
-    "chunkShortName": "textarea-wrapper",
-    "size": 7964,
-=======
     "size": 4981,
     "gzipSize": 2027
   },
@@ -443,18 +237,12 @@
   {
     "chunkShortName": "textarea-wrapper",
     "size": 7973,
->>>>>>> 0a999dc5
     "gzipSize": 3147
   },
   {
     "chunkShortName": "toast",
-<<<<<<< HEAD
-    "size": 6653,
-    "gzipSize": 2840
-=======
     "size": 6656,
     "gzipSize": 2845
->>>>>>> 0a999dc5
   },
   {
     "chunkShortName": "wordmark",
