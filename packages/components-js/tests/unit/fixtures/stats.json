[
  {
    "chunkShortName": "accordion",
    "size": 6507,
    "gzipSize": 2865
  },
  {
    "chunkShortName": "banner",
    "size": 6764,
    "gzipSize": 2763
  },
  {
    "chunkShortName": "button",
    "size": 9639,
    "gzipSize": 3859
  },
  {
    "chunkShortName": "button-group",
    "size": 1140,
    "gzipSize": 665
  },
  {
    "chunkShortName": "button-pure",
    "size": 9621,
    "gzipSize": 3977
  },
  {
    "chunkShortName": "button-tile",
    "size": 7990,
    "gzipSize": 3378
  },
  {
    "chunkShortName": "canvas",
    "size": 16594,
    "gzipSize": 5262
  },
  {
    "chunkShortName": "carousel",
<<<<<<< HEAD
    "size": 48323,
    "gzipSize": 19535
=======
    "size": 48130,
    "gzipSize": 19447
>>>>>>> 10f627d8
  },
  {
    "chunkShortName": "checkbox",
    "size": 13368,
    "gzipSize": 5184
  },
  {
    "chunkShortName": "checkbox-wrapper",
    "size": 11353,
    "gzipSize": 4634
  },
  {
    "chunkShortName": "content-wrapper",
<<<<<<< HEAD
    "size": 2529,
    "gzipSize": 1271
=======
    "size": 2507,
    "gzipSize": 1261
>>>>>>> 10f627d8
  },
  {
    "chunkShortName": "crest",
    "size": 2188,
    "gzipSize": 1141
  },
  {
    "chunkShortName": "display",
    "size": 4369,
    "gzipSize": 2067
  },
  {
    "chunkShortName": "divider",
    "size": 2422,
    "gzipSize": 1082
  },
  {
    "chunkShortName": "fieldset",
    "size": 4468,
    "gzipSize": 1906
  },
  {
    "chunkShortName": "fieldset-wrapper",
    "size": 4723,
    "gzipSize": 2038
  },
  {
    "chunkShortName": "flex",
    "size": 3745,
    "gzipSize": 1517
  },
  {
    "chunkShortName": "flyout",
    "size": 9698,
    "gzipSize": 4037
  },
  {
    "chunkShortName": "flyout-multilevel",
    "size": 17663,
    "gzipSize": 5593
  },
  {
    "chunkShortName": "grid",
    "size": 2800,
    "gzipSize": 1295
  },
  {
    "chunkShortName": "heading",
    "size": 4990,
    "gzipSize": 2223
  },
  {
    "chunkShortName": "headline",
    "size": 5494,
    "gzipSize": 2358
  },
  {
    "chunkShortName": "icon",
    "size": 15220,
    "gzipSize": 6207
  },
  {
    "chunkShortName": "inline-notification",
    "size": 7882,
    "gzipSize": 3280
  },
  {
    "chunkShortName": "input-password",
    "size": 13816,
    "gzipSize": 5128
  },
  {
    "chunkShortName": "link",
    "size": 7337,
    "gzipSize": 3149
  },
  {
    "chunkShortName": "link-pure",
    "size": 7822,
    "gzipSize": 3318
  },
  {
    "chunkShortName": "link-social",
    "size": 7078,
    "gzipSize": 3100
  },
  {
    "chunkShortName": "link-tile",
    "size": 7745,
    "gzipSize": 3299
  },
  {
    "chunkShortName": "link-tile-model-signature",
    "size": 7738,
    "gzipSize": 3470
  },
  {
    "chunkShortName": "link-tile-product",
    "size": 7624,
    "gzipSize": 3263
  },
  {
    "chunkShortName": "main",
    "size": 83350,
    "gzipSize": 27360
  },
  {
    "chunkShortName": "marque",
    "size": 4766,
    "gzipSize": 1772
  },
  {
    "chunkShortName": "modal",
    "size": 11308,
    "gzipSize": 4439
  },
  {
    "chunkShortName": "model-signature",
    "size": 2939,
    "gzipSize": 1421
  },
  {
    "chunkShortName": "multi-select",
<<<<<<< HEAD
    "size": 43679,
    "gzipSize": 15928
=======
    "size": 43695,
    "gzipSize": 15920
>>>>>>> 10f627d8
  },
  {
    "chunkShortName": "optgroup",
    "size": 3176,
    "gzipSize": 1540
  },
  {
    "chunkShortName": "pagination",
    "size": 7843,
    "gzipSize": 3222
  },
  {
    "chunkShortName": "pin-code",
    "size": 14147,
    "gzipSize": 5594
  },
  {
    "chunkShortName": "popover",
    "size": 23985,
    "gzipSize": 9475
  },
  {
    "chunkShortName": "radio-button-wrapper",
    "size": 10879,
    "gzipSize": 4484
  },
  {
    "chunkShortName": "scroller",
    "size": 6858,
    "gzipSize": 2676
  },
  {
    "chunkShortName": "segmented-control",
    "size": 9005,
    "gzipSize": 3586
  },
  {
    "chunkShortName": "select",
<<<<<<< HEAD
    "size": 43083,
    "gzipSize": 15767
  },
  {
    "chunkShortName": "select-wrapper",
    "size": 45482,
    "gzipSize": 16138
=======
    "size": 43099,
    "gzipSize": 15778
  },
  {
    "chunkShortName": "select-wrapper",
    "size": 45487,
    "gzipSize": 16135
>>>>>>> 10f627d8
  },
  {
    "chunkShortName": "sheet",
    "size": 7370,
    "gzipSize": 3082
  },
  {
    "chunkShortName": "spinner",
    "size": 2402,
    "gzipSize": 1227
  },
  {
    "chunkShortName": "stepper-horizontal",
    "size": 11967,
    "gzipSize": 4987
  },
  {
    "chunkShortName": "switch",
    "size": 7967,
    "gzipSize": 3296
  },
  {
    "chunkShortName": "table",
    "size": 10485,
    "gzipSize": 4139
  },
  {
    "chunkShortName": "tabs",
    "size": 7010,
    "gzipSize": 2920
  },
  {
    "chunkShortName": "tabs-bar",
    "size": 10904,
    "gzipSize": 4337
  },
  {
    "chunkShortName": "tag",
    "size": 5919,
    "gzipSize": 2452
  },
  {
    "chunkShortName": "tag-dismissible",
    "size": 4244,
    "gzipSize": 1961
  },
  {
    "chunkShortName": "text",
    "size": 5932,
    "gzipSize": 2517
  },
  {
    "chunkShortName": "text-field-wrapper",
    "size": 18660,
    "gzipSize": 7118
  },
  {
    "chunkShortName": "text-list",
    "size": 4981,
    "gzipSize": 2231
  },
  {
    "chunkShortName": "textarea",
    "size": 13743,
    "gzipSize": 5084
  },
  {
    "chunkShortName": "textarea-wrapper",
    "size": 12356,
    "gzipSize": 4909
  },
  {
    "chunkShortName": "toast",
    "size": 7581,
    "gzipSize": 3336
  },
  {
    "chunkShortName": "wordmark",
    "size": 3050,
    "gzipSize": 1537
  }
]<|MERGE_RESOLUTION|>--- conflicted
+++ resolved
@@ -1,18 +1,18 @@
 [
   {
     "chunkShortName": "accordion",
-    "size": 6507,
-    "gzipSize": 2865
+    "size": 6505,
+    "gzipSize": 2859
   },
   {
     "chunkShortName": "banner",
-    "size": 6764,
-    "gzipSize": 2763
+    "size": 6761,
+    "gzipSize": 2758
   },
   {
     "chunkShortName": "button",
-    "size": 9639,
-    "gzipSize": 3859
+    "size": 9636,
+    "gzipSize": 3853
   },
   {
     "chunkShortName": "button-group",
@@ -21,48 +21,38 @@
   },
   {
     "chunkShortName": "button-pure",
-    "size": 9621,
-    "gzipSize": 3977
+    "size": 9616,
+    "gzipSize": 3976
   },
   {
     "chunkShortName": "button-tile",
-    "size": 7990,
-    "gzipSize": 3378
+    "size": 7992,
+    "gzipSize": 3379
   },
   {
     "chunkShortName": "canvas",
-    "size": 16594,
-    "gzipSize": 5262
+    "size": 16595,
+    "gzipSize": 5259
   },
   {
     "chunkShortName": "carousel",
-<<<<<<< HEAD
-    "size": 48323,
-    "gzipSize": 19535
-=======
     "size": 48130,
     "gzipSize": 19447
->>>>>>> 10f627d8
   },
   {
     "chunkShortName": "checkbox",
-    "size": 13368,
-    "gzipSize": 5184
+    "size": 13373,
+    "gzipSize": 5186
   },
   {
     "chunkShortName": "checkbox-wrapper",
-    "size": 11353,
-    "gzipSize": 4634
+    "size": 11358,
+    "gzipSize": 4632
   },
   {
     "chunkShortName": "content-wrapper",
-<<<<<<< HEAD
-    "size": 2529,
-    "gzipSize": 1271
-=======
     "size": 2507,
     "gzipSize": 1261
->>>>>>> 10f627d8
   },
   {
     "chunkShortName": "crest",
@@ -72,47 +62,47 @@
   {
     "chunkShortName": "display",
     "size": 4369,
-    "gzipSize": 2067
+    "gzipSize": 2065
   },
   {
     "chunkShortName": "divider",
-    "size": 2422,
-    "gzipSize": 1082
+    "size": 2418,
+    "gzipSize": 1083
   },
   {
     "chunkShortName": "fieldset",
     "size": 4468,
-    "gzipSize": 1906
+    "gzipSize": 1905
   },
   {
     "chunkShortName": "fieldset-wrapper",
-    "size": 4723,
-    "gzipSize": 2038
+    "size": 4721,
+    "gzipSize": 2034
   },
   {
     "chunkShortName": "flex",
-    "size": 3745,
-    "gzipSize": 1517
+    "size": 3746,
+    "gzipSize": 1513
   },
   {
     "chunkShortName": "flyout",
-    "size": 9698,
-    "gzipSize": 4037
+    "size": 9697,
+    "gzipSize": 4040
   },
   {
     "chunkShortName": "flyout-multilevel",
-    "size": 17663,
-    "gzipSize": 5593
+    "size": 17670,
+    "gzipSize": 5595
   },
   {
     "chunkShortName": "grid",
-    "size": 2800,
-    "gzipSize": 1295
+    "size": 2801,
+    "gzipSize": 1293
   },
   {
     "chunkShortName": "heading",
     "size": 4990,
-    "gzipSize": 2223
+    "gzipSize": 2222
   },
   {
     "chunkShortName": "headline",
@@ -121,125 +111,106 @@
   },
   {
     "chunkShortName": "icon",
-    "size": 15220,
+    "size": 15216,
     "gzipSize": 6207
   },
   {
     "chunkShortName": "inline-notification",
-    "size": 7882,
+    "size": 7880,
     "gzipSize": 3280
   },
   {
-    "chunkShortName": "input-password",
-    "size": 13816,
-    "gzipSize": 5128
-  },
-  {
     "chunkShortName": "link",
-    "size": 7337,
-    "gzipSize": 3149
+    "size": 7340,
+    "gzipSize": 3150
   },
   {
     "chunkShortName": "link-pure",
-    "size": 7822,
-    "gzipSize": 3318
+    "size": 7823,
+    "gzipSize": 3326
   },
   {
     "chunkShortName": "link-social",
-    "size": 7078,
-    "gzipSize": 3100
+    "size": 7079,
+    "gzipSize": 3102
   },
   {
     "chunkShortName": "link-tile",
-    "size": 7745,
+    "size": 7747,
     "gzipSize": 3299
   },
   {
     "chunkShortName": "link-tile-model-signature",
-    "size": 7738,
-    "gzipSize": 3470
+    "size": 7748,
+    "gzipSize": 3478
   },
   {
     "chunkShortName": "link-tile-product",
-    "size": 7624,
-    "gzipSize": 3263
+    "size": 7628,
+    "gzipSize": 3260
   },
   {
     "chunkShortName": "main",
-    "size": 83350,
-    "gzipSize": 27360
+    "size": 82736,
+    "gzipSize": 27269
   },
   {
     "chunkShortName": "marque",
-    "size": 4766,
-    "gzipSize": 1772
+    "size": 4764,
+    "gzipSize": 1767
   },
   {
     "chunkShortName": "modal",
-    "size": 11308,
+    "size": 11306,
     "gzipSize": 4439
   },
   {
     "chunkShortName": "model-signature",
     "size": 2939,
-    "gzipSize": 1421
+    "gzipSize": 1420
   },
   {
     "chunkShortName": "multi-select",
-<<<<<<< HEAD
-    "size": 43679,
-    "gzipSize": 15928
-=======
     "size": 43695,
     "gzipSize": 15920
->>>>>>> 10f627d8
   },
   {
     "chunkShortName": "optgroup",
-    "size": 3176,
-    "gzipSize": 1540
+    "size": 3179,
+    "gzipSize": 1539
   },
   {
     "chunkShortName": "pagination",
-    "size": 7843,
-    "gzipSize": 3222
+    "size": 7841,
+    "gzipSize": 3221
   },
   {
     "chunkShortName": "pin-code",
-    "size": 14147,
-    "gzipSize": 5594
+    "size": 14152,
+    "gzipSize": 5588
   },
   {
     "chunkShortName": "popover",
     "size": 23985,
-    "gzipSize": 9475
+    "gzipSize": 9477
   },
   {
     "chunkShortName": "radio-button-wrapper",
-    "size": 10879,
-    "gzipSize": 4484
+    "size": 10884,
+    "gzipSize": 4480
   },
   {
     "chunkShortName": "scroller",
-    "size": 6858,
+    "size": 6854,
     "gzipSize": 2676
   },
   {
     "chunkShortName": "segmented-control",
-    "size": 9005,
-    "gzipSize": 3586
+    "size": 9004,
+    "gzipSize": 3582
   },
   {
     "chunkShortName": "select",
-<<<<<<< HEAD
-    "size": 43083,
-    "gzipSize": 15767
-  },
-  {
-    "chunkShortName": "select-wrapper",
-    "size": 45482,
-    "gzipSize": 16138
-=======
     "size": 43099,
     "gzipSize": 15778
   },
@@ -247,12 +218,11 @@
     "chunkShortName": "select-wrapper",
     "size": 45487,
     "gzipSize": 16135
->>>>>>> 10f627d8
   },
   {
     "chunkShortName": "sheet",
-    "size": 7370,
-    "gzipSize": 3082
+    "size": 7371,
+    "gzipSize": 3085
   },
   {
     "chunkShortName": "spinner",
@@ -261,72 +231,72 @@
   },
   {
     "chunkShortName": "stepper-horizontal",
-    "size": 11967,
-    "gzipSize": 4987
+    "size": 11974,
+    "gzipSize": 4992
   },
   {
     "chunkShortName": "switch",
-    "size": 7967,
-    "gzipSize": 3296
+    "size": 7959,
+    "gzipSize": 3283
   },
   {
     "chunkShortName": "table",
-    "size": 10485,
-    "gzipSize": 4139
+    "size": 10489,
+    "gzipSize": 4134
   },
   {
     "chunkShortName": "tabs",
-    "size": 7010,
-    "gzipSize": 2920
+    "size": 7015,
+    "gzipSize": 2918
   },
   {
     "chunkShortName": "tabs-bar",
-    "size": 10904,
-    "gzipSize": 4337
+    "size": 10900,
+    "gzipSize": 4336
   },
   {
     "chunkShortName": "tag",
-    "size": 5919,
-    "gzipSize": 2452
+    "size": 5917,
+    "gzipSize": 2453
   },
   {
     "chunkShortName": "tag-dismissible",
-    "size": 4244,
-    "gzipSize": 1961
+    "size": 4242,
+    "gzipSize": 1962
   },
   {
     "chunkShortName": "text",
     "size": 5932,
-    "gzipSize": 2517
+    "gzipSize": 2522
   },
   {
     "chunkShortName": "text-field-wrapper",
-    "size": 18660,
-    "gzipSize": 7118
+    "size": 18598,
+    "gzipSize": 7102
   },
   {
     "chunkShortName": "text-list",
-    "size": 4981,
-    "gzipSize": 2231
+    "size": 4982,
+    "gzipSize": 2230
   },
   {
     "chunkShortName": "textarea",
-    "size": 13743,
-    "gzipSize": 5084
+    "size": 13748,
+    "gzipSize": 5075
   },
   {
     "chunkShortName": "textarea-wrapper",
-    "size": 12356,
+    "size": 12359,
     "gzipSize": 4909
   },
   {
     "chunkShortName": "toast",
     "size": 7581,
-    "gzipSize": 3336
+    "gzipSize": 3331
   },
   {
     "chunkShortName": "wordmark",
     "size": 3050,
-    "gzipSize": 1537
+    "gzipSize": 1538
   }
 ]