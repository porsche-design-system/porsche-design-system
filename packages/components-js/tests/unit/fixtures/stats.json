--- conflicted
+++ resolved
@@ -96,13 +96,8 @@
   },
   {
     "chunkShortName": "main",
-<<<<<<< HEAD
     "size": 66485,
     "gzipSize": 22718
-=======
-    "size": 66456,
-    "gzipSize": 22704
->>>>>>> ffbfdd4e
   },
   {
     "chunkShortName": "marque",
@@ -131,13 +126,8 @@
   },
   {
     "chunkShortName": "scroller",
-<<<<<<< HEAD
     "size": 6659,
     "gzipSize": 2707
-=======
-    "size": 5508,
-    "gzipSize": 2246
->>>>>>> ffbfdd4e
   },
   {
     "chunkShortName": "segmented-control",
