--- conflicted
+++ resolved
@@ -106,20 +106,6 @@
   },
   {
     "chunkShortName": "link",
-<<<<<<< HEAD
-    "size": 6167,
-    "gzipSize": 2518
-  },
-  {
-    "chunkShortName": "link-pure",
-    "size": 7077,
-    "gzipSize": 2832
-  },
-  {
-    "chunkShortName": "link-social",
-    "size": 5945,
-    "gzipSize": 2481
-=======
     "size": 6195,
     "gzipSize": 2526
   },
@@ -132,7 +118,6 @@
     "chunkShortName": "link-social",
     "size": 5973,
     "gzipSize": 2488
->>>>>>> d66e58b7
   },
   {
     "chunkShortName": "link-tile",
@@ -147,11 +132,7 @@
   {
     "chunkShortName": "main",
     "size": 70296,
-<<<<<<< HEAD
-    "gzipSize": 23641
-=======
     "gzipSize": 23637
->>>>>>> d66e58b7
   },
   {
     "chunkShortName": "marque",
@@ -220,20 +201,6 @@
   },
   {
     "chunkShortName": "tabs",
-<<<<<<< HEAD
-    "size": 6283,
-    "gzipSize": 2632
-  },
-  {
-    "chunkShortName": "tabs-bar",
-    "size": 9767,
-    "gzipSize": 3839
-  },
-  {
-    "chunkShortName": "tag",
-    "size": 5210,
-    "gzipSize": 2103
-=======
     "size": 6503,
     "gzipSize": 2704
   },
@@ -246,7 +213,6 @@
     "chunkShortName": "tag",
     "size": 5252,
     "gzipSize": 2118
->>>>>>> d66e58b7
   },
   {
     "chunkShortName": "tag-dismissible",
