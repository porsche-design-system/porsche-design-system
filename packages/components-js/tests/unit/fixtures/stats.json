--- conflicted
+++ resolved
@@ -1,15 +1,6 @@
 [
   {
     "chunkShortName": "accordion",
-<<<<<<< HEAD
-    "size": 6507,
-    "gzipSize": 2863
-  },
-  {
-    "chunkShortName": "banner",
-    "size": 6777,
-    "gzipSize": 2766
-=======
     "size": 6509,
     "gzipSize": 2861
   },
@@ -17,7 +8,6 @@
     "chunkShortName": "banner",
     "size": 6779,
     "gzipSize": 2764
->>>>>>> a4f8e2e8
   },
   {
     "chunkShortName": "button",
@@ -32,11 +22,7 @@
   {
     "chunkShortName": "button-pure",
     "size": 9287,
-<<<<<<< HEAD
-    "gzipSize": 3866
-=======
     "gzipSize": 3862
->>>>>>> a4f8e2e8
   },
   {
     "chunkShortName": "button-tile",
@@ -46,28 +32,11 @@
   {
     "chunkShortName": "canvas",
     "size": 16103,
-<<<<<<< HEAD
-    "gzipSize": 5129
-=======
     "gzipSize": 5130
->>>>>>> a4f8e2e8
   },
   {
     "chunkShortName": "carousel",
     "size": 48515,
-<<<<<<< HEAD
-    "gzipSize": 19549
-  },
-  {
-    "chunkShortName": "checkbox",
-    "size": 13859,
-    "gzipSize": 5257
-  },
-  {
-    "chunkShortName": "checkbox-wrapper",
-    "size": 11463,
-    "gzipSize": 4648
-=======
     "gzipSize": 19554
   },
   {
@@ -79,12 +48,11 @@
     "chunkShortName": "checkbox-wrapper",
     "size": 11454,
     "gzipSize": 4646
->>>>>>> a4f8e2e8
   },
   {
     "chunkShortName": "content-wrapper",
     "size": 2511,
-    "gzipSize": 1263
+    "gzipSize": 1262
   },
   {
     "chunkShortName": "crest",
@@ -94,44 +62,27 @@
   {
     "chunkShortName": "display",
     "size": 4371,
-<<<<<<< HEAD
-    "gzipSize": 2064
-  },
-  {
-    "chunkShortName": "divider",
-    "size": 2420,
-=======
     "gzipSize": 2065
   },
   {
     "chunkShortName": "divider",
     "size": 2422,
->>>>>>> a4f8e2e8
     "gzipSize": 1082
   },
   {
     "chunkShortName": "drilldown",
-<<<<<<< HEAD
-    "size": 19737,
-    "gzipSize": 6192
-=======
     "size": 19731,
     "gzipSize": 6188
->>>>>>> a4f8e2e8
   },
   {
     "chunkShortName": "fieldset",
     "size": 4524,
-    "gzipSize": 1938
+    "gzipSize": 1941
   },
   {
     "chunkShortName": "fieldset-wrapper",
     "size": 4779,
-<<<<<<< HEAD
-    "gzipSize": 2068
-=======
     "gzipSize": 2069
->>>>>>> a4f8e2e8
   },
   {
     "chunkShortName": "flex",
@@ -141,56 +92,30 @@
   {
     "chunkShortName": "flyout",
     "size": 9711,
-<<<<<<< HEAD
-    "gzipSize": 4046
-  },
-  {
-    "chunkShortName": "grid",
-    "size": 2803,
-    "gzipSize": 1295
-=======
     "gzipSize": 4048
   },
   {
     "chunkShortName": "grid",
     "size": 2797,
     "gzipSize": 1292
->>>>>>> a4f8e2e8
   },
   {
     "chunkShortName": "heading",
     "size": 4992,
-<<<<<<< HEAD
-    "gzipSize": 2217
-=======
     "gzipSize": 2218
->>>>>>> a4f8e2e8
   },
   {
     "chunkShortName": "headline",
     "size": 5496,
-<<<<<<< HEAD
-    "gzipSize": 2357
-=======
     "gzipSize": 2360
->>>>>>> a4f8e2e8
   },
   {
     "chunkShortName": "icon",
-    "size": 15274,
-    "gzipSize": 6228
+    "size": 15220,
+    "gzipSize": 6207
   },
   {
     "chunkShortName": "inline-notification",
-<<<<<<< HEAD
-    "size": 7895,
-    "gzipSize": 3275
-  },
-  {
-    "chunkShortName": "input-password",
-    "size": 12744,
-    "gzipSize": 4709
-=======
     "size": 7894,
     "gzipSize": 3278
   },
@@ -203,7 +128,6 @@
     "chunkShortName": "input-password",
     "size": 12412,
     "gzipSize": 4491
->>>>>>> a4f8e2e8
   },
   {
     "chunkShortName": "link",
@@ -218,21 +142,12 @@
   {
     "chunkShortName": "link-social",
     "size": 6778,
-<<<<<<< HEAD
-    "gzipSize": 2977
-  },
-  {
-    "chunkShortName": "link-tile",
-    "size": 7783,
-    "gzipSize": 3252
-=======
     "gzipSize": 2979
   },
   {
     "chunkShortName": "link-tile",
     "size": 7784,
     "gzipSize": 3251
->>>>>>> a4f8e2e8
   },
   {
     "chunkShortName": "link-tile-model-signature",
@@ -242,21 +157,12 @@
   {
     "chunkShortName": "link-tile-product",
     "size": 7636,
-<<<<<<< HEAD
-    "gzipSize": 3264
-  },
-  {
-    "chunkShortName": "main",
-    "size": 83103,
-    "gzipSize": 27317
-=======
     "gzipSize": 3261
   },
   {
     "chunkShortName": "main",
     "size": 83595,
     "gzipSize": 27395
->>>>>>> a4f8e2e8
   },
   {
     "chunkShortName": "marque",
@@ -265,13 +171,8 @@
   },
   {
     "chunkShortName": "modal",
-<<<<<<< HEAD
-    "size": 11319,
-    "gzipSize": 4448
-=======
     "size": 11321,
     "gzipSize": 4454
->>>>>>> a4f8e2e8
   },
   {
     "chunkShortName": "model-signature",
@@ -280,13 +181,8 @@
   },
   {
     "chunkShortName": "multi-select",
-<<<<<<< HEAD
-    "size": 45202,
-    "gzipSize": 16469
-=======
     "size": 45193,
     "gzipSize": 16460
->>>>>>> a4f8e2e8
   },
   {
     "chunkShortName": "optgroup",
@@ -296,44 +192,6 @@
   {
     "chunkShortName": "pagination",
     "size": 7842,
-<<<<<<< HEAD
-    "gzipSize": 3222
-  },
-  {
-    "chunkShortName": "pin-code",
-    "size": 13806,
-    "gzipSize": 5388
-  },
-  {
-    "chunkShortName": "popover",
-    "size": 24469,
-    "gzipSize": 9560
-  },
-  {
-    "chunkShortName": "radio-button-wrapper",
-    "size": 10989,
-    "gzipSize": 4504
-  },
-  {
-    "chunkShortName": "scroller",
-    "size": 6849,
-    "gzipSize": 2678
-  },
-  {
-    "chunkShortName": "segmented-control",
-    "size": 9011,
-    "gzipSize": 3579
-  },
-  {
-    "chunkShortName": "select",
-    "size": 42299,
-    "gzipSize": 15439
-  },
-  {
-    "chunkShortName": "select-wrapper",
-    "size": 45089,
-    "gzipSize": 16007
-=======
     "gzipSize": 3219
   },
   {
@@ -370,7 +228,6 @@
     "chunkShortName": "select-wrapper",
     "size": 45080,
     "gzipSize": 16002
->>>>>>> a4f8e2e8
   },
   {
     "chunkShortName": "sheet",
@@ -380,43 +237,16 @@
   {
     "chunkShortName": "spinner",
     "size": 2402,
-<<<<<<< HEAD
-    "gzipSize": 1227
-  },
-  {
-    "chunkShortName": "stepper-horizontal",
-    "size": 11969,
-    "gzipSize": 4984
-=======
     "gzipSize": 1229
   },
   {
     "chunkShortName": "stepper-horizontal",
     "size": 11963,
     "gzipSize": 4983
->>>>>>> a4f8e2e8
   },
   {
     "chunkShortName": "switch",
     "size": 7966,
-<<<<<<< HEAD
-    "gzipSize": 3288
-  },
-  {
-    "chunkShortName": "table",
-    "size": 10477,
-    "gzipSize": 4141
-  },
-  {
-    "chunkShortName": "tabs",
-    "size": 7011,
-    "gzipSize": 2920
-  },
-  {
-    "chunkShortName": "tabs-bar",
-    "size": 10899,
-    "gzipSize": 4339
-=======
     "gzipSize": 3291
   },
   {
@@ -433,53 +263,20 @@
     "chunkShortName": "tabs-bar",
     "size": 10901,
     "gzipSize": 4344
->>>>>>> a4f8e2e8
   },
   {
     "chunkShortName": "tag",
     "size": 5918,
-<<<<<<< HEAD
-    "gzipSize": 2450
-=======
     "gzipSize": 2451
->>>>>>> a4f8e2e8
   },
   {
     "chunkShortName": "tag-dismissible",
     "size": 4244,
-    "gzipSize": 1967
+    "gzipSize": 1963
   },
   {
     "chunkShortName": "text",
     "size": 5934,
-<<<<<<< HEAD
-    "gzipSize": 2517
-  },
-  {
-    "chunkShortName": "text-field-wrapper",
-    "size": 18770,
-    "gzipSize": 7132
-  },
-  {
-    "chunkShortName": "text-list",
-    "size": 4982,
-    "gzipSize": 2228
-  },
-  {
-    "chunkShortName": "textarea",
-    "size": 13424,
-    "gzipSize": 4864
-  },
-  {
-    "chunkShortName": "textarea-wrapper",
-    "size": 12466,
-    "gzipSize": 4907
-  },
-  {
-    "chunkShortName": "toast",
-    "size": 7534,
-    "gzipSize": 3307
-=======
     "gzipSize": 2518
   },
   {
@@ -506,7 +303,6 @@
     "chunkShortName": "toast",
     "size": 7531,
     "gzipSize": 3309
->>>>>>> a4f8e2e8
   },
   {
     "chunkShortName": "wordmark",
