--- conflicted
+++ resolved
@@ -1,35 +1,12 @@
 [
   {
     "chunkShortName": "accordion",
-<<<<<<< HEAD
-    "size": 5075,
-    "gzipSize": 2165
-=======
     "size": 5084,
     "gzipSize": 2168
->>>>>>> 33475bfb
   },
   {
     "chunkShortName": "banner",
     "size": 6904,
-<<<<<<< HEAD
-    "gzipSize": 2612
-  },
-  {
-    "chunkShortName": "button",
-    "size": 6879,
-    "gzipSize": 2618
-  },
-  {
-    "chunkShortName": "button-pure",
-    "size": 8291,
-    "gzipSize": 3439
-  },
-  {
-    "chunkShortName": "checkbox-wrapper",
-    "size": 6826,
-    "gzipSize": 2781
-=======
     "gzipSize": 2616
   },
   {
@@ -46,7 +23,6 @@
     "chunkShortName": "checkbox-wrapper",
     "size": 6868,
     "gzipSize": 2788
->>>>>>> 33475bfb
   },
   {
     "chunkShortName": "content-wrapper",
@@ -61,134 +37,6 @@
   {
     "chunkShortName": "fieldset-wrapper",
     "size": 3371,
-<<<<<<< HEAD
-    "gzipSize": 1398
-  },
-  {
-    "chunkShortName": "flex",
-    "size": 2171,
-    "gzipSize": 902
-  },
-  {
-    "chunkShortName": "grid",
-    "size": 2369,
-    "gzipSize": 1013
-  },
-  {
-    "chunkShortName": "headline",
-    "size": 7187,
-    "gzipSize": 2680
-  },
-  {
-    "chunkShortName": "icon",
-    "size": 14824,
-    "gzipSize": 7490
-  },
-  {
-    "chunkShortName": "link",
-    "size": 5305,
-    "gzipSize": 2100
-  },
-  {
-    "chunkShortName": "link-pure",
-    "size": 8510,
-    "gzipSize": 3508
-  },
-  {
-    "chunkShortName": "link-social",
-    "size": 6093,
-    "gzipSize": 2050
-  },
-  {
-    "chunkShortName": "main",
-    "size": 62041,
-    "gzipSize": 21247
-  },
-  {
-    "chunkShortName": "marque",
-    "size": 4857,
-    "gzipSize": 2091
-  },
-  {
-    "chunkShortName": "modal",
-    "size": 7514,
-    "gzipSize": 3151
-  },
-  {
-    "chunkShortName": "pagination",
-    "size": 6167,
-    "gzipSize": 2633
-  },
-  {
-    "chunkShortName": "popover",
-    "size": 7188,
-    "gzipSize": 2832
-  },
-  {
-    "chunkShortName": "radio-button-wrapper",
-    "size": 7447,
-    "gzipSize": 3007
-  },
-  {
-    "chunkShortName": "scroller",
-    "size": 11488,
-    "gzipSize": 3990
-  },
-  {
-    "chunkShortName": "segmented-control",
-    "size": 6690,
-    "gzipSize": 2700
-  },
-  {
-    "chunkShortName": "select-wrapper",
-    "size": 22647,
-    "gzipSize": 7295
-  },
-  {
-    "chunkShortName": "spinner",
-    "size": 3093,
-    "gzipSize": 1522
-  },
-  {
-    "chunkShortName": "switch",
-    "size": 4337,
-    "gzipSize": 1773
-  },
-  {
-    "chunkShortName": "table",
-    "size": 10042,
-    "gzipSize": 3477
-  },
-  {
-    "chunkShortName": "tabs",
-    "size": 3745,
-    "gzipSize": 1518
-  },
-  {
-    "chunkShortName": "tag",
-    "size": 6159,
-    "gzipSize": 2380
-  },
-  {
-    "chunkShortName": "text",
-    "size": 5856,
-    "gzipSize": 2546
-  },
-  {
-    "chunkShortName": "text-field-wrapper",
-    "size": 12772,
-    "gzipSize": 4499
-  },
-  {
-    "chunkShortName": "text-list",
-    "size": 4157,
-    "gzipSize": 1775
-  },
-  {
-    "chunkShortName": "textarea-wrapper",
-    "size": 9682,
-    "gzipSize": 3651
-=======
     "gzipSize": 1402
   },
   {
@@ -310,15 +158,10 @@
     "chunkShortName": "textarea-wrapper",
     "size": 9976,
     "gzipSize": 3725
->>>>>>> 33475bfb
   },
   {
     "chunkShortName": "toast",
     "size": 6946,
-<<<<<<< HEAD
-    "gzipSize": 2580
-=======
     "gzipSize": 2588
->>>>>>> 33475bfb
   }
 ]