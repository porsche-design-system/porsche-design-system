[
  {
    "chunkShortName": "accordion",
    "size": 5706,
    "gzipSize": 2469
  },
  {
    "chunkShortName": "banner",
<<<<<<< HEAD
    "size": 3958,
    "gzipSize": 1801
  },
  {
    "chunkShortName": "button",
    "size": 6971,
    "gzipSize": 2825
=======
    "size": 3962,
    "gzipSize": 1802
  },
  {
    "chunkShortName": "button",
    "size": 7113,
    "gzipSize": 2862
>>>>>>> 427f4007
  },
  {
    "chunkShortName": "button-group",
    "size": 1011,
    "gzipSize": 546
  },
  {
    "chunkShortName": "button-pure",
    "size": 7439,
    "gzipSize": 3077
  },
  {
    "chunkShortName": "carousel",
    "size": 38720,
    "gzipSize": 15958
  },
  {
    "chunkShortName": "checkbox-wrapper",
    "size": 7013,
    "gzipSize": 2957
  },
  {
    "chunkShortName": "content-wrapper",
    "size": 1160,
    "gzipSize": 614
  },
  {
    "chunkShortName": "divider",
    "size": 1116,
    "gzipSize": 587
  },
  {
    "chunkShortName": "fieldset-wrapper",
    "size": 3423,
    "gzipSize": 1448
  },
  {
    "chunkShortName": "flex",
    "size": 2989,
    "gzipSize": 1121
  },
  {
    "chunkShortName": "grid",
    "size": 2121,
    "gzipSize": 951
  },
  {
    "chunkShortName": "headline",
    "size": 5089,
    "gzipSize": 2123
  },
  {
    "chunkShortName": "icon",
    "size": 16214,
    "gzipSize": 7410
  },
  {
    "chunkShortName": "inline-notification",
    "size": 4605,
    "gzipSize": 2000
  },
  {
    "chunkShortName": "link",
<<<<<<< HEAD
    "size": 6466,
    "gzipSize": 2723
=======
    "size": 6449,
    "gzipSize": 2710
>>>>>>> 427f4007
  },
  {
    "chunkShortName": "link-pure",
    "size": 7239,
    "gzipSize": 2979
  },
  {
    "chunkShortName": "link-social",
<<<<<<< HEAD
    "size": 5744,
    "gzipSize": 2488
=======
    "size": 4588,
    "gzipSize": 2025
>>>>>>> 427f4007
  },
  {
    "chunkShortName": "link-tile",
    "size": 7014,
    "gzipSize": 2937
  },
  {
    "chunkShortName": "main",
<<<<<<< HEAD
    "size": 66511,
    "gzipSize": 22712
=======
    "size": 66485,
    "gzipSize": 22719
>>>>>>> 427f4007
  },
  {
    "chunkShortName": "marque",
    "size": 4738,
    "gzipSize": 2001
  },
  {
    "chunkShortName": "modal",
    "size": 8036,
    "gzipSize": 3443
  },
  {
    "chunkShortName": "pagination",
    "size": 6009,
    "gzipSize": 2494
  },
  {
    "chunkShortName": "popover",
<<<<<<< HEAD
    "size": 7320,
    "gzipSize": 2908
=======
    "size": 7388,
    "gzipSize": 2916
>>>>>>> 427f4007
  },
  {
    "chunkShortName": "radio-button-wrapper",
    "size": 6902,
    "gzipSize": 2931
  },
  {
    "chunkShortName": "scroller",
    "size": 5508,
    "gzipSize": 2245
  },
  {
    "chunkShortName": "segmented-control",
    "size": 7055,
    "gzipSize": 2783
  },
  {
    "chunkShortName": "select-wrapper",
<<<<<<< HEAD
    "size": 22818,
    "gzipSize": 7516
=======
    "size": 22983,
    "gzipSize": 7557
>>>>>>> 427f4007
  },
  {
    "chunkShortName": "spinner",
    "size": 2624,
<<<<<<< HEAD
    "gzipSize": 1262
=======
    "gzipSize": 1263
>>>>>>> 427f4007
  },
  {
    "chunkShortName": "stepper-horizontal",
    "size": 11602,
    "gzipSize": 4770
  },
  {
    "chunkShortName": "switch",
    "size": 5376,
    "gzipSize": 2200
  },
  {
    "chunkShortName": "table",
    "size": 10545,
    "gzipSize": 3881
  },
  {
    "chunkShortName": "tabs",
    "size": 6139,
    "gzipSize": 2589
  },
  {
    "chunkShortName": "tabs-bar",
    "size": 8387,
    "gzipSize": 3324
  },
  {
    "chunkShortName": "tag",
    "size": 3983,
    "gzipSize": 1753
  },
  {
    "chunkShortName": "tag-dismissible",
    "size": 5527,
    "gzipSize": 2229
  },
  {
    "chunkShortName": "text",
    "size": 5389,
    "gzipSize": 2232
  },
  {
    "chunkShortName": "text-field-wrapper",
    "size": 14750,
    "gzipSize": 5262
  },
  {
    "chunkShortName": "text-list",
<<<<<<< HEAD
    "size": 3945,
    "gzipSize": 1780
=======
    "size": 4035,
    "gzipSize": 1796
>>>>>>> 427f4007
  },
  {
    "chunkShortName": "textarea-wrapper",
    "size": 8874,
    "gzipSize": 3400
  },
  {
    "chunkShortName": "toast",
<<<<<<< HEAD
    "size": 7336,
    "gzipSize": 3015
=======
    "size": 7433,
    "gzipSize": 3037
>>>>>>> 427f4007
  }
]<|MERGE_RESOLUTION|>--- conflicted
+++ resolved
@@ -6,15 +6,6 @@
   },
   {
     "chunkShortName": "banner",
-<<<<<<< HEAD
-    "size": 3958,
-    "gzipSize": 1801
-  },
-  {
-    "chunkShortName": "button",
-    "size": 6971,
-    "gzipSize": 2825
-=======
     "size": 3962,
     "gzipSize": 1802
   },
@@ -22,7 +13,6 @@
     "chunkShortName": "button",
     "size": 7113,
     "gzipSize": 2862
->>>>>>> 427f4007
   },
   {
     "chunkShortName": "button-group",
@@ -86,13 +76,8 @@
   },
   {
     "chunkShortName": "link",
-<<<<<<< HEAD
-    "size": 6466,
-    "gzipSize": 2723
-=======
     "size": 6449,
     "gzipSize": 2710
->>>>>>> 427f4007
   },
   {
     "chunkShortName": "link-pure",
@@ -101,13 +86,8 @@
   },
   {
     "chunkShortName": "link-social",
-<<<<<<< HEAD
-    "size": 5744,
-    "gzipSize": 2488
-=======
     "size": 4588,
     "gzipSize": 2025
->>>>>>> 427f4007
   },
   {
     "chunkShortName": "link-tile",
@@ -116,13 +96,8 @@
   },
   {
     "chunkShortName": "main",
-<<<<<<< HEAD
-    "size": 66511,
-    "gzipSize": 22712
-=======
     "size": 66485,
     "gzipSize": 22719
->>>>>>> 427f4007
   },
   {
     "chunkShortName": "marque",
@@ -141,13 +116,8 @@
   },
   {
     "chunkShortName": "popover",
-<<<<<<< HEAD
-    "size": 7320,
-    "gzipSize": 2908
-=======
     "size": 7388,
     "gzipSize": 2916
->>>>>>> 427f4007
   },
   {
     "chunkShortName": "radio-button-wrapper",
@@ -166,22 +136,13 @@
   },
   {
     "chunkShortName": "select-wrapper",
-<<<<<<< HEAD
-    "size": 22818,
-    "gzipSize": 7516
-=======
     "size": 22983,
     "gzipSize": 7557
->>>>>>> 427f4007
   },
   {
     "chunkShortName": "spinner",
     "size": 2624,
-<<<<<<< HEAD
-    "gzipSize": 1262
-=======
     "gzipSize": 1263
->>>>>>> 427f4007
   },
   {
     "chunkShortName": "stepper-horizontal",
@@ -230,13 +191,8 @@
   },
   {
     "chunkShortName": "text-list",
-<<<<<<< HEAD
-    "size": 3945,
-    "gzipSize": 1780
-=======
     "size": 4035,
     "gzipSize": 1796
->>>>>>> 427f4007
   },
   {
     "chunkShortName": "textarea-wrapper",
@@ -245,12 +201,7 @@
   },
   {
     "chunkShortName": "toast",
-<<<<<<< HEAD
-    "size": 7336,
-    "gzipSize": 3015
-=======
     "size": 7433,
     "gzipSize": 3037
->>>>>>> 427f4007
   }
 ]