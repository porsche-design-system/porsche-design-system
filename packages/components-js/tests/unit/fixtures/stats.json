[
  {
    "chunkShortName": "accordion",
    "size": 6509,
    "gzipSize": 2861
  },
  {
    "chunkShortName": "banner",
    "size": 6779,
<<<<<<< HEAD
    "gzipSize": 2765
=======
    "gzipSize": 2769
>>>>>>> 0d8de78d
  },
  {
    "chunkShortName": "button",
    "size": 9346,
<<<<<<< HEAD
    "gzipSize": 3729
=======
    "gzipSize": 3720
>>>>>>> 0d8de78d
  },
  {
    "chunkShortName": "button-group",
    "size": 1140,
<<<<<<< HEAD
    "gzipSize": 668
=======
    "gzipSize": 666
>>>>>>> 0d8de78d
  },
  {
    "chunkShortName": "button-pure",
    "size": 9287,
<<<<<<< HEAD
    "gzipSize": 3860
=======
    "gzipSize": 3850
>>>>>>> 0d8de78d
  },
  {
    "chunkShortName": "button-tile",
    "size": 8029,
<<<<<<< HEAD
    "gzipSize": 3332
=======
    "gzipSize": 3343
>>>>>>> 0d8de78d
  },
  {
    "chunkShortName": "canvas",
    "size": 16103,
<<<<<<< HEAD
    "gzipSize": 5131
=======
    "gzipSize": 5125
>>>>>>> 0d8de78d
  },
  {
    "chunkShortName": "carousel",
    "size": 48387,
<<<<<<< HEAD
    "gzipSize": 19430
  },
  {
    "chunkShortName": "checkbox",
    "size": 13859,
    "gzipSize": 5265
  },
  {
    "chunkShortName": "checkbox-wrapper",
    "size": 11461,
    "gzipSize": 4681
=======
    "gzipSize": 19427
  },
  {
    "chunkShortName": "checkbox",
    "size": 13857,
    "gzipSize": 5248
  },
  {
    "chunkShortName": "checkbox-wrapper",
    "size": 11463,
    "gzipSize": 4674
>>>>>>> 0d8de78d
  },
  {
    "chunkShortName": "content-wrapper",
    "size": 2511,
    "gzipSize": 1260
  },
  {
    "chunkShortName": "crest",
    "size": 2188,
<<<<<<< HEAD
    "gzipSize": 1141
=======
    "gzipSize": 1139
>>>>>>> 0d8de78d
  },
  {
    "chunkShortName": "display",
    "size": 4371,
<<<<<<< HEAD
    "gzipSize": 2067
=======
    "gzipSize": 2055
>>>>>>> 0d8de78d
  },
  {
    "chunkShortName": "divider",
    "size": 2422,
<<<<<<< HEAD
    "gzipSize": 1077
=======
    "gzipSize": 1084
>>>>>>> 0d8de78d
  },
  {
    "chunkShortName": "drilldown",
    "size": 19739,
<<<<<<< HEAD
    "gzipSize": 6171
=======
    "gzipSize": 6175
>>>>>>> 0d8de78d
  },
  {
    "chunkShortName": "fieldset",
    "size": 4524,
<<<<<<< HEAD
    "gzipSize": 1959
=======
    "gzipSize": 1957
>>>>>>> 0d8de78d
  },
  {
    "chunkShortName": "fieldset-wrapper",
    "size": 4779,
<<<<<<< HEAD
    "gzipSize": 2078
=======
    "gzipSize": 2074
>>>>>>> 0d8de78d
  },
  {
    "chunkShortName": "flex",
    "size": 3748,
<<<<<<< HEAD
    "gzipSize": 1510
=======
    "gzipSize": 1509
>>>>>>> 0d8de78d
  },
  {
    "chunkShortName": "flyout",
    "size": 9767,
<<<<<<< HEAD
    "gzipSize": 4104
=======
    "gzipSize": 4108
>>>>>>> 0d8de78d
  },
  {
    "chunkShortName": "grid",
    "size": 2803,
    "gzipSize": 1306
  },
  {
    "chunkShortName": "heading",
    "size": 4992,
<<<<<<< HEAD
    "gzipSize": 2232
=======
    "gzipSize": 2225
>>>>>>> 0d8de78d
  },
  {
    "chunkShortName": "headline",
    "size": 5496,
<<<<<<< HEAD
    "gzipSize": 2376
=======
    "gzipSize": 2375
>>>>>>> 0d8de78d
  },
  {
    "chunkShortName": "icon",
    "size": 15302,
<<<<<<< HEAD
    "gzipSize": 6244
=======
    "gzipSize": 6238
>>>>>>> 0d8de78d
  },
  {
    "chunkShortName": "inline-notification",
    "size": 7897,
<<<<<<< HEAD
    "gzipSize": 3279
=======
    "gzipSize": 3289
>>>>>>> 0d8de78d
  },
  {
    "chunkShortName": "input-email",
    "size": 13160,
<<<<<<< HEAD
    "gzipSize": 4719
=======
    "gzipSize": 4695
>>>>>>> 0d8de78d
  },
  {
    "chunkShortName": "input-number",
    "size": 13727,
<<<<<<< HEAD
    "gzipSize": 4891
=======
    "gzipSize": 4884
>>>>>>> 0d8de78d
  },
  {
    "chunkShortName": "input-password",
    "size": 13248,
<<<<<<< HEAD
    "gzipSize": 4763
=======
    "gzipSize": 4773
>>>>>>> 0d8de78d
  },
  {
    "chunkShortName": "input-search",
    "size": 13410,
<<<<<<< HEAD
    "gzipSize": 4804
=======
    "gzipSize": 4820
>>>>>>> 0d8de78d
  },
  {
    "chunkShortName": "input-tel",
    "size": 13090,
<<<<<<< HEAD
    "gzipSize": 4674
=======
    "gzipSize": 4685
>>>>>>> 0d8de78d
  },
  {
    "chunkShortName": "input-text",
    "size": 13436,
<<<<<<< HEAD
    "gzipSize": 4781
  },
  {
    "chunkShortName": "link",
    "size": 7042,
    "gzipSize": 3043
  },
  {
    "chunkShortName": "link-pure",
    "size": 7485,
    "gzipSize": 3182
  },
  {
    "chunkShortName": "link-social",
    "size": 6775,
    "gzipSize": 2984
=======
    "gzipSize": 4794
  },
  {
    "chunkShortName": "input-url",
    "size": 13092,
    "gzipSize": 4691
  },
  {
    "chunkShortName": "link",
    "size": 7043,
    "gzipSize": 3045
  },
  {
    "chunkShortName": "link-pure",
    "size": 7486,
    "gzipSize": 3195
  },
  {
    "chunkShortName": "link-social",
    "size": 6776,
    "gzipSize": 2988
>>>>>>> 0d8de78d
  },
  {
    "chunkShortName": "link-tile",
    "size": 7784,
<<<<<<< HEAD
    "gzipSize": 3246
=======
    "gzipSize": 3251
>>>>>>> 0d8de78d
  },
  {
    "chunkShortName": "link-tile-model-signature",
    "size": 7792,
<<<<<<< HEAD
    "gzipSize": 3422
=======
    "gzipSize": 3414
>>>>>>> 0d8de78d
  },
  {
    "chunkShortName": "link-tile-product",
    "size": 7634,
    "gzipSize": 3273
  },
  {
    "chunkShortName": "main",
<<<<<<< HEAD
    "size": 85663,
    "gzipSize": 27672
=======
    "size": 86150,
    "gzipSize": 27663
>>>>>>> 0d8de78d
  },
  {
    "chunkShortName": "marque",
    "size": 4768,
    "gzipSize": 1768
  },
  {
    "chunkShortName": "modal",
    "size": 11320,
<<<<<<< HEAD
    "gzipSize": 4468
=======
    "gzipSize": 4469
>>>>>>> 0d8de78d
  },
  {
    "chunkShortName": "model-signature",
    "size": 2939,
<<<<<<< HEAD
    "gzipSize": 1425
  },
  {
    "chunkShortName": "multi-select",
    "size": 48266,
    "gzipSize": 17345
=======
    "gzipSize": 1423
  },
  {
    "chunkShortName": "multi-select",
    "size": 46239,
    "gzipSize": 16875
>>>>>>> 0d8de78d
  },
  {
    "chunkShortName": "optgroup",
    "size": 3277,
<<<<<<< HEAD
    "gzipSize": 1577
=======
    "gzipSize": 1575
>>>>>>> 0d8de78d
  },
  {
    "chunkShortName": "pagination",
    "size": 7844,
<<<<<<< HEAD
    "gzipSize": 3220
=======
    "gzipSize": 3221
>>>>>>> 0d8de78d
  },
  {
    "chunkShortName": "pin-code",
    "size": 13806,
<<<<<<< HEAD
    "gzipSize": 5419
=======
    "gzipSize": 5400
>>>>>>> 0d8de78d
  },
  {
    "chunkShortName": "popover",
    "size": 24883,
<<<<<<< HEAD
    "gzipSize": 9724
  },
  {
    "chunkShortName": "radio-button-wrapper",
    "size": 10987,
    "gzipSize": 4516
=======
    "gzipSize": 9720
  },
  {
    "chunkShortName": "radio-button-wrapper",
    "size": 10989,
    "gzipSize": 4509
>>>>>>> 0d8de78d
  },
  {
    "chunkShortName": "scroller",
    "size": 6851,
<<<<<<< HEAD
    "gzipSize": 2689
=======
    "gzipSize": 2684
>>>>>>> 0d8de78d
  },
  {
    "chunkShortName": "segmented-control",
    "size": 9013,
<<<<<<< HEAD
    "gzipSize": 3589
  },
  {
    "chunkShortName": "select",
    "size": 46773,
    "gzipSize": 16488
  },
  {
    "chunkShortName": "select-wrapper",
    "size": 45547,
    "gzipSize": 16133
=======
    "gzipSize": 3598
  },
  {
    "chunkShortName": "select",
    "size": 45608,
    "gzipSize": 16404
  },
  {
    "chunkShortName": "select-wrapper",
    "size": 45371,
    "gzipSize": 16092
>>>>>>> 0d8de78d
  },
  {
    "chunkShortName": "sheet",
    "size": 7382,
<<<<<<< HEAD
    "gzipSize": 3105
=======
    "gzipSize": 3111
>>>>>>> 0d8de78d
  },
  {
    "chunkShortName": "spinner",
    "size": 2402,
<<<<<<< HEAD
    "gzipSize": 1229
=======
    "gzipSize": 1231
>>>>>>> 0d8de78d
  },
  {
    "chunkShortName": "stepper-horizontal",
    "size": 11969,
    "gzipSize": 4980
  },
  {
    "chunkShortName": "switch",
    "size": 7966,
<<<<<<< HEAD
    "gzipSize": 3288
=======
    "gzipSize": 3297
>>>>>>> 0d8de78d
  },
  {
    "chunkShortName": "table",
    "size": 10477,
<<<<<<< HEAD
    "gzipSize": 4148
  },
  {
    "chunkShortName": "tabs",
    "size": 7009,
    "gzipSize": 2914
  },
  {
    "chunkShortName": "tabs-bar",
    "size": 10897,
    "gzipSize": 4325
=======
    "gzipSize": 4144
  },
  {
    "chunkShortName": "tabs",
    "size": 7013,
    "gzipSize": 2934
  },
  {
    "chunkShortName": "tabs-bar",
    "size": 10901,
    "gzipSize": 4318
>>>>>>> 0d8de78d
  },
  {
    "chunkShortName": "tag",
    "size": 5918,
    "gzipSize": 2457
  },
  {
    "chunkShortName": "tag-dismissible",
    "size": 4244,
<<<<<<< HEAD
    "gzipSize": 1964
=======
    "gzipSize": 1966
>>>>>>> 0d8de78d
  },
  {
    "chunkShortName": "text",
    "size": 5934,
<<<<<<< HEAD
    "gzipSize": 2501
  },
  {
    "chunkShortName": "text-field-wrapper",
    "size": 18694,
    "gzipSize": 7127
=======
    "gzipSize": 2494
  },
  {
    "chunkShortName": "text-field-wrapper",
    "size": 18696,
    "gzipSize": 7108
>>>>>>> 0d8de78d
  },
  {
    "chunkShortName": "text-list",
    "size": 4984,
<<<<<<< HEAD
    "gzipSize": 2232
=======
    "gzipSize": 2237
>>>>>>> 0d8de78d
  },
  {
    "chunkShortName": "textarea",
    "size": 12565,
<<<<<<< HEAD
    "gzipSize": 4608
  },
  {
    "chunkShortName": "textarea-wrapper",
    "size": 12455,
    "gzipSize": 4941
=======
    "gzipSize": 4614
  },
  {
    "chunkShortName": "textarea-wrapper",
    "size": 12457,
    "gzipSize": 4934
>>>>>>> 0d8de78d
  },
  {
    "chunkShortName": "toast",
    "size": 7534,
<<<<<<< HEAD
    "gzipSize": 3315
=======
    "gzipSize": 3316
>>>>>>> 0d8de78d
  },
  {
    "chunkShortName": "wordmark",
    "size": 3050,
    "gzipSize": 1541
  }
]<|MERGE_RESOLUTION|>--- conflicted
+++ resolved
@@ -7,73 +7,36 @@
   {
     "chunkShortName": "banner",
     "size": 6779,
-<<<<<<< HEAD
-    "gzipSize": 2765
-=======
     "gzipSize": 2769
->>>>>>> 0d8de78d
   },
   {
     "chunkShortName": "button",
     "size": 9346,
-<<<<<<< HEAD
-    "gzipSize": 3729
-=======
     "gzipSize": 3720
->>>>>>> 0d8de78d
   },
   {
     "chunkShortName": "button-group",
     "size": 1140,
-<<<<<<< HEAD
-    "gzipSize": 668
-=======
     "gzipSize": 666
->>>>>>> 0d8de78d
   },
   {
     "chunkShortName": "button-pure",
     "size": 9287,
-<<<<<<< HEAD
-    "gzipSize": 3860
-=======
     "gzipSize": 3850
->>>>>>> 0d8de78d
   },
   {
     "chunkShortName": "button-tile",
     "size": 8029,
-<<<<<<< HEAD
-    "gzipSize": 3332
-=======
     "gzipSize": 3343
->>>>>>> 0d8de78d
   },
   {
     "chunkShortName": "canvas",
     "size": 16103,
-<<<<<<< HEAD
-    "gzipSize": 5131
-=======
     "gzipSize": 5125
->>>>>>> 0d8de78d
   },
   {
     "chunkShortName": "carousel",
     "size": 48387,
-<<<<<<< HEAD
-    "gzipSize": 19430
-  },
-  {
-    "chunkShortName": "checkbox",
-    "size": 13859,
-    "gzipSize": 5265
-  },
-  {
-    "chunkShortName": "checkbox-wrapper",
-    "size": 11461,
-    "gzipSize": 4681
-=======
     "gzipSize": 19427
   },
   {
@@ -85,7 +48,6 @@
     "chunkShortName": "checkbox-wrapper",
     "size": 11463,
     "gzipSize": 4674
->>>>>>> 0d8de78d
   },
   {
     "chunkShortName": "content-wrapper",
@@ -95,74 +57,42 @@
   {
     "chunkShortName": "crest",
     "size": 2188,
-<<<<<<< HEAD
-    "gzipSize": 1141
-=======
     "gzipSize": 1139
->>>>>>> 0d8de78d
   },
   {
     "chunkShortName": "display",
     "size": 4371,
-<<<<<<< HEAD
-    "gzipSize": 2067
-=======
     "gzipSize": 2055
->>>>>>> 0d8de78d
   },
   {
     "chunkShortName": "divider",
     "size": 2422,
-<<<<<<< HEAD
-    "gzipSize": 1077
-=======
     "gzipSize": 1084
->>>>>>> 0d8de78d
   },
   {
     "chunkShortName": "drilldown",
     "size": 19739,
-<<<<<<< HEAD
-    "gzipSize": 6171
-=======
     "gzipSize": 6175
->>>>>>> 0d8de78d
   },
   {
     "chunkShortName": "fieldset",
     "size": 4524,
-<<<<<<< HEAD
-    "gzipSize": 1959
-=======
     "gzipSize": 1957
->>>>>>> 0d8de78d
   },
   {
     "chunkShortName": "fieldset-wrapper",
     "size": 4779,
-<<<<<<< HEAD
-    "gzipSize": 2078
-=======
     "gzipSize": 2074
->>>>>>> 0d8de78d
   },
   {
     "chunkShortName": "flex",
     "size": 3748,
-<<<<<<< HEAD
-    "gzipSize": 1510
-=======
     "gzipSize": 1509
->>>>>>> 0d8de78d
   },
   {
     "chunkShortName": "flyout",
     "size": 9767,
-<<<<<<< HEAD
-    "gzipSize": 4104
-=======
     "gzipSize": 4108
->>>>>>> 0d8de78d
   },
   {
     "chunkShortName": "grid",
@@ -172,105 +102,51 @@
   {
     "chunkShortName": "heading",
     "size": 4992,
-<<<<<<< HEAD
-    "gzipSize": 2232
-=======
     "gzipSize": 2225
->>>>>>> 0d8de78d
   },
   {
     "chunkShortName": "headline",
     "size": 5496,
-<<<<<<< HEAD
-    "gzipSize": 2376
-=======
     "gzipSize": 2375
->>>>>>> 0d8de78d
   },
   {
     "chunkShortName": "icon",
     "size": 15302,
-<<<<<<< HEAD
-    "gzipSize": 6244
-=======
     "gzipSize": 6238
->>>>>>> 0d8de78d
   },
   {
     "chunkShortName": "inline-notification",
     "size": 7897,
-<<<<<<< HEAD
-    "gzipSize": 3279
-=======
     "gzipSize": 3289
->>>>>>> 0d8de78d
   },
   {
     "chunkShortName": "input-email",
     "size": 13160,
-<<<<<<< HEAD
-    "gzipSize": 4719
-=======
     "gzipSize": 4695
->>>>>>> 0d8de78d
   },
   {
     "chunkShortName": "input-number",
     "size": 13727,
-<<<<<<< HEAD
-    "gzipSize": 4891
-=======
     "gzipSize": 4884
->>>>>>> 0d8de78d
   },
   {
     "chunkShortName": "input-password",
     "size": 13248,
-<<<<<<< HEAD
-    "gzipSize": 4763
-=======
     "gzipSize": 4773
->>>>>>> 0d8de78d
   },
   {
     "chunkShortName": "input-search",
     "size": 13410,
-<<<<<<< HEAD
-    "gzipSize": 4804
-=======
     "gzipSize": 4820
->>>>>>> 0d8de78d
   },
   {
     "chunkShortName": "input-tel",
     "size": 13090,
-<<<<<<< HEAD
-    "gzipSize": 4674
-=======
     "gzipSize": 4685
->>>>>>> 0d8de78d
   },
   {
     "chunkShortName": "input-text",
     "size": 13436,
-<<<<<<< HEAD
-    "gzipSize": 4781
-  },
-  {
-    "chunkShortName": "link",
-    "size": 7042,
-    "gzipSize": 3043
-  },
-  {
-    "chunkShortName": "link-pure",
-    "size": 7485,
-    "gzipSize": 3182
-  },
-  {
-    "chunkShortName": "link-social",
-    "size": 6775,
-    "gzipSize": 2984
-=======
     "gzipSize": 4794
   },
   {
@@ -292,40 +168,26 @@
     "chunkShortName": "link-social",
     "size": 6776,
     "gzipSize": 2988
->>>>>>> 0d8de78d
   },
   {
     "chunkShortName": "link-tile",
     "size": 7784,
-<<<<<<< HEAD
-    "gzipSize": 3246
-=======
     "gzipSize": 3251
->>>>>>> 0d8de78d
   },
   {
     "chunkShortName": "link-tile-model-signature",
     "size": 7792,
-<<<<<<< HEAD
-    "gzipSize": 3422
-=======
     "gzipSize": 3414
->>>>>>> 0d8de78d
   },
   {
     "chunkShortName": "link-tile-product",
-    "size": 7634,
-    "gzipSize": 3273
+    "size": 7636,
+    "gzipSize": 3275
   },
   {
     "chunkShortName": "main",
-<<<<<<< HEAD
-    "size": 85663,
-    "gzipSize": 27672
-=======
     "size": 86150,
     "gzipSize": 27663
->>>>>>> 0d8de78d
   },
   {
     "chunkShortName": "marque",
@@ -335,102 +197,51 @@
   {
     "chunkShortName": "modal",
     "size": 11320,
-<<<<<<< HEAD
-    "gzipSize": 4468
-=======
     "gzipSize": 4469
->>>>>>> 0d8de78d
   },
   {
     "chunkShortName": "model-signature",
     "size": 2939,
-<<<<<<< HEAD
-    "gzipSize": 1425
-  },
-  {
-    "chunkShortName": "multi-select",
-    "size": 48266,
-    "gzipSize": 17345
-=======
     "gzipSize": 1423
   },
   {
     "chunkShortName": "multi-select",
     "size": 46239,
     "gzipSize": 16875
->>>>>>> 0d8de78d
   },
   {
     "chunkShortName": "optgroup",
     "size": 3277,
-<<<<<<< HEAD
-    "gzipSize": 1577
-=======
     "gzipSize": 1575
->>>>>>> 0d8de78d
   },
   {
     "chunkShortName": "pagination",
     "size": 7844,
-<<<<<<< HEAD
-    "gzipSize": 3220
-=======
     "gzipSize": 3221
->>>>>>> 0d8de78d
   },
   {
     "chunkShortName": "pin-code",
     "size": 13806,
-<<<<<<< HEAD
-    "gzipSize": 5419
-=======
     "gzipSize": 5400
->>>>>>> 0d8de78d
   },
   {
     "chunkShortName": "popover",
     "size": 24883,
-<<<<<<< HEAD
-    "gzipSize": 9724
-  },
-  {
-    "chunkShortName": "radio-button-wrapper",
-    "size": 10987,
-    "gzipSize": 4516
-=======
     "gzipSize": 9720
   },
   {
     "chunkShortName": "radio-button-wrapper",
     "size": 10989,
     "gzipSize": 4509
->>>>>>> 0d8de78d
   },
   {
     "chunkShortName": "scroller",
     "size": 6851,
-<<<<<<< HEAD
-    "gzipSize": 2689
-=======
     "gzipSize": 2684
->>>>>>> 0d8de78d
   },
   {
     "chunkShortName": "segmented-control",
     "size": 9013,
-<<<<<<< HEAD
-    "gzipSize": 3589
-  },
-  {
-    "chunkShortName": "select",
-    "size": 46773,
-    "gzipSize": 16488
-  },
-  {
-    "chunkShortName": "select-wrapper",
-    "size": 45547,
-    "gzipSize": 16133
-=======
     "gzipSize": 3598
   },
   {
@@ -442,56 +253,30 @@
     "chunkShortName": "select-wrapper",
     "size": 45371,
     "gzipSize": 16092
->>>>>>> 0d8de78d
   },
   {
     "chunkShortName": "sheet",
     "size": 7382,
-<<<<<<< HEAD
-    "gzipSize": 3105
-=======
     "gzipSize": 3111
->>>>>>> 0d8de78d
   },
   {
     "chunkShortName": "spinner",
     "size": 2402,
-<<<<<<< HEAD
-    "gzipSize": 1229
-=======
     "gzipSize": 1231
->>>>>>> 0d8de78d
   },
   {
     "chunkShortName": "stepper-horizontal",
     "size": 11969,
-    "gzipSize": 4980
+    "gzipSize": 4976
   },
   {
     "chunkShortName": "switch",
     "size": 7966,
-<<<<<<< HEAD
-    "gzipSize": 3288
-=======
     "gzipSize": 3297
->>>>>>> 0d8de78d
   },
   {
     "chunkShortName": "table",
     "size": 10477,
-<<<<<<< HEAD
-    "gzipSize": 4148
-  },
-  {
-    "chunkShortName": "tabs",
-    "size": 7009,
-    "gzipSize": 2914
-  },
-  {
-    "chunkShortName": "tabs-bar",
-    "size": 10897,
-    "gzipSize": 4325
-=======
     "gzipSize": 4144
   },
   {
@@ -503,77 +288,46 @@
     "chunkShortName": "tabs-bar",
     "size": 10901,
     "gzipSize": 4318
->>>>>>> 0d8de78d
   },
   {
     "chunkShortName": "tag",
     "size": 5918,
-    "gzipSize": 2457
+    "gzipSize": 2451
   },
   {
     "chunkShortName": "tag-dismissible",
     "size": 4244,
-<<<<<<< HEAD
-    "gzipSize": 1964
-=======
     "gzipSize": 1966
->>>>>>> 0d8de78d
   },
   {
     "chunkShortName": "text",
     "size": 5934,
-<<<<<<< HEAD
-    "gzipSize": 2501
-  },
-  {
-    "chunkShortName": "text-field-wrapper",
-    "size": 18694,
-    "gzipSize": 7127
-=======
     "gzipSize": 2494
   },
   {
     "chunkShortName": "text-field-wrapper",
     "size": 18696,
     "gzipSize": 7108
->>>>>>> 0d8de78d
   },
   {
     "chunkShortName": "text-list",
     "size": 4984,
-<<<<<<< HEAD
-    "gzipSize": 2232
-=======
     "gzipSize": 2237
->>>>>>> 0d8de78d
   },
   {
     "chunkShortName": "textarea",
     "size": 12565,
-<<<<<<< HEAD
-    "gzipSize": 4608
-  },
-  {
-    "chunkShortName": "textarea-wrapper",
-    "size": 12455,
-    "gzipSize": 4941
-=======
     "gzipSize": 4614
   },
   {
     "chunkShortName": "textarea-wrapper",
     "size": 12457,
     "gzipSize": 4934
->>>>>>> 0d8de78d
   },
   {
     "chunkShortName": "toast",
     "size": 7534,
-<<<<<<< HEAD
-    "gzipSize": 3315
-=======
     "gzipSize": 3316
->>>>>>> 0d8de78d
   },
   {
     "chunkShortName": "wordmark",
