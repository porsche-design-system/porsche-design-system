--- conflicted
+++ resolved
@@ -147,11 +147,7 @@
   {
     "chunkShortName": "main",
     "size": 80458,
-<<<<<<< HEAD
-    "gzipSize": 26726
-=======
     "gzipSize": 26721
->>>>>>> a7241412
   },
   {
     "chunkShortName": "marque",
@@ -185,13 +181,8 @@
   },
   {
     "chunkShortName": "pin-code",
-<<<<<<< HEAD
-    "size": 15600,
-    "gzipSize": 5987
-=======
     "size": 15534,
     "gzipSize": 5959
->>>>>>> a7241412
   },
   {
     "chunkShortName": "popover",
@@ -215,13 +206,8 @@
   },
   {
     "chunkShortName": "select",
-<<<<<<< HEAD
-    "size": 26165,
-    "gzipSize": 9212
-=======
     "size": 26659,
     "gzipSize": 9325
->>>>>>> a7241412
   },
   {
     "chunkShortName": "select-wrapper",
@@ -275,13 +261,8 @@
   },
   {
     "chunkShortName": "text-field-wrapper",
-<<<<<<< HEAD
-    "size": 18248,
-    "gzipSize": 6978
-=======
     "size": 18098,
     "gzipSize": 6903
->>>>>>> a7241412
   },
   {
     "chunkShortName": "text-list",
@@ -290,15 +271,6 @@
   },
   {
     "chunkShortName": "textarea",
-<<<<<<< HEAD
-    "size": 13464,
-    "gzipSize": 4977
-  },
-  {
-    "chunkShortName": "textarea-wrapper",
-    "size": 12291,
-    "gzipSize": 4868
-=======
     "size": 13420,
     "gzipSize": 4958
   },
@@ -306,7 +278,6 @@
     "chunkShortName": "textarea-wrapper",
     "size": 12247,
     "gzipSize": 4845
->>>>>>> a7241412
   },
   {
     "chunkShortName": "toast",
