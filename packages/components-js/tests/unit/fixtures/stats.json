--- conflicted
+++ resolved
@@ -1,13 +1,8 @@
 [
   {
     "chunkShortName": "accordion",
-<<<<<<< HEAD
-    "size": 5651,
-    "gzipSize": 2432
-=======
     "size": 5005,
     "gzipSize": 2186
->>>>>>> 81a29bd7
   },
   {
     "chunkShortName": "banner",
@@ -81,10 +76,6 @@
   },
   {
     "chunkShortName": "grid",
-<<<<<<< HEAD
-    "size": 2106,
-    "gzipSize": 945
-=======
     "size": 2577,
     "gzipSize": 1162
   },
@@ -92,7 +83,6 @@
     "chunkShortName": "heading",
     "size": 3771,
     "gzipSize": 1594
->>>>>>> 81a29bd7
   },
   {
     "chunkShortName": "headline",
@@ -106,13 +96,8 @@
   },
   {
     "chunkShortName": "inline-notification",
-<<<<<<< HEAD
-    "size": 4461,
-    "gzipSize": 1945
-=======
     "size": 5385,
     "gzipSize": 2176
->>>>>>> 81a29bd7
   },
   {
     "chunkShortName": "link",
@@ -121,13 +106,8 @@
   },
   {
     "chunkShortName": "link-pure",
-<<<<<<< HEAD
-    "size": 7097,
-    "gzipSize": 2877
-=======
     "size": 7127,
     "gzipSize": 2863
->>>>>>> 81a29bd7
   },
   {
     "chunkShortName": "link-social",
@@ -136,25 +116,6 @@
   },
   {
     "chunkShortName": "link-tile",
-<<<<<<< HEAD
-    "size": 6787,
-    "gzipSize": 2880
-  },
-  {
-    "chunkShortName": "main",
-    "size": 66804,
-    "gzipSize": 22700
-  },
-  {
-    "chunkShortName": "marque",
-    "size": 5811,
-    "gzipSize": 2362
-  },
-  {
-    "chunkShortName": "modal",
-    "size": 8199,
-    "gzipSize": 3501
-=======
     "size": 6847,
     "gzipSize": 2862
   },
@@ -182,7 +143,6 @@
     "chunkShortName": "model-signature",
     "size": 2916,
     "gzipSize": 1485
->>>>>>> 81a29bd7
   },
   {
     "chunkShortName": "pagination",
@@ -191,13 +151,8 @@
   },
   {
     "chunkShortName": "popover",
-<<<<<<< HEAD
-    "size": 6656,
-    "gzipSize": 2803
-=======
     "size": 6871,
     "gzipSize": 2688
->>>>>>> 81a29bd7
   },
   {
     "chunkShortName": "radio-button-wrapper",
@@ -216,13 +171,8 @@
   },
   {
     "chunkShortName": "select-wrapper",
-<<<<<<< HEAD
-    "size": 22957,
-    "gzipSize": 7556
-=======
     "size": 21811,
     "gzipSize": 7100
->>>>>>> 81a29bd7
   },
   {
     "chunkShortName": "spinner",
@@ -241,20 +191,6 @@
   },
   {
     "chunkShortName": "table",
-<<<<<<< HEAD
-    "size": 10470,
-    "gzipSize": 3890
-  },
-  {
-    "chunkShortName": "tabs",
-    "size": 6191,
-    "gzipSize": 2605
-  },
-  {
-    "chunkShortName": "tabs-bar",
-    "size": 8182,
-    "gzipSize": 3227
-=======
     "size": 8509,
     "gzipSize": 3077
   },
@@ -267,7 +203,6 @@
     "chunkShortName": "tabs-bar",
     "size": 9855,
     "gzipSize": 3832
->>>>>>> 81a29bd7
   },
   {
     "chunkShortName": "tag",
@@ -281,20 +216,6 @@
   },
   {
     "chunkShortName": "text",
-<<<<<<< HEAD
-    "size": 4993,
-    "gzipSize": 2083
-  },
-  {
-    "chunkShortName": "text-field-wrapper",
-    "size": 14753,
-    "gzipSize": 5260
-  },
-  {
-    "chunkShortName": "text-list",
-    "size": 3881,
-    "gzipSize": 1771
-=======
     "size": 5038,
     "gzipSize": 2050
   },
@@ -307,7 +228,6 @@
     "chunkShortName": "text-list",
     "size": 3825,
     "gzipSize": 1675
->>>>>>> 81a29bd7
   },
   {
     "chunkShortName": "textarea-wrapper",
