[
  {
    "chunkShortName": "accordion",
<<<<<<< HEAD
    "size": 4283,
    "gzipSize": 1890
  },
  {
    "chunkShortName": "banner",
    "size": 5178,
    "gzipSize": 2122
  },
  {
    "chunkShortName": "button",
    "size": 6522,
    "gzipSize": 2654
  },
  {
    "chunkShortName": "button-group",
    "size": 1000,
    "gzipSize": 564
  },
  {
    "chunkShortName": "button-pure",
    "size": 6947,
    "gzipSize": 2911
  },
  {
    "chunkShortName": "button-tile",
    "size": 6794,
    "gzipSize": 2859
  },
  {
    "chunkShortName": "carousel",
    "size": 43292,
    "gzipSize": 17529
  },
  {
    "chunkShortName": "checkbox-wrapper",
    "size": 7715,
    "gzipSize": 3245
  },
  {
    "chunkShortName": "content-wrapper",
    "size": 2372,
    "gzipSize": 1156
  },
  {
    "chunkShortName": "crest",
    "size": 2067,
    "gzipSize": 1072
  },
  {
    "chunkShortName": "display",
    "size": 3076,
    "gzipSize": 1439
  },
  {
    "chunkShortName": "divider",
    "size": 2117,
    "gzipSize": 967
  },
  {
    "chunkShortName": "fieldset",
    "size": 3849,
    "gzipSize": 1589
  },
  {
    "chunkShortName": "fieldset-wrapper",
    "size": 4101,
    "gzipSize": 1709
  },
  {
    "chunkShortName": "flex",
    "size": 3526,
    "gzipSize": 1355
  },
  {
    "chunkShortName": "flyout",
    "size": 7446,
    "gzipSize": 3052
  },
  {
    "chunkShortName": "grid",
    "size": 2580,
    "gzipSize": 1146
  },
  {
    "chunkShortName": "heading",
    "size": 3734,
    "gzipSize": 1590
  },
  {
    "chunkShortName": "headline",
    "size": 4613,
    "gzipSize": 1904
  },
  {
    "chunkShortName": "icon",
    "size": 17559,
    "gzipSize": 8310
  },
  {
    "chunkShortName": "inline-notification",
    "size": 5307,
    "gzipSize": 2145
  },
  {
    "chunkShortName": "link",
    "size": 6034,
    "gzipSize": 2512
  },
  {
    "chunkShortName": "link-pure",
    "size": 6825,
    "gzipSize": 2808
  },
  {
    "chunkShortName": "link-social",
    "size": 5807,
    "gzipSize": 2464
  },
  {
    "chunkShortName": "link-tile",
    "size": 6897,
    "gzipSize": 2916
  },
  {
    "chunkShortName": "link-tile-model-signature",
    "size": 6183,
    "gzipSize": 2678
  },
  {
    "chunkShortName": "main",
    "size": 71096,
    "gzipSize": 23895
  },
  {
    "chunkShortName": "marque",
    "size": 5503,
    "gzipSize": 2200
  },
  {
    "chunkShortName": "modal",
    "size": 8438,
    "gzipSize": 3641
  },
  {
    "chunkShortName": "model-signature",
    "size": 2706,
    "gzipSize": 1372
  },
  {
    "chunkShortName": "multi-select",
    "size": 19527,
    "gzipSize": 6698
  },
  {
    "chunkShortName": "pagination",
    "size": 7013,
    "gzipSize": 2871
  },
  {
    "chunkShortName": "popover",
    "size": 6550,
    "gzipSize": 2632
  },
  {
    "chunkShortName": "radio-button-wrapper",
    "size": 6720,
    "gzipSize": 2882
  },
  {
    "chunkShortName": "scroller",
    "size": 7726,
    "gzipSize": 2976
  },
  {
    "chunkShortName": "segmented-control",
    "size": 7656,
    "gzipSize": 3011
  },
  {
    "chunkShortName": "select-wrapper",
    "size": 21546,
    "gzipSize": 7225
  },
  {
    "chunkShortName": "spinner",
    "size": 2152,
    "gzipSize": 1070
  },
  {
    "chunkShortName": "stepper-horizontal",
    "size": 11136,
    "gzipSize": 4544
  },
  {
    "chunkShortName": "switch",
    "size": 5534,
    "gzipSize": 2268
  },
  {
    "chunkShortName": "table",
    "size": 8118,
    "gzipSize": 2973
  },
  {
    "chunkShortName": "tabs",
    "size": 5947,
    "gzipSize": 2466
  },
  {
    "chunkShortName": "tabs-bar",
    "size": 10108,
    "gzipSize": 3947
  },
  {
    "chunkShortName": "tag",
    "size": 5124,
    "gzipSize": 2100
  },
  {
    "chunkShortName": "tag-dismissible",
    "size": 3795,
    "gzipSize": 1718
  },
  {
    "chunkShortName": "text",
    "size": 4998,
    "gzipSize": 2041
  },
  {
    "chunkShortName": "text-field-wrapper",
    "size": 13482,
    "gzipSize": 5143
  },
  {
    "chunkShortName": "text-list",
    "size": 3729,
    "gzipSize": 1638
  },
  {
    "chunkShortName": "textarea-wrapper",
    "size": 8048,
    "gzipSize": 3164
  },
  {
    "chunkShortName": "toast",
    "size": 6669,
    "gzipSize": 2846
  },
  {
    "chunkShortName": "wordmark",
    "size": 2645,
    "gzipSize": 1286
=======
    "size": 4677,
    "gzipSize": 2021
  },
  {
    "chunkShortName": "banner",
    "size": 5227,
    "gzipSize": 2152
  },
  {
    "chunkShortName": "button",
    "size": 6969,
    "gzipSize": 2800
  },
  {
    "chunkShortName": "button-group",
    "size": 1049,
    "gzipSize": 592
  },
  {
    "chunkShortName": "button-pure",
    "size": 7329,
    "gzipSize": 3046
  },
  {
    "chunkShortName": "button-tile",
    "size": 6878,
    "gzipSize": 2895
  },
  {
    "chunkShortName": "carousel",
    "size": 43978,
    "gzipSize": 17715
  },
  {
    "chunkShortName": "checkbox-wrapper",
    "size": 8598,
    "gzipSize": 3516
  },
  {
    "chunkShortName": "content-wrapper",
    "size": 2426,
    "gzipSize": 1186
  },
  {
    "chunkShortName": "crest",
    "size": 2111,
    "gzipSize": 1096
  },
  {
    "chunkShortName": "display",
    "size": 3305,
    "gzipSize": 1537
  },
  {
    "chunkShortName": "divider",
    "size": 2489,
    "gzipSize": 1091
  },
  {
    "chunkShortName": "fieldset",
    "size": 4141,
    "gzipSize": 1699
  },
  {
    "chunkShortName": "fieldset-wrapper",
    "size": 4393,
    "gzipSize": 1825
  },
  {
    "chunkShortName": "flex",
    "size": 3567,
    "gzipSize": 1381
  },
  {
    "chunkShortName": "flyout",
    "size": 7831,
    "gzipSize": 3116
  },
  {
    "chunkShortName": "grid",
    "size": 2624,
    "gzipSize": 1169
  },
  {
    "chunkShortName": "heading",
    "size": 3963,
    "gzipSize": 1696
  },
  {
    "chunkShortName": "headline",
    "size": 4842,
    "gzipSize": 2014
  },
  {
    "chunkShortName": "icon",
    "size": 17787,
    "gzipSize": 8406
  },
  {
    "chunkShortName": "inline-notification",
    "size": 5583,
    "gzipSize": 2261
  },
  {
    "chunkShortName": "link",
    "size": 6468,
    "gzipSize": 2666
  },
  {
    "chunkShortName": "link-pure",
    "size": 7270,
    "gzipSize": 2966
  },
  {
    "chunkShortName": "link-social",
    "size": 6244,
    "gzipSize": 2620
  },
  {
    "chunkShortName": "link-tile",
    "size": 6981,
    "gzipSize": 2948
  },
  {
    "chunkShortName": "link-tile-model-signature",
    "size": 6280,
    "gzipSize": 2715
  },
  {
    "chunkShortName": "main",
    "size": 71472,
    "gzipSize": 24025
  },
  {
    "chunkShortName": "marque",
    "size": 5547,
    "gzipSize": 2223
  },
  {
    "chunkShortName": "modal",
    "size": 8477,
    "gzipSize": 3662
  },
  {
    "chunkShortName": "model-signature",
    "size": 2929,
    "gzipSize": 1457
  },
  {
    "chunkShortName": "multi-select",
    "size": 21287,
    "gzipSize": 7086
  },
  {
    "chunkShortName": "pagination",
    "size": 7412,
    "gzipSize": 3004
  },
  {
    "chunkShortName": "pin-code",
    "size": 11588,
    "gzipSize": 4484
  },
  {
    "chunkShortName": "popover",
    "size": 6599,
    "gzipSize": 2658
  },
  {
    "chunkShortName": "radio-button-wrapper",
    "size": 8096,
    "gzipSize": 3336
  },
  {
    "chunkShortName": "scroller",
    "size": 8257,
    "gzipSize": 3126
  },
  {
    "chunkShortName": "segmented-control",
    "size": 8040,
    "gzipSize": 3139
  },
  {
    "chunkShortName": "select-wrapper",
    "size": 23553,
    "gzipSize": 7646
  },
  {
    "chunkShortName": "spinner",
    "size": 2448,
    "gzipSize": 1183
  },
  {
    "chunkShortName": "stepper-horizontal",
    "size": 11635,
    "gzipSize": 4692
  },
  {
    "chunkShortName": "switch",
    "size": 6145,
    "gzipSize": 2427
  },
  {
    "chunkShortName": "table",
    "size": 8433,
    "gzipSize": 3088
  },
  {
    "chunkShortName": "tabs",
    "size": 6212,
    "gzipSize": 2573
  },
  {
    "chunkShortName": "tabs-bar",
    "size": 10474,
    "gzipSize": 4080
  },
  {
    "chunkShortName": "tag",
    "size": 5555,
    "gzipSize": 2263
  },
  {
    "chunkShortName": "tag-dismissible",
    "size": 4154,
    "gzipSize": 1856
  },
  {
    "chunkShortName": "text",
    "size": 5227,
    "gzipSize": 2138
  },
  {
    "chunkShortName": "text-field-wrapper",
    "size": 14461,
    "gzipSize": 5392
  },
  {
    "chunkShortName": "text-list",
    "size": 3959,
    "gzipSize": 1735
  },
  {
    "chunkShortName": "textarea-wrapper",
    "size": 8958,
    "gzipSize": 3419
  },
  {
    "chunkShortName": "toast",
    "size": 6945,
    "gzipSize": 2960
  },
  {
    "chunkShortName": "wordmark",
    "size": 2881,
    "gzipSize": 1381
>>>>>>> 1256c193
  }
]<|MERGE_RESOLUTION|>--- conflicted
+++ resolved
@@ -1,260 +1,6 @@
 [
   {
     "chunkShortName": "accordion",
-<<<<<<< HEAD
-    "size": 4283,
-    "gzipSize": 1890
-  },
-  {
-    "chunkShortName": "banner",
-    "size": 5178,
-    "gzipSize": 2122
-  },
-  {
-    "chunkShortName": "button",
-    "size": 6522,
-    "gzipSize": 2654
-  },
-  {
-    "chunkShortName": "button-group",
-    "size": 1000,
-    "gzipSize": 564
-  },
-  {
-    "chunkShortName": "button-pure",
-    "size": 6947,
-    "gzipSize": 2911
-  },
-  {
-    "chunkShortName": "button-tile",
-    "size": 6794,
-    "gzipSize": 2859
-  },
-  {
-    "chunkShortName": "carousel",
-    "size": 43292,
-    "gzipSize": 17529
-  },
-  {
-    "chunkShortName": "checkbox-wrapper",
-    "size": 7715,
-    "gzipSize": 3245
-  },
-  {
-    "chunkShortName": "content-wrapper",
-    "size": 2372,
-    "gzipSize": 1156
-  },
-  {
-    "chunkShortName": "crest",
-    "size": 2067,
-    "gzipSize": 1072
-  },
-  {
-    "chunkShortName": "display",
-    "size": 3076,
-    "gzipSize": 1439
-  },
-  {
-    "chunkShortName": "divider",
-    "size": 2117,
-    "gzipSize": 967
-  },
-  {
-    "chunkShortName": "fieldset",
-    "size": 3849,
-    "gzipSize": 1589
-  },
-  {
-    "chunkShortName": "fieldset-wrapper",
-    "size": 4101,
-    "gzipSize": 1709
-  },
-  {
-    "chunkShortName": "flex",
-    "size": 3526,
-    "gzipSize": 1355
-  },
-  {
-    "chunkShortName": "flyout",
-    "size": 7446,
-    "gzipSize": 3052
-  },
-  {
-    "chunkShortName": "grid",
-    "size": 2580,
-    "gzipSize": 1146
-  },
-  {
-    "chunkShortName": "heading",
-    "size": 3734,
-    "gzipSize": 1590
-  },
-  {
-    "chunkShortName": "headline",
-    "size": 4613,
-    "gzipSize": 1904
-  },
-  {
-    "chunkShortName": "icon",
-    "size": 17559,
-    "gzipSize": 8310
-  },
-  {
-    "chunkShortName": "inline-notification",
-    "size": 5307,
-    "gzipSize": 2145
-  },
-  {
-    "chunkShortName": "link",
-    "size": 6034,
-    "gzipSize": 2512
-  },
-  {
-    "chunkShortName": "link-pure",
-    "size": 6825,
-    "gzipSize": 2808
-  },
-  {
-    "chunkShortName": "link-social",
-    "size": 5807,
-    "gzipSize": 2464
-  },
-  {
-    "chunkShortName": "link-tile",
-    "size": 6897,
-    "gzipSize": 2916
-  },
-  {
-    "chunkShortName": "link-tile-model-signature",
-    "size": 6183,
-    "gzipSize": 2678
-  },
-  {
-    "chunkShortName": "main",
-    "size": 71096,
-    "gzipSize": 23895
-  },
-  {
-    "chunkShortName": "marque",
-    "size": 5503,
-    "gzipSize": 2200
-  },
-  {
-    "chunkShortName": "modal",
-    "size": 8438,
-    "gzipSize": 3641
-  },
-  {
-    "chunkShortName": "model-signature",
-    "size": 2706,
-    "gzipSize": 1372
-  },
-  {
-    "chunkShortName": "multi-select",
-    "size": 19527,
-    "gzipSize": 6698
-  },
-  {
-    "chunkShortName": "pagination",
-    "size": 7013,
-    "gzipSize": 2871
-  },
-  {
-    "chunkShortName": "popover",
-    "size": 6550,
-    "gzipSize": 2632
-  },
-  {
-    "chunkShortName": "radio-button-wrapper",
-    "size": 6720,
-    "gzipSize": 2882
-  },
-  {
-    "chunkShortName": "scroller",
-    "size": 7726,
-    "gzipSize": 2976
-  },
-  {
-    "chunkShortName": "segmented-control",
-    "size": 7656,
-    "gzipSize": 3011
-  },
-  {
-    "chunkShortName": "select-wrapper",
-    "size": 21546,
-    "gzipSize": 7225
-  },
-  {
-    "chunkShortName": "spinner",
-    "size": 2152,
-    "gzipSize": 1070
-  },
-  {
-    "chunkShortName": "stepper-horizontal",
-    "size": 11136,
-    "gzipSize": 4544
-  },
-  {
-    "chunkShortName": "switch",
-    "size": 5534,
-    "gzipSize": 2268
-  },
-  {
-    "chunkShortName": "table",
-    "size": 8118,
-    "gzipSize": 2973
-  },
-  {
-    "chunkShortName": "tabs",
-    "size": 5947,
-    "gzipSize": 2466
-  },
-  {
-    "chunkShortName": "tabs-bar",
-    "size": 10108,
-    "gzipSize": 3947
-  },
-  {
-    "chunkShortName": "tag",
-    "size": 5124,
-    "gzipSize": 2100
-  },
-  {
-    "chunkShortName": "tag-dismissible",
-    "size": 3795,
-    "gzipSize": 1718
-  },
-  {
-    "chunkShortName": "text",
-    "size": 4998,
-    "gzipSize": 2041
-  },
-  {
-    "chunkShortName": "text-field-wrapper",
-    "size": 13482,
-    "gzipSize": 5143
-  },
-  {
-    "chunkShortName": "text-list",
-    "size": 3729,
-    "gzipSize": 1638
-  },
-  {
-    "chunkShortName": "textarea-wrapper",
-    "size": 8048,
-    "gzipSize": 3164
-  },
-  {
-    "chunkShortName": "toast",
-    "size": 6669,
-    "gzipSize": 2846
-  },
-  {
-    "chunkShortName": "wordmark",
-    "size": 2645,
-    "gzipSize": 1286
-=======
     "size": 4677,
     "gzipSize": 2021
   },
@@ -512,6 +258,5 @@
     "chunkShortName": "wordmark",
     "size": 2881,
     "gzipSize": 1381
->>>>>>> 1256c193
   }
 ]