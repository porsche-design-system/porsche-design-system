[
  {
    "chunkShortName": "accordion",
<<<<<<< HEAD
    "size": 5896,
=======
    "size": 5897,
>>>>>>> ffea52a9
    "gzipSize": 1832
  },
  {
    "chunkShortName": "banner",
<<<<<<< HEAD
    "size": 5371,
=======
    "size": 5373,
>>>>>>> ffea52a9
    "gzipSize": 1936
  },
  {
    "chunkShortName": "button",
<<<<<<< HEAD
    "size": 15893,
    "gzipSize": 2962
  },
  {
    "chunkShortName": "button-pure",
    "size": 21867,
    "gzipSize": 4268
  },
  {
    "chunkShortName": "checkbox-wrapper",
    "size": 9102,
    "gzipSize": 2542
  },
  {
    "chunkShortName": "content-wrapper",
    "size": 1061,
    "gzipSize": 533
  },
  {
    "chunkShortName": "divider",
    "size": 1760,
=======
    "size": 15046,
    "gzipSize": 2563
  },
  {
    "chunkShortName": "button-pure",
    "size": 21022,
    "gzipSize": 3895
  },
  {
    "chunkShortName": "checkbox-wrapper",
    "size": 8728,
    "gzipSize": 2324
  },
  {
    "chunkShortName": "content-wrapper",
    "size": 1062,
    "gzipSize": 534
  },
  {
    "chunkShortName": "divider",
    "size": 1761,
>>>>>>> ffea52a9
    "gzipSize": 583
  },
  {
    "chunkShortName": "fieldset-wrapper",
<<<<<<< HEAD
    "size": 2361,
=======
    "size": 2363,
>>>>>>> ffea52a9
    "gzipSize": 1020
  },
  {
    "chunkShortName": "flex",
<<<<<<< HEAD
    "size": 1747,
=======
    "size": 1748,
>>>>>>> ffea52a9
    "gzipSize": 755
  },
  {
    "chunkShortName": "grid",
<<<<<<< HEAD
    "size": 1714,
=======
    "size": 1716,
>>>>>>> ffea52a9
    "gzipSize": 802
  },
  {
    "chunkShortName": "headline",
<<<<<<< HEAD
    "size": 6195,
    "gzipSize": 1689
  },
  {
    "chunkShortName": "icon",
    "size": 14604,
    "gzipSize": 7172
  },
  {
    "chunkShortName": "link",
    "size": 5671,
    "gzipSize": 2311
  },
  {
    "chunkShortName": "link-pure",
    "size": 7387,
    "gzipSize": 3220
  },
  {
    "chunkShortName": "link-social",
    "size": 6380,
    "gzipSize": 2101
  },
  {
    "chunkShortName": "main",
    "size": 68685,
    "gzipSize": 23404
  },
  {
    "chunkShortName": "marque",
    "size": 3750,
    "gzipSize": 1818
  },
  {
    "chunkShortName": "modal",
    "size": 7008,
    "gzipSize": 2198
  },
  {
    "chunkShortName": "pagination",
    "size": 7910,
    "gzipSize": 2953
  },
  {
    "chunkShortName": "radio-button-wrapper",
    "size": 19454,
    "gzipSize": 2889
  },
  {
    "chunkShortName": "select-wrapper",
    "size": 20250,
    "gzipSize": 6499
  },
  {
    "chunkShortName": "spinner",
    "size": 4451,
    "gzipSize": 1599
  },
  {
    "chunkShortName": "switch",
    "size": 9680,
    "gzipSize": 2213
  },
  {
    "chunkShortName": "table",
    "size": 8612,
    "gzipSize": 2905
  },
  {
    "chunkShortName": "tabs",
    "size": 2841,
    "gzipSize": 1151
  },
  {
    "chunkShortName": "tabs-bar",
    "size": 12178,
    "gzipSize": 3668
  },
  {
    "chunkShortName": "text",
    "size": 7452,
    "gzipSize": 2442
  },
  {
    "chunkShortName": "text-field-wrapper",
    "size": 12511,
    "gzipSize": 3392
  },
  {
    "chunkShortName": "text-list",
    "size": 3180,
    "gzipSize": 1472
  },
  {
    "chunkShortName": "textarea-wrapper",
    "size": 9456,
    "gzipSize": 2506
=======
    "size": 6197,
    "gzipSize": 1688
  },
  {
    "chunkShortName": "icon",
    "size": 14606,
    "gzipSize": 7176
  },
  {
    "chunkShortName": "link",
    "size": 4918,
    "gzipSize": 1955
  },
  {
    "chunkShortName": "link-pure",
    "size": 6634,
    "gzipSize": 2897
  },
  {
    "chunkShortName": "link-social",
    "size": 6384,
    "gzipSize": 2102
  },
  {
    "chunkShortName": "main",
    "size": 68579,
    "gzipSize": 23379
  },
  {
    "chunkShortName": "marque",
    "size": 4365,
    "gzipSize": 1862
  },
  {
    "chunkShortName": "modal",
    "size": 7009,
    "gzipSize": 2197
  },
  {
    "chunkShortName": "pagination",
    "size": 7912,
    "gzipSize": 2952
  },
  {
    "chunkShortName": "radio-button-wrapper",
    "size": 19080,
    "gzipSize": 2667
  },
  {
    "chunkShortName": "select-wrapper",
    "size": 19877,
    "gzipSize": 6289
  },
  {
    "chunkShortName": "spinner",
    "size": 3524,
    "gzipSize": 1163
  },
  {
    "chunkShortName": "switch",
    "size": 9658,
    "gzipSize": 2199
  },
  {
    "chunkShortName": "table",
    "size": 8614,
    "gzipSize": 2903
  },
  {
    "chunkShortName": "tabs",
    "size": 2842,
    "gzipSize": 1154
  },
  {
    "chunkShortName": "tabs-bar",
    "size": 12179,
    "gzipSize": 3669
  },
  {
    "chunkShortName": "text",
    "size": 7454,
    "gzipSize": 2444
  },
  {
    "chunkShortName": "text-field-wrapper",
    "size": 12137,
    "gzipSize": 3179
  },
  {
    "chunkShortName": "text-list",
    "size": 3183,
    "gzipSize": 1471
  },
  {
    "chunkShortName": "textarea-wrapper",
    "size": 9082,
    "gzipSize": 2280
>>>>>>> ffea52a9
  }
]<|MERGE_RESOLUTION|>--- conflicted
+++ resolved
@@ -1,47 +1,16 @@
 [
   {
     "chunkShortName": "accordion",
-<<<<<<< HEAD
-    "size": 5896,
-=======
     "size": 5897,
->>>>>>> ffea52a9
     "gzipSize": 1832
   },
   {
     "chunkShortName": "banner",
-<<<<<<< HEAD
-    "size": 5371,
-=======
     "size": 5373,
->>>>>>> ffea52a9
     "gzipSize": 1936
   },
   {
     "chunkShortName": "button",
-<<<<<<< HEAD
-    "size": 15893,
-    "gzipSize": 2962
-  },
-  {
-    "chunkShortName": "button-pure",
-    "size": 21867,
-    "gzipSize": 4268
-  },
-  {
-    "chunkShortName": "checkbox-wrapper",
-    "size": 9102,
-    "gzipSize": 2542
-  },
-  {
-    "chunkShortName": "content-wrapper",
-    "size": 1061,
-    "gzipSize": 533
-  },
-  {
-    "chunkShortName": "divider",
-    "size": 1760,
-=======
     "size": 15046,
     "gzipSize": 2563
   },
@@ -63,137 +32,25 @@
   {
     "chunkShortName": "divider",
     "size": 1761,
->>>>>>> ffea52a9
     "gzipSize": 583
   },
   {
     "chunkShortName": "fieldset-wrapper",
-<<<<<<< HEAD
-    "size": 2361,
-=======
     "size": 2363,
->>>>>>> ffea52a9
     "gzipSize": 1020
   },
   {
     "chunkShortName": "flex",
-<<<<<<< HEAD
-    "size": 1747,
-=======
     "size": 1748,
->>>>>>> ffea52a9
     "gzipSize": 755
   },
   {
     "chunkShortName": "grid",
-<<<<<<< HEAD
-    "size": 1714,
-=======
     "size": 1716,
->>>>>>> ffea52a9
     "gzipSize": 802
   },
   {
     "chunkShortName": "headline",
-<<<<<<< HEAD
-    "size": 6195,
-    "gzipSize": 1689
-  },
-  {
-    "chunkShortName": "icon",
-    "size": 14604,
-    "gzipSize": 7172
-  },
-  {
-    "chunkShortName": "link",
-    "size": 5671,
-    "gzipSize": 2311
-  },
-  {
-    "chunkShortName": "link-pure",
-    "size": 7387,
-    "gzipSize": 3220
-  },
-  {
-    "chunkShortName": "link-social",
-    "size": 6380,
-    "gzipSize": 2101
-  },
-  {
-    "chunkShortName": "main",
-    "size": 68685,
-    "gzipSize": 23404
-  },
-  {
-    "chunkShortName": "marque",
-    "size": 3750,
-    "gzipSize": 1818
-  },
-  {
-    "chunkShortName": "modal",
-    "size": 7008,
-    "gzipSize": 2198
-  },
-  {
-    "chunkShortName": "pagination",
-    "size": 7910,
-    "gzipSize": 2953
-  },
-  {
-    "chunkShortName": "radio-button-wrapper",
-    "size": 19454,
-    "gzipSize": 2889
-  },
-  {
-    "chunkShortName": "select-wrapper",
-    "size": 20250,
-    "gzipSize": 6499
-  },
-  {
-    "chunkShortName": "spinner",
-    "size": 4451,
-    "gzipSize": 1599
-  },
-  {
-    "chunkShortName": "switch",
-    "size": 9680,
-    "gzipSize": 2213
-  },
-  {
-    "chunkShortName": "table",
-    "size": 8612,
-    "gzipSize": 2905
-  },
-  {
-    "chunkShortName": "tabs",
-    "size": 2841,
-    "gzipSize": 1151
-  },
-  {
-    "chunkShortName": "tabs-bar",
-    "size": 12178,
-    "gzipSize": 3668
-  },
-  {
-    "chunkShortName": "text",
-    "size": 7452,
-    "gzipSize": 2442
-  },
-  {
-    "chunkShortName": "text-field-wrapper",
-    "size": 12511,
-    "gzipSize": 3392
-  },
-  {
-    "chunkShortName": "text-list",
-    "size": 3180,
-    "gzipSize": 1472
-  },
-  {
-    "chunkShortName": "textarea-wrapper",
-    "size": 9456,
-    "gzipSize": 2506
-=======
     "size": 6197,
     "gzipSize": 1688
   },
@@ -291,6 +148,5 @@
     "chunkShortName": "textarea-wrapper",
     "size": 9082,
     "gzipSize": 2280
->>>>>>> ffea52a9
   }
 ]