--- conflicted
+++ resolved
@@ -161,13 +161,8 @@
   },
   {
     "chunkShortName": "main",
-<<<<<<< HEAD
-    "size": 83042,
-    "gzipSize": 27306
-=======
     "size": 83595,
     "gzipSize": 27395
->>>>>>> a4f8e2e8
   },
   {
     "chunkShortName": "marque",
@@ -186,13 +181,8 @@
   },
   {
     "chunkShortName": "multi-select",
-<<<<<<< HEAD
-    "size": 44611,
-    "gzipSize": 16255
-=======
     "size": 45193,
     "gzipSize": 16460
->>>>>>> a4f8e2e8
   },
   {
     "chunkShortName": "optgroup",
@@ -201,41 +191,23 @@
   },
   {
     "chunkShortName": "pagination",
-<<<<<<< HEAD
-    "size": 7844,
-=======
     "size": 7842,
->>>>>>> a4f8e2e8
     "gzipSize": 3219
   },
   {
     "chunkShortName": "pin-code",
-<<<<<<< HEAD
-    "size": 13806,
-    "gzipSize": 5390
-=======
     "size": 13795,
     "gzipSize": 5377
->>>>>>> a4f8e2e8
   },
   {
     "chunkShortName": "popover",
     "size": 23985,
-<<<<<<< HEAD
-    "gzipSize": 9475
-  },
-  {
-    "chunkShortName": "radio-button-wrapper",
-    "size": 10989,
-    "gzipSize": 4502
-=======
     "gzipSize": 9469
   },
   {
     "chunkShortName": "radio-button-wrapper",
     "size": 10980,
     "gzipSize": 4498
->>>>>>> a4f8e2e8
   },
   {
     "chunkShortName": "scroller",
@@ -249,15 +221,6 @@
   },
   {
     "chunkShortName": "select",
-<<<<<<< HEAD
-    "size": 41801,
-    "gzipSize": 15223
-  },
-  {
-    "chunkShortName": "select-wrapper",
-    "size": 45036,
-    "gzipSize": 15976
-=======
     "size": 42290,
     "gzipSize": 15445
   },
@@ -265,16 +228,11 @@
     "chunkShortName": "select-wrapper",
     "size": 45080,
     "gzipSize": 16002
->>>>>>> a4f8e2e8
   },
   {
     "chunkShortName": "sheet",
     "size": 7383,
-<<<<<<< HEAD
-    "gzipSize": 3095
-=======
     "gzipSize": 3093
->>>>>>> a4f8e2e8
   },
   {
     "chunkShortName": "spinner",
@@ -283,32 +241,18 @@
   },
   {
     "chunkShortName": "stepper-horizontal",
-<<<<<<< HEAD
-    "size": 11969,
-    "gzipSize": 4986
-=======
     "size": 11963,
     "gzipSize": 4983
->>>>>>> a4f8e2e8
   },
   {
     "chunkShortName": "switch",
     "size": 7966,
-<<<<<<< HEAD
-    "gzipSize": 3284
-  },
-  {
-    "chunkShortName": "table",
-    "size": 10477,
-    "gzipSize": 4137
-=======
     "gzipSize": 3291
   },
   {
     "chunkShortName": "table",
     "size": 10471,
     "gzipSize": 4135
->>>>>>> a4f8e2e8
   },
   {
     "chunkShortName": "tabs",
@@ -318,42 +262,21 @@
   {
     "chunkShortName": "tabs-bar",
     "size": 10901,
-<<<<<<< HEAD
-    "gzipSize": 4340
-=======
     "gzipSize": 4344
->>>>>>> a4f8e2e8
   },
   {
     "chunkShortName": "tag",
     "size": 5918,
-<<<<<<< HEAD
-    "gzipSize": 2454
-=======
     "gzipSize": 2451
->>>>>>> a4f8e2e8
   },
   {
     "chunkShortName": "tag-dismissible",
     "size": 4244,
-    "gzipSize": 1964
+    "gzipSize": 1963
   },
   {
     "chunkShortName": "text",
     "size": 5934,
-<<<<<<< HEAD
-    "gzipSize": 2516
-  },
-  {
-    "chunkShortName": "text-field-wrapper",
-    "size": 18772,
-    "gzipSize": 7125
-  },
-  {
-    "chunkShortName": "text-list",
-    "size": 4984,
-    "gzipSize": 2231
-=======
     "gzipSize": 2518
   },
   {
@@ -365,7 +288,6 @@
     "chunkShortName": "text-list",
     "size": 4978,
     "gzipSize": 2225
->>>>>>> a4f8e2e8
   },
   {
     "chunkShortName": "textarea",
@@ -379,13 +301,8 @@
   },
   {
     "chunkShortName": "toast",
-<<<<<<< HEAD
-    "size": 7586,
-    "gzipSize": 3333
-=======
     "size": 7531,
     "gzipSize": 3309
->>>>>>> a4f8e2e8
   },
   {
     "chunkShortName": "wordmark",
