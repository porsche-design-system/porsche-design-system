[
  {
    "chunkShortName": "accordion",
    "size": 4145,
    "gzipSize": 1848
  },
  {
    "chunkShortName": "banner",
    "size": 6686,
    "gzipSize": 2607
  },
  {
    "chunkShortName": "button",
    "size": 6525,
    "gzipSize": 2505
  },
  {
    "chunkShortName": "button-pure",
    "size": 7235,
    "gzipSize": 3150
  },
  {
    "chunkShortName": "checkbox-wrapper",
    "size": 5472,
    "gzipSize": 2332
  },
  {
    "chunkShortName": "content-wrapper",
    "size": 933,
    "gzipSize": 518
  },
  {
    "chunkShortName": "divider",
    "size": 902,
    "gzipSize": 515
  },
  {
    "chunkShortName": "fieldset-wrapper",
    "size": 2002,
    "gzipSize": 905
  },
  {
    "chunkShortName": "flex",
    "size": 1765,
    "gzipSize": 768
  },
  {
    "chunkShortName": "grid",
    "size": 1879,
    "gzipSize": 873
  },
  {
    "chunkShortName": "headline",
    "size": 2835,
    "gzipSize": 1313
  },
  {
    "chunkShortName": "icon",
    "size": 14123,
    "gzipSize": 7248
  },
  {
    "chunkShortName": "link",
    "size": 5161,
    "gzipSize": 2059
  },
  {
    "chunkShortName": "link-pure",
    "size": 7283,
    "gzipSize": 3158
  },
  {
    "chunkShortName": "link-social",
    "size": 5894,
    "gzipSize": 1915
  },
  {
    "chunkShortName": "main",
    "size": 72192,
    "gzipSize": 24040
  },
  {
    "chunkShortName": "marque",
    "size": 4603,
    "gzipSize": 2001
  },
  {
    "chunkShortName": "modal",
<<<<<<< HEAD
    "size": 8259,
    "gzipSize": 3123
=======
    "size": 5420,
    "gzipSize": 2207
>>>>>>> 9d4a91ec
  },
  {
    "chunkShortName": "pagination",
    "size": 5509,
    "gzipSize": 2344
  },
  {
    "chunkShortName": "popover",
    "size": 6285,
    "gzipSize": 2626
  },
  {
    "chunkShortName": "radio-button-wrapper",
    "size": 6085,
    "gzipSize": 2545
  },
  {
    "chunkShortName": "select-wrapper",
    "size": 20517,
    "gzipSize": 6567
  },
  {
    "chunkShortName": "spinner",
    "size": 2890,
    "gzipSize": 1476
  },
  {
    "chunkShortName": "switch",
    "size": 4133,
    "gzipSize": 1711
  },
  {
    "chunkShortName": "table",
    "size": 8496,
    "gzipSize": 2910
  },
  {
    "chunkShortName": "tabs",
<<<<<<< HEAD
    "size": 2932,
    "gzipSize": 1180
=======
    "size": 3127,
    "gzipSize": 1275
>>>>>>> 9d4a91ec
  },
  {
    "chunkShortName": "tabs-bar",
    "size": 9095,
    "gzipSize": 3295
  },
  {
    "chunkShortName": "text",
    "size": 4095,
    "gzipSize": 1951
  },
  {
    "chunkShortName": "text-field-wrapper",
<<<<<<< HEAD
    "size": 10516,
    "gzipSize": 3793
=======
    "size": 10692,
    "gzipSize": 3862
>>>>>>> 9d4a91ec
  },
  {
    "chunkShortName": "text-list",
    "size": 3171,
    "gzipSize": 1402
  },
  {
    "chunkShortName": "textarea-wrapper",
    "size": 7609,
    "gzipSize": 2983
  },
  {
    "chunkShortName": "toast",
    "size": 6472,
    "gzipSize": 2536
  }
]<|MERGE_RESOLUTION|>--- conflicted
+++ resolved
@@ -86,13 +86,8 @@
   },
   {
     "chunkShortName": "modal",
-<<<<<<< HEAD
     "size": 8259,
     "gzipSize": 3123
-=======
-    "size": 5420,
-    "gzipSize": 2207
->>>>>>> 9d4a91ec
   },
   {
     "chunkShortName": "pagination",
@@ -102,22 +97,22 @@
   {
     "chunkShortName": "popover",
     "size": 6285,
-    "gzipSize": 2626
+    "gzipSize": 2627
   },
   {
     "chunkShortName": "radio-button-wrapper",
-    "size": 6085,
-    "gzipSize": 2545
+    "size": 6061,
+    "gzipSize": 2536
   },
   {
     "chunkShortName": "select-wrapper",
-    "size": 20517,
+    "size": 20509,
     "gzipSize": 6567
   },
   {
     "chunkShortName": "spinner",
     "size": 2890,
-    "gzipSize": 1476
+    "gzipSize": 1477
   },
   {
     "chunkShortName": "switch",
@@ -131,18 +126,13 @@
   },
   {
     "chunkShortName": "tabs",
-<<<<<<< HEAD
-    "size": 2932,
-    "gzipSize": 1180
-=======
     "size": 3127,
     "gzipSize": 1275
->>>>>>> 9d4a91ec
   },
   {
     "chunkShortName": "tabs-bar",
     "size": 9095,
-    "gzipSize": 3295
+    "gzipSize": 3296
   },
   {
     "chunkShortName": "text",
@@ -151,18 +141,13 @@
   },
   {
     "chunkShortName": "text-field-wrapper",
-<<<<<<< HEAD
-    "size": 10516,
-    "gzipSize": 3793
-=======
     "size": 10692,
     "gzipSize": 3862
->>>>>>> 9d4a91ec
   },
   {
     "chunkShortName": "text-list",
     "size": 3171,
-    "gzipSize": 1402
+    "gzipSize": 1403
   },
   {
     "chunkShortName": "textarea-wrapper",
