--- conflicted
+++ resolved
@@ -16,8 +16,8 @@
   },
   {
     "chunkShortName": "button-group",
-    "size": 941,
-    "gzipSize": 538
+    "size": 862,
+    "gzipSize": 505
   },
   {
     "chunkShortName": "button-pure",
@@ -106,22 +106,6 @@
   },
   {
     "chunkShortName": "link-tile",
-<<<<<<< HEAD
-    "size": 6599,
-    "gzipSize": 2749
-    "size": 7003,
-    "gzipSize": 2893
-  },
-  {
-    "chunkShortName": "link-tile-model-signature",
-    "size": 8015,
-    "gzipSize": 3404
-  },
-  {
-    "chunkShortName": "main",
-    "size": 68074,
-    "gzipSize": 22925
-=======
     "size": 6964,
     "gzipSize": 2871
   },
@@ -129,7 +113,6 @@
     "chunkShortName": "main",
     "size": 68058,
     "gzipSize": 22895
->>>>>>> 3bf7aaee
   },
   {
     "chunkShortName": "marque",
@@ -143,8 +126,8 @@
   },
   {
     "chunkShortName": "model-signature",
-    "size": 2566,
-    "gzipSize": 1341
+    "size": 2475,
+    "gzipSize": 1307
   },
   {
     "chunkShortName": "pagination",
