[
  {
    "chunkShortName": "accordion",
<<<<<<< HEAD
    "size": 6011,
    "gzipSize": 2524
  },
  {
    "chunkShortName": "banner",
    "size": 5272,
    "gzipSize": 2253
  },
  {
    "chunkShortName": "button",
    "size": 6924,
    "gzipSize": 2737
=======
    "size": 5954,
    "gzipSize": 2505
  },
  {
    "chunkShortName": "banner",
    "size": 5273,
    "gzipSize": 2249
  },
  {
    "chunkShortName": "button",
    "size": 7291,
    "gzipSize": 2902
>>>>>>> 43294ad0
  },
  {
    "chunkShortName": "button-group",
    "size": 984,
    "gzipSize": 552
  },
  {
    "chunkShortName": "button-pure",
<<<<<<< HEAD
    "size": 7346,
    "gzipSize": 2973
=======
    "size": 7807,
    "gzipSize": 3165
>>>>>>> 43294ad0
  },
  {
    "chunkShortName": "button-tile",
    "size": 6876,
<<<<<<< HEAD
    "gzipSize": 2830
  },
  {
    "chunkShortName": "carousel",
    "size": 41673,
    "gzipSize": 16953
  },
  {
    "chunkShortName": "checkbox-wrapper",
    "size": 6888,
    "gzipSize": 2857
=======
    "gzipSize": 2829
  },
  {
    "chunkShortName": "carousel",
    "size": 41626,
    "gzipSize": 16930
  },
  {
    "chunkShortName": "checkbox-wrapper",
    "size": 7250,
    "gzipSize": 3024
>>>>>>> 43294ad0
  },
  {
    "chunkShortName": "content-wrapper",
    "size": 2442,
    "gzipSize": 1197
<<<<<<< HEAD
  },
  {
    "chunkShortName": "display",
    "size": 3111,
    "gzipSize": 1439
  },
  {
    "chunkShortName": "divider",
    "size": 2096,
    "gzipSize": 952
  },
  {
    "chunkShortName": "fieldset",
    "size": 3942,
    "gzipSize": 1610
  },
  {
    "chunkShortName": "fieldset-wrapper",
    "size": 4230,
    "gzipSize": 1753
=======
  },
  {
    "chunkShortName": "crest",
    "size": 2398,
    "gzipSize": 1235
  },
  {
    "chunkShortName": "display",
    "size": 3113,
    "gzipSize": 1440
  },
  {
    "chunkShortName": "divider",
    "size": 2081,
    "gzipSize": 941
  },
  {
    "chunkShortName": "fieldset",
    "size": 3935,
    "gzipSize": 1608
  },
  {
    "chunkShortName": "fieldset-wrapper",
    "size": 4223,
    "gzipSize": 1751
>>>>>>> 43294ad0
  },
  {
    "chunkShortName": "flex",
    "size": 3505,
<<<<<<< HEAD
    "gzipSize": 1376
=======
    "gzipSize": 1380
>>>>>>> 43294ad0
  },
  {
    "chunkShortName": "grid",
    "size": 2583,
<<<<<<< HEAD
    "gzipSize": 1163
  },
  {
    "chunkShortName": "heading",
    "size": 3775,
    "gzipSize": 1594
=======
    "gzipSize": 1168
  },
  {
    "chunkShortName": "heading",
    "size": 3777,
    "gzipSize": 1596
>>>>>>> 43294ad0
  },
  {
    "chunkShortName": "headline",
    "size": 4701,
    "gzipSize": 1928
  },
  {
    "chunkShortName": "icon",
<<<<<<< HEAD
    "size": 16339,
    "gzipSize": 7806
  },
  {
    "chunkShortName": "inline-notification",
    "size": 5056,
    "gzipSize": 2108
  },
  {
    "chunkShortName": "link",
    "size": 6311,
    "gzipSize": 2591
  },
  {
    "chunkShortName": "link-pure",
    "size": 7110,
    "gzipSize": 2856
  },
  {
    "chunkShortName": "link-social",
    "size": 6223,
    "gzipSize": 2608
=======
    "size": 16614,
    "gzipSize": 7947
  },
  {
    "chunkShortName": "inline-notification",
    "size": 4978,
    "gzipSize": 2065
  },
  {
    "chunkShortName": "link",
    "size": 6655,
    "gzipSize": 2755
  },
  {
    "chunkShortName": "link-pure",
    "size": 7560,
    "gzipSize": 3058
  },
  {
    "chunkShortName": "link-social",
    "size": 6045,
    "gzipSize": 2550
>>>>>>> 43294ad0
  },
  {
    "chunkShortName": "link-tile",
    "size": 6972,
<<<<<<< HEAD
    "gzipSize": 2895
  },
  {
    "chunkShortName": "link-tile-model-signature",
    "size": 8302,
    "gzipSize": 3689
  },
  {
    "chunkShortName": "main",
    "size": 69477,
    "gzipSize": 23335
  },
  {
    "chunkShortName": "marque",
    "size": 4618,
    "gzipSize": 1962
  },
  {
    "chunkShortName": "modal",
    "size": 8014,
    "gzipSize": 3370
=======
    "gzipSize": 2890
  },
  {
    "chunkShortName": "link-tile-model-signature",
    "size": 8300,
    "gzipSize": 3691
  },
  {
    "chunkShortName": "main",
    "size": 68639,
    "gzipSize": 23037
  },
  {
    "chunkShortName": "marque",
    "size": 5068,
    "gzipSize": 2145
  },
  {
    "chunkShortName": "modal",
    "size": 8447,
    "gzipSize": 3557
>>>>>>> 43294ad0
  },
  {
    "chunkShortName": "model-signature",
    "size": 2791,
    "gzipSize": 1437
  },
  {
    "chunkShortName": "pagination",
<<<<<<< HEAD
    "size": 7829,
    "gzipSize": 3125
  },
  {
    "chunkShortName": "popover",
    "size": 6936,
    "gzipSize": 2707
  },
  {
    "chunkShortName": "radio-button-wrapper",
    "size": 6757,
    "gzipSize": 2828
  },
  {
    "chunkShortName": "scroller",
    "size": 8435,
    "gzipSize": 3203
  },
  {
    "chunkShortName": "segmented-control",
    "size": 7606,
    "gzipSize": 2952
  },
  {
    "chunkShortName": "select-wrapper",
    "size": 21045,
    "gzipSize": 6987
  },
  {
    "chunkShortName": "spinner",
    "size": 2109,
    "gzipSize": 1035
  },
  {
    "chunkShortName": "stepper-horizontal",
    "size": 12097,
=======
    "size": 7777,
    "gzipSize": 3117
  },
  {
    "chunkShortName": "popover",
    "size": 7457,
    "gzipSize": 2930
  },
  {
    "chunkShortName": "radio-button-wrapper",
    "size": 7125,
    "gzipSize": 2986
  },
  {
    "chunkShortName": "scroller",
    "size": 8386,
    "gzipSize": 3185
  },
  {
    "chunkShortName": "segmented-control",
    "size": 8045,
    "gzipSize": 3158
  },
  {
    "chunkShortName": "select-wrapper",
    "size": 21497,
    "gzipSize": 7182
  },
  {
    "chunkShortName": "spinner",
    "size": 2630,
    "gzipSize": 1264
  },
  {
    "chunkShortName": "stepper-horizontal",
    "size": 12046,
>>>>>>> 43294ad0
    "gzipSize": 4815
  },
  {
    "chunkShortName": "switch",
<<<<<<< HEAD
    "size": 5724,
    "gzipSize": 2295
  },
  {
    "chunkShortName": "table",
    "size": 8315,
    "gzipSize": 3017
  },
  {
    "chunkShortName": "tabs",
    "size": 6580,
    "gzipSize": 2725
  },
  {
    "chunkShortName": "tabs-bar",
    "size": 9989,
    "gzipSize": 3868
  },
  {
    "chunkShortName": "tag",
    "size": 5344,
    "gzipSize": 2138
  },
  {
    "chunkShortName": "tag-dismissible",
    "size": 3959,
    "gzipSize": 1746
  },
  {
    "chunkShortName": "text",
    "size": 5100,
    "gzipSize": 2067
  },
  {
    "chunkShortName": "text-field-wrapper",
    "size": 13895,
    "gzipSize": 5169
  },
  {
    "chunkShortName": "text-list",
    "size": 3828,
    "gzipSize": 1670
  },
  {
    "chunkShortName": "textarea-wrapper",
    "size": 8270,
    "gzipSize": 3180
  },
  {
    "chunkShortName": "toast",
    "size": 6986,
    "gzipSize": 2973
  },
  {
    "chunkShortName": "wordmark",
    "size": 2723,
    "gzipSize": 1302
=======
    "size": 5587,
    "gzipSize": 2236
  },
  {
    "chunkShortName": "table",
    "size": 8251,
    "gzipSize": 3009
  },
  {
    "chunkShortName": "tabs",
    "size": 6705,
    "gzipSize": 2785
  },
  {
    "chunkShortName": "tabs-bar",
    "size": 9975,
    "gzipSize": 3856
  },
  {
    "chunkShortName": "tag",
    "size": 5230,
    "gzipSize": 2107
  },
  {
    "chunkShortName": "tag-dismissible",
    "size": 4393,
    "gzipSize": 1941
  },
  {
    "chunkShortName": "text",
    "size": 5102,
    "gzipSize": 2064
  },
  {
    "chunkShortName": "text-field-wrapper",
    "size": 14345,
    "gzipSize": 5351
  },
  {
    "chunkShortName": "text-list",
    "size": 3834,
    "gzipSize": 1676
  },
  {
    "chunkShortName": "textarea-wrapper",
    "size": 8730,
    "gzipSize": 3373
  },
  {
    "chunkShortName": "toast",
    "size": 6915,
    "gzipSize": 2935
  },
  {
    "chunkShortName": "wordmark",
    "size": 2933,
    "gzipSize": 1407
>>>>>>> 43294ad0
  }
]<|MERGE_RESOLUTION|>--- conflicted
+++ resolved
@@ -1,20 +1,6 @@
 [
   {
     "chunkShortName": "accordion",
-<<<<<<< HEAD
-    "size": 6011,
-    "gzipSize": 2524
-  },
-  {
-    "chunkShortName": "banner",
-    "size": 5272,
-    "gzipSize": 2253
-  },
-  {
-    "chunkShortName": "button",
-    "size": 6924,
-    "gzipSize": 2737
-=======
     "size": 5954,
     "gzipSize": 2505
   },
@@ -27,7 +13,6 @@
     "chunkShortName": "button",
     "size": 7291,
     "gzipSize": 2902
->>>>>>> 43294ad0
   },
   {
     "chunkShortName": "button-group",
@@ -36,30 +21,12 @@
   },
   {
     "chunkShortName": "button-pure",
-<<<<<<< HEAD
-    "size": 7346,
-    "gzipSize": 2973
-=======
     "size": 7807,
     "gzipSize": 3165
->>>>>>> 43294ad0
   },
   {
     "chunkShortName": "button-tile",
     "size": 6876,
-<<<<<<< HEAD
-    "gzipSize": 2830
-  },
-  {
-    "chunkShortName": "carousel",
-    "size": 41673,
-    "gzipSize": 16953
-  },
-  {
-    "chunkShortName": "checkbox-wrapper",
-    "size": 6888,
-    "gzipSize": 2857
-=======
     "gzipSize": 2829
   },
   {
@@ -71,34 +38,11 @@
     "chunkShortName": "checkbox-wrapper",
     "size": 7250,
     "gzipSize": 3024
->>>>>>> 43294ad0
   },
   {
     "chunkShortName": "content-wrapper",
     "size": 2442,
     "gzipSize": 1197
-<<<<<<< HEAD
-  },
-  {
-    "chunkShortName": "display",
-    "size": 3111,
-    "gzipSize": 1439
-  },
-  {
-    "chunkShortName": "divider",
-    "size": 2096,
-    "gzipSize": 952
-  },
-  {
-    "chunkShortName": "fieldset",
-    "size": 3942,
-    "gzipSize": 1610
-  },
-  {
-    "chunkShortName": "fieldset-wrapper",
-    "size": 4230,
-    "gzipSize": 1753
-=======
   },
   {
     "chunkShortName": "crest",
@@ -124,67 +68,29 @@
     "chunkShortName": "fieldset-wrapper",
     "size": 4223,
     "gzipSize": 1751
->>>>>>> 43294ad0
   },
   {
     "chunkShortName": "flex",
     "size": 3505,
-<<<<<<< HEAD
-    "gzipSize": 1376
-=======
     "gzipSize": 1380
->>>>>>> 43294ad0
   },
   {
     "chunkShortName": "grid",
     "size": 2583,
-<<<<<<< HEAD
-    "gzipSize": 1163
-  },
-  {
-    "chunkShortName": "heading",
-    "size": 3775,
-    "gzipSize": 1594
-=======
     "gzipSize": 1168
   },
   {
     "chunkShortName": "heading",
     "size": 3777,
     "gzipSize": 1596
->>>>>>> 43294ad0
   },
   {
     "chunkShortName": "headline",
-    "size": 4701,
+    "size": 4703,
     "gzipSize": 1928
   },
   {
     "chunkShortName": "icon",
-<<<<<<< HEAD
-    "size": 16339,
-    "gzipSize": 7806
-  },
-  {
-    "chunkShortName": "inline-notification",
-    "size": 5056,
-    "gzipSize": 2108
-  },
-  {
-    "chunkShortName": "link",
-    "size": 6311,
-    "gzipSize": 2591
-  },
-  {
-    "chunkShortName": "link-pure",
-    "size": 7110,
-    "gzipSize": 2856
-  },
-  {
-    "chunkShortName": "link-social",
-    "size": 6223,
-    "gzipSize": 2608
-=======
     "size": 16614,
     "gzipSize": 7947
   },
@@ -207,34 +113,10 @@
     "chunkShortName": "link-social",
     "size": 6045,
     "gzipSize": 2550
->>>>>>> 43294ad0
   },
   {
     "chunkShortName": "link-tile",
     "size": 6972,
-<<<<<<< HEAD
-    "gzipSize": 2895
-  },
-  {
-    "chunkShortName": "link-tile-model-signature",
-    "size": 8302,
-    "gzipSize": 3689
-  },
-  {
-    "chunkShortName": "main",
-    "size": 69477,
-    "gzipSize": 23335
-  },
-  {
-    "chunkShortName": "marque",
-    "size": 4618,
-    "gzipSize": 1962
-  },
-  {
-    "chunkShortName": "modal",
-    "size": 8014,
-    "gzipSize": 3370
-=======
     "gzipSize": 2890
   },
   {
@@ -256,53 +138,14 @@
     "chunkShortName": "modal",
     "size": 8447,
     "gzipSize": 3557
->>>>>>> 43294ad0
   },
   {
     "chunkShortName": "model-signature",
-    "size": 2791,
-    "gzipSize": 1437
+    "size": 2565,
+    "gzipSize": 1341
   },
   {
     "chunkShortName": "pagination",
-<<<<<<< HEAD
-    "size": 7829,
-    "gzipSize": 3125
-  },
-  {
-    "chunkShortName": "popover",
-    "size": 6936,
-    "gzipSize": 2707
-  },
-  {
-    "chunkShortName": "radio-button-wrapper",
-    "size": 6757,
-    "gzipSize": 2828
-  },
-  {
-    "chunkShortName": "scroller",
-    "size": 8435,
-    "gzipSize": 3203
-  },
-  {
-    "chunkShortName": "segmented-control",
-    "size": 7606,
-    "gzipSize": 2952
-  },
-  {
-    "chunkShortName": "select-wrapper",
-    "size": 21045,
-    "gzipSize": 6987
-  },
-  {
-    "chunkShortName": "spinner",
-    "size": 2109,
-    "gzipSize": 1035
-  },
-  {
-    "chunkShortName": "stepper-horizontal",
-    "size": 12097,
-=======
     "size": 7777,
     "gzipSize": 3117
   },
@@ -339,70 +182,10 @@
   {
     "chunkShortName": "stepper-horizontal",
     "size": 12046,
->>>>>>> 43294ad0
     "gzipSize": 4815
   },
   {
     "chunkShortName": "switch",
-<<<<<<< HEAD
-    "size": 5724,
-    "gzipSize": 2295
-  },
-  {
-    "chunkShortName": "table",
-    "size": 8315,
-    "gzipSize": 3017
-  },
-  {
-    "chunkShortName": "tabs",
-    "size": 6580,
-    "gzipSize": 2725
-  },
-  {
-    "chunkShortName": "tabs-bar",
-    "size": 9989,
-    "gzipSize": 3868
-  },
-  {
-    "chunkShortName": "tag",
-    "size": 5344,
-    "gzipSize": 2138
-  },
-  {
-    "chunkShortName": "tag-dismissible",
-    "size": 3959,
-    "gzipSize": 1746
-  },
-  {
-    "chunkShortName": "text",
-    "size": 5100,
-    "gzipSize": 2067
-  },
-  {
-    "chunkShortName": "text-field-wrapper",
-    "size": 13895,
-    "gzipSize": 5169
-  },
-  {
-    "chunkShortName": "text-list",
-    "size": 3828,
-    "gzipSize": 1670
-  },
-  {
-    "chunkShortName": "textarea-wrapper",
-    "size": 8270,
-    "gzipSize": 3180
-  },
-  {
-    "chunkShortName": "toast",
-    "size": 6986,
-    "gzipSize": 2973
-  },
-  {
-    "chunkShortName": "wordmark",
-    "size": 2723,
-    "gzipSize": 1302
-=======
     "size": 5587,
     "gzipSize": 2236
   },
@@ -460,6 +243,5 @@
     "chunkShortName": "wordmark",
     "size": 2933,
     "gzipSize": 1407
->>>>>>> 43294ad0
   }
 ]