--- conflicted
+++ resolved
@@ -1,20 +1,6 @@
 [
   {
     "chunkShortName": "accordion",
-<<<<<<< HEAD
-    "size": 6504,
-    "gzipSize": 2864
-  },
-  {
-    "chunkShortName": "banner",
-    "size": 6773,
-    "gzipSize": 2774
-  },
-  {
-    "chunkShortName": "button",
-    "size": 9363,
-    "gzipSize": 3739
-=======
     "size": 6417,
     "gzipSize": 2844
   },
@@ -27,7 +13,6 @@
     "chunkShortName": "button",
     "size": 9273,
     "gzipSize": 3712
->>>>>>> a80dcc0c
   },
   {
     "chunkShortName": "button-group",
@@ -36,15 +21,6 @@
   },
   {
     "chunkShortName": "button-pure",
-<<<<<<< HEAD
-    "size": 9301,
-    "gzipSize": 3862
-  },
-  {
-    "chunkShortName": "button-tile",
-    "size": 8699,
-    "gzipSize": 3560
-=======
     "size": 9212,
     "gzipSize": 3841
   },
@@ -52,29 +28,10 @@
     "chunkShortName": "button-tile",
     "size": 8078,
     "gzipSize": 3361
->>>>>>> a80dcc0c
   },
   {
     "chunkShortName": "canvas",
     "size": 16103,
-<<<<<<< HEAD
-    "gzipSize": 5128
-  },
-  {
-    "chunkShortName": "carousel",
-    "size": 48381,
-    "gzipSize": 19438
-  },
-  {
-    "chunkShortName": "checkbox",
-    "size": 13340,
-    "gzipSize": 5034
-  },
-  {
-    "chunkShortName": "checkbox-wrapper",
-    "size": 11459,
-    "gzipSize": 4673
-=======
     "gzipSize": 5125
   },
   {
@@ -91,49 +48,10 @@
     "chunkShortName": "checkbox-wrapper",
     "size": 11540,
     "gzipSize": 4698
->>>>>>> a80dcc0c
   },
   {
     "chunkShortName": "content-wrapper",
     "size": 2511,
-<<<<<<< HEAD
-    "gzipSize": 1261
-  },
-  {
-    "chunkShortName": "crest",
-    "size": 2207,
-    "gzipSize": 1152
-  },
-  {
-    "chunkShortName": "display",
-    "size": 4366,
-    "gzipSize": 2072
-  },
-  {
-    "chunkShortName": "divider",
-    "size": 2418,
-    "gzipSize": 1078
-  },
-  {
-    "chunkShortName": "drilldown",
-    "size": 19758,
-    "gzipSize": 6180
-  },
-  {
-    "chunkShortName": "fieldset",
-    "size": 4830,
-    "gzipSize": 2085
-  },
-  {
-    "chunkShortName": "fieldset-wrapper",
-    "size": 4946,
-    "gzipSize": 2146
-  },
-  {
-    "chunkShortName": "flag",
-    "size": 4156,
-    "gzipSize": 2160
-=======
     "gzipSize": 1258
   },
   {
@@ -170,133 +88,20 @@
     "chunkShortName": "flag",
     "size": 4139,
     "gzipSize": 2152
->>>>>>> a80dcc0c
   },
   {
     "chunkShortName": "flex",
     "size": 3748,
-<<<<<<< HEAD
-    "gzipSize": 1509
-  },
-  {
-    "chunkShortName": "flyout",
-    "size": 9764,
-    "gzipSize": 4077
-=======
     "gzipSize": 1514
   },
   {
     "chunkShortName": "flyout",
     "size": 9750,
     "gzipSize": 4073
->>>>>>> a80dcc0c
   },
   {
     "chunkShortName": "grid",
     "size": 2803,
-<<<<<<< HEAD
-    "gzipSize": 1309
-  },
-  {
-    "chunkShortName": "heading",
-    "size": 4987,
-    "gzipSize": 2239
-  },
-  {
-    "chunkShortName": "headline",
-    "size": 5494,
-    "gzipSize": 2381
-  },
-  {
-    "chunkShortName": "icon",
-    "size": 15572,
-    "gzipSize": 6345
-  },
-  {
-    "chunkShortName": "inline-notification",
-    "size": 7891,
-    "gzipSize": 3289
-  },
-  {
-    "chunkShortName": "input-date",
-    "size": 13268,
-    "gzipSize": 4801
-  },
-  {
-    "chunkShortName": "input-email",
-    "size": 13153,
-    "gzipSize": 4722
-  },
-  {
-    "chunkShortName": "input-number",
-    "size": 13720,
-    "gzipSize": 4881
-  },
-  {
-    "chunkShortName": "input-password",
-    "size": 13241,
-    "gzipSize": 4755
-  },
-  {
-    "chunkShortName": "input-search",
-    "size": 13403,
-    "gzipSize": 4804
-  },
-  {
-    "chunkShortName": "input-tel",
-    "size": 13083,
-    "gzipSize": 4674
-  },
-  {
-    "chunkShortName": "input-text",
-    "size": 13429,
-    "gzipSize": 4779
-  },
-  {
-    "chunkShortName": "input-time",
-    "size": 13267,
-    "gzipSize": 4806
-  },
-  {
-    "chunkShortName": "input-url",
-    "size": 13085,
-    "gzipSize": 4676
-  },
-  {
-    "chunkShortName": "link",
-    "size": 7064,
-    "gzipSize": 3040
-  },
-  {
-    "chunkShortName": "link-pure",
-    "size": 7504,
-    "gzipSize": 3211
-  },
-  {
-    "chunkShortName": "link-social",
-    "size": 6778,
-    "gzipSize": 2982
-  },
-  {
-    "chunkShortName": "link-tile",
-    "size": 8454,
-    "gzipSize": 3459
-  },
-  {
-    "chunkShortName": "link-tile-model-signature",
-    "size": 7931,
-    "gzipSize": 3483
-  },
-  {
-    "chunkShortName": "link-tile-product",
-    "size": 7636,
-    "gzipSize": 3276
-  },
-  {
-    "chunkShortName": "main",
-    "size": 87342,
-    "gzipSize": 27832
-=======
     "gzipSize": 1308
   },
   {
@@ -398,7 +203,6 @@
     "chunkShortName": "main",
     "size": 88318,
     "gzipSize": 28054
->>>>>>> a80dcc0c
   },
   {
     "chunkShortName": "marque",
@@ -407,13 +211,8 @@
   },
   {
     "chunkShortName": "modal",
-<<<<<<< HEAD
-    "size": 11317,
-    "gzipSize": 4484
-=======
     "size": 11252,
     "gzipSize": 4453
->>>>>>> a80dcc0c
   },
   {
     "chunkShortName": "model-signature",
@@ -422,60 +221,6 @@
   },
   {
     "chunkShortName": "multi-select",
-<<<<<<< HEAD
-    "size": 48290,
-    "gzipSize": 17258
-  },
-  {
-    "chunkShortName": "optgroup",
-    "size": 3277,
-    "gzipSize": 1583
-  },
-  {
-    "chunkShortName": "pagination",
-    "size": 7841,
-    "gzipSize": 3226
-  },
-  {
-    "chunkShortName": "pin-code",
-    "size": 13248,
-    "gzipSize": 5200
-  },
-  {
-    "chunkShortName": "popover",
-    "size": 25097,
-    "gzipSize": 9755
-  },
-  {
-    "chunkShortName": "radio-button-wrapper",
-    "size": 10985,
-    "gzipSize": 4516
-  },
-  {
-    "chunkShortName": "scroller",
-    "size": 6629,
-    "gzipSize": 2619
-  },
-  {
-    "chunkShortName": "segmented-control",
-    "size": 9454,
-    "gzipSize": 3697
-  },
-  {
-    "chunkShortName": "select",
-    "size": 46499,
-    "gzipSize": 16655
-  },
-  {
-    "chunkShortName": "select-wrapper",
-    "size": 45771,
-    "gzipSize": 16272
-  },
-  {
-    "chunkShortName": "sheet",
-    "size": 7382,
-    "gzipSize": 3113
-=======
     "size": 48372,
     "gzipSize": 17392
   },
@@ -538,7 +283,6 @@
     "chunkShortName": "sheet",
     "size": 7365,
     "gzipSize": 3108
->>>>>>> a80dcc0c
   },
   {
     "chunkShortName": "spinner",
@@ -547,75 +291,6 @@
   },
   {
     "chunkShortName": "stepper-horizontal",
-<<<<<<< HEAD
-    "size": 11969,
-    "gzipSize": 4980
-  },
-  {
-    "chunkShortName": "switch",
-    "size": 7959,
-    "gzipSize": 3299
-  },
-  {
-    "chunkShortName": "table",
-    "size": 10475,
-    "gzipSize": 4149
-  },
-  {
-    "chunkShortName": "tabs",
-    "size": 7124,
-    "gzipSize": 2955
-  },
-  {
-    "chunkShortName": "tabs-bar",
-    "size": 11013,
-    "gzipSize": 4362
-  },
-  {
-    "chunkShortName": "tag",
-    "size": 5915,
-    "gzipSize": 2446
-  },
-  {
-    "chunkShortName": "tag-dismissible",
-    "size": 4241,
-    "gzipSize": 1965
-  },
-  {
-    "chunkShortName": "text",
-    "size": 5929,
-    "gzipSize": 2515
-  },
-  {
-    "chunkShortName": "text-field-wrapper",
-    "size": 18761,
-    "gzipSize": 7108
-  },
-  {
-    "chunkShortName": "text-list",
-    "size": 4979,
-    "gzipSize": 2242
-  },
-  {
-    "chunkShortName": "textarea",
-    "size": 11922,
-    "gzipSize": 4339
-  },
-  {
-    "chunkShortName": "textarea-wrapper",
-    "size": 12452,
-    "gzipSize": 4930
-  },
-  {
-    "chunkShortName": "toast",
-    "size": 7531,
-    "gzipSize": 3317
-  },
-  {
-    "chunkShortName": "wordmark",
-    "size": 3069,
-    "gzipSize": 1549
-=======
     "size": 11951,
     "gzipSize": 4977
   },
@@ -683,6 +358,5 @@
     "chunkShortName": "wordmark",
     "size": 3035,
     "gzipSize": 1542
->>>>>>> a80dcc0c
   }
 ]