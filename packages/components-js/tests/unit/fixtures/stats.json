[
  {
    "chunkShortName": "accordion",
    "size": 6497,
<<<<<<< HEAD
    "gzipSize": 2857
=======
    "gzipSize": 2861
>>>>>>> 978a6e59
  },
  {
    "chunkShortName": "banner",
    "size": 6757,
<<<<<<< HEAD
    "gzipSize": 2758
  },
  {
    "chunkShortName": "button",
    "size": 9624,
    "gzipSize": 3847
=======
    "gzipSize": 2760
  },
  {
    "chunkShortName": "button",
    "size": 9632,
    "gzipSize": 3857
>>>>>>> 978a6e59
  },
  {
    "chunkShortName": "button-group",
    "size": 1130,
    "gzipSize": 659
  },
  {
    "chunkShortName": "button-pure",
<<<<<<< HEAD
    "size": 9612,
    "gzipSize": 3971
  },
  {
    "chunkShortName": "button-tile",
    "size": 8019,
    "gzipSize": 3327
=======
    "size": 9614,
    "gzipSize": 3979
  },
  {
    "chunkShortName": "button-tile",
    "size": 7982,
    "gzipSize": 3374
>>>>>>> 978a6e59
  },
  {
    "chunkShortName": "canvas",
    "size": 16587,
    "gzipSize": 5258
  },
  {
    "chunkShortName": "carousel",
    "size": 48500,
<<<<<<< HEAD
    "gzipSize": 19536
  },
  {
    "chunkShortName": "checkbox",
    "size": 13361,
    "gzipSize": 5169
  },
  {
    "chunkShortName": "checkbox-wrapper",
    "size": 11346,
    "gzipSize": 4615
=======
    "gzipSize": 19544
  },
  {
    "chunkShortName": "checkbox",
    "size": 12963,
    "gzipSize": 4953
  },
  {
    "chunkShortName": "checkbox-wrapper",
    "size": 11405,
    "gzipSize": 4633
>>>>>>> 978a6e59
  },
  {
    "chunkShortName": "content-wrapper",
    "size": 2497,
    "gzipSize": 1258
  },
  {
    "chunkShortName": "crest",
    "size": 2178,
    "gzipSize": 1137
  },
  {
    "chunkShortName": "display",
<<<<<<< HEAD
    "size": 4359,
    "gzipSize": 2065
=======
    "size": 4361,
    "gzipSize": 2067
>>>>>>> 978a6e59
  },
  {
    "chunkShortName": "divider",
    "size": 2412,
<<<<<<< HEAD
    "gzipSize": 1078
  },
  {
    "chunkShortName": "fieldset",
    "size": 4459,
    "gzipSize": 1900
=======
    "gzipSize": 1080
  },
  {
    "chunkShortName": "fieldset",
    "size": 4461,
    "gzipSize": 1903
>>>>>>> 978a6e59
  },
  {
    "chunkShortName": "fieldset-wrapper",
    "size": 4714,
<<<<<<< HEAD
    "gzipSize": 2031
  },
  {
    "chunkShortName": "flex",
    "size": 3738,
    "gzipSize": 1514
  },
  {
    "chunkShortName": "flyout",
    "size": 9687,
    "gzipSize": 4032
=======
    "gzipSize": 2033
  },
  {
    "chunkShortName": "flex",
    "size": 3736,
    "gzipSize": 1511
  },
  {
    "chunkShortName": "flyout",
    "size": 9691,
    "gzipSize": 4036
>>>>>>> 978a6e59
  },
  {
    "chunkShortName": "flyout-multilevel",
    "size": 17660,
<<<<<<< HEAD
    "gzipSize": 5591
  },
  {
    "chunkShortName": "grid",
    "size": 2793,
=======
    "gzipSize": 5590
  },
  {
    "chunkShortName": "grid",
    "size": 2791,
>>>>>>> 978a6e59
    "gzipSize": 1292
  },
  {
    "chunkShortName": "heading",
<<<<<<< HEAD
    "size": 4980,
    "gzipSize": 2215
=======
    "size": 4982,
    "gzipSize": 2220
>>>>>>> 978a6e59
  },
  {
    "chunkShortName": "headline",
    "size": 5484,
<<<<<<< HEAD
    "gzipSize": 2356
=======
    "gzipSize": 2353
>>>>>>> 978a6e59
  },
  {
    "chunkShortName": "icon",
    "size": 15210,
<<<<<<< HEAD
    "gzipSize": 6201
  },
  {
    "chunkShortName": "inline-notification",
    "size": 7875,
    "gzipSize": 3273
  },
  {
    "chunkShortName": "link",
    "size": 7321,
    "gzipSize": 3144
=======
    "gzipSize": 6203
  },
  {
    "chunkShortName": "inline-notification",
    "size": 7877,
    "gzipSize": 3275
  },
  {
    "chunkShortName": "input-password",
    "size": 12722,
    "gzipSize": 4713
  },
  {
    "chunkShortName": "link",
    "size": 7330,
    "gzipSize": 3146
>>>>>>> 978a6e59
  },
  {
    "chunkShortName": "link-pure",
    "size": 7815,
<<<<<<< HEAD
    "gzipSize": 3317
  },
  {
    "chunkShortName": "link-social",
    "size": 7062,
    "gzipSize": 3093
  },
  {
    "chunkShortName": "link-tile",
    "size": 7774,
    "gzipSize": 3249
  },
  {
    "chunkShortName": "link-tile-model-signature",
    "size": 7775,
    "gzipSize": 3427
=======
    "gzipSize": 3319
  },
  {
    "chunkShortName": "link-social",
    "size": 7069,
    "gzipSize": 3099
  },
  {
    "chunkShortName": "link-tile",
    "size": 7737,
    "gzipSize": 3296
  },
  {
    "chunkShortName": "link-tile-model-signature",
    "size": 7738,
    "gzipSize": 3471
>>>>>>> 978a6e59
  },
  {
    "chunkShortName": "link-tile-product",
    "size": 7618,
    "gzipSize": 3260
  },
  {
    "chunkShortName": "main",
<<<<<<< HEAD
    "size": 82581,
    "gzipSize": 27202
  },
  {
    "chunkShortName": "marque",
    "size": 4756,
    "gzipSize": 1766
  },
  {
    "chunkShortName": "modal",
    "size": 11297,
    "gzipSize": 4433
=======
    "size": 83072,
    "gzipSize": 27262
  },
  {
    "chunkShortName": "marque",
    "size": 4754,
    "gzipSize": 1767
  },
  {
    "chunkShortName": "modal",
    "size": 11301,
    "gzipSize": 4434
>>>>>>> 978a6e59
  },
  {
    "chunkShortName": "model-signature",
    "size": 2929,
    "gzipSize": 1416
  },
  {
    "chunkShortName": "multi-select",
<<<<<<< HEAD
    "size": 44619,
    "gzipSize": 16320
=======
    "size": 42866,
    "gzipSize": 15601
>>>>>>> 978a6e59
  },
  {
    "chunkShortName": "optgroup",
    "size": 3169,
    "gzipSize": 1536
  },
  {
    "chunkShortName": "pagination",
    "size": 7833,
<<<<<<< HEAD
    "gzipSize": 3214
  },
  {
    "chunkShortName": "pin-code",
    "size": 14142,
    "gzipSize": 5588
=======
    "gzipSize": 3217
  },
  {
    "chunkShortName": "pin-code",
    "size": 13742,
    "gzipSize": 5372
>>>>>>> 978a6e59
  },
  {
    "chunkShortName": "popover",
    "size": 23975,
<<<<<<< HEAD
    "gzipSize": 9472
  },
  {
    "chunkShortName": "radio-button-wrapper",
    "size": 10872,
    "gzipSize": 4466
=======
    "gzipSize": 9470
  },
  {
    "chunkShortName": "radio-button-wrapper",
    "size": 10931,
    "gzipSize": 4483
>>>>>>> 978a6e59
  },
  {
    "chunkShortName": "scroller",
    "size": 6840,
<<<<<<< HEAD
    "gzipSize": 2674
  },
  {
    "chunkShortName": "segmented-control",
    "size": 9000,
    "gzipSize": 3578
=======
    "gzipSize": 2675
  },
  {
    "chunkShortName": "segmented-control",
    "size": 9002,
    "gzipSize": 3587
>>>>>>> 978a6e59
  },
  {
    "chunkShortName": "select",
    "size": 42238,
    "gzipSize": 15432
  },
  {
    "chunkShortName": "select-wrapper",
<<<<<<< HEAD
    "size": 44960,
    "gzipSize": 15983
  },
  {
    "chunkShortName": "sheet",
    "size": 7359,
    "gzipSize": 3078
=======
    "size": 45016,
    "gzipSize": 15981
  },
  {
    "chunkShortName": "sheet",
    "size": 7363,
    "gzipSize": 3081
>>>>>>> 978a6e59
  },
  {
    "chunkShortName": "spinner",
    "size": 2392,
    "gzipSize": 1224
  },
  {
    "chunkShortName": "stepper-horizontal",
<<<<<<< HEAD
    "size": 11962,
    "gzipSize": 4984
  },
  {
    "chunkShortName": "switch",
    "size": 7954,
    "gzipSize": 3285
=======
    "size": 11964,
    "gzipSize": 4987
  },
  {
    "chunkShortName": "switch",
    "size": 7957,
    "gzipSize": 3295
>>>>>>> 978a6e59
  },
  {
    "chunkShortName": "table",
    "size": 10474,
<<<<<<< HEAD
    "gzipSize": 4131
  },
  {
    "chunkShortName": "tabs",
    "size": 7007,
=======
    "gzipSize": 4135
  },
  {
    "chunkShortName": "tabs",
    "size": 7003,
>>>>>>> 978a6e59
    "gzipSize": 2916
  },
  {
    "chunkShortName": "tabs-bar",
<<<<<<< HEAD
    "size": 10894,
    "gzipSize": 4333
  },
  {
    "chunkShortName": "tag",
    "size": 5908,
    "gzipSize": 2447
=======
    "size": 10892,
    "gzipSize": 4332
  },
  {
    "chunkShortName": "tag",
    "size": 5909,
    "gzipSize": 2451
>>>>>>> 978a6e59
  },
  {
    "chunkShortName": "tag-dismissible",
    "size": 4234,
<<<<<<< HEAD
    "gzipSize": 1961
  },
  {
    "chunkShortName": "text",
    "size": 5922,
    "gzipSize": 2515
  },
  {
    "chunkShortName": "text-field-wrapper",
    "size": 18590,
    "gzipSize": 7095
=======
    "gzipSize": 1962
  },
  {
    "chunkShortName": "text",
    "size": 5924,
    "gzipSize": 2522
  },
  {
    "chunkShortName": "text-field-wrapper",
    "size": 18710,
    "gzipSize": 7112
>>>>>>> 978a6e59
  },
  {
    "chunkShortName": "text-list",
    "size": 4974,
    "gzipSize": 2223
  },
  {
    "chunkShortName": "textarea",
<<<<<<< HEAD
    "size": 13738,
    "gzipSize": 5066
  },
  {
    "chunkShortName": "textarea-wrapper",
    "size": 12351,
    "gzipSize": 4898
=======
    "size": 13338,
    "gzipSize": 4840
  },
  {
    "chunkShortName": "textarea-wrapper",
    "size": 12408,
    "gzipSize": 4903
>>>>>>> 978a6e59
  },
  {
    "chunkShortName": "toast",
    "size": 7573,
<<<<<<< HEAD
    "gzipSize": 3328
=======
    "gzipSize": 3335
>>>>>>> 978a6e59
  },
  {
    "chunkShortName": "wordmark",
    "size": 3040,
    "gzipSize": 1534
  }
]<|MERGE_RESOLUTION|>--- conflicted
+++ resolved
@@ -2,30 +2,17 @@
   {
     "chunkShortName": "accordion",
     "size": 6497,
-<<<<<<< HEAD
-    "gzipSize": 2857
-=======
     "gzipSize": 2861
->>>>>>> 978a6e59
   },
   {
     "chunkShortName": "banner",
     "size": 6757,
-<<<<<<< HEAD
-    "gzipSize": 2758
-  },
-  {
-    "chunkShortName": "button",
-    "size": 9624,
-    "gzipSize": 3847
-=======
     "gzipSize": 2760
   },
   {
     "chunkShortName": "button",
     "size": 9632,
     "gzipSize": 3857
->>>>>>> 978a6e59
   },
   {
     "chunkShortName": "button-group",
@@ -34,15 +21,6 @@
   },
   {
     "chunkShortName": "button-pure",
-<<<<<<< HEAD
-    "size": 9612,
-    "gzipSize": 3971
-  },
-  {
-    "chunkShortName": "button-tile",
-    "size": 8019,
-    "gzipSize": 3327
-=======
     "size": 9614,
     "gzipSize": 3979
   },
@@ -50,7 +28,6 @@
     "chunkShortName": "button-tile",
     "size": 7982,
     "gzipSize": 3374
->>>>>>> 978a6e59
   },
   {
     "chunkShortName": "canvas",
@@ -60,19 +37,6 @@
   {
     "chunkShortName": "carousel",
     "size": 48500,
-<<<<<<< HEAD
-    "gzipSize": 19536
-  },
-  {
-    "chunkShortName": "checkbox",
-    "size": 13361,
-    "gzipSize": 5169
-  },
-  {
-    "chunkShortName": "checkbox-wrapper",
-    "size": 11346,
-    "gzipSize": 4615
-=======
     "gzipSize": 19544
   },
   {
@@ -84,7 +48,6 @@
     "chunkShortName": "checkbox-wrapper",
     "size": 11405,
     "gzipSize": 4633
->>>>>>> 978a6e59
   },
   {
     "chunkShortName": "content-wrapper",
@@ -98,49 +61,22 @@
   },
   {
     "chunkShortName": "display",
-<<<<<<< HEAD
-    "size": 4359,
-    "gzipSize": 2065
-=======
     "size": 4361,
     "gzipSize": 2067
->>>>>>> 978a6e59
   },
   {
     "chunkShortName": "divider",
     "size": 2412,
-<<<<<<< HEAD
-    "gzipSize": 1078
-  },
-  {
-    "chunkShortName": "fieldset",
-    "size": 4459,
-    "gzipSize": 1900
-=======
     "gzipSize": 1080
   },
   {
     "chunkShortName": "fieldset",
     "size": 4461,
     "gzipSize": 1903
->>>>>>> 978a6e59
   },
   {
     "chunkShortName": "fieldset-wrapper",
     "size": 4714,
-<<<<<<< HEAD
-    "gzipSize": 2031
-  },
-  {
-    "chunkShortName": "flex",
-    "size": 3738,
-    "gzipSize": 1514
-  },
-  {
-    "chunkShortName": "flyout",
-    "size": 9687,
-    "gzipSize": 4032
-=======
     "gzipSize": 2033
   },
   {
@@ -152,61 +88,30 @@
     "chunkShortName": "flyout",
     "size": 9691,
     "gzipSize": 4036
->>>>>>> 978a6e59
   },
   {
     "chunkShortName": "flyout-multilevel",
     "size": 17660,
-<<<<<<< HEAD
-    "gzipSize": 5591
-  },
-  {
-    "chunkShortName": "grid",
-    "size": 2793,
-=======
     "gzipSize": 5590
   },
   {
     "chunkShortName": "grid",
     "size": 2791,
->>>>>>> 978a6e59
     "gzipSize": 1292
   },
   {
     "chunkShortName": "heading",
-<<<<<<< HEAD
-    "size": 4980,
-    "gzipSize": 2215
-=======
     "size": 4982,
     "gzipSize": 2220
->>>>>>> 978a6e59
   },
   {
     "chunkShortName": "headline",
     "size": 5484,
-<<<<<<< HEAD
-    "gzipSize": 2356
-=======
     "gzipSize": 2353
->>>>>>> 978a6e59
   },
   {
     "chunkShortName": "icon",
     "size": 15210,
-<<<<<<< HEAD
-    "gzipSize": 6201
-  },
-  {
-    "chunkShortName": "inline-notification",
-    "size": 7875,
-    "gzipSize": 3273
-  },
-  {
-    "chunkShortName": "link",
-    "size": 7321,
-    "gzipSize": 3144
-=======
     "gzipSize": 6203
   },
   {
@@ -223,29 +128,10 @@
     "chunkShortName": "link",
     "size": 7330,
     "gzipSize": 3146
->>>>>>> 978a6e59
   },
   {
     "chunkShortName": "link-pure",
     "size": 7815,
-<<<<<<< HEAD
-    "gzipSize": 3317
-  },
-  {
-    "chunkShortName": "link-social",
-    "size": 7062,
-    "gzipSize": 3093
-  },
-  {
-    "chunkShortName": "link-tile",
-    "size": 7774,
-    "gzipSize": 3249
-  },
-  {
-    "chunkShortName": "link-tile-model-signature",
-    "size": 7775,
-    "gzipSize": 3427
-=======
     "gzipSize": 3319
   },
   {
@@ -262,7 +148,6 @@
     "chunkShortName": "link-tile-model-signature",
     "size": 7738,
     "gzipSize": 3471
->>>>>>> 978a6e59
   },
   {
     "chunkShortName": "link-tile-product",
@@ -271,20 +156,6 @@
   },
   {
     "chunkShortName": "main",
-<<<<<<< HEAD
-    "size": 82581,
-    "gzipSize": 27202
-  },
-  {
-    "chunkShortName": "marque",
-    "size": 4756,
-    "gzipSize": 1766
-  },
-  {
-    "chunkShortName": "modal",
-    "size": 11297,
-    "gzipSize": 4433
-=======
     "size": 83072,
     "gzipSize": 27262
   },
@@ -297,7 +168,6 @@
     "chunkShortName": "modal",
     "size": 11301,
     "gzipSize": 4434
->>>>>>> 978a6e59
   },
   {
     "chunkShortName": "model-signature",
@@ -306,13 +176,8 @@
   },
   {
     "chunkShortName": "multi-select",
-<<<<<<< HEAD
-    "size": 44619,
-    "gzipSize": 16320
-=======
     "size": 42866,
     "gzipSize": 15601
->>>>>>> 978a6e59
   },
   {
     "chunkShortName": "optgroup",
@@ -322,59 +187,32 @@
   {
     "chunkShortName": "pagination",
     "size": 7833,
-<<<<<<< HEAD
-    "gzipSize": 3214
-  },
-  {
-    "chunkShortName": "pin-code",
-    "size": 14142,
-    "gzipSize": 5588
-=======
     "gzipSize": 3217
   },
   {
     "chunkShortName": "pin-code",
     "size": 13742,
     "gzipSize": 5372
->>>>>>> 978a6e59
   },
   {
     "chunkShortName": "popover",
     "size": 23975,
-<<<<<<< HEAD
-    "gzipSize": 9472
-  },
-  {
-    "chunkShortName": "radio-button-wrapper",
-    "size": 10872,
-    "gzipSize": 4466
-=======
     "gzipSize": 9470
   },
   {
     "chunkShortName": "radio-button-wrapper",
     "size": 10931,
     "gzipSize": 4483
->>>>>>> 978a6e59
   },
   {
     "chunkShortName": "scroller",
     "size": 6840,
-<<<<<<< HEAD
-    "gzipSize": 2674
-  },
-  {
-    "chunkShortName": "segmented-control",
-    "size": 9000,
-    "gzipSize": 3578
-=======
     "gzipSize": 2675
   },
   {
     "chunkShortName": "segmented-control",
     "size": 9002,
     "gzipSize": 3587
->>>>>>> 978a6e59
   },
   {
     "chunkShortName": "select",
@@ -383,15 +221,6 @@
   },
   {
     "chunkShortName": "select-wrapper",
-<<<<<<< HEAD
-    "size": 44960,
-    "gzipSize": 15983
-  },
-  {
-    "chunkShortName": "sheet",
-    "size": 7359,
-    "gzipSize": 3078
-=======
     "size": 45016,
     "gzipSize": 15981
   },
@@ -399,7 +228,6 @@
     "chunkShortName": "sheet",
     "size": 7363,
     "gzipSize": 3081
->>>>>>> 978a6e59
   },
   {
     "chunkShortName": "spinner",
@@ -408,15 +236,6 @@
   },
   {
     "chunkShortName": "stepper-horizontal",
-<<<<<<< HEAD
-    "size": 11962,
-    "gzipSize": 4984
-  },
-  {
-    "chunkShortName": "switch",
-    "size": 7954,
-    "gzipSize": 3285
-=======
     "size": 11964,
     "gzipSize": 4987
   },
@@ -424,37 +243,19 @@
     "chunkShortName": "switch",
     "size": 7957,
     "gzipSize": 3295
->>>>>>> 978a6e59
   },
   {
     "chunkShortName": "table",
     "size": 10474,
-<<<<<<< HEAD
-    "gzipSize": 4131
-  },
-  {
-    "chunkShortName": "tabs",
-    "size": 7007,
-=======
     "gzipSize": 4135
   },
   {
     "chunkShortName": "tabs",
     "size": 7003,
->>>>>>> 978a6e59
     "gzipSize": 2916
   },
   {
     "chunkShortName": "tabs-bar",
-<<<<<<< HEAD
-    "size": 10894,
-    "gzipSize": 4333
-  },
-  {
-    "chunkShortName": "tag",
-    "size": 5908,
-    "gzipSize": 2447
-=======
     "size": 10892,
     "gzipSize": 4332
   },
@@ -462,24 +263,10 @@
     "chunkShortName": "tag",
     "size": 5909,
     "gzipSize": 2451
->>>>>>> 978a6e59
   },
   {
     "chunkShortName": "tag-dismissible",
     "size": 4234,
-<<<<<<< HEAD
-    "gzipSize": 1961
-  },
-  {
-    "chunkShortName": "text",
-    "size": 5922,
-    "gzipSize": 2515
-  },
-  {
-    "chunkShortName": "text-field-wrapper",
-    "size": 18590,
-    "gzipSize": 7095
-=======
     "gzipSize": 1962
   },
   {
@@ -491,7 +278,6 @@
     "chunkShortName": "text-field-wrapper",
     "size": 18710,
     "gzipSize": 7112
->>>>>>> 978a6e59
   },
   {
     "chunkShortName": "text-list",
@@ -500,15 +286,6 @@
   },
   {
     "chunkShortName": "textarea",
-<<<<<<< HEAD
-    "size": 13738,
-    "gzipSize": 5066
-  },
-  {
-    "chunkShortName": "textarea-wrapper",
-    "size": 12351,
-    "gzipSize": 4898
-=======
     "size": 13338,
     "gzipSize": 4840
   },
@@ -516,16 +293,11 @@
     "chunkShortName": "textarea-wrapper",
     "size": 12408,
     "gzipSize": 4903
->>>>>>> 978a6e59
   },
   {
     "chunkShortName": "toast",
     "size": 7573,
-<<<<<<< HEAD
-    "gzipSize": 3328
-=======
     "gzipSize": 3335
->>>>>>> 978a6e59
   },
   {
     "chunkShortName": "wordmark",
