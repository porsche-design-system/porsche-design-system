--- conflicted
+++ resolved
@@ -1,190 +1,6 @@
 [
   {
     "chunkShortName": "accordion",
-<<<<<<< HEAD
-    "size": 4917,
-    "gzipSize": 2250
-  },
-  {
-    "chunkShortName": "banner",
-    "size": 5280,
-    "gzipSize": 2159
-  },
-  {
-    "chunkShortName": "button",
-    "size": 8893,
-    "gzipSize": 3423
-  },
-  {
-    "chunkShortName": "button-group",
-    "size": 1140,
-    "gzipSize": 666
-  },
-  {
-    "chunkShortName": "button-pure",
-    "size": 9734,
-    "gzipSize": 3875
-  },
-  {
-    "chunkShortName": "button-tile",
-    "size": 7108,
-    "gzipSize": 3048
-  },
-  {
-    "chunkShortName": "carousel",
-    "size": 45322,
-    "gzipSize": 18350
-  },
-  {
-    "chunkShortName": "checkbox-wrapper",
-    "size": 11606,
-    "gzipSize": 4621
-  },
-  {
-    "chunkShortName": "content-wrapper",
-    "size": 2527,
-    "gzipSize": 1272
-  },
-  {
-    "chunkShortName": "crest",
-    "size": 2346,
-    "gzipSize": 1243
-  },
-  {
-    "chunkShortName": "display",
-    "size": 3966,
-    "gzipSize": 1839
-  },
-  {
-    "chunkShortName": "divider",
-    "size": 2408,
-    "gzipSize": 1083
-  },
-  {
-    "chunkShortName": "fieldset",
-    "size": 4192,
-    "gzipSize": 1759
-  },
-  {
-    "chunkShortName": "fieldset-wrapper",
-    "size": 4445,
-    "gzipSize": 1878
-  },
-  {
-    "chunkShortName": "flex",
-    "size": 3660,
-    "gzipSize": 1467
-  },
-  {
-    "chunkShortName": "flyout",
-    "size": 7550,
-    "gzipSize": 3056
-  },
-  {
-    "chunkShortName": "flyout-navigation",
-    "size": 12128,
-    "gzipSize": 4498
-  },
-  {
-    "chunkShortName": "grid",
-    "size": 2715,
-    "gzipSize": 1251
-  },
-  {
-    "chunkShortName": "heading",
-    "size": 4585,
-    "gzipSize": 1999
-  },
-  {
-    "chunkShortName": "headline",
-    "size": 5071,
-    "gzipSize": 2135
-  },
-  {
-    "chunkShortName": "icon",
-    "size": 18292,
-    "gzipSize": 8451
-  },
-  {
-    "chunkShortName": "inline-notification",
-    "size": 5721,
-    "gzipSize": 2366
-  },
-  {
-    "chunkShortName": "link",
-    "size": 6169,
-    "gzipSize": 2661
-  },
-  {
-    "chunkShortName": "link-pure",
-    "size": 7449,
-    "gzipSize": 3159
-  },
-  {
-    "chunkShortName": "link-social",
-    "size": 5992,
-    "gzipSize": 2644
-  },
-  {
-    "chunkShortName": "link-tile",
-    "size": 7251,
-    "gzipSize": 3136
-  },
-  {
-    "chunkShortName": "link-tile-model-signature",
-    "size": 6835,
-    "gzipSize": 3058
-  },
-  {
-    "chunkShortName": "link-tile-product",
-    "size": 7082,
-    "gzipSize": 3014
-  },
-  {
-    "chunkShortName": "main",
-    "size": 76555,
-    "gzipSize": 25464
-  },
-  {
-    "chunkShortName": "marque",
-    "size": 5793,
-    "gzipSize": 2352
-  },
-  {
-    "chunkShortName": "modal",
-    "size": 9387,
-    "gzipSize": 4031
-  },
-  {
-    "chunkShortName": "model-signature",
-    "size": 2852,
-    "gzipSize": 1454
-  },
-  {
-    "chunkShortName": "multi-select",
-    "size": 22960,
-    "gzipSize": 8038
-  },
-  {
-    "chunkShortName": "pagination",
-    "size": 7601,
-    "gzipSize": 3134
-  },
-  {
-    "chunkShortName": "pin-code",
-    "size": 14548,
-    "gzipSize": 5534
-  },
-  {
-    "chunkShortName": "popover",
-    "size": 8516,
-    "gzipSize": 3346
-  },
-  {
-    "chunkShortName": "radio-button-wrapper",
-    "size": 11163,
-    "gzipSize": 4469
-=======
     "size": 4550,
     "gzipSize": 1987
   },
@@ -367,7 +183,6 @@
     "chunkShortName": "radio-button-wrapper",
     "size": 10887,
     "gzipSize": 4253
->>>>>>> 42d47738
   },
   {
     "chunkShortName": "scroller",
@@ -376,90 +191,6 @@
   },
   {
     "chunkShortName": "segmented-control",
-<<<<<<< HEAD
-    "size": 7776,
-    "gzipSize": 3163
-  },
-  {
-    "chunkShortName": "select",
-    "size": 22464,
-    "gzipSize": 7982
-  },
-  {
-    "chunkShortName": "select-wrapper",
-    "size": 25859,
-    "gzipSize": 8689
-  },
-  {
-    "chunkShortName": "spinner",
-    "size": 2403,
-    "gzipSize": 1230
-  },
-  {
-    "chunkShortName": "stepper-horizontal",
-    "size": 11638,
-    "gzipSize": 4814
-  },
-  {
-    "chunkShortName": "switch",
-    "size": 7513,
-    "gzipSize": 2905
-  },
-  {
-    "chunkShortName": "table",
-    "size": 8947,
-    "gzipSize": 3528
-  },
-  {
-    "chunkShortName": "tabs",
-    "size": 6158,
-    "gzipSize": 2574
-  },
-  {
-    "chunkShortName": "tabs-bar",
-    "size": 10578,
-    "gzipSize": 4227
-  },
-  {
-    "chunkShortName": "tag",
-    "size": 5420,
-    "gzipSize": 2219
-  },
-  {
-    "chunkShortName": "tag-dismissible",
-    "size": 3995,
-    "gzipSize": 1865
-  },
-  {
-    "chunkShortName": "text",
-    "size": 5527,
-    "gzipSize": 2280
-  },
-  {
-    "chunkShortName": "text-field-wrapper",
-    "size": 15580,
-    "gzipSize": 5963
-  },
-  {
-    "chunkShortName": "text-list",
-    "size": 4160,
-    "gzipSize": 1885
-  },
-  {
-    "chunkShortName": "textarea-wrapper",
-    "size": 9897,
-    "gzipSize": 3919
-  },
-  {
-    "chunkShortName": "toast",
-    "size": 7059,
-    "gzipSize": 3097
-  },
-  {
-    "chunkShortName": "wordmark",
-    "size": 3034,
-    "gzipSize": 1535
-=======
     "size": 7597,
     "gzipSize": 3009
   },
@@ -542,6 +273,5 @@
     "chunkShortName": "wordmark",
     "size": 2852,
     "gzipSize": 1410
->>>>>>> 42d47738
   }
 ]