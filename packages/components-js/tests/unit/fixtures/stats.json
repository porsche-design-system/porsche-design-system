--- conflicted
+++ resolved
@@ -1,20 +1,6 @@
 [
   {
     "chunkShortName": "accordion",
-<<<<<<< HEAD
-    "size": 6475,
-    "gzipSize": 2846
-  },
-  {
-    "chunkShortName": "banner",
-    "size": 6802,
-    "gzipSize": 2770
-  },
-  {
-    "chunkShortName": "button",
-    "size": 9944,
-    "gzipSize": 3855
-=======
     "size": 6478,
     "gzipSize": 2845
   },
@@ -27,7 +13,6 @@
     "chunkShortName": "button",
     "size": 10043,
     "gzipSize": 3875
->>>>>>> 3c61cb81
   },
   {
     "chunkShortName": "button-group",
@@ -36,15 +21,6 @@
   },
   {
     "chunkShortName": "button-pure",
-<<<<<<< HEAD
-    "size": 10026,
-    "gzipSize": 4001
-  },
-  {
-    "chunkShortName": "button-tile",
-    "size": 7940,
-    "gzipSize": 3364
-=======
     "size": 10033,
     "gzipSize": 4002
   },
@@ -52,29 +28,10 @@
     "chunkShortName": "button-tile",
     "size": 7943,
     "gzipSize": 3365
->>>>>>> 3c61cb81
   },
   {
     "chunkShortName": "canvas",
     "size": 15669,
-<<<<<<< HEAD
-    "gzipSize": 5005
-  },
-  {
-    "chunkShortName": "carousel",
-    "size": 48079,
-    "gzipSize": 19521
-  },
-  {
-    "chunkShortName": "checkbox",
-    "size": 14503,
-    "gzipSize": 5447
-  },
-  {
-    "chunkShortName": "checkbox-wrapper",
-    "size": 12474,
-    "gzipSize": 4894
-=======
     "gzipSize": 4997
   },
   {
@@ -91,7 +48,6 @@
     "chunkShortName": "checkbox-wrapper",
     "size": 12467,
     "gzipSize": 4901
->>>>>>> 3c61cb81
   },
   {
     "chunkShortName": "content-wrapper",
@@ -100,20 +56,6 @@
   },
   {
     "chunkShortName": "crest",
-<<<<<<< HEAD
-    "size": 2162,
-    "gzipSize": 1125
-  },
-  {
-    "chunkShortName": "display",
-    "size": 4340,
-    "gzipSize": 2054
-  },
-  {
-    "chunkShortName": "divider",
-    "size": 2408,
-    "gzipSize": 1078
-=======
     "size": 2178,
     "gzipSize": 1134
   },
@@ -126,25 +68,16 @@
     "chunkShortName": "divider",
     "size": 2412,
     "gzipSize": 1080
->>>>>>> 3c61cb81
   },
   {
     "chunkShortName": "fieldset",
     "size": 4502,
-<<<<<<< HEAD
-    "gzipSize": 1908
-=======
     "gzipSize": 1905
->>>>>>> 3c61cb81
   },
   {
     "chunkShortName": "fieldset-wrapper",
     "size": 4757,
-<<<<<<< HEAD
-    "gzipSize": 2033
-=======
     "gzipSize": 2030
->>>>>>> 3c61cb81
   },
   {
     "chunkShortName": "flex",
@@ -153,22 +86,13 @@
   },
   {
     "chunkShortName": "flyout",
-<<<<<<< HEAD
-    "size": 9020,
-    "gzipSize": 3798
-=======
     "size": 9512,
     "gzipSize": 3993
->>>>>>> 3c61cb81
   },
   {
     "chunkShortName": "flyout-multilevel",
     "size": 12284,
-<<<<<<< HEAD
-    "gzipSize": 4541
-=======
     "gzipSize": 4542
->>>>>>> 3c61cb81
   },
   {
     "chunkShortName": "grid",
@@ -177,54 +101,6 @@
   },
   {
     "chunkShortName": "heading",
-<<<<<<< HEAD
-    "size": 4961,
-    "gzipSize": 2212
-  },
-  {
-    "chunkShortName": "headline",
-    "size": 5468,
-    "gzipSize": 2353
-  },
-  {
-    "chunkShortName": "icon",
-    "size": 12757,
-    "gzipSize": 5287
-  },
-  {
-    "chunkShortName": "inline-notification",
-    "size": 7856,
-    "gzipSize": 3264
-  },
-  {
-    "chunkShortName": "link",
-    "size": 7103,
-    "gzipSize": 3072
-  },
-  {
-    "chunkShortName": "link-pure",
-    "size": 7687,
-    "gzipSize": 3275
-  },
-  {
-    "chunkShortName": "link-social",
-    "size": 6874,
-    "gzipSize": 3019
-  },
-  {
-    "chunkShortName": "link-tile",
-    "size": 7679,
-    "gzipSize": 3275
-  },
-  {
-    "chunkShortName": "link-tile-model-signature",
-    "size": 7711,
-    "gzipSize": 3457
-  },
-  {
-    "chunkShortName": "link-tile-product",
-    "size": 7625,
-=======
     "size": 4967,
     "gzipSize": 2215
   },
@@ -271,25 +147,10 @@
   {
     "chunkShortName": "link-tile-product",
     "size": 7621,
->>>>>>> 3c61cb81
     "gzipSize": 3259
   },
   {
     "chunkShortName": "main",
-<<<<<<< HEAD
-    "size": 81147,
-    "gzipSize": 26890
-  },
-  {
-    "chunkShortName": "marque",
-    "size": 4741,
-    "gzipSize": 1757
-  },
-  {
-    "chunkShortName": "modal",
-    "size": 10858,
-    "gzipSize": 4326
-=======
     "size": 81064,
     "gzipSize": 26860
   },
@@ -302,43 +163,20 @@
     "chunkShortName": "modal",
     "size": 10854,
     "gzipSize": 4347
->>>>>>> 3c61cb81
   },
   {
     "chunkShortName": "model-signature",
     "size": 2927,
-<<<<<<< HEAD
-    "gzipSize": 1414
-  },
-  {
-    "chunkShortName": "multi-select",
-    "size": 26986,
-    "gzipSize": 9431
-=======
     "gzipSize": 1417
   },
   {
     "chunkShortName": "multi-select",
     "size": 26496,
     "gzipSize": 9265
->>>>>>> 3c61cb81
   },
   {
     "chunkShortName": "optgroup",
     "size": 5851,
-<<<<<<< HEAD
-    "gzipSize": 2177
-  },
-  {
-    "chunkShortName": "pagination",
-    "size": 7744,
-    "gzipSize": 3197
-  },
-  {
-    "chunkShortName": "pin-code",
-    "size": 15637,
-    "gzipSize": 6007
-=======
     "gzipSize": 2186
   },
   {
@@ -350,39 +188,10 @@
     "chunkShortName": "pin-code",
     "size": 15634,
     "gzipSize": 6006
->>>>>>> 3c61cb81
   },
   {
     "chunkShortName": "popover",
     "size": 9556,
-<<<<<<< HEAD
-    "gzipSize": 3757
-  },
-  {
-    "chunkShortName": "radio-button-wrapper",
-    "size": 12000,
-    "gzipSize": 4739
-  },
-  {
-    "chunkShortName": "scroller",
-    "size": 6898,
-    "gzipSize": 2698
-  },
-  {
-    "chunkShortName": "segmented-control",
-    "size": 8217,
-    "gzipSize": 3338
-  },
-  {
-    "chunkShortName": "select",
-    "size": 26670,
-    "gzipSize": 9324
-  },
-  {
-    "chunkShortName": "select-wrapper",
-    "size": 27788,
-    "gzipSize": 9353
-=======
     "gzipSize": 3754
   },
   {
@@ -409,24 +218,10 @@
     "chunkShortName": "select-wrapper",
     "size": 27779,
     "gzipSize": 9354
->>>>>>> 3c61cb81
   },
   {
     "chunkShortName": "spinner",
     "size": 2393,
-<<<<<<< HEAD
-    "gzipSize": 1225
-  },
-  {
-    "chunkShortName": "stepper-horizontal",
-    "size": 11965,
-    "gzipSize": 4961
-  },
-  {
-    "chunkShortName": "switch",
-    "size": 8587,
-    "gzipSize": 3321
-=======
     "gzipSize": 1223
   },
   {
@@ -438,69 +233,10 @@
     "chunkShortName": "switch",
     "size": 8592,
     "gzipSize": 3323
->>>>>>> 3c61cb81
   },
   {
     "chunkShortName": "table",
     "size": 9901,
-<<<<<<< HEAD
-    "gzipSize": 3920
-  },
-  {
-    "chunkShortName": "tabs",
-    "size": 7021,
-    "gzipSize": 2896
-  },
-  {
-    "chunkShortName": "tabs-bar",
-    "size": 10825,
-    "gzipSize": 4288
-  },
-  {
-    "chunkShortName": "tag",
-    "size": 5794,
-    "gzipSize": 2392
-  },
-  {
-    "chunkShortName": "tag-dismissible",
-    "size": 4231,
-    "gzipSize": 1962
-  },
-  {
-    "chunkShortName": "text",
-    "size": 5903,
-    "gzipSize": 2508
-  },
-  {
-    "chunkShortName": "text-field-wrapper",
-    "size": 18335,
-    "gzipSize": 6983
-  },
-  {
-    "chunkShortName": "text-list",
-    "size": 4952,
-    "gzipSize": 2213
-  },
-  {
-    "chunkShortName": "textarea",
-    "size": 13659,
-    "gzipSize": 5025
-  },
-  {
-    "chunkShortName": "textarea-wrapper",
-    "size": 12286,
-    "gzipSize": 4867
-  },
-  {
-    "chunkShortName": "toast",
-    "size": 7635,
-    "gzipSize": 3349
-  },
-  {
-    "chunkShortName": "wordmark",
-    "size": 3024,
-    "gzipSize": 1529
-=======
     "gzipSize": 3916
   },
   {
@@ -557,6 +293,5 @@
     "chunkShortName": "wordmark",
     "size": 3040,
     "gzipSize": 1539
->>>>>>> 3c61cb81
   }
 ]