[
  {
    "chunkShortName": "accordion",
    "size": 6509,
    "gzipSize": 2861
  },
  {
    "chunkShortName": "banner",
    "size": 6779,
    "gzipSize": 2764
  },
  {
    "chunkShortName": "button",
    "size": 9346,
    "gzipSize": 3734
  },
  {
    "chunkShortName": "button-group",
    "size": 1140,
    "gzipSize": 665
  },
  {
    "chunkShortName": "button-pure",
    "size": 9287,
    "gzipSize": 3862
  },
  {
    "chunkShortName": "button-tile",
    "size": 8029,
    "gzipSize": 3329
  },
  {
    "chunkShortName": "canvas",
    "size": 16103,
    "gzipSize": 5130
  },
  {
    "chunkShortName": "carousel",
    "size": 48515,
    "gzipSize": 19554
  },
  {
    "chunkShortName": "checkbox",
    "size": 13850,
    "gzipSize": 5250
  },
  {
    "chunkShortName": "checkbox-wrapper",
    "size": 11454,
    "gzipSize": 4646
  },
  {
    "chunkShortName": "content-wrapper",
    "size": 2511,
    "gzipSize": 1262
  },
  {
    "chunkShortName": "crest",
    "size": 2188,
    "gzipSize": 1140
  },
  {
    "chunkShortName": "display",
    "size": 4371,
    "gzipSize": 2065
  },
  {
    "chunkShortName": "divider",
    "size": 2422,
    "gzipSize": 1082
  },
  {
    "chunkShortName": "drilldown",
    "size": 19731,
    "gzipSize": 6188
  },
  {
    "chunkShortName": "fieldset",
    "size": 4524,
    "gzipSize": 1941
  },
  {
    "chunkShortName": "fieldset-wrapper",
    "size": 4779,
    "gzipSize": 2069
  },
  {
    "chunkShortName": "flex",
    "size": 3742,
    "gzipSize": 1511
  },
  {
    "chunkShortName": "flyout",
    "size": 9711,
    "gzipSize": 4048
  },
  {
    "chunkShortName": "grid",
    "size": 2797,
    "gzipSize": 1292
  },
  {
    "chunkShortName": "heading",
    "size": 4992,
    "gzipSize": 2218
  },
  {
    "chunkShortName": "headline",
    "size": 5496,
    "gzipSize": 2360
  },
  {
    "chunkShortName": "icon",
    "size": 15302,
    "gzipSize": 6232
  },
  {
    "chunkShortName": "inline-notification",
    "size": 7894,
    "gzipSize": 3278
  },
  {
    "chunkShortName": "input-number",
    "size": 12852,
    "gzipSize": 4603
  },
  {
    "chunkShortName": "input-password",
    "size": 12412,
    "gzipSize": 4491
  },
  {
    "chunkShortName": "link",
    "size": 7045,
    "gzipSize": 3026
  },
  {
    "chunkShortName": "link-pure",
    "size": 7488,
    "gzipSize": 3205
  },
  {
    "chunkShortName": "link-social",
    "size": 6778,
    "gzipSize": 2979
  },
  {
    "chunkShortName": "link-tile",
    "size": 7784,
    "gzipSize": 3251
  },
  {
    "chunkShortName": "link-tile-model-signature",
    "size": 7792,
    "gzipSize": 3429
  },
  {
    "chunkShortName": "link-tile-product",
    "size": 7636,
    "gzipSize": 3261
  },
  {
    "chunkShortName": "main",
<<<<<<< HEAD
    "size": 83595,
    "gzipSize": 27392
=======
    "size": 83533,
    "gzipSize": 27383
>>>>>>> aae65cae
  },
  {
    "chunkShortName": "marque",
    "size": 4768,
    "gzipSize": 1770
  },
  {
    "chunkShortName": "modal",
    "size": 11321,
    "gzipSize": 4454
  },
  {
    "chunkShortName": "model-signature",
    "size": 2939,
    "gzipSize": 1420
  },
  {
    "chunkShortName": "multi-select",
    "size": 44649,
    "gzipSize": 16256
  },
  {
    "chunkShortName": "optgroup",
    "size": 3173,
    "gzipSize": 1531
  },
  {
    "chunkShortName": "pagination",
    "size": 7842,
    "gzipSize": 3221
  },
  {
    "chunkShortName": "pin-code",
    "size": 13795,
    "gzipSize": 5377
  },
  {
    "chunkShortName": "popover",
<<<<<<< HEAD
    "size": 24469,
    "gzipSize": 9560
=======
    "size": 24025,
    "gzipSize": 9479
>>>>>>> aae65cae
  },
  {
    "chunkShortName": "radio-button-wrapper",
    "size": 10980,
<<<<<<< HEAD
    "gzipSize": 4499
=======
    "gzipSize": 4497
>>>>>>> aae65cae
  },
  {
    "chunkShortName": "scroller",
    "size": 6851,
    "gzipSize": 2676
  },
  {
    "chunkShortName": "segmented-control",
    "size": 9007,
<<<<<<< HEAD
    "gzipSize": 3582
  },
  {
    "chunkShortName": "select",
    "size": 42290,
    "gzipSize": 15441
=======
    "gzipSize": 3583
  },
  {
    "chunkShortName": "select",
    "size": 41839,
    "gzipSize": 15247
>>>>>>> aae65cae
  },
  {
    "chunkShortName": "select-wrapper",
    "size": 45080,
    "gzipSize": 16005
  },
  {
    "chunkShortName": "sheet",
    "size": 7383,
<<<<<<< HEAD
    "gzipSize": 3094
=======
    "gzipSize": 3092
>>>>>>> aae65cae
  },
  {
    "chunkShortName": "spinner",
    "size": 2402,
<<<<<<< HEAD
    "gzipSize": 1227
=======
    "gzipSize": 1228
>>>>>>> aae65cae
  },
  {
    "chunkShortName": "stepper-horizontal",
    "size": 11963,
    "gzipSize": 4984
  },
  {
    "chunkShortName": "switch",
    "size": 7966,
    "gzipSize": 3293
  },
  {
    "chunkShortName": "table",
    "size": 10471,
    "gzipSize": 4132
  },
  {
    "chunkShortName": "tabs",
    "size": 7007,
<<<<<<< HEAD
    "gzipSize": 2919
=======
    "gzipSize": 2918
>>>>>>> aae65cae
  },
  {
    "chunkShortName": "tabs-bar",
    "size": 10901,
<<<<<<< HEAD
    "gzipSize": 4342
=======
    "gzipSize": 4341
>>>>>>> aae65cae
  },
  {
    "chunkShortName": "tag",
    "size": 5918,
<<<<<<< HEAD
    "gzipSize": 2452
=======
    "gzipSize": 2450
>>>>>>> aae65cae
  },
  {
    "chunkShortName": "tag-dismissible",
    "size": 4244,
    "gzipSize": 1962
  },
  {
    "chunkShortName": "text",
    "size": 5934,
    "gzipSize": 2520
  },
  {
    "chunkShortName": "text-field-wrapper",
    "size": 18698,
    "gzipSize": 7124
  },
  {
    "chunkShortName": "text-list",
    "size": 4978,
<<<<<<< HEAD
    "gzipSize": 2227
=======
    "gzipSize": 2226
>>>>>>> aae65cae
  },
  {
    "chunkShortName": "textarea",
    "size": 13415,
<<<<<<< HEAD
    "gzipSize": 4859
=======
    "gzipSize": 4857
>>>>>>> aae65cae
  },
  {
    "chunkShortName": "textarea-wrapper",
    "size": 12459,
    "gzipSize": 4916
  },
  {
    "chunkShortName": "toast",
    "size": 7531,
<<<<<<< HEAD
    "gzipSize": 3304
=======
    "gzipSize": 3308
>>>>>>> aae65cae
  },
  {
    "chunkShortName": "wordmark",
    "size": 3050,
    "gzipSize": 1540
  }
]<|MERGE_RESOLUTION|>--- conflicted
+++ resolved
@@ -111,8 +111,8 @@
   },
   {
     "chunkShortName": "icon",
-    "size": 15302,
-    "gzipSize": 6232
+    "size": 15220,
+    "gzipSize": 6207
   },
   {
     "chunkShortName": "inline-notification",
@@ -161,13 +161,8 @@
   },
   {
     "chunkShortName": "main",
-<<<<<<< HEAD
-    "size": 83595,
-    "gzipSize": 27392
-=======
     "size": 83533,
     "gzipSize": 27383
->>>>>>> aae65cae
   },
   {
     "chunkShortName": "marque",
@@ -206,22 +201,13 @@
   },
   {
     "chunkShortName": "popover",
-<<<<<<< HEAD
-    "size": 24469,
-    "gzipSize": 9560
-=======
     "size": 24025,
     "gzipSize": 9479
->>>>>>> aae65cae
   },
   {
     "chunkShortName": "radio-button-wrapper",
     "size": 10980,
-<<<<<<< HEAD
-    "gzipSize": 4499
-=======
     "gzipSize": 4497
->>>>>>> aae65cae
   },
   {
     "chunkShortName": "scroller",
@@ -231,21 +217,12 @@
   {
     "chunkShortName": "segmented-control",
     "size": 9007,
-<<<<<<< HEAD
-    "gzipSize": 3582
-  },
-  {
-    "chunkShortName": "select",
-    "size": 42290,
-    "gzipSize": 15441
-=======
     "gzipSize": 3583
   },
   {
     "chunkShortName": "select",
     "size": 41839,
     "gzipSize": 15247
->>>>>>> aae65cae
   },
   {
     "chunkShortName": "select-wrapper",
@@ -255,20 +232,12 @@
   {
     "chunkShortName": "sheet",
     "size": 7383,
-<<<<<<< HEAD
-    "gzipSize": 3094
-=======
     "gzipSize": 3092
->>>>>>> aae65cae
   },
   {
     "chunkShortName": "spinner",
     "size": 2402,
-<<<<<<< HEAD
-    "gzipSize": 1227
-=======
     "gzipSize": 1228
->>>>>>> aae65cae
   },
   {
     "chunkShortName": "stepper-horizontal",
@@ -288,29 +257,17 @@
   {
     "chunkShortName": "tabs",
     "size": 7007,
-<<<<<<< HEAD
-    "gzipSize": 2919
-=======
     "gzipSize": 2918
->>>>>>> aae65cae
   },
   {
     "chunkShortName": "tabs-bar",
     "size": 10901,
-<<<<<<< HEAD
-    "gzipSize": 4342
-=======
     "gzipSize": 4341
->>>>>>> aae65cae
   },
   {
     "chunkShortName": "tag",
     "size": 5918,
-<<<<<<< HEAD
-    "gzipSize": 2452
-=======
     "gzipSize": 2450
->>>>>>> aae65cae
   },
   {
     "chunkShortName": "tag-dismissible",
@@ -330,20 +287,12 @@
   {
     "chunkShortName": "text-list",
     "size": 4978,
-<<<<<<< HEAD
-    "gzipSize": 2227
-=======
     "gzipSize": 2226
->>>>>>> aae65cae
   },
   {
     "chunkShortName": "textarea",
     "size": 13415,
-<<<<<<< HEAD
-    "gzipSize": 4859
-=======
     "gzipSize": 4857
->>>>>>> aae65cae
   },
   {
     "chunkShortName": "textarea-wrapper",
@@ -353,11 +302,7 @@
   {
     "chunkShortName": "toast",
     "size": 7531,
-<<<<<<< HEAD
-    "gzipSize": 3304
-=======
     "gzipSize": 3308
->>>>>>> aae65cae
   },
   {
     "chunkShortName": "wordmark",
