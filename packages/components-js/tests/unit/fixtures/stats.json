[
  {
    "chunkShortName": "accordion",
<<<<<<< HEAD
    "size": 5593,
    "gzipSize": 2421
  },
  {
    "chunkShortName": "banner",
    "size": 3916,
    "gzipSize": 1742
  },
  {
    "chunkShortName": "button",
    "size": 6799,
    "gzipSize": 2684
  },
  {
    "chunkShortName": "button-group",
    "size": 1104,
    "gzipSize": 591
  },
  {
    "chunkShortName": "button-pure",
    "size": 9530,
    "gzipSize": 3964
  },
  {
    "chunkShortName": "carousel",
    "size": 38775,
    "gzipSize": 15886
  },
  {
    "chunkShortName": "checkbox-wrapper",
    "size": 7135,
    "gzipSize": 3046
=======
    "size": 5648,
    "gzipSize": 2432
  },
  {
    "chunkShortName": "banner",
    "size": 7169,
    "gzipSize": 2857
  },
  {
    "chunkShortName": "button",
    "size": 7741,
    "gzipSize": 2994
  },
  {
    "chunkShortName": "button-pure",
    "size": 9568,
    "gzipSize": 3968
  },
  {
    "chunkShortName": "carousel",
    "size": 38928,
    "gzipSize": 15931
  },
  {
    "chunkShortName": "checkbox-wrapper",
    "size": 7132,
    "gzipSize": 3047
>>>>>>> 6e2d3672
  },
  {
    "chunkShortName": "content-wrapper",
    "size": 1229,
    "gzipSize": 653
  },
  {
    "chunkShortName": "divider",
    "size": 1116,
    "gzipSize": 590
  },
  {
    "chunkShortName": "fieldset-wrapper",
<<<<<<< HEAD
    "size": 3475,
    "gzipSize": 1491
=======
    "size": 3471,
    "gzipSize": 1489
>>>>>>> 6e2d3672
  },
  {
    "chunkShortName": "flex",
    "size": 2989,
<<<<<<< HEAD
    "gzipSize": 1121
  },
  {
    "chunkShortName": "grid",
    "size": 2121,
    "gzipSize": 951
  },
  {
    "chunkShortName": "headline",
    "size": 7545,
    "gzipSize": 2900
=======
    "gzipSize": 1123
  },
  {
    "chunkShortName": "grid",
    "size": 2122,
    "gzipSize": 954
  },
  {
    "chunkShortName": "headline",
    "size": 7556,
    "gzipSize": 2901
>>>>>>> 6e2d3672
  },
  {
    "chunkShortName": "icon",
    "size": 15083,
    "gzipSize": 7513
  },
  {
    "chunkShortName": "inline-notification",
    "size": 4415,
    "gzipSize": 1924
  },
  {
    "chunkShortName": "link",
<<<<<<< HEAD
    "size": 6366,
    "gzipSize": 2575
  },
  {
    "chunkShortName": "link-pure",
    "size": 8769,
    "gzipSize": 3661
  },
  {
    "chunkShortName": "link-social",
    "size": 7328,
    "gzipSize": 2626
  },
  {
    "chunkShortName": "link-tile",
    "size": 6700,
    "gzipSize": 2853
  },
  {
    "chunkShortName": "main",
    "size": 67121,
    "gzipSize": 22534
  },
  {
    "chunkShortName": "marque",
    "size": 4703,
    "gzipSize": 1986
  },
  {
    "chunkShortName": "modal",
    "size": 8114,
    "gzipSize": 3423
  },
  {
    "chunkShortName": "pagination",
    "size": 6440,
    "gzipSize": 2762
  },
  {
    "chunkShortName": "popover",
    "size": 6600,
    "gzipSize": 2774
  },
  {
    "chunkShortName": "radio-button-wrapper",
    "size": 7942,
    "gzipSize": 3344
  },
  {
    "chunkShortName": "scroller",
    "size": 5495,
    "gzipSize": 2228
=======
    "size": 6455,
    "gzipSize": 2588
  },
  {
    "chunkShortName": "link-pure",
    "size": 8863,
    "gzipSize": 3680
  },
  {
    "chunkShortName": "link-social",
    "size": 7396,
    "gzipSize": 2631
  },
  {
    "chunkShortName": "link-tile",
    "size": 6811,
    "gzipSize": 2873
  },
  {
    "chunkShortName": "main",
    "size": 65221,
    "gzipSize": 22166
  },
  {
    "chunkShortName": "marque",
    "size": 4737,
    "gzipSize": 1999
  },
  {
    "chunkShortName": "modal",
    "size": 8155,
    "gzipSize": 3432
  },
  {
    "chunkShortName": "pagination",
    "size": 6481,
    "gzipSize": 2770
  },
  {
    "chunkShortName": "popover",
    "size": 6639,
    "gzipSize": 2777
  },
  {
    "chunkShortName": "radio-button-wrapper",
    "size": 7939,
    "gzipSize": 3346
  },
  {
    "chunkShortName": "scroller",
    "size": 5524,
    "gzipSize": 2241
>>>>>>> 6e2d3672
  },
  {
    "chunkShortName": "segmented-control",
    "size": 6899,
    "gzipSize": 2736
  },
  {
    "chunkShortName": "select-wrapper",
<<<<<<< HEAD
    "size": 23126,
    "gzipSize": 7521
  },
  {
    "chunkShortName": "spinner",
    "size": 2910,
    "gzipSize": 1429
  },
  {
    "chunkShortName": "stepper-horizontal",
    "size": 11117,
    "gzipSize": 4585
  },
  {
    "chunkShortName": "switch",
    "size": 5418,
    "gzipSize": 2269
  },
  {
    "chunkShortName": "table",
    "size": 10331,
    "gzipSize": 3819
  },
  {
    "chunkShortName": "tabs",
    "size": 6020,
    "gzipSize": 2535
  },
  {
    "chunkShortName": "tabs-bar",
    "size": 8094,
    "gzipSize": 3192
  },
  {
    "chunkShortName": "tag",
    "size": 3690,
    "gzipSize": 1644
  },
  {
    "chunkShortName": "tag-dismissible",
    "size": 5002,
    "gzipSize": 2048
  },
  {
    "chunkShortName": "text",
    "size": 6449,
    "gzipSize": 2811
  },
  {
    "chunkShortName": "text-field-wrapper",
    "size": 14980,
    "gzipSize": 5336
  },
  {
    "chunkShortName": "text-list",
    "size": 3864,
    "gzipSize": 1759
  },
  {
    "chunkShortName": "textarea-wrapper",
    "size": 9217,
    "gzipSize": 3550
  },
  {
    "chunkShortName": "toast",
    "size": 7268,
    "gzipSize": 2931
=======
    "size": 23246,
    "gzipSize": 7550
  },
  {
    "chunkShortName": "spinner",
    "size": 2928,
    "gzipSize": 1433
  },
  {
    "chunkShortName": "stepper-horizontal",
    "size": 11133,
    "gzipSize": 4593
  },
  {
    "chunkShortName": "switch",
    "size": 5414,
    "gzipSize": 2264
  },
  {
    "chunkShortName": "table",
    "size": 10368,
    "gzipSize": 3834
  },
  {
    "chunkShortName": "tabs",
    "size": 6038,
    "gzipSize": 2550
  },
  {
    "chunkShortName": "tabs-bar",
    "size": 8119,
    "gzipSize": 3195
  },
  {
    "chunkShortName": "tag",
    "size": 5720,
    "gzipSize": 2241
  },
  {
    "chunkShortName": "text",
    "size": 6446,
    "gzipSize": 2809
  },
  {
    "chunkShortName": "text-field-wrapper",
    "size": 15000,
    "gzipSize": 5349
  },
  {
    "chunkShortName": "text-list",
    "size": 3863,
    "gzipSize": 1758
  },
  {
    "chunkShortName": "textarea-wrapper",
    "size": 9214,
    "gzipSize": 3548
  },
  {
    "chunkShortName": "toast",
    "size": 7167,
    "gzipSize": 2905
>>>>>>> 6e2d3672
  }
]<|MERGE_RESOLUTION|>--- conflicted
+++ resolved
@@ -1,40 +1,6 @@
 [
   {
     "chunkShortName": "accordion",
-<<<<<<< HEAD
-    "size": 5593,
-    "gzipSize": 2421
-  },
-  {
-    "chunkShortName": "banner",
-    "size": 3916,
-    "gzipSize": 1742
-  },
-  {
-    "chunkShortName": "button",
-    "size": 6799,
-    "gzipSize": 2684
-  },
-  {
-    "chunkShortName": "button-group",
-    "size": 1104,
-    "gzipSize": 591
-  },
-  {
-    "chunkShortName": "button-pure",
-    "size": 9530,
-    "gzipSize": 3964
-  },
-  {
-    "chunkShortName": "carousel",
-    "size": 38775,
-    "gzipSize": 15886
-  },
-  {
-    "chunkShortName": "checkbox-wrapper",
-    "size": 7135,
-    "gzipSize": 3046
-=======
     "size": 5648,
     "gzipSize": 2432
   },
@@ -62,7 +28,6 @@
     "chunkShortName": "checkbox-wrapper",
     "size": 7132,
     "gzipSize": 3047
->>>>>>> 6e2d3672
   },
   {
     "chunkShortName": "content-wrapper",
@@ -76,30 +41,12 @@
   },
   {
     "chunkShortName": "fieldset-wrapper",
-<<<<<<< HEAD
-    "size": 3475,
-    "gzipSize": 1491
-=======
     "size": 3471,
     "gzipSize": 1489
->>>>>>> 6e2d3672
   },
   {
     "chunkShortName": "flex",
     "size": 2989,
-<<<<<<< HEAD
-    "gzipSize": 1121
-  },
-  {
-    "chunkShortName": "grid",
-    "size": 2121,
-    "gzipSize": 951
-  },
-  {
-    "chunkShortName": "headline",
-    "size": 7545,
-    "gzipSize": 2900
-=======
     "gzipSize": 1123
   },
   {
@@ -111,7 +58,6 @@
     "chunkShortName": "headline",
     "size": 7556,
     "gzipSize": 2901
->>>>>>> 6e2d3672
   },
   {
     "chunkShortName": "icon",
@@ -119,66 +65,7 @@
     "gzipSize": 7513
   },
   {
-    "chunkShortName": "inline-notification",
-    "size": 4415,
-    "gzipSize": 1924
-  },
-  {
     "chunkShortName": "link",
-<<<<<<< HEAD
-    "size": 6366,
-    "gzipSize": 2575
-  },
-  {
-    "chunkShortName": "link-pure",
-    "size": 8769,
-    "gzipSize": 3661
-  },
-  {
-    "chunkShortName": "link-social",
-    "size": 7328,
-    "gzipSize": 2626
-  },
-  {
-    "chunkShortName": "link-tile",
-    "size": 6700,
-    "gzipSize": 2853
-  },
-  {
-    "chunkShortName": "main",
-    "size": 67121,
-    "gzipSize": 22534
-  },
-  {
-    "chunkShortName": "marque",
-    "size": 4703,
-    "gzipSize": 1986
-  },
-  {
-    "chunkShortName": "modal",
-    "size": 8114,
-    "gzipSize": 3423
-  },
-  {
-    "chunkShortName": "pagination",
-    "size": 6440,
-    "gzipSize": 2762
-  },
-  {
-    "chunkShortName": "popover",
-    "size": 6600,
-    "gzipSize": 2774
-  },
-  {
-    "chunkShortName": "radio-button-wrapper",
-    "size": 7942,
-    "gzipSize": 3344
-  },
-  {
-    "chunkShortName": "scroller",
-    "size": 5495,
-    "gzipSize": 2228
-=======
     "size": 6455,
     "gzipSize": 2588
   },
@@ -231,7 +118,6 @@
     "chunkShortName": "scroller",
     "size": 5524,
     "gzipSize": 2241
->>>>>>> 6e2d3672
   },
   {
     "chunkShortName": "segmented-control",
@@ -240,75 +126,6 @@
   },
   {
     "chunkShortName": "select-wrapper",
-<<<<<<< HEAD
-    "size": 23126,
-    "gzipSize": 7521
-  },
-  {
-    "chunkShortName": "spinner",
-    "size": 2910,
-    "gzipSize": 1429
-  },
-  {
-    "chunkShortName": "stepper-horizontal",
-    "size": 11117,
-    "gzipSize": 4585
-  },
-  {
-    "chunkShortName": "switch",
-    "size": 5418,
-    "gzipSize": 2269
-  },
-  {
-    "chunkShortName": "table",
-    "size": 10331,
-    "gzipSize": 3819
-  },
-  {
-    "chunkShortName": "tabs",
-    "size": 6020,
-    "gzipSize": 2535
-  },
-  {
-    "chunkShortName": "tabs-bar",
-    "size": 8094,
-    "gzipSize": 3192
-  },
-  {
-    "chunkShortName": "tag",
-    "size": 3690,
-    "gzipSize": 1644
-  },
-  {
-    "chunkShortName": "tag-dismissible",
-    "size": 5002,
-    "gzipSize": 2048
-  },
-  {
-    "chunkShortName": "text",
-    "size": 6449,
-    "gzipSize": 2811
-  },
-  {
-    "chunkShortName": "text-field-wrapper",
-    "size": 14980,
-    "gzipSize": 5336
-  },
-  {
-    "chunkShortName": "text-list",
-    "size": 3864,
-    "gzipSize": 1759
-  },
-  {
-    "chunkShortName": "textarea-wrapper",
-    "size": 9217,
-    "gzipSize": 3550
-  },
-  {
-    "chunkShortName": "toast",
-    "size": 7268,
-    "gzipSize": 2931
-=======
     "size": 23246,
     "gzipSize": 7550
   },
@@ -371,6 +188,5 @@
     "chunkShortName": "toast",
     "size": 7167,
     "gzipSize": 2905
->>>>>>> 6e2d3672
   }
 ]