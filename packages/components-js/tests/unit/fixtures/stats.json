[
  {
    "chunkShortName": "accordion",
<<<<<<< HEAD
    "size": 6505,
    "gzipSize": 2861
  },
  {
    "chunkShortName": "banner",
    "size": 6819,
    "gzipSize": 2783
  },
  {
    "chunkShortName": "button",
    "size": 9350,
    "gzipSize": 3737
  },
  {
    "chunkShortName": "button-group",
    "size": 1140,
    "gzipSize": 665
  },
  {
    "chunkShortName": "button-pure",
    "size": 9287,
    "gzipSize": 3863
  },
  {
    "chunkShortName": "button-tile",
    "size": 7993,
    "gzipSize": 3375
  },
  {
    "chunkShortName": "canvas",
    "size": 16257,
    "gzipSize": 5163
  },
  {
    "chunkShortName": "carousel",
    "size": 48203,
    "gzipSize": 19523
  },
  {
    "chunkShortName": "checkbox",
    "size": 13374,
    "gzipSize": 5187
  },
  {
    "chunkShortName": "checkbox-wrapper",
    "size": 11354,
    "gzipSize": 4640
  },
  {
    "chunkShortName": "content-wrapper",
    "size": 2529,
    "gzipSize": 1272
=======
    "size": 6497,
    "gzipSize": 2860
  },
  {
    "chunkShortName": "banner",
    "size": 6811,
    "gzipSize": 2777
  },
  {
    "chunkShortName": "button",
    "size": 9632,
    "gzipSize": 3857
  },
  {
    "chunkShortName": "button-group",
    "size": 1130,
    "gzipSize": 661
  },
  {
    "chunkShortName": "button-pure",
    "size": 9614,
    "gzipSize": 3969
  },
  {
    "chunkShortName": "button-tile",
    "size": 7981,
    "gzipSize": 3371
  },
  {
    "chunkShortName": "canvas",
    "size": 16247,
    "gzipSize": 5158
  },
  {
    "chunkShortName": "carousel",
    "size": 48318,
    "gzipSize": 19544
  },
  {
    "chunkShortName": "checkbox",
    "size": 13367,
    "gzipSize": 5183
  },
  {
    "chunkShortName": "checkbox-wrapper",
    "size": 11350,
    "gzipSize": 4633
  },
  {
    "chunkShortName": "content-wrapper",
    "size": 2519,
    "gzipSize": 1267
>>>>>>> e8886976
  },
  {
    "chunkShortName": "crest",
    "size": 2188,
    "gzipSize": 1139
  },
  {
    "chunkShortName": "display",
<<<<<<< HEAD
    "size": 4371,
    "gzipSize": 2072
  },
  {
    "chunkShortName": "divider",
    "size": 2420,
    "gzipSize": 1081
=======
    "size": 4361,
    "gzipSize": 2066
  },
  {
    "chunkShortName": "divider",
    "size": 2412,
    "gzipSize": 1079
>>>>>>> e8886976
  },
  {
    "chunkShortName": "fieldset",
    "size": 4469,
    "gzipSize": 1906
  },
  {
    "chunkShortName": "fieldset-wrapper",
<<<<<<< HEAD
    "size": 4724,
=======
    "size": 4716,
>>>>>>> e8886976
    "gzipSize": 2033
  },
  {
    "chunkShortName": "flex",
<<<<<<< HEAD
    "size": 3748,
    "gzipSize": 1518
  },
  {
    "chunkShortName": "flyout",
    "size": 9702,
    "gzipSize": 4035
  },
  {
    "chunkShortName": "flyout-multilevel",
    "size": 17670,
    "gzipSize": 5589
  },
  {
    "chunkShortName": "grid",
    "size": 2803,
    "gzipSize": 1299
  },
  {
    "chunkShortName": "heading",
    "size": 4992,
    "gzipSize": 2221
  },
  {
    "chunkShortName": "headline",
    "size": 5496,
    "gzipSize": 2363
  },
  {
    "chunkShortName": "icon",
    "size": 12770,
=======
    "size": 3738,
    "gzipSize": 1512
  },
  {
    "chunkShortName": "flyout",
    "size": 9692,
    "gzipSize": 4027
  },
  {
    "chunkShortName": "flyout-multilevel",
    "size": 17660,
    "gzipSize": 5583
  },
  {
    "chunkShortName": "grid",
    "size": 2793,
    "gzipSize": 1295
  },
  {
    "chunkShortName": "heading",
    "size": 4982,
    "gzipSize": 2214
  },
  {
    "chunkShortName": "headline",
    "size": 5486,
    "gzipSize": 2355
  },
  {
    "chunkShortName": "icon",
    "size": 12762,
>>>>>>> e8886976
    "gzipSize": 5284
  },
  {
    "chunkShortName": "inline-notification",
<<<<<<< HEAD
    "size": 7884,
    "gzipSize": 3280
  },
  {
    "chunkShortName": "link",
    "size": 7048,
    "gzipSize": 3024
  },
  {
    "chunkShortName": "link-pure",
    "size": 7488,
    "gzipSize": 3208
  },
  {
    "chunkShortName": "link-social",
    "size": 6781,
    "gzipSize": 2982
  },
  {
    "chunkShortName": "link-tile",
    "size": 7748,
    "gzipSize": 3299
  },
  {
    "chunkShortName": "link-tile-model-signature",
    "size": 7746,
    "gzipSize": 3470
  },
  {
    "chunkShortName": "link-tile-product",
    "size": 7628,
    "gzipSize": 3265
  },
  {
    "chunkShortName": "main",
    "size": 82361,
    "gzipSize": 27153
  },
  {
    "chunkShortName": "marque",
    "size": 4766,
    "gzipSize": 1771
  },
  {
    "chunkShortName": "modal",
    "size": 11310,
    "gzipSize": 4447
  },
  {
    "chunkShortName": "model-signature",
    "size": 2939,
    "gzipSize": 1421
  },
  {
    "chunkShortName": "multi-select",
    "size": 26650,
    "gzipSize": 9300
  },
  {
    "chunkShortName": "optgroup",
    "size": 5830,
    "gzipSize": 2211
  },
  {
    "chunkShortName": "pagination",
    "size": 7841,
    "gzipSize": 3219
  },
  {
    "chunkShortName": "pin-code",
    "size": 14152,
    "gzipSize": 5590
  },
  {
    "chunkShortName": "popover",
    "size": 9652,
    "gzipSize": 3808
  },
  {
    "chunkShortName": "radio-button-wrapper",
    "size": 10880,
    "gzipSize": 4487
  },
  {
    "chunkShortName": "scroller",
    "size": 6910,
    "gzipSize": 2698
  },
  {
    "chunkShortName": "segmented-control",
    "size": 9010,
    "gzipSize": 3584
  },
  {
    "chunkShortName": "select",
    "size": 26806,
    "gzipSize": 9292
  },
  {
    "chunkShortName": "select-wrapper",
    "size": 27948,
    "gzipSize": 9371
  },
  {
    "chunkShortName": "sheet",
    "size": 7374,
    "gzipSize": 3088
  },
  {
    "chunkShortName": "spinner",
    "size": 2403,
    "gzipSize": 1227
  },
  {
    "chunkShortName": "stepper-horizontal",
    "size": 12017,
    "gzipSize": 5000
  },
  {
    "chunkShortName": "switch",
    "size": 7502,
    "gzipSize": 3072
  },
  {
    "chunkShortName": "table",
    "size": 10174,
    "gzipSize": 4032
  },
  {
    "chunkShortName": "tabs",
    "size": 7054,
    "gzipSize": 2921
  },
  {
    "chunkShortName": "tabs-bar",
    "size": 10944,
    "gzipSize": 4347
  },
  {
    "chunkShortName": "tag",
    "size": 5920,
    "gzipSize": 2452
  },
  {
    "chunkShortName": "tag-dismissible",
    "size": 4244,
    "gzipSize": 1964
  },
  {
    "chunkShortName": "text",
    "size": 5934,
    "gzipSize": 2517
  },
  {
    "chunkShortName": "text-field-wrapper",
    "size": 18398,
    "gzipSize": 7020
  },
  {
    "chunkShortName": "text-list",
    "size": 4982,
    "gzipSize": 2229
  },
  {
    "chunkShortName": "textarea",
    "size": 13748,
=======
    "size": 7878,
    "gzipSize": 3278
  },
  {
    "chunkShortName": "link",
    "size": 7330,
    "gzipSize": 3150
  },
  {
    "chunkShortName": "link-pure",
    "size": 7815,
    "gzipSize": 3324
  },
  {
    "chunkShortName": "link-social",
    "size": 7071,
    "gzipSize": 3096
  },
  {
    "chunkShortName": "link-tile",
    "size": 7736,
    "gzipSize": 3295
  },
  {
    "chunkShortName": "link-tile-model-signature",
    "size": 7736,
    "gzipSize": 3469
  },
  {
    "chunkShortName": "link-tile-product",
    "size": 7616,
    "gzipSize": 3254
  },
  {
    "chunkShortName": "main",
    "size": 82313,
    "gzipSize": 27129
  },
  {
    "chunkShortName": "marque",
    "size": 4756,
    "gzipSize": 1767
  },
  {
    "chunkShortName": "modal",
    "size": 11302,
    "gzipSize": 4443
  },
  {
    "chunkShortName": "model-signature",
    "size": 2929,
    "gzipSize": 1418
  },
  {
    "chunkShortName": "multi-select",
    "size": 26648,
    "gzipSize": 9306
  },
  {
    "chunkShortName": "optgroup",
    "size": 5822,
    "gzipSize": 2204
  },
  {
    "chunkShortName": "pagination",
    "size": 7833,
    "gzipSize": 3217
  },
  {
    "chunkShortName": "pin-code",
    "size": 14146,
    "gzipSize": 5584
  },
  {
    "chunkShortName": "popover",
    "size": 9642,
    "gzipSize": 3806
  },
  {
    "chunkShortName": "radio-button-wrapper",
    "size": 10876,
    "gzipSize": 4484
  },
  {
    "chunkShortName": "scroller",
    "size": 6898,
    "gzipSize": 2691
  },
  {
    "chunkShortName": "segmented-control",
    "size": 9000,
    "gzipSize": 3582
  },
  {
    "chunkShortName": "select",
    "size": 26802,
    "gzipSize": 9293
  },
  {
    "chunkShortName": "select-wrapper",
    "size": 27942,
    "gzipSize": 9366
  },
  {
    "chunkShortName": "sheet",
    "size": 7364,
    "gzipSize": 3080
  },
  {
    "chunkShortName": "spinner",
    "size": 2393,
    "gzipSize": 1223
  },
  {
    "chunkShortName": "stepper-horizontal",
    "size": 12001,
    "gzipSize": 4989
  },
  {
    "chunkShortName": "switch",
    "size": 7492,
    "gzipSize": 3070
  },
  {
    "chunkShortName": "table",
    "size": 10164,
    "gzipSize": 4024
  },
  {
    "chunkShortName": "tabs",
    "size": 7040,
    "gzipSize": 2915
  },
  {
    "chunkShortName": "tabs-bar",
    "size": 10932,
    "gzipSize": 4345
  },
  {
    "chunkShortName": "tag",
    "size": 5910,
    "gzipSize": 2450
  },
  {
    "chunkShortName": "tag-dismissible",
    "size": 4234,
    "gzipSize": 1962
  },
  {
    "chunkShortName": "text",
    "size": 5924,
    "gzipSize": 2518
  },
  {
    "chunkShortName": "text-field-wrapper",
    "size": 18394,
    "gzipSize": 7019
  },
  {
    "chunkShortName": "text-list",
    "size": 4974,
    "gzipSize": 2225
  },
  {
    "chunkShortName": "textarea",
    "size": 13742,
>>>>>>> e8886976
    "gzipSize": 5072
  },
  {
    "chunkShortName": "textarea-wrapper",
<<<<<<< HEAD
    "size": 12357,
    "gzipSize": 4897
  },
  {
    "chunkShortName": "toast",
    "size": 7636,
    "gzipSize": 3352
  },
  {
    "chunkShortName": "wordmark",
    "size": 3050,
    "gzipSize": 1538
=======
    "size": 12353,
    "gzipSize": 4904
  },
  {
    "chunkShortName": "toast",
    "size": 7628,
    "gzipSize": 3351
  },
  {
    "chunkShortName": "wordmark",
    "size": 3040,
    "gzipSize": 1534
>>>>>>> e8886976
  }
]<|MERGE_RESOLUTION|>--- conflicted
+++ resolved
@@ -1,60 +1,6 @@
 [
   {
     "chunkShortName": "accordion",
-<<<<<<< HEAD
-    "size": 6505,
-    "gzipSize": 2861
-  },
-  {
-    "chunkShortName": "banner",
-    "size": 6819,
-    "gzipSize": 2783
-  },
-  {
-    "chunkShortName": "button",
-    "size": 9350,
-    "gzipSize": 3737
-  },
-  {
-    "chunkShortName": "button-group",
-    "size": 1140,
-    "gzipSize": 665
-  },
-  {
-    "chunkShortName": "button-pure",
-    "size": 9287,
-    "gzipSize": 3863
-  },
-  {
-    "chunkShortName": "button-tile",
-    "size": 7993,
-    "gzipSize": 3375
-  },
-  {
-    "chunkShortName": "canvas",
-    "size": 16257,
-    "gzipSize": 5163
-  },
-  {
-    "chunkShortName": "carousel",
-    "size": 48203,
-    "gzipSize": 19523
-  },
-  {
-    "chunkShortName": "checkbox",
-    "size": 13374,
-    "gzipSize": 5187
-  },
-  {
-    "chunkShortName": "checkbox-wrapper",
-    "size": 11354,
-    "gzipSize": 4640
-  },
-  {
-    "chunkShortName": "content-wrapper",
-    "size": 2529,
-    "gzipSize": 1272
-=======
     "size": 6497,
     "gzipSize": 2860
   },
@@ -107,24 +53,14 @@
     "chunkShortName": "content-wrapper",
     "size": 2519,
     "gzipSize": 1267
->>>>>>> e8886976
   },
   {
     "chunkShortName": "crest",
-    "size": 2188,
-    "gzipSize": 1139
+    "size": 2178,
+    "gzipSize": 1135
   },
   {
     "chunkShortName": "display",
-<<<<<<< HEAD
-    "size": 4371,
-    "gzipSize": 2072
-  },
-  {
-    "chunkShortName": "divider",
-    "size": 2420,
-    "gzipSize": 1081
-=======
     "size": 4361,
     "gzipSize": 2066
   },
@@ -132,57 +68,19 @@
     "chunkShortName": "divider",
     "size": 2412,
     "gzipSize": 1079
->>>>>>> e8886976
   },
   {
     "chunkShortName": "fieldset",
-    "size": 4469,
+    "size": 4461,
     "gzipSize": 1906
   },
   {
     "chunkShortName": "fieldset-wrapper",
-<<<<<<< HEAD
-    "size": 4724,
-=======
     "size": 4716,
->>>>>>> e8886976
     "gzipSize": 2033
   },
   {
     "chunkShortName": "flex",
-<<<<<<< HEAD
-    "size": 3748,
-    "gzipSize": 1518
-  },
-  {
-    "chunkShortName": "flyout",
-    "size": 9702,
-    "gzipSize": 4035
-  },
-  {
-    "chunkShortName": "flyout-multilevel",
-    "size": 17670,
-    "gzipSize": 5589
-  },
-  {
-    "chunkShortName": "grid",
-    "size": 2803,
-    "gzipSize": 1299
-  },
-  {
-    "chunkShortName": "heading",
-    "size": 4992,
-    "gzipSize": 2221
-  },
-  {
-    "chunkShortName": "headline",
-    "size": 5496,
-    "gzipSize": 2363
-  },
-  {
-    "chunkShortName": "icon",
-    "size": 12770,
-=======
     "size": 3738,
     "gzipSize": 1512
   },
@@ -214,179 +112,10 @@
   {
     "chunkShortName": "icon",
     "size": 12762,
->>>>>>> e8886976
     "gzipSize": 5284
   },
   {
     "chunkShortName": "inline-notification",
-<<<<<<< HEAD
-    "size": 7884,
-    "gzipSize": 3280
-  },
-  {
-    "chunkShortName": "link",
-    "size": 7048,
-    "gzipSize": 3024
-  },
-  {
-    "chunkShortName": "link-pure",
-    "size": 7488,
-    "gzipSize": 3208
-  },
-  {
-    "chunkShortName": "link-social",
-    "size": 6781,
-    "gzipSize": 2982
-  },
-  {
-    "chunkShortName": "link-tile",
-    "size": 7748,
-    "gzipSize": 3299
-  },
-  {
-    "chunkShortName": "link-tile-model-signature",
-    "size": 7746,
-    "gzipSize": 3470
-  },
-  {
-    "chunkShortName": "link-tile-product",
-    "size": 7628,
-    "gzipSize": 3265
-  },
-  {
-    "chunkShortName": "main",
-    "size": 82361,
-    "gzipSize": 27153
-  },
-  {
-    "chunkShortName": "marque",
-    "size": 4766,
-    "gzipSize": 1771
-  },
-  {
-    "chunkShortName": "modal",
-    "size": 11310,
-    "gzipSize": 4447
-  },
-  {
-    "chunkShortName": "model-signature",
-    "size": 2939,
-    "gzipSize": 1421
-  },
-  {
-    "chunkShortName": "multi-select",
-    "size": 26650,
-    "gzipSize": 9300
-  },
-  {
-    "chunkShortName": "optgroup",
-    "size": 5830,
-    "gzipSize": 2211
-  },
-  {
-    "chunkShortName": "pagination",
-    "size": 7841,
-    "gzipSize": 3219
-  },
-  {
-    "chunkShortName": "pin-code",
-    "size": 14152,
-    "gzipSize": 5590
-  },
-  {
-    "chunkShortName": "popover",
-    "size": 9652,
-    "gzipSize": 3808
-  },
-  {
-    "chunkShortName": "radio-button-wrapper",
-    "size": 10880,
-    "gzipSize": 4487
-  },
-  {
-    "chunkShortName": "scroller",
-    "size": 6910,
-    "gzipSize": 2698
-  },
-  {
-    "chunkShortName": "segmented-control",
-    "size": 9010,
-    "gzipSize": 3584
-  },
-  {
-    "chunkShortName": "select",
-    "size": 26806,
-    "gzipSize": 9292
-  },
-  {
-    "chunkShortName": "select-wrapper",
-    "size": 27948,
-    "gzipSize": 9371
-  },
-  {
-    "chunkShortName": "sheet",
-    "size": 7374,
-    "gzipSize": 3088
-  },
-  {
-    "chunkShortName": "spinner",
-    "size": 2403,
-    "gzipSize": 1227
-  },
-  {
-    "chunkShortName": "stepper-horizontal",
-    "size": 12017,
-    "gzipSize": 5000
-  },
-  {
-    "chunkShortName": "switch",
-    "size": 7502,
-    "gzipSize": 3072
-  },
-  {
-    "chunkShortName": "table",
-    "size": 10174,
-    "gzipSize": 4032
-  },
-  {
-    "chunkShortName": "tabs",
-    "size": 7054,
-    "gzipSize": 2921
-  },
-  {
-    "chunkShortName": "tabs-bar",
-    "size": 10944,
-    "gzipSize": 4347
-  },
-  {
-    "chunkShortName": "tag",
-    "size": 5920,
-    "gzipSize": 2452
-  },
-  {
-    "chunkShortName": "tag-dismissible",
-    "size": 4244,
-    "gzipSize": 1964
-  },
-  {
-    "chunkShortName": "text",
-    "size": 5934,
-    "gzipSize": 2517
-  },
-  {
-    "chunkShortName": "text-field-wrapper",
-    "size": 18398,
-    "gzipSize": 7020
-  },
-  {
-    "chunkShortName": "text-list",
-    "size": 4982,
-    "gzipSize": 2229
-  },
-  {
-    "chunkShortName": "textarea",
-    "size": 13748,
-=======
     "size": 7878,
     "gzipSize": 3278
   },
@@ -553,25 +282,10 @@
   {
     "chunkShortName": "textarea",
     "size": 13742,
->>>>>>> e8886976
     "gzipSize": 5072
   },
   {
     "chunkShortName": "textarea-wrapper",
-<<<<<<< HEAD
-    "size": 12357,
-    "gzipSize": 4897
-  },
-  {
-    "chunkShortName": "toast",
-    "size": 7636,
-    "gzipSize": 3352
-  },
-  {
-    "chunkShortName": "wordmark",
-    "size": 3050,
-    "gzipSize": 1538
-=======
     "size": 12353,
     "gzipSize": 4904
   },
@@ -584,6 +298,5 @@
     "chunkShortName": "wordmark",
     "size": 3040,
     "gzipSize": 1534
->>>>>>> e8886976
   }
 ]