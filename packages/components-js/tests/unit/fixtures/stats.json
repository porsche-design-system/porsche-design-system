--- conflicted
+++ resolved
@@ -1,25 +1,6 @@
 [
   {
     "chunkShortName": "accordion",
-<<<<<<< HEAD
-    "size": 6739,
-    "gzipSize": 2135
-  },
-  {
-    "chunkShortName": "banner",
-    "size": 6762,
-    "gzipSize": 2618
-  },
-  {
-    "chunkShortName": "button",
-    "size": 15934,
-    "gzipSize": 2982
-  },
-  {
-    "chunkShortName": "button-pure",
-    "size": 21913,
-    "gzipSize": 4288
-=======
     "size": 7641,
     "gzipSize": 2223
   },
@@ -37,21 +18,16 @@
     "chunkShortName": "button-pure",
     "size": 23367,
     "gzipSize": 4400
->>>>>>> 4c124e48
   },
   {
     "chunkShortName": "checkbox-wrapper",
     "size": 9164,
-    "gzipSize": 2565
+    "gzipSize": 2563
   },
   {
     "chunkShortName": "content-wrapper",
     "size": 1078,
-<<<<<<< HEAD
-    "gzipSize": 540
-=======
     "gzipSize": 541
->>>>>>> 4c124e48
   },
   {
     "chunkShortName": "divider",
@@ -71,37 +47,20 @@
   {
     "chunkShortName": "grid",
     "size": 1889,
-<<<<<<< HEAD
-    "gzipSize": 865
-=======
     "gzipSize": 867
->>>>>>> 4c124e48
   },
   {
     "chunkShortName": "headline",
     "size": 6264,
-<<<<<<< HEAD
-    "gzipSize": 1681
-=======
     "gzipSize": 1682
->>>>>>> 4c124e48
   },
   {
     "chunkShortName": "icon",
     "size": 14664,
-    "gzipSize": 7406
+    "gzipSize": 7407
   },
   {
     "chunkShortName": "link",
-<<<<<<< HEAD
-    "size": 4883,
-    "gzipSize": 2051
-  },
-  {
-    "chunkShortName": "link-pure",
-    "size": 7457,
-    "gzipSize": 3239
-=======
     "size": 5363,
     "gzipSize": 2107
   },
@@ -109,7 +68,6 @@
     "chunkShortName": "link-pure",
     "size": 7337,
     "gzipSize": 3187
->>>>>>> 4c124e48
   },
   {
     "chunkShortName": "link-social",
@@ -118,13 +76,8 @@
   },
   {
     "chunkShortName": "main",
-<<<<<<< HEAD
-    "size": 71099,
-    "gzipSize": 24166
-=======
     "size": 71829,
     "gzipSize": 24325
->>>>>>> 4c124e48
   },
   {
     "chunkShortName": "marque",
@@ -133,23 +86,13 @@
   },
   {
     "chunkShortName": "modal",
-    "size": 7253,
-    "gzipSize": 2242
+    "size": 7223,
+    "gzipSize": 2234
   },
   {
     "chunkShortName": "pagination",
-<<<<<<< HEAD
-    "size": 7933,
-    "gzipSize": 2950
-  },
-  {
-    "chunkShortName": "popover",
-    "size": 6543,
-    "gzipSize": 2653
-=======
     "size": 7935,
     "gzipSize": 2950
->>>>>>> 4c124e48
   },
   {
     "chunkShortName": "radio-button-wrapper",
@@ -158,11 +101,7 @@
   },
   {
     "chunkShortName": "select-wrapper",
-<<<<<<< HEAD
-    "size": 19337,
-=======
     "size": 19338,
->>>>>>> 4c124e48
     "gzipSize": 6212
   },
   {
@@ -178,11 +117,7 @@
   {
     "chunkShortName": "table",
     "size": 8643,
-<<<<<<< HEAD
-    "gzipSize": 2914
-=======
     "gzipSize": 2913
->>>>>>> 4c124e48
   },
   {
     "chunkShortName": "tabs",
@@ -196,22 +131,13 @@
   },
   {
     "chunkShortName": "text",
-<<<<<<< HEAD
-    "size": 7543,
-    "gzipSize": 2441
-=======
     "size": 7463,
     "gzipSize": 2424
->>>>>>> 4c124e48
   },
   {
     "chunkShortName": "text-field-wrapper",
     "size": 9300,
-<<<<<<< HEAD
-    "gzipSize": 3361
-=======
     "gzipSize": 3363
->>>>>>> 4c124e48
   },
   {
     "chunkShortName": "text-list",
@@ -225,12 +151,7 @@
   },
   {
     "chunkShortName": "toast",
-<<<<<<< HEAD
-    "size": 6617,
-    "gzipSize": 2570
-=======
     "size": 6588,
     "gzipSize": 2563
->>>>>>> 4c124e48
   }
 ]