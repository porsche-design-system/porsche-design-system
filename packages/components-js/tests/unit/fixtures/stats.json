[
  {
    "chunkShortName": "accordion",
    "size": 5706,
    "gzipSize": 2469
  },
  {
    "chunkShortName": "banner",
    "size": 3962,
    "gzipSize": 1802
  },
  {
    "chunkShortName": "button",
<<<<<<< HEAD
    "size": 7059,
    "gzipSize": 2853
=======
    "size": 6932,
    "gzipSize": 2822
>>>>>>> 2801ef73
  },
  {
    "chunkShortName": "button-group",
    "size": 1011,
    "gzipSize": 546
  },
  {
    "chunkShortName": "button-pure",
<<<<<<< HEAD
    "size": 7399,
    "gzipSize": 3076
=======
    "size": 7037,
    "gzipSize": 2972
>>>>>>> 2801ef73
  },
  {
    "chunkShortName": "carousel",
    "size": 38720,
    "gzipSize": 15958
  },
  {
    "chunkShortName": "checkbox-wrapper",
    "size": 7013,
    "gzipSize": 2957
  },
  {
    "chunkShortName": "content-wrapper",
    "size": 1160,
    "gzipSize": 614
  },
  {
    "chunkShortName": "divider",
    "size": 1116,
    "gzipSize": 587
  },
  {
    "chunkShortName": "fieldset-wrapper",
    "size": 3423,
    "gzipSize": 1448
  },
  {
    "chunkShortName": "flex",
    "size": 2989,
    "gzipSize": 1121
  },
  {
    "chunkShortName": "grid",
    "size": 2121,
    "gzipSize": 951
  },
  {
    "chunkShortName": "headline",
    "size": 5089,
    "gzipSize": 2123
  },
  {
    "chunkShortName": "icon",
    "size": 18260,
    "gzipSize": 8037
  },
  {
    "chunkShortName": "inline-notification",
    "size": 4605,
    "gzipSize": 2000
  },
  {
    "chunkShortName": "link",
<<<<<<< HEAD
    "size": 6397,
    "gzipSize": 2702
  },
  {
    "chunkShortName": "link-pure",
    "size": 7134,
    "gzipSize": 2952
=======
    "size": 6354,
    "gzipSize": 2693
  },
  {
    "chunkShortName": "link-pure",
    "size": 6838,
    "gzipSize": 2874
>>>>>>> 2801ef73
  },
  {
    "chunkShortName": "link-social",
    "size": 4588,
    "gzipSize": 2025
  },
  {
    "chunkShortName": "link-tile",
    "size": 7014,
    "gzipSize": 2937
  },
  {
    "chunkShortName": "main",
<<<<<<< HEAD
    "size": 66474,
    "gzipSize": 22716
=======
    "size": 66511,
    "gzipSize": 22709
>>>>>>> 2801ef73
  },
  {
    "chunkShortName": "marque",
    "size": 4738,
    "gzipSize": 2001
  },
  {
    "chunkShortName": "modal",
    "size": 8036,
    "gzipSize": 3443
  },
  {
    "chunkShortName": "pagination",
    "size": 6009,
    "gzipSize": 2494
  },
  {
    "chunkShortName": "popover",
<<<<<<< HEAD
    "size": 6776,
    "gzipSize": 2828
=======
    "size": 7291,
    "gzipSize": 2904
>>>>>>> 2801ef73
  },
  {
    "chunkShortName": "radio-button-wrapper",
    "size": 6902,
    "gzipSize": 2931
  },
  {
    "chunkShortName": "scroller",
    "size": 5508,
    "gzipSize": 2245
  },
  {
    "chunkShortName": "segmented-control",
    "size": 7055,
    "gzipSize": 2783
  },
  {
    "chunkShortName": "select-wrapper",
    "size": 22983,
    "gzipSize": 7557
  },
  {
    "chunkShortName": "spinner",
    "size": 2624,
    "gzipSize": 1263
  },
  {
    "chunkShortName": "stepper-horizontal",
    "size": 11602,
    "gzipSize": 4770
  },
  {
    "chunkShortName": "switch",
    "size": 5376,
    "gzipSize": 2200
  },
  {
    "chunkShortName": "table",
    "size": 10545,
    "gzipSize": 3881
  },
  {
    "chunkShortName": "tabs",
    "size": 6139,
    "gzipSize": 2589
  },
  {
    "chunkShortName": "tabs-bar",
    "size": 8387,
    "gzipSize": 3324
  },
  {
    "chunkShortName": "tag",
<<<<<<< HEAD
    "size": 3983,
    "gzipSize": 1753
  },
  {
    "chunkShortName": "tag-dismissible",
    "size": 5527,
    "gzipSize": 2229
=======
    "size": 3940,
    "gzipSize": 1744
  },
  {
    "chunkShortName": "tag-dismissible",
    "size": 5441,
    "gzipSize": 2216
>>>>>>> 2801ef73
  },
  {
    "chunkShortName": "text",
    "size": 5389,
    "gzipSize": 2232
  },
  {
    "chunkShortName": "text-field-wrapper",
    "size": 14750,
    "gzipSize": 5262
  },
  {
    "chunkShortName": "text-list",
    "size": 4035,
    "gzipSize": 1796
  },
  {
    "chunkShortName": "textarea-wrapper",
    "size": 8874,
    "gzipSize": 3400
  },
  {
    "chunkShortName": "toast",
    "size": 7433,
    "gzipSize": 3037
  }
]<|MERGE_RESOLUTION|>--- conflicted
+++ resolved
@@ -1,100 +1,81 @@
 [
   {
     "chunkShortName": "accordion",
-    "size": 5706,
-    "gzipSize": 2469
+    "size": 5619,
+    "gzipSize": 2446
   },
   {
     "chunkShortName": "banner",
-    "size": 3962,
-    "gzipSize": 1802
+    "size": 3957,
+    "gzipSize": 1797
   },
   {
     "chunkShortName": "button",
-<<<<<<< HEAD
-    "size": 7059,
-    "gzipSize": 2853
-=======
     "size": 6932,
     "gzipSize": 2822
->>>>>>> 2801ef73
   },
   {
     "chunkShortName": "button-group",
-    "size": 1011,
+    "size": 1010,
     "gzipSize": 546
   },
   {
     "chunkShortName": "button-pure",
-<<<<<<< HEAD
-    "size": 7399,
-    "gzipSize": 3076
-=======
     "size": 7037,
     "gzipSize": 2972
->>>>>>> 2801ef73
   },
   {
     "chunkShortName": "carousel",
-    "size": 38720,
-    "gzipSize": 15958
+    "size": 38625,
+    "gzipSize": 15931
   },
   {
     "chunkShortName": "checkbox-wrapper",
-    "size": 7013,
-    "gzipSize": 2957
+    "size": 6853,
+    "gzipSize": 2921
   },
   {
     "chunkShortName": "content-wrapper",
-    "size": 1160,
+    "size": 1159,
     "gzipSize": 614
   },
   {
     "chunkShortName": "divider",
-    "size": 1116,
-    "gzipSize": 587
+    "size": 1115,
+    "gzipSize": 588
   },
   {
     "chunkShortName": "fieldset-wrapper",
-    "size": 3423,
-    "gzipSize": 1448
+    "size": 3257,
+    "gzipSize": 1422
   },
   {
     "chunkShortName": "flex",
-    "size": 2989,
-    "gzipSize": 1121
+    "size": 2986,
+    "gzipSize": 1117
   },
   {
     "chunkShortName": "grid",
-    "size": 2121,
-    "gzipSize": 951
+    "size": 2118,
+    "gzipSize": 948
   },
   {
     "chunkShortName": "headline",
-    "size": 5089,
-    "gzipSize": 2123
+    "size": 4981,
+    "gzipSize": 2108
   },
   {
     "chunkShortName": "icon",
-    "size": 18260,
-    "gzipSize": 8037
+    "size": 14976,
+    "gzipSize": 7480
   },
   {
     "chunkShortName": "inline-notification",
-    "size": 4605,
-    "gzipSize": 2000
+    "size": 4508,
+    "gzipSize": 1973
   },
   {
     "chunkShortName": "link",
-<<<<<<< HEAD
-    "size": 6397,
-    "gzipSize": 2702
-  },
-  {
-    "chunkShortName": "link-pure",
-    "size": 7134,
-    "gzipSize": 2952
-=======
     "size": 6354,
     "gzipSize": 2693
   },
@@ -102,27 +83,21 @@
     "chunkShortName": "link-pure",
     "size": 6838,
     "gzipSize": 2874
->>>>>>> 2801ef73
   },
   {
     "chunkShortName": "link-social",
-    "size": 4588,
-    "gzipSize": 2025
+    "size": 4502,
+    "gzipSize": 2008
   },
   {
     "chunkShortName": "link-tile",
-    "size": 7014,
-    "gzipSize": 2937
+    "size": 6875,
+    "gzipSize": 2903
   },
   {
     "chunkShortName": "main",
-<<<<<<< HEAD
-    "size": 66474,
-    "gzipSize": 22716
-=======
     "size": 66511,
     "gzipSize": 22709
->>>>>>> 2801ef73
   },
   {
     "chunkShortName": "marque",
@@ -131,85 +106,71 @@
   },
   {
     "chunkShortName": "modal",
-    "size": 8036,
-    "gzipSize": 3443
+    "size": 7993,
+    "gzipSize": 3435
   },
   {
     "chunkShortName": "pagination",
-    "size": 6009,
-    "gzipSize": 2494
+    "size": 5925,
+    "gzipSize": 2479
   },
   {
     "chunkShortName": "popover",
-<<<<<<< HEAD
-    "size": 6776,
-    "gzipSize": 2828
-=======
     "size": 7291,
     "gzipSize": 2904
->>>>>>> 2801ef73
   },
   {
     "chunkShortName": "radio-button-wrapper",
-    "size": 6902,
-    "gzipSize": 2931
+    "size": 6742,
+    "gzipSize": 2894
   },
   {
     "chunkShortName": "scroller",
-    "size": 5508,
+    "size": 5506,
     "gzipSize": 2245
   },
   {
     "chunkShortName": "segmented-control",
-    "size": 7055,
-    "gzipSize": 2783
+    "size": 6970,
+    "gzipSize": 2776
   },
   {
     "chunkShortName": "select-wrapper",
-    "size": 22983,
-    "gzipSize": 7557
+    "size": 22809,
+    "gzipSize": 7511
   },
   {
     "chunkShortName": "spinner",
-    "size": 2624,
-    "gzipSize": 1263
+    "size": 2695,
+    "gzipSize": 1280
   },
   {
     "chunkShortName": "stepper-horizontal",
-    "size": 11602,
-    "gzipSize": 4770
+    "size": 11514,
+    "gzipSize": 4747
   },
   {
     "chunkShortName": "switch",
-    "size": 5376,
-    "gzipSize": 2200
+    "size": 5290,
+    "gzipSize": 2177
   },
   {
     "chunkShortName": "table",
-    "size": 10545,
-    "gzipSize": 3881
+    "size": 10456,
+    "gzipSize": 3860
   },
   {
     "chunkShortName": "tabs",
-    "size": 6139,
-    "gzipSize": 2589
+    "size": 6135,
+    "gzipSize": 2594
   },
   {
     "chunkShortName": "tabs-bar",
-    "size": 8387,
-    "gzipSize": 3324
+    "size": 8300,
+    "gzipSize": 3303
   },
   {
     "chunkShortName": "tag",
-<<<<<<< HEAD
-    "size": 3983,
-    "gzipSize": 1753
-  },
-  {
-    "chunkShortName": "tag-dismissible",
-    "size": 5527,
-    "gzipSize": 2229
-=======
     "size": 3940,
     "gzipSize": 1744
   },
@@ -217,31 +178,30 @@
     "chunkShortName": "tag-dismissible",
     "size": 5441,
     "gzipSize": 2216
->>>>>>> 2801ef73
   },
   {
     "chunkShortName": "text",
-    "size": 5389,
-    "gzipSize": 2232
+    "size": 5154,
+    "gzipSize": 2195
   },
   {
     "chunkShortName": "text-field-wrapper",
-    "size": 14750,
-    "gzipSize": 5262
+    "size": 14592,
+    "gzipSize": 5219
   },
   {
     "chunkShortName": "text-list",
-    "size": 4035,
-    "gzipSize": 1796
+    "size": 3917,
+    "gzipSize": 1775
   },
   {
     "chunkShortName": "textarea-wrapper",
-    "size": 8874,
-    "gzipSize": 3400
+    "size": 8717,
+    "gzipSize": 3368
   },
   {
     "chunkShortName": "toast",
-    "size": 7433,
-    "gzipSize": 3037
+    "size": 7314,
+    "gzipSize": 3017
   }
 ]