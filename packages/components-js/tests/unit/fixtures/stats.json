--- conflicted
+++ resolved
@@ -1,39 +1,6 @@
 [
   {
     "chunkShortName": "accordion",
-<<<<<<< HEAD
-    "size": 6497,
-    "gzipSize": 2860
-  },
-  {
-    "chunkShortName": "banner",
-    "size": 6757,
-    "gzipSize": 2762
-  },
-  {
-    "chunkShortName": "button",
-    "size": 9340,
-    "gzipSize": 3730
-  },
-  {
-    "chunkShortName": "button-group",
-    "size": 1130,
-    "gzipSize": 661
-  },
-  {
-    "chunkShortName": "button-pure",
-    "size": 9277,
-    "gzipSize": 3865
-  },
-  {
-    "chunkShortName": "button-tile",
-    "size": 7983,
-    "gzipSize": 3373
-  },
-  {
-    "chunkShortName": "canvas",
-    "size": 16588,
-=======
     "size": 6505,
     "gzipSize": 2859
   },
@@ -65,54 +32,10 @@
   {
     "chunkShortName": "canvas",
     "size": 16595,
->>>>>>> 8e2e74a9
     "gzipSize": 5259
   },
   {
     "chunkShortName": "carousel",
-<<<<<<< HEAD
-    "size": 48318,
-    "gzipSize": 19533
-  },
-  {
-    "chunkShortName": "checkbox",
-    "size": 13365,
-    "gzipSize": 5173
-  },
-  {
-    "chunkShortName": "checkbox-wrapper",
-    "size": 11346,
-    "gzipSize": 4631
-  },
-  {
-    "chunkShortName": "content-wrapper",
-    "size": 2519,
-    "gzipSize": 1268
-  },
-  {
-    "chunkShortName": "crest",
-    "size": 2177,
-    "gzipSize": 1136
-  },
-  {
-    "chunkShortName": "display",
-    "size": 4359,
-    "gzipSize": 2062
-  },
-  {
-    "chunkShortName": "divider",
-    "size": 2412,
-    "gzipSize": 1078
-  },
-  {
-    "chunkShortName": "fieldset",
-    "size": 4461,
-    "gzipSize": 1903
-  },
-  {
-    "chunkShortName": "fieldset-wrapper",
-    "size": 4716,
-=======
     "size": 48320,
     "gzipSize": 19535
   },
@@ -154,54 +77,15 @@
   {
     "chunkShortName": "fieldset-wrapper",
     "size": 4721,
->>>>>>> 8e2e74a9
     "gzipSize": 2034
   },
   {
     "chunkShortName": "flex",
-<<<<<<< HEAD
-    "size": 3738,
-=======
     "size": 3746,
->>>>>>> 8e2e74a9
     "gzipSize": 1513
   },
   {
     "chunkShortName": "flyout",
-<<<<<<< HEAD
-    "size": 9692,
-    "gzipSize": 4036
-  },
-  {
-    "chunkShortName": "flyout-multilevel",
-    "size": 17660,
-    "gzipSize": 5594
-  },
-  {
-    "chunkShortName": "grid",
-    "size": 2793,
-    "gzipSize": 1292
-  },
-  {
-    "chunkShortName": "heading",
-    "size": 4980,
-    "gzipSize": 2216
-  },
-  {
-    "chunkShortName": "headline",
-    "size": 5484,
-    "gzipSize": 2352
-  },
-  {
-    "chunkShortName": "icon",
-    "size": 15211,
-    "gzipSize": 6201
-  },
-  {
-    "chunkShortName": "inline-notification",
-    "size": 7878,
-    "gzipSize": 3275
-=======
     "size": 9697,
     "gzipSize": 4040
   },
@@ -234,138 +118,14 @@
     "chunkShortName": "inline-notification",
     "size": 7880,
     "gzipSize": 3280
->>>>>>> 8e2e74a9
   },
   {
     "chunkShortName": "link",
-    "size": 7034,
-    "gzipSize": 3019
+    "size": 7340,
+    "gzipSize": 3150
   },
   {
     "chunkShortName": "link-pure",
-<<<<<<< HEAD
-    "size": 7478,
-    "gzipSize": 3203
-  },
-  {
-    "chunkShortName": "link-social",
-    "size": 6767,
-    "gzipSize": 2974
-  },
-  {
-    "chunkShortName": "link-tile",
-    "size": 7738,
-    "gzipSize": 3296
-  },
-  {
-    "chunkShortName": "link-tile-model-signature",
-    "size": 7738,
-    "gzipSize": 3474
-  },
-  {
-    "chunkShortName": "link-tile-product",
-    "size": 7618,
-    "gzipSize": 3253
-  },
-  {
-    "chunkShortName": "main",
-    "size": 82340,
-    "gzipSize": 27130
-  },
-  {
-    "chunkShortName": "marque",
-    "size": 4756,
-    "gzipSize": 1765
-  },
-  {
-    "chunkShortName": "modal",
-    "size": 11302,
-    "gzipSize": 4441
-  },
-  {
-    "chunkShortName": "model-signature",
-    "size": 2929,
-    "gzipSize": 1416
-  },
-  {
-    "chunkShortName": "multi-select",
-    "size": 26593,
-    "gzipSize": 9297
-  },
-  {
-    "chunkShortName": "optgroup",
-    "size": 6030,
-    "gzipSize": 2286
-  },
-  {
-    "chunkShortName": "pagination",
-    "size": 7833,
-    "gzipSize": 3218
-  },
-  {
-    "chunkShortName": "pin-code",
-    "size": 14144,
-    "gzipSize": 5583
-  },
-  {
-    "chunkShortName": "popover",
-    "size": 22606,
-    "gzipSize": 8952
-  },
-  {
-    "chunkShortName": "radio-button-wrapper",
-    "size": 10872,
-    "gzipSize": 4478
-  },
-  {
-    "chunkShortName": "scroller",
-    "size": 6902,
-    "gzipSize": 2696
-  },
-  {
-    "chunkShortName": "segmented-control",
-    "size": 9003,
-    "gzipSize": 3579
-  },
-  {
-    "chunkShortName": "select",
-    "size": 27292,
-    "gzipSize": 9490
-  },
-  {
-    "chunkShortName": "select-wrapper",
-    "size": 27887,
-    "gzipSize": 9362
-  },
-  {
-    "chunkShortName": "sheet",
-    "size": 7364,
-    "gzipSize": 3082
-  },
-  {
-    "chunkShortName": "spinner",
-    "size": 2393,
-    "gzipSize": 1222
-  },
-  {
-    "chunkShortName": "stepper-horizontal",
-    "size": 12007,
-    "gzipSize": 4994
-  },
-  {
-    "chunkShortName": "switch",
-    "size": 7957,
-    "gzipSize": 3286
-  },
-  {
-    "chunkShortName": "table",
-    "size": 10164,
-    "gzipSize": 4023
-  },
-  {
-    "chunkShortName": "tabs",
-    "size": 7046,
-=======
     "size": 7823,
     "gzipSize": 3326
   },
@@ -487,60 +247,10 @@
   {
     "chunkShortName": "tabs",
     "size": 7015,
->>>>>>> 8e2e74a9
     "gzipSize": 2918
   },
   {
     "chunkShortName": "tabs-bar",
-<<<<<<< HEAD
-    "size": 10936,
-    "gzipSize": 4349
-  },
-  {
-    "chunkShortName": "tag",
-    "size": 5910,
-    "gzipSize": 2445
-  },
-  {
-    "chunkShortName": "tag-dismissible",
-    "size": 4234,
-    "gzipSize": 1963
-  },
-  {
-    "chunkShortName": "text",
-    "size": 5922,
-    "gzipSize": 2519
-  },
-  {
-    "chunkShortName": "text-field-wrapper",
-    "size": 18591,
-    "gzipSize": 7099
-  },
-  {
-    "chunkShortName": "text-list",
-    "size": 4974,
-    "gzipSize": 2229
-  },
-  {
-    "chunkShortName": "textarea",
-    "size": 13763,
-    "gzipSize": 5063
-  },
-  {
-    "chunkShortName": "textarea-wrapper",
-    "size": 12351,
-    "gzipSize": 4897
-  },
-  {
-    "chunkShortName": "toast",
-    "size": 7574,
-    "gzipSize": 3329
-  },
-  {
-    "chunkShortName": "wordmark",
-    "size": 3040,
-    "gzipSize": 1536
-=======
     "size": 10900,
     "gzipSize": 4336
   },
@@ -588,6 +298,5 @@
     "chunkShortName": "wordmark",
     "size": 3050,
     "gzipSize": 1538
->>>>>>> 8e2e74a9
   }
 ]