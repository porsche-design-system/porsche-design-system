[
  {
    "chunkShortName": "accordion",
    "size": 5706,
    "gzipSize": 2465
  },
  {
    "chunkShortName": "banner",
    "size": 3998,
    "gzipSize": 1826
  },
  {
    "chunkShortName": "button",
    "size": 7152,
    "gzipSize": 2866
  },
  {
    "chunkShortName": "button-group",
    "size": 1011,
    "gzipSize": 546
  },
  {
    "chunkShortName": "button-pure",
    "size": 7498,
    "gzipSize": 3097
  },
  {
    "chunkShortName": "carousel",
    "size": 38781,
    "gzipSize": 15963
  },
  {
    "chunkShortName": "checkbox-wrapper",
    "size": 7039,
    "gzipSize": 2965
  },
  {
    "chunkShortName": "content-wrapper",
    "size": 1263,
    "gzipSize": 643
  },
  {
    "chunkShortName": "divider",
    "size": 1116,
    "gzipSize": 590
  },
  {
    "chunkShortName": "fieldset-wrapper",
    "size": 3448,
    "gzipSize": 1452
  },
  {
    "chunkShortName": "flex",
    "size": 3394,
    "gzipSize": 1331
  },
  {
    "chunkShortName": "grid",
    "size": 2398,
    "gzipSize": 1108
  },
  {
    "chunkShortName": "headline",
    "size": 5027,
    "gzipSize": 2106
  },
  {
    "chunkShortName": "icon",
    "size": 16520,
    "gzipSize": 7542
  },
  {
    "chunkShortName": "inline-notification",
    "size": 4476,
    "gzipSize": 1955
  },
  {
    "chunkShortName": "link",
    "size": 6558,
    "gzipSize": 2733
  },
  {
    "chunkShortName": "link-pure",
    "size": 7295,
    "gzipSize": 2988
  },
  {
    "chunkShortName": "link-social",
    "size": 5938,
    "gzipSize": 2529
  },
  {
    "chunkShortName": "link-tile",
    "size": 7018,
    "gzipSize": 2934
  },
  {
    "chunkShortName": "main",
    "size": 67340,
<<<<<<< HEAD
    "gzipSize": 22901
=======
    "gzipSize": 22897
>>>>>>> cd62ddbd
  },
  {
    "chunkShortName": "marque",
    "size": 4740,
    "gzipSize": 2002
  },
  {
    "chunkShortName": "modal",
    "size": 8038,
    "gzipSize": 3441
  },
  {
    "chunkShortName": "pagination",
<<<<<<< HEAD
    "size": 6949,
    "gzipSize": 2775
=======
    "size": 6009,
    "gzipSize": 2495
>>>>>>> cd62ddbd
  },
  {
    "chunkShortName": "popover",
    "size": 7390,
    "gzipSize": 2918
  },
  {
    "chunkShortName": "radio-button-wrapper",
    "size": 6928,
    "gzipSize": 2940
  },
  {
    "chunkShortName": "scroller",
    "size": 5508,
    "gzipSize": 2247
  },
  {
    "chunkShortName": "segmented-control",
    "size": 7055,
    "gzipSize": 2783
  },
  {
    "chunkShortName": "select-wrapper",
    "size": 22607,
    "gzipSize": 7535
  },
  {
    "chunkShortName": "spinner",
    "size": 2626,
    "gzipSize": 1265
  },
  {
    "chunkShortName": "stepper-horizontal",
    "size": 11600,
    "gzipSize": 4764
  },
  {
    "chunkShortName": "switch",
    "size": 5376,
    "gzipSize": 2199
  },
  {
    "chunkShortName": "table",
    "size": 10602,
    "gzipSize": 3894
  },
  {
    "chunkShortName": "tabs",
    "size": 6141,
    "gzipSize": 2594
  },
  {
    "chunkShortName": "tabs-bar",
    "size": 8389,
    "gzipSize": 3328
  },
  {
    "chunkShortName": "tag",
    "size": 5101,
    "gzipSize": 2066
  },
  {
    "chunkShortName": "tag-dismissible",
    "size": 4259,
    "gzipSize": 1877
  },
  {
    "chunkShortName": "text",
    "size": 5389,
    "gzipSize": 2226
  },
  {
    "chunkShortName": "text-field-wrapper",
    "size": 14066,
    "gzipSize": 5236
  },
  {
    "chunkShortName": "text-list",
    "size": 4035,
    "gzipSize": 1801
  },
  {
    "chunkShortName": "textarea-wrapper",
    "size": 8021,
    "gzipSize": 3112
  },
  {
    "chunkShortName": "toast",
    "size": 6481,
    "gzipSize": 2794
  }
]<|MERGE_RESOLUTION|>--- conflicted
+++ resolved
@@ -97,11 +97,7 @@
   {
     "chunkShortName": "main",
     "size": 67340,
-<<<<<<< HEAD
-    "gzipSize": 22901
-=======
     "gzipSize": 22897
->>>>>>> cd62ddbd
   },
   {
     "chunkShortName": "marque",
@@ -115,13 +111,8 @@
   },
   {
     "chunkShortName": "pagination",
-<<<<<<< HEAD
-    "size": 6949,
-    "gzipSize": 2775
-=======
     "size": 6009,
     "gzipSize": 2495
->>>>>>> cd62ddbd
   },
   {
     "chunkShortName": "popover",
