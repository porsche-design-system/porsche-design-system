[
  {
    "chunkShortName": "accordion",
    "size": 5955,
    "gzipSize": 2542
  },
  {
    "chunkShortName": "banner",
<<<<<<< HEAD
    "size": 4180,
    "gzipSize": 1901
=======
    "size": 4063,
    "gzipSize": 1856
>>>>>>> 2c742d00
  },
  {
    "chunkShortName": "button",
    "size": 7189,
    "gzipSize": 2874
  },
  {
    "chunkShortName": "button-group",
    "size": 1001,
    "gzipSize": 542
  },
  {
    "chunkShortName": "button-pure",
    "size": 7572,
    "gzipSize": 3108
  },
  {
    "chunkShortName": "carousel",
    "size": 38827,
    "gzipSize": 15978
  },
  {
    "chunkShortName": "checkbox-wrapper",
    "size": 7075,
    "gzipSize": 2972
  },
  {
    "chunkShortName": "content-wrapper",
    "size": 1328,
    "gzipSize": 676
  },
  {
    "chunkShortName": "display",
    "size": 3078,
    "gzipSize": 1404
  },
  {
    "chunkShortName": "divider",
    "size": 1106,
    "gzipSize": 586
  },
  {
    "chunkShortName": "fieldset-wrapper",
    "size": 3494,
    "gzipSize": 1461
  },
  {
    "chunkShortName": "flex",
    "size": 3384,
    "gzipSize": 1326
  },
  {
    "chunkShortName": "grid",
    "size": 2388,
    "gzipSize": 1102
  },
  {
    "chunkShortName": "headline",
    "size": 5254,
    "gzipSize": 2133
  },
  {
    "chunkShortName": "icon",
    "size": 16788,
    "gzipSize": 7661
  },
  {
    "chunkShortName": "inline-notification",
<<<<<<< HEAD
    "size": 4583,
    "gzipSize": 1993
=======
    "size": 4520,
    "gzipSize": 1960
>>>>>>> 2c742d00
  },
  {
    "chunkShortName": "link",
    "size": 6600,
    "gzipSize": 2746
  },
  {
    "chunkShortName": "link-pure",
    "size": 7372,
    "gzipSize": 3002
  },
  {
    "chunkShortName": "link-social",
    "size": 5980,
    "gzipSize": 2541
  },
  {
    "chunkShortName": "link-tile",
    "size": 7051,
    "gzipSize": 2942
  },
  {
    "chunkShortName": "main",
    "size": 67482,
    "gzipSize": 22937
  },
  {
    "chunkShortName": "marque",
    "size": 4730,
    "gzipSize": 1998
  },
  {
    "chunkShortName": "modal",
    "size": 8025,
    "gzipSize": 3446
  },
  {
    "chunkShortName": "pagination",
    "size": 6908,
    "gzipSize": 2836
  },
  {
    "chunkShortName": "popover",
    "size": 7423,
    "gzipSize": 2918
  },
  {
    "chunkShortName": "radio-button-wrapper",
    "size": 6964,
    "gzipSize": 2945
  },
  {
    "chunkShortName": "scroller",
    "size": 7373,
    "gzipSize": 2913
  },
  {
    "chunkShortName": "segmented-control",
<<<<<<< HEAD
    "size": 7725,
    "gzipSize": 3039
=======
    "size": 7092,
    "gzipSize": 2788
>>>>>>> 2c742d00
  },
  {
    "chunkShortName": "select-wrapper",
    "size": 21347,
    "gzipSize": 7107
  },
  {
    "chunkShortName": "spinner",
    "size": 2616,
    "gzipSize": 1260
  },
  {
    "chunkShortName": "stepper-horizontal",
    "size": 11678,
    "gzipSize": 4776
  },
  {
    "chunkShortName": "switch",
    "size": 5409,
    "gzipSize": 2211
  },
  {
    "chunkShortName": "table",
    "size": 10635,
    "gzipSize": 3902
  },
  {
    "chunkShortName": "tabs",
    "size": 6064,
    "gzipSize": 2572
  },
  {
    "chunkShortName": "tabs-bar",
    "size": 8463,
    "gzipSize": 3336
  },
  {
    "chunkShortName": "tag",
<<<<<<< HEAD
    "size": 5208,
    "gzipSize": 2103
  },
  {
    "chunkShortName": "tag-dismissible",
    "size": 4366,
    "gzipSize": 1919
=======
    "size": 5134,
    "gzipSize": 2071
  },
  {
    "chunkShortName": "tag-dismissible",
    "size": 4292,
    "gzipSize": 1874
>>>>>>> 2c742d00
  },
  {
    "chunkShortName": "text",
    "size": 4930,
    "gzipSize": 1984
  },
  {
    "chunkShortName": "text-field-wrapper",
    "size": 14100,
    "gzipSize": 5239
  },
  {
    "chunkShortName": "text-list",
    "size": 4068,
    "gzipSize": 1810
  },
  {
    "chunkShortName": "textarea-wrapper",
    "size": 8055,
    "gzipSize": 3111
  },
  {
    "chunkShortName": "toast",
<<<<<<< HEAD
    "size": 6588,
    "gzipSize": 2839
=======
    "size": 6514,
    "gzipSize": 2806
>>>>>>> 2c742d00
  }
]<|MERGE_RESOLUTION|>--- conflicted
+++ resolved
@@ -6,13 +6,8 @@
   },
   {
     "chunkShortName": "banner",
-<<<<<<< HEAD
-    "size": 4180,
-    "gzipSize": 1901
-=======
     "size": 4063,
     "gzipSize": 1856
->>>>>>> 2c742d00
   },
   {
     "chunkShortName": "button",
@@ -81,13 +76,8 @@
   },
   {
     "chunkShortName": "inline-notification",
-<<<<<<< HEAD
-    "size": 4583,
-    "gzipSize": 1993
-=======
     "size": 4520,
     "gzipSize": 1960
->>>>>>> 2c742d00
   },
   {
     "chunkShortName": "link",
@@ -146,13 +136,8 @@
   },
   {
     "chunkShortName": "segmented-control",
-<<<<<<< HEAD
     "size": 7725,
     "gzipSize": 3039
-=======
-    "size": 7092,
-    "gzipSize": 2788
->>>>>>> 2c742d00
   },
   {
     "chunkShortName": "select-wrapper",
@@ -191,15 +176,6 @@
   },
   {
     "chunkShortName": "tag",
-<<<<<<< HEAD
-    "size": 5208,
-    "gzipSize": 2103
-  },
-  {
-    "chunkShortName": "tag-dismissible",
-    "size": 4366,
-    "gzipSize": 1919
-=======
     "size": 5134,
     "gzipSize": 2071
   },
@@ -207,7 +183,6 @@
     "chunkShortName": "tag-dismissible",
     "size": 4292,
     "gzipSize": 1874
->>>>>>> 2c742d00
   },
   {
     "chunkShortName": "text",
@@ -231,12 +206,7 @@
   },
   {
     "chunkShortName": "toast",
-<<<<<<< HEAD
-    "size": 6588,
-    "gzipSize": 2839
-=======
     "size": 6514,
     "gzipSize": 2806
->>>>>>> 2c742d00
   }
 ]