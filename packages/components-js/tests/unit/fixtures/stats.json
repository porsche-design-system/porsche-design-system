[
  {
    "chunkShortName": "accordion",
    "size": 6359,
    "gzipSize": 2800
  },
  {
    "chunkShortName": "banner",
    "size": 6682,
    "gzipSize": 2724
  },
  {
    "chunkShortName": "button",
    "size": 9021,
    "gzipSize": 3493
  },
  {
    "chunkShortName": "button-group",
    "size": 1130,
    "gzipSize": 663
  },
  {
    "chunkShortName": "button-pure",
    "size": 9840,
    "gzipSize": 3920
  },
  {
    "chunkShortName": "button-tile",
    "size": 7388,
    "gzipSize": 3125
  },
  {
    "chunkShortName": "canvas",
    "size": 5167,
    "gzipSize": 2119
  },
  {
    "chunkShortName": "carousel",
    "size": 46704,
    "gzipSize": 19039
  },
  {
    "chunkShortName": "checkbox-wrapper",
    "size": 12011,
    "gzipSize": 4760
  },
  {
    "chunkShortName": "content-wrapper",
    "size": 2517,
    "gzipSize": 1266
  },
  {
    "chunkShortName": "crest",
    "size": 2162,
    "gzipSize": 1129
  },
  {
    "chunkShortName": "display",
    "size": 4408,
    "gzipSize": 2060
  },
  {
    "chunkShortName": "divider",
    "size": 2398,
    "gzipSize": 1078
  },
  {
    "chunkShortName": "fieldset",
    "size": 4392,
    "gzipSize": 1851
  },
  {
    "chunkShortName": "fieldset-wrapper",
    "size": 4645,
    "gzipSize": 1974
  },
  {
    "chunkShortName": "flex",
    "size": 3736,
    "gzipSize": 1511
  },
  {
    "chunkShortName": "flyout",
    "size": 9607,
    "gzipSize": 4032
  },
  {
    "chunkShortName": "flyout-multilevel",
    "size": 12167,
    "gzipSize": 4495
  },
  {
    "chunkShortName": "grid",
    "size": 2791,
    "gzipSize": 1290
  },
  {
    "chunkShortName": "heading",
    "size": 5027,
    "gzipSize": 2219
  },
  {
    "chunkShortName": "headline",
    "size": 5536,
    "gzipSize": 2373
  },
  {
    "chunkShortName": "icon",
    "size": 12507,
    "gzipSize": 5194
  },
  {
    "chunkShortName": "inline-notification",
    "size": 7649,
    "gzipSize": 3145
  },
  {
    "chunkShortName": "link",
    "size": 6252,
    "gzipSize": 2693
  },
  {
    "chunkShortName": "link-pure",
    "size": 7502,
    "gzipSize": 3198
  },
  {
    "chunkShortName": "link-social",
    "size": 6028,
    "gzipSize": 2640
  },
  {
    "chunkShortName": "link-tile",
    "size": 7531,
    "gzipSize": 3214
  },
  {
    "chunkShortName": "link-tile-model-signature",
    "size": 7186,
    "gzipSize": 3183
  },
  {
    "chunkShortName": "link-tile-product",
    "size": 7515,
    "gzipSize": 3215
  },
  {
    "chunkShortName": "main",
    "size": 80110,
    "gzipSize": 26749
  },
  {
    "chunkShortName": "marque",
    "size": 4739,
    "gzipSize": 1759
  },
  {
    "chunkShortName": "modal",
    "size": 11426,
    "gzipSize": 4574
  },
  {
    "chunkShortName": "model-signature",
    "size": 2872,
    "gzipSize": 1404
  },
  {
    "chunkShortName": "multi-select",
    "size": 26668,
    "gzipSize": 9282
  },
  {
    "chunkShortName": "optgroup",
    "size": 5704,
    "gzipSize": 2119
  },
  {
    "chunkShortName": "pagination",
    "size": 7632,
    "gzipSize": 3143
  },
  {
    "chunkShortName": "pin-code",
    "size": 15358,
    "gzipSize": 5884
  },
  {
    "chunkShortName": "popover",
    "size": 9442,
    "gzipSize": 3700
  },
  {
    "chunkShortName": "radio-button-wrapper",
    "size": 11615,
    "gzipSize": 4617
  },
  {
    "chunkShortName": "scroller",
    "size": 7994,
    "gzipSize": 3056
  },
  {
    "chunkShortName": "segmented-control",
    "size": 8107,
    "gzipSize": 3300
  },
  {
    "chunkShortName": "select",
<<<<<<< HEAD
    "size": 25787,
    "gzipSize": 9063
=======
    "size": 25762,
    "gzipSize": 9054
>>>>>>> fe00f13d
  },
  {
    "chunkShortName": "select-wrapper",
    "size": 27316,
    "gzipSize": 9195
  },
  {
    "chunkShortName": "spinner",
    "size": 2393,
    "gzipSize": 1224
  },
  {
    "chunkShortName": "stepper-horizontal",
    "size": 11852,
    "gzipSize": 4909
  },
  {
    "chunkShortName": "switch",
    "size": 8260,
    "gzipSize": 3185
  },
  {
    "chunkShortName": "table",
    "size": 9780,
    "gzipSize": 3861
  },
  {
    "chunkShortName": "tabs",
    "size": 6905,
    "gzipSize": 2855
  },
  {
    "chunkShortName": "tabs-bar",
    "size": 10610,
    "gzipSize": 4222
  },
  {
    "chunkShortName": "tag",
    "size": 5560,
    "gzipSize": 2314
  },
  {
    "chunkShortName": "tag-dismissible",
    "size": 4119,
    "gzipSize": 1913
  },
  {
    "chunkShortName": "text",
    "size": 5969,
    "gzipSize": 2520
  },
  {
    "chunkShortName": "text-field-wrapper",
    "size": 17393,
    "gzipSize": 6606
  },
  {
    "chunkShortName": "text-list",
    "size": 4946,
    "gzipSize": 2210
  },
  {
    "chunkShortName": "textarea-wrapper",
    "size": 11561,
    "gzipSize": 4563
  },
  {
    "chunkShortName": "toast",
    "size": 7362,
    "gzipSize": 3230
  },
  {
    "chunkShortName": "wordmark",
    "size": 3024,
    "gzipSize": 1528
  }
]<|MERGE_RESOLUTION|>--- conflicted
+++ resolved
@@ -81,8 +81,8 @@
   },
   {
     "chunkShortName": "flyout",
-    "size": 9607,
-    "gzipSize": 4032
+    "size": 9474,
+    "gzipSize": 3998
   },
   {
     "chunkShortName": "flyout-multilevel",
@@ -156,8 +156,8 @@
   },
   {
     "chunkShortName": "modal",
-    "size": 11426,
-    "gzipSize": 4574
+    "size": 11293,
+    "gzipSize": 4539
   },
   {
     "chunkShortName": "model-signature",
@@ -206,13 +206,8 @@
   },
   {
     "chunkShortName": "select",
-<<<<<<< HEAD
-    "size": 25787,
-    "gzipSize": 9063
-=======
     "size": 25762,
     "gzipSize": 9054
->>>>>>> fe00f13d
   },
   {
     "chunkShortName": "select-wrapper",
