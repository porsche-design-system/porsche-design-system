[
  {
    "chunkShortName": "accordion",
<<<<<<< HEAD
    "size": 5671,
    "gzipSize": 2463
  },
  {
    "chunkShortName": "banner",
    "size": 3951,
    "gzipSize": 1794
  },
  {
    "chunkShortName": "button",
    "size": 6618,
    "gzipSize": 2661
  },
  {
    "chunkShortName": "button-group",
    "size": 1058,
    "gzipSize": 555
  },
  {
    "chunkShortName": "button-pure",
    "size": 6825,
    "gzipSize": 2925
  },
  {
    "chunkShortName": "carousel",
    "size": 38677,
    "gzipSize": 15941
  },
  {
    "chunkShortName": "checkbox-wrapper",
    "size": 7087,
    "gzipSize": 3022
  },
  {
    "chunkShortName": "content-wrapper",
    "size": 1150,
    "gzipSize": 612
  },
  {
    "chunkShortName": "divider",
    "size": 1106,
    "gzipSize": 585
  },
  {
    "chunkShortName": "fieldset-wrapper",
    "size": 3346,
    "gzipSize": 1448
  },
  {
    "chunkShortName": "flex",
    "size": 2979,
    "gzipSize": 1116
  },
  {
    "chunkShortName": "grid",
    "size": 2111,
    "gzipSize": 947
  },
  {
    "chunkShortName": "headline",
    "size": 4973,
    "gzipSize": 2106
  },
  {
    "chunkShortName": "icon",
    "size": 14967,
    "gzipSize": 7472
  },
  {
    "chunkShortName": "inline-notification",
    "size": 4501,
    "gzipSize": 1972
  },
  {
    "chunkShortName": "link",
    "size": 6239,
    "gzipSize": 2571
  },
  {
    "chunkShortName": "link-pure",
    "size": 6642,
    "gzipSize": 2800
  },
  {
    "chunkShortName": "link-social",
    "size": 6984,
    "gzipSize": 2434
  },
  {
    "chunkShortName": "link-tile",
    "size": 6869,
    "gzipSize": 2902
  },
  {
    "chunkShortName": "main",
    "size": 66229,
    "gzipSize": 22606
  },
  {
    "chunkShortName": "marque",
    "size": 4730,
    "gzipSize": 1998
  },
  {
    "chunkShortName": "modal",
    "size": 7984,
    "gzipSize": 3424
  },
  {
    "chunkShortName": "pagination",
    "size": 5917,
    "gzipSize": 2477
  },
  {
    "chunkShortName": "popover",
    "size": 6686,
    "gzipSize": 2799
  },
  {
    "chunkShortName": "radio-button-wrapper",
    "size": 7894,
    "gzipSize": 3315
  },
  {
    "chunkShortName": "scroller",
    "size": 5498,
    "gzipSize": 2242
  },
  {
    "chunkShortName": "segmented-control",
    "size": 6967,
    "gzipSize": 2778
  },
  {
    "chunkShortName": "select-wrapper",
    "size": 22841,
    "gzipSize": 7512
  },
  {
    "chunkShortName": "spinner",
    "size": 2423,
    "gzipSize": 1213
  },
  {
    "chunkShortName": "stepper-horizontal",
    "size": 11512,
    "gzipSize": 4746
  },
  {
    "chunkShortName": "switch",
    "size": 5224,
    "gzipSize": 2184
  },
  {
    "chunkShortName": "table",
    "size": 10567,
    "gzipSize": 3882
  },
  {
    "chunkShortName": "tabs",
    "size": 6044,
    "gzipSize": 2557
  },
  {
    "chunkShortName": "tabs-bar",
    "size": 8297,
    "gzipSize": 3302
  },
  {
    "chunkShortName": "tag",
    "size": 3905,
    "gzipSize": 1717
  },
  {
    "chunkShortName": "tag-dismissible",
    "size": 5187,
    "gzipSize": 2128
  },
  {
    "chunkShortName": "text",
    "size": 5150,
    "gzipSize": 2192
  },
  {
    "chunkShortName": "text-field-wrapper",
    "size": 14622,
    "gzipSize": 5218
  },
  {
    "chunkShortName": "text-list",
    "size": 3915,
    "gzipSize": 1776
  },
  {
    "chunkShortName": "textarea-wrapper",
    "size": 8833,
    "gzipSize": 3400
  },
  {
    "chunkShortName": "toast",
    "size": 7307,
    "gzipSize": 3017
=======
    "size": 5651,
    "gzipSize": 2433
  },
  {
    "chunkShortName": "banner",
    "size": 3861,
    "gzipSize": 1737
  },
  {
    "chunkShortName": "button",
    "size": 6858,
    "gzipSize": 2705
  },
  {
    "chunkShortName": "button-group",
    "size": 1093,
    "gzipSize": 586
  },
  {
    "chunkShortName": "button-pure",
    "size": 7808,
    "gzipSize": 3200
  },
  {
    "chunkShortName": "carousel",
    "size": 38729,
    "gzipSize": 15956
  },
  {
    "chunkShortName": "checkbox-wrapper",
    "size": 7148,
    "gzipSize": 3061
  },
  {
    "chunkShortName": "content-wrapper",
    "size": 1218,
    "gzipSize": 648
  },
  {
    "chunkShortName": "divider",
    "size": 1105,
    "gzipSize": 584
  },
  {
    "chunkShortName": "fieldset-wrapper",
    "size": 3422,
    "gzipSize": 1484
  },
  {
    "chunkShortName": "flex",
    "size": 2974,
    "gzipSize": 1114
  },
  {
    "chunkShortName": "grid",
    "size": 2106,
    "gzipSize": 946
  },
  {
    "chunkShortName": "headline",
    "size": 5668,
    "gzipSize": 2077
  },
  {
    "chunkShortName": "icon",
    "size": 15070,
    "gzipSize": 7507
  },
  {
    "chunkShortName": "inline-notification",
    "size": 4461,
    "gzipSize": 1946
  },
  {
    "chunkShortName": "link",
    "size": 6479,
    "gzipSize": 2608
  },
  {
    "chunkShortName": "link-pure",
    "size": 7088,
    "gzipSize": 2875
  },
  {
    "chunkShortName": "link-social",
    "size": 7421,
    "gzipSize": 2653
  },
  {
    "chunkShortName": "link-tile",
    "size": 6787,
    "gzipSize": 2881
  },
  {
    "chunkShortName": "main",
    "size": 66790,
    "gzipSize": 22701
  },
  {
    "chunkShortName": "marque",
    "size": 4725,
    "gzipSize": 1994
  },
  {
    "chunkShortName": "modal",
    "size": 8199,
    "gzipSize": 3499
  },
  {
    "chunkShortName": "pagination",
    "size": 5902,
    "gzipSize": 2481
  },
  {
    "chunkShortName": "popover",
    "size": 6656,
    "gzipSize": 2804
  },
  {
    "chunkShortName": "radio-button-wrapper",
    "size": 7955,
    "gzipSize": 3359
  },
  {
    "chunkShortName": "scroller",
    "size": 5598,
    "gzipSize": 2281
  },
  {
    "chunkShortName": "segmented-control",
    "size": 6912,
    "gzipSize": 2753
  },
  {
    "chunkShortName": "select-wrapper",
    "size": 22978,
    "gzipSize": 7564
  },
  {
    "chunkShortName": "spinner",
    "size": 2915,
    "gzipSize": 1430
  },
  {
    "chunkShortName": "stepper-horizontal",
    "size": 11304,
    "gzipSize": 4658
  },
  {
    "chunkShortName": "switch",
    "size": 5439,
    "gzipSize": 2280
  },
  {
    "chunkShortName": "table",
    "size": 10470,
    "gzipSize": 3891
  },
  {
    "chunkShortName": "tabs",
    "size": 6212,
    "gzipSize": 2615
  },
  {
    "chunkShortName": "tabs-bar",
    "size": 8182,
    "gzipSize": 3228
  },
  {
    "chunkShortName": "tag",
    "size": 3743,
    "gzipSize": 1661
  },
  {
    "chunkShortName": "tag-dismissible",
    "size": 5051,
    "gzipSize": 2066
  },
  {
    "chunkShortName": "text",
    "size": 4993,
    "gzipSize": 2084
  },
  {
    "chunkShortName": "text-field-wrapper",
    "size": 14774,
    "gzipSize": 5269
  },
  {
    "chunkShortName": "text-list",
    "size": 3881,
    "gzipSize": 1773
  },
  {
    "chunkShortName": "textarea-wrapper",
    "size": 8881,
    "gzipSize": 3410
  },
  {
    "chunkShortName": "toast",
    "size": 7216,
    "gzipSize": 2947
>>>>>>> 0de29126
  }
]<|MERGE_RESOLUTION|>--- conflicted
+++ resolved
@@ -1,210 +1,6 @@
 [
   {
     "chunkShortName": "accordion",
-<<<<<<< HEAD
-    "size": 5671,
-    "gzipSize": 2463
-  },
-  {
-    "chunkShortName": "banner",
-    "size": 3951,
-    "gzipSize": 1794
-  },
-  {
-    "chunkShortName": "button",
-    "size": 6618,
-    "gzipSize": 2661
-  },
-  {
-    "chunkShortName": "button-group",
-    "size": 1058,
-    "gzipSize": 555
-  },
-  {
-    "chunkShortName": "button-pure",
-    "size": 6825,
-    "gzipSize": 2925
-  },
-  {
-    "chunkShortName": "carousel",
-    "size": 38677,
-    "gzipSize": 15941
-  },
-  {
-    "chunkShortName": "checkbox-wrapper",
-    "size": 7087,
-    "gzipSize": 3022
-  },
-  {
-    "chunkShortName": "content-wrapper",
-    "size": 1150,
-    "gzipSize": 612
-  },
-  {
-    "chunkShortName": "divider",
-    "size": 1106,
-    "gzipSize": 585
-  },
-  {
-    "chunkShortName": "fieldset-wrapper",
-    "size": 3346,
-    "gzipSize": 1448
-  },
-  {
-    "chunkShortName": "flex",
-    "size": 2979,
-    "gzipSize": 1116
-  },
-  {
-    "chunkShortName": "grid",
-    "size": 2111,
-    "gzipSize": 947
-  },
-  {
-    "chunkShortName": "headline",
-    "size": 4973,
-    "gzipSize": 2106
-  },
-  {
-    "chunkShortName": "icon",
-    "size": 14967,
-    "gzipSize": 7472
-  },
-  {
-    "chunkShortName": "inline-notification",
-    "size": 4501,
-    "gzipSize": 1972
-  },
-  {
-    "chunkShortName": "link",
-    "size": 6239,
-    "gzipSize": 2571
-  },
-  {
-    "chunkShortName": "link-pure",
-    "size": 6642,
-    "gzipSize": 2800
-  },
-  {
-    "chunkShortName": "link-social",
-    "size": 6984,
-    "gzipSize": 2434
-  },
-  {
-    "chunkShortName": "link-tile",
-    "size": 6869,
-    "gzipSize": 2902
-  },
-  {
-    "chunkShortName": "main",
-    "size": 66229,
-    "gzipSize": 22606
-  },
-  {
-    "chunkShortName": "marque",
-    "size": 4730,
-    "gzipSize": 1998
-  },
-  {
-    "chunkShortName": "modal",
-    "size": 7984,
-    "gzipSize": 3424
-  },
-  {
-    "chunkShortName": "pagination",
-    "size": 5917,
-    "gzipSize": 2477
-  },
-  {
-    "chunkShortName": "popover",
-    "size": 6686,
-    "gzipSize": 2799
-  },
-  {
-    "chunkShortName": "radio-button-wrapper",
-    "size": 7894,
-    "gzipSize": 3315
-  },
-  {
-    "chunkShortName": "scroller",
-    "size": 5498,
-    "gzipSize": 2242
-  },
-  {
-    "chunkShortName": "segmented-control",
-    "size": 6967,
-    "gzipSize": 2778
-  },
-  {
-    "chunkShortName": "select-wrapper",
-    "size": 22841,
-    "gzipSize": 7512
-  },
-  {
-    "chunkShortName": "spinner",
-    "size": 2423,
-    "gzipSize": 1213
-  },
-  {
-    "chunkShortName": "stepper-horizontal",
-    "size": 11512,
-    "gzipSize": 4746
-  },
-  {
-    "chunkShortName": "switch",
-    "size": 5224,
-    "gzipSize": 2184
-  },
-  {
-    "chunkShortName": "table",
-    "size": 10567,
-    "gzipSize": 3882
-  },
-  {
-    "chunkShortName": "tabs",
-    "size": 6044,
-    "gzipSize": 2557
-  },
-  {
-    "chunkShortName": "tabs-bar",
-    "size": 8297,
-    "gzipSize": 3302
-  },
-  {
-    "chunkShortName": "tag",
-    "size": 3905,
-    "gzipSize": 1717
-  },
-  {
-    "chunkShortName": "tag-dismissible",
-    "size": 5187,
-    "gzipSize": 2128
-  },
-  {
-    "chunkShortName": "text",
-    "size": 5150,
-    "gzipSize": 2192
-  },
-  {
-    "chunkShortName": "text-field-wrapper",
-    "size": 14622,
-    "gzipSize": 5218
-  },
-  {
-    "chunkShortName": "text-list",
-    "size": 3915,
-    "gzipSize": 1776
-  },
-  {
-    "chunkShortName": "textarea-wrapper",
-    "size": 8833,
-    "gzipSize": 3400
-  },
-  {
-    "chunkShortName": "toast",
-    "size": 7307,
-    "gzipSize": 3017
-=======
     "size": 5651,
     "gzipSize": 2433
   },
@@ -407,6 +203,5 @@
     "chunkShortName": "toast",
     "size": 7216,
     "gzipSize": 2947
->>>>>>> 0de29126
   }
 ]