--- conflicted
+++ resolved
@@ -7,117 +7,66 @@
   {
     "chunkShortName": "banner",
     "size": 6779,
-<<<<<<< HEAD
-    "gzipSize": 2765
-=======
     "gzipSize": 2777
->>>>>>> 6b46b0eb
   },
   {
     "chunkShortName": "button",
     "size": 9346,
-<<<<<<< HEAD
-    "gzipSize": 3735
-=======
     "gzipSize": 3717
->>>>>>> 6b46b0eb
   },
   {
     "chunkShortName": "button-group",
     "size": 1140,
-<<<<<<< HEAD
-    "gzipSize": 665
-=======
     "gzipSize": 668
->>>>>>> 6b46b0eb
   },
   {
     "chunkShortName": "button-pure",
     "size": 9287,
-<<<<<<< HEAD
-    "gzipSize": 3858
-=======
     "gzipSize": 3844
->>>>>>> 6b46b0eb
   },
   {
     "chunkShortName": "button-tile",
     "size": 8029,
-<<<<<<< HEAD
-    "gzipSize": 3338
-=======
     "gzipSize": 3331
->>>>>>> 6b46b0eb
   },
   {
     "chunkShortName": "canvas",
     "size": 16103,
-    "gzipSize": 5122
+    "gzipSize": 5128
   },
   {
     "chunkShortName": "carousel",
     "size": 48387,
-<<<<<<< HEAD
-    "gzipSize": 19421
-=======
     "gzipSize": 19420
->>>>>>> 6b46b0eb
   },
   {
     "chunkShortName": "checkbox",
     "size": 13859,
-<<<<<<< HEAD
-    "gzipSize": 5245
-  },
-  {
-    "chunkShortName": "checkbox-wrapper",
-    "size": 11461,
-    "gzipSize": 4671
-=======
     "gzipSize": 5240
   },
   {
     "chunkShortName": "checkbox-wrapper",
     "size": 11463,
     "gzipSize": 4651
->>>>>>> 6b46b0eb
   },
   {
     "chunkShortName": "content-wrapper",
     "size": 2511,
-    "gzipSize": 1263
+    "gzipSize": 1261
   },
   {
     "chunkShortName": "crest",
     "size": 2188,
-    "gzipSize": 1138
+    "gzipSize": 1140
   },
   {
     "chunkShortName": "display",
-<<<<<<< HEAD
-    "size": 4369,
-    "gzipSize": 2069
-=======
     "size": 4371,
     "gzipSize": 2071
->>>>>>> 6b46b0eb
   },
   {
     "chunkShortName": "divider",
     "size": 2422,
-<<<<<<< HEAD
-    "gzipSize": 1080
-  },
-  {
-    "chunkShortName": "drilldown",
-    "size": 19739,
-    "gzipSize": 6167
-  },
-  {
-    "chunkShortName": "fieldset",
-    "size": 4524,
-    "gzipSize": 1956
-=======
     "gzipSize": 1077
   },
   {
@@ -129,7 +78,6 @@
     "chunkShortName": "fieldset",
     "size": 4830,
     "gzipSize": 2087
->>>>>>> 6b46b0eb
   },
   {
     "chunkShortName": "fieldset-wrapper",
@@ -137,41 +85,18 @@
     "gzipSize": 2149
   },
   {
-    "chunkShortName": "flag",
-    "size": 4174,
-    "gzipSize": 2166
-  },
-  {
     "chunkShortName": "flex",
     "size": 3748,
     "gzipSize": 1517
   },
   {
     "chunkShortName": "flyout",
-<<<<<<< HEAD
-    "size": 9767,
-    "gzipSize": 4108
-=======
     "size": 9765,
     "gzipSize": 4078
->>>>>>> 6b46b0eb
   },
   {
     "chunkShortName": "grid",
     "size": 2803,
-<<<<<<< HEAD
-    "gzipSize": 1302
-  },
-  {
-    "chunkShortName": "heading",
-    "size": 4990,
-    "gzipSize": 2224
-  },
-  {
-    "chunkShortName": "headline",
-    "size": 5494,
-    "gzipSize": 2375
-=======
     "gzipSize": 1303
   },
   {
@@ -183,19 +108,14 @@
     "chunkShortName": "headline",
     "size": 5496,
     "gzipSize": 2377
->>>>>>> 6b46b0eb
   },
   {
     "chunkShortName": "icon",
     "size": 15302,
-    "gzipSize": 6246
+    "gzipSize": 6244
   },
   {
     "chunkShortName": "inline-notification",
-<<<<<<< HEAD
-    "size": 7897,
-    "gzipSize": 3301
-=======
     "size": 7894,
     "gzipSize": 3262
   },
@@ -203,87 +123,45 @@
     "chunkShortName": "input-date",
     "size": 13275,
     "gzipSize": 4810
->>>>>>> 6b46b0eb
   },
   {
     "chunkShortName": "input-email",
     "size": 13160,
-<<<<<<< HEAD
-    "gzipSize": 4726
-=======
     "gzipSize": 4716
->>>>>>> 6b46b0eb
   },
   {
     "chunkShortName": "input-number",
     "size": 13727,
-<<<<<<< HEAD
-    "gzipSize": 4936
-=======
     "gzipSize": 4899
->>>>>>> 6b46b0eb
   },
   {
     "chunkShortName": "input-password",
     "size": 13248,
-<<<<<<< HEAD
-    "gzipSize": 4800
-=======
     "gzipSize": 4772
->>>>>>> 6b46b0eb
   },
   {
     "chunkShortName": "input-search",
     "size": 13410,
-<<<<<<< HEAD
-    "gzipSize": 4806
-=======
     "gzipSize": 4819
->>>>>>> 6b46b0eb
   },
   {
     "chunkShortName": "input-tel",
     "size": 13090,
-<<<<<<< HEAD
-    "gzipSize": 4672
-=======
     "gzipSize": 4683
->>>>>>> 6b46b0eb
   },
   {
     "chunkShortName": "input-text",
     "size": 13436,
-<<<<<<< HEAD
-    "gzipSize": 4783
-=======
     "gzipSize": 4801
   },
   {
     "chunkShortName": "input-time",
     "size": 13274,
     "gzipSize": 4826
->>>>>>> 6b46b0eb
   },
   {
     "chunkShortName": "input-url",
     "size": 13092,
-<<<<<<< HEAD
-    "gzipSize": 4735
-  },
-  {
-    "chunkShortName": "link",
-    "size": 7042,
-    "gzipSize": 3035
-  },
-  {
-    "chunkShortName": "link-pure",
-    "size": 7485,
-    "gzipSize": 3199
-  },
-  {
-    "chunkShortName": "link-social",
-    "size": 6775,
-=======
     "gzipSize": 4688
   },
   {
@@ -299,34 +177,16 @@
   {
     "chunkShortName": "link-social",
     "size": 6778,
->>>>>>> 6b46b0eb
     "gzipSize": 2987
   },
   {
     "chunkShortName": "link-tile",
     "size": 7784,
-<<<<<<< HEAD
-    "gzipSize": 3249
-=======
     "gzipSize": 3243
->>>>>>> 6b46b0eb
   },
   {
     "chunkShortName": "link-tile-model-signature",
     "size": 7792,
-<<<<<<< HEAD
-    "gzipSize": 3419
-  },
-  {
-    "chunkShortName": "link-tile-product",
-    "size": 7634,
-    "gzipSize": 3277
-  },
-  {
-    "chunkShortName": "main",
-    "size": 86324,
-    "gzipSize": 27711
-=======
     "gzipSize": 3424
   },
   {
@@ -338,53 +198,20 @@
     "chunkShortName": "main",
     "size": 87123,
     "gzipSize": 27820
->>>>>>> 6b46b0eb
   },
   {
     "chunkShortName": "marque",
     "size": 4768,
-<<<<<<< HEAD
-    "gzipSize": 1766
-  },
-  {
-    "chunkShortName": "modal",
-    "size": 11320,
-    "gzipSize": 4469
-=======
     "gzipSize": 1768
   },
   {
     "chunkShortName": "modal",
     "size": 11318,
     "gzipSize": 4466
->>>>>>> 6b46b0eb
   },
   {
     "chunkShortName": "model-signature",
     "size": 2939,
-<<<<<<< HEAD
-    "gzipSize": 1423
-  },
-  {
-    "chunkShortName": "multi-select",
-    "size": 48264,
-    "gzipSize": 17481
-  },
-  {
-    "chunkShortName": "optgroup",
-    "size": 3275,
-    "gzipSize": 1571
-  },
-  {
-    "chunkShortName": "pagination",
-    "size": 7844,
-    "gzipSize": 3224
-  },
-  {
-    "chunkShortName": "pin-code",
-    "size": 13806,
-    "gzipSize": 5406
-=======
     "gzipSize": 1422
   },
   {
@@ -406,7 +233,6 @@
     "chunkShortName": "pin-code",
     "size": 13804,
     "gzipSize": 5394
->>>>>>> 6b46b0eb
   },
   {
     "chunkShortName": "popover",
@@ -415,15 +241,6 @@
   },
   {
     "chunkShortName": "radio-button-wrapper",
-<<<<<<< HEAD
-    "size": 10987,
-    "gzipSize": 4495
-  },
-  {
-    "chunkShortName": "scroller",
-    "size": 6851,
-    "gzipSize": 2686
-=======
     "size": 10989,
     "gzipSize": 4497
   },
@@ -431,29 +248,10 @@
     "chunkShortName": "scroller",
     "size": 6633,
     "gzipSize": 2625
->>>>>>> 6b46b0eb
   },
   {
     "chunkShortName": "segmented-control",
     "size": 9013,
-<<<<<<< HEAD
-    "gzipSize": 3604
-  },
-  {
-    "chunkShortName": "select",
-    "size": 46771,
-    "gzipSize": 16727
-  },
-  {
-    "chunkShortName": "select-wrapper",
-    "size": 45547,
-    "gzipSize": 16165
-  },
-  {
-    "chunkShortName": "sheet",
-    "size": 7382,
-    "gzipSize": 3108
-=======
     "gzipSize": 3608
   },
   {
@@ -470,51 +268,25 @@
     "chunkShortName": "sheet",
     "size": 7380,
     "gzipSize": 3112
->>>>>>> 6b46b0eb
   },
   {
     "chunkShortName": "spinner",
     "size": 2402,
-<<<<<<< HEAD
-    "gzipSize": 1228
-=======
     "gzipSize": 1230
->>>>>>> 6b46b0eb
   },
   {
     "chunkShortName": "stepper-horizontal",
     "size": 11969,
-<<<<<<< HEAD
-    "gzipSize": 4989
-=======
     "gzipSize": 4992
->>>>>>> 6b46b0eb
   },
   {
     "chunkShortName": "switch",
     "size": 7966,
-<<<<<<< HEAD
-    "gzipSize": 3292
-=======
     "gzipSize": 3297
->>>>>>> 6b46b0eb
   },
   {
     "chunkShortName": "table",
     "size": 10477,
-<<<<<<< HEAD
-    "gzipSize": 4153
-  },
-  {
-    "chunkShortName": "tabs",
-    "size": 7013,
-    "gzipSize": 2928
-  },
-  {
-    "chunkShortName": "tabs-bar",
-    "size": 10901,
-    "gzipSize": 4316
-=======
     "gzipSize": 4146
   },
   {
@@ -526,33 +298,15 @@
     "chunkShortName": "tabs-bar",
     "size": 11019,
     "gzipSize": 4352
->>>>>>> 6b46b0eb
   },
   {
     "chunkShortName": "tag",
     "size": 5918,
-<<<<<<< HEAD
-    "gzipSize": 2452
-=======
     "gzipSize": 2448
->>>>>>> 6b46b0eb
   },
   {
     "chunkShortName": "tag-dismissible",
     "size": 4244,
-<<<<<<< HEAD
-    "gzipSize": 1966
-  },
-  {
-    "chunkShortName": "text",
-    "size": 5932,
-    "gzipSize": 2509
-  },
-  {
-    "chunkShortName": "text-field-wrapper",
-    "size": 18694,
-    "gzipSize": 7135
-=======
     "gzipSize": 1967
   },
   {
@@ -564,7 +318,6 @@
     "chunkShortName": "text-field-wrapper",
     "size": 18766,
     "gzipSize": 7121
->>>>>>> 6b46b0eb
   },
   {
     "chunkShortName": "text-list",
@@ -574,19 +327,6 @@
   {
     "chunkShortName": "textarea",
     "size": 12565,
-<<<<<<< HEAD
-    "gzipSize": 4613
-  },
-  {
-    "chunkShortName": "textarea-wrapper",
-    "size": 12455,
-    "gzipSize": 4940
-  },
-  {
-    "chunkShortName": "toast",
-    "size": 7534,
-    "gzipSize": 3320
-=======
     "gzipSize": 4601
   },
   {
@@ -598,7 +338,6 @@
     "chunkShortName": "toast",
     "size": 7531,
     "gzipSize": 3319
->>>>>>> 6b46b0eb
   },
   {
     "chunkShortName": "wordmark",
