[
  {
    "chunkShortName": "accordion",
<<<<<<< HEAD
    "size": 5669,
    "gzipSize": 2459
=======
    "size": 5720,
    "gzipSize": 2484
>>>>>>> 8ea58bc5
  },
  {
    "chunkShortName": "banner",
    "size": 3951,
<<<<<<< HEAD
    "gzipSize": 1796
  },
  {
    "chunkShortName": "button",
    "size": 6618,
    "gzipSize": 2654
=======
    "gzipSize": 1794
  },
  {
    "chunkShortName": "button",
    "size": 6677,
    "gzipSize": 2682
>>>>>>> 8ea58bc5
  },
  {
    "chunkShortName": "button-group",
    "size": 1058,
    "gzipSize": 555
  },
  {
    "chunkShortName": "button-pure",
<<<<<<< HEAD
    "size": 6712,
    "gzipSize": 2875
  },
  {
    "chunkShortName": "carousel",
    "size": 38681,
    "gzipSize": 15938
  },
  {
    "chunkShortName": "checkbox-wrapper",
    "size": 7090,
    "gzipSize": 3022
=======
    "size": 7610,
    "gzipSize": 3186
  },
  {
    "chunkShortName": "carousel",
    "size": 38741,
    "gzipSize": 15968
  },
  {
    "chunkShortName": "checkbox-wrapper",
    "size": 7143,
    "gzipSize": 3054
>>>>>>> 8ea58bc5
  },
  {
    "chunkShortName": "content-wrapper",
    "size": 1150,
    "gzipSize": 612
  },
  {
    "chunkShortName": "divider",
    "size": 1106,
    "gzipSize": 585
  },
  {
    "chunkShortName": "fieldset-wrapper",
<<<<<<< HEAD
    "size": 3346,
    "gzipSize": 1449
  },
  {
    "chunkShortName": "flex",
    "size": 2979,
=======
    "size": 3406,
    "gzipSize": 1477
  },
  {
    "chunkShortName": "flex",
    "size": 2976,
>>>>>>> 8ea58bc5
    "gzipSize": 1116
  },
  {
    "chunkShortName": "grid",
<<<<<<< HEAD
    "size": 2111,
    "gzipSize": 947
  },
  {
    "chunkShortName": "headline",
    "size": 4975,
    "gzipSize": 2107
=======
    "size": 2108,
    "gzipSize": 946
  },
  {
    "chunkShortName": "headline",
    "size": 4968,
    "gzipSize": 2117
>>>>>>> 8ea58bc5
  },
  {
    "chunkShortName": "icon",
    "size": 14969,
<<<<<<< HEAD
    "gzipSize": 7476
  },
  {
    "chunkShortName": "inline-notification",
    "size": 4501,
    "gzipSize": 1971
  },
  {
    "chunkShortName": "link",
    "size": 6241,
    "gzipSize": 2570
  },
  {
    "chunkShortName": "link-pure",
    "size": 6621,
    "gzipSize": 2804
  },
  {
    "chunkShortName": "link-social",
    "size": 6986,
    "gzipSize": 2433
  },
  {
    "chunkShortName": "link-tile",
    "size": 6870,
    "gzipSize": 2902
  },
  {
    "chunkShortName": "main",
    "size": 66216,
    "gzipSize": 22608
=======
    "gzipSize": 7474
  },
  {
    "chunkShortName": "inline-notification",
    "size": 4561,
    "gzipSize": 1998
  },
  {
    "chunkShortName": "link",
    "size": 6298,
    "gzipSize": 2599
  },
  {
    "chunkShortName": "link-pure",
    "size": 6888,
    "gzipSize": 2854
  },
  {
    "chunkShortName": "link-social",
    "size": 7043,
    "gzipSize": 2463
  },
  {
    "chunkShortName": "link-tile",
    "size": 6892,
    "gzipSize": 2913
  },
  {
    "chunkShortName": "main",
    "size": 66179,
    "gzipSize": 22577
>>>>>>> 8ea58bc5
  },
  {
    "chunkShortName": "marque",
    "size": 4730,
    "gzipSize": 1998
  },
  {
    "chunkShortName": "modal",
<<<<<<< HEAD
    "size": 7986,
    "gzipSize": 3433
  },
  {
    "chunkShortName": "pagination",
    "size": 5917,
    "gzipSize": 2475
  },
  {
    "chunkShortName": "popover",
    "size": 6686,
    "gzipSize": 2798
  },
  {
    "chunkShortName": "radio-button-wrapper",
    "size": 7897,
    "gzipSize": 3315
  },
  {
    "chunkShortName": "scroller",
    "size": 5498,
    "gzipSize": 2241
  },
  {
    "chunkShortName": "segmented-control",
    "size": 6967,
    "gzipSize": 2770
  },
  {
    "chunkShortName": "select-wrapper",
    "size": 22846,
    "gzipSize": 7509
  },
  {
    "chunkShortName": "spinner",
    "size": 2737,
    "gzipSize": 1370
  },
  {
    "chunkShortName": "stepper-horizontal",
    "size": 11510,
    "gzipSize": 4744
  },
  {
    "chunkShortName": "switch",
    "size": 5222,
    "gzipSize": 2177
  },
  {
    "chunkShortName": "table",
    "size": 10567,
    "gzipSize": 3882
  },
  {
    "chunkShortName": "tabs",
    "size": 6044,
    "gzipSize": 2557
  },
  {
    "chunkShortName": "tabs-bar",
    "size": 8294,
    "gzipSize": 3297
=======
    "size": 8046,
    "gzipSize": 3463
  },
  {
    "chunkShortName": "pagination",
    "size": 5974,
    "gzipSize": 2505
  },
  {
    "chunkShortName": "popover",
    "size": 6743,
    "gzipSize": 2829
  },
  {
    "chunkShortName": "radio-button-wrapper",
    "size": 7950,
    "gzipSize": 3346
  },
  {
    "chunkShortName": "scroller",
    "size": 5508,
    "gzipSize": 2256
  },
  {
    "chunkShortName": "segmented-control",
    "size": 7013,
    "gzipSize": 2797
  },
  {
    "chunkShortName": "select-wrapper",
    "size": 22898,
    "gzipSize": 7540
  },
  {
    "chunkShortName": "spinner",
    "size": 2423,
    "gzipSize": 1214
  },
  {
    "chunkShortName": "stepper-horizontal",
    "size": 11558,
    "gzipSize": 4768
  },
  {
    "chunkShortName": "switch",
    "size": 5281,
    "gzipSize": 2214
  },
  {
    "chunkShortName": "table",
    "size": 10621,
    "gzipSize": 3911
  },
  {
    "chunkShortName": "tabs",
    "size": 6041,
    "gzipSize": 2558
  },
  {
    "chunkShortName": "tabs-bar",
    "size": 8318,
    "gzipSize": 3306
>>>>>>> 8ea58bc5
  },
  {
    "chunkShortName": "tag",
    "size": 3901,
    "gzipSize": 1711
  },
  {
    "chunkShortName": "tag-dismissible",
<<<<<<< HEAD
    "size": 5183,
    "gzipSize": 2124
  },
  {
    "chunkShortName": "text",
    "size": 5151,
    "gzipSize": 2195
  },
  {
    "chunkShortName": "text-field-wrapper",
    "size": 14623,
    "gzipSize": 5214
  },
  {
    "chunkShortName": "text-list",
    "size": 3916,
    "gzipSize": 1777
  },
  {
    "chunkShortName": "textarea-wrapper",
    "size": 8836,
    "gzipSize": 3395
  },
  {
    "chunkShortName": "toast",
    "size": 7307,
    "gzipSize": 3012
=======
    "size": 5160,
    "gzipSize": 2123
  },
  {
    "chunkShortName": "text",
    "size": 5161,
    "gzipSize": 2198
  },
  {
    "chunkShortName": "text-field-wrapper",
    "size": 14677,
    "gzipSize": 5245
  },
  {
    "chunkShortName": "text-list",
    "size": 3969,
    "gzipSize": 1802
  },
  {
    "chunkShortName": "textarea-wrapper",
    "size": 8888,
    "gzipSize": 3426
  },
  {
    "chunkShortName": "toast",
    "size": 7367,
    "gzipSize": 3044
>>>>>>> 8ea58bc5
  }
]<|MERGE_RESOLUTION|>--- conflicted
+++ resolved
@@ -1,54 +1,26 @@
 [
   {
     "chunkShortName": "accordion",
-<<<<<<< HEAD
-    "size": 5669,
-    "gzipSize": 2459
-=======
     "size": 5720,
     "gzipSize": 2484
->>>>>>> 8ea58bc5
   },
   {
     "chunkShortName": "banner",
     "size": 3951,
-<<<<<<< HEAD
-    "gzipSize": 1796
-  },
-  {
-    "chunkShortName": "button",
-    "size": 6618,
-    "gzipSize": 2654
-=======
     "gzipSize": 1794
   },
   {
     "chunkShortName": "button",
     "size": 6677,
     "gzipSize": 2682
->>>>>>> 8ea58bc5
   },
   {
     "chunkShortName": "button-group",
     "size": 1058,
-    "gzipSize": 555
+    "gzipSize": 556
   },
   {
     "chunkShortName": "button-pure",
-<<<<<<< HEAD
-    "size": 6712,
-    "gzipSize": 2875
-  },
-  {
-    "chunkShortName": "carousel",
-    "size": 38681,
-    "gzipSize": 15938
-  },
-  {
-    "chunkShortName": "checkbox-wrapper",
-    "size": 7090,
-    "gzipSize": 3022
-=======
     "size": 7610,
     "gzipSize": 3186
   },
@@ -61,7 +33,6 @@
     "chunkShortName": "checkbox-wrapper",
     "size": 7143,
     "gzipSize": 3054
->>>>>>> 8ea58bc5
   },
   {
     "chunkShortName": "content-wrapper",
@@ -75,34 +46,16 @@
   },
   {
     "chunkShortName": "fieldset-wrapper",
-<<<<<<< HEAD
-    "size": 3346,
-    "gzipSize": 1449
-  },
-  {
-    "chunkShortName": "flex",
-    "size": 2979,
-=======
     "size": 3406,
     "gzipSize": 1477
   },
   {
     "chunkShortName": "flex",
     "size": 2976,
->>>>>>> 8ea58bc5
     "gzipSize": 1116
   },
   {
     "chunkShortName": "grid",
-<<<<<<< HEAD
-    "size": 2111,
-    "gzipSize": 947
-  },
-  {
-    "chunkShortName": "headline",
-    "size": 4975,
-    "gzipSize": 2107
-=======
     "size": 2108,
     "gzipSize": 946
   },
@@ -110,44 +63,10 @@
     "chunkShortName": "headline",
     "size": 4968,
     "gzipSize": 2117
->>>>>>> 8ea58bc5
   },
   {
     "chunkShortName": "icon",
     "size": 14969,
-<<<<<<< HEAD
-    "gzipSize": 7476
-  },
-  {
-    "chunkShortName": "inline-notification",
-    "size": 4501,
-    "gzipSize": 1971
-  },
-  {
-    "chunkShortName": "link",
-    "size": 6241,
-    "gzipSize": 2570
-  },
-  {
-    "chunkShortName": "link-pure",
-    "size": 6621,
-    "gzipSize": 2804
-  },
-  {
-    "chunkShortName": "link-social",
-    "size": 6986,
-    "gzipSize": 2433
-  },
-  {
-    "chunkShortName": "link-tile",
-    "size": 6870,
-    "gzipSize": 2902
-  },
-  {
-    "chunkShortName": "main",
-    "size": 66216,
-    "gzipSize": 22608
-=======
     "gzipSize": 7474
   },
   {
@@ -179,7 +98,6 @@
     "chunkShortName": "main",
     "size": 66179,
     "gzipSize": 22577
->>>>>>> 8ea58bc5
   },
   {
     "chunkShortName": "marque",
@@ -188,70 +106,6 @@
   },
   {
     "chunkShortName": "modal",
-<<<<<<< HEAD
-    "size": 7986,
-    "gzipSize": 3433
-  },
-  {
-    "chunkShortName": "pagination",
-    "size": 5917,
-    "gzipSize": 2475
-  },
-  {
-    "chunkShortName": "popover",
-    "size": 6686,
-    "gzipSize": 2798
-  },
-  {
-    "chunkShortName": "radio-button-wrapper",
-    "size": 7897,
-    "gzipSize": 3315
-  },
-  {
-    "chunkShortName": "scroller",
-    "size": 5498,
-    "gzipSize": 2241
-  },
-  {
-    "chunkShortName": "segmented-control",
-    "size": 6967,
-    "gzipSize": 2770
-  },
-  {
-    "chunkShortName": "select-wrapper",
-    "size": 22846,
-    "gzipSize": 7509
-  },
-  {
-    "chunkShortName": "spinner",
-    "size": 2737,
-    "gzipSize": 1370
-  },
-  {
-    "chunkShortName": "stepper-horizontal",
-    "size": 11510,
-    "gzipSize": 4744
-  },
-  {
-    "chunkShortName": "switch",
-    "size": 5222,
-    "gzipSize": 2177
-  },
-  {
-    "chunkShortName": "table",
-    "size": 10567,
-    "gzipSize": 3882
-  },
-  {
-    "chunkShortName": "tabs",
-    "size": 6044,
-    "gzipSize": 2557
-  },
-  {
-    "chunkShortName": "tabs-bar",
-    "size": 8294,
-    "gzipSize": 3297
-=======
     "size": 8046,
     "gzipSize": 3463
   },
@@ -314,44 +168,14 @@
     "chunkShortName": "tabs-bar",
     "size": 8318,
     "gzipSize": 3306
->>>>>>> 8ea58bc5
   },
   {
     "chunkShortName": "tag",
-    "size": 3901,
-    "gzipSize": 1711
+    "size": 3878,
+    "gzipSize": 1709
   },
   {
     "chunkShortName": "tag-dismissible",
-<<<<<<< HEAD
-    "size": 5183,
-    "gzipSize": 2124
-  },
-  {
-    "chunkShortName": "text",
-    "size": 5151,
-    "gzipSize": 2195
-  },
-  {
-    "chunkShortName": "text-field-wrapper",
-    "size": 14623,
-    "gzipSize": 5214
-  },
-  {
-    "chunkShortName": "text-list",
-    "size": 3916,
-    "gzipSize": 1777
-  },
-  {
-    "chunkShortName": "textarea-wrapper",
-    "size": 8836,
-    "gzipSize": 3395
-  },
-  {
-    "chunkShortName": "toast",
-    "size": 7307,
-    "gzipSize": 3012
-=======
     "size": 5160,
     "gzipSize": 2123
   },
@@ -379,6 +203,5 @@
     "chunkShortName": "toast",
     "size": 7367,
     "gzipSize": 3044
->>>>>>> 8ea58bc5
   }
 ]