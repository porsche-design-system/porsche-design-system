--- conflicted
+++ resolved
@@ -111,13 +111,8 @@
   },
   {
     "chunkShortName": "main",
-<<<<<<< HEAD
-    "size": 68230,
-    "gzipSize": 22956
-=======
     "size": 67694,
     "gzipSize": 22849
->>>>>>> 4095278b
   },
   {
     "chunkShortName": "marque",
