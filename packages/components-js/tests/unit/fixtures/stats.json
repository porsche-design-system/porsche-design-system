[
  {
    "chunkShortName": "accordion",
    "size": 4659,
    "gzipSize": 2008
  },
  {
    "chunkShortName": "banner",
    "size": 5208,
    "gzipSize": 2114
  },
  {
    "chunkShortName": "button",
    "size": 7696,
    "gzipSize": 3050
  },
  {
    "chunkShortName": "button-group",
    "size": 1039,
    "gzipSize": 591
  },
  {
    "chunkShortName": "button-pure",
    "size": 8435,
    "gzipSize": 3452
  },
  {
    "chunkShortName": "button-tile",
    "size": 6876,
    "gzipSize": 2880
  },
  {
    "chunkShortName": "carousel",
    "size": 45061,
    "gzipSize": 18101
  },
  {
    "chunkShortName": "checkbox-wrapper",
    "size": 10280,
    "gzipSize": 4143
  },
  {
    "chunkShortName": "content-wrapper",
    "size": 2414,
    "gzipSize": 1187
  },
  {
    "chunkShortName": "crest",
    "size": 2101,
    "gzipSize": 1096
  },
  {
    "chunkShortName": "display",
    "size": 3859,
    "gzipSize": 1755
  },
  {
    "chunkShortName": "divider",
    "size": 2350,
    "gzipSize": 1035
  },
  {
    "chunkShortName": "fieldset",
    "size": 4038,
    "gzipSize": 1649
  },
  {
    "chunkShortName": "fieldset-wrapper",
    "size": 4288,
    "gzipSize": 1769
  },
  {
    "chunkShortName": "flex",
    "size": 3561,
    "gzipSize": 1388
  },
  {
    "chunkShortName": "flyout",
    "size": 8034,
    "gzipSize": 3176
  },
  {
    "chunkShortName": "flyout-navigation",
    "size": 11657,
    "gzipSize": 4051
  },
  {
    "chunkShortName": "grid",
    "size": 2615,
    "gzipSize": 1174
  },
  {
    "chunkShortName": "heading",
    "size": 4480,
    "gzipSize": 1913
  },
  {
    "chunkShortName": "headline",
    "size": 4964,
    "gzipSize": 2052
  },
  {
    "chunkShortName": "icon",
    "size": 18033,
    "gzipSize": 8349
  },
  {
    "chunkShortName": "inline-notification",
    "size": 5518,
    "gzipSize": 2210
  },
  {
    "chunkShortName": "link",
    "size": 6417,
    "gzipSize": 2634
  },
  {
    "chunkShortName": "link-pure",
    "size": 7559,
    "gzipSize": 3085
  },
  {
    "chunkShortName": "link-social",
    "size": 6191,
    "gzipSize": 2589
  },
  {
    "chunkShortName": "link-tile",
    "size": 6977,
    "gzipSize": 2939
  },
  {
    "chunkShortName": "link-tile-model-signature",
    "size": 6327,
    "gzipSize": 2703
  },
  {
    "chunkShortName": "link-tile-product",
    "size": 6798,
    "gzipSize": 2842
  },
  {
    "chunkShortName": "main",
<<<<<<< HEAD
    "size": 76252,
    "gzipSize": 25455
=======
    "size": 76056,
    "gzipSize": 25444
>>>>>>> 5c19990c
  },
  {
    "chunkShortName": "marque",
    "size": 5535,
    "gzipSize": 2211
  },
  {
    "chunkShortName": "modal",
    "size": 9204,
    "gzipSize": 3865
  },
  {
    "chunkShortName": "model-signature",
    "size": 2791,
    "gzipSize": 1417
  },
  {
    "chunkShortName": "multi-select",
    "size": 22007,
    "gzipSize": 7476
  },
  {
    "chunkShortName": "pagination",
    "size": 7762,
    "gzipSize": 3137
  },
  {
    "chunkShortName": "pin-code",
    "size": 13159,
    "gzipSize": 5087
  },
  {
    "chunkShortName": "popover",
    "size": 8591,
    "gzipSize": 3250
  },
  {
    "chunkShortName": "radio-button-wrapper",
    "size": 9781,
    "gzipSize": 3974
  },
  {
    "chunkShortName": "scroller",
    "size": 8220,
    "gzipSize": 3136
  },
  {
    "chunkShortName": "segmented-control",
    "size": 7888,
    "gzipSize": 3093
  },
  {
    "chunkShortName": "select-wrapper",
    "size": 25337,
    "gzipSize": 8402
  },
  {
    "chunkShortName": "spinner",
    "size": 2154,
    "gzipSize": 1051
  },
  {
    "chunkShortName": "stepper-horizontal",
    "size": 11566,
    "gzipSize": 4681
  },
  {
    "chunkShortName": "switch",
    "size": 6419,
    "gzipSize": 2508
  },
  {
    "chunkShortName": "table",
    "size": 8343,
    "gzipSize": 3055
  },
  {
    "chunkShortName": "tabs",
    "size": 6193,
    "gzipSize": 2521
  },
  {
    "chunkShortName": "tabs-bar",
    "size": 10463,
    "gzipSize": 4125
  },
  {
    "chunkShortName": "tag",
    "size": 5531,
    "gzipSize": 2240
  },
  {
    "chunkShortName": "tag-dismissible",
    "size": 4027,
    "gzipSize": 1793
  },
  {
    "chunkShortName": "text",
    "size": 5416,
    "gzipSize": 2189
  },
  {
    "chunkShortName": "text-field-wrapper",
    "size": 15325,
    "gzipSize": 5761
  },
  {
    "chunkShortName": "text-list",
    "size": 3922,
    "gzipSize": 1702
  },
  {
    "chunkShortName": "textarea-wrapper",
    "size": 9640,
    "gzipSize": 3740
  },
  {
    "chunkShortName": "toast",
    "size": 6808,
    "gzipSize": 2916
  },
  {
    "chunkShortName": "wordmark",
    "size": 2741,
    "gzipSize": 1342
  }
]<|MERGE_RESOLUTION|>--- conflicted
+++ resolved
@@ -11,8 +11,8 @@
   },
   {
     "chunkShortName": "button",
-    "size": 7696,
-    "gzipSize": 3050
+    "size": 7229,
+    "gzipSize": 2894
   },
   {
     "chunkShortName": "button-group",
@@ -21,8 +21,8 @@
   },
   {
     "chunkShortName": "button-pure",
-    "size": 8435,
-    "gzipSize": 3452
+    "size": 7968,
+    "gzipSize": 3297
   },
   {
     "chunkShortName": "button-tile",
@@ -36,8 +36,8 @@
   },
   {
     "chunkShortName": "checkbox-wrapper",
-    "size": 10280,
-    "gzipSize": 4143
+    "size": 9863,
+    "gzipSize": 4018
   },
   {
     "chunkShortName": "content-wrapper",
@@ -141,13 +141,8 @@
   },
   {
     "chunkShortName": "main",
-<<<<<<< HEAD
-    "size": 76252,
-    "gzipSize": 25455
-=======
     "size": 76056,
     "gzipSize": 25444
->>>>>>> 5c19990c
   },
   {
     "chunkShortName": "marque",
@@ -176,8 +171,8 @@
   },
   {
     "chunkShortName": "pin-code",
-    "size": 13159,
-    "gzipSize": 5087
+    "size": 12725,
+    "gzipSize": 4950
   },
   {
     "chunkShortName": "popover",
@@ -186,8 +181,8 @@
   },
   {
     "chunkShortName": "radio-button-wrapper",
-    "size": 9781,
-    "gzipSize": 3974
+    "size": 9375,
+    "gzipSize": 3851
   },
   {
     "chunkShortName": "scroller",
@@ -196,8 +191,8 @@
   },
   {
     "chunkShortName": "segmented-control",
-    "size": 7888,
-    "gzipSize": 3093
+    "size": 7916,
+    "gzipSize": 3103
   },
   {
     "chunkShortName": "select-wrapper",
@@ -216,8 +211,8 @@
   },
   {
     "chunkShortName": "switch",
-    "size": 6419,
-    "gzipSize": 2508
+    "size": 5952,
+    "gzipSize": 2346
   },
   {
     "chunkShortName": "table",
