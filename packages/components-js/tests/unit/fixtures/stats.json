[
  {
    "chunkShortName": "accordion",
<<<<<<< HEAD
    "size": 5095,
    "gzipSize": 2175
  },
  {
    "chunkShortName": "banner",
    "size": 6920,
    "gzipSize": 2620
  },
  {
    "chunkShortName": "button",
    "size": 7144,
    "gzipSize": 2687
  },
  {
    "chunkShortName": "button-pure",
    "size": 8329,
    "gzipSize": 3466
  },
  {
    "chunkShortName": "checkbox-wrapper",
    "size": 6864,
    "gzipSize": 2797
=======
    "size": 5091,
    "gzipSize": 2173
  },
  {
    "chunkShortName": "banner",
    "size": 6914,
    "gzipSize": 2623
  },
  {
    "chunkShortName": "button",
    "size": 7138,
    "gzipSize": 2682
  },
  {
    "chunkShortName": "button-pure",
    "size": 8301,
    "gzipSize": 3447
  },
  {
    "chunkShortName": "checkbox-wrapper",
    "size": 6828,
    "gzipSize": 2792
>>>>>>> d51089ef
  },
  {
    "chunkShortName": "content-wrapper",
    "size": 909,
    "gzipSize": 507
  },
  {
    "chunkShortName": "divider",
    "size": 910,
    "gzipSize": 513
  },
  {
    "chunkShortName": "fieldset-wrapper",
<<<<<<< HEAD
    "size": 3385,
    "gzipSize": 1402
  },
  {
    "chunkShortName": "flex",
    "size": 2211,
    "gzipSize": 923
  },
  {
    "chunkShortName": "grid",
    "size": 2354,
    "gzipSize": 1022
  },
  {
    "chunkShortName": "headline",
    "size": 7450,
=======
    "size": 3380,
    "gzipSize": 1407
  },
  {
    "chunkShortName": "flex",
    "size": 2186,
    "gzipSize": 913
  },
  {
    "chunkShortName": "grid",
    "size": 2325,
    "gzipSize": 1009
  },
  {
    "chunkShortName": "headline",
    "size": 7438,
>>>>>>> d51089ef
    "gzipSize": 2762
  },
  {
    "chunkShortName": "icon",
<<<<<<< HEAD
    "size": 14846,
    "gzipSize": 7504
  },
  {
    "chunkShortName": "link",
    "size": 5570,
    "gzipSize": 2182
  },
  {
    "chunkShortName": "link-pure",
    "size": 8548,
    "gzipSize": 3529
  },
  {
    "chunkShortName": "link-social",
    "size": 6366,
=======
    "size": 14840,
    "gzipSize": 7500
  },
  {
    "chunkShortName": "link",
    "size": 5562,
    "gzipSize": 2180
  },
  {
    "chunkShortName": "link-pure",
    "size": 8516,
    "gzipSize": 3519
  },
  {
    "chunkShortName": "link-social",
    "size": 6360,
>>>>>>> d51089ef
    "gzipSize": 2131
  },
  {
    "chunkShortName": "main",
<<<<<<< HEAD
    "size": 61290,
    "gzipSize": 21092
  },
  {
    "chunkShortName": "marque",
    "size": 4879,
    "gzipSize": 2100
  },
  {
    "chunkShortName": "modal",
    "size": 7532,
    "gzipSize": 3165
  },
  {
    "chunkShortName": "pagination",
    "size": 6187,
    "gzipSize": 2641
  },
  {
    "chunkShortName": "popover",
    "size": 7210,
    "gzipSize": 2846
  },
  {
    "chunkShortName": "radio-button-wrapper",
    "size": 7485,
    "gzipSize": 3023
  },
  {
    "chunkShortName": "scroller",
    "size": 4366,
    "gzipSize": 1782
  },
  {
    "chunkShortName": "select-wrapper",
    "size": 22932,
    "gzipSize": 7400
  },
  {
    "chunkShortName": "spinner",
    "size": 3358,
    "gzipSize": 1611
=======
    "size": 61250,
    "gzipSize": 21055
  },
  {
    "chunkShortName": "marque",
    "size": 4875,
    "gzipSize": 2097
  },
  {
    "chunkShortName": "modal",
    "size": 7526,
    "gzipSize": 3162
  },
  {
    "chunkShortName": "pagination",
    "size": 6183,
    "gzipSize": 2638
  },
  {
    "chunkShortName": "popover",
    "size": 7202,
    "gzipSize": 2840
  },
  {
    "chunkShortName": "radio-button-wrapper",
    "size": 7449,
    "gzipSize": 3015
  },
  {
    "chunkShortName": "select-wrapper",
    "size": 22896,
    "gzipSize": 7387
  },
  {
    "chunkShortName": "spinner",
    "size": 3354,
    "gzipSize": 1607
>>>>>>> d51089ef
  },
  {
    "chunkShortName": "switch",
    "size": 4598,
    "gzipSize": 1854
  },
  {
    "chunkShortName": "table",
<<<<<<< HEAD
    "size": 10208,
    "gzipSize": 3524
  },
  {
    "chunkShortName": "tabs",
    "size": 3785,
    "gzipSize": 1537
  },
  {
    "chunkShortName": "tabs-bar",
    "size": 7499,
    "gzipSize": 2817
  },
  {
    "chunkShortName": "tag",
    "size": 6448,
    "gzipSize": 2466
  },
  {
    "chunkShortName": "text",
    "size": 6119,
    "gzipSize": 2639
  },
  {
    "chunkShortName": "text-field-wrapper",
    "size": 13049,
    "gzipSize": 4588
  },
  {
    "chunkShortName": "text-list",
    "size": 4385,
    "gzipSize": 1852
  },
  {
    "chunkShortName": "textarea-wrapper",
    "size": 9959,
    "gzipSize": 3740
  },
  {
    "chunkShortName": "toast",
    "size": 6964,
    "gzipSize": 2593
=======
    "size": 10179,
    "gzipSize": 3518
  },
  {
    "chunkShortName": "tabs",
    "size": 3905,
    "gzipSize": 1572
  },
  {
    "chunkShortName": "tabs-bar",
    "size": 10322,
    "gzipSize": 3733
  },
  {
    "chunkShortName": "tag",
    "size": 6440,
    "gzipSize": 2460
  },
  {
    "chunkShortName": "text",
    "size": 6105,
    "gzipSize": 2629
  },
  {
    "chunkShortName": "text-field-wrapper",
    "size": 13011,
    "gzipSize": 4576
  },
  {
    "chunkShortName": "text-list",
    "size": 4352,
    "gzipSize": 1841
  },
  {
    "chunkShortName": "textarea-wrapper",
    "size": 9921,
    "gzipSize": 3726
  },
  {
    "chunkShortName": "toast",
    "size": 6960,
    "gzipSize": 2592
>>>>>>> d51089ef
  }
]<|MERGE_RESOLUTION|>--- conflicted
+++ resolved
@@ -1,30 +1,6 @@
 [
   {
     "chunkShortName": "accordion",
-<<<<<<< HEAD
-    "size": 5095,
-    "gzipSize": 2175
-  },
-  {
-    "chunkShortName": "banner",
-    "size": 6920,
-    "gzipSize": 2620
-  },
-  {
-    "chunkShortName": "button",
-    "size": 7144,
-    "gzipSize": 2687
-  },
-  {
-    "chunkShortName": "button-pure",
-    "size": 8329,
-    "gzipSize": 3466
-  },
-  {
-    "chunkShortName": "checkbox-wrapper",
-    "size": 6864,
-    "gzipSize": 2797
-=======
     "size": 5091,
     "gzipSize": 2173
   },
@@ -47,7 +23,6 @@
     "chunkShortName": "checkbox-wrapper",
     "size": 6828,
     "gzipSize": 2792
->>>>>>> d51089ef
   },
   {
     "chunkShortName": "content-wrapper",
@@ -61,24 +36,6 @@
   },
   {
     "chunkShortName": "fieldset-wrapper",
-<<<<<<< HEAD
-    "size": 3385,
-    "gzipSize": 1402
-  },
-  {
-    "chunkShortName": "flex",
-    "size": 2211,
-    "gzipSize": 923
-  },
-  {
-    "chunkShortName": "grid",
-    "size": 2354,
-    "gzipSize": 1022
-  },
-  {
-    "chunkShortName": "headline",
-    "size": 7450,
-=======
     "size": 3380,
     "gzipSize": 1407
   },
@@ -95,29 +52,10 @@
   {
     "chunkShortName": "headline",
     "size": 7438,
->>>>>>> d51089ef
     "gzipSize": 2762
   },
   {
     "chunkShortName": "icon",
-<<<<<<< HEAD
-    "size": 14846,
-    "gzipSize": 7504
-  },
-  {
-    "chunkShortName": "link",
-    "size": 5570,
-    "gzipSize": 2182
-  },
-  {
-    "chunkShortName": "link-pure",
-    "size": 8548,
-    "gzipSize": 3529
-  },
-  {
-    "chunkShortName": "link-social",
-    "size": 6366,
-=======
     "size": 14840,
     "gzipSize": 7500
   },
@@ -134,55 +72,10 @@
   {
     "chunkShortName": "link-social",
     "size": 6360,
->>>>>>> d51089ef
     "gzipSize": 2131
   },
   {
     "chunkShortName": "main",
-<<<<<<< HEAD
-    "size": 61290,
-    "gzipSize": 21092
-  },
-  {
-    "chunkShortName": "marque",
-    "size": 4879,
-    "gzipSize": 2100
-  },
-  {
-    "chunkShortName": "modal",
-    "size": 7532,
-    "gzipSize": 3165
-  },
-  {
-    "chunkShortName": "pagination",
-    "size": 6187,
-    "gzipSize": 2641
-  },
-  {
-    "chunkShortName": "popover",
-    "size": 7210,
-    "gzipSize": 2846
-  },
-  {
-    "chunkShortName": "radio-button-wrapper",
-    "size": 7485,
-    "gzipSize": 3023
-  },
-  {
-    "chunkShortName": "scroller",
-    "size": 4366,
-    "gzipSize": 1782
-  },
-  {
-    "chunkShortName": "select-wrapper",
-    "size": 22932,
-    "gzipSize": 7400
-  },
-  {
-    "chunkShortName": "spinner",
-    "size": 3358,
-    "gzipSize": 1611
-=======
     "size": 61250,
     "gzipSize": 21055
   },
@@ -212,6 +105,11 @@
     "gzipSize": 3015
   },
   {
+    "chunkShortName": "scroller",
+    "size": 4366,
+    "gzipSize": 1782
+  },
+  {
     "chunkShortName": "select-wrapper",
     "size": 22896,
     "gzipSize": 7387
@@ -220,7 +118,6 @@
     "chunkShortName": "spinner",
     "size": 3354,
     "gzipSize": 1607
->>>>>>> d51089ef
   },
   {
     "chunkShortName": "switch",
@@ -229,9 +126,8 @@
   },
   {
     "chunkShortName": "table",
-<<<<<<< HEAD
-    "size": 10208,
-    "gzipSize": 3524
+    "size": 10179,
+    "gzipSize": 3518
   },
   {
     "chunkShortName": "tabs",
@@ -242,49 +138,6 @@
     "chunkShortName": "tabs-bar",
     "size": 7499,
     "gzipSize": 2817
-  },
-  {
-    "chunkShortName": "tag",
-    "size": 6448,
-    "gzipSize": 2466
-  },
-  {
-    "chunkShortName": "text",
-    "size": 6119,
-    "gzipSize": 2639
-  },
-  {
-    "chunkShortName": "text-field-wrapper",
-    "size": 13049,
-    "gzipSize": 4588
-  },
-  {
-    "chunkShortName": "text-list",
-    "size": 4385,
-    "gzipSize": 1852
-  },
-  {
-    "chunkShortName": "textarea-wrapper",
-    "size": 9959,
-    "gzipSize": 3740
-  },
-  {
-    "chunkShortName": "toast",
-    "size": 6964,
-    "gzipSize": 2593
-=======
-    "size": 10179,
-    "gzipSize": 3518
-  },
-  {
-    "chunkShortName": "tabs",
-    "size": 3905,
-    "gzipSize": 1572
-  },
-  {
-    "chunkShortName": "tabs-bar",
-    "size": 10322,
-    "gzipSize": 3733
   },
   {
     "chunkShortName": "tag",
@@ -315,6 +168,5 @@
     "chunkShortName": "toast",
     "size": 6960,
     "gzipSize": 2592
->>>>>>> d51089ef
   }
 ]