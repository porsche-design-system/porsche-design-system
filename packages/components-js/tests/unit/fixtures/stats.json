--- conflicted
+++ resolved
@@ -1,190 +1,6 @@
 [
   {
     "chunkShortName": "accordion",
-<<<<<<< HEAD
-    "size": 4550,
-    "gzipSize": 1989
-  },
-  {
-    "chunkShortName": "banner",
-    "size": 5231,
-    "gzipSize": 2119
-  },
-  {
-    "chunkShortName": "button",
-    "size": 8669,
-    "gzipSize": 3245
-  },
-  {
-    "chunkShortName": "button-group",
-    "size": 1049,
-    "gzipSize": 597
-  },
-  {
-    "chunkShortName": "button-pure",
-    "size": 9508,
-    "gzipSize": 3702
-  },
-  {
-    "chunkShortName": "button-tile",
-    "size": 6876,
-    "gzipSize": 2885
-  },
-  {
-    "chunkShortName": "carousel",
-    "size": 44967,
-    "gzipSize": 18082
-  },
-  {
-    "chunkShortName": "checkbox-wrapper",
-    "size": 11328,
-    "gzipSize": 4410
-  },
-  {
-    "chunkShortName": "content-wrapper",
-    "size": 2436,
-    "gzipSize": 1197
-  },
-  {
-    "chunkShortName": "crest",
-    "size": 2210,
-    "gzipSize": 1156
-  },
-  {
-    "chunkShortName": "display",
-    "size": 3872,
-    "gzipSize": 1766
-  },
-  {
-    "chunkShortName": "divider",
-    "size": 2362,
-    "gzipSize": 1042
-  },
-  {
-    "chunkShortName": "fieldset",
-    "size": 4054,
-    "gzipSize": 1668
-  },
-  {
-    "chunkShortName": "fieldset-wrapper",
-    "size": 4307,
-    "gzipSize": 1784
-  },
-  {
-    "chunkShortName": "flex",
-    "size": 3577,
-    "gzipSize": 1392
-  },
-  {
-    "chunkShortName": "flyout",
-    "size": 8031,
-    "gzipSize": 3180
-  },
-  {
-    "chunkShortName": "flyout-navigation",
-    "size": 11401,
-    "gzipSize": 4006
-  },
-  {
-    "chunkShortName": "grid",
-    "size": 2632,
-    "gzipSize": 1180
-  },
-  {
-    "chunkShortName": "heading",
-    "size": 4491,
-    "gzipSize": 1930
-  },
-  {
-    "chunkShortName": "headline",
-    "size": 4977,
-    "gzipSize": 2062
-  },
-  {
-    "chunkShortName": "icon",
-    "size": 18243,
-    "gzipSize": 8419
-  },
-  {
-    "chunkShortName": "inline-notification",
-    "size": 5534,
-    "gzipSize": 2223
-  },
-  {
-    "chunkShortName": "link",
-    "size": 6036,
-    "gzipSize": 2559
-  },
-  {
-    "chunkShortName": "link-pure",
-    "size": 7314,
-    "gzipSize": 3054
-  },
-  {
-    "chunkShortName": "link-social",
-    "size": 5812,
-    "gzipSize": 2508
-  },
-  {
-    "chunkShortName": "link-tile",
-    "size": 6972,
-    "gzipSize": 2938
-  },
-  {
-    "chunkShortName": "link-tile-model-signature",
-    "size": 6318,
-    "gzipSize": 2697
-  },
-  {
-    "chunkShortName": "link-tile-product",
-    "size": 6803,
-    "gzipSize": 2809
-  },
-  {
-    "chunkShortName": "main",
-    "size": 77044,
-    "gzipSize": 25634
-  },
-  {
-    "chunkShortName": "marque",
-    "size": 5658,
-    "gzipSize": 2280
-  },
-  {
-    "chunkShortName": "modal",
-    "size": 9384,
-    "gzipSize": 3952
-  },
-  {
-    "chunkShortName": "model-signature",
-    "size": 2805,
-    "gzipSize": 1422
-  },
-  {
-    "chunkShortName": "multi-select",
-    "size": 22311,
-    "gzipSize": 7545
-  },
-  {
-    "chunkShortName": "pagination",
-    "size": 7508,
-    "gzipSize": 3060
-  },
-  {
-    "chunkShortName": "pin-code",
-    "size": 14314,
-    "gzipSize": 5351
-  },
-  {
-    "chunkShortName": "popover",
-    "size": 8328,
-    "gzipSize": 3198
-  },
-  {
-    "chunkShortName": "radio-button-wrapper",
-    "size": 10885,
-    "gzipSize": 4256
-=======
     "size": 4917,
     "gzipSize": 2250
   },
@@ -367,99 +183,10 @@
     "chunkShortName": "radio-button-wrapper",
     "size": 11159,
     "gzipSize": 4467
->>>>>>> 4e794beb
   },
   {
     "chunkShortName": "scroller",
     "size": 7963,
-<<<<<<< HEAD
-    "gzipSize": 3051
-  },
-  {
-    "chunkShortName": "segmented-control",
-    "size": 7599,
-    "gzipSize": 3015
-  },
-  {
-    "chunkShortName": "select",
-    "size": 21860,
-    "gzipSize": 7521
-  },
-  {
-    "chunkShortName": "select-wrapper",
-    "size": 25155,
-    "gzipSize": 8286
-  },
-  {
-    "chunkShortName": "spinner",
-    "size": 2168,
-    "gzipSize": 1058
-  },
-  {
-    "chunkShortName": "stepper-horizontal",
-    "size": 11375,
-    "gzipSize": 4622
-  },
-  {
-    "chunkShortName": "switch",
-    "size": 7237,
-    "gzipSize": 2684
-  },
-  {
-    "chunkShortName": "table",
-    "size": 8268,
-    "gzipSize": 3029
-  },
-  {
-    "chunkShortName": "tabs",
-    "size": 5988,
-    "gzipSize": 2430
-  },
-  {
-    "chunkShortName": "tabs-bar",
-    "size": 10443,
-    "gzipSize": 4114
-  },
-  {
-    "chunkShortName": "tag",
-    "size": 5285,
-    "gzipSize": 2115
-  },
-  {
-    "chunkShortName": "tag-dismissible",
-    "size": 3766,
-    "gzipSize": 1699
-  },
-  {
-    "chunkShortName": "text",
-    "size": 5433,
-    "gzipSize": 2211
-  },
-  {
-    "chunkShortName": "text-field-wrapper",
-    "size": 15331,
-    "gzipSize": 5765
-  },
-  {
-    "chunkShortName": "text-list",
-    "size": 3940,
-    "gzipSize": 1712
-  },
-  {
-    "chunkShortName": "textarea-wrapper",
-    "size": 9664,
-    "gzipSize": 3754
-  },
-  {
-    "chunkShortName": "toast",
-    "size": 6830,
-    "gzipSize": 2923
-  },
-  {
-    "chunkShortName": "wordmark",
-    "size": 2852,
-    "gzipSize": 1410
-=======
     "gzipSize": 3055
   },
   {
@@ -546,6 +273,5 @@
     "chunkShortName": "wordmark",
     "size": 3034,
     "gzipSize": 1534
->>>>>>> 4e794beb
   }
 ]