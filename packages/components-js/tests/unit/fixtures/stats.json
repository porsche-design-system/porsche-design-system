[
  {
    "chunkShortName": "accordion",
<<<<<<< HEAD
    "size": 5661,
    "gzipSize": 2431
  },
  {
    "chunkShortName": "banner",
    "size": 3922,
    "gzipSize": 1743
  },
  {
    "chunkShortName": "button",
    "size": 6674,
    "gzipSize": 2640
  },
  {
    "chunkShortName": "button-group",
    "size": 1116,
    "gzipSize": 602
  },
  {
    "chunkShortName": "button-pure",
    "size": 9511,
    "gzipSize": 3946
  },
  {
    "chunkShortName": "carousel",
    "size": 38362,
    "gzipSize": 15754
  },
  {
    "chunkShortName": "checkbox-wrapper",
    "size": 7115,
    "gzipSize": 3026
  },
  {
    "chunkShortName": "content-wrapper",
    "size": 1241,
    "gzipSize": 660
=======
    "size": 5583,
    "gzipSize": 2418
  },
  {
    "chunkShortName": "banner",
    "size": 7138,
    "gzipSize": 2853
  },
  {
    "chunkShortName": "button",
    "size": 7701,
    "gzipSize": 2982
  },
  {
    "chunkShortName": "button-pure",
    "size": 9520,
    "gzipSize": 3963
  },
  {
    "chunkShortName": "carousel",
    "size": 38373,
    "gzipSize": 15756
  },
  {
    "chunkShortName": "checkbox-wrapper",
    "size": 7134,
    "gzipSize": 3055
  },
  {
    "chunkShortName": "content-wrapper",
    "size": 1219,
    "gzipSize": 649
>>>>>>> 25ee194f
  },
  {
    "chunkShortName": "divider",
    "size": 1106,
    "gzipSize": 585
  },
  {
    "chunkShortName": "fieldset-wrapper",
<<<<<<< HEAD
    "size": 3558,
    "gzipSize": 1531
  },
  {
    "chunkShortName": "flex",
    "size": 3023,
    "gzipSize": 1128
  },
  {
    "chunkShortName": "grid",
    "size": 2312,
    "gzipSize": 1012
  },
  {
    "chunkShortName": "headline",
    "size": 7552,
    "gzipSize": 2896
  },
  {
    "chunkShortName": "icon",
    "size": 15009,
    "gzipSize": 7480
  },
  {
    "chunkShortName": "inline-notification",
    "size": 4452,
    "gzipSize": 1936
  },
  {
    "chunkShortName": "link",
    "size": 6270,
    "gzipSize": 2544
  },
  {
    "chunkShortName": "link-pure",
    "size": 9308,
    "gzipSize": 3905
  },
  {
    "chunkShortName": "link-social",
    "size": 7296,
    "gzipSize": 2611
  },
  {
    "chunkShortName": "link-tile",
    "size": 6679,
    "gzipSize": 2836
  },
  {
    "chunkShortName": "main",
    "size": 67379,
    "gzipSize": 22594
  },
  {
    "chunkShortName": "marque",
    "size": 4629,
    "gzipSize": 1975
  },
  {
    "chunkShortName": "modal",
    "size": 8031,
    "gzipSize": 3390
  },
  {
    "chunkShortName": "pagination",
    "size": 6427,
    "gzipSize": 2757
  },
  {
    "chunkShortName": "popover",
    "size": 6567,
    "gzipSize": 2762
  },
  {
    "chunkShortName": "radio-button-wrapper",
    "size": 7919,
    "gzipSize": 3318
  },
  {
    "chunkShortName": "scroller",
    "size": 5441,
    "gzipSize": 2209
  },
  {
    "chunkShortName": "segmented-control",
    "size": 6788,
    "gzipSize": 2701
  },
  {
    "chunkShortName": "select-wrapper",
    "size": 23132,
    "gzipSize": 7519
  },
  {
    "chunkShortName": "spinner",
    "size": 3025,
    "gzipSize": 1481
  },
  {
    "chunkShortName": "stepper-horizontal",
    "size": 11200,
    "gzipSize": 4575
  },
  {
    "chunkShortName": "switch",
    "size": 5396,
    "gzipSize": 2243
=======
    "size": 3468,
    "gzipSize": 1488
  },
  {
    "chunkShortName": "flex",
    "size": 2979,
    "gzipSize": 1119
  },
  {
    "chunkShortName": "grid",
    "size": 2111,
    "gzipSize": 951
  },
  {
    "chunkShortName": "headline",
    "size": 7535,
    "gzipSize": 2890
  },
  {
    "chunkShortName": "icon",
    "size": 15037,
    "gzipSize": 7499
  },
  {
    "chunkShortName": "link",
    "size": 6362,
    "gzipSize": 2571
  },
  {
    "chunkShortName": "link-pure",
    "size": 8759,
    "gzipSize": 3654
  },
  {
    "chunkShortName": "link-social",
    "size": 7324,
    "gzipSize": 2621
  },
  {
    "chunkShortName": "link-tile",
    "size": 6661,
    "gzipSize": 2832
  },
  {
    "chunkShortName": "main",
    "size": 64594,
    "gzipSize": 21995
  },
  {
    "chunkShortName": "marque",
    "size": 4607,
    "gzipSize": 1960
  },
  {
    "chunkShortName": "modal",
    "size": 8108,
    "gzipSize": 3415
  },
  {
    "chunkShortName": "pagination",
    "size": 6399,
    "gzipSize": 2746
  },
  {
    "chunkShortName": "popover",
    "size": 6590,
    "gzipSize": 2763
  },
  {
    "chunkShortName": "radio-button-wrapper",
    "size": 7938,
    "gzipSize": 3347
  },
  {
    "chunkShortName": "scroller",
    "size": 5451,
    "gzipSize": 2213
  },
  {
    "chunkShortName": "segmented-control",
    "size": 6799,
    "gzipSize": 2715
  },
  {
    "chunkShortName": "select-wrapper",
    "size": 23072,
    "gzipSize": 7539
  },
  {
    "chunkShortName": "spinner",
    "size": 2901,
    "gzipSize": 1427
  },
  {
    "chunkShortName": "stepper-horizontal",
    "size": 11107,
    "gzipSize": 4588
  },
  {
    "chunkShortName": "switch",
    "size": 5408,
    "gzipSize": 2260
>>>>>>> 25ee194f
  },
  {
    "chunkShortName": "table",
    "size": 10323,
    "gzipSize": 3821
  },
  {
    "chunkShortName": "tabs",
<<<<<<< HEAD
    "size": 5900,
    "gzipSize": 2465
  },
  {
    "chunkShortName": "tabs-bar",
    "size": 8080,
    "gzipSize": 3160
  },
  {
    "chunkShortName": "tag",
    "size": 3834,
    "gzipSize": 1675
  },
  {
    "chunkShortName": "tag-dismissible",
    "size": 5160,
    "gzipSize": 2079
  },
  {
    "chunkShortName": "text",
    "size": 6458,
    "gzipSize": 2810
  },
  {
    "chunkShortName": "text-field-wrapper",
    "size": 14866,
    "gzipSize": 5272
  },
  {
    "chunkShortName": "text-list",
    "size": 4196,
    "gzipSize": 1894
  },
  {
    "chunkShortName": "textarea-wrapper",
    "size": 9157,
    "gzipSize": 3517
  },
  {
    "chunkShortName": "toast",
    "size": 7317,
    "gzipSize": 2947
=======
    "size": 5998,
    "gzipSize": 2533
  },
  {
    "chunkShortName": "tabs-bar",
    "size": 8113,
    "gzipSize": 3201
  },
  {
    "chunkShortName": "tag",
    "size": 5640,
    "gzipSize": 2220
  },
  {
    "chunkShortName": "text",
    "size": 6437,
    "gzipSize": 2804
  },
  {
    "chunkShortName": "text-field-wrapper",
    "size": 14870,
    "gzipSize": 5299
  },
  {
    "chunkShortName": "text-list",
    "size": 3891,
    "gzipSize": 1799
  },
  {
    "chunkShortName": "textarea-wrapper",
    "size": 9165,
    "gzipSize": 3539
  },
  {
    "chunkShortName": "toast",
    "size": 7162,
    "gzipSize": 2903
>>>>>>> 25ee194f
  }
]<|MERGE_RESOLUTION|>--- conflicted
+++ resolved
@@ -1,45 +1,6 @@
 [
   {
     "chunkShortName": "accordion",
-<<<<<<< HEAD
-    "size": 5661,
-    "gzipSize": 2431
-  },
-  {
-    "chunkShortName": "banner",
-    "size": 3922,
-    "gzipSize": 1743
-  },
-  {
-    "chunkShortName": "button",
-    "size": 6674,
-    "gzipSize": 2640
-  },
-  {
-    "chunkShortName": "button-group",
-    "size": 1116,
-    "gzipSize": 602
-  },
-  {
-    "chunkShortName": "button-pure",
-    "size": 9511,
-    "gzipSize": 3946
-  },
-  {
-    "chunkShortName": "carousel",
-    "size": 38362,
-    "gzipSize": 15754
-  },
-  {
-    "chunkShortName": "checkbox-wrapper",
-    "size": 7115,
-    "gzipSize": 3026
-  },
-  {
-    "chunkShortName": "content-wrapper",
-    "size": 1241,
-    "gzipSize": 660
-=======
     "size": 5583,
     "gzipSize": 2418
   },
@@ -72,7 +33,6 @@
     "chunkShortName": "content-wrapper",
     "size": 1219,
     "gzipSize": 649
->>>>>>> 25ee194f
   },
   {
     "chunkShortName": "divider",
@@ -81,115 +41,6 @@
   },
   {
     "chunkShortName": "fieldset-wrapper",
-<<<<<<< HEAD
-    "size": 3558,
-    "gzipSize": 1531
-  },
-  {
-    "chunkShortName": "flex",
-    "size": 3023,
-    "gzipSize": 1128
-  },
-  {
-    "chunkShortName": "grid",
-    "size": 2312,
-    "gzipSize": 1012
-  },
-  {
-    "chunkShortName": "headline",
-    "size": 7552,
-    "gzipSize": 2896
-  },
-  {
-    "chunkShortName": "icon",
-    "size": 15009,
-    "gzipSize": 7480
-  },
-  {
-    "chunkShortName": "inline-notification",
-    "size": 4452,
-    "gzipSize": 1936
-  },
-  {
-    "chunkShortName": "link",
-    "size": 6270,
-    "gzipSize": 2544
-  },
-  {
-    "chunkShortName": "link-pure",
-    "size": 9308,
-    "gzipSize": 3905
-  },
-  {
-    "chunkShortName": "link-social",
-    "size": 7296,
-    "gzipSize": 2611
-  },
-  {
-    "chunkShortName": "link-tile",
-    "size": 6679,
-    "gzipSize": 2836
-  },
-  {
-    "chunkShortName": "main",
-    "size": 67379,
-    "gzipSize": 22594
-  },
-  {
-    "chunkShortName": "marque",
-    "size": 4629,
-    "gzipSize": 1975
-  },
-  {
-    "chunkShortName": "modal",
-    "size": 8031,
-    "gzipSize": 3390
-  },
-  {
-    "chunkShortName": "pagination",
-    "size": 6427,
-    "gzipSize": 2757
-  },
-  {
-    "chunkShortName": "popover",
-    "size": 6567,
-    "gzipSize": 2762
-  },
-  {
-    "chunkShortName": "radio-button-wrapper",
-    "size": 7919,
-    "gzipSize": 3318
-  },
-  {
-    "chunkShortName": "scroller",
-    "size": 5441,
-    "gzipSize": 2209
-  },
-  {
-    "chunkShortName": "segmented-control",
-    "size": 6788,
-    "gzipSize": 2701
-  },
-  {
-    "chunkShortName": "select-wrapper",
-    "size": 23132,
-    "gzipSize": 7519
-  },
-  {
-    "chunkShortName": "spinner",
-    "size": 3025,
-    "gzipSize": 1481
-  },
-  {
-    "chunkShortName": "stepper-horizontal",
-    "size": 11200,
-    "gzipSize": 4575
-  },
-  {
-    "chunkShortName": "switch",
-    "size": 5396,
-    "gzipSize": 2243
-=======
     "size": 3468,
     "gzipSize": 1488
   },
@@ -292,7 +143,6 @@
     "chunkShortName": "switch",
     "size": 5408,
     "gzipSize": 2260
->>>>>>> 25ee194f
   },
   {
     "chunkShortName": "table",
@@ -301,50 +151,6 @@
   },
   {
     "chunkShortName": "tabs",
-<<<<<<< HEAD
-    "size": 5900,
-    "gzipSize": 2465
-  },
-  {
-    "chunkShortName": "tabs-bar",
-    "size": 8080,
-    "gzipSize": 3160
-  },
-  {
-    "chunkShortName": "tag",
-    "size": 3834,
-    "gzipSize": 1675
-  },
-  {
-    "chunkShortName": "tag-dismissible",
-    "size": 5160,
-    "gzipSize": 2079
-  },
-  {
-    "chunkShortName": "text",
-    "size": 6458,
-    "gzipSize": 2810
-  },
-  {
-    "chunkShortName": "text-field-wrapper",
-    "size": 14866,
-    "gzipSize": 5272
-  },
-  {
-    "chunkShortName": "text-list",
-    "size": 4196,
-    "gzipSize": 1894
-  },
-  {
-    "chunkShortName": "textarea-wrapper",
-    "size": 9157,
-    "gzipSize": 3517
-  },
-  {
-    "chunkShortName": "toast",
-    "size": 7317,
-    "gzipSize": 2947
-=======
     "size": 5998,
     "gzipSize": 2533
   },
@@ -382,6 +188,5 @@
     "chunkShortName": "toast",
     "size": 7162,
     "gzipSize": 2903
->>>>>>> 25ee194f
   }
 ]