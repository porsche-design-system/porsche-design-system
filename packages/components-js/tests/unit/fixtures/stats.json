--- conflicted
+++ resolved
@@ -77,11 +77,7 @@
   {
     "chunkShortName": "main",
     "size": 65809,
-<<<<<<< HEAD
     "gzipSize": 22241
-=======
-    "gzipSize": 22240
->>>>>>> f9bc54a8
   },
   {
     "chunkShortName": "marque",
