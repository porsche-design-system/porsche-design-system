--- conflicted
+++ resolved
@@ -191,13 +191,8 @@
   },
   {
     "chunkShortName": "link-tile-model-signature",
-<<<<<<< HEAD
-    "size": 7801,
-    "gzipSize": 3432
-=======
     "size": 7898,
     "gzipSize": 3464
->>>>>>> 7aae5784
   },
   {
     "chunkShortName": "link-tile-product",
@@ -206,13 +201,8 @@
   },
   {
     "chunkShortName": "main",
-<<<<<<< HEAD
-    "size": 87225,
-    "gzipSize": 27787
-=======
     "size": 87211,
     "gzipSize": 27790
->>>>>>> 7aae5784
   },
   {
     "chunkShortName": "marque",
@@ -246,8 +236,8 @@
   },
   {
     "chunkShortName": "pin-code",
-    "size": 12994,
-    "gzipSize": 5132
+    "size": 13171,
+    "gzipSize": 5153
   },
   {
     "chunkShortName": "popover",
