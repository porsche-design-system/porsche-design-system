[
  {
    "chunkShortName": "accordion",
<<<<<<< HEAD
    "size": 6478,
    "gzipSize": 2848
  },
  {
    "chunkShortName": "banner",
    "size": 6806,
    "gzipSize": 2768
  },
  {
    "chunkShortName": "button",
    "size": 8942,
    "gzipSize": 3613
=======
    "size": 6488,
    "gzipSize": 2852
  },
  {
    "chunkShortName": "banner",
    "size": 6814,
    "gzipSize": 2774
  },
  {
    "chunkShortName": "button",
    "size": 8962,
    "gzipSize": 3620
>>>>>>> b1ee4df2
  },
  {
    "chunkShortName": "button-group",
    "size": 1130,
    "gzipSize": 661
  },
  {
    "chunkShortName": "button-pure",
<<<<<<< HEAD
    "size": 8932,
    "gzipSize": 3746
  },
  {
    "chunkShortName": "button-tile",
    "size": 7943,
=======
    "size": 8945,
    "gzipSize": 3749
  },
  {
    "chunkShortName": "button-tile",
    "size": 7947,
>>>>>>> b1ee4df2
    "gzipSize": 3366
  },
  {
    "chunkShortName": "canvas",
<<<<<<< HEAD
    "size": 15669,
    "gzipSize": 5001
  },
  {
    "chunkShortName": "carousel",
    "size": 48083,
    "gzipSize": 19527
  },
  {
    "chunkShortName": "checkbox",
    "size": 13366,
    "gzipSize": 5170
  },
  {
    "chunkShortName": "checkbox-wrapper",
    "size": 11337,
    "gzipSize": 4624
  },
  {
    "chunkShortName": "content-wrapper",
    "size": 2519,
    "gzipSize": 1265
=======
    "size": 15679,
    "gzipSize": 5003
  },
  {
    "chunkShortName": "carousel",
    "size": 48054,
    "gzipSize": 19464
  },
  {
    "chunkShortName": "checkbox",
    "size": 13350,
    "gzipSize": 5175
  },
  {
    "chunkShortName": "checkbox-wrapper",
    "size": 11340,
    "gzipSize": 4631
  },
  {
    "chunkShortName": "content-wrapper",
    "size": 2529,
    "gzipSize": 1268
>>>>>>> b1ee4df2
  },
  {
    "chunkShortName": "crest",
    "size": 2178,
    "gzipSize": 1134
  },
  {
    "chunkShortName": "display",
<<<<<<< HEAD
    "size": 4346,
    "gzipSize": 2056
  },
  {
    "chunkShortName": "divider",
    "size": 2412,
    "gzipSize": 1079
  },
  {
    "chunkShortName": "fieldset",
    "size": 4502,
    "gzipSize": 1907
  },
  {
    "chunkShortName": "fieldset-wrapper",
    "size": 4757,
    "gzipSize": 2030
  },
  {
    "chunkShortName": "flex",
    "size": 3738,
    "gzipSize": 1511
  },
  {
    "chunkShortName": "flyout",
    "size": 9588,
    "gzipSize": 4017
  },
  {
    "chunkShortName": "flyout-multilevel",
    "size": 12284,
    "gzipSize": 4540
  },
  {
    "chunkShortName": "grid",
    "size": 2793,
    "gzipSize": 1293
  },
  {
    "chunkShortName": "heading",
    "size": 4967,
    "gzipSize": 2215
  },
  {
    "chunkShortName": "headline",
    "size": 5471,
    "gzipSize": 2356
  },
  {
    "chunkShortName": "icon",
    "size": 12761,
    "gzipSize": 5288
  },
  {
    "chunkShortName": "inline-notification",
    "size": 7857,
    "gzipSize": 3265
  },
  {
    "chunkShortName": "link",
    "size": 7216,
    "gzipSize": 3097
  },
  {
    "chunkShortName": "link-pure",
    "size": 7708,
    "gzipSize": 3274
  },
  {
    "chunkShortName": "link-social",
    "size": 6957,
    "gzipSize": 3046
  },
  {
    "chunkShortName": "link-tile",
    "size": 7698,
    "gzipSize": 3284
  },
  {
    "chunkShortName": "link-tile-model-signature",
    "size": 7714,
    "gzipSize": 3459
  },
  {
    "chunkShortName": "link-tile-product",
    "size": 7625,
    "gzipSize": 3260
  },
  {
    "chunkShortName": "main",
    "size": 81087,
    "gzipSize": 26859
  },
  {
    "chunkShortName": "marque",
    "size": 4757,
    "gzipSize": 1768
  },
  {
    "chunkShortName": "modal",
    "size": 11154,
    "gzipSize": 4397
  },
  {
    "chunkShortName": "model-signature",
    "size": 2927,
    "gzipSize": 1415
  },
  {
    "chunkShortName": "multi-select",
    "size": 26505,
    "gzipSize": 9269
  },
  {
    "chunkShortName": "optgroup",
    "size": 5855,
    "gzipSize": 2184
=======
    "size": 4350,
    "gzipSize": 2055
  },
  {
    "chunkShortName": "divider",
    "size": 2420,
    "gzipSize": 1084
  },
  {
    "chunkShortName": "fieldset",
    "size": 4512,
    "gzipSize": 1911
  },
  {
    "chunkShortName": "fieldset-wrapper",
    "size": 4767,
    "gzipSize": 2034
  },
  {
    "chunkShortName": "flex",
    "size": 3748,
    "gzipSize": 1514
  },
  {
    "chunkShortName": "flyout",
    "size": 9447,
    "gzipSize": 3978
  },
  {
    "chunkShortName": "flyout-multilevel",
    "size": 12291,
    "gzipSize": 4523
  },
  {
    "chunkShortName": "grid",
    "size": 2803,
    "gzipSize": 1295
  },
  {
    "chunkShortName": "heading",
    "size": 4971,
    "gzipSize": 2214
  },
  {
    "chunkShortName": "headline",
    "size": 5477,
    "gzipSize": 2351
  },
  {
    "chunkShortName": "icon",
    "size": 12769,
    "gzipSize": 5290
  },
  {
    "chunkShortName": "inline-notification",
    "size": 7868,
    "gzipSize": 3271
  },
  {
    "chunkShortName": "link",
    "size": 7223,
    "gzipSize": 3102
  },
  {
    "chunkShortName": "link-pure",
    "size": 7709,
    "gzipSize": 3279
  },
  {
    "chunkShortName": "link-social",
    "size": 6964,
    "gzipSize": 3050
  },
  {
    "chunkShortName": "link-tile",
    "size": 7702,
    "gzipSize": 3288
  },
  {
    "chunkShortName": "link-tile-model-signature",
    "size": 7748,
    "gzipSize": 3466
  },
  {
    "chunkShortName": "link-tile-product",
    "size": 7628,
    "gzipSize": 3263
  },
  {
    "chunkShortName": "main",
    "size": 81301,
    "gzipSize": 26978
  },
  {
    "chunkShortName": "marque",
    "size": 4767,
    "gzipSize": 1769
  },
  {
    "chunkShortName": "modal",
    "size": 10835,
    "gzipSize": 4342
  },
  {
    "chunkShortName": "model-signature",
    "size": 2939,
    "gzipSize": 1421
  },
  {
    "chunkShortName": "multi-select",
    "size": 26542,
    "gzipSize": 9265
  },
  {
    "chunkShortName": "optgroup",
    "size": 5864,
    "gzipSize": 2186
>>>>>>> b1ee4df2
  },
  {
    "chunkShortName": "pagination",
    "size": 7745,
<<<<<<< HEAD
    "gzipSize": 3197
  },
  {
    "chunkShortName": "pin-code",
    "size": 14074,
    "gzipSize": 5531
  },
  {
    "chunkShortName": "popover",
    "size": 9556,
    "gzipSize": 3756
  },
  {
    "chunkShortName": "radio-button-wrapper",
    "size": 10863,
    "gzipSize": 4468
  },
  {
    "chunkShortName": "scroller",
    "size": 6902,
    "gzipSize": 2694
  },
  {
    "chunkShortName": "segmented-control",
    "size": 8220,
    "gzipSize": 3344
  },
  {
    "chunkShortName": "select",
    "size": 26036,
    "gzipSize": 9108
  },
  {
    "chunkShortName": "select-wrapper",
    "size": 27872,
    "gzipSize": 9357
=======
    "gzipSize": 3196
  },
  {
    "chunkShortName": "pin-code",
    "size": 14092,
    "gzipSize": 5566
  },
  {
    "chunkShortName": "popover",
    "size": 9573,
    "gzipSize": 3767
  },
  {
    "chunkShortName": "radio-button-wrapper",
    "size": 10866,
    "gzipSize": 4483
  },
  {
    "chunkShortName": "scroller",
    "size": 6910,
    "gzipSize": 2701
  },
  {
    "chunkShortName": "segmented-control",
    "size": 8234,
    "gzipSize": 3352
  },
  {
    "chunkShortName": "select",
    "size": 26058,
    "gzipSize": 9116
  },
  {
    "chunkShortName": "select-wrapper",
    "size": 27794,
    "gzipSize": 9362
>>>>>>> b1ee4df2
  },
  {
    "chunkShortName": "spinner",
    "size": 2393,
    "gzipSize": 1223
  },
  {
    "chunkShortName": "stepper-horizontal",
<<<<<<< HEAD
    "size": 11967,
    "gzipSize": 4963
  },
  {
    "chunkShortName": "switch",
    "size": 7471,
    "gzipSize": 3055
  },
  {
    "chunkShortName": "table",
    "size": 9901,
    "gzipSize": 3917
  },
  {
    "chunkShortName": "tabs",
    "size": 7024,
    "gzipSize": 2905
  },
  {
    "chunkShortName": "tabs-bar",
    "size": 10829,
    "gzipSize": 4290
  },
  {
    "chunkShortName": "tag",
    "size": 5799,
    "gzipSize": 2396
  },
  {
    "chunkShortName": "tag-dismissible",
    "size": 4234,
    "gzipSize": 1962
  },
  {
    "chunkShortName": "text",
    "size": 5909,
    "gzipSize": 2509
=======
    "size": 11981,
    "gzipSize": 4969
  },
  {
    "chunkShortName": "switch",
    "size": 7481,
    "gzipSize": 3051
  },
  {
    "chunkShortName": "table",
    "size": 9911,
    "gzipSize": 3920
  },
  {
    "chunkShortName": "tabs",
    "size": 7037,
    "gzipSize": 2904
  },
  {
    "chunkShortName": "tabs-bar",
    "size": 10836,
    "gzipSize": 4304
  },
  {
    "chunkShortName": "tag",
    "size": 5810,
    "gzipSize": 2403
  },
  {
    "chunkShortName": "tag-dismissible",
    "size": 4242,
    "gzipSize": 1964
  },
  {
    "chunkShortName": "text",
    "size": 5913,
    "gzipSize": 2508
>>>>>>> b1ee4df2
  },
  {
    "chunkShortName": "text-field-wrapper",
    "size": 18275,
<<<<<<< HEAD
    "gzipSize": 6984
  },
  {
    "chunkShortName": "text-list",
    "size": 4955,
    "gzipSize": 2216
  },
  {
    "chunkShortName": "textarea",
    "size": 13661,
    "gzipSize": 5027
  },
  {
    "chunkShortName": "textarea-wrapper",
    "size": 12291,
    "gzipSize": 4877
  },
  {
    "chunkShortName": "toast",
    "size": 7635,
    "gzipSize": 3348
=======
    "gzipSize": 6983
  },
  {
    "chunkShortName": "text-list",
    "size": 4965,
    "gzipSize": 2218
  },
  {
    "chunkShortName": "textarea",
    "size": 13671,
    "gzipSize": 5055
  },
  {
    "chunkShortName": "textarea-wrapper",
    "size": 12288,
    "gzipSize": 4878
  },
  {
    "chunkShortName": "toast",
    "size": 7653,
    "gzipSize": 3356
>>>>>>> b1ee4df2
  },
  {
    "chunkShortName": "wordmark",
    "size": 3040,
    "gzipSize": 1536
  }
]<|MERGE_RESOLUTION|>--- conflicted
+++ resolved
@@ -1,20 +1,6 @@
 [
   {
     "chunkShortName": "accordion",
-<<<<<<< HEAD
-    "size": 6478,
-    "gzipSize": 2848
-  },
-  {
-    "chunkShortName": "banner",
-    "size": 6806,
-    "gzipSize": 2768
-  },
-  {
-    "chunkShortName": "button",
-    "size": 8942,
-    "gzipSize": 3613
-=======
     "size": 6488,
     "gzipSize": 2852
   },
@@ -27,58 +13,24 @@
     "chunkShortName": "button",
     "size": 8962,
     "gzipSize": 3620
->>>>>>> b1ee4df2
   },
   {
     "chunkShortName": "button-group",
-    "size": 1130,
-    "gzipSize": 661
+    "size": 1140,
+    "gzipSize": 665
   },
   {
     "chunkShortName": "button-pure",
-<<<<<<< HEAD
-    "size": 8932,
-    "gzipSize": 3746
-  },
-  {
-    "chunkShortName": "button-tile",
-    "size": 7943,
-=======
     "size": 8945,
     "gzipSize": 3749
   },
   {
     "chunkShortName": "button-tile",
     "size": 7947,
->>>>>>> b1ee4df2
     "gzipSize": 3366
   },
   {
     "chunkShortName": "canvas",
-<<<<<<< HEAD
-    "size": 15669,
-    "gzipSize": 5001
-  },
-  {
-    "chunkShortName": "carousel",
-    "size": 48083,
-    "gzipSize": 19527
-  },
-  {
-    "chunkShortName": "checkbox",
-    "size": 13366,
-    "gzipSize": 5170
-  },
-  {
-    "chunkShortName": "checkbox-wrapper",
-    "size": 11337,
-    "gzipSize": 4624
-  },
-  {
-    "chunkShortName": "content-wrapper",
-    "size": 2519,
-    "gzipSize": 1265
-=======
     "size": 15679,
     "gzipSize": 5003
   },
@@ -101,134 +53,14 @@
     "chunkShortName": "content-wrapper",
     "size": 2529,
     "gzipSize": 1268
->>>>>>> b1ee4df2
   },
   {
     "chunkShortName": "crest",
-    "size": 2178,
-    "gzipSize": 1134
+    "size": 2188,
+    "gzipSize": 1138
   },
   {
     "chunkShortName": "display",
-<<<<<<< HEAD
-    "size": 4346,
-    "gzipSize": 2056
-  },
-  {
-    "chunkShortName": "divider",
-    "size": 2412,
-    "gzipSize": 1079
-  },
-  {
-    "chunkShortName": "fieldset",
-    "size": 4502,
-    "gzipSize": 1907
-  },
-  {
-    "chunkShortName": "fieldset-wrapper",
-    "size": 4757,
-    "gzipSize": 2030
-  },
-  {
-    "chunkShortName": "flex",
-    "size": 3738,
-    "gzipSize": 1511
-  },
-  {
-    "chunkShortName": "flyout",
-    "size": 9588,
-    "gzipSize": 4017
-  },
-  {
-    "chunkShortName": "flyout-multilevel",
-    "size": 12284,
-    "gzipSize": 4540
-  },
-  {
-    "chunkShortName": "grid",
-    "size": 2793,
-    "gzipSize": 1293
-  },
-  {
-    "chunkShortName": "heading",
-    "size": 4967,
-    "gzipSize": 2215
-  },
-  {
-    "chunkShortName": "headline",
-    "size": 5471,
-    "gzipSize": 2356
-  },
-  {
-    "chunkShortName": "icon",
-    "size": 12761,
-    "gzipSize": 5288
-  },
-  {
-    "chunkShortName": "inline-notification",
-    "size": 7857,
-    "gzipSize": 3265
-  },
-  {
-    "chunkShortName": "link",
-    "size": 7216,
-    "gzipSize": 3097
-  },
-  {
-    "chunkShortName": "link-pure",
-    "size": 7708,
-    "gzipSize": 3274
-  },
-  {
-    "chunkShortName": "link-social",
-    "size": 6957,
-    "gzipSize": 3046
-  },
-  {
-    "chunkShortName": "link-tile",
-    "size": 7698,
-    "gzipSize": 3284
-  },
-  {
-    "chunkShortName": "link-tile-model-signature",
-    "size": 7714,
-    "gzipSize": 3459
-  },
-  {
-    "chunkShortName": "link-tile-product",
-    "size": 7625,
-    "gzipSize": 3260
-  },
-  {
-    "chunkShortName": "main",
-    "size": 81087,
-    "gzipSize": 26859
-  },
-  {
-    "chunkShortName": "marque",
-    "size": 4757,
-    "gzipSize": 1768
-  },
-  {
-    "chunkShortName": "modal",
-    "size": 11154,
-    "gzipSize": 4397
-  },
-  {
-    "chunkShortName": "model-signature",
-    "size": 2927,
-    "gzipSize": 1415
-  },
-  {
-    "chunkShortName": "multi-select",
-    "size": 26505,
-    "gzipSize": 9269
-  },
-  {
-    "chunkShortName": "optgroup",
-    "size": 5855,
-    "gzipSize": 2184
-=======
     "size": 4350,
     "gzipSize": 2055
   },
@@ -346,49 +178,10 @@
     "chunkShortName": "optgroup",
     "size": 5864,
     "gzipSize": 2186
->>>>>>> b1ee4df2
   },
   {
     "chunkShortName": "pagination",
     "size": 7745,
-<<<<<<< HEAD
-    "gzipSize": 3197
-  },
-  {
-    "chunkShortName": "pin-code",
-    "size": 14074,
-    "gzipSize": 5531
-  },
-  {
-    "chunkShortName": "popover",
-    "size": 9556,
-    "gzipSize": 3756
-  },
-  {
-    "chunkShortName": "radio-button-wrapper",
-    "size": 10863,
-    "gzipSize": 4468
-  },
-  {
-    "chunkShortName": "scroller",
-    "size": 6902,
-    "gzipSize": 2694
-  },
-  {
-    "chunkShortName": "segmented-control",
-    "size": 8220,
-    "gzipSize": 3344
-  },
-  {
-    "chunkShortName": "select",
-    "size": 26036,
-    "gzipSize": 9108
-  },
-  {
-    "chunkShortName": "select-wrapper",
-    "size": 27872,
-    "gzipSize": 9357
-=======
     "gzipSize": 3196
   },
   {
@@ -425,54 +218,14 @@
     "chunkShortName": "select-wrapper",
     "size": 27794,
     "gzipSize": 9362
->>>>>>> b1ee4df2
   },
   {
     "chunkShortName": "spinner",
-    "size": 2393,
-    "gzipSize": 1223
+    "size": 2403,
+    "gzipSize": 1227
   },
   {
     "chunkShortName": "stepper-horizontal",
-<<<<<<< HEAD
-    "size": 11967,
-    "gzipSize": 4963
-  },
-  {
-    "chunkShortName": "switch",
-    "size": 7471,
-    "gzipSize": 3055
-  },
-  {
-    "chunkShortName": "table",
-    "size": 9901,
-    "gzipSize": 3917
-  },
-  {
-    "chunkShortName": "tabs",
-    "size": 7024,
-    "gzipSize": 2905
-  },
-  {
-    "chunkShortName": "tabs-bar",
-    "size": 10829,
-    "gzipSize": 4290
-  },
-  {
-    "chunkShortName": "tag",
-    "size": 5799,
-    "gzipSize": 2396
-  },
-  {
-    "chunkShortName": "tag-dismissible",
-    "size": 4234,
-    "gzipSize": 1962
-  },
-  {
-    "chunkShortName": "text",
-    "size": 5909,
-    "gzipSize": 2509
-=======
     "size": 11981,
     "gzipSize": 4969
   },
@@ -510,34 +263,10 @@
     "chunkShortName": "text",
     "size": 5913,
     "gzipSize": 2508
->>>>>>> b1ee4df2
   },
   {
     "chunkShortName": "text-field-wrapper",
     "size": 18275,
-<<<<<<< HEAD
-    "gzipSize": 6984
-  },
-  {
-    "chunkShortName": "text-list",
-    "size": 4955,
-    "gzipSize": 2216
-  },
-  {
-    "chunkShortName": "textarea",
-    "size": 13661,
-    "gzipSize": 5027
-  },
-  {
-    "chunkShortName": "textarea-wrapper",
-    "size": 12291,
-    "gzipSize": 4877
-  },
-  {
-    "chunkShortName": "toast",
-    "size": 7635,
-    "gzipSize": 3348
-=======
     "gzipSize": 6983
   },
   {
@@ -559,11 +288,10 @@
     "chunkShortName": "toast",
     "size": 7653,
     "gzipSize": 3356
->>>>>>> b1ee4df2
   },
   {
     "chunkShortName": "wordmark",
-    "size": 3040,
-    "gzipSize": 1536
+    "size": 3050,
+    "gzipSize": 1540
   }
 ]