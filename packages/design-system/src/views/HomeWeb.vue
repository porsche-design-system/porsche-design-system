<template>
  <div>
    <header class="teaser">
      <div class="cover">
        <video
          class="video"
          src="../assets/web/porsche-ui-kit.mp4"
          poster="../assets/web/porsche-ui-kit.jpg"
          autoplay
          muted
          playsinline
        ></video>
      </div>
    </header>

    <article class="intro">
      <p-grid>
        <p-grid-item size='{"base": 12, "m": 4}'>
          <p-headline variant="headline-3" tag="h1">Porsche Design System</p-headline>
          <p-text size="{ base:'small', s: 'medium' }">for web applications</p-text>
          <p-text class="spacing-mt-8">
            <router-link to="/web/getting-started/about">Learn more about it</router-link>
          </p-text>
        </p-grid-item>
        <p-grid-item class="spacing-mt-32 spacing-mt-0-min-m" size='{"base": 12, "m": 8}'>
          <p-text size="medium">
<<<<<<< HEAD
            The Porsche UI Kit Web Design System provides the design fundamentals and elements for efficiently creating aesthetic and high-quality
            web applications, including easy-to-use Sketch libraries, coded Web Components and comprehensive usage guidelines. Everything is built and tested following the Porsche quality standards and corporate design
            principles.
          </p-text>
          <p-text class="spacing-mt-32">
            We are happy to announce our first alpha version 1.0.0-alpha.x release of Porsche UI Kit (JS/ Angular/ React). Please take some time to check it out!
            We appreciate any feedback, feature requests or suggestions on our public <a href="https://github.com/porscheui/porsche-ui-contribution/issues">Contribution Board</a>.
=======
            The Porsche Design System Web provides the design fundamentals and elements for efficiently creating aesthetic and qualitative
            web applications. Including easy-to-use Sketch libraries, coded Web Components and comprehensive usage guidelines. Everything built and tested following the Porsche quality standards and corporate design
            principles.
          </p-text>
          <p-text class="spacing-mt-32">
            We are happy to announce our first alpha version 1.0.0-alpha.x release of Porsche Design System (JS/Angular/React). Please take some time to check it out!
            We appreciate any feedback, feature requests or any suggestions on our public <a href="https://github.com/porscheui/porsche-ui-contribution/issues">Contribution Board</a>.
>>>>>>> d8084116
          </p-text>
          <p-flex class="spacing-mt-16" gap="16" wrap="wrap">
            <p-flex-item>
              <router-link to="/web/getting-started/start-designing" class="router-link spacing-mt-16 spacing-mr-32">
                <p-link variant="primary">Start Designing</p-link>
              </router-link>
            </p-flex-item>
            <p-flex-item>
              <router-link to="/web/getting-started/start-coding" class="router-link spacing-mt-16">
                <p-link variant="primary">Start Coding</p-link>
              </router-link>
            </p-flex-item>
          </p-flex>
        </p-grid-item>
      </p-grid>
    </article>

    <article class="newsletter">
      <p-grid>
        <p-grid-item size='{"base": 12, "m": 3}'>
          <p-headline variant="headline-3" tag="h2">Always stay informed</p-headline>
        </p-grid-item>
        <p-grid-item size='{"base": 12, "m": 8}' offset='{"base": 0, "m": 1}'>
          <p-text
            size="medium"
          >Join our mailing list and get informed about relevant updates and topics.
          </p-text>
          <p-text variant="18" class="spacing-mt-16">
            <a
              href="http://eepurl.com/gnOIXD"
              target="_blank"
              rel="noopener noreferrer"
            >Subscribe to mailing list</a>
          </p-text>
        </p-grid-item>
      </p-grid>
    </article>
  </div>
</template>

<script lang="ts">
  import {Component, Vue} from 'vue-property-decorator';

  @Component
  export default class HomeWeb extends Vue {}
</script>

<style scoped lang="scss">
  @import '~@porsche-ui/ui-kit-scss-utils/index';

  .teaser {
    &:first-child {
      margin-top: -$p-spacing-32;

      @include p-breakpoint('s') {
        margin-top: -$p-spacing-64;
      }
    }

    margin: {
      left: -$p-spacing-32;
      right: -$p-spacing-32;
    }

    @include p-breakpoint('s') {
      margin: {
        left: -$p-spacing-64;
        right: -$p-spacing-64;
      }
    }
  }

  .cover {
    position: relative;
    padding-top: 34%;
    overflow: hidden;
    background: $p-color-theme-dark-neutral-2;
    border-bottom: 1px solid $p-color-theme-dark-neutral-2;
  }

  .video {
    width: calc(100% + 4px);
    height: auto;
    position: absolute;
    top: 50%;
    left: 50%;
    transform: translate(-50%, -50%);
  }

  .intro {
    margin: {
      left: -$p-spacing-32;
      right: -$p-spacing-32;
    }
    padding: $p-spacing-32;

    @include p-breakpoint('s') {
      margin: {
        left: -$p-spacing-64;
        right: -$p-spacing-64;
      }
      padding: $p-spacing-64;
    }

    p a {
      text-decoration: none;
      color: $p-color-theme-light-brand;
      transition: color $p-animation-hover-duration $p-animation-hover-bezier;

      &:hover {
        color: darken($p-color-theme-light-brand, 10%);
      }
    }

    h2 + p a {
      border-bottom: 1px solid $p-color-theme-light-brand;
    }
  }

  .newsletter {
    &:last-child {
      margin-bottom: -$p-spacing-32;

      @include p-breakpoint('s') {
        margin-bottom: -$p-spacing-64;
      }
    }

    margin: {
      left: -$p-spacing-32;
      right: -$p-spacing-32;
    }
    padding: $p-spacing-32;
    background: $p-color-theme-light-surface;

    @include p-breakpoint('s') {
      margin: {
        left: -$p-spacing-64;
        right: -$p-spacing-64;
      }
      padding: $p-spacing-64;
    }

    a {
      color: $p-color-theme-light-brand;
      transition: color $p-animation-hover-duration $p-animation-hover-bezier;

      &:hover {
        color: darken($p-color-theme-light-brand, 10%);
      }
    }
  }
</style><|MERGE_RESOLUTION|>--- conflicted
+++ resolved
@@ -24,23 +24,13 @@
         </p-grid-item>
         <p-grid-item class="spacing-mt-32 spacing-mt-0-min-m" size='{"base": 12, "m": 8}'>
           <p-text size="medium">
-<<<<<<< HEAD
-            The Porsche UI Kit Web Design System provides the design fundamentals and elements for efficiently creating aesthetic and high-quality
+            The Porsche Design System provides the design fundamentals and elements for efficiently creating aesthetic and high-quality
             web applications, including easy-to-use Sketch libraries, coded Web Components and comprehensive usage guidelines. Everything is built and tested following the Porsche quality standards and corporate design
             principles.
           </p-text>
           <p-text class="spacing-mt-32">
-            We are happy to announce our first alpha version 1.0.0-alpha.x release of Porsche UI Kit (JS/ Angular/ React). Please take some time to check it out!
+            We are happy to announce our first alpha version 1.0.0-alpha.x release of Porsche Design System (JS/ Angular/ React). Please take some time to check it out!
             We appreciate any feedback, feature requests or suggestions on our public <a href="https://github.com/porscheui/porsche-ui-contribution/issues">Contribution Board</a>.
-=======
-            The Porsche Design System Web provides the design fundamentals and elements for efficiently creating aesthetic and qualitative
-            web applications. Including easy-to-use Sketch libraries, coded Web Components and comprehensive usage guidelines. Everything built and tested following the Porsche quality standards and corporate design
-            principles.
-          </p-text>
-          <p-text class="spacing-mt-32">
-            We are happy to announce our first alpha version 1.0.0-alpha.x release of Porsche Design System (JS/Angular/React). Please take some time to check it out!
-            We appreciate any feedback, feature requests or any suggestions on our public <a href="https://github.com/porscheui/porsche-ui-contribution/issues">Contribution Board</a>.
->>>>>>> d8084116
           </p-text>
           <p-flex class="spacing-mt-16" gap="16" wrap="wrap">
             <p-flex-item>
