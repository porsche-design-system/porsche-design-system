<template>
  <div>
    <header class="teaser">
      <div class="cover">
        <video
          class="video"
          src="../assets/app/porsche-ui-kit.mp4"
          poster="../assets/app/porsche-ui-kit.jpg"
          autoplay
          muted
          playsinline
        ></video>
      </div>
    </header>

    <article class="intro">
      <p-grid>
        <p-grid-item size='{"base": 12, "m": 4}'>
          <p-headline variant="headline-3" tag="h1">Porsche UI Kit</p-headline>
<<<<<<< HEAD
          <p-text size="medium">App Design System</p-text>
          <p-text class="p-spacing-mt-8">
            <router-link to="/app/getting-started/about">Learn more about it</router-link>
          </p-text>
        </p-grid-item>
        <p-grid-item class="p-spacing-mt-24 p-spacing-mt-0-min-m" size='{"base": 12, "m": 8}'>
          <p-text size="medium">
=======
          <p-text variant="24">App Design System</p-text>
          <p-text class="spacing-mt-8">
            <router-link to="/app/getting-started/about">Learn more about it</router-link>
          </p-text>
        </p-grid-item>
        <p-grid-item class="spacing-mt-32 spacing-mt-0-min-m" size='{"base": 12, "m": 8}'>
          <p-text variant="24">
>>>>>>> 92bd3330
            Lorem ipsum dolor sit amet, consetetur sadipscing elitr, sed diam nonumy eirmod tempor invidunt ut labore et
            dolore magna aliquyam erat, sed diam voluptua. At vero eos et accusam et justo duo dolores et ea rebum. Stet
            clita kasd gubergren, no sea takimata sanctus est Lorem ipsum dolor sit amet. Lorem ipsum dolor sit amet,
            consetetur sadipscing elitr, sed diam nonumy eirmod tempor invidunt ut labore et dolore magna aliquyam erat,
            sed diam voluptua.
          </p-text>
        </p-grid-item>
      </p-grid>
    </article>
  </div>
</template>

<script lang="ts">
  import {Component, Vue} from 'vue-property-decorator';

  @Component
  export default class HomeApp extends Vue {}
</script>

<style scoped lang="scss">
  @import '~@porsche-ui/ui-kit-scss-utils/index';

  .teaser {
    &:first-child {
      margin-top: -$p-spacing-32;

      @include p-breakpoint('s') {
        margin-top: -$p-spacing-64;
      }
    }

    margin: {
      left: -$p-spacing-32;
      right: -$p-spacing-32;
    }

    @include p-breakpoint('s') {
      margin: {
        left: -$p-spacing-64;
        right: -$p-spacing-64;
      }
    }
  }

  .cover {
    position: relative;
    padding-top: 34%;
    overflow: hidden;
    background: $p-color-neutral-grey-2;
    border-bottom: 1px solid $p-color-neutral-grey-2;
  }

  .video {
    width: calc(100% + 4px);
    height: auto;
    position: absolute;
    top: 50%;
    left: 50%;
    transform: translate(-50%, -50%);
  }

  .intro {
    margin: {
      left: -$p-spacing-32;
      right: -$p-spacing-32;
    }
    padding: $p-spacing-32;

    @include p-breakpoint('s') {
      margin: {
        left: -$p-spacing-64;
        right: -$p-spacing-64;
      }
      padding: $p-spacing-64;
    }

    p a {
      text-decoration: none;
      color: $p-color-porsche-red;
      transition: color $p-animation-hover-duration $p-animation-hover-bezier;

      &:hover {
        color: $p-color-porsche-dark-red;
      }
    }

    h2 + p a {
      border-bottom: 1px solid $p-color-porsche-red;
    }
  }
</style><|MERGE_RESOLUTION|>--- conflicted
+++ resolved
@@ -17,23 +17,13 @@
       <p-grid>
         <p-grid-item size='{"base": 12, "m": 4}'>
           <p-headline variant="headline-3" tag="h1">Porsche UI Kit</p-headline>
-<<<<<<< HEAD
           <p-text size="medium">App Design System</p-text>
-          <p-text class="p-spacing-mt-8">
-            <router-link to="/app/getting-started/about">Learn more about it</router-link>
-          </p-text>
-        </p-grid-item>
-        <p-grid-item class="p-spacing-mt-24 p-spacing-mt-0-min-m" size='{"base": 12, "m": 8}'>
-          <p-text size="medium">
-=======
-          <p-text variant="24">App Design System</p-text>
           <p-text class="spacing-mt-8">
             <router-link to="/app/getting-started/about">Learn more about it</router-link>
           </p-text>
         </p-grid-item>
         <p-grid-item class="spacing-mt-32 spacing-mt-0-min-m" size='{"base": 12, "m": 8}'>
-          <p-text variant="24">
->>>>>>> 92bd3330
+          <p-text size="medium">
             Lorem ipsum dolor sit amet, consetetur sadipscing elitr, sed diam nonumy eirmod tempor invidunt ut labore et
             dolore magna aliquyam erat, sed diam voluptua. At vero eos et accusam et justo duo dolores et ea rebum. Stet
             clita kasd gubergren, no sea takimata sanctus est Lorem ipsum dolor sit amet. Lorem ipsum dolor sit amet,
