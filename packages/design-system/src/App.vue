<template>
  <div id="app">
    <aside class="sidebar" :class="{ 'is-visible': isMenuActive }">
<<<<<<< HEAD
      <Header :area="area" />
      <Divider spacing="small" />
      <Sidebar :area="area" />
      <Divider spacing="small" />
      <Footer :area="area" />
=======
      <Header/>
      <Divider spacing="small"/>
      <Sidebar/>
      <Divider spacing="small"/>
      <Footer/>
>>>>>>> daebed64
    </aside>
    <main class="content" :class="{ 'is-hidden': isMenuActive }">
      <router-view/>
    </main>
    <Menu class="menu" @toggle="onToggleMenu"></Menu>
  </div>
</template>

<script lang="ts">
<<<<<<< HEAD
import { Component, Vue, Watch } from 'vue-property-decorator';
import Header from '@/components/Header.vue';
import Sidebar from '@/components/Sidebar.vue';
import Footer from '@/components/Footer.vue';
import Divider from '@/components/Divider.vue';
import Menu from '@/components/Menu.vue';
import { decodeUrl } from '@/services/utils';

@Component({
  components: {
    Header,
    Sidebar,
    Footer,
    Divider,
    Menu
  }
})
export default class App extends Vue {
  public isMenuActive: boolean = false;
  public area: string = 'web';
=======
  import {Component, Vue} from 'vue-property-decorator';
  import Header from '@/components/Header.vue';
  import Sidebar from '@/components/Sidebar.vue';
  import Footer from '@/components/Footer.vue';
  import Divider from '@/components/Divider.vue';
  import Menu from '@/components/Menu.vue';

  @Component({
    components: {
      Header,
      Sidebar,
      Footer,
      Divider,
      Menu
    }
  })
  export default class App extends Vue {
    public isMenuActive: boolean = false;
>>>>>>> daebed64

    public onToggleMenu(isActive: boolean): void {
      this.isMenuActive = isActive;
    }
  }
<<<<<<< HEAD

  @Watch('$route')
  private async onRouteChange(): Promise<void> {
    await this.isAreaExistent();
  }

  private async mounted(): Promise<void> {
    await this.isAreaExistent();
  }

  private isAreaExistent() {
    this.area = this.$route.params.area ? decodeUrl(this.$route.params.area).toLowerCase() : this.$route.meta.area;
  }
}
=======
>>>>>>> daebed64
</script>

<style lang="scss">
  main {
    display: block;
  }

  * {
    margin: 0;
    padding: 0;
    box-sizing: border-box;
  }
</style>

<style scoped lang="scss">
<<<<<<< HEAD
@import '~@porscheui/ui-kit-js/src/styles/utility/index';

#app {
  overflow-x: hidden;
}

.sidebar {
  position: fixed;
  top: 0;
  left: 0;
  width: rem(280px);
  height: 100vh;
  z-index: 10;
  padding: $p-spacing-40 $p-spacing-32;
  border-right: 1px solid $p-color-neutral-grey-2;
  background: $p-color-porsche-light;
  overflow-x: hidden;
  overflow-y: auto;
  -webkit-overflow-scrolling: touch;

  @include breakpoint('xxs', 's') {
    padding-bottom: $p-spacing-80;
    opacity: 0;
    transition: transform 0.3s, opacity 0.3s;
    transform: translate3d(rem(-140px), 0, 0);

    &.is-visible {
      opacity: 1;
      transform: translate3d(0, 0, 0);
    }
=======
  @import '~@porscheui/ui-kit-scss-utils/index';

  #app {
    overflow-x: hidden;
>>>>>>> daebed64
  }

  .sidebar {
    position: fixed;
    top: 0;
    left: 0;
    width: rem(280px);
    height: 100vh;
    z-index: 10;
    padding: $p-spacing-40 $p-spacing-32;
    border-right: 1px solid $p-color-neutral-grey-2;
    background: $p-color-porsche-light;
    overflow-x: hidden;
    overflow-y: auto;
    -webkit-overflow-scrolling: touch;

    @include breakpoint('xxs', 's') {
      padding-bottom: $p-spacing-80;
      opacity: 0;
      transition: transform .3s, opacity .3s;
      transform: translate3d(rem(-140px), 0, 0);

      &.is-visible {
        opacity: 1;
        transform: translate3d(0, 0, 0);
      }
    }
  }

  .content {
    position: relative;
    min-height: 100vh;
    padding: $p-spacing-32;
    background: $p-color-porsche-light;
    z-index: 20;

    @include breakpoint('xxs', 's') {
      transition: transform 0.3s;

      &::after {
        content: '';
        position: absolute;
        top: 0;
        left: 0;
        right: 0;
        height: 0;
        background: $p-color-porsche-light;
        opacity: 0;
        transition: opacity 0.3s;
      }

      &.is-hidden {
        transform: translate3d(rem(280px), 0, 0);

        &::after {
          min-height: 100vh;
          height: 100%;
          opacity: 0.95;
        }
      }
    }

    @include breakpoint('s') {
      padding: $p-spacing-64;
      margin-left: rem(280px);
    }
  }

  .menu {
    position: fixed;
    top: 0;
    right: 0;
    z-index: 30;
    display: none;

    @include breakpoint('xxs', 's') {
      display: block;
    }
  }
</style><|MERGE_RESOLUTION|>--- conflicted
+++ resolved
@@ -1,19 +1,11 @@
 <template>
   <div id="app">
     <aside class="sidebar" :class="{ 'is-visible': isMenuActive }">
-<<<<<<< HEAD
       <Header :area="area" />
       <Divider spacing="small" />
       <Sidebar :area="area" />
       <Divider spacing="small" />
       <Footer :area="area" />
-=======
-      <Header/>
-      <Divider spacing="small"/>
-      <Sidebar/>
-      <Divider spacing="small"/>
-      <Footer/>
->>>>>>> daebed64
     </aside>
     <main class="content" :class="{ 'is-hidden': isMenuActive }">
       <router-view/>
@@ -23,7 +15,6 @@
 </template>
 
 <script lang="ts">
-<<<<<<< HEAD
 import { Component, Vue, Watch } from 'vue-property-decorator';
 import Header from '@/components/Header.vue';
 import Sidebar from '@/components/Sidebar.vue';
@@ -44,48 +35,11 @@
 export default class App extends Vue {
   public isMenuActive: boolean = false;
   public area: string = 'web';
-=======
-  import {Component, Vue} from 'vue-property-decorator';
-  import Header from '@/components/Header.vue';
-  import Sidebar from '@/components/Sidebar.vue';
-  import Footer from '@/components/Footer.vue';
-  import Divider from '@/components/Divider.vue';
-  import Menu from '@/components/Menu.vue';
 
-  @Component({
-    components: {
-      Header,
-      Sidebar,
-      Footer,
-      Divider,
-      Menu
-    }
-  })
-  export default class App extends Vue {
-    public isMenuActive: boolean = false;
->>>>>>> daebed64
-
-    public onToggleMenu(isActive: boolean): void {
-      this.isMenuActive = isActive;
-    }
-  }
-<<<<<<< HEAD
-
-  @Watch('$route')
-  private async onRouteChange(): Promise<void> {
-    await this.isAreaExistent();
-  }
-
-  private async mounted(): Promise<void> {
-    await this.isAreaExistent();
-  }
-
-  private isAreaExistent() {
-    this.area = this.$route.params.area ? decodeUrl(this.$route.params.area).toLowerCase() : this.$route.meta.area;
+  public onToggleMenu(isActive: boolean): void {
+    this.isMenuActive = isActive;
   }
 }
-=======
->>>>>>> daebed64
 </script>
 
 <style lang="scss">
@@ -101,43 +55,10 @@
 </style>
 
 <style scoped lang="scss">
-<<<<<<< HEAD
-@import '~@porscheui/ui-kit-js/src/styles/utility/index';
-
-#app {
-  overflow-x: hidden;
-}
-
-.sidebar {
-  position: fixed;
-  top: 0;
-  left: 0;
-  width: rem(280px);
-  height: 100vh;
-  z-index: 10;
-  padding: $p-spacing-40 $p-spacing-32;
-  border-right: 1px solid $p-color-neutral-grey-2;
-  background: $p-color-porsche-light;
-  overflow-x: hidden;
-  overflow-y: auto;
-  -webkit-overflow-scrolling: touch;
-
-  @include breakpoint('xxs', 's') {
-    padding-bottom: $p-spacing-80;
-    opacity: 0;
-    transition: transform 0.3s, opacity 0.3s;
-    transform: translate3d(rem(-140px), 0, 0);
-
-    &.is-visible {
-      opacity: 1;
-      transform: translate3d(0, 0, 0);
-    }
-=======
   @import '~@porscheui/ui-kit-scss-utils/index';
 
   #app {
     overflow-x: hidden;
->>>>>>> daebed64
   }
 
   .sidebar {
