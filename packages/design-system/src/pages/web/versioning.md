# Versioning and Releasing

We value stability and transparency for the Porsche Design System. Thus we strive to ensure that our reusable components, Sketch Libraries and familiar practices dont't become obsolete often and unexpectedly.

## General information
The Porsche Design System components and Sketch Libraries are released seperately following [semantic versioning](http://semver.org/) whereby the numbers indicate the level of changes that are introduced. It should help you understand and plan the potential impact of updating.

<<<<<<< HEAD
## Versioning examples
Some examples for SemVer within the Porsche Design System:
=======
MAJOR.MINOR.PATCH e.g. v1.0.1
* **Major** (X.y.z) (breaking) changes in code or design, removal or renaming of existing features that require updates or refactorings within the application
* **Minor** (x.Y.z) new feature (packages) in code or design
* **Patch** (x.y.Z) bug fixes or structure optimisation
>>>>>>> 3fdb5302

## Release planning
We try to release with a regular schedule to enable the planning of updates. A major release every 6 months in summer and winter, and up to 3 minor releases for each major release.

## Deprecation and maintenance rules
We work hard to minimize the number of breaking changes and provide migration paths therefore. But of course sometimes major releases are neccessary.  

In general we will mark removed, renamed or changed interfaces or elements as deprecated in major releases, if possible, for one major release cycle before we will delete them. Updates must be scheduled and integrated within 6 months.  

We try to keep our major releases as easy to update as possible. Thus we only provide bug fixes for the latest major release. Support for older major releases is stopped as soon as a new one is released.  
In comparison to the component releases, the Sketch Libraries will only be provided as major versions to download without deprecated elements and bug fix support for outdated versions.<|MERGE_RESOLUTION|>--- conflicted
+++ resolved
@@ -5,15 +5,10 @@
 ## General information
 The Porsche Design System components and Sketch Libraries are released seperately following [semantic versioning](http://semver.org/) whereby the numbers indicate the level of changes that are introduced. It should help you understand and plan the potential impact of updating.
 
-<<<<<<< HEAD
-## Versioning examples
-Some examples for SemVer within the Porsche Design System:
-=======
 MAJOR.MINOR.PATCH e.g. v1.0.1
 * **Major** (X.y.z) (breaking) changes in code or design, removal or renaming of existing features that require updates or refactorings within the application
 * **Minor** (x.Y.z) new feature (packages) in code or design
 * **Patch** (x.y.Z) bug fixes or structure optimisation
->>>>>>> 3fdb5302
 
 ## Release planning
 We try to release with a regular schedule to enable the planning of updates. A major release every 6 months in summer and winter, and up to 3 minor releases for each major release.
