--- conflicted
+++ resolved
@@ -1,10 +1,6 @@
 # Browser Compatibility
 
-<<<<<<< HEAD
-Within the Porsche UI Kit we secure the visual and functional compatibility of all contents for a defined set of browsers and versions. The supported set is defined and updated based on a quarterly usage analysis. To consider local differences in our largest markets, any deviation of analytics data from China, the USA and Germany is determined.
-=======
 With Porsche Design System we secure the visual and functional compatibility of all contents for a defined set of browsers and versions. The supported set is defined and updated based on a quarterly usage analysis. To consider local differences in our largest markets, any deviation of analytics data from China, the USA and Germany is determined.
->>>>>>> d8084116
 
 All browser versions that have less than 1% share of the total sessions do not need to be supported anymore. 
 The current usage analysis can be found in the [Browser Usage Dashboard](https://datastudio.google.com/open/1kMBbEg9F79q_QOg2zFtz52I_S85Fy47b)
