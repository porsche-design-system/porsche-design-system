--- conflicted
+++ resolved
@@ -1,10 +1,6 @@
 # Start Designing
 
-<<<<<<< HEAD
-The Porsche UI Kit enables designers to create outstanding digital designs by using the pre-built libraries, styles and templates - fast and high-quality. 
-=======
-The Porsche Design System enables designers to create outstanding digital designs by using the prebuilt libraries, styles and templates - fast and with high quality. 
->>>>>>> 3439ec1a
+The Porsche Design System enables designers to create outstanding digital designs by using the pre-built libraries, styles and templates - fast and high-quality.
 
 ## 1. Tooling
 To improve output efficiency and reduce maintenance costs, at Porsche we decided to set the tools [Sketch](https://www.sketch.com/) and [Abstract](https://www.goabstract.com/) as standard for designing. 
@@ -24,21 +20,12 @@
 The components of the Porsche Design System are provided in two Sketch libraries that can be easily linked with Sketch by clicking on the following RSS library links. Once linked, Sketch will automatically check for updates. 
 
 ### Basic Library 
-<<<<<<< HEAD
-The basic library contains the design fundamentals such as typography, colors and icons.  
-[Download Porsche UI Kit Basic](sketch://add-library?url=https%3A%2F%2Fui.porsche.com%2Fporsche-ui-kit-basic.sketch.xml) 
+The basic library contains the design fundamentals such as typography, colours and icons.  
+[Download Porsche Design System Basic](sketch://add-library?url=https%3A%2F%2Fui.porsche.com%2Fporsche-ui-kit-basic.sketch.xml) 
 
 ### Web Library
 The web library provides components like buttons, form elements and many more that can be used within web applications.  
-[Download Porsche UI Kit Web](sketch://add-library?url=https%3A%2F%2Fui.porsche.com%2Fporsche-ui-kit-web.sketch.xml)
-=======
-The basic library contains the design fundamentals, such as typography, colours and icons.  
-[Download Porsche Design System Basic](sketch://add-library?url=https%3A%2F%2Fui.porsche.com%2Fporsche-ui-kit-basic.sketch.xml) 
-
-### Web Library
-The web library provides components that are to be used within web applications, like buttons, form elements and many more.  
 [Download Porsche Design System Web](sketch://add-library?url=https%3A%2F%2Fui.porsche.com%2Fporsche-ui-kit-web.sketch.xml)
->>>>>>> 3439ec1a
 
 Please be aware of the used library version (Sketch: Preferences → Libraries) and coordinate with your developer counterpart to be aligned on the version you're using.
 
@@ -48,11 +35,7 @@
 ## 5. Additional tools
 
 ## Sketch color palette
-<<<<<<< HEAD
-Enrich your Porsche UI design experience by using the Porsche color palette in your Sketch color picker. The easiest way to import the palette in Sketch is by using the plugin [Sketch Palettes](https://github.com/andrewfiorillo/sketch-palettes).  
-=======
-Enrich your Porsche design experience by using the Porsche color palette in your Sketch color picker. The easiest way to import the palette to Sketch is by using the plugin [Sketch Palettes](https://github.com/andrewfiorillo/sketch-palettes).  
->>>>>>> 3439ec1a
+Enrich your Porsche design experience by using the Porsche color palette in your Sketch color picker. The easiest way to import the palette in Sketch is by using the plugin [Sketch Palettes](https://github.com/andrewfiorillo/sketch-palettes).  
 [Download Porsche color palette](https://ui.porsche.com/latest/porsche-ui-kit-colors.sketchpalette)
 
 ## Other helpful Sketch plugins
