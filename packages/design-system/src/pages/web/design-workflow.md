--- conflicted
+++ resolved
@@ -6,15 +6,9 @@
 [Read more about Abstract](https://www.goabstract.com/how-it-works/) or watch some [Abstract videos](https://vimeo.com/goabstract).
 
 ### Project and file structure
-<<<<<<< HEAD
-The Porsche UI organisation is structured along contexts within different sections. Product-specific files are stored in different team projects.?! Team projects are visible for all organisation members by default. Confidential work is stored in private projects, which are only accessible by members with prior invitation.
-
-For better discoverability, files and libraries within a project are recommended to be split and named by their features in lower case with hyphenation. All libraries created within the Porsche UI organisation should be named according to the format `porsche-ui-kit-[projectname].sketch`.
-=======
 The Porsche organisation is structured by context within different sections. Product-specific files are stored in different team projects. Team projects are visible for all organisation members by default. Confidential work is stored in private projects, which are only accessible by members on invitation.
 
 For better discoverability, files and libraries within a project are recommended to be split and named by their features in lower case with hyphenation. All libraries created within the Porsche organisation should be named with the format `porsche-ui-kit-[projectname].sketch`.
->>>>>>> d8084116
 
 ![Abstract file structure](../../assets/web/abstract-filestructure.png)
 
