<<<<<<< HEAD
# Support and communication channels
To drive continuous communication within the community of users, contributors and the Porsche UI team, specific use-case-related communication channels and methods are provided.
=======
# Support and Communication Channels
To drive continuous communication within the community of users, contributors and the Porsche Design System team, specific use-case-related communication channels and methods are provided.
>>>>>>> d8084116

## Website as information hub
This website offers a comprehensive overview of all relevant information and guidelines, such as usable components with their corresponding guidelines. Before using other channels, the website content should be read completely.

<<<<<<< HEAD
## Personal communication via Slack and mail
We use Slack for public discussions and questions that can be read and answered by the whole community and the Porsche UI team. Porsche UI is hosting the channel [#p-porsche-ui-kit](https://porsche.slack.com/messages/CDNR2AEH2) in the workspace of Porsche.slack.com. Also, messages to porsche-ui-kit@porsche.de will be answered by the Porsche UI team as quickly as possible.
=======
## Personal communication per Slack and Mail
We use Slack for public discussions and questions, that can be read and answered by the whole community and the Porsche Design System team. The Porsche Design System is hosting the channel [#p-porsche-ui-kit](https://porsche.slack.com/messages/CDNR2AEH2) in the workspace of Porsche.slack.com. Also messages to porsche-ui-kit@porsche.de will be answered by the team as quickly as possible.
>>>>>>> d8084116

## Get notifications per mail
For sending notifications and personal account credentials we maintain a member list. Let us notify you whenever there is relevant news for you regarding Porsche Design System or general design topics. [Subscribe to mailing list](http://eepurl.com/ghVSjH). or [request an account](http://eepurl.com/gnOIXD).

## Bug, issue and contribution management at GitHub
<<<<<<< HEAD
Bug reports or feature requests can be forwarded to the Porsche UI team by creating issues in the [public Porsche UI community GitHub repository](https://github.com/porscheui/porsche-ui-contribution). If you want to contribute solutions or fixes, your can create pull requests in the [private Porsche UI Kit repository](https://github.com/porscheui/porsche-ui-kit) after you have been granted access.
=======
Bug reports or feature requests can be forwarded to the Porsche Design System team by creating issues in the [public Porsche Design System GitHub repository](https://github.com/porscheui/porsche-ui-contribution). If you want to contribute solutions or built fixes, your can create pull request in the [private Porsche Design System repository](https://github.com/porscheui/porsche-ui-kit) after you have been granted access.
>>>>>>> d8084116

## Exchange and consultation at the office hour
Join our montly Porsche Design System demo and office hour appointment (on-site and remote, via [Slack channel #p-porsche-ui-kit](https://porsche.slack.com/messages/CDNR2AEH2)) for:
* Information about the status quo and outlook of the Porsche Design System
* Get support and consultation
* Share and discuss your opinion and requests with the community<|MERGE_RESOLUTION|>--- conflicted
+++ resolved
@@ -1,31 +1,17 @@
-<<<<<<< HEAD
 # Support and communication channels
-To drive continuous communication within the community of users, contributors and the Porsche UI team, specific use-case-related communication channels and methods are provided.
-=======
-# Support and Communication Channels
 To drive continuous communication within the community of users, contributors and the Porsche Design System team, specific use-case-related communication channels and methods are provided.
->>>>>>> d8084116
 
 ## Website as information hub
 This website offers a comprehensive overview of all relevant information and guidelines, such as usable components with their corresponding guidelines. Before using other channels, the website content should be read completely.
 
-<<<<<<< HEAD
 ## Personal communication via Slack and mail
-We use Slack for public discussions and questions that can be read and answered by the whole community and the Porsche UI team. Porsche UI is hosting the channel [#p-porsche-ui-kit](https://porsche.slack.com/messages/CDNR2AEH2) in the workspace of Porsche.slack.com. Also, messages to porsche-ui-kit@porsche.de will be answered by the Porsche UI team as quickly as possible.
-=======
-## Personal communication per Slack and Mail
-We use Slack for public discussions and questions, that can be read and answered by the whole community and the Porsche Design System team. The Porsche Design System is hosting the channel [#p-porsche-ui-kit](https://porsche.slack.com/messages/CDNR2AEH2) in the workspace of Porsche.slack.com. Also messages to porsche-ui-kit@porsche.de will be answered by the team as quickly as possible.
->>>>>>> d8084116
+We use Slack for public discussions and questions, that can be read and answered by the whole community and the Porsche Design System team. The Porsche Design System is hosting the channel [#p-porsche-ui-kit](https://porsche.slack.com/messages/CDNR2AEH2) in the workspace of Porsche.slack.com. Also, messages to porsche-ui-kit@porsche.de will be answered by the team as quickly as possible.
 
 ## Get notifications per mail
 For sending notifications and personal account credentials we maintain a member list. Let us notify you whenever there is relevant news for you regarding Porsche Design System or general design topics. [Subscribe to mailing list](http://eepurl.com/ghVSjH). or [request an account](http://eepurl.com/gnOIXD).
 
 ## Bug, issue and contribution management at GitHub
-<<<<<<< HEAD
-Bug reports or feature requests can be forwarded to the Porsche UI team by creating issues in the [public Porsche UI community GitHub repository](https://github.com/porscheui/porsche-ui-contribution). If you want to contribute solutions or fixes, your can create pull requests in the [private Porsche UI Kit repository](https://github.com/porscheui/porsche-ui-kit) after you have been granted access.
-=======
-Bug reports or feature requests can be forwarded to the Porsche Design System team by creating issues in the [public Porsche Design System GitHub repository](https://github.com/porscheui/porsche-ui-contribution). If you want to contribute solutions or built fixes, your can create pull request in the [private Porsche Design System repository](https://github.com/porscheui/porsche-ui-kit) after you have been granted access.
->>>>>>> d8084116
+Bug reports or feature requests can be forwarded to the Porsche Design System team by creating issues in the [public Porsche Design System GitHub repository](https://github.com/porscheui/porsche-ui-contribution).If you want to contribute solutions or fixes, your can create pull requests in the [private Porsche Design System repository](https://github.com/porscheui/porsche-ui-kit) after you have been granted access.
 
 ## Exchange and consultation at the office hour
 Join our montly Porsche Design System demo and office hour appointment (on-site and remote, via [Slack channel #p-porsche-ui-kit](https://porsche.slack.com/messages/CDNR2AEH2)) for:
