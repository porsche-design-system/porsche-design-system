--- conflicted
+++ resolved
@@ -90,13 +90,8 @@
 
 The Angular wrapper of web components can be used like every other Angular library. 
 
-<<<<<<< HEAD
-After adding `@porsche-ui/ui-kit-angular` package to your project, import the `PorscheUIKitModule` to your root module as well as the needed global (S)CSS. 
-The following setup is a standard Angular CLI project with SCSS support:
-=======
-After adding `@porsche-ui/ui-kit-angular` package to your project, import the `PorscheUIKitModule` to your root module. 
+After adding the `@porsche-ui/ui-kit-angular` package to your project, import the `PorscheUIKitModule` to your root module. 
 The following setup is a standard Angular CLI project:
->>>>>>> 133a4e27
 
 #### App module
 ``` 
@@ -134,30 +129,13 @@
   styles: []
 })
 export class AppComponent {}
-<<<<<<< HEAD
-``` 
-
-#### Load CSS
-In your `styles.scss`, import the Porsche UI Kit stylesheet.
-
-``` 
-@import "~@porsche-ui/ui-kit-js/dist/porsche-ui-kit/porsche-ui-kit.css";
-``` 
-
---- 
-=======
 ```
->>>>>>> 133a4e27
 
 ### React
 
 The React wrappers for web components can be used like every other React component - even with Typescript support. 
 
-<<<<<<< HEAD
-After adding `@porsche-ui/ui-kit-react` package to your project, importe th component(s) and the (S)CSS files..
-=======
 After adding `@porsche-ui/ui-kit-react` package to your project, import component(s).
->>>>>>> 133a4e27
 The following setup is a standard React Scripts (Create React App) setup with SCSS support:
 
 #### Index file
