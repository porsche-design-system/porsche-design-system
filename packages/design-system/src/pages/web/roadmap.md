--- conflicted
+++ resolved
@@ -16,11 +16,6 @@
 * Refinement of focus states
 * Ensuring stabilization and performance of packages and pipeline
 * Icon refinement for 1.0 stable
-<<<<<<< HEAD
-### Release essential form elements
-* Release of components for Text Field, Text Area, Checkbox, Radio Button, Select
-=======
->>>>>>> 85240145
 ### Prototype & Test Storefront redesign
 * Conduct user interviews and testings
   
