## Start Designing

The Porsche Design System enables designers to create outstanding digital designs by using the prebuild libraries, styles and templates - fast and qualitative. 

## 1. Before the first design
To improve output efficiency and reduce maintenance costs, we decided to set the tools [Sketch](https://www.sketch.com/) and [Abstract](https://www.goabstract.com/) as standard at Porsche. 

Please first [request a Porsche Abstract Seat](http://eepurl.com/gnOIXD) to access and work within the Porsche organisation and install the latest [Abstract Desktop App](https://app.goabstract.com/). 

You can find a [detailed guideline how to use Absctract here](#/web/getting-started/design-workflow).

## 2. Getting started
To get a smooth and easy onboaring experience, you are welcome either to have a look into other digital Porsche projects within our [Porsche Abstract Organisation](https://app.abstract.com/organizations/bc37bb03-3469-4b15-99a2-60dbec187bce/projects). 

Or you use our pre-built Sketch Layout Templates, that contain artboards in all relevant screen sizes enriched by the right layout and grid presets. (Can be turned visible via: View → Canvas → Show Layout).  
[Download Sketch Layout Template](http://ui.porsche.com/latest/porsche-ui-kit-layout-template.sketch)

## 3. Using the Sketch Library
The components of the Porsche Design System are provided in two Sketch libraries that can be easily linked with Sketch by clicking on the following RSS library links. Once linked, Sketch will automatically check for updates. 

### Install Anima Plugin
Some of the components offer smooth layout behaviour such as automatic resizing and positioning. To use it you have to install the Sketch plugin [Anima](https://www.animaapp.com/). (Ensure to turn on the setting: Plugins → Anima Toolkit → Enable Padding and Stacks for Nested Symbols).   

### Basic Library and Porsche Typeface
<<<<<<< HEAD
The basic library contains the design fundamentals, such as typography, colors and icons.  
[Download Porsche UI Kit Basic](sketch://add-library?url=https%3A%2F%2Fui.porsche.com%2Fporsche-ui-kit-basic.sketch.xml) 
=======
The basic library contains the design fundamentals, such as typography, colours and icons.  
[Download Porsche Design System Basic](sketch://add-library?url=https%3A%2F%2Fui.porsche.com%2Fporsche-ui-kit-basic.sketch.xml) 
>>>>>>> 3439ec1a

To use the library properly you have to download and install the [Porsche Next font here](http://cdn.ui.porsche.com/porsche-ui-kit/font/v2/Porsche_Next_Desktop_OTF_Lat-Gr-Cyr.zip). 

### Web Library
The web library provides components that are to be used within web applications, like buttons, form elements and many more.  
[Download Porsche Design System Web](sketch://add-library?url=https%3A%2F%2Fui.porsche.com%2Fporsche-ui-kit-web.sketch.xml)

Please be aware of the used library version (Sketch: Preferences → Libraries) and coordinate with your developer counterpart to align on the same version.

## Sketch color palette
Enrich your Porsche design experience by using the Porsche color palette in your Sketch color picker. The easiest way to import the palette to Sketch is by using the plugin [Sketch Palettes](https://github.com/andrewfiorillo/sketch-palettes).  
[Download Porsche color palette](https://ui.porsche.com/latest/porsche-ui-kit-colors.sketchpalette)

## Other helpful Sketch Plugins
A curated list of more plugins that are recommended (but not obligatory) for a smooth Sketch workflow can be found [here](#/web/getting-started/sketch-plugins).
<|MERGE_RESOLUTION|>--- conflicted
+++ resolved
@@ -22,13 +22,8 @@
 Some of the components offer smooth layout behaviour such as automatic resizing and positioning. To use it you have to install the Sketch plugin [Anima](https://www.animaapp.com/). (Ensure to turn on the setting: Plugins → Anima Toolkit → Enable Padding and Stacks for Nested Symbols).   
 
 ### Basic Library and Porsche Typeface
-<<<<<<< HEAD
 The basic library contains the design fundamentals, such as typography, colors and icons.  
-[Download Porsche UI Kit Basic](sketch://add-library?url=https%3A%2F%2Fui.porsche.com%2Fporsche-ui-kit-basic.sketch.xml) 
-=======
-The basic library contains the design fundamentals, such as typography, colours and icons.  
 [Download Porsche Design System Basic](sketch://add-library?url=https%3A%2F%2Fui.porsche.com%2Fporsche-ui-kit-basic.sketch.xml) 
->>>>>>> 3439ec1a
 
 To use the library properly you have to download and install the [Porsche Next font here](http://cdn.ui.porsche.com/porsche-ui-kit/font/v2/Porsche_Next_Desktop_OTF_Lat-Gr-Cyr.zip). 
 
