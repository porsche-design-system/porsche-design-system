--- conflicted
+++ resolved
@@ -137,11 +137,6 @@
         ],
         Props: [
           // @ts-ignore
-<<<<<<< HEAD
-          () => import(`@/../../ui-kit-js/src/components/action/button/button.props.md`)
-        ]
-      }
-=======
           () => import(`@/../../ui-kit-js/src/components/action/button/button.props.md`),
         ],
       },
@@ -159,7 +154,6 @@
           () => import(`@/../../ui-kit-js/src/components/action/button-pure/button-pure.props.md`),
         ],
       },
->>>>>>> 5faece6e
     },
     Content: {
       'Text List': {
@@ -250,61 +244,29 @@
       }
     },
     Navigation: {
-<<<<<<< HEAD
+      'Link': {
+        Design: [
+          // @ts-ignore
+          () => import(`@/../../ui-kit-js/src/components/navigation/link/link.design.md`)
+        ],
+        Code: [
+          // @ts-ignore
+          () => import(`@/../../ui-kit-js/src/components/navigation/link/link.code.md`)
+        ],
+        Props: [
+          // @ts-ignore
+          () => import(`@/../../ui-kit-js/src/components/navigation/link/link.props.md`)
+        ]
+      },
+      'Link Pure': {
+        Design: [
+          // @ts-ignore
+          () => import(`@/../../ui-kit-js/src/components/navigation/link-pure/link-pure.design.md`),
+        ]
+      },
       Pagination: {
         Design: [
           // @ts-ignore
-          () => import(`@/../../ui-kit-js/src/components/navigation/pagination/pagination.design.md`)
-        ],
-        Code: [
-          // @ts-ignore
-          () => import(`@/../../ui-kit-js/src/components/navigation/pagination/pagination.code.md`)
-        ],
-        Props: [
-          // @ts-ignore
-          () => import(`@/../../ui-kit-js/src/components/navigation/pagination/pagination.props.md`)
-        ]
-      },
-      Link: {
-=======
-      'Link': {
->>>>>>> 5faece6e
-        Design: [
-          // @ts-ignore
-          () => import(`@/../../ui-kit-js/src/components/navigation/link/link.design.md`)
-        ],
-        Code: [
-          // @ts-ignore
-          () => import(`@/../../ui-kit-js/src/components/navigation/link/link.code.md`)
-        ],
-        Props: [
-          // @ts-ignore
-          () => import(`@/../../ui-kit-js/src/components/navigation/link/link.props.md`)
-        ]
-      },
-      'Link Pure': {
-        Design: [
-          // @ts-ignore
-<<<<<<< HEAD
-          () => import(`@/../../ui-kit-js/src/components/navigation/text-link/text-link.design.md`)
-        ],
-        Code: [
-          // @ts-ignore
-          () => import(`@/../../ui-kit-js/src/components/navigation/text-link/text-link.code.md`)
-        ],
-        Props: [
-          // @ts-ignore
-          () => import(`@/../../ui-kit-js/src/components/navigation/text-link/text-link.props.md`)
-        ]
-      }
-    }
-=======
-          () => import(`@/../../ui-kit-js/src/components/navigation/link-pure/link-pure.design.md`),
-        ]
-      },
-      Pagination: {
-        Design: [
-          // @ts-ignore
           () => import(`@/../../ui-kit-js/src/components/navigation/pagination/pagination.design.md`),
         ],
         Code: [
@@ -317,6 +279,5 @@
         ],
       },
     },
->>>>>>> 5faece6e
   }
 };