--- conflicted
+++ resolved
@@ -165,25 +165,6 @@
         ]
       }
     },
-<<<<<<< HEAD
-    Content: {
-      'Text List': {
-        Design: [
-          // @ts-ignore
-          () => import(`@/../../ui-kit-js/src/components/content/text-list/text-list.design.md`)
-        ],
-        Code: [
-          // @ts-ignore
-          () => import(`@/../../ui-kit-js/src/components/content/text-list/text-list.code.md`)
-        ],
-        Props: [
-          // @ts-ignore
-          () => import(`@/../../ui-kit-js/src/components/content/text-list/text-list/text-list.props.md`)
-        ]
-      }
-    },
-=======
->>>>>>> c00f22f7
     Feedback: {
       Spinner: {
         Design: [
