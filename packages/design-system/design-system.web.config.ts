// @ts-ignore
import { DesignSystemConfig } from '@/interface';

export const config: DesignSystemConfig = {
  pages: {
    'Getting Started': {
      About: [
        // @ts-ignore
        () => import(`@/pages/web/about.md`)
      ],
      'Start Designing': [
        // @ts-ignore
        () => import(`@/pages/web/start-designing.md`)
      ],
      'Design Workflow': [
        // @ts-ignore
        () => import(`@/pages/web/design-workflow.md`)
      ],
      'Sketch Plugins': [
        // @ts-ignore
        () => import(`@/pages/web/sketch-plugins.md`)
      ],
      'Start Coding': [
        // @ts-ignore
        () => import(`@/pages/web/start-coding.md`)
      ]
    },
    News: {
      Updates: [
        // @ts-ignore
        () => import(`@/pages/web/updates.md`)
      ],
      Versioning: [
        // @ts-ignore
        () => import(`@/pages/web/versioning.md`)
      ],
      Roadmap: [
        // @ts-ignore
        () => import(`@/pages/web/roadmap.md`)
      ]
    },
    Help: {
      Support: [
        // @ts-ignore
        () => import(`@/pages/web/support.md`)
      ],
      FAQ: [
        // @ts-ignore
        () => import(`@/pages/web/faq.md`)
      ]
    },
    Basics: {
      'Browser Compatibility': [
        // @ts-ignore
        () => import(`@/pages/web/browser-compatibility.md`)
      ],
      'Quality Criteria': [
        // @ts-ignore
        () => import(`@/pages/web/quality-criteria.md`)
      ],
      'Accessibility Criteria': [
        // @ts-ignore
        () => import(`@/pages/web/accessibility.md`)
      ]
    },
    'SCSS Utils': {
      Introduction: [
        // @ts-ignore
        () => import(`@/pages/web/introduction.md`)
      ],
      Variables: [
        // @ts-ignore
        () => import(`@/pages/web/variables.md`)
      ],
      Mixins: [
        // @ts-ignore
        () => import(`@/pages/web/mixins.md`)
      ],
      Functions: [
        // @ts-ignore
        () => import(`@/pages/web/functions.md`)
      ]
    }
  },
  stories: {
    Basic: {
      Color: {
        Design: [
          // @ts-ignore
          () => import(`@/../../ui-kit-js/src/components/basic/color/color.design.md`)
        ],
        Code: [
          // @ts-ignore
          () => import(`@/../../ui-kit-js/src/components/basic/color/color.code.md`)
        ]
      },
      Typography: {
        Design: [
          // @ts-ignore
          () => import(`@/../../ui-kit-js/src/components/basic/typography/typography.design.md`)
        ],
        'Code Headline': [
          // @ts-ignore
          () => import(`@/../../ui-kit-js/src/components/basic/typography/headline/headline.code.md`)
        ],
        'Code Text': [
          // @ts-ignore
          () => import(`@/../../ui-kit-js/src/components/basic/typography/text/text.code.md`)
        ],
        Props: [
          // @ts-ignore
          () => import(`@/../../ui-kit-js/src/components/basic/typography/headline/headline.props.md`),
          // @ts-ignore
          () => import(`@/../../ui-kit-js/src/components/basic/typography/text/text.props.md`)
        ]
      },
      Marque: {
        Design: [
          // @ts-ignore
          () => import(`@/../../ui-kit-js/src/components/basic/marque/marque.design.md`)
        ],
        Code: [
          // @ts-ignore
          () => import(`@/../../ui-kit-js/src/components/basic/marque/marque.code.md`)
        ],
        Props: [
          // @ts-ignore
          () => import(`@/../../ui-kit-js/src/components/basic/marque/marque.props.md`)
        ]
      }
    },
    Action: {
      Button: {
        Design: [
          // @ts-ignore
          () => import(`@/../../ui-kit-js/src/components/action/button/button.design.md`)
        ],
        Code: [
          // @ts-ignore
          () => import(`@/../../ui-kit-js/src/components/action/button/button.code.md`)
        ],
        Props: [
          // @ts-ignore
          () => import(`@/../../ui-kit-js/src/components/action/button/button.props.md`)
        ]
      },
      'Button Pure': {
        Design: [
          // @ts-ignore
          () => import(`@/../../ui-kit-js/src/components/action/button-pure/button-pure.design.md`)
        ],
        Code: [
          // @ts-ignore
          () => import(`@/../../ui-kit-js/src/components/action/button-pure/button-pure.code.md`)
        ],
        Props: [
          // @ts-ignore
          () => import(`@/../../ui-kit-js/src/components/action/button-pure/button-pure.props.md`)
        ]
      }
    },
    Content: {
      'Text List': {
        Design: [
          // @ts-ignore
          () => import(`@/../../ui-kit-js/src/components/content/text-list/text-list.design.md`)
        ],
        Code: [
          // @ts-ignore
          () => import(`@/../../ui-kit-js/src/components/content/text-list/text-list.code.md`)
        ],
        Props: [
          // @ts-ignore
          () => import(`@/../../ui-kit-js/src/components/content/text-list/text-list/text-list.props.md`)
        ]
      }
    },
    Feedback: {
      Spinner: {
        Design: [
          // @ts-ignore
          () => import(`@/../../ui-kit-js/src/components/feedback/spinner/spinner.design.md`)
        ],
        Code: [
          // @ts-ignore
          () => import(`@/../../ui-kit-js/src/components/feedback/spinner/spinner.code.md`)
        ],
        Props: [
          // @ts-ignore
          () => import(`@/../../ui-kit-js/src/components/feedback/spinner/spinner.props.md`)
        ]
      }
    },
    Icon: {
      Icon: {
        Design: [
          // @ts-ignore
          () => import(`@/../../ui-kit-js/src/components/icon/icon/icon.design.md`)
        ],
        Code: [
          // @ts-ignore
          () => import(`@/../../ui-kit-js/src/components/icon/icon/icon.code.md`)
        ],
        Props: [
          // @ts-ignore
          () => import(`@/../../ui-kit-js/src/components/icon/icon/icon.props.md`)
        ]
      }
    },
    Layout: {
      Flex: {
        Code: [
          // @ts-ignore
          () => import(`@/../../ui-kit-js/src/components/layout/flex/flex.code.md`)
        ],
        Props: [
          // @ts-ignore
          () => import(`@/../../ui-kit-js/src/components/layout/flex/flex/flex.props.md`),
          // @ts-ignore
          () => import(`@/../../ui-kit-js/src/components/layout/flex/flex-item/flex-item.props.md`)
        ]
      },
      Grid: {
        Design: [
          // @ts-ignore
          () => import(`@/../../ui-kit-js/src/components/layout/grid/grid.design.md`)
        ],
        Code: [
          // @ts-ignore
          () => import(`@/../../ui-kit-js/src/components/layout/grid/grid.code.md`)
        ],
        Props: [
          // @ts-ignore
          () => import(`@/../../ui-kit-js/src/components/layout/grid/grid/grid.props.md`),
          // @ts-ignore
          () => import(`@/../../ui-kit-js/src/components/layout/grid/grid-item/grid-item.props.md`)
        ]
      },
      Spacing: {
        Design: [
          // @ts-ignore
          () => import(`@/../../ui-kit-js/src/components/layout/spacing/spacing.design.md`)
        ],
        Code: [
          // @ts-ignore
          () => import(`@/../../ui-kit-js/src/components/layout/spacing/spacing.code.md`)
        ]
      }
    },
    Navigation: {
      Link: {
        Design: [
          // @ts-ignore
          () => import(`@/../../ui-kit-js/src/components/navigation/link/link.design.md`)
        ],
        Code: [
          // @ts-ignore
          () => import(`@/../../ui-kit-js/src/components/navigation/link/link.code.md`)
        ],
        Props: [
          // @ts-ignore
          () => import(`@/../../ui-kit-js/src/components/navigation/link/link.props.md`)
        ]
      },
      'Link Pure': {
        Design: [
          // @ts-ignore
<<<<<<< HEAD
          () => import(`@/../../ui-kit-js/src/components/navigation/link-pure/link-pure.design.md`)
        ]
=======
          () => import(`@/../../ui-kit-js/src/components/navigation/link-pure/link-pure.design.md`),
        ],
        Code: [
          // @ts-ignore
          () => import(`@/../../ui-kit-js/src/components/navigation/link-pure/link-pure.code.md`),
        ],
        Props: [
          // @ts-ignore
          () => import(`@/../../ui-kit-js/src/components/navigation/link-pure/link-pure.props.md`),
        ],
>>>>>>> 1ca4d306
      },
      Pagination: {
        Design: [
          // @ts-ignore
          () => import(`@/../../ui-kit-js/src/components/navigation/pagination/pagination.design.md`)
        ],
        Code: [
          // @ts-ignore
          () => import(`@/../../ui-kit-js/src/components/navigation/pagination/pagination.code.md`)
        ],
        Props: [
          // @ts-ignore
          () => import(`@/../../ui-kit-js/src/components/navigation/pagination/pagination.props.md`)
        ]
      }
    }
  }
};<|MERGE_RESOLUTION|>--- conflicted
+++ resolved
@@ -265,10 +265,6 @@
       'Link Pure': {
         Design: [
           // @ts-ignore
-<<<<<<< HEAD
-          () => import(`@/../../ui-kit-js/src/components/navigation/link-pure/link-pure.design.md`)
-        ]
-=======
           () => import(`@/../../ui-kit-js/src/components/navigation/link-pure/link-pure.design.md`),
         ],
         Code: [
@@ -279,7 +275,6 @@
           // @ts-ignore
           () => import(`@/../../ui-kit-js/src/components/navigation/link-pure/link-pure.props.md`),
         ],
->>>>>>> 1ca4d306
       },
       Pagination: {
         Design: [
