--- conflicted
+++ resolved
@@ -140,21 +140,6 @@
           () => import(`@/../../ui-kit-js/src/components/action/button/button.props.md`),
         ],
       },
-<<<<<<< HEAD
-      'Button Icon': {
-        Design: [
-          // @ts-ignore
-          () => import(`@/../../ui-kit-js/src/components/action/button-icon/button-icon.design.md`),
-        ],
-        Code: [
-          // @ts-ignore
-          () => import(`@/../../ui-kit-js/src/components/action/button-icon/button-icon.code.md`),
-        ],
-        Props: [
-          // @ts-ignore
-          () => import(`@/../../ui-kit-js/src/components/action/button-icon/button-icon.props.md`),
-        ],
-      },
       'Button Pure': {
         Design: [
           // @ts-ignore
@@ -169,22 +154,6 @@
           () => import(`@/../../ui-kit-js/src/components/action/button-pure/button-pure.props.md`),
         ],
       },
-      'Text Link': {
-        Design: [
-          // @ts-ignore
-          () => import(`@/../../ui-kit-js/src/components/action/text-link/text-link.design.md`),
-        ],
-        Code: [
-          // @ts-ignore
-          () => import(`@/../../ui-kit-js/src/components/action/text-link/text-link.code.md`),
-        ],
-        Props: [
-          // @ts-ignore
-          () => import(`@/../../ui-kit-js/src/components/action/text-link/text-link.props.md`),
-        ],
-      }
-=======
->>>>>>> eafd7edd
     },
     Content: {
       'Text List': {
@@ -275,6 +244,20 @@
       },
     },
     Navigation: {
+      'Link': {
+        Design: [
+          // @ts-ignore
+          () => import(`@/../../ui-kit-js/src/components/navigation/link/link.design.md`),
+        ],
+        Code: [
+          // @ts-ignore
+          () => import(`@/../../ui-kit-js/src/components/navigation/link/link.code.md`),
+        ],
+        Props: [
+          // @ts-ignore
+          () => import(`@/../../ui-kit-js/src/components/navigation/link/link.props.md`),
+        ],
+      },
       'Link Pure': {
         Design: [
           // @ts-ignore
@@ -295,20 +278,6 @@
           () => import(`@/../../ui-kit-js/src/components/navigation/pagination/pagination.props.md`),
         ],
       },
-      'Link': {
-        Design: [
-          // @ts-ignore
-          () => import(`@/../../ui-kit-js/src/components/navigation/link/link.design.md`),
-        ],
-        Code: [
-          // @ts-ignore
-          () => import(`@/../../ui-kit-js/src/components/navigation/link/link.code.md`),
-        ],
-        Props: [
-          // @ts-ignore
-          () => import(`@/../../ui-kit-js/src/components/navigation/link/link.props.md`),
-        ],
-      },
       'Text Link': {
         Design: [
           // @ts-ignore
