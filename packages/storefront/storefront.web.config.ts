--- conflicted
+++ resolved
@@ -182,7 +182,48 @@
       }
     },
     Form: {
-<<<<<<< HEAD
+      'Text Field': {
+        Design: [
+          // @ts-ignore
+          () => import(`@/../../components-js/src/components/form/text-field-wrapper/text-field-wrapper.design.md`)
+        ],
+        Code: [
+          // @ts-ignore
+          () => import(`@/../../components-js/src/components/form/text-field-wrapper/text-field-wrapper.code.md`)
+        ],
+        Props: [
+          // @ts-ignore
+          () => import(`@/../../components-js/src/components/form/text-field-wrapper/text-field-wrapper.props.md`)
+        ]
+      },
+      Select: {
+        Design: [
+          // @ts-ignore
+          () => import(`@/../../components-js/src/components/form/select-wrapper/select-wrapper.design.md`)
+        ],
+        Code: [
+          // @ts-ignore
+          () => import(`@/../../components-js/src/components/form/select-wrapper/select-wrapper.code.md`)
+        ],
+        Props: [
+          // @ts-ignore
+          () => import(`@/../../components-js/src/components/form/select-wrapper/select-wrapper.props.md`)
+        ]
+      },
+      Checkbox: {
+        Design: [
+          // @ts-ignore
+          () => import(`@/../../components-js/src/components/form/checkbox-wrapper/checkbox-wrapper.design.md`)
+        ],
+        Code: [
+          // @ts-ignore
+          () => import(`@/../../components-js/src/components/form/checkbox-wrapper/checkbox-wrapper.code.md`)
+        ],
+        Props: [
+          // @ts-ignore
+          () => import(`@/../../components-js/src/components/form/checkbox-wrapper/checkbox-wrapper.props.md`)
+        ]
+      },
       'Radio Button': {
         Design: [
           // @ts-ignore
@@ -195,50 +236,8 @@
         Props: [
           // @ts-ignore
           () => import(`@/../../components-js/src/components/form/radio-button-wrapper/radio-button-wrapper.props.md`)
-=======
-      'Text Field': {
-        Design: [
-          // @ts-ignore
-          () => import(`@/../../components-js/src/components/form/text-field-wrapper/text-field-wrapper.design.md`)
-        ],
-        Code: [
-          // @ts-ignore
-          () => import(`@/../../components-js/src/components/form/text-field-wrapper/text-field-wrapper.code.md`)
-        ],
-        Props: [
-          // @ts-ignore
-          () => import(`@/../../components-js/src/components/form/text-field-wrapper/text-field-wrapper.props.md`)
->>>>>>> c5526534
-        ]
-      },
-      Select: {
-        Design: [
-          // @ts-ignore
-          () => import(`@/../../components-js/src/components/form/select-wrapper/select-wrapper.design.md`)
-        ],
-        Code: [
-          // @ts-ignore
-          () => import(`@/../../components-js/src/components/form/select-wrapper/select-wrapper.code.md`)
-        ],
-        Props: [
-          // @ts-ignore
-          () => import(`@/../../components-js/src/components/form/select-wrapper/select-wrapper.props.md`)
-        ]
-      },
-      Checkbox: {
-        Design: [
-          // @ts-ignore
-          () => import(`@/../../components-js/src/components/form/checkbox-wrapper/checkbox-wrapper.design.md`)
-        ],
-        Code: [
-          // @ts-ignore
-          () => import(`@/../../components-js/src/components/form/checkbox-wrapper/checkbox-wrapper.code.md`)
-        ],
-        Props: [
-          // @ts-ignore
-          () => import(`@/../../components-js/src/components/form/checkbox-wrapper/checkbox-wrapper.props.md`)
-        ]
-      }
+        ]
+      },
     },
     Feedback: {
       Spinner: {
