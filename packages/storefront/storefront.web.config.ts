// @ts-ignore
import { StorefrontConfig } from '@/interface';

export const config: StorefrontConfig = {
  pages: {
    'Getting Started': {
      About: [
        // @ts-ignore
        () => import(`@/pages/web/about.md`)
      ],
      'Start Designing': [
        // @ts-ignore
        () => import(`@/pages/web/start-designing.md`)
      ],
      'Design Workflow': [
        // @ts-ignore
        () => import(`@/pages/web/design-workflow.md`)
      ],
      'Sketch Plugins': [
        // @ts-ignore
        () => import(`@/pages/web/sketch-plugins.md`)
      ],
      'Start Coding': [
        // @ts-ignore
        () => import(`@/pages/web/start-coding.md`)
      ]
    },
    News: {
      Updates: [
        // @ts-ignore
        () => import(`@/pages/web/updates.md`)
      ],
      Versioning: [
        // @ts-ignore
        () => import(`@/pages/web/versioning.md`)
      ],
      Roadmap: [
        // @ts-ignore
        () => import(`@/pages/web/roadmap.md`)
      ]
    },
    Help: {
      Support: [
        // @ts-ignore
        () => import(`@/pages/web/support.md`)
      ],
      Faq: [
        // @ts-ignore
        () => import(`@/pages/web/faq.md`)
      ],
      Troubleshooting: [
        // @ts-ignore
        () => import(`@/pages/web/troubleshooting.md`)
      ]
    },
    Basics: {
      'Browser Compatibility': [
        // @ts-ignore
        () => import(`@/pages/web/browser-compatibility.md`)
      ],
      'Quality Criteria': [
        // @ts-ignore
        () => import(`@/pages/web/quality-criteria.md`)
      ],
      'Accessibility Criteria': [
        // @ts-ignore
        () => import(`@/pages/web/accessibility.md`)
      ]
    },
    'Scss Utils': {
      Introduction: [
        // @ts-ignore
        () => import(`@/pages/web/introduction.md`)
      ],
      Variables: [
        // @ts-ignore
        () => import(`@/pages/web/variables.md`)
      ],
      Mixins: [
        // @ts-ignore
        () => import(`@/pages/web/mixins.md`)
      ],
      Functions: [
        // @ts-ignore
        () => import(`@/pages/web/functions.md`)
      ]
    }
  },
  stories: {
    General: {
      'Blur On Focus': [
        // @ts-ignore
        () => import(`@/stories/web/blur-on-focus.md`)
      ],
      'Components Ready': [
        // @ts-ignore
        () => import(`@/stories/web/components-ready.md`)
      ],
      'Testing': [
        // @ts-ignore
        () => import(`@/stories/web/testing.md`)
      ],
      'Slotted Content': [
        // @ts-ignore
        () => import(`@/stories/web/slotted-content.md`)
      ]
    },
    Basic: {
      Color: {
        Design: [
          // @ts-ignore
          () => import(`@/../../components-js/src/components/basic/color/color.design.md`)
        ],
        Code: [
          // @ts-ignore
          () => import(`@/../../components-js/src/components/basic/color/color.code.md`)
        ]
      },
      Typography: {
        Design: [
          // @ts-ignore
          () => import(`@/../../components-js/src/components/basic/typography/typography.design.md`)
        ],
        'Code Headline': [
          // @ts-ignore
          () => import(`@/../../components-js/src/components/basic/typography/headline/headline.code.md`)
        ],
        'Code Text': [
          // @ts-ignore
          () => import(`@/../../components-js/src/components/basic/typography/text/text.code.md`)
        ],
        Props: [
          // @ts-ignore
          () => import(`@/../../components-js/src/components/basic/typography/headline/headline.props.md`),
          // @ts-ignore
          () => import(`@/../../components-js/src/components/basic/typography/text/text.props.md`)
        ]
      },
      Marque: {
        Design: [
          // @ts-ignore
          () => import(`@/../../components-js/src/components/basic/marque/marque.design.md`)
        ],
        Code: [
          // @ts-ignore
          () => import(`@/../../components-js/src/components/basic/marque/marque.code.md`)
        ],
        Props: [
          // @ts-ignore
          () => import(`@/../../components-js/src/components/basic/marque/marque.props.md`)
        ]
      }
    },
    Action: {
      Button: {
        Design: [
          // @ts-ignore
          () => import(`@/../../components-js/src/components/action/button/button.design.md`)
        ],
        Code: [
          // @ts-ignore
          () => import(`@/../../components-js/src/components/action/button/button.code.md`)
        ],
        Props: [
          // @ts-ignore
          () => import(`@/../../components-js/src/components/action/button/button.props.md`)
        ]
      },
      'Button Pure': {
        Design: [
          // @ts-ignore
          () => import(`@/../../components-js/src/components/action/button-pure/button-pure.design.md`)
        ],
        Code: [
          // @ts-ignore
          () => import(`@/../../components-js/src/components/action/button-pure/button-pure.code.md`)
        ],
        Props: [
          // @ts-ignore
          () => import(`@/../../components-js/src/components/action/button-pure/button-pure.props.md`)
        ]
      }
    },
    Form: {
      'Text Field': {
        Design: [
          // @ts-ignore
          () => import(`@/../../components-js/src/components/form/text-field-wrapper/text-field-wrapper.design.md`)
        ],
        Code: [
          // @ts-ignore
          () => import(`@/../../components-js/src/components/form/text-field-wrapper/text-field-wrapper.code.md`)
        ],
        Props: [
          // @ts-ignore
          () => import(`@/../../components-js/src/components/form/text-field-wrapper/text-field-wrapper.props.md`)
        ]
      },
      Select: {
        Design: [
          // @ts-ignore
          () => import(`@/../../components-js/src/components/form/select-wrapper/select-wrapper.design.md`)
        ],
        Code: [
          // @ts-ignore
          () => import(`@/../../components-js/src/components/form/select-wrapper/select-wrapper.code.md`)
        ],
        Props: [
          // @ts-ignore
          () => import(`@/../../components-js/src/components/form/select-wrapper/select-wrapper.props.md`)
        ]
      },
      Checkbox: {
        Design: [
          // @ts-ignore
          () => import(`@/../../components-js/src/components/form/checkbox-wrapper/checkbox-wrapper.design.md`)
        ],
        Code: [
          // @ts-ignore
          () => import(`@/../../components-js/src/components/form/checkbox-wrapper/checkbox-wrapper.code.md`)
        ],
        Props: [
          // @ts-ignore
          () => import(`@/../../components-js/src/components/form/checkbox-wrapper/checkbox-wrapper.props.md`)
        ]
      },
<<<<<<< HEAD
      'Radio Button': {
        Design: [
          // @ts-ignore
          () => import(`@/../../components-js/src/components/form/radio-button-wrapper/radio-button-wrapper.design.md`)
        ],
        Code: [
          // @ts-ignore
          () => import(`@/../../components-js/src/components/form/radio-button-wrapper/radio-button-wrapper.code.md`)
        ],
        Props: [
          // @ts-ignore
          () => import(`@/../../components-js/src/components/form/radio-button-wrapper/radio-button-wrapper.props.md`)
        ]
      },
=======
      Textarea: {
        Design: [
          // @ts-ignore
          () => import(`@/../../components-js/src/components/form/textarea-wrapper/textarea-wrapper.design.md`)
        ],
        Code: [
          // @ts-ignore
          () => import(`@/../../components-js/src/components/form/textarea-wrapper/textarea-wrapper.code.md`)
        ],
        Props: [
          // @ts-ignore
          () => import(`@/../../components-js/src/components/form/textarea-wrapper/textarea-wrapper.props.md`)
        ]
      }
>>>>>>> 65f1eb34
    },
    Feedback: {
      Spinner: {
        Design: [
          // @ts-ignore
          () => import(`@/../../components-js/src/components/feedback/spinner/spinner.design.md`)
        ],
        Code: [
          // @ts-ignore
          () => import(`@/../../components-js/src/components/feedback/spinner/spinner.code.md`)
        ],
        Props: [
          // @ts-ignore
          () => import(`@/../../components-js/src/components/feedback/spinner/spinner.props.md`)
        ]
      }
    },
    Icon: {
      Icon: {
        Design: [
          // @ts-ignore
          () => import(`@/../../components-js/src/components/icon/icon/icon.design.md`)
        ],
        Code: [
          // @ts-ignore
          () => import(`@/../../components-js/src/components/icon/icon/icon.code.md`)
        ],
        Props: [
          // @ts-ignore
          () => import(`@/../../components-js/src/components/icon/icon/icon.props.md`)
        ]
      }
    },
    Layout: {
      Flex: {
        Code: [
          // @ts-ignore
          () => import(`@/../../components-js/src/components/layout/flex/flex.code.md`)
        ],
        Props: [
          // @ts-ignore
          () => import(`@/../../components-js/src/components/layout/flex/flex/flex.props.md`),
          // @ts-ignore
          () => import(`@/../../components-js/src/components/layout/flex/flex-item/flex-item.props.md`)
        ]
      },
      Grid: {
        Design: [
          // @ts-ignore
          () => import(`@/../../components-js/src/components/layout/grid/grid.design.md`)
        ],
        Code: [
          // @ts-ignore
          () => import(`@/../../components-js/src/components/layout/grid/grid.code.md`)
        ],
        Props: [
          // @ts-ignore
          () => import(`@/../../components-js/src/components/layout/grid/grid/grid.props.md`),
          // @ts-ignore
          () => import(`@/../../components-js/src/components/layout/grid/grid-item/grid-item.props.md`)
        ]
      },
      Spacing: {
        Design: [
          // @ts-ignore
          () => import(`@/../../components-js/src/components/layout/spacing/spacing.design.md`)
        ],
        Code: [
          // @ts-ignore
          () => import(`@/../../components-js/src/components/layout/spacing/spacing.code.md`)
        ]
      }
    },
    Navigation: {
      Link: {
        Design: [
          // @ts-ignore
          () => import(`@/../../components-js/src/components/navigation/link/link.design.md`)
        ],
        Code: [
          // @ts-ignore
          () => import(`@/../../components-js/src/components/navigation/link/link.code.md`)
        ],
        Props: [
          // @ts-ignore
          () => import(`@/../../components-js/src/components/navigation/link/link.props.md`)
        ]
      },
      'Link Pure': {
        Design: [
          // @ts-ignore
          () => import(`@/../../components-js/src/components/navigation/link-pure/link-pure.design.md`),
        ],
        Code: [
          // @ts-ignore
          () => import(`@/../../components-js/src/components/navigation/link-pure/link-pure.code.md`),
        ],
        Props: [
          // @ts-ignore
          () => import(`@/../../components-js/src/components/navigation/link-pure/link-pure.props.md`),
        ],
      },
      Pagination: {
        Design: [
          // @ts-ignore
          () => import(`@/../../components-js/src/components/navigation/pagination/pagination.design.md`)
        ],
        Code: [
          // @ts-ignore
          () => import(`@/../../components-js/src/components/navigation/pagination/pagination.code.md`)
        ],
        Props: [
          // @ts-ignore
          () => import(`@/../../components-js/src/components/navigation/pagination/pagination.props.md`)
        ]
      }
    }
  }
};<|MERGE_RESOLUTION|>--- conflicted
+++ resolved
@@ -224,7 +224,20 @@
           () => import(`@/../../components-js/src/components/form/checkbox-wrapper/checkbox-wrapper.props.md`)
         ]
       },
-<<<<<<< HEAD
+      Textarea: {
+        Design: [
+          // @ts-ignore
+          () => import(`@/../../components-js/src/components/form/textarea-wrapper/textarea-wrapper.design.md`)
+        ],
+        Code: [
+          // @ts-ignore
+          () => import(`@/../../components-js/src/components/form/textarea-wrapper/textarea-wrapper.code.md`)
+        ],
+        Props: [
+          // @ts-ignore
+          () => import(`@/../../components-js/src/components/form/textarea-wrapper/textarea-wrapper.props.md`)
+        ]
+      },
       'Radio Button': {
         Design: [
           // @ts-ignore
@@ -238,23 +251,7 @@
           // @ts-ignore
           () => import(`@/../../components-js/src/components/form/radio-button-wrapper/radio-button-wrapper.props.md`)
         ]
-      },
-=======
-      Textarea: {
-        Design: [
-          // @ts-ignore
-          () => import(`@/../../components-js/src/components/form/textarea-wrapper/textarea-wrapper.design.md`)
-        ],
-        Code: [
-          // @ts-ignore
-          () => import(`@/../../components-js/src/components/form/textarea-wrapper/textarea-wrapper.code.md`)
-        ],
-        Props: [
-          // @ts-ignore
-          () => import(`@/../../components-js/src/components/form/textarea-wrapper/textarea-wrapper.props.md`)
-        ]
-      }
->>>>>>> 65f1eb34
+      }
     },
     Feedback: {
       Spinner: {
