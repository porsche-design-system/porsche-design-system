// @ts-ignore
import { StorefrontConfig } from '@/interface';

export const config: StorefrontConfig = {
  pages: {
    'Getting Started': {
      About: [
        // @ts-ignore
        () => import(`@/pages/web/about.md`)
      ],
      'Start Designing': [
        // @ts-ignore
        () => import(`@/pages/web/start-designing.md`)
      ],
      'Design Workflow': [
        // @ts-ignore
        () => import(`@/pages/web/design-workflow.md`)
      ],
      'Sketch Plugins': [
        // @ts-ignore
        () => import(`@/pages/web/sketch-plugins.md`)
      ],
      'Start Coding': [
        // @ts-ignore
        () => import(`@/pages/web/start-coding.md`)
      ]
    },
    News: {
      Updates: [
        // @ts-ignore
        () => import(`@/pages/web/updates.md`)
      ],
      Versioning: [
        // @ts-ignore
        () => import(`@/pages/web/versioning.md`)
      ],
      Roadmap: [
        // @ts-ignore
        () => import(`@/pages/web/roadmap.md`)
      ]
    },
    Help: {
      Support: [
        // @ts-ignore
        () => import(`@/pages/web/support.md`)
      ],
      Faq: [
        // @ts-ignore
        () => import(`@/pages/web/faq.md`)
      ],
      Troubleshooting: [
        // @ts-ignore
        () => import(`@/pages/web/troubleshooting.md`)
      ]
    },
    Basics: {
      'Browser Compatibility': [
        // @ts-ignore
        () => import(`@/pages/web/browser-compatibility.md`)
      ],
      'Quality Criteria': [
        // @ts-ignore
        () => import(`@/pages/web/quality-criteria.md`)
      ],
      'Accessibility Criteria': [
        // @ts-ignore
        () => import(`@/pages/web/accessibility.md`)
      ]
    },
    'Scss Utils': {
      Introduction: [
        // @ts-ignore
        () => import(`@/pages/web/introduction.md`)
      ],
      Variables: [
        // @ts-ignore
        () => import(`@/pages/web/variables.md`)
      ],
      Mixins: [
        // @ts-ignore
        () => import(`@/pages/web/mixins.md`)
      ],
      Functions: [
        // @ts-ignore
        () => import(`@/pages/web/functions.md`)
      ]
    }
  },
  stories: {
    General: {
      'Blur On Focus': [
        // @ts-ignore
        () => import(`@/stories/web/blur-on-focus.md`)
      ],
      'Components Ready': [
        // @ts-ignore
        () => import(`@/stories/web/components-ready.md`)
      ],
      'Testing': [
        // @ts-ignore
        () => import(`@/stories/web/testing.md`)
      ],
      'Slotted Content': [
        // @ts-ignore
        () => import(`@/stories/web/slotted-content.md`)
      ]
    },
    Basic: {
      Color: {
        Design: [
          // @ts-ignore
          () => import(`@/../../components-js/src/components/basic/color/color.design.md`)
        ],
        Code: [
          // @ts-ignore
          () => import(`@/../../components-js/src/components/basic/color/color.code.md`)
        ]
      },
      Typography: {
        Design: [
          // @ts-ignore
          () => import(`@/../../components-js/src/components/basic/typography/typography.design.md`)
        ],
        'Code Headline': [
          // @ts-ignore
          () => import(`@/../../components-js/src/components/basic/typography/headline/headline.code.md`)
        ],
        'Code Text': [
          // @ts-ignore
          () => import(`@/../../components-js/src/components/basic/typography/text/text.code.md`)
        ],
        Props: [
          // @ts-ignore
          () => import(`@/../../components-js/src/components/basic/typography/headline/headline.props.md`),
          // @ts-ignore
          () => import(`@/../../components-js/src/components/basic/typography/text/text.props.md`)
        ]
      },
      Marque: {
        Design: [
          // @ts-ignore
          () => import(`@/../../components-js/src/components/basic/marque/marque.design.md`)
        ],
        Code: [
          // @ts-ignore
          () => import(`@/../../components-js/src/components/basic/marque/marque.code.md`)
        ],
        Props: [
          // @ts-ignore
          () => import(`@/../../components-js/src/components/basic/marque/marque.props.md`)
        ]
      }
    },
    Action: {
      Button: {
        Design: [
          // @ts-ignore
          () => import(`@/../../components-js/src/components/action/button/button.design.md`)
        ],
        Code: [
          // @ts-ignore
          () => import(`@/../../components-js/src/components/action/button/button.code.md`)
        ],
        Props: [
          // @ts-ignore
          () => import(`@/../../components-js/src/components/action/button/button.props.md`)
        ]
      },
      'Button Pure': {
        Design: [
          // @ts-ignore
          () => import(`@/../../components-js/src/components/action/button-pure/button-pure.design.md`)
        ],
        Code: [
          // @ts-ignore
          () => import(`@/../../components-js/src/components/action/button-pure/button-pure.code.md`)
        ],
        Props: [
          // @ts-ignore
          () => import(`@/../../components-js/src/components/action/button-pure/button-pure.props.md`)
        ]
      }
    },
<<<<<<< HEAD
    Forms: {
      'Checkbox': {
        Design: [
          // @ts-ignore
          () => import(`@/../../components-js/src/components/form/checkbox-wrapper/checkbox-wrapper.design.md`)
        ],
        Code: [
          // @ts-ignore
          () => import(`@/../../components-js/src/components/form/checkbox-wrapper/checkbox-wrapper.code.md`)
        ],
        Props: [
          // @ts-ignore
          () => import(`@/../../components-js/src/components/form/checkbox-wrapper/checkbox-wrapper.props.md`)
=======
    Form: {
      Select: {
        Design: [
          // @ts-ignore
          () => import(`@/../../components-js/src/components/form/select-wrapper/select-wrapper.design.md`)
        ],
        Code: [
          // @ts-ignore
          () => import(`@/../../components-js/src/components/form/select-wrapper/select-wrapper.code.md`)
        ],
        Props: [
          // @ts-ignore
          () => import(`@/../../components-js/src/components/form/select-wrapper/select-wrapper.props.md`)
>>>>>>> 3995ce14
        ]
      }
    },
    Feedback: {
      Spinner: {
        Design: [
          // @ts-ignore
          () => import(`@/../../components-js/src/components/feedback/spinner/spinner.design.md`)
        ],
        Code: [
          // @ts-ignore
          () => import(`@/../../components-js/src/components/feedback/spinner/spinner.code.md`)
        ],
        Props: [
          // @ts-ignore
          () => import(`@/../../components-js/src/components/feedback/spinner/spinner.props.md`)
        ]
      }
    },
    Icon: {
      Icon: {
        Design: [
          // @ts-ignore
          () => import(`@/../../components-js/src/components/icon/icon/icon.design.md`)
        ],
        Code: [
          // @ts-ignore
          () => import(`@/../../components-js/src/components/icon/icon/icon.code.md`)
        ],
        Props: [
          // @ts-ignore
          () => import(`@/../../components-js/src/components/icon/icon/icon.props.md`)
        ]
      }
    },
    Layout: {
      Flex: {
        Code: [
          // @ts-ignore
          () => import(`@/../../components-js/src/components/layout/flex/flex.code.md`)
        ],
        Props: [
          // @ts-ignore
          () => import(`@/../../components-js/src/components/layout/flex/flex/flex.props.md`),
          // @ts-ignore
          () => import(`@/../../components-js/src/components/layout/flex/flex-item/flex-item.props.md`)
        ]
      },
      Grid: {
        Design: [
          // @ts-ignore
          () => import(`@/../../components-js/src/components/layout/grid/grid.design.md`)
        ],
        Code: [
          // @ts-ignore
          () => import(`@/../../components-js/src/components/layout/grid/grid.code.md`)
        ],
        Props: [
          // @ts-ignore
          () => import(`@/../../components-js/src/components/layout/grid/grid/grid.props.md`),
          // @ts-ignore
          () => import(`@/../../components-js/src/components/layout/grid/grid-item/grid-item.props.md`)
        ]
      },
      Spacing: {
        Design: [
          // @ts-ignore
          () => import(`@/../../components-js/src/components/layout/spacing/spacing.design.md`)
        ],
        Code: [
          // @ts-ignore
          () => import(`@/../../components-js/src/components/layout/spacing/spacing.code.md`)
        ]
      }
    },
    Navigation: {
      Link: {
        Design: [
          // @ts-ignore
          () => import(`@/../../components-js/src/components/navigation/link/link.design.md`)
        ],
        Code: [
          // @ts-ignore
          () => import(`@/../../components-js/src/components/navigation/link/link.code.md`)
        ],
        Props: [
          // @ts-ignore
          () => import(`@/../../components-js/src/components/navigation/link/link.props.md`)
        ]
      },
      'Link Pure': {
        Design: [
          // @ts-ignore
          () => import(`@/../../components-js/src/components/navigation/link-pure/link-pure.design.md`),
        ],
        Code: [
          // @ts-ignore
          () => import(`@/../../components-js/src/components/navigation/link-pure/link-pure.code.md`),
        ],
        Props: [
          // @ts-ignore
          () => import(`@/../../components-js/src/components/navigation/link-pure/link-pure.props.md`),
        ],
      },
      Pagination: {
        Design: [
          // @ts-ignore
          () => import(`@/../../components-js/src/components/navigation/pagination/pagination.design.md`)
        ],
        Code: [
          // @ts-ignore
          () => import(`@/../../components-js/src/components/navigation/pagination/pagination.code.md`)
        ],
        Props: [
          // @ts-ignore
          () => import(`@/../../components-js/src/components/navigation/pagination/pagination.props.md`)
        ]
      }
    }
  }
};<|MERGE_RESOLUTION|>--- conflicted
+++ resolved
@@ -181,21 +181,6 @@
         ]
       }
     },
-<<<<<<< HEAD
-    Forms: {
-      'Checkbox': {
-        Design: [
-          // @ts-ignore
-          () => import(`@/../../components-js/src/components/form/checkbox-wrapper/checkbox-wrapper.design.md`)
-        ],
-        Code: [
-          // @ts-ignore
-          () => import(`@/../../components-js/src/components/form/checkbox-wrapper/checkbox-wrapper.code.md`)
-        ],
-        Props: [
-          // @ts-ignore
-          () => import(`@/../../components-js/src/components/form/checkbox-wrapper/checkbox-wrapper.props.md`)
-=======
     Form: {
       Select: {
         Design: [
@@ -209,7 +194,20 @@
         Props: [
           // @ts-ignore
           () => import(`@/../../components-js/src/components/form/select-wrapper/select-wrapper.props.md`)
->>>>>>> 3995ce14
+        ]
+      },
+      Checkbox: {
+        Design: [
+          // @ts-ignore
+          () => import(`@/../../components-js/src/components/form/checkbox-wrapper/checkbox-wrapper.design.md`)
+        ],
+        Code: [
+          // @ts-ignore
+          () => import(`@/../../components-js/src/components/form/checkbox-wrapper/checkbox-wrapper.code.md`)
+        ],
+        Props: [
+          // @ts-ignore
+          () => import(`@/../../components-js/src/components/form/checkbox-wrapper/checkbox-wrapper.props.md`)
         ]
       }
     },
