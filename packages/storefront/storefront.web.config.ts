--- conflicted
+++ resolved
@@ -181,8 +181,7 @@
         ]
       }
     },
-<<<<<<< HEAD
-    Forms: {
+    Form: {
       'Radio Button': {
         Design: [
           // @ts-ignore
@@ -195,8 +194,8 @@
         Props: [
           // @ts-ignore
           () => import(`@/../../components-js/src/components/form/radio-button-wrapper/radio-button-wrapper.props.md`)
-=======
-    Form: {
+        ]
+      },
       Select: {
         Design: [
           // @ts-ignore
@@ -209,7 +208,6 @@
         Props: [
           // @ts-ignore
           () => import(`@/../../components-js/src/components/form/select-wrapper/select-wrapper.props.md`)
->>>>>>> 2085b8d2
         ]
       }
     },
