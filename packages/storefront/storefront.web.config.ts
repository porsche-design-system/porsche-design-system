--- conflicted
+++ resolved
@@ -181,21 +181,6 @@
         ]
       }
     },
-<<<<<<< HEAD
-    Forms: {
-      Textarea: {
-        Design: [
-          // @ts-ignore
-          () => import(`@/../../components-js/src/components/form/textarea-wrapper/textarea-wrapper.design.md`)
-        ],
-        Code: [
-          // @ts-ignore
-          () => import(`@/../../components-js/src/components/form/textarea-wrapper/textarea-wrapper.code.md`)
-        ],
-        Props: [
-          // @ts-ignore
-          () => import(`@/../../components-js/src/components/form/textarea-wrapper/textarea-wrapper.props.md`)
-=======
     Form: {
       'Text Field': {
         Design: [
@@ -237,7 +222,20 @@
         Props: [
           // @ts-ignore
           () => import(`@/../../components-js/src/components/form/checkbox-wrapper/checkbox-wrapper.props.md`)
->>>>>>> c5526534
+        ]
+      },
+      Textarea: {
+        Design: [
+          // @ts-ignore
+          () => import(`@/../../components-js/src/components/form/textarea-wrapper/textarea-wrapper.design.md`)
+        ],
+        Code: [
+          // @ts-ignore
+          () => import(`@/../../components-js/src/components/form/textarea-wrapper/textarea-wrapper.code.md`)
+        ],
+        Props: [
+          // @ts-ignore
+          () => import(`@/../../components-js/src/components/form/textarea-wrapper/textarea-wrapper.props.md`)
         ]
       }
     },
