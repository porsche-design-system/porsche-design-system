--- conflicted
+++ resolved
@@ -320,24 +320,7 @@
 
   .content {
     position: relative;
-<<<<<<< HEAD
     overflow: hidden;
-=======
-    height: 100%;
-
-    .sidebar {
-      position: absolute;
-      top: 0;
-      left: 0;
-      bottom: 0;
-      width: p-px-to-rem(280px);
-      padding: $p-spacing-24 $p-spacing-32 $p-spacing-40;
-      border-right: 1px solid $p-color-neutral-contrast-low;
-      background: $p-color-background-default;
-      overflow-x: hidden;
-      overflow-y: auto;
-      -webkit-overflow-scrolling: touch;
->>>>>>> bc5da784
 
     &--menu-active {
       @include p-media-query('xxs', 's') {
@@ -358,7 +341,6 @@
     }
   }
 
-<<<<<<< HEAD
   .sidebar {
     position: fixed;
     top: 0;
@@ -366,8 +348,8 @@
     bottom: 0;
     width: p-px-to-rem(280px);
     padding: $p-spacing-24 $p-spacing-32 $p-spacing-40;
-    border-right: 1px solid $p-color-theme-light-neutral-contrast-low;
-    background: $p-color-theme-light-background;
+    border-right: 1px solid $p-light-neutral-contrast-low;
+    background: $p-light-background;
     overflow-x: hidden;
     overflow-y: auto;
     -webkit-overflow-scrolling: touch;
@@ -378,22 +360,9 @@
       transition: transform 0.3s, opacity 0.3s;
     }
   }
-=======
-    .main {
-      position: absolute;
-      z-index: 1;
-      top: 0;
-      right: 0;
-      bottom: 0;
-      left: 0;
-      background: $p-color-background-default;
-      overflow-x: hidden;
-      overflow-y: auto;
-      -webkit-overflow-scrolling: touch;
->>>>>>> bc5da784
 
   .main {
-    background: $p-color-theme-light-background;
+    background: $p-light-background;
 
     @include p-media-query('xxs', 's') {
       &--animate {
@@ -407,20 +376,10 @@
     }
   }
 
-<<<<<<< HEAD
   .router-view {
     position: relative;
     padding: $p-spacing-32;
-    background: $p-color-theme-light-background;
-=======
-      .router-view {
-        position: relative;
-        padding: $p-spacing-32;
-        z-index: 20;
-        background: $p-color-background-default;
-        opacity: 1;
-        transition: opacity .3s;
->>>>>>> bc5da784
+    background: $p-light-background;
 
     @include p-media-query('xxs', 's') {
       opacity: 1;
