--- conflicted
+++ resolved
@@ -1,25 +1,15 @@
 <template>
   <div id="app">
     <div class="content">
-<<<<<<< HEAD
-      <aside class="sidebar" :class="{ 'is-menu-active': isMenuActive }">
-        <Header/>
-        <p-divider class="divider--spacing-small"></p-divider>
-        <Sidebar/>
-        <p-divider class="divider--spacing-small"></p-divider>
-        <Footer/>
-      </aside>
-=======
       <div class="sidebar" :class="{ 'is-menu-active': isMenuActive }">
         <div>
           <Header/>
-          <Divider spacing="small"/>
+          <p-divider class="divider--spacing-small"></p-divider>
           <Sidebar/>
-          <Divider spacing="small"/>
+          <p-divider class="divider--spacing-small"></p-divider>
           <Footer/>
         </div>
       </div>
->>>>>>> 86d8b667
       <main class="main" :class="{ 'is-menu-active': isMenuActive }">
         <router-view class="router-view" :class="{ 'is-menu-active': isMenuActive, 'is-loading': isLoading }"/>
         <p-spinner class="spinner" :class="{ 'is-loading': isLoading }" size="medium"
