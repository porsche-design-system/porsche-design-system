--- conflicted
+++ resolved
@@ -1,17 +1,10 @@
 import { importMDX } from "mdx.macro";
 
 export interface Story {
-<<<<<<< HEAD
   design: any;
   code: any;
-  props: string[];
+  props?: string[];
   vrt?: any;
-=======
-  examples: any;
-  design?: any;
-  vrt?: any;
-  props?: string[];
->>>>>>> e11397c4
 }
 export interface Stories {
   [category: string]: {
@@ -21,8 +14,8 @@
 export const Stories: Stories = {
   Base: {
     Color: {
-      examples: importMDX("../../workshop/src/components/basic/color/color.code.mdx"),
-      design: importMDX("../../workshop/src/components/basic/color/color.design.mdx")
+      design: importMDX("../../workshop/src/components/basic/color/color.design.mdx"),
+      code: importMDX("../../workshop/src/components/basic/color/color.code.mdx")
     },
     Text: {
       design: importMDX("../../workshop/src/components/basic/text/text.design.mdx"),
