--- conflicted
+++ resolved
@@ -38,11 +38,8 @@
   Icon: {
     Icon: {
       design: importMDX("../../workshop/src/components/icon/icon/icon.design.mdx"),
-<<<<<<< HEAD
       code: importMDX("../../workshop/src/components/icon/icon/icon.code.mdx"),
-=======
       vrt: importMDX("../../workshop/src/components/icon/icon/icon.vrt.mdx"),
->>>>>>> f44af6e0
       props: ["Icon"]
     }
   },
