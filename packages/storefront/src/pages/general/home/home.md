<<<<<<< HEAD
# Dear friends of great design!  
=======
![Porsche UI Kit](/assets/img/teaser.jpg)

# Welcome to the Porsche UI Kit
>>>>>>> cedfb600

Our goal is to empower teams and partners globally to create great digital experiences together, that feel like beeing designed by one team. By uniting everyone around a common organisation with shared design tools, methods and components. With enough flexibility of individualisation for various contexts.
 
The Porsche UI Kit provides the fundamental elements to build aesthetic, quialitative and intuitive designs. Ready to use as designed Sketch Libraries, coded React Components or simple CSS with compiled HTML. Everything built and tested following the Porsche Quality Standards and Corporate Design.

## Benefits for Business, Design and Development

**Ship faster and focus on value.**  
Using the Porsche UI Kit stops wasting time on repetitive work and creation of what's already existing. The complementing guidance and workin methods, enable faster releases and quick iterations. Design capacity can be focused on valuable results and solving real design problems.

**Better user experience.**  
Reusing the pre-built essential design elements increases a consistent look and feel across different products, platforms and disciplines. Repetitive design patterns within the products, that match the marketing measures, improve the familarity, brand awareness and overall experience for the user.

**Quality for the long term.**  
A centrally built continuously maintained design system with standardised components and unified toolings pays off in clean and qualitative code and design results. All innately meeting the latest technical requirements and standards of accesibility, performance and usability.

**Laverage knowledge and clarity.**  
With all teams having access to the system and using the same language, it is much easier to collaborate and share knowledge with a clear understanding. Also the onboarding of new members is much easier and faster.


## Principles of success
We foster trust and responsibility rather than policing; Sticking to a continuous evolvement strategy with open collaboration and contribution.

* Use the contents as ingredients for building creative designs - upon and combining them
* Strive for a deep alignment between design and code through a close collaboration and communication
* See continuous updating as operation task and avoid growing debts
* Join our communication channels and community rituals to receive and share information
* Participate in the evolvement with your contribution and feedback<|MERGE_RESOLUTION|>--- conflicted
+++ resolved
@@ -1,10 +1,5 @@
-<<<<<<< HEAD
-# Dear friends of great design!  
-=======
-![Porsche UI Kit](/assets/img/teaser.jpg)
 
 # Welcome to the Porsche UI Kit
->>>>>>> cedfb600
 
 Our goal is to empower teams and partners globally to create great digital experiences together, that feel like beeing designed by one team. By uniting everyone around a common organisation with shared design tools, methods and components. With enough flexibility of individualisation for various contexts.
  
