--- conflicted
+++ resolved
@@ -9,13 +9,13 @@
     <React.Fragment>
       <header className={styles.teaser}>
         <div className={styles.cover}>
-<<<<<<< HEAD
-          <video src={require("./assets/porsche-ui-kit.mp4")} autoPlay muted playsInline />
-=======
-          <video src={require("./assets/porsche-ui-kit.mp4")}
-                 poster={require("./assets/porsche-ui-kit.jpg")}
-                 autoPlay muted/>
->>>>>>> 6bc31a42
+          <video
+            src={require("./assets/porsche-ui-kit.mp4")}
+            poster={require("./assets/porsche-ui-kit.jpg")}
+            autoPlay
+            muted
+            playsInline
+          />
         </div>
       </header>
 
@@ -44,13 +44,8 @@
               <Spacing marginTop={8}>
                 <Text>
                   While Porsche UI Kit v1 is coming soon as npm package with code examples and design documentation have
-<<<<<<< HEAD
                   a look at v0 documentation of <a href={"https://ui.porsche.com/v0/core/"}>Porsche UI Kit – Core v0</a>{" "}
                   and <a href={"https://ui.porsche.com/v0/react/"}>Porsche UI Kit – React v0</a> in the meantime.
-=======
-                  a look at v0 documentation of <a href={"https://ui.porsche.com/v0/core/"}>Porsche UI Kit – Core
-                  v0</a> and <a href={"https://ui.porsche.com/v0/react/"}>Porsche UI Kit – React v0</a> in the meantime.
->>>>>>> 6bc31a42
                 </Text>
               </Spacing>
               <Spacing marginTop={16}>
