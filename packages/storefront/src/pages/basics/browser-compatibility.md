--- conflicted
+++ resolved
@@ -58,12 +58,7 @@
 
 ### Browser Notification
 
-<<<<<<< HEAD
-To help inform the user about the **end of support of Microsoft Internet Explorer 11 and EdgeHTML** we provide a
-**Browser Notification Banner** and **Overlay** in form of an npm package `@porsche-design-system/browser-notification`.
-=======
 To help inform the user about the **end of support of Microsoft Internet Explorer 11 and EdgeHTML** we provide
 fallbacks.
->>>>>>> f2ceaedd
 
 For information on how to use it, see [Browser Support Fallback](partials/browser-support-fallback-script).