# Initial Styles

**Function name:** `getInitialStyles()`

<p-inline-notification heading="Attention" state="warning" dismiss-button="false">
<b>This partial is required since v3.7.0</b>.<br>
It is necessary to provide some default styles to Porsche Design System components until they are fully bootstrapped to
prevent FOUC. In addition, normalize and component related slotted styles are provided too.
</p-inline-notification>

Therefore, we provide a ready to use partial in all `@porsche-design-system/components-{js|angular|react|vue}` packages
which has to be injected into the `<head>` of your `index.html`.

## Supported options

| Option   | Description                                                                                                               | Type    | Default   |
| -------- | ------------------------------------------------------------------------------------------------------------------------- | ------- | --------- | -------- |
| `prefix` | Prefix will be added to the component names. It's also possible to pass multiple prefixes.                                | `string | string[]` | `''`     |
| `format` | Defines the output format of the partial. By default, it returns a html string, with `jsx` it returns valid jsx elements. | `'html' | 'jsx'`    | `'html'` |

## Examples

Project integration differs based on the project setup.  
The following showcases the most common ways.

<<<<<<< HEAD
<Notification heading="Hint" state="success">
=======
<PartialDocs name="getInitialStyles" :params="params" location="head"></PartialDocs>

<p-inline-notification heading="Hint" state="success" dismiss-button="false">
>>>>>>> 6df9ed8d
  In case, micro frontends with custom prefixed Porsche Design System components are used, 
it's possible to provide proper initial styles to all of them by defining an array of custom prefixes (see example below).
By entering <code>document.porscheDesignSystem</code> in the browser console of your application, it's possible to find out which prefixes are used.
</Notification>

<script lang="ts">
import Vue from 'vue';
import Component from 'vue-class-component';

@Component
export default class Code extends Vue {
  public params = [
    {
      value: ""
    },
    {
      value: "{ prefix: 'custom-prefix' }",
      comment: 'with custom prefix to match your prefixed components',
    },
    {
      value: "{ prefix: ['', 'custom-prefix', 'another-prefix'] }",
      comment: 'with multiple prefixes to match prefixed components coming from micro frontends',
    },
  ];
}
</script><|MERGE_RESOLUTION|>--- conflicted
+++ resolved
@@ -23,13 +23,9 @@
 Project integration differs based on the project setup.  
 The following showcases the most common ways.
 
-<<<<<<< HEAD
-<Notification heading="Hint" state="success">
-=======
 <PartialDocs name="getInitialStyles" :params="params" location="head"></PartialDocs>
 
-<p-inline-notification heading="Hint" state="success" dismiss-button="false">
->>>>>>> 6df9ed8d
+<Notification heading="Hint" state="success">
   In case, micro frontends with custom prefixed Porsche Design System components are used, 
 it's possible to provide proper initial styles to all of them by defining an array of custom prefixes (see example below).
 By entering <code>document.porscheDesignSystem</code> in the browser console of your application, it's possible to find out which prefixes are used.
