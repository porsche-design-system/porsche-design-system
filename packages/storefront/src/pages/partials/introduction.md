# Introduction

## Partials

<<<<<<< HEAD
Partials are utility functions that return static code or markup that is very dynamic (e.g. contains hashed file
names).  
We primarily offer them to improve the loading and bootstrapping experience by preloading external assets like component
chunks, fonts and icons but also initializing the Porsche Design System as early as possible.

They should be called during build time, **not** run time.
=======
Partials are utility functions that return static code or markup that is very dynamic (e.g. contains hashed file names).
We primarily offer them to improve the loading and bootstrapping experience by preloading external assets like component
chunks, fonts and icons but also initializing the Porsche Design System as early as possible. In addition, "fallbacks"
are provided to inform the user about e.g. the usage of an unsupported browser or disabled browser cookies.

Partials have to be called during build time, **not** run time.
>>>>>>> ef126010

### Available partials

<ul v-html="partialNames"></ul>

<script lang="ts">
import Vue from 'vue';
import Component from 'vue-class-component';
import { paramCase } from 'change-case';
import * as partials from '@porsche-design-system/components-js/partials';

@Component
export default class Code extends Vue {
  public partialNames = Object.keys(partials)
    .sort()
    .map(partial => `<li><a href="partials/${paramCase(partial.replace('get', ''))}">${partial}()</a></li>`)
    .join('');
}
</script><|MERGE_RESOLUTION|>--- conflicted
+++ resolved
@@ -2,21 +2,12 @@
 
 ## Partials
 
-<<<<<<< HEAD
-Partials are utility functions that return static code or markup that is very dynamic (e.g. contains hashed file
-names).  
-We primarily offer them to improve the loading and bootstrapping experience by preloading external assets like component
-chunks, fonts and icons but also initializing the Porsche Design System as early as possible.
-
-They should be called during build time, **not** run time.
-=======
 Partials are utility functions that return static code or markup that is very dynamic (e.g. contains hashed file names).
 We primarily offer them to improve the loading and bootstrapping experience by preloading external assets like component
 chunks, fonts and icons but also initializing the Porsche Design System as early as possible. In addition, "fallbacks"
 are provided to inform the user about e.g. the usage of an unsupported browser or disabled browser cookies.
 
 Partials have to be called during build time, **not** run time.
->>>>>>> ef126010
 
 ### Available partials
 
