# Porsche Design System

## V3 Status

### Common

- Use `px` instead of `rem` apart from `font-size`
- Use `hostHiddenStyles` in all components
- No `:active` style shall be set
- Use `text-indent: -999999px` for accessible but hidden text/label
  (https://webaim.org/techniques/css/invisiblecontent/)

### Utilities

| Utilities            | V3 Status <br/>                                                                                                                                                                                                      |
| -------------------- | -------------------------------------------------------------------------------------------------------------------------------------------------------------------------------------------------------------------- |
| ✅ **Font**          | - Sync token namings in Figma with PDS- StackBlitz code examples<br>- Technical docs<br>- UI/UX docs<br>- Migration path<br>- Update of deprecated utilities package                                                 |
| 🚧 **Grid**          | - Provide additional gridStyles for easier usage- Sync token namings in Figma with PDS- StackBlitz code examples<br>- Technical docs<br>- UI/UX docs<br>- Migration path<br>- Update of deprecated utilities package |
| ✅ **Media Query**   | - Sync token namings in Figma with PDS- StackBlitz code examples<br>- Technical docs<br>- UI/UX docs<br>- Migration path<br>- Update of deprecated utilities package                                                 |
| ✅ **Theme**         | - Sync token namings in Figma with PDS- StackBlitz code examples<br>- Technical docs<br>- UI/UX docs<br>- Migration path<br>- Update of deprecated utilities package                                                 |
| ✅ **Typography**    | - Sync token namings in Figma with PDS- StackBlitz code examples<br>- Technical docs<br>- UI/UX docs<br>- Migration path<br>- Update of deprecated utilities package                                                 |
| ✅ **Focus**         | - Sync token namings in Figma with PDS- StackBlitz code examples<br>- Technical docs<br>- UI/UX docs<br>- Migration path<br>- Update of deprecated utilities package                                                 |
| ✅ **Spacing**       | - Sync token namings in Figma with PDS- StackBlitz code examples<br>- Technical docs<br>- UI/UX docs<br>- Migration path<br>- Update of deprecated utilities package                                                 |
| ✅ **Gradient**      | - Sync token namings in Figma with PDS- StackBlitz code examples<br>- Technical docs<br>- UI/UX docs<br>- Migration path                                                                                             |
| 🚧 **Frosted Glass** | - Improve existing variants and extend by variant low<br>- Sync token namings in Figma with PDS- StackBlitz code examples<br>- Technical docs<br>- UI/UX docs<br>- Migration path                                    |
| ✅ **Drop Shadow**   | - Sync token namings in Figma with PDS- StackBlitz code examples<br>- Technical docs<br>- UI/UX docs<br>- Migration path                                                                                             |
| ✅ **Border**        | - Sync token namings in Figma with PDS- StackBlitz code examples<br>- Technical docs<br>- UI/UX docs<br>- Migration path                                                                                             |

### Components

| Components                  | V3 Status                                                                                                                                                                         |
| --------------------------- | --------------------------------------------------------------------------------------------------------------------------------------------------------------------------------- |
| ⛔ **Icon**                 |                                                                                                                                                                                   |
| ✅ **Spinner**              | - Animation is not smooth in Safari                                                                                                                                               |
| ✅ **Link Pure**            | - Fix jittering/spotting of `active` state on iOS<br />- use prop `current` instead of `active`                                                                                   |
| ✅ **Button Pure**          | - Fix jittering/spotting of `active` state on iOS                                                                                                                                 |
<<<<<<< HEAD
| ⛔ **Button / Link**        |                                                                                                                                                                                   |
| ⛔ **Link Social**          |                                                                                                                                                                                   |
| ✅ **Tag**                  |                                                                                                                                                                                   |
=======
| ✅ **Button / Link**        | - Coloring of icon when button is disabled is not correct yet, because icon component isn't refactored providing correct coloring created by css filters                          |
| ⛔ **Link Social**          |                                                                                                                                                                                   |
| ⛔ **Tag**                  |                                                                                                                                                                                   |
>>>>>>> 500797ff
| ✅ **Tag Dismissible**      |                                                                                                                                                                                   |
| ✅ **Switch**               |                                                                                                                                                                                   |
| ✅ **Checkbox Wrapper**     | - Hovering label text results in sticked hover styles some times. Using `:host(:hover) &(input:checked)` would solve the issue but to hover is applied to the whole host element. |
| ✅ **Radio Button Wrapper** | - Same hover issue, like with checkbox. Seems to be related to transition somehow<br />- focus is getting lost in some circumstances (#2206)                                      |
| ⛔ **Text Field Wrapper**   |                                                                                                                                                                                   |
| ⛔ **Textarea Wrapper**     |                                                                                                                                                                                   |
| ⛔ **Select Wrapper**       |                                                                                                                                                                                   |
| ⛔ **Segmented Control**    |                                                                                                                                                                                   |
| ⛔ **Inline Notification**  |                                                                                                                                                                                   |
| ⛔ **Banner**               |                                                                                                                                                                                   |
| ⛔ **Toast**                |                                                                                                                                                                                   |
| ⛔ **Modal**                |                                                                                                                                                                                   |
| ⛔ **Popover**              |                                                                                                                                                                                   |
| ⛔ **Marque**               |                                                                                                                                                                                   |
| ⛔ **Scroller**             |                                                                                                                                                                                   |
| ⛔ **Accordion**            |                                                                                                                                                                                   |
| ⛔ **Stepper Horizontal**   |                                                                                                                                                                                   |
| ⛔ **Tabs** / **Tabs Bar**  |                                                                                                                                                                                   |
| ⛔ **Pagination**           |                                                                                                                                                                                   |
| ⛔ **Table**                |                                                                                                                                                                                   |
| ⛔ **Carousel**             |                                                                                                                                                                                   |
| ⛔ **Link Tile**            |                                                                                                                                                                                   |
| ⛔ **Fieldset Wrapper**     |                                                                                                                                                                                   |
| ⛔ **Button Group**         |                                                                                                                                                                                   |
| ⛔ **Headline**             |                                                                                                                                                                                   |
| ⛔ **Text**                 |                                                                                                                                                                                   |
| ⛔ **Text List**            |                                                                                                                                                                                   |
| ⛔ **Content Wrapper**      |                                                                                                                                                                                   |
| ⛔ **Grid**                 |                                                                                                                                                                                   |
| ⛔ **Divider**              |                                                                                                                                                                                   |
| ⛔ **Flex**                 |                                                                                                                                                                                   |<|MERGE_RESOLUTION|>--- conflicted
+++ resolved
@@ -34,15 +34,9 @@
 | ✅ **Spinner**              | - Animation is not smooth in Safari                                                                                                                                               |
 | ✅ **Link Pure**            | - Fix jittering/spotting of `active` state on iOS<br />- use prop `current` instead of `active`                                                                                   |
 | ✅ **Button Pure**          | - Fix jittering/spotting of `active` state on iOS                                                                                                                                 |
-<<<<<<< HEAD
-| ⛔ **Button / Link**        |                                                                                                                                                                                   |
+| ✅ **Button / Link**        | - Coloring of icon when button is disabled is not correct yet, because icon component isn't refactored providing correct coloring created by css filters                          |
 | ⛔ **Link Social**          |                                                                                                                                                                                   |
 | ✅ **Tag**                  |                                                                                                                                                                                   |
-=======
-| ✅ **Button / Link**        | - Coloring of icon when button is disabled is not correct yet, because icon component isn't refactored providing correct coloring created by css filters                          |
-| ⛔ **Link Social**          |                                                                                                                                                                                   |
-| ⛔ **Tag**                  |                                                                                                                                                                                   |
->>>>>>> 500797ff
 | ✅ **Tag Dismissible**      |                                                                                                                                                                                   |
 | ✅ **Switch**               |                                                                                                                                                                                   |
 | ✅ **Checkbox Wrapper**     | - Hovering label text results in sticked hover styles some times. Using `:host(:hover) &(input:checked)` would solve the issue but to hover is applied to the whole host element. |
