# Porsche Design System

## V3 Status

### Common

- Use `px` instead of `rem` apart from `font-size`
- Use `hostHiddenStyles` in all components
- No `:active` style shall be set
- Use `text-indent: -999999px` for accessible but hidden text/label
  (https://webaim.org/techniques/css/invisiblecontent/)

### Utilities

| Utilities            | V3 Status <br/>                                                                                                                                                                                                      |
| -------------------- | -------------------------------------------------------------------------------------------------------------------------------------------------------------------------------------------------------------------- |
| ✅ **Font**          | - Sync token namings in Figma with PDS- StackBlitz code examples<br>- Technical docs<br>- UI/UX docs<br>- Migration path<br>- Update of deprecated utilities package                                                 |
| 🚧 **Grid**          | - Provide additional gridStyles for easier usage- Sync token namings in Figma with PDS- StackBlitz code examples<br>- Technical docs<br>- UI/UX docs<br>- Migration path<br>- Update of deprecated utilities package |
| ✅ **Media Query**   | - Sync token namings in Figma with PDS- StackBlitz code examples<br>- Technical docs<br>- UI/UX docs<br>- Migration path<br>- Update of deprecated utilities package                                                 |
| ✅ **Theme**         | - Sync token namings in Figma with PDS- StackBlitz code examples<br>- Technical docs<br>- UI/UX docs<br>- Migration path<br>- Update of deprecated utilities package                                                 |
| ✅ **Typography**    | - Sync token namings in Figma with PDS- StackBlitz code examples<br>- Technical docs<br>- UI/UX docs<br>- Migration path<br>- Update of deprecated utilities package                                                 |
| ✅ **Focus**         | - Sync token namings in Figma with PDS- StackBlitz code examples<br>- Technical docs<br>- UI/UX docs<br>- Migration path<br>- Update of deprecated utilities package                                                 |
| ✅ **Spacing**       | - Sync token namings in Figma with PDS- StackBlitz code examples<br>- Technical docs<br>- UI/UX docs<br>- Migration path<br>- Update of deprecated utilities package                                                 |
| ✅ **Gradient**      | - Sync token namings in Figma with PDS- StackBlitz code examples<br>- Technical docs<br>- UI/UX docs<br>- Migration path                                                                                             |
| 🚧 **Frosted Glass** | - Improve existing variants and extend by variant low<br>- Sync token namings in Figma with PDS- StackBlitz code examples<br>- Technical docs<br>- UI/UX docs<br>- Migration path                                    |
| ✅ **Drop Shadow**   | - Sync token namings in Figma with PDS- StackBlitz code examples<br>- Technical docs<br>- UI/UX docs<br>- Migration path                                                                                             |
| ✅ **Border**        | - Sync token namings in Figma with PDS- StackBlitz code examples<br>- Technical docs<br>- UI/UX docs<br>- Migration path                                                                                             |

### Components

| Components                  | V3 Status                                                                                                                                                                         |
| --------------------------- | --------------------------------------------------------------------------------------------------------------------------------------------------------------------------------- |
| ⛔ **Icon**                 |                                                                                                                                                                                   |
| ✅ **Spinner**              | - Animation is not smooth in Safari                                                                                                                                               |
| ✅ **Link Pure**            | - Fix jittering/spotting of `active` state on iOS<br />- use prop `current` instead of `active`                                                                                   |
| ✅ **Button Pure**          | - Fix jittering/spotting of `active` state on iOS                                                                                                                                 |
<<<<<<< HEAD
| ⛔ **Button / Link**        |                                                                                                                                                                                   |
=======
| ✅ **Button / Link**        | - Coloring of icon when button is disabled is not correct yet, because icon component isn't refactored providing correct coloring created by css filters                          |
>>>>>>> 500797ff
| ⛔ **Link Social**          |                                                                                                                                                                                   |
| ⛔ **Tag**                  |                                                                                                                                                                                   |
| ✅ **Tag Dismissible**      |                                                                                                                                                                                   |
| ✅ **Switch**               |                                                                                                                                                                                   |
| ✅ **Checkbox Wrapper**     | - Hovering label text results in sticked hover styles some times. Using `:host(:hover) &(input:checked)` would solve the issue but to hover is applied to the whole host element. |
| ✅ **Radio Button Wrapper** | - Same hover issue, like with checkbox. Seems to be related to transition somehow<br />- focus is getting lost in some circumstances (#2206)                                      |
<<<<<<< HEAD
| ✅ **Text Field Wrapper**   |                                                                                                                                                                                   |
=======
| ⛔ **Text Field Wrapper**   |                                                                                                                                                                                   |
>>>>>>> 500797ff
| ⛔ **Textarea Wrapper**     |                                                                                                                                                                                   |
| ⛔ **Select Wrapper**       |                                                                                                                                                                                   |
| ⛔ **Segmented Control**    |                                                                                                                                                                                   |
| ⛔ **Inline Notification**  |                                                                                                                                                                                   |
| ⛔ **Banner**               |                                                                                                                                                                                   |
| ⛔ **Toast**                |                                                                                                                                                                                   |
| ⛔ **Modal**                |                                                                                                                                                                                   |
| ⛔ **Popover**              |                                                                                                                                                                                   |
| ⛔ **Marque**               |                                                                                                                                                                                   |
| ⛔ **Scroller**             |                                                                                                                                                                                   |
| ⛔ **Accordion**            |                                                                                                                                                                                   |
| ⛔ **Stepper Horizontal**   |                                                                                                                                                                                   |
| ⛔ **Tabs** / **Tabs Bar**  |                                                                                                                                                                                   |
| ⛔ **Pagination**           |                                                                                                                                                                                   |
| ⛔ **Table**                |                                                                                                                                                                                   |
| ⛔ **Carousel**             |                                                                                                                                                                                   |
| ⛔ **Link Tile**            |                                                                                                                                                                                   |
| ⛔ **Fieldset Wrapper**     |                                                                                                                                                                                   |
| ⛔ **Button Group**         |                                                                                                                                                                                   |
| ⛔ **Headline**             |                                                                                                                                                                                   |
| ⛔ **Text**                 |                                                                                                                                                                                   |
| ⛔ **Text List**            |                                                                                                                                                                                   |
| ⛔ **Content Wrapper**      |                                                                                                                                                                                   |
| ⛔ **Grid**                 |                                                                                                                                                                                   |
| ⛔ **Divider**              |                                                                                                                                                                                   |
| ⛔ **Flex**                 |                                                                                                                                                                                   |<|MERGE_RESOLUTION|>--- conflicted
+++ resolved
@@ -34,22 +34,14 @@
 | ✅ **Spinner**              | - Animation is not smooth in Safari                                                                                                                                               |
 | ✅ **Link Pure**            | - Fix jittering/spotting of `active` state on iOS<br />- use prop `current` instead of `active`                                                                                   |
 | ✅ **Button Pure**          | - Fix jittering/spotting of `active` state on iOS                                                                                                                                 |
-<<<<<<< HEAD
-| ⛔ **Button / Link**        |                                                                                                                                                                                   |
-=======
 | ✅ **Button / Link**        | - Coloring of icon when button is disabled is not correct yet, because icon component isn't refactored providing correct coloring created by css filters                          |
->>>>>>> 500797ff
 | ⛔ **Link Social**          |                                                                                                                                                                                   |
 | ⛔ **Tag**                  |                                                                                                                                                                                   |
 | ✅ **Tag Dismissible**      |                                                                                                                                                                                   |
 | ✅ **Switch**               |                                                                                                                                                                                   |
 | ✅ **Checkbox Wrapper**     | - Hovering label text results in sticked hover styles some times. Using `:host(:hover) &(input:checked)` would solve the issue but to hover is applied to the whole host element. |
 | ✅ **Radio Button Wrapper** | - Same hover issue, like with checkbox. Seems to be related to transition somehow<br />- focus is getting lost in some circumstances (#2206)                                      |
-<<<<<<< HEAD
 | ✅ **Text Field Wrapper**   |                                                                                                                                                                                   |
-=======
-| ⛔ **Text Field Wrapper**   |                                                                                                                                                                                   |
->>>>>>> 500797ff
 | ⛔ **Textarea Wrapper**     |                                                                                                                                                                                   |
 | ⛔ **Select Wrapper**       |                                                                                                                                                                                   |
 | ⛔ **Segmented Control**    |                                                                                                                                                                                   |
