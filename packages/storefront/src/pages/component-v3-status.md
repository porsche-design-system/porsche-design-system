# Porsche Design System

## V3 Status

### Common

- Use `px` instead of `rem` apart from `font-size`
- Use `hostHiddenStyles` in all components
- No `:active` style shall be set
- Use `text-indent: -999999px` for accessible but hidden text/label
  (https://webaim.org/techniques/css/invisiblecontent/)

### Utilities

| Utilities            | V3 Status <br/>                                                                                                                                                                                                      |
| -------------------- | -------------------------------------------------------------------------------------------------------------------------------------------------------------------------------------------------------------------- |
| ✅ **Font**          | - Sync token namings in Figma with PDS- StackBlitz code examples<br>- Technical docs<br>- UI/UX docs<br>- Migration path<br>- Update of deprecated utilities package                                                 |
| 🚧 **Grid**          | - Provide additional gridStyles for easier usage- Sync token namings in Figma with PDS- StackBlitz code examples<br>- Technical docs<br>- UI/UX docs<br>- Migration path<br>- Update of deprecated utilities package |
| ✅ **Media Query**   | - Sync token namings in Figma with PDS- StackBlitz code examples<br>- Technical docs<br>- UI/UX docs<br>- Migration path<br>- Update of deprecated utilities package                                                 |
| ✅ **Theme**         | - Sync token namings in Figma with PDS- StackBlitz code examples<br>- Technical docs<br>- UI/UX docs<br>- Migration path<br>- Update of deprecated utilities package                                                 |
| ✅ **Typography**    | - Sync token namings in Figma with PDS- StackBlitz code examples<br>- Technical docs<br>- UI/UX docs<br>- Migration path<br>- Update of deprecated utilities package                                                 |
| ✅ **Focus**         | - Sync token namings in Figma with PDS- StackBlitz code examples<br>- Technical docs<br>- UI/UX docs<br>- Migration path<br>- Update of deprecated utilities package                                                 |
| ✅ **Spacing**       | - Sync token namings in Figma with PDS- StackBlitz code examples<br>- Technical docs<br>- UI/UX docs<br>- Migration path<br>- Update of deprecated utilities package                                                 |
| ✅ **Gradient**      | - Sync token namings in Figma with PDS- StackBlitz code examples<br>- Technical docs<br>- UI/UX docs<br>- Migration path                                                                                             |
| 🚧 **Frosted Glass** | - Improve existing variants and extend by variant low<br>- Sync token namings in Figma with PDS- StackBlitz code examples<br>- Technical docs<br>- UI/UX docs<br>- Migration path                                    |
| ✅ **Drop Shadow**   | - Sync token namings in Figma with PDS- StackBlitz code examples<br>- Technical docs<br>- UI/UX docs<br>- Migration path                                                                                             |
| ✅ **Border**        | - Sync token namings in Figma with PDS- StackBlitz code examples<br>- Technical docs<br>- UI/UX docs<br>- Migration path                                                                                             |

### Components

<<<<<<< HEAD
| Components                  | V3 Status                                                                                                                                                                         |
| --------------------------- | --------------------------------------------------------------------------------------------------------------------------------------------------------------------------------- |
| ⛔ **Icon**                 |                                                                                                                                                                                   |
| ✅ **Spinner**              | - Animation is not smooth in Safari                                                                                                                                               |
| ✅ **Link Pure**            | - Fix jittering/spotting of `active` state on iOS<br />- use prop `current` instead of `active`                                                                                   |
| ✅ **Button Pure**          | - Fix jittering/spotting of `active` state on iOS                                                                                                                                 |
| ⛔ **Button / Link**        |                                                                                                                                                                                   |
| ⛔ **Link Social**          |                                                                                                                                                                                   |
| ⛔ **Tag**                  |                                                                                                                                                                                   |
| ⛔ **Tag Dismissible**      |                                                                                                                                                                                   |
| ✅ **Switch**               |                                                                                                                                                                                   |
=======
| Components                  | V3 Status                                                                                                                                                                     |
| --------------------------- |-------------------------------------------------------------------------------------------------------------------------------------------------------------------------------|
| ⛔ **Icon**                 |                                                                                                                                                                               |
| ✅ **Spinner**              | - Animation is not smooth in Safari                                                                                                                                           |
| ✅ **Link Pure**            | - Fix jittering/spotting of `active` state on iOS<br />- use prop `current` instead of `active`                                                                               |
| ✅ **Button Pure**          | - Fix jittering/spotting of `active` state on iOS                                                                                                                             |
| ⛔ **Button / Link**        |                                                                                                                                                                               |
| ⛔ **Link Social**          |                                                                                                                                                                               |
| ⛔ **Tag**                  |                                                                                                                                                                               |
| ✅ **Tag Dismissible**      |                                                                                                                                                                               |
| ✅ **Switch**               |                                                                                                                                                                               |
>>>>>>> c0995e1d
| ✅ **Checkbox Wrapper**     | - Hovering label text results in sticked hover styles some times. Using `:host(:hover) &(input:checked)` would solve the issue but to hover is applied to the whole host element. |
| ✅ **Radio Button Wrapper** | - Same hover issue, like with checkbox. Seems to be related to transition somehow<br />- focus is getting lost in some circumstances (#2206)                                      |
| ✅ **Text Field Wrapper**   |                                                                                                                                                                                   |
| ⛔ **Textarea Wrapper**     |                                                                                                                                                                                   |
| ⛔ **Select Wrapper**       |                                                                                                                                                                                   |
| ⛔ **Segmented Control**    |                                                                                                                                                                                   |
| ⛔ **Inline Notification**  |                                                                                                                                                                                   |
| ⛔ **Banner**               |                                                                                                                                                                                   |
| ⛔ **Toast**                |                                                                                                                                                                                   |
| ⛔ **Modal**                |                                                                                                                                                                                   |
| ⛔ **Popover**              |                                                                                                                                                                                   |
| ⛔ **Marque**               |                                                                                                                                                                                   |
| ⛔ **Scroller**             |                                                                                                                                                                                   |
| ⛔ **Accordion**            |                                                                                                                                                                                   |
| ⛔ **Stepper Horizontal**   |                                                                                                                                                                                   |
| ⛔ **Tabs** / **Tabs Bar**  |                                                                                                                                                                                   |
| ⛔ **Pagination**           |                                                                                                                                                                                   |
| ⛔ **Table**                |                                                                                                                                                                                   |
| ⛔ **Carousel**             |                                                                                                                                                                                   |
| ⛔ **Link Tile**            |                                                                                                                                                                                   |
| ⛔ **Fieldset Wrapper**     |                                                                                                                                                                                   |
| ⛔ **Button Group**         |                                                                                                                                                                                   |
| ⛔ **Headline**             |                                                                                                                                                                                   |
| ⛔ **Text**                 |                                                                                                                                                                                   |
| ⛔ **Text List**            |                                                                                                                                                                                   |
| ⛔ **Content Wrapper**      |                                                                                                                                                                                   |
| ⛔ **Grid**                 |                                                                                                                                                                                   |
| ⛔ **Divider**              |                                                                                                                                                                                   |
| ⛔ **Flex**                 |                                                                                                                                                                                   |<|MERGE_RESOLUTION|>--- conflicted
+++ resolved
@@ -28,7 +28,6 @@
 
 ### Components
 
-<<<<<<< HEAD
 | Components                  | V3 Status                                                                                                                                                                         |
 | --------------------------- | --------------------------------------------------------------------------------------------------------------------------------------------------------------------------------- |
 | ⛔ **Icon**                 |                                                                                                                                                                                   |
@@ -38,21 +37,8 @@
 | ⛔ **Button / Link**        |                                                                                                                                                                                   |
 | ⛔ **Link Social**          |                                                                                                                                                                                   |
 | ⛔ **Tag**                  |                                                                                                                                                                                   |
-| ⛔ **Tag Dismissible**      |                                                                                                                                                                                   |
+| ✅ **Tag Dismissible**      |                                                                                                                                                                                   |
 | ✅ **Switch**               |                                                                                                                                                                                   |
-=======
-| Components                  | V3 Status                                                                                                                                                                     |
-| --------------------------- |-------------------------------------------------------------------------------------------------------------------------------------------------------------------------------|
-| ⛔ **Icon**                 |                                                                                                                                                                               |
-| ✅ **Spinner**              | - Animation is not smooth in Safari                                                                                                                                           |
-| ✅ **Link Pure**            | - Fix jittering/spotting of `active` state on iOS<br />- use prop `current` instead of `active`                                                                               |
-| ✅ **Button Pure**          | - Fix jittering/spotting of `active` state on iOS                                                                                                                             |
-| ⛔ **Button / Link**        |                                                                                                                                                                               |
-| ⛔ **Link Social**          |                                                                                                                                                                               |
-| ⛔ **Tag**                  |                                                                                                                                                                               |
-| ✅ **Tag Dismissible**      |                                                                                                                                                                               |
-| ✅ **Switch**               |                                                                                                                                                                               |
->>>>>>> c0995e1d
 | ✅ **Checkbox Wrapper**     | - Hovering label text results in sticked hover styles some times. Using `:host(:hover) &(input:checked)` would solve the issue but to hover is applied to the whole host element. |
 | ✅ **Radio Button Wrapper** | - Same hover issue, like with checkbox. Seems to be related to transition somehow<br />- focus is getting lost in some circumstances (#2206)                                      |
 | ✅ **Text Field Wrapper**   |                                                                                                                                                                                   |
