# Porsche Design System

## V3 Status

### Common

- Use `px` instead of `rem` apart from `font-size`
- Use `hostHiddenStyles` in all components
- No `:active` style shall be set
- Use `text-indent: -999999px` for accessible but hidden text/label
  (https://webaim.org/techniques/css/invisiblecontent/)

### Utilities

| Utilities            | V3 Status                                                                                                                                                                                                            |
| -------------------- | -------------------------------------------------------------------------------------------------------------------------------------------------------------------------------------------------------------------- |
| ✅ **Font**          | - Sync token namings in Figma with PDS- StackBlitz code examples<br>- Technical docs<br>- UI/UX docs<br>- Migration path<br>- Update of deprecated utilities package                                                 |
| 🚧 **Grid**          | - Provide additional gridStyles for easier usage- Sync token namings in Figma with PDS- StackBlitz code examples<br>- Technical docs<br>- UI/UX docs<br>- Migration path<br>- Update of deprecated utilities package |
| ✅ **Media Query**   | - Sync token namings in Figma with PDS- StackBlitz code examples<br>- Technical docs<br>- UI/UX docs<br>- Migration path<br>- Update of deprecated utilities package                                                 |
| ✅ **Theme**         | - Sync token namings in Figma with PDS- StackBlitz code examples<br>- Technical docs<br>- UI/UX docs<br>- Migration path<br>- Update of deprecated utilities package                                                 |
| ✅ **Typography**    | - Sync token namings in Figma with PDS- StackBlitz code examples<br>- Technical docs<br>- UI/UX docs<br>- Migration path<br>- Update of deprecated utilities package                                                 |
| ✅ **Focus**         | - Sync token namings in Figma with PDS- StackBlitz code examples<br>- Technical docs<br>- UI/UX docs<br>- Migration path<br>- Update of deprecated utilities package                                                 |
| ✅ **Spacing**       | - Sync token namings in Figma with PDS- StackBlitz code examples<br>- Technical docs<br>- UI/UX docs<br>- Migration path<br>- Update of deprecated utilities package                                                 |
| ✅ **Gradient**      | - Sync token namings in Figma with PDS- StackBlitz code examples<br>- Technical docs<br>- UI/UX docs<br>- Migration path                                                                                             |
| 🚧 **Frosted Glass** | - Improve existing variants and extend by variant low<br>- Sync token namings in Figma with PDS- StackBlitz code examples<br>- Technical docs<br>- UI/UX docs<br>- Migration path                                    |
| ✅ **Drop Shadow**   | - Sync token namings in Figma with PDS- StackBlitz code examples<br>- Technical docs<br>- UI/UX docs<br>- Migration path                                                                                             |
| ✅ **Border**        | - Sync token namings in Figma with PDS- StackBlitz code examples<br>- Technical docs<br>- UI/UX docs<br>- Migration path                                                                                             |

### Components

<<<<<<< HEAD
| Components                  | V3 Status                                                                                       |
| --------------------------- | ----------------------------------------------------------------------------------------------- |
| ⛔ **Icon**                 |                                                                                                 |
| ✅ **Spinner**              | - Animation is not smooth in Safari                                                             |
| ✅ **Link Pure**            | - fix jittering/spotting of `active` state on iOS<br />- use prop `current` instead of `active` |
| ✅ **Button Pure**          | - fix jittering/spotting of `active` state on iOS                                               |
| ⛔ **Button / Link**        |                                                                                                 |
| ⛔ **Link Social**          |                                                                                                 |
| ✅ **Tag**                  |                                                                                                 |
| ⛔ **Tag Dismissible**      |                                                                                                 |
| ✅ **Switch**               |                                                                                                 |
| ⛔ **Checkbox Wrapper**     |                                                                                                 |
| ⛔ **Radio Button Wrapper** |                                                                                                 |
| ⛔ **Text Field Wrapper**   |                                                                                                 |
| ⛔ **Textarea Wrapper**     |                                                                                                 |
| ⛔ **Select Wrapper**       |                                                                                                 |
| ⛔ **Segmented Control**    |                                                                                                 |
| ⛔ **Inline Notification**  |                                                                                                 |
| ⛔ **Banner**               |                                                                                                 |
| ⛔ **Toast**                |                                                                                                 |
| ⛔ **Modal**                |                                                                                                 |
| ⛔ **Popover**              |                                                                                                 |
| ⛔ **Marque**               |                                                                                                 |
| ⛔ **Scroller**             |                                                                                                 |
| ⛔ **Accordion**            |                                                                                                 |
| ⛔ **Stepper Horizontal**   |                                                                                                 |
| ⛔ **Tabs** / **Tabs Bar**  |                                                                                                 |
| ⛔ **Pagination**           |                                                                                                 |
| ⛔ **Table**                |                                                                                                 |
| ⛔ **Carousel**             |                                                                                                 |
| ⛔ **Link Tile**            |                                                                                                 |
| ⛔ **Fieldset Wrapper**     |                                                                                                 |
| ⛔ **Button Group**         |                                                                                                 |
| ⛔ **Headline**             |                                                                                                 |
| ⛔ **Text**                 |                                                                                                 |
| ⛔ **Text List**            |                                                                                                 |
| ⛔ **Content Wrapper**      |                                                                                                 |
| ⛔ **Grid**                 |                                                                                                 |
| ⛔ **Divider**              |                                                                                                 |
| ⛔ **Flex**                 |                                                                                                 |
=======
| Components                  | V3 Status                                                                                                                                                                         |
| --------------------------- | --------------------------------------------------------------------------------------------------------------------------------------------------------------------------------- |
| ⛔ **Icon**                 |                                                                                                                                                                                   |
| ✅ **Spinner**              | - Animation is not smooth in Safari                                                                                                                                               |
| ✅ **Link Pure**            | - fix jittering/spotting of `active` state on iOS<br />- use prop `current` instead of `active`                                                                                   |
| ✅ **Button Pure**          | - fix jittering/spotting of `active` state on iOS                                                                                                                                 |
| ⛔ **Button / Link**        |                                                                                                                                                                                   |
| ⛔ **Link Social**          |                                                                                                                                                                                   |
| ⛔ **Tag**                  |                                                                                                                                                                                   |
| ⛔ **Tag Dismissible**      |                                                                                                                                                                                   |
| ✅ **Switch**               |                                                                                                                                                                                   |
| ✅ **Checkbox Wrapper**     | - hovering label text results in sticked hover styles some times. Using `:host(:hover) &(input:checked)` would solve the issue but to hover is applied to the whole host element. |
| ⛔ **Radio Button Wrapper** |                                                                                                                                                                                   |
| ⛔ **Text Field Wrapper**   |                                                                                                                                                                                   |
| ⛔ **Textarea Wrapper**     |                                                                                                                                                                                   |
| ⛔ **Select Wrapper**       |                                                                                                                                                                                   |
| ⛔ **Segmented Control**    |                                                                                                                                                                                   |
| ⛔ **Inline Notification**  |                                                                                                                                                                                   |
| ⛔ **Banner**               |                                                                                                                                                                                   |
| ⛔ **Toast**                |                                                                                                                                                                                   |
| ⛔ **Modal**                |                                                                                                                                                                                   |
| ⛔ **Popover**              |                                                                                                                                                                                   |
| ⛔ **Marque**               |                                                                                                                                                                                   |
| ⛔ **Scroller**             |                                                                                                                                                                                   |
| ⛔ **Accordion**            |                                                                                                                                                                                   |
| ⛔ **Stepper Horizontal**   |                                                                                                                                                                                   |
| ⛔ **Tabs** / **Tabs Bar**  |                                                                                                                                                                                   |
| ⛔ **Pagination**           |                                                                                                                                                                                   |
| ⛔ **Table**                |                                                                                                                                                                                   |
| ⛔ **Carousel**             |                                                                                                                                                                                   |
| ⛔ **Link Tile**            |                                                                                                                                                                                   |
| ⛔ **Fieldset Wrapper**     |                                                                                                                                                                                   |
| ⛔ **Button Group**         |                                                                                                                                                                                   |
| ⛔ **Headline**             |                                                                                                                                                                                   |
| ⛔ **Text**                 |                                                                                                                                                                                   |
| ⛔ **Text List**            |                                                                                                                                                                                   |
| ⛔ **Content Wrapper**      |                                                                                                                                                                                   |
| ⛔ **Grid**                 |                                                                                                                                                                                   |
| ⛔ **Divider**              |                                                                                                                                                                                   |
| ⛔ **Flex**                 |                                                                                                                                                                                   |
>>>>>>> 5623f75d
<|MERGE_RESOLUTION|>--- conflicted
+++ resolved
@@ -28,48 +28,6 @@
 
 ### Components
 
-<<<<<<< HEAD
-| Components                  | V3 Status                                                                                       |
-| --------------------------- | ----------------------------------------------------------------------------------------------- |
-| ⛔ **Icon**                 |                                                                                                 |
-| ✅ **Spinner**              | - Animation is not smooth in Safari                                                             |
-| ✅ **Link Pure**            | - fix jittering/spotting of `active` state on iOS<br />- use prop `current` instead of `active` |
-| ✅ **Button Pure**          | - fix jittering/spotting of `active` state on iOS                                               |
-| ⛔ **Button / Link**        |                                                                                                 |
-| ⛔ **Link Social**          |                                                                                                 |
-| ✅ **Tag**                  |                                                                                                 |
-| ⛔ **Tag Dismissible**      |                                                                                                 |
-| ✅ **Switch**               |                                                                                                 |
-| ⛔ **Checkbox Wrapper**     |                                                                                                 |
-| ⛔ **Radio Button Wrapper** |                                                                                                 |
-| ⛔ **Text Field Wrapper**   |                                                                                                 |
-| ⛔ **Textarea Wrapper**     |                                                                                                 |
-| ⛔ **Select Wrapper**       |                                                                                                 |
-| ⛔ **Segmented Control**    |                                                                                                 |
-| ⛔ **Inline Notification**  |                                                                                                 |
-| ⛔ **Banner**               |                                                                                                 |
-| ⛔ **Toast**                |                                                                                                 |
-| ⛔ **Modal**                |                                                                                                 |
-| ⛔ **Popover**              |                                                                                                 |
-| ⛔ **Marque**               |                                                                                                 |
-| ⛔ **Scroller**             |                                                                                                 |
-| ⛔ **Accordion**            |                                                                                                 |
-| ⛔ **Stepper Horizontal**   |                                                                                                 |
-| ⛔ **Tabs** / **Tabs Bar**  |                                                                                                 |
-| ⛔ **Pagination**           |                                                                                                 |
-| ⛔ **Table**                |                                                                                                 |
-| ⛔ **Carousel**             |                                                                                                 |
-| ⛔ **Link Tile**            |                                                                                                 |
-| ⛔ **Fieldset Wrapper**     |                                                                                                 |
-| ⛔ **Button Group**         |                                                                                                 |
-| ⛔ **Headline**             |                                                                                                 |
-| ⛔ **Text**                 |                                                                                                 |
-| ⛔ **Text List**            |                                                                                                 |
-| ⛔ **Content Wrapper**      |                                                                                                 |
-| ⛔ **Grid**                 |                                                                                                 |
-| ⛔ **Divider**              |                                                                                                 |
-| ⛔ **Flex**                 |                                                                                                 |
-=======
 | Components                  | V3 Status                                                                                                                                                                         |
 | --------------------------- | --------------------------------------------------------------------------------------------------------------------------------------------------------------------------------- |
 | ⛔ **Icon**                 |                                                                                                                                                                                   |
@@ -78,7 +36,7 @@
 | ✅ **Button Pure**          | - fix jittering/spotting of `active` state on iOS                                                                                                                                 |
 | ⛔ **Button / Link**        |                                                                                                                                                                                   |
 | ⛔ **Link Social**          |                                                                                                                                                                                   |
-| ⛔ **Tag**                  |                                                                                                                                                                                   |
+| ✅ **Tag**                  |                                                                                                                                                                                   |
 | ⛔ **Tag Dismissible**      |                                                                                                                                                                                   |
 | ✅ **Switch**               |                                                                                                                                                                                   |
 | ✅ **Checkbox Wrapper**     | - hovering label text results in sticked hover styles some times. Using `:host(:hover) &(input:checked)` would solve the issue but to hover is applied to the whole host element. |
@@ -109,5 +67,4 @@
 | ⛔ **Content Wrapper**      |                                                                                                                                                                                   |
 | ⛔ **Grid**                 |                                                                                                                                                                                   |
 | ⛔ **Divider**              |                                                                                                                                                                                   |
-| ⛔ **Flex**                 |                                                                                                                                                                                   |
->>>>>>> 5623f75d
+| ⛔ **Flex**                 |                                                                                                                                                                                   |