# Porsche Design System

## V3 Status

### Common

- Use `px` instead of `rem` apart from `font-size`
- Use `hostHiddenStyles` in all components
- No `:active` style shall be set
- Use `text-indent: -999999px` for accessible but hidden text/label
  (https://webaim.org/techniques/css/invisiblecontent/)

### Utilities

| Utilities            | V3 Status <br/>                                                                                                                                                                                                      |
| -------------------- | -------------------------------------------------------------------------------------------------------------------------------------------------------------------------------------------------------------------- |
| ✅ **Font**          | - Sync token namings in Figma with PDS- StackBlitz code examples<br>- Technical docs<br>- UI/UX docs<br>- Migration path<br>- Update of deprecated utilities package                                                 |
| 🚧 **Grid**          | - Provide additional gridStyles for easier usage- Sync token namings in Figma with PDS- StackBlitz code examples<br>- Technical docs<br>- UI/UX docs<br>- Migration path<br>- Update of deprecated utilities package |
| ✅ **Media Query**   | - Sync token namings in Figma with PDS- StackBlitz code examples<br>- Technical docs<br>- UI/UX docs<br>- Migration path<br>- Update of deprecated utilities package                                                 |
| ✅ **Theme**         | - Sync token namings in Figma with PDS- StackBlitz code examples<br>- Technical docs<br>- UI/UX docs<br>- Migration path<br>- Update of deprecated utilities package                                                 |
| ✅ **Typography**    | - Sync token namings in Figma with PDS- StackBlitz code examples<br>- Technical docs<br>- UI/UX docs<br>- Migration path<br>- Update of deprecated utilities package                                                 |
| ✅ **Focus**         | - Sync token namings in Figma with PDS- StackBlitz code examples<br>- Technical docs<br>- UI/UX docs<br>- Migration path<br>- Update of deprecated utilities package                                                 |
| ✅ **Spacing**       | - Sync token namings in Figma with PDS- StackBlitz code examples<br>- Technical docs<br>- UI/UX docs<br>- Migration path<br>- Update of deprecated utilities package                                                 |
| ✅ **Gradient**      | - Sync token namings in Figma with PDS- StackBlitz code examples<br>- Technical docs<br>- UI/UX docs<br>- Migration path                                                                                             |
| 🚧 **Frosted Glass** | - Improve existing variants and extend by variant low<br>- Sync token namings in Figma with PDS- StackBlitz code examples<br>- Technical docs<br>- UI/UX docs<br>- Migration path                                    |
| ✅ **Drop Shadow**   | - Sync token namings in Figma with PDS- StackBlitz code examples<br>- Technical docs<br>- UI/UX docs<br>- Migration path                                                                                             |
| ✅ **Border**        | - Sync token namings in Figma with PDS- StackBlitz code examples<br>- Technical docs<br>- UI/UX docs<br>- Migration path                                                                                             |

### Components

| Components                  | V3 Status                                                                                                                                                                         |
| --------------------------- | --------------------------------------------------------------------------------------------------------------------------------------------------------------------------------- |
| ⛔ **Icon**                 |                                                                                                                                                                                   |
| ✅ **Spinner**              | - Animation is not smooth in Safari                                                                                                                                               |
| ✅ **Link Pure**            | - Fix jittering/spotting of `active` state on iOS<br />- use prop `current` instead of `active`                                                                                   |
| ✅ **Button Pure**          | - Fix jittering/spotting of `active` state on iOS                                                                                                                                 |
<<<<<<< HEAD
| ⛔ **Button / Link**        |                                                                                                                                                                                   |
=======
| ✅ **Button / Link**        | - Coloring of icon when button is disabled is not correct yet, because icon component isn't refactored providing correct coloring created by css filters                          |
>>>>>>> 500797ff
| ⛔ **Link Social**          |                                                                                                                                                                                   |
| ⛔ **Tag**                  |                                                                                                                                                                                   |
| ✅ **Tag Dismissible**      |                                                                                                                                                                                   |
| ✅ **Switch**               |                                                                                                                                                                                   |
| ✅ **Checkbox Wrapper**     | - Hovering label text results in sticked hover styles some times. Using `:host(:hover) &(input:checked)` would solve the issue but to hover is applied to the whole host element. |
| ✅ **Radio Button Wrapper** | - Same hover issue, like with checkbox. Seems to be related to transition somehow<br />- focus is getting lost in some circumstances (#2206)                                      |
| ⛔ **Text Field Wrapper**   |                                                                                                                                                                                   |
| ⛔ **Textarea Wrapper**     |                                                                                                                                                                                   |
| ⛔ **Select Wrapper**       |                                                                                                                                                                                   |
| ⛔ **Segmented Control**    |                                                                                                                                                                                   |
| ⛔ **Inline Notification**  |                                                                                                                                                                                   |
| ⛔ **Banner**               |                                                                                                                                                                                   |
| ⛔ **Toast**                |                                                                                                                                                                                   |
| ⛔ **Modal**                |                                                                                                                                                                                   |
<<<<<<< HEAD
| ✅ **Popover**              |                                                                                                                                                                                   |
=======
| ⛔ **Popover**              |                                                                                                                                                                                   |
>>>>>>> 500797ff
| ⛔ **Marque**               |                                                                                                                                                                                   |
| ⛔ **Scroller**             |                                                                                                                                                                                   |
| ⛔ **Accordion**            |                                                                                                                                                                                   |
| ⛔ **Stepper Horizontal**   |                                                                                                                                                                                   |
| ⛔ **Tabs** / **Tabs Bar**  |                                                                                                                                                                                   |
| ⛔ **Pagination**           |                                                                                                                                                                                   |
| ⛔ **Table**                |                                                                                                                                                                                   |
| ⛔ **Carousel**             |                                                                                                                                                                                   |
| ⛔ **Link Tile**            |                                                                                                                                                                                   |
| ⛔ **Fieldset Wrapper**     |                                                                                                                                                                                   |
| ⛔ **Button Group**         |                                                                                                                                                                                   |
| ⛔ **Headline**             |                                                                                                                                                                                   |
| ⛔ **Text**                 |                                                                                                                                                                                   |
| ⛔ **Text List**            |                                                                                                                                                                                   |
| ⛔ **Content Wrapper**      |                                                                                                                                                                                   |
| ⛔ **Grid**                 |                                                                                                                                                                                   |
| ⛔ **Divider**              |                                                                                                                                                                                   |
| ⛔ **Flex**                 |                                                                                                                                                                                   |<|MERGE_RESOLUTION|>--- conflicted
+++ resolved
@@ -34,11 +34,7 @@
 | ✅ **Spinner**              | - Animation is not smooth in Safari                                                                                                                                               |
 | ✅ **Link Pure**            | - Fix jittering/spotting of `active` state on iOS<br />- use prop `current` instead of `active`                                                                                   |
 | ✅ **Button Pure**          | - Fix jittering/spotting of `active` state on iOS                                                                                                                                 |
-<<<<<<< HEAD
-| ⛔ **Button / Link**        |                                                                                                                                                                                   |
-=======
 | ✅ **Button / Link**        | - Coloring of icon when button is disabled is not correct yet, because icon component isn't refactored providing correct coloring created by css filters                          |
->>>>>>> 500797ff
 | ⛔ **Link Social**          |                                                                                                                                                                                   |
 | ⛔ **Tag**                  |                                                                                                                                                                                   |
 | ✅ **Tag Dismissible**      |                                                                                                                                                                                   |
@@ -53,11 +49,7 @@
 | ⛔ **Banner**               |                                                                                                                                                                                   |
 | ⛔ **Toast**                |                                                                                                                                                                                   |
 | ⛔ **Modal**                |                                                                                                                                                                                   |
-<<<<<<< HEAD
 | ✅ **Popover**              |                                                                                                                                                                                   |
-=======
-| ⛔ **Popover**              |                                                                                                                                                                                   |
->>>>>>> 500797ff
 | ⛔ **Marque**               |                                                                                                                                                                                   |
 | ⛔ **Scroller**             |                                                                                                                                                                                   |
 | ⛔ **Accordion**            |                                                                                                                                                                                   |
