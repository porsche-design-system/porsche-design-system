--- conflicted
+++ resolved
@@ -265,11 +265,7 @@
 
 ## Accessibility
 
-<<<<<<< HEAD
-Always stick to the defined [Accessibility criteria](#/basics/accessibility-criteria) (WCAG level AA) when designing web applications for Porsche. For form design you should consider in particular the following aspects:
-=======
 Always stick to the defined [Accessibility criteria](#/accessibility/introduction) (WCAG level AA) when designing web applications for Porsche. For form design you should consider in particular the following aspects:
->>>>>>> 9b631a89
 
 * Forms should **provide 100% keyboard navigation**, which means: Users should be able to jump through the whole form using the tab key.
 * Always **provide focus states** to show the user both the starting and when proceeding the current position. The Porsche Design System form components are provided with a focus state on board.
