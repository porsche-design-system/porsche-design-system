# Changelog

## Porsche Design System

All notable changes to this project will be documented in this file and published as following npm packages:

- `@porsche-design-system/components-js`
- `@porsche-design-system/components-angular`
- `@porsche-design-system/components-react`
- `@porsche-design-system/components-vue`

The format is based on [Keep a Changelog](https://keepachangelog.com/en/1.0.0/), and this project adheres to
[Semantic Versioning](https://semver.org/spec/v2.0.0.html).

<TableOfContents tag="h3" isChangelog="true"></TableOfContents>

### [Unreleased]

<<<<<<< HEAD
#### Added

- **[EXPERIMENTAL]** `Link Tile Product`
  ([#2909](https://github.com/porsche-design-system/porsche-design-system/pull/2909))
=======
#### Fixed

- `Wordmark`, `Crest` and `Marque`: custom clickable area
  ([#2930](https://github.com/porsche-design-system/porsche-design-system/pull/2930))
>>>>>>> 92cc1e65

### [3.10.0-rc.0] - 2023-12-07

#### Added

- **[EXPERIMENTAL]** `Flyout Navigation`
  ([#2906](https://github.com/porsche-design-system/porsche-design-system/pull/2906))
- Prop `submit-button` to show/hide a submit button for `Text Field Wrapper` `type="search"` if wrapped inside a form
  ([#2908](https://github.com/porsche-design-system/porsche-design-system/pull/2908))

#### Changed

- `Accordion`: removed `border-bottom` if used standalone
  ([#2911](https://github.com/porsche-design-system/porsche-design-system/pull/2911))
- `display` css property can be overridden on all components, e.g. to make use of `display: none;` within media
  queries  
  ([#2913](https://github.com/porsche-design-system/porsche-design-system/pull/2913))
- `Pagination`: Prop `maxNumberOfPageLinks` is deprecated and has no effect anymore, instead there is responsive
  behavior out of the box with full SSR support
  ([#2898](https://github.com/porsche-design-system/porsche-design-system/pull/2898))

### [3.9.0] - 2023-11-24

### [3.9.0-rc.0] - 2023-11-23

#### Added

- Angular: `theme: 'light' | 'dark' | 'auto'` option to `PorscheDesignSystemModule.load()` to set `theme` on all child
  components  
  ([#2872](https://github.com/porsche-design-system/porsche-design-system/pull/2872))
- React: `theme: 'light' | 'dark' | 'auto'` prop to `PorscheDesignSystemProvider` to set `theme` on all child
  components  
  ([#2872](https://github.com/porsche-design-system/porsche-design-system/pull/2872))
- Vue: `theme: 'light' | 'dark' | 'auto'` prop to `PorscheDesignSystemProvider` to set `theme` on all child components  
  ([#2872](https://github.com/porsche-design-system/porsche-design-system/pull/2872))
- Validation for usage of different PDS versions
  ([#2867](https://github.com/porsche-design-system/porsche-design-system/pull/2867))

#### Changed

- `Text Field Wrapper`, `Textarea Wrapper`, `Select Wrapper`, `Multi Select`, `Pin Code`, `Checkbox Wrapper` and
  `Radio Button Wrapper` have improved visual alignment
  ([#2854](https://github.com/porsche-design-system/porsche-design-system/pull/2854))
- `Text Field Wrapper` fully supports RTL (right-to-left) mode
  ([#2854](https://github.com/porsche-design-system/porsche-design-system/pull/2854))
- `Pin Code`: Prop values from `1` to `6` are now supported for `length` prop
  ([#2859](https://github.com/porsche-design-system/porsche-design-system/pull/2859))
- `Model Signature` asset for `model="macan"`
  ([#2857](https://github.com/porsche-design-system/porsche-design-system/pull/2857))
- Use motion tokens in all components
  ([#2834](https://github.com/porsche-design-system/porsche-design-system/pull/2834))

#### Fixed

- `Select Wrapper`: Select dropdown is now visible if it overflows the `Table` component
  ([#2885](https://github.com/porsche-design-system/porsche-design-system/pull/2885))
- `Select Wrapper` keyboard and scroll behavior
  ([#2864](https://github.com/porsche-design-system/porsche-design-system/pull/2864))
- Safari 15 default margin of button elements in several components
  ([#2858](https://github.com/porsche-design-system/porsche-design-system/pull/2858))
- `Checkbox Wrapper` and `Radio Button Wrapper` border-color/background-color does not reset on hover
  ([#2852](https://github.com/porsche-design-system/porsche-design-system/pull/2852))
- `Tabs Bar` losing `activeTabIndex` and underline in certain framework scenarios
  ([#2896](https://github.com/porsche-design-system/porsche-design-system/pull/2896))
- `Modal` and `Flyout` body jumping in the background and scrolling back to the top in Next Js and Remix
  ([#2890](https://github.com/porsche-design-system/porsche-design-system/pull/2890))

### [3.8.0] - 2023-10-24

### [3.8.0-rc.0] - 2023-10-23

#### Added

- RTL (right-to-left) support for all components
  ([#2819](https://github.com/porsche-design-system/porsche-design-system/pull/2819))
- `Popover` and `Modal` support theme dark and auto
  ([#2789](https://github.com/porsche-design-system/porsche-design-system/pull/2789))
- Styles: `getSkeletonStyle()` and `pds-skeleton()`
  ([#2796](https://github.com/porsche-design-system/porsche-design-system/pull/2796))
- Styles: `motionDuration{Short|Moderate|Long|VeryLong}`, `motionEasing{Base|In|Out}`, and
  `$pds-motion-duration-{short|moderate|long|very-long}`, `$pds-motion-easing-{base|in|out}`
  ([#2791](https://github.com/porsche-design-system/porsche-design-system/pull/2791))

#### Changed

- Styles: `themeDarkBackgroundShading` and `$pds-theme-dark-background-shading` color
  ([#2789](https://github.com/porsche-design-system/porsche-design-system/pull/2789))
- `Spinner` animation was optimized to consume less CPU
  ([#2825](https://github.com/porsche-design-system/porsche-design-system/pull/2825))

- `Text`, `Display`, `Heading`, `Headline`: Prop values `left | right` of `align` prop are deprecated and mapped to new
  values `start | end` for correct RTL (right-to-left) support
  ([#2819](https://github.com/porsche-design-system/porsche-design-system/pull/2819))

```diff
- <p-text align="left"></p-text>
+ <p-text align="start"></p-text>

- <p-text align="right"></p-text>
+ <p-text align="end"></p-text>

- <p-display align="left"></p-display>
+ <p-display align="start"></p-display>

- <p-display align="right"></p-display>
+ <p-display align="end"></p-display>

- <p-heading align="left"></p-heading>
+ <p-heading align="start"></p-heading>

- <p-heading align="right"></p-heading>
+ <p-heading align="end"></p-heading>

- <p-headline align="left"></p-headline>
+ <p-headline align="start"></p-headline>

- <p-headline align="right"></p-headline>
+ <p-headline align="end"></p-headline>
```

- `Button Pure`, `Link Pure`, `Switch`: Prop values `left | right` of `align-label` prop are deprecated and mapped to
  new values `start | end` for correct RTL (right-to-left) support
  ([#2819](https://github.com/porsche-design-system/porsche-design-system/pull/2819))

```diff
- <p-button-pure align-label="left"></p-button-pure>
+ <p-button-pure align-label="start"></p-button-pure>

- <p-button-pure align-label="right"></p-button-pure>
+ <p-button-pure align-label="end"></p-button-pure>

- <p-link-pure align-label="left"></p-link-pure>
+ <p-link-pure align-label="start"></p-link-pure>

- <p-link-pure align-label="right"></p-link-pure>
+ <p-link-pure align-label="end"></p-link-pure>

- <p-switch align-label="left"></p-switch>
+ <p-switch align-label="start"></p-switch>

- <p-switch align-label="right"></p-switch>
+ <p-switch align-label="end"></p-switch>
```

- `Flyout`: Prop values `left | right` of `position` prop are deprecated and mapped to new values `start | end` for
  correct RTL (right-to-left) support
  ([#2819](https://github.com/porsche-design-system/porsche-design-system/pull/2819))

```diff
- <p-flyout position="left"></p-flyout>
+ <p-flyout-pure position="start"></p-flyout>

- <p-flyout-pure position="right"></p-flyout>
+ <p-flyout-pure position="end"></p-flyout>
```

- `Carousel`: Prop value `left` of `align-header` prop is deprecated and mapped to new value `start` for correct RTL
  (right-to-left) support ([#2819](https://github.com/porsche-design-system/porsche-design-system/pull/2819))

```diff
- <p-carousel align-header="left"></p-carousel>
+ <p-carousel-pure align-header="start"></p-carousel>
```

#### Fixed

- `Popover` doesn't get cut off when used within the `Table` component
  ([#2814](https://github.com/porsche-design-system/porsche-design-system/pull/2814))
- `Flyout` and `Modal` with `open="false"` and nested `Accordion` with `open="true"` containing focusable elements like
  links can't be focused anymore ([#2818](https://github.com/porsche-design-system/porsche-design-system/pull/2818))
- Background for open `Flyout` and `Modal` on iOS Mobile Safari with collapsed address bar is no longer scrollable
  ([#2822](https://github.com/porsche-design-system/porsche-design-system/pull/2822))
- `Tabs Bar` works with translated page content
  ([#2847](https://github.com/porsche-design-system/porsche-design-system/pull/2847))

### [3.7.0] - 2023-10-04

### [3.7.0-rc.2] - 2023-10-04

#### Added

- Styles: `gridStyles` and `pds-grid()` support basic usage inside `Flyout` component
  ([#2756](https://github.com/porsche-design-system/porsche-design-system/pull/2756))

#### Fixed

- Overlay issues of header/footer in `Flyout` component
  ([#2786](https://github.com/porsche-design-system/porsche-design-system/pull/2786))

### [3.7.0-rc.1] - 2023-09-20

#### Added

- **[EXPERIMENTAL]** Prop `loading` for `Radio Button Wrapper`
  ([#2774](https://github.com/porsche-design-system/porsche-design-system/pull/2774))
- Theme property supports `auto` for all themeable components, reflecting `prefers-color-scheme` based on OS system
  settings ([#2719](https://github.com/porsche-design-system/porsche-design-system/pull/2719))
- `hyphens` CSS property can now be overwritten in `Button Tile`, `Link Tile` and `Link Tile Model Signature` components
  ([#2758](https://github.com/porsche-design-system/porsche-design-system/pull/2758))
- Partials that produce innerHTML support `{ format: 'sha256' }` option for whitelisting in
  [Content-Security-Policy (CSP)](must-know/security/content-security-policy)
  ([#2773](https://github.com/porsche-design-system/porsche-design-system/pull/2773))
- `Pin Code` ([#2691](https://github.com/porsche-design-system/porsche-design-system/pull/2691))

#### Fixed

- Dragging of `Carousel` can become stucked
  ([#2768](https://github.com/porsche-design-system/porsche-design-system/pull/2768))
- Color of `message` for `Fieldset`, `Fieldset Wrapper`, `Text Field Wrapper` and `Textarea Wrapper` in dark theme
  ([#2769](https://github.com/porsche-design-system/porsche-design-system/pull/2769))

#### Changed

- Usage of `getInitialStyles()` partial is required and validated with an exception
  ([#2749](https://github.com/porsche-design-system/porsche-design-system/pull/2749))

### [3.7.0-rc.0] - 2023-09-05

#### Added

- `Multi Select` ([#2658](https://github.com/porsche-design-system/porsche-design-system/pull/2658))

#### Changed

- Partials: `Cdn` and `Format` types are exposed
  ([#2760](https://github.com/porsche-design-system/porsche-design-system/pull/2760))

### [3.6.1] - 2023-08-29

### [3.6.1-rc.0] - 2023-08-29

#### Fixed

- Overlapping issues of `Accordion` contents when positioned outside of content area
  ([#2746](https://github.com/porsche-design-system/porsche-design-system/pull/2746))
- Backwards compatibility with previous versions of Porsche Design System
  ([#2752](https://github.com/porsche-design-system/porsche-design-system/pull/2752))

### [3.6.0] - 2023-08-28

### [3.6.0-rc.2] - 2023-08-28

#### Fixed

- `Tabs Bar` losing `activeTabIndex` and underline
  ([#2748](https://github.com/porsche-design-system/porsche-design-system/pull/2748))

### [3.6.0-rc.1] - 2023-08-24

#### Fixed

- Bundling format and name of `components-js` entrypoint for Vanilla JS integration
  ([#2745](https://github.com/porsche-design-system/porsche-design-system/pull/2745))

### [3.6.0-rc.0] - 2023-08-23

#### Added

- New value `aria-current` for `aria` property for linked components (`Link`, `Link Pure`, `Link Tile`, `Crest`,
  `Marque`) ([#2696](https://github.com/porsche-design-system/porsche-design-system/pull/2696))
- Angular: `cdn: 'auto' | 'cn'` option to `PorscheDesignSystemModule.load()` as alternative to using
  `window.PORSCHE_DESIGN_SYSTEM_CDN` ([#2676](https://github.com/porsche-design-system/porsche-design-system/pull/2676))
- React: `cdn: 'auto' | 'cn'` prop to `PorscheDesignSystemProvider` as alternative to using
  `window.PORSCHE_DESIGN_SYSTEM_CDN` with SSR support
  ([#2676](https://github.com/porsche-design-system/porsche-design-system/pull/2676))
- Vue: `cdn: 'auto' | 'cn'` prop to `PorscheDesignSystemProvider` as alternative to using
  `window.PORSCHE_DESIGN_SYSTEM_CDN` ([#2676](https://github.com/porsche-design-system/porsche-design-system/pull/2676))
- Support for sticky footer to `Modal`
  ([#2723](https://github.com/porsche-design-system/porsche-design-system/pull/2723))

#### Changed

- Update of Twitter icon ([#2731](https://github.com/porsche-design-system/porsche-design-system/pull/2731))
- Use China CDN and set `window.PORSCHE_DESIGN_SYSTEM_CDN` for backwards compatibility based on .cn top level domain
  before design system initialization
  ([#2676](https://github.com/porsche-design-system/porsche-design-system/pull/2676))

#### Fixed

- `Flyout`: Overlapping of sticky header/footer if slotted content has different z-index
  ([#2736](https://github.com/porsche-design-system/porsche-design-system/pull/2736))
- Keyboard behavior and `aria` semantics if either `a` or `button` elements are used as slotted content in `Tabs Bar`
  component. ([#2713](https://github.com/porsche-design-system/porsche-design-system/pull/2713))
- React/SSR: compatibility with Next.js v13 app router
  ([#2687](https://github.com/porsche-design-system/porsche-design-system/pull/2687))
- Consistent `package.json` ECMAScript module exports with `.mjs` and `.cjs` file extensions for
  `components-{js|angular|react|vue}`
  ([#2739](https://github.com/porsche-design-system/porsche-design-system/pull/2739))

### [3.5.0] - 2023-07-25

### [3.5.0-rc.0] - 2023-07-21

#### Added

- `background` property to `Button Tile` and `Link Tile` component to adapt the description and link/button theme when
  used on light background image ([#2669](https://github.com/porsche-design-system/porsche-design-system/pull/2669))
- Breakpoint customizable property `columns` to `Segmented Control` to set the amount of columns
  ([#2652](https://github.com/porsche-design-system/porsche-design-system/pull/2652))

#### Fixed

- Alignment of `Icon` inside `Accordion` header
  ([#2673](https://github.com/porsche-design-system/porsche-design-system/pull/2673))
- Direction of `Select Wrapper` dropdown if `direction` property is set to `auto`
  ([#2677](https://github.com/porsche-design-system/porsche-design-system/pull/2677))

### [3.4.0] - 2023-07-14

### [3.4.0-rc.0] - 2023-07-13

#### Added

- React: `'use client';` directive is applied on all components for main and `ssr` sub-package
  ([#2654](https://github.com/porsche-design-system/porsche-design-system/pull/2654))

#### Fixed

- Regression in `observeChildren` that affected nested components (e.g. incorrect rendering of nested `Tabs`).
  ([#2649](https://github.com/porsche-design-system/porsche-design-system/pull/2649))
- Click behaviour of slotted interactive elements of `Carousel`
  ([#2663](https://github.com/porsche-design-system/porsche-design-system/pull/2663))

### [3.3.0] - 2023-07-07

### [3.3.0-rc.0] - 2023-07-06

#### Added

- `Tabs` and `Tabs Bar` support SSR ([#2611](https://github.com/porsche-design-system/porsche-design-system/pull/2611))
- Contents of `Tag` component can now be wrapped in multiple lines
  ([#2625](https://github.com/porsche-design-system/porsche-design-system/pull/2625))
- `Carousel`: Possibility to set custom border-radius of slide items
  ([#2645](https://github.com/porsche-design-system/porsche-design-system/pull/2645))
- native lazy loading attribute to `img` tag of `Icon`
  ([#2644](https://github.com/porsche-design-system/porsche-design-system/pull/2644))

#### Fixed

- `Stepper Horizontal` navigation between 2 pages is not working as expected in angular
  ([#2641](https://github.com/porsche-design-system/porsche-design-system/pull/2641))
- `Segmented Control` text is not centered / causing unintended line-breaks
  ([#2614](https://github.com/porsche-design-system/porsche-design-system/pull/2614))
- `jsdom-polyfill` fixes validation errors in unit tests during SSR hydration
  ([#2613](https://github.com/porsche-design-system/porsche-design-system/pull/2613))
- `Accordion` collapsable content is overflowing when used with multiple prefixes  
  ([#2612](https://github.com/porsche-design-system/porsche-design-system/pull/2612))
- `Tabs Bar` position of underline for fluid font-size with `size="medium` when resizing
  ([#2611](https://github.com/porsche-design-system/porsche-design-system/pull/2611))
- `Button Pure`, `Link Pure`: `:hover` bug on Firefox
  ([#2630](https://github.com/porsche-design-system/porsche-design-system/pull/2630))
- `Carousel`: Removed `overflow:hidden` of slide items
  ([#2645](https://github.com/porsche-design-system/porsche-design-system/pull/2645))

#### Changed

- Improved bootstrapping behaviour of `Icon`
  ([#2644](https://github.com/porsche-design-system/porsche-design-system/pull/2644))

### [3.2.0] - 2023-06-19

### [3.2.0-rc.0] - 2023-06-19

#### Added

- `skipLinkTarget` property to `Carousel` component to enhance keyboard functionality
  ([#2557](https://github.com/porsche-design-system/porsche-design-system/pull/2557))
- `showLastPage` property to `Pagination` component
  ([#2606](https://github.com/porsche-design-system/porsche-design-system/pull/2606))

#### Fixed

- Partials: `getInitialStyles` supports `Flyout` component
  ([#2598](https://github.com/porsche-design-system/porsche-design-system/pull/2598))
- `Popover` content can be selected/highlighted
  ([#2599](https://github.com/porsche-design-system/porsche-design-system/pull/2599))

#### Changed

- `Carousel` pagination now shows 5 "infinite bullets" when using more than 5 slides
  ([#2600](https://github.com/porsche-design-system/porsche-design-system/pull/2600))
- `Carousel` supports click events on non-active slides and changed keyboard navigation
  ([#2557](https://github.com/porsche-design-system/porsche-design-system/pull/2557))
- Unified wordings of all console warnings, errors and exceptions
  ([#2602](https://github.com/porsche-design-system/porsche-design-system/pull/2602))
- Angular: increased peer dependency to `>=15.0.0 <17.0.0`
  ([#2602](https://github.com/porsche-design-system/porsche-design-system/pull/2602))
- `Toast` allows line break markups within toast message
  ([#2584](https://github.com/porsche-design-system/porsche-design-system/pull/2584))
- `Toast` shows always the latest toast message and clears its queue immediately if a new message is added
  ([#2584](https://github.com/porsche-design-system/porsche-design-system/pull/2584))

### [3.1.0] - 2023-06-09

### [3.1.0-rc.2] - 2023-06-09

#### Changed

- `Crest` updated assets ([#2595](https://github.com/porsche-design-system/porsche-design-system/pull/2595))
- Partials: `getMetaTagsAndIconLinks` updated assets
  ([#2595](https://github.com/porsche-design-system/porsche-design-system/pull/2595))

#### Added

- `Flyout` ([#2547](https://github.com/porsche-design-system/porsche-design-system/pull/2547))

#### Fixed

- Wrong validation during SSR hydration of `Link Tile` and `Select Wrapper`
  ([#2588](https://github.com/porsche-design-system/porsche-design-system/pull/2588))
- `Modal` scrollable modal does not jump to top on changes within dialog
  ([#2574](https://github.com/porsche-design-system/porsche-design-system/pull/2574))
- Unnecessary lifecycles are prevented when prop values do not change for complex values
  ([#2574](https://github.com/porsche-design-system/porsche-design-system/pull/2574))

### [3.1.0-rc.1] - 2023-06-02

#### Added

- **[EXPERIMENTAL]** Prop `showPasswordToggle` for `Text Field Wrapper` with `input type="password"`
  ([#2586](https://github.com/porsche-design-system/porsche-design-system/pull/2586))
- Prop `name` for `Icon` supports `heart`, `heart-filled`, `copy`, `fingerprint`, `tire`, `roof-open` and `roof-closed`
  ([#2589](https://github.com/porsche-design-system/porsche-design-system/pull/2589))

#### Fixed

- `Select Wrapper` missing border on touch devices
  ([#2579](https://github.com/porsche-design-system/porsche-design-system/pull/2579))
- `Tabs Item` text content can be selected/highlighted
  ([#2582](https://github.com/porsche-design-system/porsche-design-system/pull/2582))

### [3.1.0-rc.0] - 2023-05-24

#### Added

- `Marque` now has a `variant` property, including 75 years variant
  ([#2575](https://github.com/porsche-design-system/porsche-design-system/pull/2575))

### [3.0.0] - 2023-05-11

### [3.0.0-rc.3] - 2023-05-10

#### Fixed

- `Tabs Bar` focus behavior via keyboard navigation
  ([#2546](https://github.com/porsche-design-system/porsche-design-system/pull/2546))
- Rendering of `Wordmark` in Safari ([#2542](https://github.com/porsche-design-system/porsche-design-system/pull/2542))
- Disabled dragging/ghosting of icons
  ([#2536](https://github.com/porsche-design-system/porsche-design-system/pull/2536))

#### Changed

- Styles: `dropShadow{Low|Medium|High}Style`s use `box-shadow` instead of `filter: drop-shadow()` to fix glitches
  together with `frostedGlassStyle` in Firefox
  ([#2545](https://github.com/porsche-design-system/porsche-design-system/pull/2545))
- Size of icon and height of `Accordion`
  ([#2536](https://github.com/porsche-design-system/porsche-design-system/pull/2536))

### [3.0.0-rc.2] - 2023-05-09

#### Fixed

- `Checkbox Wrapper` Safari visual state change while hovering
  ([#2508](https://github.com/porsche-design-system/porsche-design-system/pull/2508))
- `Checkbox Wrapper` keyboard arrow navigation
  ([#2508](https://github.com/porsche-design-system/porsche-design-system/pull/2508))
- `Modal` fix hover state of dismiss button
  ([#2510](https://github.com/porsche-design-system/porsche-design-system/pull/2510))
- `Link Pure`, `Button Pure`: adjust offset of `:hover` and `active` styles
  ([#2511](https://github.com/porsche-design-system/porsche-design-system/pull/2511))
- `Tabs Bar`, `Tabs` ([#2521](https://github.com/porsche-design-system/porsche-design-system/pull/2521)):
  - `focus` state of tabpanel
  - Indicator bar height
- Optimize icon/text alignment of `Link Pure` and `Button Pure` in Safari
- `Select Wrapper` multiline option height and scaling behavior
  ([#2524](https://github.com/porsche-design-system/porsche-design-system/pull/2524))
- Fixed accessibility issues of `Tabs`, `Tabs Bar` and `Stepper Horizontal` to comply with v.4.7.0 of `axe-core`
  ([#2530](https://github.com/porsche-design-system/porsche-design-system/pull/2530))
- React: `patchRemixRunProcessBrowserGlobalIdentifier` binary now supports Remix 1.16.0
  ([#2537](https://github.com/porsche-design-system/porsche-design-system/pull/2537))
- Angular: added optional modifier to optional properties for better type checking in strict mode
  ([#2544](https://github.com/porsche-design-system/porsche-design-system/pull/2544))

#### Added

- Deprecation warning to `Icon` component if `lazy` prop is used
  ([#2521](https://github.com/porsche-design-system/porsche-design-system/pull/2521))
- `aria` prop to `Scroller` component
  ([#2530](https://github.com/porsche-design-system/porsche-design-system/pull/2530))

#### Changed

- Model signature asset of 718 model ([#2532](https://github.com/porsche-design-system/porsche-design-system/pull/2532))

### [3.0.0-rc.1] - 2023-04-19

#### Added

- Prop `name` for `Icon` supports `push-pin`, `push-pin-off`, `qr`, `pin-filled`, `shopping-cart-filled`,
  `shopping-bag-filled`, `logo-apple-podcast`, `logo-spotify` and `user-filled`
  ([#2471](https://github.com/porsche-design-system/porsche-design-system/pull/2471)).
- **[EXPERIMENTAL]** Prop `loading` for `Checkbox Wrapper`
  ([#2483](https://github.com/porsche-design-system/porsche-design-system/pull/2483))

#### Fixed

- `Wordmark`, `Crest` and `Model Signature` respect parent width/height
  ([#2479](https://github.com/porsche-design-system/porsche-design-system/pull/2479))
- `Button Tile`, `Link Tile` and `Link Tile Model Signature` are using correct border radius of
  `$pds-border-radius-large` ([#2473](https://github.com/porsche-design-system/porsche-design-system/pull/2473))
- `Text Field Wrapper` with `input type="search"` has better accessibility for clear button
  ([#2476](https://github.com/porsche-design-system/porsche-design-system/pull/2476))
- `Accordion` layout shift with nested accordions
  ([#2465](https://github.com/porsche-design-system/porsche-design-system/pull/2465))
- Color Contrast issues and rendering in Windows High Contrast Mode
  ([#2420](https://github.com/porsche-design-system/porsche-design-system/pull/2420))

### [3.0.0-rc.0] - 2023-04-11

#### Fixed

- Styles: `borderRadiusLarge` and `$pds-border-radius-large` are exposing correct value
  ([#2463](https://github.com/porsche-design-system/porsche-design-system/pull/2463))

### [3.0.0-alpha.6] - 2023-04-06

#### Added

- `xxl` breakpoint for all breakpoint customizable component values
  ([#2454](https://github.com/porsche-design-system/porsche-design-system/pull/2454))

#### Fixed

- Disabled color of `Icon` component ([#2446](https://github.com/porsche-design-system/porsche-design-system/pull/2446))
- Support of `Radio Button Wrapper` for name value with non-alphanumeric characters
  ([#2443](https://github.com/porsche-design-system/porsche-design-system/pull/2443))

#### Changed

- `Banner` is a controlled component now and its visibility has to be controlled via the `open` prop
  ([#2447](https://github.com/porsche-design-system/porsche-design-system/pull/2447))

```diff
- <p-banner></p-banner>
+ <p-banner open="true"></p-banner>
```

- Renamed all custom `change` events to `update` because of bad event emissions with native `change` events, e.g. with
  nested `select` or `input` elements

#### 🤖 Property deprecations 🤖

##### Accordion:

- Event `accordionChange` is deprecated, use `update` event instead.

```diff
- <PAccordion onAccordionChange={(e: CustomEvent<AccordionChangeEvent>) => {}} />
+ <PAccordion onUpdate={(e: CustomEvent<AccordionUpdateEvent>) => {}} />
```

##### Banner:

- Prop `persistent` is deprecated, use `dismissButton` instead.

```diff
- <p-banner persistent="true"></p-banner>
+ <p-banner dismiss-button="false"></p-banner>
```

##### Carousel:

- Event `carouselChange` is deprecated, use `update` event instead.

```diff
- <PCarousel onCarouselChange={(e: CustomEvent<CarouselChangeEvent>) => {}} />
+ <PCarousel onUpdate={(e: CustomEvent<CarouselUpdateEvent>) => {}} />
```

##### Inline Notification:

- Prop `persistent` is deprecated, use `dismissButton` instead.

```diff
- <p-inline-notification persistent="true"></p-inline-notification>
+ <p-inline-notification dismiss-button="false"></p-inline-notification>
```

##### Pagination:

- Event `pageChange` is deprecated, use `update` event instead.

```diff
- <PPagination onPageChange={(e: CustomEvent<PageChangeEvent>) => {}} />
+ <PPagination onUpdate={(e: CustomEvent<PaginationUpdateEvent>) => {}} />
```

##### Segmented Control:

- Event `segmentedControlChange` is deprecated, use `update` event instead.

```diff
- <PSegmentedControl onSegmentedControlChange={(e: CustomEvent<SegmentedControlChangeEvent>) => {}} />
+ <PSegmentedControl onUpdate={(e: CustomEvent<SegmentedControlUpdateEvent>) => {}} />
```

##### Stepper Horizontal:

- Event `stepChange` is deprecated, use `update` event instead.

```diff
- <PStepperHorizontal onStepChange={(e: CustomEvent<StepChangeEvent>) => {}} />
+ <PStepperHorizontal onUpdate={(e: CustomEvent<StepperHorizontalUpdateEvent>) => {}} />
```

##### Switch:

- Event `switchChange` is deprecated, use `update` event instead.

```diff
- <PSwitch onSwitchChange={(e: CustomEvent<SwitchChangeEvent>) => {}} />
+ <PSwitch onUpdate={(e: CustomEvent<SwitchUpdateEvent>) => {}} />
```

##### Table:

- Event `sortingChange` is deprecated, use `update` event instead.

```diff
- <PTable onSortingChange={(e: CustomEvent<SortingChangeEvent>) => {}} />
+ <PTable onUpdate={(e: CustomEvent<TableUpdateEvent>) => {}} />
```

##### Tabs:

- Event `tabChange` is deprecated, use `update` event instead.

```diff
- <PTabs onTabChange={(e: CustomEvent<TabChangeEvent>) => {}} />
+ <PTabs onUpdate={(e: CustomEvent<TabsUpdateEvent>) => {}} />
```

##### Tabs Bar:

- Event `tabChange` is deprecated, use `update` event instead.

```diff
- <PTabsBar onTabChange={(e: CustomEvent<TabChangeEvent>) => {}} />
+ <PTabsBar onUpdate={(e: CustomEvent<TabsUpdateEvent>) => {}} />
```

### [3.0.0-alpha.5] - 2023-03-30

#### Added

- `Wordmark` ([#2418](https://github.com/porsche-design-system/porsche-design-system/pull/2418))
- `Crest` ([#2437](https://github.com/porsche-design-system/porsche-design-system/pull/2437))

#### Changed

- Styles: changed color values of `theme[Light|Dark]ContrastMedium` and `theme[Light|Dark]Notification[*]` color tokens
  of `Styles` subpackage ([#2436](https://github.com/porsche-design-system/porsche-design-system/pull/2436))

### [3.0.0-alpha.4] - 2023-03-28

#### Changed

- `Table` matches new design language
  ([#2364](https://github.com/porsche-design-system/porsche-design-system/pull/2364/))

#### Added

- Styles: ([#2422](https://github.com/porsche-design-system/porsche-design-system/pull/2422))
  - `gridWide`
  - `gridWideColumnStart` and `$pds-grid-wide-column-start`
  - `gridWideColumnEnd` and `$pds-grid-wide-column-end`
  - `gridNarrowOffset`, `gridNarrowOffsetBase`, `gridNarrowOffsetS`, `gridNarrowOffsetXXL` and
    `$pds-grid-narrow-offset-base`, `$pds-grid-narrow-offset-s`, `$pds-grid-narrow-offset-xxl`
  - `gridBasicOffset`, `gridBasicOffsetBase`, `gridBasicOffsetS`, `gridBasicOffsetXXL` and
    `$pds-grid-basic-offset-base`, `$pds-grid-basic-offset-s`, `$pds-grid-basic-offset-xxl`
  - `gridExtendedOffset`, `gridExtendedOffsetBase`, `gridExtendedOffsetS`, `gridExtendedOffsetXXL` and
    `$pds-grid-extended-offset-base`, `$pds-grid-extended-offset-s`, `$pds-grid-extended-offset-xxl`
  - `gridWideOffset`, `gridWideOffsetBase`, `gridWideOffsetS`, `gridWideOffsetXXL` and `$pds-grid-wide-offset-base`,
    `$pds-grid-wide-offset-s`, `$pds-grid-wide-offset-xxl`
  - `gridFullOffset` and `$pds-grid-full-offset`
- `Button Tile` ([#2381](https://github.com/porsche-design-system/porsche-design-system/pull/2381))
- `Fieldset` ([#2404](https://github.com/porsche-design-system/porsche-design-system/pull/2404))
- `Link Tile Model Signature` ([#2388](https://github.com/porsche-design-system/porsche-design-system/pull/2388))
- Prop `activeSlideIndex` to `Carousel`
  ([#2421](https://github.com/porsche-design-system/porsche-design-system/pull/2421))
- Prop `slidesPerPage` supports value `auto` of `Carousel`
  ([#2421](https://github.com/porsche-design-system/porsche-design-system/pull/2421))
- Prop `scrollbar` for `Scroller` ([#2364](https://github.com/porsche-design-system/porsche-design-system/pull/2364/))
- Prop `theme` for `Table` ([#2364](https://github.com/porsche-design-system/porsche-design-system/pull/2364/))

#### Fixed

- React: missing animation of `Carousel` in certain scenarios

#### Changed

- Styles: `gridStyles` and `pds-grid()` are supporting an additional column range called `wide`
  ([#2422](https://github.com/porsche-design-system/porsche-design-system/pull/2422))
- Styles: SCSS version needs to be imported by `@porsche-design-system/components-js/styles` instead of
  `@porsche-design-system/components-js/styles/scss`
  ([#2422](https://github.com/porsche-design-system/porsche-design-system/pull/2422))

#### Removed

- `Banner`: CSS variable `--p-banner-position-type`
  ([#2422](https://github.com/porsche-design-system/porsche-design-system/pull/2422))
- Styles: `gridSafeZone`, `gridSafeZoneBase`, `gridSafeZoneXXL` and `$pds-grid-safe-zone-base`,
  `$pds-grid-safe-zone-xxl` ([#2422](https://github.com/porsche-design-system/porsche-design-system/pull/2422))
- Styles: `gridWidth`, `gridWidthMin`, `gridWidthMax` and `$pds-grid-width-min`, `$pds-grid-width-max`
  ([#2422](https://github.com/porsche-design-system/porsche-design-system/pull/2422))

#### 🤖 Property deprecations 🤖

##### Banner:

- Prop `width` has no effect anymore, instead the component is aligned with Porsche Grid "extended" by default.
  ([#2422](https://github.com/porsche-design-system/porsche-design-system/pull/2422))

#### 🤡 Component deprecations 🤡

##### Marque: ([#2418](https://github.com/porsche-design-system/porsche-design-system/pull/2418))

```diff
- <p-marque></p-marque>
+ <p-wordmark></p-wordmark>
```

##### Fieldset Wrapper: ([#2404](https://github.com/porsche-design-system/porsche-design-system/pull/2404))

```diff
- <p-fieldset-wrapper label="Some legend label">
+ <p-fieldset label="Some legend label">
  <p-text-field-wrapper label="Some label">
    <input type="text" name="some-name" />
  </p-text-field-wrapper>
- </p-fieldset-wrapper>
+ </p-fieldset>
```

### [3.0.0-alpha.3] - 2023-03-17

#### 🤖 Property deprecations 🤖

##### Accordion:

- Event `accordionChange` is deprecated, use `change` event instead.

```diff
- <PAccordion onAccordionChange={(e: CustomEvent<AccordionChangeEvent>) => {}} />
+ <PAccordion onChange={(e: CustomEvent<AccordionChangeEvent>) => {}} />
```

##### Banner:

- Named `slot="title"` is deprecated, use `heading` prop or `slot="heading"` instead.

```diff
<p-banner>
-  <span slot="title">Some heading</span>
+  <span slot="heading">Some heading</span>
   <span slot="description">Some notification description.</span>
</p-banner>

-<p-banner>
+<p-banner heading="Some heading" description="Some notification description.">
-  <span slot="title">Some heading</span>
-  <span slot="description">Some notification description.</span>
</p-banner>
```

##### Carousel:

- Prop `disablePagination` is deprecated, use `pagination` instead.
- Event `carouselChange` is deprecated, use `change` event instead.

```diff
- <p-carousel disable-pagination="true"></p-carousel>
+ <p-carousel pagination="false"></p-carousel>

- <PCarousel onCarouselChange={(e: CustomEvent<CarouselChangeEvent>) => {}} />
+ <PCarousel onChange={(e: CustomEvent<CarouselChangeEvent>) => {}} />
```

##### Divider:

- Prop `orientation` is deprecated, use `direction` instead.

```diff
- <p-divider orientation="horizontal"></p-divider>
+ <p-divider direction="horizontal"></p-divider>
```

##### Icon:

- Prop `colors`'s value `disabled` is removed, use `state-disabled` instead.

```diff
- <p-icon color="disabled"></p-icon>
+ <p-icon color="state-disabled"></p-icon>
```

##### Link Tile:

- Prop `weight`'s value `semibold` is deprecated, use `semi-bold` instead.

```diff
- <p-link-tile weight="semibold"></p-link-tile>
+ <p-link-tile weight="semi-bold"></p-link-tile>
```

##### Modal:

- Prop `disableCloseButton` is deprecated, use `dismissButton` instead.
- Event `close` is deprecated, use `dismiss` event instead.

```diff
- <p-modal disable-close-button="true"></p-modal>
+ <p-modal dismiss-button="false"></p-modal>

- <PModal onClose={(e: CustomEvent<void>) => {}} />
+ <PModal onDismiss={(e: CustomEvent<void>) => {}} />
```

##### Pagination:

- Props `allyLabelNext`, `allyLabelPage`, `allyLabelPrev` and `allyLabel` are deprecated.
- Event `pageChange` is deprecated, use `change` event instead.

```diff
- <p-pagination ally-label="Paginierung" ally-label-prev="Vorherige Seite" ally-label-next="Nächste Seite" ally-label-page="Seite"></p-pagination>
+ <p-pagination intl="{root: 'Paginierung', prev: 'Vorherige Seite', next: 'Nächste Seite', page: 'Seite'}"></p-pagination>

- <PPagination onPageChange={(e: CustomEvent<PageChangeEvent>) => {}} />
+ <PPagination onChange={(e: CustomEvent<PaginationChangeEvent>) => {}} />
```

##### Scroller:

- Prop `gradientColorScheme` is deprecated, use `gradientColor` instead.
- Prop `scrollIndicatorPosition` is deprecated, use `alignScrollIndicator` instead.

```diff
- <p-scroller gradient-color-scheme="surface"></p-scroller>
+ <p-scroller gradient-color="background-surface"></p-scroller>

- <p-scroller scroll-indicator-position="top"></p-scroller>
+ <p-scroller align-scroll-indicator="top"></p-scroller>
```

##### Segmented Control:

- Event `segmentedControlChange` is deprecated, use `change` event instead.

```diff
- <PSegmentedControl onSegmentedControlChange={(e: CustomEvent<SegmentedControlChangeEvent>) => {}} />
+ <PSegmentedControl onChange={(e: CustomEvent<SegmentedControlChangeEvent>) => {}} />
```

##### Stepper Horizontal:

- Event `stepChange` is deprecated, use `change` event instead.

```diff
- <PStepperHorizontal onStepChange={(e: CustomEvent<StepChangeEvent>) => {}} />
+ <PStepperHorizontal onChange={(e: CustomEvent<StepperHorizontalChangeEvent>) => {}} />
```

##### Switch:

- Event `switchChange` is deprecated, use `change` event instead.

```diff
- <PSwitch onSwitchChange={(e: CustomEvent<SwitchChangeEvent>) => {}} />
+ <PSwitch onChange={(e: CustomEvent<SwitchChangeEvent>) => {}} />
```

##### Table:

- Event `sortingChange` is deprecated, use `change` event instead.

```diff
- <PTable onSortingChange={(e: CustomEvent<SortingChangeEvent>) => {}} />
+ <PTable onChange={(e: CustomEvent<TableChangeEvent>) => {}} />
```

##### Tabs:

- Prop `gradientColorScheme` is deprecated, use `gradientColor` instead.
- Prop `weight`'s value `semibold` is deprecated, use `semi-bold` instead.
- Event `tabChange` is deprecated, use `change` event instead.

```diff
- <p-tabs gradient-color-scheme="surface"></p-tabs>
+ <p-tabs gradient-color="background-surface"></p-tabs>

- <p-tabs weight="semibold"></p-tabs>
+ <p-tabs weight="semi-bold"></p-tabs>

- <PTabs onTabChange={(e: CustomEvent<TabChangeEvent>) => {}} />
+ <PTabs onChange={(e: CustomEvent<TabsChangeEvent>) => {}} />
```

##### Tabs Bar:

- Prop `gradientColorScheme` is deprecated, use `gradientColor` instead.
- Prop `weight`'s value `semibold` is deprecated, use `semi-bold` instead.
- Event `tabChange` is deprecated, use `change` event instead.

```diff
- <p-tabs-bar gradient-color-scheme="surface"></p-tabs-bar>
+ <p-tabs-bar gradient-color="background-surface"></p-tabs-bar>

- <p-tabs-bar weight="semibold"></p-tabs>
+ <p-tabs-bar weight="semi-bold"></p-tabs>

- <PTabsBar onTabChange={(e: CustomEvent<TabChangeEvent>) => {}} />
+ <PTabsBar onChange={(e: CustomEvent<TabsChangeEvent>) => {}} />
```

##### Tag:

- Prop `color`'s value `notification-warning`, `notification-success` and `notification-error` are deprecated, use
  `notification-warning-soft`, `notification-success-soft` and `notification-error-soft` instead.

```diff
- <p-tag color="notification-warning"></p-tag>
+ <p-tag color="notification-warning-soft"></p-tag>

- <p-tag color="notification-success"></p-tag>
+ <p-tag color="notification-success-soft"></p-tag>

- <p-tag color="notification-error"></p-tag>
+ <p-tag color="notification-error-soft"></p-tag>
```

##### Text Field Wrapper:

- Prop `showCharacterCount` is deprecated, use `showCounter` instead.

```diff
- <p-text-field-wrapper show-character-count="false">
+ <p-text-field-wrapper show-counter="false">
    <input type="text" maxlength="20" />
</p-text-field-wrapper>
```

##### Textarea Wrapper:

- Prop `showCharacterCount` is deprecated, use `showCounter` instead.

```diff
- <p-textarea-wrapper show-character-count="false">
+ <p-textarea-wrapper show-counter="false">
    <textarea maxlength="80"></textarea>
</p-textarea-wrapper>
```

##### Text List

- Props `listType` and `orderType` are deprecated, use `type` instead.

```diff
- <p-text-list list-type="unordered"></p-text-list>
+ <p-text-list type="unordered"></p-text-list>

- <p-text-list list-type="ordered" order-type="numbered"></p-text-list>
+ <p-text-list type="numbered"></p-text-list>

- <p-text-list list-type="ordered" order-type="alphabetically"></p-text-list>
+ <p-text-list type="alphabetically"></p-text-list>
```

#### Added

- `Text`, `Icon`, `Button Pure` and `Link Pure` support value `xx-small` for prop `size`
- `Display` supports value `small` for prop `size`
- Partials: `getInitialStyles` supports multi prefix, e.g.
  `getInitialStyles({ prefix: ['', 'some-prefix', 'another-prefix'] });`
- Styles: `displaySmallStyle` and `$pds-display-small`
- Styles: `textXXSmallStyle` and `$pds-text-xx-small`
- Styles: `fontSizeDisplaySmall` and `$pds-font-size-display-small`
- Styles: `fontSizeTextXXSmall` and `$pds-font-size-text-xx-small`
- Styles: `getHoverStyle` and `pds-hover()`
- `Banner` has `heading` and `description` prop as well as `slot="heading"` and deprecated `slot="title"`
- Custom events have consistent names across components and deprecated old event names
  - `Accordion` emits `change` and deprecated `accordionChange` event
  - `Carousel` emits `change` and deprecated `carouselChange` event
  - `Modal` emits `dismiss` and deprecated `close` event
  - `Pagination` emits `change` and deprecated `pageChange` event
  - `Segmented Control` emits `change` and deprecated `segmentedControlChange` event
  - `Stepper Horizontal` emits `change` and deprecated `stepChange` event
  - `Switch` emits `change` and deprecated `switchChange` event
  - `Table` emits `change` and deprecated `sortingChange` event
  - `Tabs` emits `change` and deprecated `tabChange` event
  - `Tabs Bar` emits `change` and deprecated `tabChange` event
- Props have consistent names across components and deprecated old props
  - `Carousel` got `pagination` prop and deprecated `disablePagination` prop
  - `Divider` got `direction` prop and deprecated `orientation` prop
  - `Modal` got `dismissButton` prop and deprecated `disableCloseButton` prop
  - `Pagination` got `intl` prop and deprecated `allyLabelNext`, `allyLabelPage`, `allyLabelPrev` and `allyLabel` props
  - `Scroller` got `gradientColor` prop and deprecated `gradientColorScheme` prop
  - `Scroller` got `alignScrollIndicator` prop and deprecated `scrollIndicatorPosition` prop
  - `Tabs` got `gradientColor` prop and deprecated `gradientColorScheme` prop
  - `Tabs Bar` got `gradientColor` prop and deprecated `gradientColorScheme` prop
  - `Text Field Wrapper` got `showCounter` prop and deprecated `showCharacterCount` prop
  - `Textarea Wrapper` got `showCounter` prop and deprecated `showCharacterCount` prop
  - `Text List` got `type` prop and deprecated `listType` and `orderType` prop
- Props have consistent values across components and deprecated old values
  - `Icon` prop `color` got value `state-disabled` and removed `disabled` value
  - `Link Tile` prop `weight` got value `semi-bold` and deprecated `semibold` value
  - `Tabs Bar` and `Tabs` prop `weight` got value `semi-bold` and deprecated `semibold` value
  - `Tag` prop `color` got values `notification-info-soft`, `notification-warning-soft`, `notification-success-soft`,
    `notification-error-soft` and deprecated `notification-warning`, `notification-success`, `notification-error` values

#### Changed

- `Display` uses font-weight regular and font-style normal
- Partials: `getInitialStyles` matches new design language
- Partials: All component related, slotted Light DOM styles have been moved to `getInitialStyles`
- Styles: `getFocusStyle` and `pds-focus()` doesn't need `theme` parameter anymore
- Styles: `breakpoint{Base|XS|S|M|L|XL|XXL}` and `$pds-breakpoint-{base|xs|s|m|l|xl|xxl}` are provided as number without
  unit (px)
- `Link Tile` matches new design language
- Typings for all component props start with the component name, e.g. `SwitchAlignLabel`, `TabsBarGradientColor` or
  `LinkPureIcon`
- `Icon` prop `color` value `disabled` is renamed to `state-disabled`
- `Tag` prop `color` value `notification-info` is renamed to `notification-info-soft`

#### Fixed

- `Text Field Wrapper` calendar and time indicator icons respect color definition in dark theme
- `Text Field Wrapper` has correct height when type date or time is used
- Partials: Typings of return value with and without options parameter
- `Modal` scrolling behavior on mouse drag

#### Removed

- `Heading`: value `xxx-large` for prop `size`
- Styles: `headingXXXLargeStyle` and `$pds-heading-xxx-large`
- Styles: `fontSizeHeadingXXLarge` and `$pds-font-size-heading-xx-large`

### [3.0.0-alpha.2] - 2023-02-27

#### 🤖 Property deprecations 🤖

##### Carousel:

- Prop `wrap-content` is deprecated.

```diff
- <p-carousel wrap-content="true"></p-carousel>
+ <p-carousel></p-carousel>
```

##### Divider:

- Prop values `neutral-contrast-low | neutral-contrast-medium | neutral-contrast-high` of `color` prop are deprecated.

```diff
- <p-divider color="neutral-contrast-low"></p-divider>
+ <p-divider color="contrast-low"></p-divider>

- <p-divider color="neutral-contrast-medium"></p-divider>
+ <p-divider color="contrast-medium"></p-divider>

- <p-divider color="neutral-contrast-high"></p-divider>
+ <p-divider color="contrast-high"></p-divider>
```

#### Changed

- `Divider`, `Button Group`, `Carousel` and `Text List` match new design language
- Background color of `Scroller`'s `prev` and `next` buttons in dark theme
- Partials: Removed deprecated `withoutTags` option for all partials, please use `format: 'jsx'` instead
- `Content Wrapper` default value of prop `width` has changed from `basic` to `extended`

#### Added

- `Model Signature`
- Props `align-header` and `width` for `Carousel`
- Vue: plugin functions `createPorscheDesignSystem` and `usePorscheDesignSystemPlugin`

#### Fixed

- `Radio Button Wrapper` keyboard arrow navigation
- `Button Pure` and `Link Pure` lagging active state background when scrolling on iOS

### [3.0.0-alpha.1] - 2023-02-16

#### Added

- Porsche Next font supports Vietnamese charset
- Prop `color` of `Icon` supports `disabled`
- React: `patchRemixRunProcessBrowserGlobalIdentifier` binary to support SSR components with Remix

#### Changed

- `Stepper Horizontal` matches new design language
- Styles: Optimize design tokens "spacing", "typography" and "theme" provided by styles sub-package
  `@porsche-design-system/components-{js|angular|react|vue}/styles`
- Styles: Use calc() instead of max() to calculate padding for `gridStyle` (JS) and `pds-grid()` (SCSS)
- Styles: `gridStyle` (JS) and `pds-grid()` (SCSS) uses optimized grid gap

### [3.0.0-alpha.0] - 2023-02-08

#### Note to the new `v3` major release of the Porsche Design System

With the new **Porsche Design Language** comes a lot of changes regarding layout and design principles. To keep
refactoring efforts as low as possible when upgrading from `v2` to `v3`, **breaking changes** were avoided as far as
possible. Nevertheless, there are a few breaking changes and some more deprecations which should receive attention.

#### 👹 Breaking Changes 👹

##### Button:

- Removed deprecated prop `tabbable`.

```diff
- <p-button tabbable="false">Some label</p-button>
+ <p-button tabindex="-1">Some label</p-button>
```

- Default value of prop `icon` has changed from `arrow-head-right` to `none`. Therefore, the `icon` property **must** be
  set if the component has the `hide-label` property.

```diff
- <p-button hide-label="true">Some label</p-button>
+ <p-button hide-label="true" icon="arrow-right">Some label</p-button>

- <p-button hide-label="{ base: true, m: false }">Some label</p-button>
+ <p-button hide-label="{ base: true, m: false }" icon="arrow-right">Some label</p-button>
```

##### Button Pure:

- Removed `subline` slot (visually not intended anymore).

```diff
<p-button-pure>
  Some label
-   <p slot="subline">Some Subline</p>
</p-button-pure>
```

- Removed deprecated prop `tabbable`.

```diff
- <p-button-pure tabbable="false">Some label</p-button-pure>
+ <p-button-pure tabindex="-1">Some label</p-button-pure>
```

##### Icon:

- Value `inherit` for prop `color` works slightly different to the previous major version. A CSS filter is required to
  apply custom coloring to take advantage of using an SVG embedded in an `<img/>` for better SSR support and loading
  performance in general.

```diff
- <p-icon color="inherit" style="color: white;"></p-icon>
+ <p-icon color="inherit" style="filter: invert(100%);"></p-icon>
```

- Camel case syntax for `name` prop isn't supported, please use param case syntax instead (TypeScript typings have been
  updated too).

```diff
- <p-icon name="arrowRight"></p-icon>
+ <p-icon name="arrow-right"></p-icon>
```

##### Link:

- Default value of prop `icon` has changed from `arrow-head-right` to `none`. Therefore, the `icon` property **must** be
  set if the component has the `hide-label` property.

```diff
- <p-link href="#" hide-label="true">Some label</p-link>
+ <p-link href="#" hide-label="true" icon="arrow-right">Some label</p-link>

- <p-link href="#" hide-label="{ base: true, m: false }">Some label</p-link>
+ <p-link href="#" hide-label="{ base: true, m: false }" icon="arrow-right">Some label</p-link>
```

##### Link Pure:

- Removed `subline` slot (visually not intended anymore).

```diff
<p-link-pure href="#">
  Some label
-   <p slot="subline">Some Subline</p>
</p-link-pure>
```

##### Marque:

- Removed `variant` property.

```diff
- <p-marque variant="75-years"></p-marque>
+ <p-marque></p-marque>
// or even better, replace component by wordmark
+ <p-wordmark></p-wordmark>
```

##### Switch:

- Removed deprecated prop `tabbable`.

```diff
- <p-switch tabbable="false">Some label</p-switch>
+ <p-switch tabindex="-1">Some label</p-switch>
```

##### Partials:

- `getIconLinks()` partial accepts only param-cased icon names.

```diff
- require('@porsche-design-system/components-js/partials').getIconLinks({ icons: ['arrowRight'] })

+ require('@porsche-design-system/components-js/partials').getIconLinks({ icons: ['arrow-right'] })
```

##### CSS global scope:

- Changed naming of CSS global variables names.

```diff
- --p-animation-duration__spinner
- --p-animation-duration__banner
+ --p-animation-duration
```

#### 🤡 Component deprecations 🤡

All deprecated components are refactored to match the new design language, therefor it's technically not breaking, but
we highly recommend to migrate to the mentioned alternative, since those deprecated components will be removed with next
major version.

##### Content Wrapper:

- Component is deprecated and will be removed with the next major release. Please use **[Porsche Grid](styles/grid)**
  instead, which is based on [CSS Grid](https://css-tricks.com/snippets/css/complete-guide-grid) covering the specific
  layout needs for a harmonic appearance across all digital Porsche touch-points.

##### Flex:

- Component is deprecated and will be removed with the next major release. In general, please use native
  [CSS Flex](https://css-tricks.com/snippets/css/a-guide-to-flexbox) instead for better performance and more
  standardized layout technique.

##### Grid:

- Component is deprecated and will be removed with the next major release. In general, please use native
  [CSS Grid](https://css-tricks.com/snippets/css/complete-guide-grid) in combination with
  **[Porsche Grid](styles/grid)** instead for better performance and more standardized layout technique.

##### Headline:

```diff
- <p-headline>The quick brown fox jumps over the lazy dog</p-headline>
+ <p-heading>The quick brown fox jumps over the lazy dog</p-heading>
```

##### Link Social:

- Component is deprecated and will be removed with the next major release. Please use the **[Link](components/link)**
  component instead.

#### 🤖 Property deprecations 🤖

All deprecated properties are still present without any effect, therefor it's technically not breaking, but we highly
recommend to migrate and remove the deprecated props since those ones will be removed with next major version.

##### Button Pure:

- Prop `weight` is deprecated, only regular font weight will be applied.

```diff
- <p-button-pure weight="thin">Some label</p-button-pure>
- <p-button-pure weight="regular">Some label</p-button-pure>
- <p-button-pure weight="semibold">Some label</p-button-pure>
- <p-button-pure weight="bold">Some label</p-button-pure>
+ <p-button-pure>Some label</p-button-pure>
```

##### Content Wrapper (deprecated):

- Prop `theme` and `background-color` are deprecated.

```diff
- <p-content-wrapper theme="dark" background-color="default">Some content</p-content-wrapper>
+ <p-content-wrapper>Some content</p-content-wrapper>
```

##### Grid (deprecated):

- The `gutter` property is deprecated and has no effect anymore. Instead, a fluid gutter depending on the viewport width
  is used.

```diff
- <p-grid gutter="16">Some content</p-grid>
- <p-grid gutter="24">Some content</p-grid>
- <p-grid gutter="36">Some content</p-grid>
+ <p-grid>Some content</p-grid>
```

##### Icon:

- Prop `lazy` is deprecated.

```diff
- <p-icon lazy="true"></p-icon>
+ <p-icon></p-icon>
```

##### Link Pure:

- Prop `weight` is deprecated, only regular font weight will be applied.

```diff
- <p-link-pure href="#" weight="thin">Some label</p-link-pure>
- <p-link-pure href="#" weight="regular">Some label</p-link-pure>
- <p-link-pure href="#" weight="semibold">Some label</p-link-pure>
- <p-link-pure href="#" weight="bold">Some label</p-link-pure>
+ <p-link-pure href="#">Some label</p-link-pure>
```

##### Segmented Control:

- Prop `background-color` is deprecated.

```diff
- <p-segmented-control background-color="background-surface">
   <p-segmented-control-item value="xs">XS</p-segmented-control-item>
   <p-segmented-control-item value="s">S</p-segmented-control-item>
 </p-segmented-control>
+ <p-segmented-control>
   <p-segmented-control-item value="xs">XS</p-segmented-control-item>
   <p-segmented-control-item value="s">S</p-segmented-control-item>
 </p-segmented-control>
```

#### 👾 Property value deprecations 👾

All deprecated values are mapped to new ones, therefor it's technically not breaking, but we highly recommend to migrate
to the new values since those ones will be removed with next major version.

##### Banner:

- Prop value `fluid` of `width` prop is deprecated.

```diff
- <p-banner width="fluid"></p-banner>
+ <p-banner></p-banner>
```

- Prop value `neutral` of `state` prop is deprecated.

```diff
- <p-banner state="neutral">
  <span slot="title">Some banner title</span>
  <span slot="description">Some banner description. You can also add inline <a href="https://porsche.com">links</a> to route to another page.</span>
 </p-banner>
+ <p-banner state="info">
  <span slot="title">Some banner title</span>
  <span slot="description">Some banner description. You can also add inline <a href="https://porsche.com">links</a> to route to another page.</span>
 </p-banner>
```

##### Content Wrapper:

- Prop value `fluid` of `width` prop is deprecated.

```diff
- <p-content-wrapper width="fluid">Some content</p-content-wrapper>
+ <p-content-wrapper>Some content</p-content-wrapper>
```

##### Icon:

- Prop values
  `brand | default | neutral-contrast-low | neutral-contrast-medium | neutral-contrast-high | notification-neutral` of
  `color` prop are deprecated.

```diff
- <p-icon color="brand"></p-icon>
+ <p-icon color="primary"></p-icon>

- <p-icon color="default"></p-icon>
+ <p-icon color="primary"></p-icon>

- <p-icon color="neutral-contrast-low"></p-icon>
+ <p-icon color="contrast-low"></p-icon>

- <p-icon color="neutral-contrast-medium"></p-icon>
+ <p-icon color="contrast-medium"></p-icon>

- <p-icon color="neutral-contrast-high"></p-icon>
+ <p-icon color="contrast-high"></p-icon>

- <p-icon color="neutral-contrast-neutral"></p-icon>
+ <p-icon color="contrast-info"></p-icon>
```

##### Inline Notification:

- Prop value `neutral` of `state` prop is deprecated.

```diff
- <p-inline-notification state="neutral"></p-inline-notification>
+ <p-inline-notification state="info"></p-inline-notification>
```

##### Tag:

- Prop value `notification-neutral | neutral-contrast-high | background-default` of `color` prop is deprecated.

```diff
- <p-tag color="notification-neutral">Color label</p-tag>
+ <p-tag color="notification-info">Color label</p-tag>

- <p-tag color="neutral-contrast-high">Color label</p-tag>
+ <p-tag color="primary">Color label</p-tag>

- <p-tag color="background-default">Color label</p-tag>
+ <p-tag color="background-base">Color label</p-tag>
```

##### Tag Dismissible:

- Prop value `background-default` of `color` prop is deprecated.

```diff
- <p-tag-dismissible color="background-default">Color label</p-tag-dismissible>
+ <p-tag-dismissible color="background-base">Color label</p-tag-dismissible>
```

##### Text:

- Prop value `thin | semibold` of `weight` prop is deprecated.

```diff
- <p-text weight="thin">Some text</p-text>
+ <p-text>Some text</p-text>

- <p-text weight="semibold">Some text</p-text>
+ <p-text weight="semi-bold">Some text</p-text>
```

- Prop value
  `brand | default | neutral-contrast-low | neutral-contrast-medium | neutral-contrast-high | notification-neutral` of
  `color` prop is deprecated.

```diff
- <p-text color="brand">Some text</p-text>
+ <p-text>Some text</p-text>

- <p-text color="default">Some text</p-text>
+ <p-text>Some text</p-text>

- <p-text color="neutral-contrast-low">Some text</p-text>
+ <p-text color="contrast-low">Some text</p-text>

- <p-text color="neutral-contrast-medium">Some text</p-text>
+ <p-text color="contrast-medium">Some text</p-text>

- <p-text color="neutral-contrast-high">Some text</p-text>
+ <p-text color="contrast-high">Some text</p-text>

- <p-text color="notification-neutral">Some text</p-text>
+ <p-text color="notification-info">Some text</p-text>
```

##### ToastManager:

- Prop value `neutral` of `state` parameter is deprecated.

```diff
- …addMessage({ text: `Some message`, state: 'neutral' })
+ …addMessage({ text: `Some message`, state: 'info' })
```

#### Added

- `Display` component
- `Heading` component
- Prop `underline` for `Link Pure`
- Prop `theme` for `Checkbox Wrapper`, `Radio Button Wrapper`, `Popover`, `Tag Dismissible`, `Textarea Wrapper`,
  `Text Field Wrapper` and `Fieldset Wrapper`
- Prop `size` for `Icon` supports `x-small` and `x-large`
- Prop `size` for `Accordion` `compact="true"` supports `medium`

#### Changed

- `Spinner`, `Icon`, `Link Pure`, `Button Pure`, `Link`, `Link Social`, `Button`, `Checkbox Wrapper`,
  `Radio Button Wrapper`, `Popover`, `Modal`, `Select Wrapper`, `Tag`, `Tag Dismissible`, `Textarea Wrapper`,
  `Inline Notification`, `Banner`, `Toast`, `Grid`, `Flex`, `Pagination`, `Scroller`, `Accordion`, `Text`,
  `Text Field Wrapper`, `Content Wrapper`, `Segmented Control`, `Tabs`, `Tabs Bar`, `Headline` and `Fieldset Wrapper`
  match new design language
- `Icon` supports
  `primary | contrast-low | contrast-medium | contrast-high | notification-success | notification-warning | notification-error | notification-info | inherit`
  for `color` prop
- Default value of prop `width` of `Banner` has changed from `basic` to `extended`
- Default value of prop `action-icon` of `Inline Notification` has changed from `arrow-head-right` to `arrow-right`
- Default value of prop `name` of `Icon` has changed from `arrow-head-right` to `arrow-right`
- Default value of prop `variant` of `Link` and `Button` has changed from `secondary` to `primary`

#### Removed

- Custom slotted CSS for mostly all components. Equivalent styles are now provided by `getInitialStyles()` partial
  instead.
- `applyNormalizeStyles` option from `getInitialStyles()` partial which is applied by default now.

### [2.20.0] - 2023-02-06

### [2.20.0-rc.1] - 2023-02-06

### [2.20.0-rc.0] - 2023-01-30

#### Added

- `applyNormalizeStyles` option for `getInitialStyles()` partial which includes basic css styles for Light DOM

### [2.19.1-rc.1] - 2023-01-18

#### Added

- `jsdom-polyfill` subpackage is available at `@porsche-design-system/components-{js|angular|react|vue}/jsdom-polyfill`
  and can be used to have working web components in jsdom based tests (e.g. jest)
- `testing` subpackage is available at `@porsche-design-system/components-{js|angular|react|vue}/testing` to provide
  `getByRoleShadowed`, `getByLabelTextShadowed` and `getByTextShadowed` utilities which use `@testing-library/dom`
  queries internally to support Shadow DOM
- Validation if `prefix` is already reserved by a different version upon initialization of the Porsche Design System

#### Fixed

- `componentsReady()` waits for Porsche Design System being initialized before checking components which can happen in
  certain test scenarios without partials

### [2.19.1-rc.0] - 2023-01-18

#### Fixed

- Bug in `@porsche-design-system/components-react/ssr` where in some cases during SSG an error was thrown when
  components render their children conditionally

### [2.19.0] - 2022-12-22

### [2.19.0-rc.2] - 2022-12-22

### [2.19.0-rc.1] - 2022-12-22

#### Fixed

- `Stepper Horizontal` calculation of scroll position when used within any parent that has a margin or padding

### [2.19.0-rc.0] - 2022-12-21

#### Added

- Vue: typed components are available via the `@porsche-design-system/components-vue` package

#### Fixed

- `Modal` focus cycle when pressing Shift Tab right after it was opened

### [2.18.0] - 2022-12-15

### [2.18.0-rc.2] - 2022-12-14

#### Added

- Validation to ensure crucial partials are used.  
  **Disclaimer:** The Porsche Design System will **not** inject its initial styles anymore. Please use the
  `getInitialStyles()` partial to reduce flash of unstyled content (FOUC) as described here:
  [getInitialStyles() documentation](https://designsystem.porsche.com/latest/partials/initial-styles)

#### Changed

- `line-height` calculation for all components is handled CSS only now by using `ex`-unit in combination with `calc()`
  which gives the best performance, the easiest possible integration and respects UI best practices in having **larger**
  `line-height` values for **small** `font-size` definitions and **smaller** `line-height` values for **larger**
  `font-size` definitions. The calculated values by CSS slightly differ compared to the ones calculated by JavaScript,
  which might result in minor visual changes.

#### Fixed

- Screen reader announcements of `Textfield` and `Textarea` in `counter` mode
- Screen reader announcements in `Select Wrapper`

### [2.18.0-rc.1] - 2022-11-24

#### Added

- `Carousel` now has a `rewind` property, better prev/next icons, a `max-width` for `heading` and `description` and
  support for slotted `description`

#### Fixed

- `Select Wrapper` height if text is zoomed up to 200%

### [2.18.0-rc.0] - 2022-11-17

#### Added

- SSR/SSG ready components using Declarative Shadow DOM for Next JS are shipped via
  `@porsche-design-system/components-react/ssr`. To use it simply change your imports.

**Important:** make sure to apply the new `getDSRPonyfill()` partial right before your closing `</body>` tag. More
information can be found here:
[getDSRPonyfill() documentation](https://designsystem.porsche.com/latest/partials/dsr-ponyfill)

```diff
- import { PorscheDesignSystemProvider, PButton, ... } from '@porsche-design-system/components-react';
+ import { PorscheDesignSystemProvider, PButton, ... } from '@porsche-design-system/components-react/ssr';
+ import { getDSRPonyfill } from '@porsche-design-system/components-react/partials';
```

#### Changed

- Improve height calculation for `Accordion`
- Slotted anchor support for `Link Pure` is stricter (In case slotted `<a>` is used it must be a direct child of
  `Link Pure`)
- `getFontLinks()` partial now has `{ weights: ['regular', 'semi-bold'] }` for a default

### [2.17.0] - 2022-10-31

### [2.17.0-rc.0] - 2022-10-31

#### Added

- `Link Tile`

#### Fixed

- `Scroller` bug where scrollable content was not fully hidden by the gradient, when zoomed into the page.

#### Changed

- Removed `!important` keyword from css property `display` of `Link Pure` and `Button Pure`

### [2.16.3] - 2022-10-21

### [2.16.3-rc.0] - 2022-10-21

#### Fixed

- `Button Pure` and `Link Pure` error when using `size="inherit"` and `icon="none"`

#### Changed

- Replaced all internal usage of `Text` and `Headline` components

### [2.16.2] - 2022-09-15

### [2.16.2-rc.0] - 2022-09-15

#### Fixed

- Issue with `Popover` where drop-shadow is not shown correctly in Chrome >= 105
- Issue with `Carousel` and `wrap-content="true"` where the layout was out of sync with `Content Wrapper` for
  viewports >= 1760px.
- `Select Wrapper` with custom dropdown keeps attribute changes of native select options in sync if changed
  programmatically

### [2.16.1] - 2022-09-09

#### Fixed

- Issue with `Options` typing import for `Carousel`

### [2.16.0] - 2022-09-08

### [2.15.1-rc.1] - 2022-09-08

#### Added

- `Carousel`
- `Scroller`

#### Changed

- `Stepper Horizontal` now has `size` property
- `Stepper Horizontal` uses improved focus behavior in case it becomes scrollable and scroll indicators are centered
  correctly.
- `Tabs Bar` uses improved focus behavior in case it becomes scrollable and scroll indicators are centered correctly.

### [2.15.1-rc.0] - 2022-08-24

#### Fixed

- `Radio Button Wrapper` visual selection change bug in Safari >= 15.5

### [2.15.0] - 2022-08-22

### [2.15.0-rc.1] - 2022-08-18

#### Changed

- Downgraded `@angular` to `v13` to ensure backwards compatibility of `@porsche-design-system/components-angular`

### [2.15.0-rc.0] - 2022-08-16

#### Fixed

- `Popover` visual shadow bug in Safari
- `Stepper Horizontal Item` bug where pseudo styles of the counter element were overridable

### [2.15.0-beta.0] - 2022-08-05

#### Fixed

- `Tabs` & `Tabs Bar` `size` property when using `BreakpointCustomizable`

#### Changed

- `Modal` uses poly fluid sizing for outer spacing
- `Banner` uses poly fluid sizing for outer spacing
- `Content Wrapper` uses poly fluid sizing for inner spacing
- `Modal` min-width is slightly updated to perfectly fit into content area of `Content Wrapper` at 320px viewport width

#### Added

- Validation of properties for all components
- `Text Field Wrapper` with `input type="search"` is clearable via Escape key and custom clear button across browsers
- `Text Field Wrapper` with `input type="search"` shows a "Locate me" button when `actionIcon="locate"` is set, emits
  the `action` event on click and can be put into a loading state via `actionLoading="true"`

### [2.14.0] - 2022-07-11

### [2.14.0-rc.1] - 2022-07-11

### [2.14.0-rc.0] - 2022-07-11

#### Added

- `getBrowserSupportFallbackScript()` partial supporting `cdn` and `format` options as replacement for
  `includeOverlay()` of `@porsche-design-system/browser-notification` npm package
- `getCookiesFallbackScript()` partial supporting `cdn` and `format` options as replacement for `includeCookieOverlay()`
  of `@porsche-design-system/browser-notification` npm package

#### Changed

- `getMetaTagsAndIconLinks()` partial to return `theme-color` meta tags with `prefers-color-scheme: {light|dark}` media
  query

### [2.13.0] - 2022-06-23

### [2.13.0-rc.5] - 2022-06-23

#### Fixed

- `Stepper Horizontal Item` `state` validation
- `Button` and `Link` with `theme="dark" variant="tertiary"` and `Tag Dismissible` bug on Safari < v15.5 where wrong
  colors on hover were shown

### [2.13.0-rc.4] - 2022-06-22

#### Added

- `Stepper Horizontal`

### [2.13.0-rc.3] - 2022-06-22

#### Added

- `Segmented Control`

### [2.13.0-rc.2] - 2022-06-21

### [2.13.0-rc.1] - 2022-06-21

### [2.13.0-rc.0] - 2022-06-21

#### Changed

- `Button`, `Button Pure` and `Switch` apply `aria-disabled="true"` instead of `disabled` attribute to native button
  internally in case `disabled` and/or `loading` property is set

### [2.12.1] - 2022-05-25

### [2.12.1-rc.0] - 2022-05-25

#### Fixed

- Issue with `JssStyle` typing import

### [2.12.0] - 2022-05-19

#### Changed

- npm package is prepared for public release on [npmjs.org](https://npmjs.com)

### [2.12.0-rc.2] - 2022-05-12

### [2.12.0-rc.1] - 2022-05-11

### [2.12.0-rc.0] - 2022-05-04

#### Added

- `Table Head Cell` now has a `multiline` property

#### Changed

- `Headline` has no `hypens` / `overflow-wrap` style by default
- Partials now throw an exception if they are executed in browser

#### Fixed

- Exception in `Headline`, `Select Wrapper`, `Text` and `Text List` when changing `theme` prop from `dark` to `light`
- `getInitialStyles()` partial now returns `.hydrated` styles, too

### [2.11.0-skeletons] - 2022-04-21

### [2.11.0] - 2022-04-21

### [2.11.0-rc.0] - 2022-04-20

#### Added

- `Tag`
- `Tag Dismissible`

### [2.10.0-skeletons] - 2022-04-13

### [2.10.0] - 2022-04-13

### [2.9.3-rc.1] - 2022-04-06

#### Added

- `Text Field Wrapper` now has a `showCharacterCount` property which can be used to hide the character count when a
  `maxLength` attribute is set on the wrapped `input`.
- `Textarea Wrapper` now has a `showCharacterCount` property which can be used to hide the character count when a
  `maxLength` attribute is set on the wrapped `textarea`.

### [2.9.3-rc.0-skeletons] - 2022-03-29

### [2.9.3-rc.0] - 2022-03-28

#### Added

- `Text Field Wrapper` supports `unit` property on `input type="text"`
- `Marque` optional configurable clickable/focusable area by defining padding on host element

#### Fixed

- `Tabs Item` improved accessibility
- Angular: circular dependency in development mode in `2.9.2-skeletons`

### [2.9.2-skeletons] - 2022-03-24

#### Added

- **[EXPERIMENTAL]** `getInitialStyles` partial now accepts a `skeletonTagNames` array of component names that will
  initially have skeleton styles while the Porsche Design System is loading
- **[EXPERIMENTAL]** `Button`, `Button Pure`, `Checkbox Wrapper`, `Fieldset Wrapper`, `Link`, `Link Pure`,
  `Link Social`, `Radio Button Wrapper`, `Select Wrapper`, `Text Field Wrapper`, `Textarea Wrapper` can now have initial
  skeleton styles when passed as `skeletonTagNames` to the `getInitialStyles` partial

### [2.9.2] - 2022-03-24

### [2.9.2-rc.1] - 2022-03-23

#### Fixed

- Bug caused by Chrome where hover styles of `Link Pure` are not displayed correctly

### [2.9.2-rc.0] - 2022-03-22

#### Added

- Normalized font behavior (`hyphen`, `overflow-wrap` and `text-size-adjust`) across components

#### Fixed

- `Modal` scrolling and pinch to zoom on iOS
- `Modal` initial position if scrollable
- `Table Head Cell` sort icon `asc` + `desc`

### [2.9.1] - 2022-03-10

### [2.9.1-rc.0] - 2022-03-09

#### Added

- Styles for slotted `<button>` in `Text`

#### Changed

- `Modal` heading and aria validation happens only when open

#### Fixed

- React: bundling format of partials

### [2.9.0] - 2022-02-28

### [2.9.0-rc.1] - 2022-02-25

#### Fixed

- `Modal` focus trap respecting elements in shadow DOM and dynamically added/removed elements on first level
- `Tabs Item` focus outline on click in Safari
- Error while using partials in Vanilla JS and Angular

### [2.9.0-rc.0] - 2022-02-16

#### Added

- `getFontFaceStylesheet` returns additional `<link>` tags with `rel="preconnect"` and `rel="dns-prefetch"`
- Option `format` to partials `getFontFaceStylesheet`, `getComponentChunkLinks()`, `getFontLinks()`, `getIconLinks()`,
  `getInitialStyles()`, `getLoaderScript()` and `getMetaTagsAndIconLinks()`

#### Deprecated

- The option `withoutTags` of partials `getFontFaceStylesheet`, `getComponentChunkLinks()`, `getFontLinks()`,
  `getIconLinks()`, `getInitialStyles()`, `getLoaderScript()` and `getMetaTagsAndIconLinks()` is deprecated and will be
  removed in `v3.0.0`. Please use `format: 'jsx'` instead.

```diff
- <link rel="stylesheet" href={getFontFaceStylesheet({ withoutTags: true })} crossOrigin="true" />
+ {getFontFaceStylesheet({ format: 'jsx' })}
```

### [2.9.0-beta.1] - 2022-01-27

#### Added

- `:focus-visible` content of selected Tab in `Tabs` component gets focus styling
- Improved accessibility of `Text Field Wrapper` and `Textarea Wrapper` when `maxlength` attribute is set
- `Modal` aria property
- `Modal` class for slotted elements to make content full-width

#### Changed

- `Button Pure` and `Link Pure` removed `position: relative` imposition, make sure to **not** override it with
  `position: static`

#### Fixed

- `Modal` close button styles when no heading is passed

### [2.9.0-beta.0] - 2022-01-18

#### Added

- React: `getByRoleShadowed`, `getByLabelTextShadowed` and `getByTextShadowed` utilities which uses
  `@testing-library/dom` queries internally to support Shadow DOM

#### Fixed

- React: `UnhandledPromiseRejectionWarning` when using `skipPorscheDesignSystemCDNRequestsDuringTests()`

### [2.8.0] - 2022-01-17

#### Fixed

- Accessibility issue of `Icon` component in Windows High Contrast Mode in Chromium Browser

### [2.8.0-rc.0] - 2022-01-14

#### Added

- Support for `tabindex` attribute on `Button`, `Button Pure`, `Switch`, `Link`, `Link Pure` and `Link Social`

#### Changed

- `:focus-visible` style matches outline color of `Button` while hovered

#### Deprecated

- The `tabbable` property of `Button`, `Button Pure` and `Switch` is deprecated and will be removed in `v3.0.0`. Please
  use `tabindex` instead.

```diff
- <p-button tabbable="false">Some button</p-button>
+ <p-button tabindex="-1">Some button</p-button>
```

### [2.8.0-beta.3] - 2021-12-22

#### Added

**Disclaimer:** The provided themes `light-electric` and `dark-electric` are just a proof of concept, it's **not**
accessible regarding its color contrast and might even be removed in an upcoming major release again.

- `light-electric` theme for `Switch`
- `dark-electric` theme for `Button Pure` and `Link Pure`
- Character counter to `Text Field Wrapper` and `Textarea Wrapper` if `maxlength` is present on `input type="text"` and
  `textarea`

#### Changed

- `:focus-visible` style matches outline color of `Switch` while hovered

#### Fixed

- Box model of `Button Pure`

### [2.8.0-beta.2] - 2021-12-22

#### Fixed

- `Content Wrapper` regression for `!important` style

#### Added

- Usage validation for `Link`, `Link Pure` and `Link Social`

### [2.8.0-beta.1] - 2021-12-16

#### Fixed

- `Select Wrapper` validation of select element

### [2.8.0-beta.0] - 2021-12-15

#### Changed

- Angular: increased peer dependency to `>=12.0.0 <14.0.0`

### [2.7.0] - 2021-12-14

### [2.7.0-rc.0] - 2021-12-14

#### Removed

- `offset-bottom` prop of `Toast` (use `--p-toast-position-bottom` CSS variable instead)

### [2.7.0-beta.6] - 2021-12-08

#### Added

- `Popover`

### [2.7.0-beta.5] - 2021-12-07

#### Added

**Disclaimer:** The provided theme `light-electric` is just a proof of concept, it's **not** accessible regarding its
color contrast and might even be removed in an upcoming major release again.

- `light-electric` theme for `Accordion`, `Link`, `Link Pure`, `Button`, `Button Pure`, `Tabs`, `Tabs Bar`

### [2.7.0-beta.4] - 2021-12-02

### [2.7.0-beta.3] - 2021-11-30

#### Added

- `Accordion` uses `MutationObserver` fallback when no `ResizeObserver` is available in older browsers

#### Fixed

- `Link` and `Link Social` not adapting slotted anchor to the width of the element

### [2.7.0-beta.2] - 2021-11-24

#### Added

- `Toast`

#### Fixed

- `Banner` animations respect offset correctly

### [2.7.0-beta.1] - 2021-11-16

#### Fixed

- `Headline` applies `align` and `ellipsis` prop correctly

### [2.7.0-beta.0] - 2021-11-11

#### Added

- New `aria` property for `ARIA` attribute handling for: `Button`, `Button Pure`, `Icon`, `Link`, `Link Pure`, `Marque`,
  `Spinner`

#### Fixed

- React: warnings about `useLayoutEffect` in SSR context

### [2.6.1] - 2021-11-05

#### Fixed

- Prevent breaking entire Porsche Design System due to lacking support of `ResizeObserver`, however `Accordion` still
  requires it

### [2.6.0] - 2021-11-04

#### Added

- `unit` and `unitPosition` properties to `Text Field Wrapper`

### [2.6.0-beta.0] - 2021-10-29

#### Changed

- Use `Heiti SC` (pre-installed on iOS/macOS) and `SimHei` (pre-installed on Windows) as Chinese fallback font

#### Added

- `Marque` uses `webp` images for browsers that support it
- `Inline Notification`
- `Icon` now supports `success` for `name` property

#### Fixed

- Colors of `Banner` for dark theme
- Replaced CSS `inset` property with `top`, `left`, `right` and `bottom` for browser compatibility
- Opening and closing transition of `Modal`

### [2.5.1-beta.0] - 2021-10-11

#### Fixed

- Possible exceptions when components get unmounted directly

### [2.5.0] - 2021-10-04

#### Added

- `SimHei` and `黑体` as fallback for all components' `font-family`

### [2.5.0-beta.1] - 2021-09-28

#### Changed

- React: improved render behavior of components

### [2.5.0-beta.0] - 2021-09-22

#### Added

- React: utility function `skipPorscheDesignSystemCDNRequestsDuringTests`

### [2.4.0] - 2021-09-21

### [2.4.0-beta.2] - 2021-09-21

#### Added

- `Link Social` and `Icon` now support `kakaotalk`, `naver`, `reddit` and `tiktok`
- JSS caching mechanism to improve style performance

#### Changed

- Alignment of `linkedin` icon
- Improved accessibility of `Select Wrapper`
- `Icon` loading behaviour to non-blocking, components using the `Icon` will no longer wait for it to load
- Validation messages of `Fieldset Wrapper` have now an additional icon representing the validation state

#### Fixed

- Box model of `Link Pure`
- Focus of `Link Pure` with slotted anchor and hidden label
- Focus cycling of `Modal` without focusable children
- Suppress CORS error

### [2.4.0-beta.1] - 2021-08-26

#### Added

- `active` property to `Button Pure`

### [2.4.0-beta.0] - 2021-08-26

#### Added

- `icon` property of `Button Pure` and `Link Pure` was extended by `none` value
- `alignLabel` and `stretch` property to `Button Pure` and `Link Pure`

#### Changed

- Improved `:focus-visible` and `:hover:focus-visible` colors for `Link Social` and `Link`
- Improved slotted `<a>` coloring in dark theme for `Link Social` and `Link`
- Validation messages of `Checkbox Wrapper`, `Radio Button Wrapper`, `Select Wrapper`, `Textarea Wrapper` and
  `Text Field Wrapper` have now an additional icon representing the validation state
- `Modal` backdrop behavior to close modal on mouse-down

#### Fixed

- Slotted `<a>` coloring in dark theme for `Text`, `Headline`, `Text List`, `Banner`, `Select Wrapper` and `Link Pure`
- Wrong background color of scrollable `Modal`'s backdrop in Safari

### [2.3.0] - 2021-07-28

### [2.3.0-beta.3] - 2021-07-28

#### Changed

- `Accordion` reduce paddings, vertically align carets to the first heading row, adjust border color and hover styles

#### Fixed

- `Text Field Wrapper` accessibility of type password and search

### [2.3.0-beta.2] - 2021-07-15

#### Added

- `Checkbox Wrapper`, `Radio Button Wrapper`, `Select Wrapper`, `Textarea Wrapper` and `Text Field Wrapper` now reflect
  changes of the `required` attribute on their child component
- `multiline` property to `Table Cell`
- Partial function `getLoaderScript()` to initialize Porsche Design System as early as possible

#### Fixed

- `Table Head Cell` uses semi bold instead of bold as font weight
- Transition of `Modal`

### [2.3.0-beta.1] - 2021-07-08

#### Added

- `Accordion`

#### Changed

- Removed initial delay of `Banner`

### [2.3.0-beta.0] - 2021-07-01

#### Added

- `Table`
- Angular: export types from package root
- Accessibility icon

#### Changed

- `Button`, `Button Pure` and `Switch` are now focusable while in `loading` state
- `Text` and `Headline` inherits white-space CSS property
- React: sync component props via property instead of attribute

#### Fixed

- Angular: support `"strictTemplates": true` option in `tsconfig.json`
- Use correct icon for `arrow-last` and `arrow-first` in `Icon`, `Button` and `Link` components

### [2.2.1] - 2021-06-08

#### Changed

- Optimize vertical alignment of `Modal`

#### Fixed

- URL in inject global style warning

### [2.2.1-beta.1] - 2021-06-02

#### Fixed

- Margin of `Tabs Bar` within `Tabs` for Firefox and Safari
- SVG of `Icon` is not removed after prop change, e.g. on color change
- Fullscreen behavior of `Modal` on screens larger than 1760px

### [2.2.0] - 2021-05-19

#### Fixed

- `Text` inside `Button` now has the proper size on iOS Safari when changing to and from landscape mode
- `Banner` can now be re-opened after closing
- Closing one `Banner` will not close other `Banners` on the site

### [2.2.0-beta.2] - 2021-05-12

#### Fixed

- `Select Wrapper` value changes are now reflected correctly
- `Select Wrapper` dark theme background color if used with `filter` prop

### [2.2.0-beta.1] - 2021-05-05

#### Added

- Partial function `getIconLinks()` to preload Porsche Design System Icons

#### Fixed

- `Text Field Wrapper` spacing in Safari

### [2.2.0-beta.0] - 2021-05-05

#### Added

- Partial function `getMetaTagsAndIconLinks()` to simplify cross device fav and meta icons

### [2.1.0] - 2021-05-03

### [2.1.0-beta.0] - 2021-05-03

#### Added

- `Switch`

#### Changed

- `Text` automatically breaks words/strings into new line being too long to fit inside their container
- `Headline` automatically breaks words/strings into new line being too long to fit inside their container
- Extended `Fieldset Wrapper` with `labelSize`, `required`, `state` and `message` properties. If the `Fieldset Wrapper`
  is set to required only the label of the **Fieldset Wrapper** gets an asterisk. It is removed from all wrapped child
  components, as long as they are Porsche Design System form elements.

### [2.0.3] - 2021-04-28

### [2.0.3-beta] - 2021-04-28

#### Fixed

- Angular: events firing twice in `Pagination`, `Modal`, `Tabs`, `Tabs Bar` and `Banner` component

### [2.0.2] - 2021-04-21

### [2.0.2-beta.0] - 2021-04-20

#### Fixed

- TypeScript build errors due to duplicate declarations in `types.d.ts`

### [2.0.1] - 2021-04-16

#### Fixed

- Visual appearance of `Checkbox Wrapper` in iOS Safari
- A bug where `Text Field Wrapper` would throw an error when reattaching to DOM too quickly
- Visual bug in Firefox when zooming out `Text Field Wrapper`, `Checkbox Wrapper` and `Textarea Wrapper`
- Angular: streamline component styles in dark theme

#### Changed

- Aligned focus states of `Checkbox Wrapper` and `Radio Button Wrapper` across browsers

### [2.0.0] - 2021-04-13

In keeping with [Semver](https://semver.org/), Porsche Design System v2.0.0 was released due to changes in the API,
fundamental changes in loading behavior and others. With our new major version `v2.0.0` there are some important changes
that you should watch out for. To make the migration from `v1.5.x` to our current `v2.0.0` easier, we offer a few
guidelines.

## General changes / improvements:

#### All components, icons, fonts, styles and marque of the Porsche Design System are loaded versioned and chunked from a central CDN

This way all web based digital Porsche products share and use the cached and versioned assets regardless of the JS
framework used to improve loading performance across the Porsche group. Only a tiny (1.4kb sized) Porsche Design System
loader script gets bundled into your application code. Everything else gets loaded versioned, cached and chunked from a
central CDN ([read more](https://designsystem.porsche.com/latest/performance/cdn)). However, this also means that you
will need an **Internet connection** to render the components in a browser (possibly relevant for development stage or
intranet applications).

#### Enabling Micro Frontend Architecture

In case of a micro-frontend architecture, multiple instances and versions of the Porsche Design System can be combined
in a final application by configurable prefixing technique of the Porsche Design System components during runtime.
Please refer to our framework specific guidelines
[Vanilla JS](https://designsystem.porsche.com/latest/start-coding/vanilla-js),
[Angular](https://designsystem.porsche.com/latest/start-coding/angular) and
[React](https://designsystem.porsche.com/latest/start-coding/react).

#### Prevent Flash of Unstyled Content (FOUC) and Flash of Unstyled Text (FOUT)

To prevent FOUC/FOUT, the Porsche Design System offers various partials as part of the
`@porsche-design-system/components-{js|angular|react}` package to ensure all necessary Porsche Design System fonts and
components are fully loaded. If you've used the `@porsche-design-system/partials` package previously, stop using it and
replace the integration with the partials provided by `@porsche-design-system/components-{js|angular|react}` package.
Have a look at our [FOUC/FOUT guidelines](https://designsystem.porsche.com/latest/performance/loading-behaviour).

```diff
- <%= require('@porsche-design-system/partials').getPorscheDesignSystemCoreStyles() %>
+ <%= require('@porsche-design-system/components-{js|angular|react}/partials').getInitialStyles() %>

- <%= require('@porsche-design-system/partials').getFontFaceCSS() %>
+ <%= require('@porsche-design-system/components-{js|angular|react}/partials').getFontFaceStylesheet() %>

- <link rel="preload" href="path/to/webfont/nameOfWebFontFile" as="font" type="font/woff2" crossorigin />
+ <%= require('@porsche-design-system/components-{js|angular|react}/partials').getFontLinks({ weights: ['regular', 'semi-bold'] }) %>
```

#### Added support for China CDN

Our CDN is configured to forward requests to Chinese CDN automatically when necessary. So you're good to go without any
configuration or multiple region specific builds of your application. However, if you are aiming for the maximum
possible performance in China, you can configure which CDN the Porsche Design System must use. Please follow our
[CDN guidelines](https://designsystem.porsche.com/latest/performance/cdn) for more information.

#### New/optimized components

- **Tabs**
- **Tabs Bar**
- **Banner**
- **Modal**
- Headline
- Select
- Pagination
- Button
- Button Pure
- Link
- Link Pure
- Spinner
- Checkbox
- Radio Button

#### Improved TypeScript support for Angular and React

To ensure the best possible typing support, we have refactored our Angular and React wrappers which integrate the native
web components of the Porsche Design System.

#### componentsReady() works reliable

Because the Porsche Design System components get loaded async at the time they are needed, it might be relevant within
your application or test automation to know when those have been initialized. Therefore, we provide in all three
`@porsche-design-system/components-{js|angular|react}')` packages a reliable helper function `componentsReady()`.
[Read more about it](https://designsystem.porsche.com/latest/helpers/components-ready).

#### Removed "blur on focus"

Now focus styling is only applied when you navigate through keyboard and ignored by mouse interaction for browsers
supporting `:focus-visible` otherwise it will fallback to `:focus` CSS implementation.

#### Changed focus styling for a better compromise between accessibility and visual appearance

Color and outline of general focus styling has changed to `currentColor` for light/dark theme with an outline of 1px
width/offset. If you have custom components build with the usage of our `@porsche-design-system/utilities` package then
update it to the latest version.

#### Improved geometry of Porsche Next font

For better alignment and readability we've changed the geometry of the Porsche Next font which results in a visual
change of font size and spacing.

#### Dropped support for IE11 and EdgeHTML according to Porsche's official browser strategy 2021

If you still need to support these browsers, you have to stick to `v1.5.x`. We offer a Browser Notification package
`@porsche-design-system/browser-notification` to alert users that these browsers are no longer supported. It supports a
blocking layer (to be used with Porsche Design System `v2.x`), or a dismissible banner (to be used with Porsche Design
System `v1.x`). Please refer to our
[Browser compatibility guidelines](https://designsystem.porsche.com/latest/help/browser-compatibility).

#### Changed default type of Button and Button Pure

To be in sync with native `<button>` behavior we've changed the default `type` of **Button** and **Button Pure**
component. Those components will render a button within their Shadow DOM as `<button type="submit">` ( previously
`<button type="button">`).

- `submit`: The button submits the form data to the server. This is the default if the attribute is not specified for
  buttons associated with a `<form>`, or if the attribute is an empty or invalid value.
- `button`: The button has no default behavior, and does nothing when pressed by default. It can have client-side
  scripts listen to the element's events, which are triggered when the events occur.

#### Changed support for wrapped links around Link, Link Pure and Link Social component

Due to the support for setting links (`<a href="#">`) in our **Link**, **Link Pure** and **Link Social** components as
child, we've removed support for styling the anchor tag (`<a>`) when it surrounds the component. So we recommend
changing the position of the `<a>` tag from wrapping the component to a direct slot (child) of it.

```diff
- <a href="#"><p-link>Some label</p-link></a>
+ <p-link><a href="#">Some label</a></p-link>

- <a href="#"><p-link-pure>Some label</p-link-pure></a>
+ <p-link-pure><a href="#">Some label</a></p-link-pure>

- <a href="#"><p-link-social>Some label</p-link-social></a>
+ <p-link-social><a href="#">Some label</a></p-link-social>
```

#### Automatic \* asterisk symbol to form field labels

We added an automatic generated _ asterisk symbol to form field labels which have the required attribute. This might
lead to a doubled _ symbol if you set one by yourself.

```diff
- <p-text-field-wrapper label="Some label *"><input type="text" name="some-name" required /></p-text-field-wrapper>
+ <p-text-field-wrapper label="Some label"><input type="text" name="some-name" required /></p-text-field-wrapper>

- <p-checkbox-wrapper label="Some label *"><input type="checkbox" name="some-name" required /></p-checkbox-wrapper>
+ <p-checkbox-wrapper label="Some label"><input type="checkbox" name="some-name" required /></p-checkbox-wrapper>

- <p-radio-button-wrapper label="Some label *"><input type="radio" name="some-name" required /></p-radio-button-wrapper>
+ <p-radio-button-wrapper label="Some label"><input type="radio" name="some-name" required /></p-radio-button-wrapper>

- <p-radio-button-wrapper label="Some label *"><input type="radio" name="some-name" required /></p-radio-button-wrapper>
+ <p-radio-button-wrapper label="Some label"><input type="radio" name="some-name" required /></p-radio-button-wrapper>

- <p-textarea-wrapper label="Some label *"><textarea name="some-name" required></textarea></p-textarea-wrapper>
+ <p-textarea-wrapper label="Some label"><textarea name="some-name" required></textarea></p-textarea-wrapper>

- <p-select-wrapper label="Some label *"><select name="some-name" required><option>A</option></select></p-select-wrapper>
+ <p-select-wrapper label="Some label"><select name="some-name" required><option>A</option></select></p-select-wrapper>
```

#### Shadow DOM

`Flex`, `Flex Item`, `Grid` and `Grid Item` now use Shadow DOM, thus you are not able to overwrite styles defined by
these components any longer.

---

## Angular

#### Integration of Angular components

In the past it was possible to provide a token called `PREVENT_WEB_COMPONENTS_REGISTRATION` which prevented the
registration of the Porsche Design System components and loading of polyfills. Due to the fact that we no longer provide
/ need poly filling, we have completely removed the token. For advanced usage please
[read further](https://designsystem.porsche.com/latest/start-coding/angular).

---

## React

#### Integration of React components

In the past `@porsche-design-system/components-react` components have initialized the **Porsche Design System Loader**
automatically as soon as a component was imported. With `v2.x` you have to import the `PorscheDesignSystemProvider` once
in your `index.tsx` which then initializes the **Porsche Design System Loader**, e.g. like:

```diff
  // index.tsx

  import ReactDOM from 'react-dom';
  import { PorscheDesignSystemProvider } from '@porsche-design-system/components-react';
  import { App } from './App';

  ReactDOM.render(
    <React.StrictMode>
+     <PorscheDesignSystemProvider>
        <App />
+     </PorscheDesignSystemProvider>
    </React.StrictMode>,
    document.getElementById('root')
  );
```

For advanced usage please [read further](https://designsystem.porsche.com/latest/start-coding/react).

#### Jsdom Polyfill for React / Jest / jsdom test automation

We removed test mocks for React / Jest / jsdom as Shadow DOM is supported since jsdom v12.2.0. Instead, we provide a
Jsdom Polyfill (exclusivly for `@porsche-design-system/components-react` package) fixing missing implementation of jsdom
which the Porsche Design System relies on. **Note:** If your test includes Porsche Design System components, make sure
to wrap the component you want to test with a PorscheDesignSystemProvider in order to avoid exceptions. For more
information please [read further](https://designsystem.porsche.com/latest/start-coding/react).

---

## Vanilla JS

#### Integration of Vanilla JS components

With `v1.x` of the Porsche Design System you've had to copy all needed JS files of
`@porsche-design-system/components-js` into your target directory and include the ES5 and ESM loader snippet. Now you
only need to copy one `index.js` file and initialize the Porsche Design System like in the example below:

```diff
  <!DOCTYPE html>
  <html lang="en">
    <head>
      <meta charset="utf-8">
      <meta name="viewport" content="width=device-width,initial-scale=1.0">
      <title>Porsche Design System</title>
-     <script nomodule src="PATH/TO/PACKAGE/@porsche-design-system/components-js/dist/porsche-design-system/porsche-design-system.js"></script>
-     <script type="module" src="PATH/TO/PACKAGE/@porsche-design-system/components-js/dist/porsche-design-system/porsche-design-system.esm.js"></script>
+     <script src="PATH/TO/PACKAGE/@porsche-design-system/components-js/index.js"></script>
    </head>
    <body>
+     <script type="text/javascript">
+       porscheDesignSystem.load();
+     </script>
      <p-headline variant="headline-1">Some text</p-headline>
    </body>
  </html>
```

For advanced usage please [read further](https://designsystem.porsche.com/latest/start-coding/vanilla-js).

---

### [2.0.0-rc.10] - 2021-04-12

#### Changed

- `Tabs` and `Tabs Bar` now respect dynamic additions / removals of `p-tabs-item`, `a` and `button` elements. Make sure
  to update the `activeTabIndex` when mutating elements
- Improved performance of `Text`, `Button Pure` and `Link Pure` when `size` is not `inherit`

#### Added

- `Grid` now has a `wrap` and `gutter` property
- Components (`Grid Item`, `Flex Item`, `Tabs Item` and `Text List Item`) that require a specific parent (`Grid`,
  `Flex`, `Tabs` and `Text List`) will now throw an error if used without that parent

#### Fixed

- Visual appearance of `Checkbox Wrapper` and `Radio Button Wrapper` reflect the state of the wrapped `input` element

### [2.0.0-rc.9] - 2021-03-26

#### Added

- `Button Group` component
- Fullscreen property for `Modal` on mobile

#### Changed

- Spacings, heading and sizes of `Modal`

#### Fixed

- Prevent duplicate loading of `porsche-design-system.v2.x.HASH.js` chunk when using `getComponentChunkLinks()` partial

### [2.0.0-rc.8] - 2021-03-17

#### Added

- Support for full height `Content Wrapper` with flex
- `Tabs Bar` now supports `undefined` as `activeTabIndex`

#### Changed

- `Tabs Bar` has a new default `activeTabIndex`, which is `undefined`
- `Tabs Bar` does not work by itself anymore. The `activeTabIndex` needs to be controlled from the outside
  ([read more](https://designsystem.porsche.com/latest/components/tabs-bar/examples))
- Background Color of `Select Wrapper` in `dark` theme to meet accessibility criteria

### [2.0.0-rc.7] - 2021-03-15

#### Fixed

- Make shadowed `Flex` and `Grid` work in Firefox + Safari

### [2.0.0-rc.6] - 2021-03-11

#### Changed

- Make `Grid` and `Grid Item` use Shadow DOM
- Make `Flex` and `Flex Item` use Shadow DOM

### [2.0.0-rc.5] - 2021-03-09

#### Added

- Configurable background color of `Content Wrapper`
- `italic` font-style in `Text` is now overridden with `normal`

#### Fixed

- Usage of `Select Wrapper` within custom elements
- A bug that caused `Spinner` to be displayed in a wrong size

### [2.0.0-rc.4] - 2021-03-01

#### Changed

- Filter of `Select Wrapper` supports substring search

#### Fixed

- Build error in SSR

### [2.0.0-rc.3] - 2021-02-17

#### Added

- React: utility function `skipCheckForPorscheDesignSystemProviderDuringTests`
- React: tree shaking for component wrappers

#### Fixed

- Angular: error in `Checkbox Wrapper`, `Radio Button Wrapper` and `Text Field Wrapper` when `input[type]` is bound

### [2.0.0-rc.2] - 2021-02-12

#### Added

- Validate usage of `Checkbox Wrapper`, `Radio Button Wrapper`, `Select Wrapper`, `Text Field Wrapper` and
  `Textarea Wrapper`

### [2.0.0-rc.1] - 2021-02-04

#### Added

- Partial function `getComponentChunkLinks()` to preload Porsche Design System Components

#### Changed

- Added a space before asterisk (`*`) when `input`, `textarea` or `select` have `required` attribute within form wrapper
  components
- Renamed partial `getFontLinks()` option from `weight` to `weights`

#### Fixed

- A bug in `Tabs Bar` where the nextButton was mistakenly rendered.
- A bug where `Icon` was not rendered when using `lazy` property.
- A bug in `Text Field Wrapper` with input type password where characters would overlap the icon.

### [2.0.0-rc.0] - 2021-01-29

#### Added

- Link support for `Marque`
- Sizing options `'responsive' | 'small' | 'medium'` for `Marque`

#### Changed

- Angular: added static `load()` function `PorscheDesignSystemModule` for custom prefix
- Hide up/down spin button when using **Text Field** with `type="number"` in Firefox

#### Fixed

- Angular: typings
- React: correct handling of `ref` property
- Unhandled exception in `Select Wrapper` if `selected` and `disabled` attributes are set on the same option
- A bug in `Tabs Bar` where scrolling was broken when a tab was selected
- A bug in `Tabs Bar` where the `nextButton` was always rendered

### [2.0.0-alpha.13] - 2021-01-26

#### Added

- Partial function `getFontLinks()` to prevent **Flash of Unstyled Text** (FOUT)

#### Fixed

- React: correct handling of `className` property

### [2.0.0-alpha.12] - 2021-01-20

#### Added

- Partial function `getInitialStyles()` to prevent **Flash of Unstyled Content** (FOUC)
- Partial function `getFontFaceStylesheet()` to prevent **Flash of Unstyled Text** (FOUT)

#### Changed

- React: `PorscheDesignSystemProvider` needs to wrap application
- React: component props have to be camelCase
- React: `PorscheDesignSystemProvider` is needed while testing components

#### Fixed

- React: typings
- React: support of objects for property values

#### Removed

- React: `getPrefixedComponents`, prefixing is handled by `PorscheDesignSystemProvider`

### [2.0.0-alpha.11] - 2021-01-08

#### Changed

- Precision of relative line height
- Changed color of `neutral contrast low`

### [2.0.0-alpha.10] - 2020-12-14

#### Added

- `native` property to `Select Wrapper` to force rendering of native Browser select dropdown
- Extended flexibility of `Headline`

#### Changed

- Some styling improvements of `Select Wrapper`

#### Fixed

- Jsdom Polyfill `fetch` error

### [2.0.0-alpha.9] - 2020-12-09

### Fixed

- Improved reliability of `componentsReady()`

#### Changed

- Jsdom Polyfill `console.warn` behaviour

### [2.0.0-alpha.8] - 2020-12-03

### Fixed

- A bug where `Modal` did not remove `overflow=hidden` on document body.

### [2.0.0-alpha.7] - 2020-11-26

#### Added

- Jsdom Polyfill

#### Removed

- Jsdom Mocks
- Global "blur on focus" script

#### Changed

- Default dropdown direction of `SelectWrapper` from `down` to `auto`
- Made API of `Tabs` consistent with `Tabs Bar`
- Removed transition for focus styling
- Use `:focus-visible` as default and `:focus` as fallback for focusable elements

#### Fixed

- The Selected element of `SelectWrapper` dropdown keeps now in sync with native selection if changed programmatically
- Invalid search results get cleared if `SelectWrapper` becomes focus state
- Some bugs in `TabsBar`
- Minification of dynamic slotted content styles
- An issue where `Pagination` throws console errors if disconnected from dom.

### [2.0.0-alpha.6] - 2020-10-28

#### Changed

- default `type` of `Button` and `Button Pure` to `submit`

#### Fixed

- Typings

### [2.0.0-alpha.5] - 2020-10-26

#### Added

- `Modal` component

#### Fixed

- Typing for `pageChange` event of `Pagination` component
- Typings

#### Changed

- Focus styling

### [2.0.0-alpha.4] - 2020-10-14

#### Added

- Custom filter to `Select Wrapper` component
- DropDown direction property to `Select Wrapper` component
- Display `*` after label when `input`, `textarea` or `select` have `required` attribute within form wrapper components
- `Tabs` component
- `Tabs Bar` component
- `Banner` component

#### Removed

- Default `position: relative;` style of `Link Pure` and `Button Pure`

#### Fixed

- `Spinner` zooming bug on Safari

### [2.0.0-alpha.3] - 2020-09-11

#### Added

- Support to load assets from China CDN directly via browser flag: `PORSCHE_DESIGN_SYSTEM_CDN = 'cn';`

#### Removed

- Support for `<a>` wrapped `Link` and `Link Pure`

### [2.0.0-alpha.2] - 2020-08-20

### [2.0.0-alpha.1] - 2020-08-17

#### Changed

- Removed classnames dependency
- Stencil Core `taskQueue` from `congestionAsync` to `async` for more performant component rendering

#### Fixed

- Focus input on label click of `Checkbox Wrapper` and `Radio Button Wrapper`

### [1.5.6] - 2020-10-15

### [1.5.6-rc.0] - 2020-10-13

### Fixed

- `Spinner` zooming bug on Safari

### [1.5.5] - 2020-09-11

### [1.5.5-rc.0] - 2020-09-07

### Changed

- Deprecated stencil lifecycle-method `componentDidUnload` to `disconnectedCallback` to fix "`selectObserver` is
  undefined" bug in `Select Wrapper` and `Pagination`

### [1.5.4] - 2020-08-25

### [1.5.4-rc.0] - 2020-08-17

#### Changed

- Removed classnames dependency
- Stencil Core `taskQueue` from `congestionAsync` to `async` for more performant component rendering

#### Fixed

- Focus input on label click of `Checkbox Wrapper` and `Radio Button Wrapper`
- Fix typings for `orientation` of `Divider` component

### [2.0.0-alpha.0] - 2020-08-06

#### Added

- **Experimental:** Optional web component scoping mechanism during runtime to enable micro service architecture

#### Changed

- Web components get lazy loaded from central CDN to improve caching strategy across Porsche's digital eco system

#### Removed

- Stop browser support for **IE11** and **EdgeHTML**

#### Fixed

- Mix of `Optgroups` and `Options` on same level in `Select Wrapper` component
- Fix typings for `orientation` of `Divider` component

### [1.5.3] - 2020-08-10

### [1.5.3-rc.0] - 2020-08-10

#### Fixed

- Mix of `Optgroups` and `Options` on same level in `Select Wrapper` component

### [1.5.2] - 2020-07-22

#### Fixed

- Dispatch change event in `Select Wrapper`
- Stencil react-output-target SSR Bug

### [1.5.1] - 2020-07-20

#### Fixed

- SVGO settings for icons
- Angular bug which causes `ngcc` to fail

### [1.5.0] - 2020-07-16

#### Added

- Icons (active-cabin-ventilation, battery-full, bell, bookmark, car-battery, charging-active, charging-state, climate,
  climate-control, garage, horn, key, map, parking-brake, parking-light, preheating, send, shopping-bag, sidelights,
  user-manual, wrenches)

#### Changed

- Icons (arrow-first, arrow-last, battery-empty, car, card, charging-station, question)

#### Fixed

- Porsche Marque images

### [1.5.0-rc.2] - 2020-07-06

### [1.5.0-rc.1] - 2020-07-06

#### Added

- **Notification Neutral** color to `color` property of `p-text` and `p-icon`

### [1.5.0-rc.0] - 2020-06-25

#### Added

- `Fieldset Wrapper` component
- Improved SEO of `p-headline` and `p-text`: Added possibility to write semantic HTML tags (e.g. `<h1>-<h6>` or `<p>`,
  `<blockquote>`, etc.) directly as slotted content.
- Possibility to include anchor tags directly as slots of `Link`, `Link Pure` and `Link Social`
- `Text` new `weight` property `semibold`
- `Button Pure` label with subline pattern as slot
- `Link Pure` label with subline pattern as slot

#### Changed

- `Select Wrapper` is now ready for the catwalk. It is dressed now with a custom drop down list box and gets naked by
  default on touch devices.

#### Fixed

- Minor accessibility improvements of `icons` and `Text Field`
- Remove native number spinner buttons of `Text Field` with type text for Firefox
- An issue with `Button` and `Button Pure` and their `disabled` attribute

### [1.4.0] - 2020-05-14

### [1.4.0-rc.3] - 2020-05-08

#### Added

- `Text List`

#### Changed

- Improve caching strategy for fonts by content-based hash
- Improve caching strategy for marque by content-based hash
- Dimensions and sharpness of marque
- Props for `Content Wrapper`

### [1.4.0-rc.2] - 2020-05-06

#### Added

- `Content Wrapper`
- Description property to `p-text-field-wrapper`, `p-textarea-wrapper` and `p-select-wrapper`
- `Link Social`

#### Changed

- Improve accessibility of error and success states of form elements
- Aria-invalid attribute of form elements if they are in error state is now managed by component
- Rename icon name `configure` to `configurate` (prevents breaking change compared to stable v1.3.0)
- Improve `p-icon` loading behavior

#### Fixed

- Display of wrong icons

#### Removed

- `safe-zone` property of `p-grid` (`Content Wrapper` should be used instead)

### [1.4.0-rc.1] - 2020-04-27

#### Added

- Add `safe-zone` property to `p-grid` for outer grid margin, max-width and centering
- Submit button with search icon to `p-textfield-wrapper` type search

#### Changed

- Background color of readonly state in components `p-textfield-wrapper` and `p-textarea-wrapper`
- Visual appearance of icons
- Improve caching strategy for icons by content-based hash
- Cursor of Radio, Checkbox and Select
- Fixed naming of Mock from `p-textfield-wrapper` to `p-text-field-wrapper`

#### Fixed

- Icon loading mechanism

### [1.4.0-rc.0] - 2020-04-09

#### Added

- SSR support

### [1.3.0] - 2020-04-08

#### Added

- New headline size `headline-5` to `p-headline`
- Test Mocks

#### Fixed

- Text styling of Select component on focus in IE11 and Chrome on Windows 10

### [1.3.0-rc.0] - 2020-04-03

#### Fixed

- Improve form elements

### [1.2.0] - 2020-03-25

#### Added

- `Divider`
- Hover state for form elements

#### Fixed

- Support label text of form elements for Screen readers

### [1.1.2] - 2020-03-17

#### Changed

- Notification colors

### [1.1.1] - 2020-03-13

#### Changed

- Icon of `Checkbox` indeterminate state

### [1.1.0] - 2020-03-11

#### Fixed

- Minor improvements

### [1.1.0-rc.0] - 2020-03-02

#### Added

- `Select Wrapper`
- `Checkbox Wrapper`
- `Radio Button Wrapper`
- `Textarea Wrapper`

#### Fixed

- `Text Field Wrapper` toggle password visibility

### [1.0.3] - 2020-02-13

#### Fixed

- JS framework compatibility

### [1.1.0-0] - 2020-02-06

#### Added

- `Text Field Wrapper`

#### Changed

- Add proper cursor for disabled state for `Button` and `Button Pure`

### [1.0.2] - 2020-02-04

#### Fixed

- Inheritable styling of slotted content

### [1.0.1] - 2020-01-30

#### Added

- Clickable area of `Link Pure` and `Button Pure` is optionally configurable by defining padding on host element

### [1.0.0] - 2020-01-28

#### Added

- Cursor pointer on hover for `Button` and `Button Pure`
- Line-height gets calculated based on Porsche type-scaling formula automatically for `Text`, `Link Pure` and
  `Button Pure`
- Test helper function `componentsReady()` which indicates when lazy loaded components fully have loaded

#### Changed

- Update CDN asset paths
- Improve font-weight definitions
- Rename and optimize neutral colors for `Icon` and `Text`

### [1.0.0-rc.1] - 2019-12-13

#### Added

- `Headline`
- `Text`
- `Marque`
- `Button`
- `Button Pure`
- `Spinner`
- `Icon`
- `Flex`
- `Grid`
- `Link`
- `Link Pure`
- `Pagination`
- "Blur on focus"<|MERGE_RESOLUTION|>--- conflicted
+++ resolved
@@ -16,17 +16,15 @@
 
 ### [Unreleased]
 
-<<<<<<< HEAD
 #### Added
 
 - **[EXPERIMENTAL]** `Link Tile Product`
   ([#2909](https://github.com/porsche-design-system/porsche-design-system/pull/2909))
-=======
+
 #### Fixed
 
 - `Wordmark`, `Crest` and `Marque`: custom clickable area
   ([#2930](https://github.com/porsche-design-system/porsche-design-system/pull/2930))
->>>>>>> 92cc1e65
 
 ### [3.10.0-rc.0] - 2023-12-07
 
