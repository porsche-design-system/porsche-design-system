--- conflicted
+++ resolved
@@ -23,13 +23,9 @@
   import type { TagName } from '@porsche-design-system/shared';
   import { getComponentMeta } from '@porsche-design-system/component-meta';
   import type { ComponentMeta } from '@porsche-design-system/component-meta';
-<<<<<<< HEAD
-  import { SwitchChangeEvent } from '../../../components/dist/types/bundle';
-=======
   import type { SwitchChangeEvent } from '../../../components/dist/types/bundle';
 
   const tagNames = TAG_NAMES.filter((x) => !INTERNAL_TAG_NAMES.includes(x));
->>>>>>> 9dd22b2d
 
   @Component
   export default class ComponentMetaOverview extends Vue {
