import { Notification } from '@/components/common/Notification';
import { TableOfContents } from '@/components/common/TableOfContents';

export const metadata = {
  title: 'Next.js: Getting started - Porsche Design System',
  description: 'Start developing in Next.js with the Porsche Design System.',
};

# Next.js

<<<<<<< HEAD
<TableOfContents headings={['Quick start','Integration','When are Porsche Design System components (re-)hydrated?','How do Porsche Design System components work in detail?','Sample integration']} />
=======
<TableOfContents headings={['Quick start','Integration']} />
>>>>>>> 2e4a3c13

## Quick start

To build your own [Next.js](https://nextjs.org/docs/app/getting-started/installation) application using the Porsche
Design System's React components, follow these steps:

```bash
# Create a new application by executing:
npx create-next-app@latest

# Follow the installation wizard to set everything up:
✔ What is your project named? "my-app"
✔ Would you like to use TypeScript? "Yes"
✔ Would you like to use ESLint? "Yes"
✔ Would you like to use Tailwind CSS? "Yes"
✔ Would you like your code inside a `src/` directory? "No"
✔ Would you like to use App Router? (recommended) "Yes"
✔ Would you like to use Turbopack for `next dev`?  "No"
✔ Would you like to customize the import alias (`@/*` by default)? "No"
```

You're all set! Start building your own application now.

## Integration

The following integration example uses a standard Next.js setup.

<Notification heading="Attention" headingTag="h3" state="warning">
  The following examples use the **SSR** sub-package from `@porsche-design-system/components-react/ssr`.

This sub-package is a specialized build of the Porsche Design System components that renders different markup on the
server compared to the browser. While this deviates from traditional SSR/SSG rules (where browser and server markup
should be identical), it's necessary to enable SSR/SSG with web components and Shadow DOM.

The two environments are detected via the `process.browser` flag, which is replaced with a boolean value at build time.
In the browser, the components behave like the standard React components from `@porsche-design-system/components-react`.

On the server, the behavior differs: Relevant markup and styles are rendered into a Declarative Shadow DOM, which modern
browsers convert to a real Shadow DOM without JavaScript. This handles the initial render efficiently. Once the client
code loads and executes, the Porsche Design System components initialize as usual.

**Important:** Ensure dead code elimination is enabled for the client build to prevent server-side code from leaking
into the browser bundle.

</Notification>

### Step 1

Install the Porsche Design System within your project directory.

```bash
npm install @porsche-design-system/components-react
```

### Step 2

Wrap your app with the `PorscheDesignSystemProvider`:

```tsx
// app/layout.tsx

import { PorscheDesignSystemProvider } from '@porsche-design-system/components-react/ssr'; // ensure to import from ssr subpackage!

export default function RootLayout({
  children,
}: Readonly<{
  children: React.ReactNode;
}>) {
  return (
    <html lang="en">
      <body>
        <PorscheDesignSystemProvider>{children}</PorscheDesignSystemProvider>
      </body>
    </html>
  );
}
```

### Step 3 (recommended)

Integrate Porsche Design System [Partials](/partials/introduction) to boost performance, reduce loading times, and
minimize FOUC/FOUT.

```tsx
// app/layout.tsx

import { PorscheDesignSystemProvider } from '@porsche-design-system/components-react/ssr'; // ensure to import from ssr subpackage!
import {
  getComponentChunkLinks,
  getFontFaceStyles,
  getFontLinks,
  getIconLinks,
  getInitialStyles,
  getMetaTagsAndIconLinks,
} from '@porsche-design-system/components-react/partials';

export default function RootLayout({
  children,
}: Readonly<{
  children: React.ReactNode;
}>) {
  return (
    <html lang="en">
      <head>
        {/* necessary for SSR support, injects stylesheet which defines visibility of pre-hydrated PDS components */}
        {getInitialStyles({ format: 'jsx' })}
        {/* injects stylesheet which defines Porsche Next CSS font-face definition (=> minimize FOUT) */}
        {getFontFaceStyles({ format: 'jsx' })}
        {/* preloads Porsche Next font (=> minimize FOUT) */}
        {getFontLinks({ format: 'jsx' })}
        {/* preloads PDS component core chunk from CDN for PDS component hydration (=> improve loading performance) */}
        {getComponentChunkLinks({ format: 'jsx' })}
        {/* preloads Porsche icons (=> minimize FOUC) */}
        {getIconLinks({ format: 'jsx' })}
        {/* injects favicon, apple touch icons, android touch icons, etc. */}
        {getMetaTagsAndIconLinks({ appTitle: 'Porsche', format: 'jsx' })}
      </head>
      <body>
        <PorscheDesignSystemProvider>{children}</PorscheDesignSystemProvider>
      </body>
    </html>
  );
}
```

### Step 4 (recommended)

Set up Tailwind CSS with the Porsche Design System [Tailwind CSS Theme](/tailwindcss/introduction) to ensure seamless
styling consistency with Porsche's design principles:

```css
/* app/globals.css */

@import 'tailwindcss';
@import '@porsche-design-system/components-react/tailwindcss';
```

### Step 5

Add a Porsche Design System component (e.g., `<PWordmark />`) with some Tailwind CSS styles. Then, run `npm run dev` and
verify that the component and styles display correctly.

```tsx
// app/page.tsx

import { PWordmark } from '@porsche-design-system/components-react/ssr'; // ensure to import from ssr subpackage!

export default function Home() {
  return (
    <>
      <div className="grid justify-items-center gap-fluid-md m-static-lg p-fluid-lg bg-surface rounded-lg">
        <PWordmark />
        <h1 className="prose-display-md">Porsche Design System</h1>
      </div>
      <div className="…">…</div>
    </>
  );
}
```<|MERGE_RESOLUTION|>--- conflicted
+++ resolved
@@ -8,11 +8,7 @@
 
 # Next.js
 
-<<<<<<< HEAD
-<TableOfContents headings={['Quick start','Integration','When are Porsche Design System components (re-)hydrated?','How do Porsche Design System components work in detail?','Sample integration']} />
-=======
 <TableOfContents headings={['Quick start','Integration']} />
->>>>>>> 2e4a3c13
 
 ## Quick start
 
