import { TableOfContents } from '@/components/common/TableOfContents';
import { PTag } from '@porsche-design-system/components-react/ssr';

export const metadata = {
  title: 'Angular: Getting started - Porsche Design System',
  description: 'Start developing in Angular with the Porsche Design System.',
};

# Angular

<TableOfContents headings={['Quick start', 'Integration']} />

## Quick start

To build an [Angular](https://angular.dev/installation) application using the Porsche Design System, follow these steps.
This guide is based on the following dependencies:

<div className="flex flex-wrap gap-static-sm my-fluid-sm">
  {/* prettier-ignore */}
  <PTag compact={true} color="notification-info-soft">@angular/*@20</PTag>
  {/* prettier-ignore */}
  <PTag compact={true} color="notification-info-soft">tailwindcss@4</PTag>
  {/* prettier-ignore */}
  <PTag compact={true} color="notification-info-soft">@porsche-design-system/components-angular@3</PTag>
</div>

```bash
# Create a new application by executing:
npm install -g @angular/cli
ng new my-app

✔ Do you want to create a 'zoneless' application without zone.js (Developer Preview)? "Yes"
✔ Which stylesheet format would you like to use? "CSS"
✔ Do you want to enable Server-Side Rendering (SSR) and Static Site Generation (SSG/Prerendering)? "No"
```

You're all set! Start building your own application now.

## Integration

### Step 1

Install the Porsche Design System within your project directory.

```bash
npm install @porsche-design-system/components-angular
```

### Step 2

Add the `PorscheDesignSystemModule` to the imports array of your `@Component` or `@NgModule` declaration.

```ts
// src/app/app.ts

import { Component, signal } from '@angular/core';
import { RouterOutlet } from '@angular/router';
import { PorscheDesignSystemModule } from '@porsche-design-system/components-angular';

@Component({
  selector: 'app-root',
  imports: [RouterOutlet, PorscheDesignSystemModule],
  templateUrl: './app.html',
  styleUrl: './app.css',
})
export class App {
  protected readonly title = signal('angular');
}
```

### Step 3 (recommended)

To boost your web application's performance and minimize issues like FOUC (Flash of Unstyled Content) and FOUT (Flash of
Unstyled Text), you can integrate [Partials](/partials/introduction) from the Porsche Design System into the `<head>`
section of your HTML.

Install
[@angular-builders/custom-webpack](https://github.com/just-jeb/angular-builders/tree/master/packages/custom-webpack#index-transform)
within your project directory.

```bash
<<<<<<< HEAD
npm install @angular-builders/custom-webpack -D
=======
npm install @angular-builders/custom-webpack --save-dev
>>>>>>> 50b4f74f
```

Configure the `angular.json`.

```diff
"architect": {
  "build": {
-   "builder": "@angular/build:application",
+   "builder": "@angular-builders/custom-webpack:browser",
    "options": {
-     "browser": "src/main.ts",
+     "indexTransform": "./index-html-transform.js",
+     "outputPath": "./dist",
+     "index": "src/index.html",
+     "main": "src/main.ts",
    }
  }
  "serve": {
-   "builder": "@angular/build:dev-server",
+   "builder": "@angular-builders/custom-webpack:dev-server",
```

Create a `index-html-transform.js` file in your project root directory.

```js
// index-html-transform.js

const partials = require('@porsche-design-system/components-angular/partials');

// https://github.com/just-jeb/angular-builders/blob/fdd7c8ed00b7eb7e1761aaa6cb5bda41693ceb5d/packages/custom-webpack/README.md#index-transform
module.exports = (_, html) => {
  const headPartials = [
    // injects stylesheet which defines visibility of pre-hydrated PDS components
    partials.getInitialStyles(),
    // injects stylesheet which defines Porsche Next CSS font-face definition (=> minimize FOUT)
    partials.getFontFaceStyles(),
    // preloads Porsche Next font (=> minimize FOUT)
    partials.getFontLinks(),
    // preloads PDS component core chunk from CDN for PDS component hydration (=> improve loading performance)
    partials.getComponentChunkLinks(),
    // preloads Porsche icons (=> minimize FOUC)
    partials.getIconLinks(),
    // injects favicon, apple touch icons, android touch icons, etc.
    partials.getMetaTagsAndIconLinks({ appTitle: 'Porsche' }),
  ].join('');

  return html.replace(/<\/head>/, `${headPartials}$&`);
};
```

### Step 4 (recommended)

Setting up [Tailwind CSS](https://tailwindcss.com) with the Porsche Design System
[Tailwind CSS Theme](/tailwindcss/introduction) allows you to leverage a utility-first CSS framework while maintaining
seamless styling consistency with Porsche's design principles. This integration enables you to use the provided
[Patterns](/patterns) and [Templates](/templates), all written in Tailwind CSS, to build your application quickly and
efficiently.

Install Tailwind CSS within your project directory.

```bash
npm install tailwindcss @tailwindcss/postcss postcss
```

Create a `.postcssrc.json` file in your project root directory.

```json
// .postcssrc.json

{
  "plugins": {
    "@tailwindcss/postcss": {}
  }
}
```

Import Tailwind CSS and the Porsche Design System Tailwind CSS Theme.

```css
/* src/styles.css */

@import 'tailwindcss';
@import '@porsche-design-system/components-react/tailwindcss';
```

### Step 5

Add a Porsche Design System component (e.g., `<p-wordmark></p-wordmark>`) with some Tailwind CSS styles. Then, run
`npm run start` and verify that the component and styles display correctly.

```javascript
// src/app/app.html

<div class="grid justify-items-center gap-fluid-md m-static-lg p-fluid-lg bg-surface rounded-lg">
  <p-wordmark></p-wordmark>
  <h1 class="prose-display-md">Porsche Design System</h1>
</div>
<div class="…">…</div>
```<|MERGE_RESOLUTION|>--- conflicted
+++ resolved
@@ -79,11 +79,7 @@
 within your project directory.
 
 ```bash
-<<<<<<< HEAD
-npm install @angular-builders/custom-webpack -D
-=======
 npm install @angular-builders/custom-webpack --save-dev
->>>>>>> 50b4f74f
 ```
 
 Configure the `angular.json`.
