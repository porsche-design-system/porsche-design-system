--- conflicted
+++ resolved
@@ -29,7 +29,6 @@
 <style scoped lang="scss">
   @import '~@porsche-design-system/utilities/scss';
 
-<<<<<<< HEAD
   .menu {
     width: p-px-to-rem(40px);
     height: p-px-to-rem(40px);
@@ -38,24 +37,12 @@
 
     &:hover {
       .stripe {
-        background: darken($p-color-theme-light-state-hover, 10%);
+        background: darken($p-color-state-hover, 10%);
 
         &::before,
         &::after {
-          background: darken($p-color-theme-light-state-hover, 10%);
+          background: darken($p-color-state-hover, 10%);
         }
-=======
-  &:hover {
-    .stripe {
-      background: darken($p-color-state-hover, 10%);
-
-      &::before {
-        background: darken($p-color-state-hover, 10%);
-      }
-
-      &::after {
-        background: darken($p-color-state-hover, 10%);
->>>>>>> d5b3ffc8
       }
     }
 
@@ -79,21 +66,6 @@
       }
     }
   }
-<<<<<<< HEAD
-=======
-}
-
-.stripe {
-  position: absolute;
-  top: calc(50% - 1px);
-  width: p-px-to-rem(24px);
-  height: 2px;
-  display: block;
-  background: $p-color-brand;
-  transition-property: transform;
-  transition-timing-function: cubic-bezier(.55, .055, .675, .19);
-  transition-duration: 75ms;
->>>>>>> d5b3ffc8
 
   .stripe {
     position: absolute;
@@ -101,8 +73,7 @@
     width: p-px-to-rem(24px);
     height: 2px;
     display: block;
-<<<<<<< HEAD
-    background: $p-color-theme-light-brand;
+    background: $p-color-brand;
     transition: transform 75ms cubic-bezier(0.55, 0.055, 0.675, 0.19);
 
     &::before,
@@ -112,7 +83,7 @@
       height: 2px;
       display: block;
       transition: transform 0.15s ease;
-      background: $p-color-theme-light-brand;
+      background: $p-color-brand;
     }
 
     &::before {
@@ -124,29 +95,8 @@
     &::after {
       bottom: p-px-to-rem(-11px);
       width: p-px-to-rem(24px);
-      background: $p-color-theme-light-brand;
+      background: $p-color-brand;
       transition: bottom 75ms ease 0.12s, transform 75ms cubic-bezier(0.55, 0.055, 0.675, 0.19);
     }
-=======
-    transition-timing-function: ease;
-    transition-duration: .15s;
-    transition-property: transform;
-    background: $p-color-brand;
-    transition: top 75ms ease .12s, opacity 75ms ease;
-  }
-
-  &::after {
-    content: "";
-    position: absolute;
-    bottom: p-px-to-rem(-11px);
-    width: p-px-to-rem(24px);
-    height: 2px;
-    display: block;
-    transition-timing-function: ease;
-    transition-duration: .15s;
-    transition-property: transform;
-    background: $p-color-brand;
-    transition: bottom 75ms ease .12s, transform 75ms cubic-bezier(.55, .055, .675, .19);
->>>>>>> d5b3ffc8
   }
 </style>