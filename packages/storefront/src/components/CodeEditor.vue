<template>
  <p-button
    type="button"
    :theme="theme"
    :icon-source="stackBlitzIcon"
    :disabled="framework === 'shared' || framework === 'vue'"
    :loading="isLoading"
    @click="onButtonClick()"
    >{{ buttonLabel }}
  </p-button>
</template>

<script lang="ts">
  import Vue from 'vue';
  import Component from 'vue-class-component';
  import { Prop } from 'vue-property-decorator';
  import type { BackgroundColor, Framework, Theme } from '@/models';
  import { openInStackBlitz } from '@/utils';
  import type { ExternalDependency, SharedImportKey } from '@/utils';
  import { isStableStorefrontRelease } from '@/utils/stackblitz/helper';
  import type { PorscheDesignSystemBundle, PorscheDesignSystemBundleMap } from '@/utils/stackblitz/types';

  const porscheDesignSystemBundleMap: PorscheDesignSystemBundleMap = {};

  @Component
  export default class CodeEditor extends Vue {
    @Prop({ default: '' }) public markup!: string;
    @Prop({ default: 'light' }) public theme!: Theme;
<<<<<<< HEAD
    @Prop({ default: 'vanilla-js' }) public framework!: Exclude<Framework, 'shared' | 'vue'>;
=======
    @Prop({ default: 'vanilla-js' }) public framework!: Exclude<Framework, 'shared' | 'vue'>; // we don't have stackblitz integration for vue yet, therefore excluding vue
>>>>>>> 3e0d01ed
    @Prop({ default: 'background-base' }) public backgroundColor!: BackgroundColor;
    @Prop({ default: () => [] }) public externalStackBlitzDependencies!: ExternalDependency[];
    @Prop({ default: () => [] }) public sharedImportKeys!: SharedImportKey[];
    @Prop({ default: 'Edit in StackBlitz' }) public buttonLabel!: string;
    @Prop({ default: '' }) public pdsVersion!: string;

    isLoading = false;
    stackBlitzIcon = require('../assets/icon-stackblitz.svg');

    public async onButtonClick() {
      this.isLoading = true;
      openInStackBlitz({
        porscheDesignSystemBundle: await CodeEditor.porscheDesignSystemBundle(this.framework, this.pdsVersion),
        markup: this.markup,
        framework: this.framework,
        theme: this.theme,
        externalDependencies: this.externalStackBlitzDependencies,
        backgroundColor: this.backgroundColor,
        sharedImportKeys: this.sharedImportKeys,
        pdsVersion: this.pdsVersion,
      });
      this.isLoading = false;
    }

    private static async porscheDesignSystemBundle(
      framework: Exclude<Framework, 'shared' | 'vue'>, // we don't have stackblitz integration for vue yet, therefore excluding vue
      pdsVersion?: string
    ): Promise<PorscheDesignSystemBundle> {
      const jsBundle = await CodeEditor.fetchPorscheDesignSystemBundle('js', pdsVersion);

      switch (framework) {
        case 'vanilla-js':
          return jsBundle;
        case 'angular':
          return {
            ...jsBundle,
            ...(await CodeEditor.fetchPorscheDesignSystemBundle('angular', pdsVersion)),
          };
        case 'react':
          return {
            ...jsBundle,
            ...(await CodeEditor.fetchPorscheDesignSystemBundle('react', pdsVersion)),
          };
        case 'vue':
          return jsBundle;
      }
    }

    public static async fetchPorscheDesignSystemBundle(
      framework: keyof PorscheDesignSystemBundleMap,
      pdsVersion?: string
    ): Promise<PorscheDesignSystemBundle> {
      if (!pdsVersion && !isStableStorefrontRelease() && !porscheDesignSystemBundleMap[framework]) {
        // { cache: 'no-store' }: download a resource with cache busting, to bypass the cache completely.
        const response = await fetch(`porsche-design-system/components-${framework}.json`, { cache: 'no-store' });
        porscheDesignSystemBundleMap[framework] = (await response.json()) as PorscheDesignSystemBundle;
      }

      return porscheDesignSystemBundleMap[framework] || {};
    }
  }
</script><|MERGE_RESOLUTION|>--- conflicted
+++ resolved
@@ -26,11 +26,7 @@
   export default class CodeEditor extends Vue {
     @Prop({ default: '' }) public markup!: string;
     @Prop({ default: 'light' }) public theme!: Theme;
-<<<<<<< HEAD
-    @Prop({ default: 'vanilla-js' }) public framework!: Exclude<Framework, 'shared' | 'vue'>;
-=======
     @Prop({ default: 'vanilla-js' }) public framework!: Exclude<Framework, 'shared' | 'vue'>; // we don't have stackblitz integration for vue yet, therefore excluding vue
->>>>>>> 3e0d01ed
     @Prop({ default: 'background-base' }) public backgroundColor!: BackgroundColor;
     @Prop({ default: () => [] }) public externalStackBlitzDependencies!: ExternalDependency[];
     @Prop({ default: () => [] }) public sharedImportKeys!: SharedImportKey[];
@@ -56,7 +52,7 @@
     }
 
     private static async porscheDesignSystemBundle(
-      framework: Exclude<Framework, 'shared' | 'vue'>, // we don't have stackblitz integration for vue yet, therefore excluding vue
+      framework: Exclude<Framework, 'shared'>,
       pdsVersion?: string
     ): Promise<PorscheDesignSystemBundle> {
       const jsBundle = await CodeEditor.fetchPorscheDesignSystemBundle('js', pdsVersion);
