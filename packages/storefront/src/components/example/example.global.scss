--- conflicted
+++ resolved
@@ -21,13 +21,8 @@
 
   .sg-example-item {
     padding: $p-spacing-4 $p-spacing-80;
-<<<<<<< HEAD
     @include p-text-size-copy();
-    color: $p-color-white;
-=======
-    @include -text-size-copy();
     color: $p-color-porsche-light;
->>>>>>> e11397c4
     text-align: center;
   }
 
@@ -117,13 +112,8 @@
     width: 100%;
     padding: $p-spacing-4;
     background-color: $sg-color-blue-1;
-<<<<<<< HEAD
     @include p-text-size-copy();
-    color: $p-color-white;
-=======
-    @include -text-size-copy();
     color: $p-color-porsche-light;
->>>>>>> e11397c4
     text-align: center;
   }
 
