--- conflicted
+++ resolved
@@ -2,19 +2,8 @@
   <nav>
     <ul class="list">
       <li v-for="(pages, category, index) in config" :key="index">
-<<<<<<< HEAD
-        <p-button-pure
-          size="small"
-          weight="bold"
-          :icon="isActive(category) ? 'minus' : 'plus'"
-          @click="toggleActive(category)"
-          >{{ category }}</p-button-pure
-        >
-        <ul v-show="isActive(category)">
-=======
         <p-button-pure size="small" weight="bold" :icon="accordion[category] ? 'minus' : 'plus'" @click="toggleActive(category)">{{ category }}</p-button-pure>
         <ul v-show="accordion[category]">
->>>>>>> 2efdc83c
           <li v-for="(tabs, page, index) in pages" :key="index">
             <router-link :to="`/${paramCase(category)}/${paramCase(page)}`" v-slot="{ href, navigate, isActive }">
               <p-link-pure :href="href" @click="navigate" class="link" :active="isActive">{{ page }}</p-link-pure>
@@ -55,14 +44,6 @@
       this.config.Components = orderedComponents;
     }
 
-<<<<<<< HEAD
-    toggleActive(category: string): void {
-      this.accordion = { ...this.accordion, [category]: !this.accordion[category] };
-    }
-
-    isActive(category: string): boolean {
-      return this.accordion[category];
-=======
     @Watch('$route')
     private async onRouteChange(to: Route): Promise<void> {
       for (const category of Object.keys(this.config)) {
@@ -73,9 +54,8 @@
       }
     }
 
-    toggleActive(id: string): void {
-      this.accordion[id] = !this.accordion[id];
-      this.accordion = Object.assign({}, this.accordion);
+    toggleActive(category: string): void {
+      this.accordion = { ...this.accordion, [category]: !this.accordion[category] };
     }
 
     private static category(route: Route): string {
@@ -83,7 +63,6 @@
         return capitalCase(route.params.category);
       }
       return '';
->>>>>>> 2efdc83c
     }
   }
 </script>
