--- conflicted
+++ resolved
@@ -26,15 +26,10 @@
       </div>
       <template v-if="this.markup">
         <div class="demo" v-html="cleanDemoMarkup(patchedMarkup)"></div>
-<<<<<<< HEAD
         <template v-if="!hasFrameworkMarkup">
-          <CodeBlock :markup="patchedMarkup" :theme="theme"></CodeBlock>
+          <CodeBlock :markup="patchedMarkup" :convert-markup="true" :theme="theme"></CodeBlock>
           <CodeEditor :markup="cleanEditorMarkup(patchedMarkup)" :theme="theme" :framework="framework"></CodeEditor>
         </template>
-=======
-        <CodeBlock :markup="patchedMarkup" :convert-markup="true" :theme="theme"></CodeBlock>
-        <CodeEditor :markup="cleanEditorMarkup(patchedMarkup)" :theme="theme" :framework="framework"></CodeEditor>
->>>>>>> 4248c7f3
       </template>
       <template v-if="hasFrameworkMarkup">
         <CodeBlock
