import React, { Suspense, lazy, useState } from "react";
import { RouteComponentProps, Redirect } from "react-router";
import { Stories, Story as StoryType } from "../../stories";
import { PropsTable } from "../propsTable/PropsTable";
import jsdoc from "../../jsdoc.json";
import { Tab } from "@porsche/ui-kit-react";
import { Spacing } from "@porscheui/porsche-ui-kit";
import style from "../markdown/markdown.module.scss";

export interface StoryParams {
  featureV1?: string;
}
export interface StoryUrlParams {
  category: string;
  story: string;
}

export const Story: React.FunctionComponent<RouteComponentProps<StoryUrlParams> & StoryParams> = (props) => {
  const [selectedTab, setSelectedTab] = useState("design");

  const categoryName = props.match.params.category;
  const storyName = props.match.params.story;

  const category =
    (Stories as any)[decodeParam(categoryName)] || (Stories as any)[toTitleCase(decodeParam(categoryName))];

  if (!category) {
    return <Redirect to="/general/home" />;
  }

  const story: StoryType = category[decodeParam(storyName)] || category[toTitleCase(decodeParam(storyName))];
  if (!story) {
    return <Redirect to="/general/home" />;
  }

  const Code = lazy(() => story.code);
  const Design = lazy(() => story.design);
  const Props = story.props;

  const handleTabClick = (tab: string) => {
    setSelectedTab(tab);
  };

  const panes = [
    {
      menuItem: "Design",
      key: "design",
      active: selectedTab === "design",
      onClick: () => handleTabClick("design")
    },
    {
      menuItem: "Code",
      key: "code",
      active: selectedTab === "code",
      onClick: () => handleTabClick("code")
    },
    {
      menuItem: "Props",
      key: "props",
      active: selectedTab === "props",
      onClick: () => handleTabClick("props")
    }
  ];

  return (
    <React.Fragment>
      <Spacing paddingBottom={64}>
        <Tab panes={panes} alignment="left" />
      </Spacing>
      {panes.map((item) => {
        if (item.key === "code" && item.active) {
          return (
            <Suspense key={item.key} fallback={null}>
              <div className={style.markdown}>
                <Code />
              </div>
            </Suspense>
          );
        } else if (item.key === "design" && item.active) {
          return (
            <Suspense key={item.key} fallback={null}>
              <div className={style.markdown}>
                <Design />
              </div>
            </Suspense>
          );
<<<<<<< HEAD
        } else if (item.key === "props" && item.active) {
          return Props.map((component) => {
=======
        } else if (item.key === "props" && story.props && item.active) {
          return story.props.map((component, index) => {
>>>>>>> dced147b
            return (
              <PropsTable
                key={component}
                jsdoc={(jsdoc as any)[component]}
                title={(jsdoc as any)[component].displayName}
              />
            );
          });
        } else {
          return null;
        }
      })}
    </React.Fragment>
  );
};

function decodeParam(param: string) {
  return param.replace("-", " ");
}

function toTitleCase(text: string) {
  return text
    .toLowerCase()
    .split(" ")
    .map((s) => s.charAt(0).toUpperCase() + s.substring(1))
    .join(" ");
}<|MERGE_RESOLUTION|>--- conflicted
+++ resolved
@@ -84,13 +84,8 @@
               </div>
             </Suspense>
           );
-<<<<<<< HEAD
-        } else if (item.key === "props" && item.active) {
+        } else if (item.key === "props" && Props && item.active) {
           return Props.map((component) => {
-=======
-        } else if (item.key === "props" && story.props && item.active) {
-          return story.props.map((component, index) => {
->>>>>>> dced147b
             return (
               <PropsTable
                 key={component}
