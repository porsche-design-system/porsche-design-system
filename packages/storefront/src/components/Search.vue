<template>
  <ais-instant-search :index-name="getAlgoliaIndexName()" :search-client="searchClient">
    <ais-search-box :class-names="{ 'ais-SearchBox': 'search' }">
      <debounced-search-box :on-focus="shouldDisplayHits" v-on:query-change="shouldDisplayHits" />
    </ais-search-box>
    <div v-show="displayHits" class="spacer">
      <ais-state-results>
        <template v-slot="{ results: { hits } }">
          {{ onHitsChange(hits) }}
          <ais-hits
            :transform-items="transformItems"
            :class-names="{
              'ais-Hits': 'hits',
              'ais-Hits-item': 'hits__item',
            }"
          >
            <template v-slot:item="{ item }">
              <p-heading size="small" tag="h2" class="category">{{ item.category }}</p-heading>
              <ul>
                <li v-for="(hit, index) in item.hits" :key="index">
                  <p-link-pure class="link" icon="none" @click="() => (displayHits = false)">
                    <router-link :to="hit.url">{{ hit.page }} {{ hit.tab ? ' - ' + hit.tab : '' }}</router-link>
                  </p-link-pure>
                </li>
              </ul>
            </template>
          </ais-hits>
        </template>
      </ais-state-results>
    </div>
  </ais-instant-search>
</template>

<script lang="ts">
  import Vue from 'vue';
  import Component from 'vue-class-component';
  import algoliasearch from 'algoliasearch/lite';
  import { createInMemoryCache } from '@algolia/cache-in-memory';
  import { ALGOLIA_APP_ID, ALGOLIA_SEARCH_ONLY_KEY } from '@/../storefront.config';
  import DebouncedSearchBox from '@/components/DebouncedSearchBox.vue';
  import { Prop } from 'vue-property-decorator';
  import type { AlgoliaRecord, AlgoliaRequest, AlgoliaResult } from '@/models';
  import { SearchClient } from 'algoliasearch/lite';

  @Component({
    components: {
      DebouncedSearchBox,
    },
  })
  export default class Search extends Vue {
    @Prop({ default: false }) public hideNavigation!: boolean;

    public algoliaClient = algoliasearch(ALGOLIA_APP_ID, ALGOLIA_SEARCH_ONLY_KEY, {
      responsesCache: createInMemoryCache(),
      requestsCache: createInMemoryCache({ serializable: false }),
    });

    public displayHits = false;

    public searchClient = {
      ...this.algoliaClient,
      search: (requests: AlgoliaRequest[]): ReturnType<SearchClient['search']> => {
        // remove initial search
        // https://www.algolia.com/doc/guides/building-search-ui/going-further/conditional-requests/vue/#detecting-empty-search-requests
        if (requests.every(({ params }: AlgoliaRequest) => !params?.query.trim())) {
          return Promise.resolve({
            results: requests.map(() => ({
              hits: [],
              nbHits: 0,
              nbPages: 0,
              page: 0,
              processingTimeMS: 0,
            })),
          }) as unknown as ReturnType<SearchClient['search']>;
        } else {
          return this.algoliaClient.search(requests);
        }
      },
    };

    onHitsChange(hits: AlgoliaResult[]): void {
      this.$emit('onSearchActiveChange', this.displayHits && hits.length > 0);
    }

    shouldDisplayHits(query: string): void {
      this.displayHits = !!query;
    }

    getAlgoliaIndexName(): string {
      const baseHref = document.querySelector('base')!.getAttribute('href')!;
      // on localhost baseHref is '/'
      return baseHref.includes('/issue/')
        ? 'latest'
        : baseHref.length > 1
        ? baseHref.slice(1, -1).replace('/', '_')
        : 'latest';
    }

    transformItems(items: AlgoliaRecord[]): AlgoliaResult[] {
      return items.reduce((results, current) => {
        const categoryIndex = results.findIndex((result) => result.category === current.category);
        if (categoryIndex >= 0) {
          // reduce amount of displayed hits per category to 5 when using distinct on 'page' instead of 'category''
          results[categoryIndex].hits.length < 5 && results[categoryIndex].hits.push(current);
        } else {
          results.push({ category: current.category, hits: [current] });
        }
        return results;
      }, [] as AlgoliaResult[]);
    }
  }
</script>

<style scoped lang="scss">
  @use '@porsche-design-system/components-js/styles' as *;

  .search {
    position: relative;
  }

  .spacer {
    position: absolute;
<<<<<<< HEAD
    right: $pds-spacing-static-small;
    padding: 1.5rem;
    bottom: -24px;
=======
    bottom: -20px;
    left: 50%;
>>>>>>> 47eb57a7
    z-index: 1;
    filter: drop-shadow(0 0 16px rgba(0, 0, 0, 0.3));
    @include pds-media-query-min-max('base', 's') {
      right: initial;
      width: 100%;
      filter: none;
    }

    &::before {
      content: '';
      position: absolute;
      border-style: solid;
      bottom: 0;
      left: 50%;
      transform: translateX(-50%);
      border-width: 0 12px 12px;
      border-color: transparent transparent $pds-theme-light-background-base;
      @include pds-media-query-min-max('base', 's') {
        top: 36px;
        bottom: initial;
      }
    }
  }


  .ais-hits-list,
  ul {
    list-style: none;
  }

  .link {
    width: 100%;
    margin: $pds-spacing-static-x-small 0;
    display: inline-block;
    text-decoration: none;
  }

  .hits {
    position: absolute;
    width: 263px;
    max-height: 70vh;
    right: 0;
    top: 0;
    transform: translate(50%, 0);
    padding: $pds-spacing-static-medium 0;
    border-radius: $pds-border-radius-small;
    background: $pds-theme-light-background-base;
    overflow: auto;
    z-index: 1;
    @include pds-media-query-min-max('base', 's') {
      width: 100%;
    }
  }

  .category {
    padding-bottom: $pds-spacing-static-small;
  }

  :deep(.hits__item) {
    list-style: none;
    @include pds-media-query-min('s') {
      padding: $pds-spacing-static-small $pds-spacing-static-large $pds-spacing-static-small;
    }
  }
</style><|MERGE_RESOLUTION|>--- conflicted
+++ resolved
@@ -120,14 +120,8 @@
 
   .spacer {
     position: absolute;
-<<<<<<< HEAD
-    right: $pds-spacing-static-small;
-    padding: 1.5rem;
-    bottom: -24px;
-=======
     bottom: -20px;
     left: 50%;
->>>>>>> 47eb57a7
     z-index: 1;
     filter: drop-shadow(0 0 16px rgba(0, 0, 0, 0.3));
     @include pds-media-query-min-max('base', 's') {
@@ -151,7 +145,6 @@
       }
     }
   }
-
 
   .ais-hits-list,
   ul {
