<template>
  <div v-if="links.length > 1" class="toc">
    <p-heading :theme="storefrontTheme" size="medium" tag="h2">{{
      isChangelog ? 'Last Releases' : 'Table of Contents'
    }}</p-heading>
    <ul>
      <li v-for="(link, index) in links" :key="index">
        <p-link-pure
          :theme="storefrontTheme"
          :href="link.href"
          :icon-source="returnIcon"
          v-on:click="onLinkClick(link, $event)"
          >{{ link.title }}</p-link-pure
        >
      </li>
    </ul>
  </div>
</template>

<script lang="ts">
import Vue from 'vue';
import Component from 'vue-class-component';
import { Prop } from 'vue-property-decorator';
import { paramCase } from 'change-case';
import { componentsReady } from '@porsche-design-system/components-js';
import { getAnchorLink } from '@/utils';
import type { StorefrontTheme } from '@/models';

type Link = { href: string; title: string };

@Component
export default class TableOfContents extends Vue {
  @Prop({ default: 'h2' }) public tag!: 'h2' | 'h3';
  @Prop({ default: false }) public isChangelog!: boolean;

  links: Link[] = [];
  returnIcon = require('../assets/icon-return.svg');

  public get storefrontTheme(): StorefrontTheme {
    return this.$store.getters.storefrontTheme;
  }

  mounted(): void {
    // cut off trailing `#` character
    const currentUrl = getAnchorLink('').slice(0, -1);

    this.links = Array.from<HTMLElement>(this.$el.parentElement!.parentElement!.querySelectorAll(this.tag)).map(
      (heading) => {
        const { innerText } = heading;
        // extract version '3.8.0' from '[3.8.0] - 2023-11-02'
        const title = this.isChangelog ? innerText.replace(/\[(\d+\.\d+\.\d+(-.+)?)].+/, '$1') : innerText;
        const id = (this.isChangelog ? 'v' : '') + paramCase(title); // hash needs to start with a letter
        const href = currentUrl + '#' + id;

        // add anchor link to headline
        const link = document.createElement('p-link-pure');
        /* eslint-disable @typescript-eslint/no-explicit-any */
        (link as any).theme = this.storefrontTheme;
        (link as any).size = 'inherit';
        (link as any).innerText = '#';
        (link as any).title = 'Link to this heading';
        (link as any).icon = 'none';
        (link as any).href = encodeURI(href);
        /* eslint-enable */
        link.addEventListener('click', (e) => {
          this.onLinkClick({ title: '', href }, e);
        });

        heading.append(link);
        heading.id = id;
        // enable programmatic focusing, so that keyboard users don't break flow when using TOC
        heading.tabIndex = -1;

<<<<<<< HEAD
    mounted(): void {
      // cut off trailing `#` character
      const currentUrl = getAnchorLink('').slice(0, -1);

      const getHeadings = function (elem: Element, tag: string): HTMLElement[] {
        const descendants = elem.parentNode!.children;
        return Array.from(descendants).filter((sibling) => sibling.tagName.toLowerCase() === tag) as HTMLElement[];
      };

      this.links = getHeadings(this.$el, this.tag).map((heading) => {
        const { innerText } = heading;
        // extract version '3.8.0' from '[3.8.0] - 2023-11-02'
        const title = this.isChangelog ? innerText.replace(/\[(\d+\.\d+\.\d+(-.+)?)].+/, '$1') : innerText;
        const id = (this.isChangelog ? 'v' : '') + paramCase(title); // hash needs to start with a letter
        const href = currentUrl + '#' + id;

        // add anchor link to headline
        const link = document.createElement('p-link-pure');
        /* eslint-disable @typescript-eslint/no-explicit-any */
        (link as any).theme = this.storefrontTheme;
        (link as any).size = 'inherit';
        (link as any).innerText = '#';
        (link as any).title = 'Link to this heading';
        (link as any).icon = 'none';
        (link as any).href = encodeURI(href);
        /* eslint-enable */
        link.addEventListener('click', (e) => {
          this.onLinkClick({ title: '', href }, e);
        });

        heading.append(link);
        heading.id = id;
        // enable programmatic focusing, so that keyboard users don't break flow when using TOC
        heading.tabIndex = -1;

=======
>>>>>>> 3132022d
        return {
          href,
          title,
        };
<<<<<<< HEAD
      });

      if (this.isChangelog) {
        this.links = this.links
          .filter((item) => !item.title.match(/-(?:rc|alpha|beta)/)) // keep only stable releases
          .slice(1, 6); // skip unreleased and limit to 5
=======
>>>>>>> 3132022d
      }
    );

    if (this.isChangelog) {
      this.links = this.links
        .filter((item) => !item.title.match(/-(?:rc|alpha|beta)/)) // keep only stable releases
        .slice(1, 6); // skip unreleased and limit to 5
    }

    componentsReady().then(this.scrollToAnchorLink);
  }

  private scrollToAnchorLink(): void {
    const { hash } = window.location;

    if (hash) {
      const headline = this.$el.parentElement!.parentElement!.querySelector(hash) as HTMLElement;

      window.scrollTo({
        top: headline.offsetTop,
        behavior: window.matchMedia('(prefers-reduced-motion)').matches ? 'auto' : 'smooth',
      });
      headline.focus({ preventScroll: true });
    }
  }

  private onLinkClick(link: Link, e: MouseEvent): void {
    const { altKey, ctrlKey, metaKey, shiftKey } = e;
    if (metaKey || altKey || ctrlKey || shiftKey) {
      return;
    }
    e.preventDefault();
    e.stopPropagation();
    window.history.pushState(null, '', link.href);
    this.scrollToAnchorLink();
  }
}
</script>

<style scoped lang="scss">
  .toc {
    margin-top: 4rem; // synced with skeleton in Page.vue
  }

  p-heading {
    margin-bottom: 1rem; // synced with skeleton in Page.vue
  }

  li {
    list-style: none;
  }
</style><|MERGE_RESOLUTION|>--- conflicted
+++ resolved
@@ -44,86 +44,42 @@
     // cut off trailing `#` character
     const currentUrl = getAnchorLink('').slice(0, -1);
 
-    this.links = Array.from<HTMLElement>(this.$el.parentElement!.parentElement!.querySelectorAll(this.tag)).map(
-      (heading) => {
-        const { innerText } = heading;
-        // extract version '3.8.0' from '[3.8.0] - 2023-11-02'
-        const title = this.isChangelog ? innerText.replace(/\[(\d+\.\d+\.\d+(-.+)?)].+/, '$1') : innerText;
-        const id = (this.isChangelog ? 'v' : '') + paramCase(title); // hash needs to start with a letter
-        const href = currentUrl + '#' + id;
+    const getHeadings = function (elem: Element, tag: string): HTMLElement[] {
+      const descendants = elem.parentNode!.children;
+      return Array.from(descendants).filter((sibling) => sibling.tagName.toLowerCase() === tag) as HTMLElement[];
+    };
 
-        // add anchor link to headline
-        const link = document.createElement('p-link-pure');
-        /* eslint-disable @typescript-eslint/no-explicit-any */
-        (link as any).theme = this.storefrontTheme;
-        (link as any).size = 'inherit';
-        (link as any).innerText = '#';
-        (link as any).title = 'Link to this heading';
-        (link as any).icon = 'none';
-        (link as any).href = encodeURI(href);
-        /* eslint-enable */
-        link.addEventListener('click', (e) => {
-          this.onLinkClick({ title: '', href }, e);
-        });
+    this.links = getHeadings(this.$el, this.tag).map((heading) => {
+      const { innerText } = heading;
+      // extract version '3.8.0' from '[3.8.0] - 2023-11-02'
+      const title = this.isChangelog ? innerText.replace(/\[(\d+\.\d+\.\d+(-.+)?)].+/, '$1') : innerText;
+      const id = (this.isChangelog ? 'v' : '') + paramCase(title); // hash needs to start with a letter
+      const href = currentUrl + '#' + id;
 
-        heading.append(link);
-        heading.id = id;
-        // enable programmatic focusing, so that keyboard users don't break flow when using TOC
-        heading.tabIndex = -1;
-
-<<<<<<< HEAD
-    mounted(): void {
-      // cut off trailing `#` character
-      const currentUrl = getAnchorLink('').slice(0, -1);
-
-      const getHeadings = function (elem: Element, tag: string): HTMLElement[] {
-        const descendants = elem.parentNode!.children;
-        return Array.from(descendants).filter((sibling) => sibling.tagName.toLowerCase() === tag) as HTMLElement[];
-      };
-
-      this.links = getHeadings(this.$el, this.tag).map((heading) => {
-        const { innerText } = heading;
-        // extract version '3.8.0' from '[3.8.0] - 2023-11-02'
-        const title = this.isChangelog ? innerText.replace(/\[(\d+\.\d+\.\d+(-.+)?)].+/, '$1') : innerText;
-        const id = (this.isChangelog ? 'v' : '') + paramCase(title); // hash needs to start with a letter
-        const href = currentUrl + '#' + id;
-
-        // add anchor link to headline
-        const link = document.createElement('p-link-pure');
-        /* eslint-disable @typescript-eslint/no-explicit-any */
-        (link as any).theme = this.storefrontTheme;
-        (link as any).size = 'inherit';
-        (link as any).innerText = '#';
-        (link as any).title = 'Link to this heading';
-        (link as any).icon = 'none';
-        (link as any).href = encodeURI(href);
-        /* eslint-enable */
-        link.addEventListener('click', (e) => {
-          this.onLinkClick({ title: '', href }, e);
-        });
-
-        heading.append(link);
-        heading.id = id;
-        // enable programmatic focusing, so that keyboard users don't break flow when using TOC
-        heading.tabIndex = -1;
-
-=======
->>>>>>> 3132022d
-        return {
-          href,
-          title,
-        };
-<<<<<<< HEAD
+      // add anchor link to headline
+      const link = document.createElement('p-link-pure');
+      /* eslint-disable @typescript-eslint/no-explicit-any */
+      (link as any).theme = this.storefrontTheme;
+      (link as any).size = 'inherit';
+      (link as any).innerText = '#';
+      (link as any).title = 'Link to this heading';
+      (link as any).icon = 'none';
+      (link as any).href = encodeURI(href);
+      /* eslint-enable */
+      link.addEventListener('click', (e) => {
+        this.onLinkClick({ title: '', href }, e);
       });
 
-      if (this.isChangelog) {
-        this.links = this.links
-          .filter((item) => !item.title.match(/-(?:rc|alpha|beta)/)) // keep only stable releases
-          .slice(1, 6); // skip unreleased and limit to 5
-=======
->>>>>>> 3132022d
-      }
-    );
+      heading.append(link);
+      heading.id = id;
+      // enable programmatic focusing, so that keyboard users don't break flow when using TOC
+      heading.tabIndex = -1;
+
+      return {
+        href,
+        title,
+      };
+    });
 
     if (this.isChangelog) {
       this.links = this.links
