<template>
  <header class="header">
    <router-link class="link" :to="`/`">
      <p-marque />
    </router-link>
    <p-headline class="spacing-mt-8" variant="headline-4" tag="h1" align="center">
      Design System
    </p-headline>

    <p-text size="x-small" align="center">
      <strong>Web v{{ this.version }}</strong>
    </p-text>

    <select v-on:change="onVersionChange" class="versionSelect" style="margin-top: 0.5rem">
      <optgroup class="versionSelectOptGroup">
        <option disabled selected>Switch Version</option>
        <option v-for="option in versionOptions" :key="option" v-bind:value="option">{{ option }}</option>
      </optgroup>
    </select>
  </header>
</template>

<script lang="ts">
<<<<<<< HEAD
import Vue from 'vue';
import Component from 'vue-class-component';
import { version } from '@porsche-design-system/components-js/package.json';

@Component
export default class Header extends Vue {
  public version: string = version;

  public versionOptions: string[] = ['v1', 'v2', 'latest'];
  public onVersionChange = (event: Event) => {
    window.location.href = `https://designsystem.porsche.com/${(event.target as HTMLInputElement).value}`;
  };
}
</script>

<style scoped lang="scss">
@import '~@porsche-design-system/utilities/scss';
=======
  import { Component, Vue } from 'vue-property-decorator';
  import { version } from '@porsche-design-system/components-js/package.json';

  @Component
  export default class Header extends Vue {
    public version: string = version;

    public versionOptions: string[] = ['v1', 'v2', 'latest'];
    public onVersionChange = (event: Event) => {
      window.location.href = `https://designsystem.porsche.com/${(event.target as HTMLInputElement).value}`;
    };
  }
</script>

<style scoped lang="scss">
  @import '~@porsche-design-system/utilities/scss';
>>>>>>> cfdafa3e

.header {
  text-align: center;
}

.link {
  display: inline-block;

  &:focus {
    outline: 1px solid $p-color-theme-light-state-focus;
    outline-offset: 4px;
  }
}
</style><|MERGE_RESOLUTION|>--- conflicted
+++ resolved
@@ -21,7 +21,6 @@
 </template>
 
 <script lang="ts">
-<<<<<<< HEAD
 import Vue from 'vue';
 import Component from 'vue-class-component';
 import { version } from '@porsche-design-system/components-js/package.json';
@@ -39,24 +38,6 @@
 
 <style scoped lang="scss">
 @import '~@porsche-design-system/utilities/scss';
-=======
-  import { Component, Vue } from 'vue-property-decorator';
-  import { version } from '@porsche-design-system/components-js/package.json';
-
-  @Component
-  export default class Header extends Vue {
-    public version: string = version;
-
-    public versionOptions: string[] = ['v1', 'v2', 'latest'];
-    public onVersionChange = (event: Event) => {
-      window.location.href = `https://designsystem.porsche.com/${(event.target as HTMLInputElement).value}`;
-    };
-  }
-</script>
-
-<style scoped lang="scss">
-  @import '~@porsche-design-system/utilities/scss';
->>>>>>> cfdafa3e
 
 .header {
   text-align: center;
