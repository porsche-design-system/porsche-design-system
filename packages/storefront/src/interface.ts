--- conflicted
+++ resolved
@@ -9,13 +9,9 @@
 
 export interface Pages {
   [category: string]: {
-<<<<<<< HEAD
-    [story: string]: {
-      [tab: string]: ComponentListImport
-    } | ComponentListImport
-=======
-    [page: string]: ComponentListImport;
->>>>>>> aac3dda6
+    [page: string]: {
+      [tab: string]: ComponentListImport;
+    } | ComponentListImport;
   };
 }
 
