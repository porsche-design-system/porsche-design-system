--- conflicted
+++ resolved
@@ -9,13 +9,9 @@
 
 export interface Pages {
   [category: string]: {
-<<<<<<< HEAD
-    [story: string]: {
-      [tab: string]: ComponentListImport
-    } | ComponentListImport
-=======
-    [page: string]: ComponentListImport;
->>>>>>> b44a99b1
+    [page: string]: {
+      [tab: string]: ComponentListImport;
+    } | ComponentListImport;
   };
 }
 
