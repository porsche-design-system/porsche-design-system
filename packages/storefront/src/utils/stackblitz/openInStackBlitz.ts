import sdk from '@stackblitz/sdk';
import { getBackgroundColor, transformSrcAndSrcsetOfImgAndSourceTags } from './helper';
import { getVanillaJsProjectAndOpenOptions } from './getVanillaJsProjectAndOpenOptions';
import { getAngularProjectAndOpenOptions } from './getAngularProjectAndOpenOptions';
import { getReactProjectAndOpenOptions } from './getReactProjectAndOpenOptions';
import type {
  StackBlitzFrameworkOpts,
  GetStackBlitzProjectAndOpenOptions,
  SharedImportKey,
  ExternalDependency,
} from '@/utils';
import type { Theme, BackgroundColor, Framework } from '@/models';
import type { PorscheDesignSystemBundle } from '@/utils/stackblitz/types';

export type OpenInStackBlitzOpts = {
  porscheDesignSystemBundle: PorscheDesignSystemBundle;
  markup: string;
<<<<<<< HEAD
  framework: Exclude<Framework, 'shared' | 'vue'>;
=======
  framework: Exclude<Framework, 'shared' | 'vue'>; // we don't have stackblitz integration for vue yet, therefore excluding vue
>>>>>>> 3e0d01ed
  theme: Theme;
  backgroundColor: BackgroundColor;
  externalDependencies: ExternalDependency[];
  sharedImportKeys: SharedImportKey[];
  pdsVersion: string;
};

export const openInStackBlitz = (opts: OpenInStackBlitzOpts): void => {
  const { markup, framework, theme, backgroundColor, ...rest } = opts;

  const stackBlitzFrameworkOpts: StackBlitzFrameworkOpts = {
    ...rest,
    markup: transformSrcAndSrcsetOfImgAndSourceTags(markup),
    title: `Porsche Design System ${framework} sandbox`,
    description: 'Porsche Design System component example',
    globalStyles: `body { background: ${getBackgroundColor(theme, backgroundColor)}; }`,
  };

  const getProjectAndOpenOptionsMap: Record<
    Exclude<Framework, 'shared' | 'vue'>, // we don't have stackblitz integration for vue yet, therefore excluding vue
    GetStackBlitzProjectAndOpenOptions
  > = {
    'vanilla-js': getVanillaJsProjectAndOpenOptions,
    angular: getAngularProjectAndOpenOptions,
    react: getReactProjectAndOpenOptions,
  };

  const { openFile, ...project } = getProjectAndOpenOptionsMap[framework](stackBlitzFrameworkOpts);

  sdk.openProject(project, { openFile });
};<|MERGE_RESOLUTION|>--- conflicted
+++ resolved
@@ -15,11 +15,7 @@
 export type OpenInStackBlitzOpts = {
   porscheDesignSystemBundle: PorscheDesignSystemBundle;
   markup: string;
-<<<<<<< HEAD
-  framework: Exclude<Framework, 'shared' | 'vue'>;
-=======
   framework: Exclude<Framework, 'shared' | 'vue'>; // we don't have stackblitz integration for vue yet, therefore excluding vue
->>>>>>> 3e0d01ed
   theme: Theme;
   backgroundColor: BackgroundColor;
   externalDependencies: ExternalDependency[];
