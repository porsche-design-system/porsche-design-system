--- conflicted
+++ resolved
@@ -13,27 +13,12 @@
     padding: theme(spacing.static-md);
     border-radius: theme(borderRadius.md);
     overflow-x: auto;
-<<<<<<< HEAD
     background-color: theme(colors.background-surface.DEFAULT);
     font-family: theme(fontFamily.code);
     font-weight: theme(fontWeight.regular);
     font-size: theme(fontSize.xs);
     line-height: 1.5;
     color: theme(colors.contrast-high.DEFAULT);
-=======
-    -webkit-overflow-scrolling: touch;
-  }
-
-  .deprecated {
-    color: theme(colors.notification-error.DEFAULT);
-    text-transform: uppercase;
-  }
-}
-
-@layer components {
-  p-inline-notification {
-    margin-top: theme(spacing.sm);
->>>>>>> a93bfee5
   }
 
   :not(pre) > code {
@@ -43,4 +28,9 @@
     overflow-x: visible;
     font-weight: theme(fontWeight.bold);
   }
+
+  .deprecated {
+    color: theme(colors.notification-error.DEFAULT);
+    text-transform: uppercase;
+  }
 }