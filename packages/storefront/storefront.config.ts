--- conflicted
+++ resolved
@@ -550,11 +550,9 @@
     // @ts-ignore
     'Media Query': [() => import('@/pages/styles/media-query.md')],
     // @ts-ignore
-<<<<<<< HEAD
     Motion: [() => import('@/pages/styles/motion.md')],
-=======
+    // @ts-ignore
     Skeleton: [() => import('@/pages/styles/skeleton.md')],
->>>>>>> 3f3d3b2d
     // @ts-ignore
     Spacing: [() => import('@/pages/styles/spacing.md')],
     // @ts-ignore
