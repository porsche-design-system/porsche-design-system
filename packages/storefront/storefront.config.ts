import { StorefrontConfig } from './src/interface';

export const config: StorefrontConfig = {
  About: {
    Introduction: [
      // @ts-ignore
      () => import(`@/pages/about/introduction.md`)
    ]
  },
  'Start Designing': {
    Introduction: [
      // @ts-ignore
      () => import(`@/pages/start-designing/introduction.md`)
    ],
    'Design Workflow': [
      // @ts-ignore
      () => import(`@/pages/start-designing/design-workflow.md`)
    ],
    'Sketch Plugins': [
      // @ts-ignore
      () => import(`@/pages/start-designing/sketch-plugins.md`)
    ]
  },
  'Start Coding': {
    Introduction: [
      // @ts-ignore
      () => import(`@/pages/start-coding/introduction.md`)
    ],
    Angular: [
      // @ts-ignore
      () => import(`@/pages/start-coding/angular.md`)
    ],
    React: [
      // @ts-ignore
      () => import(`@/pages/start-coding/react.md`)
    ],
    'Next Js': [
      // @ts-ignore
      () => import(`@/pages/start-coding/next-js.md`)
    ],
    Gatsby: [
      // @ts-ignore
      () => import(`@/pages/start-coding/gatsby.md`)
    ]
  },
  News: {
    Changelog: {
      'Sketch Libraries': [
        // @ts-ignore
        () => import(`@/../../../sketch/web/CHANGELOG.md`),
        // @ts-ignore
        () => import(`@/../../../sketch/basic/CHANGELOG.md`)
      ],
      Components: [
        // @ts-ignore
        () => import(`@/../../components/CHANGELOG.md`)
      ],
      Utilities: [
        // @ts-ignore
        () => import(`@/../../utilities/projects/utilities/CHANGELOG.md`)
      ]
    },
    Versioning: [
      // @ts-ignore
      () => import(`@/pages/news/versioning.md`)
    ],
    Roadmap: [
      // @ts-ignore
      () => import(`@/pages/news/roadmap.md`)
    ]
  },
  Help: {
    Support: [
      // @ts-ignore
      () => import(`@/pages/help/support.md`)
    ],
    Faq: [
      // @ts-ignore
      () => import(`@/pages/help/faq.md`)
    ],
    Troubleshooting: [
      // @ts-ignore
      () => import(`@/pages/help/troubleshooting.md`)
    ],
    'Browser Compatibility': [
      // @ts-ignore
      () => import(`@/pages/basics/browser-compatibility.md`)
    ]
  },
  Accessibility: {
    Introduction: [
      // @ts-ignore
      () => import(`@/pages/accessibility/introduction.md`)
    ],
    Compliance: [
      // @ts-ignore
      () => import(`@/pages/accessibility/compliance.md`)
    ],
    Guidelines: [
      // @ts-ignore
      () => import(`@/pages/accessibility/guidelines.md`)
    ]
  },
<<<<<<< HEAD
  Patterns: {
    Forms: {
      Guidelines: [
=======
  'Patterns': {
    'Buttons': {
      'Guidelines': [
        // @ts-ignore
        () => import(`@/pages/patterns/buttons/guidelines.md`)
      ],
      'Resources': [
        // @ts-ignore
        () => import(`@/pages/patterns/buttons/resources.md`)
      ]
    },
    'Forms': {
      'Guidelines': [
>>>>>>> ec236776
        // @ts-ignore
        () => import(`@/pages/patterns/forms/guidelines.md`)
      ],
      Resources: [
        // @ts-ignore
        () => import(`@/pages/patterns/forms/resources.md`)
      ]
    }
  },
  Utilities: {
    Introduction: [
      // @ts-ignore
      () => import(`@/pages/utilities/introduction.md`)
    ],
    Scss: {
      Variables: [
        // @ts-ignore
        () => import(`@/pages/utilities/scss/variables.md`)
      ],
      Functions: [
        // @ts-ignore
        () => import(`@/pages/utilities/scss/functions.md`)
      ],
      Helper: [
        // @ts-ignore
        () => import(`@/pages/utilities/scss/helper.md`)
      ]
    },
    Js: {
      Variables: [
        // @ts-ignore
        () => import(`@/pages/utilities/js/variables.md`)
      ],
      Functions: [
        // @ts-ignore
        () => import(`@/pages/utilities/js/functions.md`)
      ],
      Helper: [
        // @ts-ignore
        () => import(`@/pages/utilities/js/helper.md`)
      ]
    }
  },
  Helpers: {
    'Blur On Focus': [
      // @ts-ignore
      () => import(`@/pages/general/blur-on-focus.md`)
    ],
    'Components Ready': [
      // @ts-ignore
      () => import(`@/pages/general/components-ready.md`)
    ],
    'Slotted Content': [
      // @ts-ignore
      () => import(`@/pages/general/slotted-content.md`)
    ],
    Testing: [
      // @ts-ignore
      () => import(`@/pages/general/testing.md`)
    ]
  },
  Components: {
    Color: {
      Design: [
        // @ts-ignore
        () => import(`@/../../components/src/components/basic/color/color.design.md`)
      ],
      Code: [
        // @ts-ignore
        () => import(`@/../../components/src/components/basic/color/color.code.md`)
      ]
    },
    Marque: {
      Design: [
        // @ts-ignore
        () => import(`@/../../components/src/components/basic/marque/marque.design.md`)
      ],
      Code: [
        // @ts-ignore
        () => import(`@/../../components/src/components/basic/marque/marque.code.md`)
      ],
      Props: [
        // @ts-ignore
        () => import(`@/../../components/src/components/basic/marque/marque.props.md`)
      ]
    },
    Typography: {
      Design: [
        // @ts-ignore
        () => import(`@/../../components/src/components/basic/typography/typography.design.md`)
      ],
      Headline: [
        // @ts-ignore
        () => import(`@/../../components/src/components/basic/typography/headline/headline.code.md`)
      ],
      Text: [
        // @ts-ignore
        () => import(`@/../../components/src/components/basic/typography/text/text.code.md`)
      ],
      Props: [
        // @ts-ignore
        () => import(`@/../../components/src/components/basic/typography/headline/headline.props.md`),
        // @ts-ignore
        () => import(`@/../../components/src/components/basic/typography/text/text.props.md`)
      ]
    },
    Button: {
      Design: [
        // @ts-ignore
        () => import(`@/../../components/src/components/action/button/button.design.md`)
      ],
      Code: [
        // @ts-ignore
        () => import(`@/../../components/src/components/action/button/button.code.md`)
      ],
      Props: [
        // @ts-ignore
        () => import(`@/../../components/src/components/action/button/button.props.md`)
      ]
    },
    'Button Pure': {
      Design: [
        // @ts-ignore
        () => import(`@/../../components/src/components/action/button-pure/button-pure.design.md`)
      ],
      Code: [
        // @ts-ignore
        () => import(`@/../../components/src/components/action/button-pure/button-pure.code.md`)
      ],
      Props: [
        // @ts-ignore
        () => import(`@/../../components/src/components/action/button-pure/button-pure.props.md`)
      ]
    },
    Checkbox: {
      Design: [
        // @ts-ignore
        () => import(`@/../../components/src/components/form/checkbox-wrapper/checkbox-wrapper.design.md`)
      ],
      Code: [
        // @ts-ignore
        () => import(`@/../../components/src/components/form/checkbox-wrapper/checkbox-wrapper.code.md`)
      ],
      Props: [
        // @ts-ignore
        () => import(`@/../../components/src/components/form/checkbox-wrapper/checkbox-wrapper.props.md`)
      ]
    },
    Fieldset: {
      Design: [
        // @ts-ignore
        () => import(`@/../../components/src/components/form/fieldset-wrapper/fieldset-wrapper.design.md`)
      ],
      Code: [
        // @ts-ignore
        () => import(`@/../../components/src/components/form/fieldset-wrapper/fieldset-wrapper.code.md`)
      ],
      Props: [
        // @ts-ignore
        () => import(`@/../../components/src/components/form/fieldset-wrapper/fieldset-wrapper.props.md`)
      ]
    },
    'Radio Button': {
      Design: [
        // @ts-ignore
        () => import(`@/../../components/src/components/form/radio-button-wrapper/radio-button-wrapper.design.md`)
      ],
      Code: [
        // @ts-ignore
        () => import(`@/../../components/src/components/form/radio-button-wrapper/radio-button-wrapper.code.md`)
      ],
      Props: [
        // @ts-ignore
        () => import(`@/../../components/src/components/form/radio-button-wrapper/radio-button-wrapper.props.md`)
      ]
    },
    Select: {
      Design: [
        // @ts-ignore
        () => import(`@/../../components/src/components/form/select-wrapper/select-wrapper.design.md`)
      ],
      Code: [
        // @ts-ignore
        () => import(`@/../../components/src/components/form/select-wrapper/select-wrapper.code.md`)
      ],
      Props: [
        // @ts-ignore
        () => import(`@/../../components/src/components/form/select-wrapper/select-wrapper.props.md`)
      ]
    },
    Textarea: {
      Design: [
        // @ts-ignore
        () => import(`@/../../components/src/components/form/textarea-wrapper/textarea-wrapper.design.md`)
      ],
      Code: [
        // @ts-ignore
        () => import(`@/../../components/src/components/form/textarea-wrapper/textarea-wrapper.code.md`)
      ],
      Props: [
        // @ts-ignore
        () => import(`@/../../components/src/components/form/textarea-wrapper/textarea-wrapper.props.md`)
      ]
    },
    'Text Field': {
      Design: [
        // @ts-ignore
        () => import(`@/../../components/src/components/form/text-field-wrapper/text-field-wrapper.design.md`)
      ],
      Code: [
        // @ts-ignore
        () => import(`@/../../components/src/components/form/text-field-wrapper/text-field-wrapper.code.md`)
      ],
      Props: [
        // @ts-ignore
        () => import(`@/../../components/src/components/form/text-field-wrapper/text-field-wrapper.props.md`)
      ]
    },
    'Text List': {
      Design: [
        // @ts-ignore
        () => import(`@/../../components/src/components/content/text-list/text-list.design.md`)
      ],
      Code: [
        // @ts-ignore
        () => import(`@/../../components/src/components/content/text-list/text-list.code.md`)
      ],
      Props: [
        // @ts-ignore
        () => import(`@/../../components/src/components/content/text-list/text-list/text-list.props.md`)
      ]
    },
    Spinner: {
      Design: [
        // @ts-ignore
        () => import(`@/../../components/src/components/feedback/spinner/spinner.design.md`)
      ],
      Code: [
        // @ts-ignore
        () => import(`@/../../components/src/components/feedback/spinner/spinner.code.md`)
      ],
      Props: [
        // @ts-ignore
        () => import(`@/../../components/src/components/feedback/spinner/spinner.props.md`)
      ]
    },
    Icon: {
      Design: [
        // @ts-ignore
        () => import(`@/../../components/src/components/icon/icon/icon.design.md`)
      ],
      Code: [
        // @ts-ignore
        () => import(`@/../../components/src/components/icon/icon/icon.code.md`)
      ],
      Props: [
        // @ts-ignore
        () => import(`@/../../components/src/components/icon/icon/icon.props.md`)
      ]
    },
    'Content Wrapper': {
      Design: [
        // @ts-ignore
        () => import(`@/../../components/src/components/layout/content-wrapper/content-wrapper.design.md`)
      ],
      Code: [
        // @ts-ignore
        () => import(`@/../../components/src/components/layout/content-wrapper/content-wrapper.code.md`)
      ],
      Props: [
        // @ts-ignore
        () => import(`@/../../components/src/components/layout/content-wrapper/content-wrapper.props.md`)
      ]
    },
    Divider: {
      Design: [
        // @ts-ignore
        () => import(`@/../../components/src/components/layout/divider/divider.design.md`)
      ],
      Code: [
        // @ts-ignore
        () => import(`@/../../components/src/components/layout/divider/divider.code.md`)
      ],
      Props: [
        // @ts-ignore
        () => import(`@/../../components/src/components/layout/divider/divider.props.md`)
      ]
    },
    Flex: {
      Code: [
        // @ts-ignore
        () => import(`@/../../components/src/components/layout/flex/flex.code.md`)
      ],
      Props: [
        // @ts-ignore
        () => import(`@/../../components/src/components/layout/flex/flex/flex.props.md`),
        // @ts-ignore
        () => import(`@/../../components/src/components/layout/flex/flex-item/flex-item.props.md`)
      ]
    },
    Grid: {
      Design: [
        // @ts-ignore
        () => import(`@/../../components/src/components/layout/grid/grid.design.md`)
      ],
      Code: [
        // @ts-ignore
        () => import(`@/../../components/src/components/layout/grid/grid.code.md`)
      ],
      Props: [
        // @ts-ignore
        () => import(`@/../../components/src/components/layout/grid/grid/grid.props.md`),
        // @ts-ignore
        () => import(`@/../../components/src/components/layout/grid/grid-item/grid-item.props.md`)
      ]
    },
    Spacing: {
      Design: [
        // @ts-ignore
        () => import(`@/../../components/src/components/layout/spacing/spacing.design.md`)
      ],
      Code: [
        // @ts-ignore
        () => import(`@/../../components/src/components/layout/spacing/spacing.code.md`)
      ]
    },
    Link: {
      Design: [
        // @ts-ignore
        () => import(`@/../../components/src/components/navigation/link/link.design.md`)
      ],
      Code: [
        // @ts-ignore
        () => import(`@/../../components/src/components/navigation/link/link.code.md`)
      ],
      Props: [
        // @ts-ignore
        () => import(`@/../../components/src/components/navigation/link/link.props.md`)
      ]
    },
    'Link Pure': {
      Design: [
        // @ts-ignore
        () => import(`@/../../components/src/components/navigation/link-pure/link-pure.design.md`)
      ],
      Code: [
        // @ts-ignore
        () => import(`@/../../components/src/components/navigation/link-pure/link-pure.code.md`)
      ],
      Props: [
        // @ts-ignore
        () => import(`@/../../components/src/components/navigation/link-pure/link-pure.props.md`)
      ]
    },
    'Link Social': {
      Design: [
        // @ts-ignore
        () => import(`@/../../components/src/components/navigation/link-social/link-social.design.md`)
      ],
      Code: [
        // @ts-ignore
        () => import(`@/../../components/src/components/navigation/link-social/link-social.code.md`)
      ],
      Props: [
        // @ts-ignore
        () => import(`@/../../components/src/components/navigation/link-social/link-social.props.md`)
      ]
    },
    Pagination: {
      Design: [
        // @ts-ignore
        () => import(`@/../../components/src/components/navigation/pagination/pagination.design.md`)
      ],
      Code: [
        // @ts-ignore
        () => import(`@/../../components/src/components/navigation/pagination/pagination.code.md`)
      ],
      Props: [
        // @ts-ignore
        () => import(`@/../../components/src/components/navigation/pagination/pagination.props.md`)
      ]
    }
  }
};<|MERGE_RESOLUTION|>--- conflicted
+++ resolved
@@ -101,25 +101,20 @@
       () => import(`@/pages/accessibility/guidelines.md`)
     ]
   },
-<<<<<<< HEAD
   Patterns: {
+    Buttons: {
+      Guidelines: [
+        // @ts-ignore
+        () => import(`@/pages/patterns/buttons/guidelines.md`)
+      ],
+      Resources: [
+        // @ts-ignore
+        () => import(`@/pages/patterns/buttons/resources.md`)
+      ]
+    },
+
     Forms: {
       Guidelines: [
-=======
-  'Patterns': {
-    'Buttons': {
-      'Guidelines': [
-        // @ts-ignore
-        () => import(`@/pages/patterns/buttons/guidelines.md`)
-      ],
-      'Resources': [
-        // @ts-ignore
-        () => import(`@/pages/patterns/buttons/resources.md`)
-      ]
-    },
-    'Forms': {
-      'Guidelines': [
->>>>>>> ec236776
         // @ts-ignore
         () => import(`@/pages/patterns/forms/guidelines.md`)
       ],
