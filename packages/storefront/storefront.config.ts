--- conflicted
+++ resolved
@@ -246,6 +246,20 @@
         () => import(`@/../../components-js/src/components/form/checkbox-wrapper/checkbox-wrapper.props.md`)
       ]
     },
+    'Fieldset': {
+      'Design': [
+        // @ts-ignore
+        () => import(`@/../../components-js/src/components/form/fieldset-wrapper/fieldset-wrapper.design.md`)
+      ],
+      'Code': [
+        // @ts-ignore
+        () => import(`@/../../components-js/src/components/form/fieldset-wrapper/fieldset-wrapper.code.md`)
+      ],
+      'Props': [
+        // @ts-ignore
+        () => import(`@/../../components-js/src/components/form/fieldset-wrapper/fieldset-wrapper.props.md`)
+      ]
+    },
     'Radio Button': {
       'Design': [
         // @ts-ignore
@@ -384,93 +398,6 @@
         () => import(`@/../../components-js/src/components/layout/flex/flex-item/flex-item.props.md`)
       ]
     },
-<<<<<<< HEAD
-    Form: {
-      Checkbox: {
-        Design: [
-          // @ts-ignore
-          () => import(`@/../../components-js/src/components/form/checkbox-wrapper/checkbox-wrapper.design.md`)
-        ],
-        Code: [
-          // @ts-ignore
-          () => import(`@/../../components-js/src/components/form/checkbox-wrapper/checkbox-wrapper.code.md`)
-        ],
-        Props: [
-          // @ts-ignore
-          () => import(`@/../../components-js/src/components/form/checkbox-wrapper/checkbox-wrapper.props.md`)
-        ]
-      },
-      'Radio Button': {
-        Design: [
-          // @ts-ignore
-          () => import(`@/../../components-js/src/components/form/radio-button-wrapper/radio-button-wrapper.design.md`)
-        ],
-        Code: [
-          // @ts-ignore
-          () => import(`@/../../components-js/src/components/form/radio-button-wrapper/radio-button-wrapper.code.md`)
-        ],
-        Props: [
-          // @ts-ignore
-          () => import(`@/../../components-js/src/components/form/radio-button-wrapper/radio-button-wrapper.props.md`)
-        ]
-      },
-      Select: {
-        Design: [
-          // @ts-ignore
-          () => import(`@/../../components-js/src/components/form/select-wrapper/select-wrapper.design.md`)
-        ],
-        Code: [
-          // @ts-ignore
-          () => import(`@/../../components-js/src/components/form/select-wrapper/select-wrapper.code.md`)
-        ],
-        Props: [
-          // @ts-ignore
-          () => import(`@/../../components-js/src/components/form/select-wrapper/select-wrapper.props.md`)
-        ]
-      },
-      Textarea: {
-        Design: [
-          // @ts-ignore
-          () => import(`@/../../components-js/src/components/form/textarea-wrapper/textarea-wrapper.design.md`)
-        ],
-        Code: [
-          // @ts-ignore
-          () => import(`@/../../components-js/src/components/form/textarea-wrapper/textarea-wrapper.code.md`)
-        ],
-        Props: [
-          // @ts-ignore
-          () => import(`@/../../components-js/src/components/form/textarea-wrapper/textarea-wrapper.props.md`)
-        ]
-      },
-      'Text Field': {
-        Design: [
-          // @ts-ignore
-          () => import(`@/../../components-js/src/components/form/text-field-wrapper/text-field-wrapper.design.md`)
-        ],
-        Code: [
-          // @ts-ignore
-          () => import(`@/../../components-js/src/components/form/text-field-wrapper/text-field-wrapper.code.md`)
-        ],
-        Props: [
-          // @ts-ignore
-          () => import(`@/../../components-js/src/components/form/text-field-wrapper/text-field-wrapper.props.md`)
-        ]
-      },
-      'Fieldset': {
-        Design: [
-          // @ts-ignore
-          () => import(`@/../../components-js/src/components/form/fieldset-wrapper/fieldset-wrapper.design.md`)
-        ],
-        Code: [
-          // @ts-ignore
-          () => import(`@/../../components-js/src/components/form/fieldset-wrapper/fieldset-wrapper.code.md`)
-        ],
-        Props: [
-          // @ts-ignore
-          () => import(`@/../../components-js/src/components/form/fieldset-wrapper/fieldset-wrapper.props.md`)
-        ]
-      }
-=======
     'Grid': {
       'Design': [
         // @ts-ignore
@@ -486,7 +413,6 @@
         // @ts-ignore
         () => import(`@/../../components-js/src/components/layout/grid/grid-item/grid-item.props.md`)
       ]
->>>>>>> cee9ad47
     },
     'Spacing': {
       'Design': [
