--- conflicted
+++ resolved
@@ -472,79 +472,6 @@
         () => import(`@/../../components-js/src/components/navigation/link-social/link-social.props.md`),
       ],
     },
-<<<<<<< HEAD
-    Navigation: {
-      Link: {
-        Design: [
-          // @ts-ignore
-          () => import(`@/../../components-js/src/components/navigation/link/link.design.md`)
-        ],
-        Code: [
-          // @ts-ignore
-          () => import(`@/../../components-js/src/components/navigation/link/link.code.md`)
-        ],
-        Props: [
-          // @ts-ignore
-          () => import(`@/../../components-js/src/components/navigation/link/link.props.md`)
-        ]
-      },
-      'Link Pure': {
-        Design: [
-          // @ts-ignore
-          () => import(`@/../../components-js/src/components/navigation/link-pure/link-pure.design.md`),
-        ],
-        Code: [
-          // @ts-ignore
-          () => import(`@/../../components-js/src/components/navigation/link-pure/link-pure.code.md`),
-        ],
-        Props: [
-          // @ts-ignore
-          () => import(`@/../../components-js/src/components/navigation/link-pure/link-pure.props.md`),
-        ],
-      },
-      'Link Social': {
-        Design: [
-          // @ts-ignore
-          () => import(`@/../../components-js/src/components/navigation/link-social/link-social.design.md`),
-        ],
-        Code: [
-          // @ts-ignore
-          () => import(`@/../../components-js/src/components/navigation/link-social/link-social.code.md`),
-        ],
-        Props: [
-          // @ts-ignore
-          () => import(`@/../../components-js/src/components/navigation/link-social/link-social.props.md`),
-        ],
-      },
-      Pagination: {
-        Design: [
-          // @ts-ignore
-          () => import(`@/../../components-js/src/components/navigation/pagination/pagination.design.md`)
-        ],
-        Code: [
-          // @ts-ignore
-          () => import(`@/../../components-js/src/components/navigation/pagination/pagination.code.md`)
-        ],
-        Props: [
-          // @ts-ignore
-          () => import(`@/../../components-js/src/components/navigation/pagination/pagination.props.md`)
-        ]
-      },
-      Tab: {
-        Design: [
-          // @ts-ignore
-          () => import(`@/../../components-js/src/components/navigation/tabs/tabs.design.md`)
-        ],
-        Code: [
-          // @ts-ignore
-          () => import(`@/../../components-js/src/components/navigation/tabs/tabs.code.md`)
-        ],
-        Props: [
-          // @ts-ignore
-          () => import(`@/../../components-js/src/components/navigation/tabs/tabs.props.md`)
-        ]
-      }
-=======
     'Pagination': {
       'Design': [
         // @ts-ignore
@@ -558,7 +485,20 @@
         // @ts-ignore
         () => import(`@/../../components-js/src/components/navigation/pagination/pagination.props.md`)
       ]
->>>>>>> 37d0e5a9
+    },
+    Tab: {
+      Design: [
+        // @ts-ignore
+        () => import(`@/../../components-js/src/components/navigation/tabs/tabs.design.md`)
+      ],
+      Code: [
+        // @ts-ignore
+        () => import(`@/../../components-js/src/components/navigation/tabs/tabs.code.md`)
+      ],
+      Props: [
+        // @ts-ignore
+        () => import(`@/../../components-js/src/components/navigation/tabs/tabs.props.md`)
+      ]
     }
   }
 };