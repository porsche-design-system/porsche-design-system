--- conflicted
+++ resolved
@@ -599,11 +599,4 @@
       () => import(`@/pages/general/testing.md`),
     ],
   },
-<<<<<<< HEAD
-};
-
-/* Auto Generated Below */
-export const PDS_LOADER_FILENAME = 'pds-loader.953da6b6605c62c8d35eea91b3b48f67.js';
-=======
-};
->>>>>>> a14114cb
+};