--- conflicted
+++ resolved
@@ -106,17 +106,10 @@
         () => import(`@/../../components/src/components/basic/marque/marque.props.md`),
       ],
     },
-<<<<<<< HEAD
-    Typography: {
+    'Typography': {
       Text: [
         // @ts-ignore
-        () => import(`@/../../components/src/components/basic/typography/text/text.code.md`)
-=======
-    'Typography': {
-      Design: [
-        // @ts-ignore
-        () => import(`@/../../components/src/components/basic/typography/typography.design.md`),
->>>>>>> 611408ae
+        () => import(`@/../../components/src/components/basic/typography/text/text.code.md`),
       ],
       Headline: [
         // @ts-ignore
@@ -124,11 +117,7 @@
       ],
       Usage: [
         // @ts-ignore
-<<<<<<< HEAD
-        () => import(`@/../../components/src/components/basic/typography/typography.usage.md`)
-=======
-        () => import(`@/../../components/src/components/basic/typography/text/text.code.md`),
->>>>>>> 611408ae
+        () => import(`@/../../components/src/components/basic/typography/typography.usage.md`),
       ],
       Props: [
         // @ts-ignore
@@ -613,8 +602,4 @@
 };
 
 /* Auto Generated Below */
-<<<<<<< HEAD
-export const PDS_LOADER_FILENAME = 'pds-loader.bc9b12ac5211a680c24cea18e1414c89.js';
-=======
-export const PDS_LOADER_FILENAME = 'pds-loader.80363d03e13fa8192336901700fb3a37.js';
->>>>>>> 611408ae
+export const PDS_LOADER_FILENAME = 'pds-loader.2e058c1ada4bf5bb1947e8903fd3fa6d.js';