import { StorefrontConfig } from './src/interface';

export const config: StorefrontConfig = {
  About: {
    Introduction: [
      // @ts-ignore
      () => import(`@/pages/about/introduction.md`)
    ]
  },
  'Start Designing': {
    Introduction: [
      // @ts-ignore
      () => import(`@/pages/start-designing/introduction.md`)
    ],
    'Design Workflow': [
      // @ts-ignore
      () => import(`@/pages/start-designing/design-workflow.md`)
    ],
    'Sketch Plugins': [
      // @ts-ignore
      () => import(`@/pages/start-designing/sketch-plugins.md`)
    ]
  },
  'Start Coding': {
    Introduction: [
      // @ts-ignore
      () => import(`@/pages/start-coding/introduction.md`)
    ],
    Angular: [
      // @ts-ignore
      () => import(`@/pages/start-coding/angular.md`)
    ],
    React: [
      // @ts-ignore
      () => import(`@/pages/start-coding/react.md`)
    ],
    'Next Js': [
      // @ts-ignore
      () => import(`@/pages/start-coding/next-js.md`)
    ],
    Gatsby: [
      // @ts-ignore
      () => import(`@/pages/start-coding/gatsby.md`)
    ]
  },
  News: {
    Changelog: {
      'Sketch Libraries': [
        // @ts-ignore
        () => import(`@/../../../sketch/web/CHANGELOG.md`),
        // @ts-ignore
        () => import(`@/../../../sketch/basic/CHANGELOG.md`)
      ],
      Components: [
        // @ts-ignore
        () => import(`@/../../components/CHANGELOG.md`)
      ],
      Utilities: [
        // @ts-ignore
        () => import(`@/../../utilities/projects/utilities/CHANGELOG.md`)
      ],
      'Assets': [
        // @ts-ignore
        () => import(`@/../../assets/CHANGELOG.md`)
      ]
    },
    Versioning: [
      // @ts-ignore
      () => import(`@/pages/news/versioning.md`)
    ],
    Roadmap: [
      // @ts-ignore
      () => import(`@/pages/news/roadmap.md`)
    ]
  },
  Help: {
    Support: [
      // @ts-ignore
      () => import(`@/pages/help/support.md`)
    ],
    Faq: [
      // @ts-ignore
      () => import(`@/pages/help/faq.md`)
    ],
    Troubleshooting: [
      // @ts-ignore
      () => import(`@/pages/help/troubleshooting.md`)
    ],
    'Browser Compatibility': [
      // @ts-ignore
      () => import(`@/pages/basics/browser-compatibility.md`)
    ]
  },
  Accessibility: {
    Introduction: [
      // @ts-ignore
      () => import(`@/pages/accessibility/introduction.md`)
    ],
    Compliance: [
      // @ts-ignore
      () => import(`@/pages/accessibility/compliance.md`)
    ],
    Guidelines: [
      // @ts-ignore
      () => import(`@/pages/accessibility/guidelines.md`)
    ]
  },
  Patterns: {
    Buttons: {
      Guidelines: [
        // @ts-ignore
        () => import(`@/pages/patterns/buttons/guidelines.md`)
      ],
      Resources: [
        // @ts-ignore
        () => import(`@/pages/patterns/buttons/resources.md`)
      ]
    },
    Forms: {
      Guidelines: [
        // @ts-ignore
        () => import(`@/pages/patterns/forms/guidelines.md`)
      ],
      Resources: [
        // @ts-ignore
        () => import(`@/pages/patterns/forms/resources.md`)
      ]
    }
  },
<<<<<<< HEAD
  Utilities: {
    Introduction: [
=======
  'Assets': {
    'Introduction': [
      // @ts-ignore
      () => import(`@/pages/assets/introduction.md`)
    ],
    'Icons': [
      // @ts-ignore
      () => import(`@/pages/assets/icons.md`)
    ],
    'Metaicons': [
      // @ts-ignore
      () => import(`@/pages/assets/metaicons.md`)
    ],
    'Marque': [
      // @ts-ignore
      () => import(`@/pages/assets/marque.md`)
    ],
    'Fonts': [
      // @ts-ignore
      () => import(`@/pages/assets/fonts.md`)
    ]
  },
  'Utilities': {
    'Introduction': [
>>>>>>> deba8f44
      // @ts-ignore
      () => import(`@/pages/utilities/introduction.md`)
    ],
    Scss: {
      Variables: [
        // @ts-ignore
        () => import(`@/pages/utilities/scss/variables.md`)
      ],
      Functions: [
        // @ts-ignore
        () => import(`@/pages/utilities/scss/functions.md`)
      ],
      Helper: [
        // @ts-ignore
        () => import(`@/pages/utilities/scss/helper.md`)
      ]
    },
    Js: {
      Variables: [
        // @ts-ignore
        () => import(`@/pages/utilities/js/variables.md`)
      ],
      Functions: [
        // @ts-ignore
        () => import(`@/pages/utilities/js/functions.md`)
      ],
      Helper: [
        // @ts-ignore
        () => import(`@/pages/utilities/js/helper.md`)
      ]
    }
  },
  Helpers: {
    'Blur On Focus': [
      // @ts-ignore
      () => import(`@/pages/general/blur-on-focus.md`)
    ],
    'Components Ready': [
      // @ts-ignore
      () => import(`@/pages/general/components-ready.md`)
    ],
    'Slotted Content': [
      // @ts-ignore
      () => import(`@/pages/general/slotted-content.md`)
    ],
    Testing: [
      // @ts-ignore
      () => import(`@/pages/general/testing.md`)
    ]
  },
  Components: {
    Color: {
      Design: [
        // @ts-ignore
        () => import(`@/../../components/src/components/basic/color/color.design.md`)
      ],
      Code: [
        // @ts-ignore
        () => import(`@/../../components/src/components/basic/color/color.code.md`)
      ]
    },
    Marque: {
      Design: [
        // @ts-ignore
        () => import(`@/../../components/src/components/basic/marque/marque.design.md`)
      ],
      Code: [
        // @ts-ignore
        () => import(`@/../../components/src/components/basic/marque/marque.code.md`)
      ],
      Props: [
        // @ts-ignore
        () => import(`@/../../components/src/components/basic/marque/marque.props.md`)
      ]
    },
    Typography: {
      Design: [
        // @ts-ignore
        () => import(`@/../../components/src/components/basic/typography/typography.design.md`)
      ],
      Headline: [
        // @ts-ignore
        () => import(`@/../../components/src/components/basic/typography/headline/headline.code.md`)
      ],
      Text: [
        // @ts-ignore
        () => import(`@/../../components/src/components/basic/typography/text/text.code.md`)
      ],
      Props: [
        // @ts-ignore
        () => import(`@/../../components/src/components/basic/typography/headline/headline.props.md`),
        // @ts-ignore
        () => import(`@/../../components/src/components/basic/typography/text/text.props.md`)
      ]
    },
    Button: {
      Design: [
        // @ts-ignore
        () => import(`@/../../components/src/components/action/button/button.design.md`)
      ],
      Code: [
        // @ts-ignore
        () => import(`@/../../components/src/components/action/button/button.code.md`)
      ],
      Props: [
        // @ts-ignore
        () => import(`@/../../components/src/components/action/button/button.props.md`)
      ]
    },
    'Button Pure': {
      Design: [
        // @ts-ignore
        () => import(`@/../../components/src/components/action/button-pure/button-pure.design.md`)
      ],
      Code: [
        // @ts-ignore
        () => import(`@/../../components/src/components/action/button-pure/button-pure.code.md`)
      ],
      Props: [
        // @ts-ignore
        () => import(`@/../../components/src/components/action/button-pure/button-pure.props.md`)
      ]
    },
    Checkbox: {
      Design: [
        // @ts-ignore
        () => import(`@/../../components/src/components/form/checkbox-wrapper/checkbox-wrapper.design.md`)
      ],
      Code: [
        // @ts-ignore
        () => import(`@/../../components/src/components/form/checkbox-wrapper/checkbox-wrapper.code.md`)
      ],
      Props: [
        // @ts-ignore
        () => import(`@/../../components/src/components/form/checkbox-wrapper/checkbox-wrapper.props.md`)
      ]
    },
    Fieldset: {
      Design: [
        // @ts-ignore
        () => import(`@/../../components/src/components/form/fieldset-wrapper/fieldset-wrapper.design.md`)
      ],
      Code: [
        // @ts-ignore
        () => import(`@/../../components/src/components/form/fieldset-wrapper/fieldset-wrapper.code.md`)
      ],
      Props: [
        // @ts-ignore
        () => import(`@/../../components/src/components/form/fieldset-wrapper/fieldset-wrapper.props.md`)
      ]
    },
    'Radio Button': {
      Design: [
        // @ts-ignore
        () => import(`@/../../components/src/components/form/radio-button-wrapper/radio-button-wrapper.design.md`)
      ],
      Code: [
        // @ts-ignore
        () => import(`@/../../components/src/components/form/radio-button-wrapper/radio-button-wrapper.code.md`)
      ],
      Props: [
        // @ts-ignore
        () => import(`@/../../components/src/components/form/radio-button-wrapper/radio-button-wrapper.props.md`)
      ]
    },
    Select: {
      Design: [
        // @ts-ignore
        () => import(`@/../../components/src/components/form/select-wrapper/select-wrapper.design.md`)
      ],
      Code: [
        // @ts-ignore
        () => import(`@/../../components/src/components/form/select-wrapper/select-wrapper.code.md`)
      ],
      Props: [
        // @ts-ignore
        () => import(`@/../../components/src/components/form/select-wrapper/select-wrapper.props.md`)
      ]
    },
    Textarea: {
      Design: [
        // @ts-ignore
        () => import(`@/../../components/src/components/form/textarea-wrapper/textarea-wrapper.design.md`)
      ],
      Code: [
        // @ts-ignore
        () => import(`@/../../components/src/components/form/textarea-wrapper/textarea-wrapper.code.md`)
      ],
      Props: [
        // @ts-ignore
        () => import(`@/../../components/src/components/form/textarea-wrapper/textarea-wrapper.props.md`)
      ]
    },
    'Text Field': {
      Design: [
        // @ts-ignore
        () => import(`@/../../components/src/components/form/text-field-wrapper/text-field-wrapper.design.md`)
      ],
      Code: [
        // @ts-ignore
        () => import(`@/../../components/src/components/form/text-field-wrapper/text-field-wrapper.code.md`)
      ],
      Props: [
        // @ts-ignore
        () => import(`@/../../components/src/components/form/text-field-wrapper/text-field-wrapper.props.md`)
      ]
    },
    'Text List': {
      Design: [
        // @ts-ignore
        () => import(`@/../../components/src/components/content/text-list/text-list.design.md`)
      ],
      Code: [
        // @ts-ignore
        () => import(`@/../../components/src/components/content/text-list/text-list.code.md`)
      ],
      Props: [
        // @ts-ignore
        () => import(`@/../../components/src/components/content/text-list/text-list/text-list.props.md`)
      ]
    },
    Spinner: {
      Design: [
        // @ts-ignore
        () => import(`@/../../components/src/components/feedback/spinner/spinner.design.md`)
      ],
      Code: [
        // @ts-ignore
        () => import(`@/../../components/src/components/feedback/spinner/spinner.code.md`)
      ],
      Props: [
        // @ts-ignore
        () => import(`@/../../components/src/components/feedback/spinner/spinner.props.md`)
      ]
    },
    Icon: {
      Design: [
        // @ts-ignore
        () => import(`@/../../components/src/components/icon/icon/icon.design.md`)
      ],
      Code: [
        // @ts-ignore
        () => import(`@/../../components/src/components/icon/icon/icon.code.md`)
      ],
      Props: [
        // @ts-ignore
        () => import(`@/../../components/src/components/icon/icon/icon.props.md`)
      ]
    },
    'Content Wrapper': {
      Design: [
        // @ts-ignore
        () => import(`@/../../components/src/components/layout/content-wrapper/content-wrapper.design.md`)
      ],
      Code: [
        // @ts-ignore
        () => import(`@/../../components/src/components/layout/content-wrapper/content-wrapper.code.md`)
      ],
      Props: [
        // @ts-ignore
        () => import(`@/../../components/src/components/layout/content-wrapper/content-wrapper.props.md`)
      ]
    },
    Divider: {
      Design: [
        // @ts-ignore
        () => import(`@/../../components/src/components/layout/divider/divider.design.md`)
      ],
      Code: [
        // @ts-ignore
        () => import(`@/../../components/src/components/layout/divider/divider.code.md`)
      ],
      Props: [
        // @ts-ignore
        () => import(`@/../../components/src/components/layout/divider/divider.props.md`)
      ]
    },
    Flex: {
      Code: [
        // @ts-ignore
        () => import(`@/../../components/src/components/layout/flex/flex.code.md`)
      ],
      Props: [
        // @ts-ignore
        () => import(`@/../../components/src/components/layout/flex/flex/flex.props.md`),
        // @ts-ignore
        () => import(`@/../../components/src/components/layout/flex/flex-item/flex-item.props.md`)
      ]
    },
    Grid: {
      Design: [
        // @ts-ignore
        () => import(`@/../../components/src/components/layout/grid/grid.design.md`)
      ],
      Code: [
        // @ts-ignore
        () => import(`@/../../components/src/components/layout/grid/grid.code.md`)
      ],
      Props: [
        // @ts-ignore
        () => import(`@/../../components/src/components/layout/grid/grid/grid.props.md`),
        // @ts-ignore
        () => import(`@/../../components/src/components/layout/grid/grid-item/grid-item.props.md`)
      ]
    },
    Spacing: {
      Design: [
        // @ts-ignore
        () => import(`@/../../components/src/components/layout/spacing/spacing.design.md`)
      ],
      Code: [
        // @ts-ignore
        () => import(`@/../../components/src/components/layout/spacing/spacing.code.md`)
      ]
    },
    Link: {
      Design: [
        // @ts-ignore
        () => import(`@/../../components/src/components/navigation/link/link.design.md`)
      ],
      Code: [
        // @ts-ignore
        () => import(`@/../../components/src/components/navigation/link/link.code.md`)
      ],
      Props: [
        // @ts-ignore
        () => import(`@/../../components/src/components/navigation/link/link.props.md`)
      ]
    },
    'Link Pure': {
      Design: [
        // @ts-ignore
        () => import(`@/../../components/src/components/navigation/link-pure/link-pure.design.md`)
      ],
      Code: [
        // @ts-ignore
        () => import(`@/../../components/src/components/navigation/link-pure/link-pure.code.md`)
      ],
      Props: [
        // @ts-ignore
        () => import(`@/../../components/src/components/navigation/link-pure/link-pure.props.md`)
      ]
    },
    'Link Social': {
      Design: [
        // @ts-ignore
        () => import(`@/../../components/src/components/navigation/link-social/link-social.design.md`)
      ],
      Code: [
        // @ts-ignore
        () => import(`@/../../components/src/components/navigation/link-social/link-social.code.md`)
      ],
      Props: [
        // @ts-ignore
        () => import(`@/../../components/src/components/navigation/link-social/link-social.props.md`)
      ]
    },
    Pagination: {
      Design: [
        // @ts-ignore
        () => import(`@/../../components/src/components/navigation/pagination/pagination.design.md`)
      ],
      Code: [
        // @ts-ignore
        () => import(`@/../../components/src/components/navigation/pagination/pagination.code.md`)
      ],
      Props: [
        // @ts-ignore
        () => import(`@/../../components/src/components/navigation/pagination/pagination.props.md`)
      ]
    }
  }
};<|MERGE_RESOLUTION|>--- conflicted
+++ resolved
@@ -59,7 +59,7 @@
         // @ts-ignore
         () => import(`@/../../utilities/projects/utilities/CHANGELOG.md`)
       ],
-      'Assets': [
+      Assets: [
         // @ts-ignore
         () => import(`@/../../assets/CHANGELOG.md`)
       ]
@@ -127,10 +127,6 @@
       ]
     }
   },
-<<<<<<< HEAD
-  Utilities: {
-    Introduction: [
-=======
   'Assets': {
     'Introduction': [
       // @ts-ignore
@@ -155,7 +151,6 @@
   },
   'Utilities': {
     'Introduction': [
->>>>>>> deba8f44
       // @ts-ignore
       () => import(`@/pages/utilities/introduction.md`)
     ],
