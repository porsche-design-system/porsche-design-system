--- conflicted
+++ resolved
@@ -27,6 +27,11 @@
     expect(patchThemeIntoMarkup(markup2, 'light')).toBe(markup2);
   });
 
+  it('should not add light theme in react', () => {
+    const markup = `<PSomeTag some-attribute="some value"></PSomeTag>`;
+    expect(patchThemeIntoMarkup(markup, 'light')).toBe(markup);
+  });
+
   it('should add dark theme to themeable tag', () => {
     const markup = `<p-button some-attribute="some value"></p-button>`;
     expect(patchThemeIntoMarkup(markup, 'dark')).toBe(`<p-button theme="dark" some-attribute="some value"></p-button>`);
@@ -37,16 +42,7 @@
     expect(patchThemeIntoMarkup(markup, 'dark')).toBe(markup);
   });
 
-<<<<<<< HEAD
-  it('should not add light theme in react', () => {
-    const markup = `<PSomeTag some-attribute="some value"></PSomeTag>`;
-    expect(patchThemeIntoMarkup(markup, 'light')).toBe(markup);
-  });
-
-  it('should add dark theme', () => {
-=======
   it('should not add light theme to unknown tag', () => {
->>>>>>> 2b979cd0
     const markup = `<p-some-tag some-attribute="some value"></p-some-tag>`;
     expect(patchThemeIntoMarkup(markup, 'light')).toBe(markup);
   });
