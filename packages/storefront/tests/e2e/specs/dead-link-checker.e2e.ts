import { expect, test } from '@playwright/test';
import { getInternalUrls } from '../helpers/sitemap';

const internalUrls = getInternalUrls();

test('should have no exponential increase in internal urls', () => {
<<<<<<< HEAD
  expect(internalUrls.length).toBeLessThanOrEqual(505);
=======
  expect(internalUrls.length).toBeLessThanOrEqual(498);
>>>>>>> 1f90986a
});

// TODO: Add markdown anchor links check?
for (const [url, index] of internalUrls.map<[string, number]>((url, i) => [url, i])) {
  test(`should have valid headline at (${index + 1}/${internalUrls.length}) "${url}"`, async ({ page }) => {
    const response = await page.goto(url);
    // match static files in public/assets directory
    if (url.match(/^\/assets\/.*\.\w{3,4}$/)) {
      expect(response?.status()).toBe(200);
    } else {
      if (url === '/') test.skip();
      await expect(page.locator('#main-content > p-display').first()).not.toHaveText('404');
    }
  });
}<|MERGE_RESOLUTION|>--- conflicted
+++ resolved
@@ -4,11 +4,7 @@
 const internalUrls = getInternalUrls();
 
 test('should have no exponential increase in internal urls', () => {
-<<<<<<< HEAD
-  expect(internalUrls.length).toBeLessThanOrEqual(505);
-=======
-  expect(internalUrls.length).toBeLessThanOrEqual(498);
->>>>>>> 1f90986a
+  expect(internalUrls.length).toBeLessThanOrEqual(510);
 });
 
 // TODO: Add markdown anchor links check?
