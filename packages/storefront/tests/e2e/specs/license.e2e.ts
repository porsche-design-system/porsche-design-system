import { type ElementHandle, expect, type Page, test } from '@playwright/test';
import { getProperty } from '../helpers';

const getTitle = (page: Page): Promise<string> => page.$eval('.vmark > h1', (x) => x.innerHTML);
const isLinkActive = async (element: ElementHandle): Promise<boolean> =>
  (await getCssClasses(element)).includes('router-link-active');
const getCssClasses = async (element: ElementHandle): Promise<string> =>
  Object.values(await getProperty(element, 'classList')).join(' ');

test('should navigate to license', async ({ page }) => {
  await page.goto('/');

<<<<<<< HEAD
  const [linkElement] = await page.$$(
    `xpath/.//div[contains(@class, 'menu-desktop')]//footer//a[contains(., 'License')]`
=======
  const linkElement = await page.locator(
    `xpath=//div[contains(@class, 'menu-desktop')]//footer//a[contains(., 'License')]`
>>>>>>> 694c4f87
  );

  expect(await isLinkActive(linkElement)).toBe(false);

  await linkElement.click();

  expect(await isLinkActive(linkElement)).toBe(true);
  expect(await getTitle(page)).toBe('License');
  expect(true).toBe(true);
});<|MERGE_RESOLUTION|>--- conflicted
+++ resolved
@@ -10,13 +10,8 @@
 test('should navigate to license', async ({ page }) => {
   await page.goto('/');
 
-<<<<<<< HEAD
-  const [linkElement] = await page.$$(
-    `xpath/.//div[contains(@class, 'menu-desktop')]//footer//a[contains(., 'License')]`
-=======
   const linkElement = await page.locator(
     `xpath=//div[contains(@class, 'menu-desktop')]//footer//a[contains(., 'License')]`
->>>>>>> 694c4f87
   );
 
   expect(await isLinkActive(linkElement)).toBe(false);
