--- conflicted
+++ resolved
@@ -54,32 +54,18 @@
     expect(amount).toBe(3);
   });
 
-<<<<<<< HEAD
-  it('should hide hits after clicking on a result', async () => {
-    // await openSearchOnButtonClick();
-    await sendAlgoliaRequest();
-    const [linkElement] = await page.$$(`xpath/.//header//a[contains(., 'Button')]`);
-=======
   test('should hide hits after clicking on a result', async ({ page }) => {
     await sendAlgoliaRequest(page);
     const [linkElement] = await page.locator(`xpath=//header//a[contains(., 'Button')]`).all();
->>>>>>> 694c4f87
     await linkElement.click();
     const hitsWrapper = await getHitsWrapper(page);
 
     expect(await getElementStyle(hitsWrapper, 'display')).toBe('none');
   });
 
-<<<<<<< HEAD
-  it('should show hits after navigation and click on search input focus', async () => {
-    // await openSearchOnButtonClick();
-    await sendAlgoliaRequest();
-    const [linkElement] = await page.$$(`xpath/.//header//a[contains(., 'Button')]`);
-=======
   test('should show hits after navigation and click on search input focus', async ({ page }) => {
     await sendAlgoliaRequest(page);
     const [linkElement] = await page.locator(`xpath=//header//a[contains(., 'Button')]`).all();
->>>>>>> 694c4f87
     await linkElement.click();
 
     await page.focus(searchInputSelector);
