import { type Page, test, expect } from '@playwright/test';

const waitForComponentsToBeReady = async (page: Page): Promise<void> => {
  await page.evaluate(() =>
    (window as unknown as Window & { componentsReady: () => Promise<number> }).componentsReady()
  );
};

test('should show browser support fallback', async ({ page }) => {
  const fallbackID = 'porsche-design-system-fallbacks-browser-support';

  await page.goto('/partials/browser-support-fallback-script');
  await waitForComponentsToBeReady(page);

  await expect(await page.locator(`#${fallbackID}`)).not.toBeVisible();

<<<<<<< HEAD
  const [buttonElement] = await page.$$(`xpath/.//p-button[contains(., 'Force display of browser support fallback')]`);
  await buttonElement.click();
=======
  await page.locator(`xpath=//p-button[contains(., 'Force display of browser support fallback')]`).click();
>>>>>>> 694c4f87

  await expect(await page.locator(`#${fallbackID}`)).toBeVisible();
});

test('should show cookies fallback', async ({ page }) => {
  const fallbackID = 'porsche-design-system-fallbacks-cookies';

  await page.goto('/partials/cookies-fallback-script');
  await waitForComponentsToBeReady(page);

  await expect(await page.locator(`#${fallbackID}`)).not.toBeVisible();

<<<<<<< HEAD
  const [buttonElement] = await page.$$(`xpath/.//p-button[contains(., 'Force display of cookies fallback')]`);
  await buttonElement.click();
=======
  await page.locator(`xpath=//p-button[contains(., 'Force display of cookies fallback')]`).click();
>>>>>>> 694c4f87

  await expect(await page.locator(`#${fallbackID}`)).toBeVisible();
});<|MERGE_RESOLUTION|>--- conflicted
+++ resolved
@@ -14,12 +14,7 @@
 
   await expect(await page.locator(`#${fallbackID}`)).not.toBeVisible();
 
-<<<<<<< HEAD
-  const [buttonElement] = await page.$$(`xpath/.//p-button[contains(., 'Force display of browser support fallback')]`);
-  await buttonElement.click();
-=======
   await page.locator(`xpath=//p-button[contains(., 'Force display of browser support fallback')]`).click();
->>>>>>> 694c4f87
 
   await expect(await page.locator(`#${fallbackID}`)).toBeVisible();
 });
@@ -32,12 +27,7 @@
 
   await expect(await page.locator(`#${fallbackID}`)).not.toBeVisible();
 
-<<<<<<< HEAD
-  const [buttonElement] = await page.$$(`xpath/.//p-button[contains(., 'Force display of cookies fallback')]`);
-  await buttonElement.click();
-=======
   await page.locator(`xpath=//p-button[contains(., 'Force display of cookies fallback')]`).click();
->>>>>>> 694c4f87
 
   await expect(await page.locator(`#${fallbackID}`)).toBeVisible();
 });