--- conflicted
+++ resolved
@@ -84,77 +84,6 @@
   const counter = `${Array.from(Array(cases.length.toString().length - humanCaseIndex.toString().length))
     .map(() => ' ') // add leading spaces if needed for nice formatting
     .join('')}${humanCaseIndex}/${cases.length}`;
-<<<<<<< HEAD
-  console.log(`${counter}: ${[category, page, tab].filter(Boolean).join(' > ')}`);
-
-  const [accordionElement] = (await browserPage.$$(
-    `xpath///div[contains(@class, 'menu-desktop')]//nav/p-accordion[@heading='${category}']`
-  )) as ElementHandle<HTMLElement>[];
-  await accordionElement.click();
-  await browserPage.waitForFunction(
-    (el) => getComputedStyle(el.shadowRoot.querySelector('.collapsible')).visibility === 'visible',
-    undefined,
-    accordionElement
-  );
-
-  // reconstruct href of p-link-pure in sidebar
-  // for first tab it is correct
-  // for other tabs we need to use first tab
-  // for everything else there is no tab url
-  const firstOrNoTab =
-    tab &&
-    (isFirst
-      ? tab
-      : cases.find(([itemCategory, itemPage, itemTab]) => itemCategory === category && itemPage === page)[2]);
-  const linkPureHref = `/${[category, page, firstOrNoTab]
-    .filter(Boolean)
-    .map((part) => paramCase(part))
-    .join('/')}`;
-  const [linkPureElement] = (await browserPage.$$(
-    `xpath///div[contains(@class, 'menu-desktop')]//nav//p-link-pure/a[contains(., '${page}')][@href='${linkPureHref}']/parent::p-link-pure`
-  )) as ElementHandle<HTMLElement>[];
-  expect(await isLinkActive(linkPureElement), 'sidebar link should not be active initially').toBe(false);
-
-  // NOTE: very flaky and potential timeout here 🤷‍
-  await Promise.all([browserPage.waitForNavigation(), linkPureElement.click()]);
-
-  // wait for p-heading and p-tabs-bar to be ready
-  const mainElementHandle = await browserPage.$('main');
-  await mainElementHandle.evaluate((el) => (window as any).componentsReady(el));
-
-  await waitForHeading(browserPage);
-  await browserPage.waitForFunction((el) => el.active, undefined, linkPureElement);
-  expect(await isLinkActive(linkPureElement), 'sidebar link should be active after click').toBe(true);
-
-  const headingRegEx = new RegExp(`^${page}( 🚫| 🧪)?$`); // to cover deprecated and experimental icon
-  expect(await getHeadingText(browserPage), 'should show correct main title for page').toMatch(headingRegEx);
-  expect(await hasPageObjectObject(browserPage), 'should not contain [object Object] on page').toBe(false);
-  expect(getConsoleErrorsAmount(), `Errors on ${category}/${page}`).toBe(0);
-
-  if (tab) {
-    const tabHref = `\/${paramCase(category)}\/${paramCase(page)}\/${paramCase(tab)}`;
-    const [tabElement] = (await browserPage.$$(
-      `xpath///p-tabs-bar//a[contains(., '${tab}')][@href='${tabHref}']`
-    )) as ElementHandle<HTMLElement>[];
-
-    const isTabElementActiveInitially = await isTabActive(tabElement);
-    if (isFirst) {
-      expect(isTabElementActiveInitially, 'should have first tab active initially').toBe(true);
-      // heading of first is already checked before
-    } else {
-      expect(isTabElementActiveInitially, 'should not have tab active initially').toBe(false);
-      // we need to switch tabs, e.g. to "Usage" or "Props" for components
-
-      await Promise.all([browserPage.waitForNavigation(), tabElement.click()]);
-
-      expect(await isTabActive(tabElement), 'should have tab active after click').toBe(true);
-      expect(await isLinkActive(linkPureElement), 'sidebar link should still be active after click').toBe(true);
-
-      await waitForHeading(browserPage);
-      expect(await getHeadingText(browserPage), 'should show correct main title for tab page').toMatch(headingRegEx);
-      expect(await hasPageObjectObject(browserPage), 'should not contain [object Object] on tab page').toBe(false);
-      expect(getConsoleErrorsAmount(), `Errors on ${category}/${page} in tab ${tab}`).toBe(0);
-=======
   test(`should navigate to (${counter}) "${path}" and have correct heading`, async ({ page: browserPage }) => {
     const [accordionElement] = await browserPage
       .locator(`xpath=//div[contains(@class, 'menu-desktop')]//nav/p-accordion[@heading='${category}']`)
@@ -224,7 +153,6 @@
         expect(await hasPageObjectObject(browserPage), 'should not contain [object Object] on tab page').toBe(false);
         expect(getConsoleErrorsAmount(), `Errors on ${category}/${page} in tab ${tab}`).toBe(0);
       }
->>>>>>> 694c4f87
     }
   });
 }