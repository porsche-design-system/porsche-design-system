--- conflicted
+++ resolved
@@ -31,30 +31,8 @@
         test('should be reachable', async () => {
           const { status } = await fetch(url);
 
-<<<<<<< HEAD
-          switch (url) {
-            case 'https://reddit.com':
-            case 'https://figma.com/@porsche':
-            case 'https://figma.com/design/EkdP468u4ZVuIRwalKCscb/Web-Design-System-v3?node-id=32923-48020':
-            case 'https://figma.com/design/EkdP468u4ZVuIRwalKCscb/Web-Design-System-v3?node-id=34906-9454':
-            case 'https://figma.com/file/EkdP468u4ZVuIRwalKCscb/Design-System-v3?type=design&node-id=105-146':
-              expect(status).toBe(403); // 403 Forbidden
-              break;
-            case 'https://vmmedia.porsche.de':
-            case 'https://vmmedia.porsche.de/prod/vmmedia/Resources.nsf':
-            case 'https://linkedin.com':
-              expect([200, 401, 403, 429]).toContain(status); // 200: OK, 401 Unauthorized, 403 Forbidden or 429 Too Many Requests
-              break;
-            case 'https://twitter.com':
-              expect([400, 200]).toContain(status); // 400 Bad Request, 200 OK
-              break;
-            default:
-              expect(status).toBe(200); // 200: OK
-          }
-=======
           expect(status).not.toBe(404);
           expect(status).toBeLessThan(500);
->>>>>>> feb58e96
         });
       });
     });
