{
  "name": "@porsche-design-system/storefront",
  "version": "1.0.0",
  "private": true,
  "description": "Porsche Design System",
  "scripts": {
    "prestart": "yarn copy-loader",
    "prebuild": "yarn copy-loader",
    "copy-loader": "cp ../components-js/dist/components-wrapper/index.js public/pds-loader.js",
    "start": "concurrently -k -s 'first' -n 'cdn,vue' 'serve-cdn' 'vue-cli-service serve'",
    "build": "vue-cli-service build --silent",
    "lint": "eslint -c .eslintrc.js --ext .js,.ts,.vue ./src",
    "test": "yarn test:unit && yarn test:e2e && yarn test:vrt",
    "test:unit": "vue-cli-service test:unit",
    "test:unit:watch": "yarn test:unit --watch",
    "test:e2e": "concurrently -k -s 'first' -n 'server,e2e' 'yarn start' 'wait-on -t 180000 http-get://localhost:8080 && ts-node --project tests/e2e/config/tsconfig.json node_modules/.bin/jasmine --config=tests/e2e/config/jasmine.config.json'",
    "test:vrt": "concurrently -k -s 'first' -n 'server,vrt' 'yarn start' 'wait-on -t 180000 http-get://localhost:8080 && ts-node --project tests/vrt/config/tsconfig.json node_modules/.bin/jasmine --config=tests/vrt/config/jasmine.config.json'",
    "clean": "yarn clean:node_modules && yarn clean:build",
    "clean:node_modules": "rm -rf ./node_modules && rm -rf ./yarn-error.log",
    "clean:build": "rm -rf ./dist"
  },
  "dependencies": {
    "@porsche-design-system/browser-notification": "1.0.0-rc.1",
    "@porsche-design-system/components-js": "2.0.0-alpha.6",
    "change-case": "^4.1.1",
    "core-js": "^3.7.0",
    "prismjs": "^1.21.0",
    "vue": "^2.6.12",
    "vue-class-component": "^7.2.6",
    "vue-property-decorator": "^9.0.0",
    "vue-router": "^3.4.9",
    "vuex": "^3.5.1",
    "yup": "^0.29.3"
  },
  "devDependencies": {
    "@porsche-design-system/assets": "3.0.0",
    "@porsche-design-system/partials": "2.2.0",
    "@porsche-design-system/utilities": "2.0.0",
    "@porsche-design-system/vmark": "~1.2.0",
    "@porsche-design-system/vmark-loader": "^1.0.0",
    "@types/jasmine": "^3.6.1",
    "@types/jest": "^26.0.15",
    "@types/node": "~14.14.7",
    "@types/prismjs": "^1.16.2",
    "@types/puppeteer": "^5.4.0",
    "@types/yup": "^0.29.9",
<<<<<<< HEAD
    "@typescript-eslint/eslint-plugin": "^4.5.0",
    "@typescript-eslint/parser": "^4.5.0",
=======
    "@typescript-eslint/eslint-plugin": "^4.7.0",
    "@typescript-eslint/parser": "^4.7.0",
>>>>>>> 21051913
    "@vue/cli-plugin-babel": "^4.5.8",
    "@vue/cli-plugin-pwa": "^4.5.8",
    "@vue/cli-plugin-router": "^4.5.8",
    "@vue/cli-plugin-typescript": "^4.5.8",
    "@vue/cli-plugin-unit-jest": "^4.5.8",
    "@vue/cli-plugin-vuex": "^4.5.8",
    "@vue/cli-service": "^4.5.8",
    "@vue/eslint-config-typescript": "^7.0.0",
    "@vue/test-utils": "1.1.1",
    "concurrently": "^5.3.0",
    "eslint": "^7.13.0",
    "eslint-plugin-vue": "^7.1.0",
    "jasmine": "^3.6.3",
    "jasmine-spec-reporter": "^6.0.0",
    "puppeteer": "~5.4.1",
    "sass": "^1.29.0",
    "sass-loader": "^10.1.0",
    "ts-node": "^9.0.0",
    "typescript": "~4.0.5",
    "vue-template-compiler": "^2.6.12"
  },
  "scope": "@porsche-design-system"
}<|MERGE_RESOLUTION|>--- conflicted
+++ resolved
@@ -44,13 +44,8 @@
     "@types/prismjs": "^1.16.2",
     "@types/puppeteer": "^5.4.0",
     "@types/yup": "^0.29.9",
-<<<<<<< HEAD
-    "@typescript-eslint/eslint-plugin": "^4.5.0",
-    "@typescript-eslint/parser": "^4.5.0",
-=======
     "@typescript-eslint/eslint-plugin": "^4.7.0",
     "@typescript-eslint/parser": "^4.7.0",
->>>>>>> 21051913
     "@vue/cli-plugin-babel": "^4.5.8",
     "@vue/cli-plugin-pwa": "^4.5.8",
     "@vue/cli-plugin-router": "^4.5.8",
