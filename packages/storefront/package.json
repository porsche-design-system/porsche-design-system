--- conflicted
+++ resolved
@@ -29,16 +29,11 @@
   },
   "devDependencies": {
     "@porsche-design-system/cdn-local": "0.0.0",
-<<<<<<< HEAD
     "@porsche-design-system/cdn-pwcm": "0.0.0",
-    "@porsche-design-system/utilities": "1.0.0-rc.0",
-    "@types/jest": "^25.2.3",
-=======
     "@porsche-design-system/utilities": "1.0.6-rc.0",
     "@porsche-design-system/vmark": "~1.2.0",
     "@porsche-design-system/vmark-loader": "^1.0.0",
     "@types/jest": "^26.0.5",
->>>>>>> b6549279
     "@types/js-beautify": "^1.11.0",
     "@types/lodash": "^4.14.158",
     "@types/node": "~14.0.24",
