{
  "name": "@porsche-design-system/storefront",
  "version": "1.0.0",
  "private": true,
  "description": "Porsche Design System",
  "scripts": {
    "prestart": "yarn copy-loader",
    "prebuild": "yarn copy-loader",
    "copy-loader": "cp ../components-js/dist/components-wrapper/index.js public/pds-loader.js",
    "start": "concurrently -k -s 'first' -n 'cdn,vue' 'serve-cdn' 'vue-cli-service serve'",
    "build": "vue-cli-service build --silent",
    "lint": "eslint -c .eslintrc.js --ext .js,.ts,.vue ./src",
    "test": "yarn test:unit && yarn test:e2e && yarn test:vrt",
    "test:unit": "vue-cli-service test:unit",
    "test:unit:watch": "yarn test:unit --watch",
    "test:e2e": "concurrently -k -s 'first' -n 'server,e2e' 'yarn start' 'wait-on -t 180000 http-get://localhost:8080 && ts-node --project tests/e2e/config/tsconfig.json node_modules/.bin/jasmine --config=tests/e2e/config/jasmine.config.json'",
    "test:vrt": "concurrently -k -s 'first' -n 'server,vrt' 'yarn start' 'wait-on -t 180000 http-get://localhost:8080 && ts-node --project tests/vrt/config/tsconfig.json node_modules/.bin/jasmine --config=tests/vrt/config/jasmine.config.json'",
    "clean": "yarn clean:node_modules && yarn clean:build",
    "clean:node_modules": "rm -rf ./node_modules && rm -rf ./yarn-error.log",
    "clean:build": "rm -rf ./dist"
  },
  "dependencies": {
<<<<<<< HEAD
    "@porsche-design-system/browser-notification": "1.0.0",
    "@porsche-design-system/components-js": "2.0.0-alpha.6",
=======
    "@porsche-design-system/browser-notification": "1.0.0-rc.1",
    "@porsche-design-system/components-js": "2.0.0-alpha.7",
>>>>>>> faecc300
    "change-case": "^4.1.1",
    "core-js": "^3.7.0",
    "prismjs": "^1.21.0",
    "vue": "^2.6.12",
    "vue-class-component": "^7.2.6",
    "vue-property-decorator": "^9.0.0",
    "vue-router": "^3.4.9",
    "vuex": "^3.5.1",
    "yup": "^0.29.3"
  },
  "devDependencies": {
    "@porsche-design-system/assets": "3.0.0",
    "@porsche-design-system/partials": "2.2.0",
    "@porsche-design-system/utilities": "3.0.0",
    "@porsche-design-system/vmark": "~1.2.0",
    "@porsche-design-system/vmark-loader": "^1.0.0",
    "@types/jasmine": "^3.6.1",
    "@types/jest": "^26.0.15",
    "@types/node": "~14.14.7",
    "@types/prismjs": "^1.16.2",
    "@types/puppeteer": "^5.4.0",
    "@types/yup": "^0.29.9",
    "@typescript-eslint/eslint-plugin": "^4.7.0",
    "@typescript-eslint/parser": "^4.7.0",
    "@vue/cli-plugin-babel": "^4.5.8",
    "@vue/cli-plugin-pwa": "^4.5.8",
    "@vue/cli-plugin-router": "^4.5.8",
    "@vue/cli-plugin-typescript": "^4.5.8",
    "@vue/cli-plugin-unit-jest": "^4.5.8",
    "@vue/cli-plugin-vuex": "^4.5.8",
    "@vue/cli-service": "^4.5.8",
    "@vue/eslint-config-typescript": "^7.0.0",
    "@vue/test-utils": "1.1.1",
    "concurrently": "^5.3.0",
    "eslint": "^7.13.0",
    "eslint-plugin-vue": "^7.1.0",
    "jasmine": "^3.6.3",
    "jasmine-spec-reporter": "^6.0.0",
    "puppeteer": "~5.5.0",
    "sass": "^1.29.0",
    "sass-loader": "^10.1.0",
    "ts-node": "^9.0.0",
    "typescript": "~4.1.2",
    "vue-template-compiler": "^2.6.12"
  },
  "scope": "@porsche-design-system"
}<|MERGE_RESOLUTION|>--- conflicted
+++ resolved
@@ -20,13 +20,8 @@
     "clean:build": "rm -rf ./dist"
   },
   "dependencies": {
-<<<<<<< HEAD
     "@porsche-design-system/browser-notification": "1.0.0",
-    "@porsche-design-system/components-js": "2.0.0-alpha.6",
-=======
-    "@porsche-design-system/browser-notification": "1.0.0-rc.1",
     "@porsche-design-system/components-js": "2.0.0-alpha.7",
->>>>>>> faecc300
     "change-case": "^4.1.1",
     "core-js": "^3.7.0",
     "prismjs": "^1.21.0",
