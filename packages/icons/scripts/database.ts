--- conflicted
+++ resolved
@@ -1,10 +1,6 @@
 // TODO: this file should be part of icon platform itself
 
-<<<<<<< HEAD
-import { SVG_MANIFEST } from '@porsche-design-system/icons';
-=======
-import { icons } from '@porsche-design-system/icons';
->>>>>>> cd8575c1
+import { ICONS_MANIFEST } from '@porsche-design-system/icons';
 import database from './../database/icons.json';
 import * as fs from 'fs';
 import * as path from 'path';
@@ -33,11 +29,7 @@
   const iconsDeleted: string[] = [];
 
   // add or update icons
-<<<<<<< HEAD
-  for (const [name, file] of Object.entries(SVG_MANIFEST)) {
-=======
-  for (const [name, file] of Object.entries(icons).sort()) {
->>>>>>> cd8575c1
+  for (const [name, file] of Object.entries(ICONS_MANIFEST)) {
 
     const id = paramCase(name);
     const icon = database.icons.find(element => element && element.id === id);
