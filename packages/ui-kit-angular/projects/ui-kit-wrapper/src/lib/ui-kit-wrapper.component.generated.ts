--- conflicted
+++ resolved
@@ -30,11 +30,7 @@
 import { Components } from '@porsche-ui/ui-kit-js'
 
 export declare interface PButtonIcon extends Components.PButtonIcon {}
-<<<<<<< HEAD
-@Component({ selector: 'p-button-icon', changeDetection: 0, template: '<ng-content></ng-content>', inputs: ['disabled', 'href', 'icon', 'iconSource', 'label', 'loading', 'target', 'theme', 'type', 'variant'] })
-=======
-@Component({ selector: 'p-button-icon', changeDetection: 0, template: '<ng-content></ng-content>', inputs: ['disabled', 'href', 'icon', 'label', 'loading', 'tabbable', 'target', 'theme', 'type', 'variant'] })
->>>>>>> eaf9a867
+@Component({ selector: 'p-button-icon', changeDetection: 0, template: '<ng-content></ng-content>', inputs: ['disabled', 'href', 'icon', 'iconSource', 'label', 'loading', 'tabbable', 'target', 'theme', 'type', 'variant'] })
 export class PButtonIcon {
   protected el: HTMLElement;
   constructor(c: ChangeDetectorRef, r: ElementRef) {
@@ -42,11 +38,7 @@
     this.el = r.nativeElement;
   }
 }
-<<<<<<< HEAD
-proxyInputs(PButtonIcon, ['disabled', 'href', 'icon', 'iconSource', 'label', 'loading', 'target', 'theme', 'type', 'variant']);
-=======
-proxyInputs(PButtonIcon, ['disabled', 'href', 'icon', 'label', 'loading', 'tabbable', 'target', 'theme', 'type', 'variant']);
->>>>>>> eaf9a867
+proxyInputs(PButtonIcon, ['disabled', 'href', 'icon', 'iconSource', 'label', 'loading', 'tabbable', 'target', 'theme', 'type', 'variant']);
 
 export declare interface PButtonRegular extends Components.PButtonRegular {}
 @Component({ selector: 'p-button-regular', changeDetection: 0, template: '<ng-content></ng-content>', inputs: ['disabled', 'href', 'icon', 'iconSource', 'loading', 'small', 'target', 'theme', 'type', 'variant'] })
