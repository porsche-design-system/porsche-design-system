--- conflicted
+++ resolved
@@ -29,26 +29,27 @@
 
 import { Components } from '@porsche-ui/ui-kit-js'
 
-<<<<<<< HEAD
+export declare interface PButton extends Components.PButton {}
+@Component({ selector: 'p-button', changeDetection: 0, template: '<ng-content></ng-content>', inputs: ['disabled', 'hideLabel', 'icon', 'iconSource', 'loading', 'tabbable', 'theme', 'type', 'variant'] })
+export class PButton {
+  protected el: HTMLElement;
+  constructor(c: ChangeDetectorRef, r: ElementRef) {
+    c.detach();
+    this.el = r.nativeElement;
+  }
+}
+proxyInputs(PButton, ['disabled', 'hideLabel', 'icon', 'iconSource', 'loading', 'tabbable', 'theme', 'type', 'variant']);
+
 export declare interface PButtonPure extends Components.PButtonPure {}
 @Component({ selector: 'p-button-pure', changeDetection: 0, template: '<ng-content></ng-content>', inputs: ['color', 'disabled', 'hideLabel', 'icon', 'iconSource', 'loading', 'size', 'tabbable', 'type'] })
 export class PButtonPure {
-=======
-export declare interface PButton extends Components.PButton {}
-@Component({ selector: 'p-button', changeDetection: 0, template: '<ng-content></ng-content>', inputs: ['disabled', 'hideLabel', 'icon', 'iconSource', 'loading', 'tabbable', 'theme', 'type', 'variant'] })
-export class PButton {
->>>>>>> eafd7edd
-  protected el: HTMLElement;
-  constructor(c: ChangeDetectorRef, r: ElementRef) {
-    c.detach();
-    this.el = r.nativeElement;
-  }
-}
-<<<<<<< HEAD
+  protected el: HTMLElement;
+  constructor(c: ChangeDetectorRef, r: ElementRef) {
+    c.detach();
+    this.el = r.nativeElement;
+  }
+}
 proxyInputs(PButtonPure, ['color', 'disabled', 'hideLabel', 'icon', 'iconSource', 'loading', 'size', 'tabbable', 'type']);
-=======
-proxyInputs(PButton, ['disabled', 'hideLabel', 'icon', 'iconSource', 'loading', 'tabbable', 'theme', 'type', 'variant']);
->>>>>>> eafd7edd
 
 export declare interface PFlex extends Components.PFlex {}
 @Component({ selector: 'p-flex', changeDetection: 0, template: '<ng-content></ng-content>', inputs: ['alignContent', 'alignItems', 'direction', 'inline', 'justifyContent', 'wrap'] })
