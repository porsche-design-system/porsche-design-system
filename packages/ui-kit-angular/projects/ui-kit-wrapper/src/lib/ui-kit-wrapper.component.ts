/* tslint:disable */
/* auto-generated angular directive proxies */
import { Component, ElementRef, ChangeDetectorRef, EventEmitter } from '@angular/core';
import { fromEvent } from 'rxjs';

export function ProxyInputs(inputs: string[]) {
  const decorator = function <T extends {new(...args:any[])}>(constructor:T) {
    const Prototype = constructor.prototype;
    inputs.forEach((item) => {
      Object.defineProperty(Prototype, item, {
        get() { return this.el[item]; },
        set(val: any) { this.el[item] = val; },
      });
    });
    return constructor;
  };
  return decorator;
}

function proxyMethods(Cmp: any, methods: string[]) {
  const Prototype = Cmp.prototype;
  methods.forEach(methodName => {
    Prototype[methodName] = function() {
      const args = arguments;
      return this.el.componentOnReady().then((el: any) => el[methodName].apply(el, args));
    };
  });
}

function proxyOutputs(instance: any, el: any, events: string[]) {
  events.forEach(eventName => instance[eventName] = fromEvent(el, eventName));
}

import { Components } from '@porsche-ui/ui-kit-js'
<<<<<<< HEAD
export declare interface PButtonIcon extends Components.PButtonIcon {}
@ProxyInputs(['disabled', 'href', 'icon', 'label', 'loading', 'tabbable', 'target', 'theme', 'type', 'variant'])

@Component({ selector: 'p-button-icon', changeDetection: 0, template: '<ng-content></ng-content>', inputs: ['disabled', 'href', 'icon', 'label', 'loading', 'tabbable', 'target', 'theme', 'type', 'variant'] })
export class PButtonIcon {
=======

export declare interface PButton extends Components.PButton {}
@ProxyInputs(['disabled', 'hideLabel', 'icon', 'iconSource', 'loading', 'tabbable', 'theme', 'type', 'variant'])
@Component({ selector: 'p-button', changeDetection: 0, template: '<ng-content></ng-content>', inputs: ['disabled', 'hideLabel', 'icon', 'iconSource', 'loading', 'tabbable', 'theme', 'type', 'variant'] })
export class PButton {
>>>>>>> eafd7edd
  protected el: HTMLElement;
  constructor(c: ChangeDetectorRef, r: ElementRef) {
    c.detach();
    this.el = r.nativeElement;
  }
}
<<<<<<< HEAD
export declare interface PButtonRegular extends Components.PButtonRegular {}
@ProxyInputs(['disabled', 'href', 'icon', 'loading', 'small', 'target', 'theme', 'type', 'variant'])

@Component({ selector: 'p-button-regular', changeDetection: 0, template: '<ng-content></ng-content>', inputs: ['disabled', 'href', 'icon', 'loading', 'small', 'target', 'theme', 'type', 'variant'] })
export class PButtonRegular {
  pClick!: EventEmitter<CustomEvent>;
  pFocus!: EventEmitter<CustomEvent>;
  pBlur!: EventEmitter<CustomEvent>;
  protected el: HTMLElement;
  constructor(c: ChangeDetectorRef, r: ElementRef) {
    c.detach();
    this.el = r.nativeElement;
    proxyOutputs(this, this.el, ['pClick', 'pFocus', 'pBlur']);
  }
}
=======

>>>>>>> eafd7edd
export declare interface PFlex extends Components.PFlex {}
@ProxyInputs(['alignContent', 'alignItems', 'direction', 'inline', 'justifyContent', 'wrap'])

@Component({ selector: 'p-flex', changeDetection: 0, template: '<ng-content></ng-content>', inputs: ['alignContent', 'alignItems', 'direction', 'inline', 'justifyContent', 'wrap'] })
export class PFlex {
  protected el: HTMLElement;
  constructor(c: ChangeDetectorRef, r: ElementRef) {
    c.detach();
    this.el = r.nativeElement;
  }
}
export declare interface PFlexItem extends Components.PFlexItem {}
@ProxyInputs(['alignSelf', 'flex', 'grow', 'offset', 'shrink', 'width'])

@Component({ selector: 'p-flex-item', changeDetection: 0, template: '<ng-content></ng-content>', inputs: ['alignSelf', 'flex', 'grow', 'offset', 'shrink', 'width'] })
export class PFlexItem {
  protected el: HTMLElement;
  constructor(c: ChangeDetectorRef, r: ElementRef) {
    c.detach();
    this.el = r.nativeElement;
  }
}
export declare interface PGrid extends Components.PGrid {}
@ProxyInputs(['direction'])

@Component({ selector: 'p-grid', changeDetection: 0, template: '<ng-content></ng-content>', inputs: ['direction'] })
export class PGrid {
  protected el: HTMLElement;
  constructor(c: ChangeDetectorRef, r: ElementRef) {
    c.detach();
    this.el = r.nativeElement;
  }
}
export declare interface PGridItem extends Components.PGridItem {}
@ProxyInputs(['offset', 'size'])

@Component({ selector: 'p-grid-item', changeDetection: 0, template: '<ng-content></ng-content>', inputs: ['offset', 'size'] })
export class PGridItem {
  protected el: HTMLElement;
  constructor(c: ChangeDetectorRef, r: ElementRef) {
    c.detach();
    this.el = r.nativeElement;
  }
}
export declare interface PHeadline extends Components.PHeadline {}
@ProxyInputs(['align', 'color', 'ellipsis', 'tag', 'variant'])

@Component({ selector: 'p-headline', changeDetection: 0, template: '<ng-content></ng-content>', inputs: ['align', 'color', 'ellipsis', 'tag', 'variant'] })
export class PHeadline {
  protected el: HTMLElement;
  constructor(c: ChangeDetectorRef, r: ElementRef) {
    c.detach();
    this.el = r.nativeElement;
  }
}
export declare interface PIcon extends Components.PIcon {}
<<<<<<< HEAD
@ProxyInputs(['ariaLabel', 'color', 'lazy', 'size', 'source'])

@Component({ selector: 'p-icon', changeDetection: 0, template: '<ng-content></ng-content>', inputs: ['ariaLabel', 'color', 'lazy', 'size', 'source'] })
=======
@ProxyInputs(['color', 'name', 'lazy', 'size', 'source'])
@Component({ selector: 'p-icon', changeDetection: 0, template: '<ng-content></ng-content>', inputs: ['color', 'name', 'lazy', 'size', 'source'] })
>>>>>>> eafd7edd
export class PIcon {
  protected el: HTMLElement;
  constructor(c: ChangeDetectorRef, r: ElementRef) {
    c.detach();
    this.el = r.nativeElement;
  }
}
<<<<<<< HEAD
=======

export declare interface PLink extends Components.PLink {}
@ProxyInputs(['download', 'hideLabel', 'href', 'icon', 'iconSource', 'rel', 'tabbable', 'target', 'theme', 'variant'])
@Component({ selector: 'p-link', changeDetection: 0, template: '<ng-content></ng-content>', inputs: ['download', 'hideLabel', 'href', 'icon', 'iconSource', 'rel', 'tabbable', 'target', 'theme', 'variant'] })
export class PLink {
  protected el: HTMLElement;
  constructor(c: ChangeDetectorRef, r: ElementRef) {
    c.detach();
    this.el = r.nativeElement;
  }
}

>>>>>>> eafd7edd
export declare interface PMarque extends Components.PMarque {}
@ProxyInputs(['trademark'])

@Component({ selector: 'p-marque', changeDetection: 0, template: '<ng-content></ng-content>', inputs: ['trademark'] })
export class PMarque {
  protected el: HTMLElement;
  constructor(c: ChangeDetectorRef, r: ElementRef) {
    c.detach();
    this.el = r.nativeElement;
  }
}
export declare interface PPagination extends Components.PPagination {}
@ProxyInputs(['activePage', 'itemsPerPage', 'label', 'labelNext', 'labelPage', 'labelPrev', 'pageRange', 'theme', 'totalItemsCount'])

@Component({ selector: 'p-pagination', changeDetection: 0, template: '<ng-content></ng-content>', inputs: ['activePage', 'itemsPerPage', 'label', 'labelNext', 'labelPage', 'labelPrev', 'pageRange', 'theme', 'totalItemsCount'] })
export class PPagination {
  pClick!: EventEmitter<CustomEvent>;
  protected el: HTMLElement;
  constructor(c: ChangeDetectorRef, r: ElementRef) {
    c.detach();
    this.el = r.nativeElement;
    proxyOutputs(this, this.el, ['pClick']);
  }
}
export declare interface PSpinner extends Components.PSpinner {}
@ProxyInputs(['allyLabel', 'size', 'theme'])

@Component({ selector: 'p-spinner', changeDetection: 0, template: '<ng-content></ng-content>', inputs: ['allyLabel', 'size', 'theme'] })
export class PSpinner {
  protected el: HTMLElement;
  constructor(c: ChangeDetectorRef, r: ElementRef) {
    c.detach();
    this.el = r.nativeElement;
  }
}
export declare interface PText extends Components.PText {}
<<<<<<< HEAD
@ProxyInputs(['align', 'color', 'ellipsis', 'tag', 'variant'])

@Component({ selector: 'p-text', changeDetection: 0, template: '<ng-content></ng-content>', inputs: ['align', 'color', 'ellipsis', 'tag', 'variant'] })
=======
@ProxyInputs(['align', 'color', 'ellipsis', 'tag', 'size', 'weight'])
@Component({ selector: 'p-text', changeDetection: 0, template: '<ng-content></ng-content>', inputs: ['align', 'color', 'ellipsis', 'tag', 'size', 'weight'] })
>>>>>>> eafd7edd
export class PText {
  protected el: HTMLElement;
  constructor(c: ChangeDetectorRef, r: ElementRef) {
    c.detach();
    this.el = r.nativeElement;
  }
}
export declare interface PTextLink extends Components.PTextLink {}
<<<<<<< HEAD
@ProxyInputs(['color', 'download', 'href', 'icon', 'rel', 'tag', 'target', 'variant'])

@Component({ selector: 'p-text-link', changeDetection: 0, template: '<ng-content></ng-content>', inputs: ['color', 'download', 'href', 'icon', 'rel', 'tag', 'target', 'variant'] })
=======
@ProxyInputs(['color', 'download', 'href', 'icon', 'iconSource', 'rel', 'tag', 'target', 'size'])
@Component({ selector: 'p-text-link', changeDetection: 0, template: '<ng-content></ng-content>', inputs: ['color', 'download', 'href', 'icon', 'iconSource', 'rel', 'tag', 'target', 'size'] })
>>>>>>> eafd7edd
export class PTextLink {
  pClick!: EventEmitter<CustomEvent>;
  protected el: HTMLElement;
  constructor(c: ChangeDetectorRef, r: ElementRef) {
    c.detach();
    this.el = r.nativeElement;
    proxyOutputs(this, this.el, ['pClick']);
  }
}
export declare interface PTextList extends Components.PTextList {}
@ProxyInputs(['color', 'listType'])

@Component({ selector: 'p-text-list', changeDetection: 0, template: '<ng-content></ng-content>', inputs: ['color', 'listType'] })
export class PTextList {
  protected el: HTMLElement;
  constructor(c: ChangeDetectorRef, r: ElementRef) {
    c.detach();
    this.el = r.nativeElement;
  }
}
export declare interface PTextListItem extends Components.PTextListItem {}

@Component({ selector: 'p-text-list-item', changeDetection: 0, template: '<ng-content></ng-content>' })
export class PTextListItem {
  protected el: HTMLElement;
  constructor(c: ChangeDetectorRef, r: ElementRef) {
    c.detach();
    this.el = r.nativeElement;
  }
}<|MERGE_RESOLUTION|>--- conflicted
+++ resolved
@@ -32,44 +32,17 @@
 }
 
 import { Components } from '@porsche-ui/ui-kit-js'
-<<<<<<< HEAD
-export declare interface PButtonIcon extends Components.PButtonIcon {}
-@ProxyInputs(['disabled', 'href', 'icon', 'label', 'loading', 'tabbable', 'target', 'theme', 'type', 'variant'])
-
-@Component({ selector: 'p-button-icon', changeDetection: 0, template: '<ng-content></ng-content>', inputs: ['disabled', 'href', 'icon', 'label', 'loading', 'tabbable', 'target', 'theme', 'type', 'variant'] })
-export class PButtonIcon {
-=======
-
 export declare interface PButton extends Components.PButton {}
 @ProxyInputs(['disabled', 'hideLabel', 'icon', 'iconSource', 'loading', 'tabbable', 'theme', 'type', 'variant'])
+
 @Component({ selector: 'p-button', changeDetection: 0, template: '<ng-content></ng-content>', inputs: ['disabled', 'hideLabel', 'icon', 'iconSource', 'loading', 'tabbable', 'theme', 'type', 'variant'] })
 export class PButton {
->>>>>>> eafd7edd
-  protected el: HTMLElement;
-  constructor(c: ChangeDetectorRef, r: ElementRef) {
-    c.detach();
-    this.el = r.nativeElement;
-  }
-}
-<<<<<<< HEAD
-export declare interface PButtonRegular extends Components.PButtonRegular {}
-@ProxyInputs(['disabled', 'href', 'icon', 'loading', 'small', 'target', 'theme', 'type', 'variant'])
-
-@Component({ selector: 'p-button-regular', changeDetection: 0, template: '<ng-content></ng-content>', inputs: ['disabled', 'href', 'icon', 'loading', 'small', 'target', 'theme', 'type', 'variant'] })
-export class PButtonRegular {
-  pClick!: EventEmitter<CustomEvent>;
-  pFocus!: EventEmitter<CustomEvent>;
-  pBlur!: EventEmitter<CustomEvent>;
-  protected el: HTMLElement;
-  constructor(c: ChangeDetectorRef, r: ElementRef) {
-    c.detach();
-    this.el = r.nativeElement;
-    proxyOutputs(this, this.el, ['pClick', 'pFocus', 'pBlur']);
-  }
-}
-=======
-
->>>>>>> eafd7edd
+  protected el: HTMLElement;
+  constructor(c: ChangeDetectorRef, r: ElementRef) {
+    c.detach();
+    this.el = r.nativeElement;
+  }
+}
 export declare interface PFlex extends Components.PFlex {}
 @ProxyInputs(['alignContent', 'alignItems', 'direction', 'inline', 'justifyContent', 'wrap'])
 
@@ -126,14 +99,9 @@
   }
 }
 export declare interface PIcon extends Components.PIcon {}
-<<<<<<< HEAD
-@ProxyInputs(['ariaLabel', 'color', 'lazy', 'size', 'source'])
-
-@Component({ selector: 'p-icon', changeDetection: 0, template: '<ng-content></ng-content>', inputs: ['ariaLabel', 'color', 'lazy', 'size', 'source'] })
-=======
-@ProxyInputs(['color', 'name', 'lazy', 'size', 'source'])
-@Component({ selector: 'p-icon', changeDetection: 0, template: '<ng-content></ng-content>', inputs: ['color', 'name', 'lazy', 'size', 'source'] })
->>>>>>> eafd7edd
+@ProxyInputs(['color', 'lazy', 'name', 'size', 'source'])
+
+@Component({ selector: 'p-icon', changeDetection: 0, template: '<ng-content></ng-content>', inputs: ['color', 'lazy', 'name', 'size', 'source'] })
 export class PIcon {
   protected el: HTMLElement;
   constructor(c: ChangeDetectorRef, r: ElementRef) {
@@ -141,11 +109,9 @@
     this.el = r.nativeElement;
   }
 }
-<<<<<<< HEAD
-=======
-
 export declare interface PLink extends Components.PLink {}
 @ProxyInputs(['download', 'hideLabel', 'href', 'icon', 'iconSource', 'rel', 'tabbable', 'target', 'theme', 'variant'])
+
 @Component({ selector: 'p-link', changeDetection: 0, template: '<ng-content></ng-content>', inputs: ['download', 'hideLabel', 'href', 'icon', 'iconSource', 'rel', 'tabbable', 'target', 'theme', 'variant'] })
 export class PLink {
   protected el: HTMLElement;
@@ -154,8 +120,6 @@
     this.el = r.nativeElement;
   }
 }
-
->>>>>>> eafd7edd
 export declare interface PMarque extends Components.PMarque {}
 @ProxyInputs(['trademark'])
 
@@ -192,14 +156,9 @@
   }
 }
 export declare interface PText extends Components.PText {}
-<<<<<<< HEAD
-@ProxyInputs(['align', 'color', 'ellipsis', 'tag', 'variant'])
-
-@Component({ selector: 'p-text', changeDetection: 0, template: '<ng-content></ng-content>', inputs: ['align', 'color', 'ellipsis', 'tag', 'variant'] })
-=======
-@ProxyInputs(['align', 'color', 'ellipsis', 'tag', 'size', 'weight'])
-@Component({ selector: 'p-text', changeDetection: 0, template: '<ng-content></ng-content>', inputs: ['align', 'color', 'ellipsis', 'tag', 'size', 'weight'] })
->>>>>>> eafd7edd
+@ProxyInputs(['align', 'color', 'ellipsis', 'size', 'tag', 'weight'])
+
+@Component({ selector: 'p-text', changeDetection: 0, template: '<ng-content></ng-content>', inputs: ['align', 'color', 'ellipsis', 'size', 'tag', 'weight'] })
 export class PText {
   protected el: HTMLElement;
   constructor(c: ChangeDetectorRef, r: ElementRef) {
@@ -208,14 +167,9 @@
   }
 }
 export declare interface PTextLink extends Components.PTextLink {}
-<<<<<<< HEAD
-@ProxyInputs(['color', 'download', 'href', 'icon', 'rel', 'tag', 'target', 'variant'])
-
-@Component({ selector: 'p-text-link', changeDetection: 0, template: '<ng-content></ng-content>', inputs: ['color', 'download', 'href', 'icon', 'rel', 'tag', 'target', 'variant'] })
-=======
-@ProxyInputs(['color', 'download', 'href', 'icon', 'iconSource', 'rel', 'tag', 'target', 'size'])
-@Component({ selector: 'p-text-link', changeDetection: 0, template: '<ng-content></ng-content>', inputs: ['color', 'download', 'href', 'icon', 'iconSource', 'rel', 'tag', 'target', 'size'] })
->>>>>>> eafd7edd
+@ProxyInputs(['color', 'download', 'href', 'icon', 'iconSource', 'rel', 'size', 'tag', 'target'])
+
+@Component({ selector: 'p-text-link', changeDetection: 0, template: '<ng-content></ng-content>', inputs: ['color', 'download', 'href', 'icon', 'iconSource', 'rel', 'size', 'tag', 'target'] })
 export class PTextLink {
   pClick!: EventEmitter<CustomEvent>;
   protected el: HTMLElement;
