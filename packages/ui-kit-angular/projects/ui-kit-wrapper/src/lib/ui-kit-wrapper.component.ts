/* tslint:disable */
/* auto-generated angular directive proxies */
import { Component, ElementRef, ChangeDetectorRef, EventEmitter } from '@angular/core';
import { fromEvent } from 'rxjs';

export function ProxyInputs(inputs: string[]) {
  const decorator = function <T extends {new(...args:any[])}>(constructor:T) {
    const Prototype = constructor.prototype;
    inputs.forEach((item) => {
      Object.defineProperty(Prototype, item, {
        get() { return this.el[item]; },
        set(val: any) { this.el[item] = val; },
      });
    });
    return constructor;
  };
  return decorator;
}

function proxyMethods(Cmp: any, methods: string[]) {
  const Prototype = Cmp.prototype;
  methods.forEach(methodName => {
    Prototype[methodName] = function() {
      const args = arguments;
      return this.el.componentOnReady().then((el: any) => el[methodName].apply(el, args));
    };
  });
}

function proxyOutputs(instance: any, el: any, events: string[]) {
  events.forEach(eventName => instance[eventName] = fromEvent(el, eventName));
}

import { Components } from '@porsche-ui/ui-kit-js'
export declare interface PButton extends Components.PButton {}
@ProxyInputs(['disabled', 'hideLabel', 'icon', 'iconSource', 'loading', 'tabbable', 'theme', 'type', 'variant'])

@Component({ selector: 'p-button', changeDetection: 0, template: '<ng-content></ng-content>', inputs: ['disabled', 'hideLabel', 'icon', 'iconSource', 'loading', 'tabbable', 'theme', 'type', 'variant'] })
export class PButton {
  protected el: HTMLElement;
  constructor(c: ChangeDetectorRef, r: ElementRef) {
    c.detach();
    this.el = r.nativeElement;
  }
}
export declare interface PFlex extends Components.PFlex {}
@ProxyInputs(['alignContent', 'alignItems', 'direction', 'inline', 'justifyContent', 'wrap'])

@Component({ selector: 'p-flex', changeDetection: 0, template: '<ng-content></ng-content>', inputs: ['alignContent', 'alignItems', 'direction', 'inline', 'justifyContent', 'wrap'] })
export class PFlex {
  protected el: HTMLElement;
  constructor(c: ChangeDetectorRef, r: ElementRef) {
    c.detach();
    this.el = r.nativeElement;
  }
}
export declare interface PFlexItem extends Components.PFlexItem {}
@ProxyInputs(['alignSelf', 'flex', 'grow', 'offset', 'shrink', 'width'])

@Component({ selector: 'p-flex-item', changeDetection: 0, template: '<ng-content></ng-content>', inputs: ['alignSelf', 'flex', 'grow', 'offset', 'shrink', 'width'] })
export class PFlexItem {
  protected el: HTMLElement;
  constructor(c: ChangeDetectorRef, r: ElementRef) {
    c.detach();
    this.el = r.nativeElement;
  }
}
export declare interface PGrid extends Components.PGrid {}
@ProxyInputs(['direction'])

@Component({ selector: 'p-grid', changeDetection: 0, template: '<ng-content></ng-content>', inputs: ['direction'] })
export class PGrid {
  protected el: HTMLElement;
  constructor(c: ChangeDetectorRef, r: ElementRef) {
    c.detach();
    this.el = r.nativeElement;
  }
}
export declare interface PGridItem extends Components.PGridItem {}
@ProxyInputs(['offset', 'size'])

@Component({ selector: 'p-grid-item', changeDetection: 0, template: '<ng-content></ng-content>', inputs: ['offset', 'size'] })
export class PGridItem {
  protected el: HTMLElement;
  constructor(c: ChangeDetectorRef, r: ElementRef) {
    c.detach();
    this.el = r.nativeElement;
  }
}
export declare interface PHeadline extends Components.PHeadline {}
@ProxyInputs(['align', 'color', 'ellipsis', 'tag', 'variant'])

@Component({ selector: 'p-headline', changeDetection: 0, template: '<ng-content></ng-content>', inputs: ['align', 'color', 'ellipsis', 'tag', 'variant'] })
export class PHeadline {
  protected el: HTMLElement;
  constructor(c: ChangeDetectorRef, r: ElementRef) {
    c.detach();
    this.el = r.nativeElement;
  }
}
export declare interface PIcon extends Components.PIcon {}
@ProxyInputs(['color', 'lazy', 'name', 'size', 'source'])

@Component({ selector: 'p-icon', changeDetection: 0, template: '<ng-content></ng-content>', inputs: ['color', 'lazy', 'name', 'size', 'source'] })
export class PIcon {
  protected el: HTMLElement;
  constructor(c: ChangeDetectorRef, r: ElementRef) {
    c.detach();
    this.el = r.nativeElement;
  }
}
export declare interface PLink extends Components.PLink {}
@ProxyInputs(['download', 'hideLabel', 'href', 'icon', 'iconSource', 'rel', 'target', 'theme', 'variant'])
<<<<<<< HEAD
=======

>>>>>>> 24d01067
@Component({ selector: 'p-link', changeDetection: 0, template: '<ng-content></ng-content>', inputs: ['download', 'hideLabel', 'href', 'icon', 'iconSource', 'rel', 'target', 'theme', 'variant'] })
export class PLink {
  protected el: HTMLElement;
  constructor(c: ChangeDetectorRef, r: ElementRef) {
    c.detach();
    this.el = r.nativeElement;
  }
}
export declare interface PMarque extends Components.PMarque {}
@ProxyInputs(['trademark'])

@Component({ selector: 'p-marque', changeDetection: 0, template: '<ng-content></ng-content>', inputs: ['trademark'] })
export class PMarque {
  protected el: HTMLElement;
  constructor(c: ChangeDetectorRef, r: ElementRef) {
    c.detach();
    this.el = r.nativeElement;
  }
}
export declare interface PPagination extends Components.PPagination {}
@ProxyInputs(['activePage', 'itemsPerPage', 'label', 'labelNext', 'labelPage', 'labelPrev', 'pageRange', 'theme', 'totalItemsCount'])

@Component({ selector: 'p-pagination', changeDetection: 0, template: '<ng-content></ng-content>', inputs: ['activePage', 'itemsPerPage', 'label', 'labelNext', 'labelPage', 'labelPrev', 'pageRange', 'theme', 'totalItemsCount'] })
export class PPagination {
  pClick!: EventEmitter<CustomEvent>;
  protected el: HTMLElement;
  constructor(c: ChangeDetectorRef, r: ElementRef) {
    c.detach();
    this.el = r.nativeElement;
    proxyOutputs(this, this.el, ['pClick']);
  }
}
export declare interface PSpinner extends Components.PSpinner {}
@ProxyInputs(['allyLabel', 'size', 'theme'])

@Component({ selector: 'p-spinner', changeDetection: 0, template: '<ng-content></ng-content>', inputs: ['allyLabel', 'size', 'theme'] })
export class PSpinner {
  protected el: HTMLElement;
  constructor(c: ChangeDetectorRef, r: ElementRef) {
    c.detach();
    this.el = r.nativeElement;
  }
}
export declare interface PText extends Components.PText {}
@ProxyInputs(['align', 'color', 'ellipsis', 'size', 'tag', 'weight'])

@Component({ selector: 'p-text', changeDetection: 0, template: '<ng-content></ng-content>', inputs: ['align', 'color', 'ellipsis', 'size', 'tag', 'weight'] })
export class PText {
  protected el: HTMLElement;
  constructor(c: ChangeDetectorRef, r: ElementRef) {
    c.detach();
    this.el = r.nativeElement;
  }
}
export declare interface PTextLink extends Components.PTextLink {}
@ProxyInputs(['color', 'download', 'href', 'icon', 'iconSource', 'rel', 'size', 'tag', 'target'])

@Component({ selector: 'p-text-link', changeDetection: 0, template: '<ng-content></ng-content>', inputs: ['color', 'download', 'href', 'icon', 'iconSource', 'rel', 'size', 'tag', 'target'] })
export class PTextLink {
  pClick!: EventEmitter<CustomEvent>;
  protected el: HTMLElement;
  constructor(c: ChangeDetectorRef, r: ElementRef) {
    c.detach();
    this.el = r.nativeElement;
    proxyOutputs(this, this.el, ['pClick']);
  }
}
export declare interface PTextList extends Components.PTextList {}
@ProxyInputs(['color', 'listType'])

@Component({ selector: 'p-text-list', changeDetection: 0, template: '<ng-content></ng-content>', inputs: ['color', 'listType'] })
export class PTextList {
  protected el: HTMLElement;
  constructor(c: ChangeDetectorRef, r: ElementRef) {
    c.detach();
    this.el = r.nativeElement;
  }
}
export declare interface PTextListItem extends Components.PTextListItem {}

@Component({ selector: 'p-text-list-item', changeDetection: 0, template: '<ng-content></ng-content>' })
export class PTextListItem {
  protected el: HTMLElement;
  constructor(c: ChangeDetectorRef, r: ElementRef) {
    c.detach();
    this.el = r.nativeElement;
  }
}<|MERGE_RESOLUTION|>--- conflicted
+++ resolved
@@ -111,10 +111,7 @@
 }
 export declare interface PLink extends Components.PLink {}
 @ProxyInputs(['download', 'hideLabel', 'href', 'icon', 'iconSource', 'rel', 'target', 'theme', 'variant'])
-<<<<<<< HEAD
-=======
-
->>>>>>> 24d01067
+
 @Component({ selector: 'p-link', changeDetection: 0, template: '<ng-content></ng-content>', inputs: ['download', 'hideLabel', 'href', 'icon', 'iconSource', 'rel', 'target', 'theme', 'variant'] })
 export class PLink {
   protected el: HTMLElement;
