/* tslint:disable */
/* auto-generated angular directive proxies */
import { ChangeDetectionStrategy, ChangeDetectorRef, Component, ElementRef, EventEmitter, NgZone } from '@angular/core';
import { fromEvent } from 'rxjs';

export const proxyInputs = (Cmp: any, inputs: string[]) => {
  const Prototype = Cmp.prototype;
  inputs.forEach(item => {
    Object.defineProperty(Prototype, item, {
      get() { return this.el[item]; },
      set(val: any) { this.z.runOutsideAngular(() => (this.el[item] = val)); }
    });
  });
};

export const proxyMethods = (Cmp: any, methods: string[]) => {
  const Prototype = Cmp.prototype;
  methods.forEach(methodName => {
    Prototype[methodName] = function () {
      const args = arguments;
      return this.z.runOutsideAngular(() => this.el[methodName].apply(this.el, args));
    };
  });
};

export const proxyOutputs = (instance: any, el: any, events: string[]) => {
  events.forEach(eventName => instance[eventName] = fromEvent(el, eventName));
}

// tslint:disable-next-line: only-arrow-functions
export function ProxyCmp(opts: { inputs?: any; methods?: any }) {
  const decorator =  function(cls: any){
    if (opts.inputs) {
      proxyInputs(cls, opts.inputs);
    }
    if (opts.methods) {
      proxyMethods(cls, opts.methods);
    }
    return cls;
  };
  return decorator;
}

import { Components } from '@porsche-design-system/components-js'

export declare interface PButton extends Components.PButton {}
@ProxyCmp({inputs: ['disabled', 'hideLabel', 'icon', 'iconSource', 'loading', 'tabbable', 'theme', 'type', 'variant']})
@Component({ selector: 'p-button', changeDetection: ChangeDetectionStrategy.OnPush, template: '<ng-content></ng-content>', inputs: ['disabled', 'hideLabel', 'icon', 'iconSource', 'loading', 'tabbable', 'theme', 'type', 'variant'] })
export class PButton {
  protected el: HTMLElement;
  constructor(c: ChangeDetectorRef, r: ElementRef, protected z: NgZone) {
    c.detach();
    this.el = r.nativeElement;
  }
}

export declare interface PButtonPure extends Components.PButtonPure {}
@ProxyCmp({inputs: ['disabled', 'hideLabel', 'icon', 'iconSource', 'loading', 'size', 'tabbable', 'theme', 'type', 'weight']})
@Component({ selector: 'p-button-pure', changeDetection: ChangeDetectionStrategy.OnPush, template: '<ng-content></ng-content>', inputs: ['disabled', 'hideLabel', 'icon', 'iconSource', 'loading', 'size', 'tabbable', 'theme', 'type', 'weight'] })
export class PButtonPure {
  protected el: HTMLElement;
  constructor(c: ChangeDetectorRef, r: ElementRef, protected z: NgZone) {
    c.detach();
    this.el = r.nativeElement;
  }
}

<<<<<<< HEAD
export declare interface PCheckboxWrapper extends Components.PCheckboxWrapper {}
@ProxyCmp({inputs: ['hideLabel', 'indeterminate', 'label', 'message', 'state']})
@Component({ selector: 'p-checkbox-wrapper', changeDetection: ChangeDetectionStrategy.OnPush, template: '<ng-content></ng-content>', inputs: ['hideLabel', 'indeterminate', 'label', 'message', 'state'] })
export class PCheckboxWrapper {
  protected el: HTMLElement;
  constructor(c: ChangeDetectorRef, r: ElementRef, protected z: NgZone) {
    c.detach();
    this.el = r.nativeElement;
  }
}

=======
>>>>>>> 9f1dc9a2
export declare interface PFlex extends Components.PFlex {}
@ProxyCmp({inputs: ['alignContent', 'alignItems', 'direction', 'inline', 'justifyContent', 'wrap']})
@Component({ selector: 'p-flex', changeDetection: ChangeDetectionStrategy.OnPush, template: '<ng-content></ng-content>', inputs: ['alignContent', 'alignItems', 'direction', 'inline', 'justifyContent', 'wrap'] })
export class PFlex {
  protected el: HTMLElement;
  constructor(c: ChangeDetectorRef, r: ElementRef, protected z: NgZone) {
    c.detach();
    this.el = r.nativeElement;
  }
}

export declare interface PFlexItem extends Components.PFlexItem {}
@ProxyCmp({inputs: ['alignSelf', 'flex', 'grow', 'offset', 'shrink', 'width']})
@Component({ selector: 'p-flex-item', changeDetection: ChangeDetectionStrategy.OnPush, template: '<ng-content></ng-content>', inputs: ['alignSelf', 'flex', 'grow', 'offset', 'shrink', 'width'] })
export class PFlexItem {
  protected el: HTMLElement;
  constructor(c: ChangeDetectorRef, r: ElementRef, protected z: NgZone) {
    c.detach();
    this.el = r.nativeElement;
  }
}

export declare interface PGrid extends Components.PGrid {}
@ProxyCmp({inputs: ['direction']})
@Component({ selector: 'p-grid', changeDetection: ChangeDetectionStrategy.OnPush, template: '<ng-content></ng-content>', inputs: ['direction'] })
export class PGrid {
  protected el: HTMLElement;
  constructor(c: ChangeDetectorRef, r: ElementRef, protected z: NgZone) {
    c.detach();
    this.el = r.nativeElement;
  }
}

export declare interface PGridItem extends Components.PGridItem {}
@ProxyCmp({inputs: ['offset', 'size']})
@Component({ selector: 'p-grid-item', changeDetection: ChangeDetectionStrategy.OnPush, template: '<ng-content></ng-content>', inputs: ['offset', 'size'] })
export class PGridItem {
  protected el: HTMLElement;
  constructor(c: ChangeDetectorRef, r: ElementRef, protected z: NgZone) {
    c.detach();
    this.el = r.nativeElement;
  }
}

export declare interface PHeadline extends Components.PHeadline {}
@ProxyCmp({inputs: ['align', 'color', 'ellipsis', 'tag', 'theme', 'variant']})
@Component({ selector: 'p-headline', changeDetection: ChangeDetectionStrategy.OnPush, template: '<ng-content></ng-content>', inputs: ['align', 'color', 'ellipsis', 'tag', 'theme', 'variant'] })
export class PHeadline {
  protected el: HTMLElement;
  constructor(c: ChangeDetectorRef, r: ElementRef, protected z: NgZone) {
    c.detach();
    this.el = r.nativeElement;
  }
}

export declare interface PIcon extends Components.PIcon {}
@ProxyCmp({inputs: ['color', 'lazy', 'name', 'size', 'source', 'theme']})
@Component({ selector: 'p-icon', changeDetection: ChangeDetectionStrategy.OnPush, template: '<ng-content></ng-content>', inputs: ['color', 'lazy', 'name', 'size', 'source', 'theme'] })
export class PIcon {
  protected el: HTMLElement;
  constructor(c: ChangeDetectorRef, r: ElementRef, protected z: NgZone) {
    c.detach();
    this.el = r.nativeElement;
  }
}

export declare interface PLink extends Components.PLink {}
@ProxyCmp({inputs: ['download', 'hideLabel', 'href', 'icon', 'iconSource', 'rel', 'target', 'theme', 'variant']})
@Component({ selector: 'p-link', changeDetection: ChangeDetectionStrategy.OnPush, template: '<ng-content></ng-content>', inputs: ['download', 'hideLabel', 'href', 'icon', 'iconSource', 'rel', 'target', 'theme', 'variant'] })
export class PLink {
  protected el: HTMLElement;
  constructor(c: ChangeDetectorRef, r: ElementRef, protected z: NgZone) {
    c.detach();
    this.el = r.nativeElement;
  }
}

export declare interface PLinkPure extends Components.PLinkPure {}
@ProxyCmp({inputs: ['active', 'download', 'hideLabel', 'href', 'icon', 'iconSource', 'rel', 'size', 'target', 'theme', 'weight']})
@Component({ selector: 'p-link-pure', changeDetection: ChangeDetectionStrategy.OnPush, template: '<ng-content></ng-content>', inputs: ['active', 'download', 'hideLabel', 'href', 'icon', 'iconSource', 'rel', 'size', 'target', 'theme', 'weight'] })
export class PLinkPure {
  protected el: HTMLElement;
  constructor(c: ChangeDetectorRef, r: ElementRef, protected z: NgZone) {
    c.detach();
    this.el = r.nativeElement;
  }
}

export declare interface PMarque extends Components.PMarque {}
@ProxyCmp({inputs: ['trademark']})
@Component({ selector: 'p-marque', changeDetection: ChangeDetectionStrategy.OnPush, template: '<ng-content></ng-content>', inputs: ['trademark'] })
export class PMarque {
  protected el: HTMLElement;
  constructor(c: ChangeDetectorRef, r: ElementRef, protected z: NgZone) {
    c.detach();
    this.el = r.nativeElement;
  }
}

export declare interface PPagination extends Components.PPagination {}
@ProxyCmp({inputs: ['activePage', 'allyLabel', 'allyLabelNext', 'allyLabelPage', 'allyLabelPrev', 'itemsPerPage', 'maxNumberOfPageLinks', 'theme', 'totalItemsCount']})
@Component({ selector: 'p-pagination', changeDetection: ChangeDetectionStrategy.OnPush, template: '<ng-content></ng-content>', inputs: ['activePage', 'allyLabel', 'allyLabelNext', 'allyLabelPage', 'allyLabelPrev', 'itemsPerPage', 'maxNumberOfPageLinks', 'theme', 'totalItemsCount'] })
export class PPagination {
  pageChange!: EventEmitter<CustomEvent>;
  protected el: HTMLElement;
  constructor(c: ChangeDetectorRef, r: ElementRef, protected z: NgZone) {
    c.detach();
    this.el = r.nativeElement;
    proxyOutputs(this, this.el, ['pageChange']);
  }
}

export declare interface PSpinner extends Components.PSpinner {}
@ProxyCmp({inputs: ['size', 'theme']})
@Component({ selector: 'p-spinner', changeDetection: ChangeDetectionStrategy.OnPush, template: '<ng-content></ng-content>', inputs: ['size', 'theme'] })
export class PSpinner {
  protected el: HTMLElement;
  constructor(c: ChangeDetectorRef, r: ElementRef, protected z: NgZone) {
    c.detach();
    this.el = r.nativeElement;
  }
}

export declare interface PText extends Components.PText {}
@ProxyCmp({inputs: ['align', 'color', 'ellipsis', 'size', 'tag', 'theme', 'weight']})
@Component({ selector: 'p-text', changeDetection: ChangeDetectionStrategy.OnPush, template: '<ng-content></ng-content>', inputs: ['align', 'color', 'ellipsis', 'size', 'tag', 'theme', 'weight'] })
export class PText {
  protected el: HTMLElement;
  constructor(c: ChangeDetectorRef, r: ElementRef, protected z: NgZone) {
    c.detach();
    this.el = r.nativeElement;
  }
}<|MERGE_RESOLUTION|>--- conflicted
+++ resolved
@@ -65,20 +65,6 @@
   }
 }
 
-<<<<<<< HEAD
-export declare interface PCheckboxWrapper extends Components.PCheckboxWrapper {}
-@ProxyCmp({inputs: ['hideLabel', 'indeterminate', 'label', 'message', 'state']})
-@Component({ selector: 'p-checkbox-wrapper', changeDetection: ChangeDetectionStrategy.OnPush, template: '<ng-content></ng-content>', inputs: ['hideLabel', 'indeterminate', 'label', 'message', 'state'] })
-export class PCheckboxWrapper {
-  protected el: HTMLElement;
-  constructor(c: ChangeDetectorRef, r: ElementRef, protected z: NgZone) {
-    c.detach();
-    this.el = r.nativeElement;
-  }
-}
-
-=======
->>>>>>> 9f1dc9a2
 export declare interface PFlex extends Components.PFlex {}
 @ProxyCmp({inputs: ['alignContent', 'alignItems', 'direction', 'inline', 'justifyContent', 'wrap']})
 @Component({ selector: 'p-flex', changeDetection: ChangeDetectionStrategy.OnPush, template: '<ng-content></ng-content>', inputs: ['alignContent', 'alignItems', 'direction', 'inline', 'justifyContent', 'wrap'] })
