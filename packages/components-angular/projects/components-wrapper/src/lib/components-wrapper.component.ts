/* tslint:disable */
/* auto-generated angular directive proxies */
import { ChangeDetectionStrategy, ChangeDetectorRef, Component, ElementRef, EventEmitter, NgZone } from '@angular/core';
import { fromEvent } from 'rxjs';

export const proxyInputs = (Cmp: any, inputs: string[]) => {
  const Prototype = Cmp.prototype;
  inputs.forEach(item => {
    Object.defineProperty(Prototype, item, {
      get() { return this.el[item]; },
      set(val: any) { this.z.runOutsideAngular(() => (this.el[item] = val)); }
    });
  });
};

export const proxyMethods = (Cmp: any, methods: string[]) => {
  const Prototype = Cmp.prototype;
  methods.forEach(methodName => {
    Prototype[methodName] = function () {
      const args = arguments;
      return this.z.runOutsideAngular(() => this.el[methodName].apply(this.el, args));
    };
  });
};

export const proxyOutputs = (instance: any, el: any, events: string[]) => {
  events.forEach(eventName => instance[eventName] = fromEvent(el, eventName));
}

// tslint:disable-next-line: only-arrow-functions
export function ProxyCmp(opts: { inputs?: any; methods?: any }) {
  const decorator =  function(cls: any){
    if (opts.inputs) {
      proxyInputs(cls, opts.inputs);
    }
    if (opts.methods) {
      proxyMethods(cls, opts.methods);
    }
    return cls;
  };
  return decorator;
}

import { Components } from '@porsche-design-system/components-js'

export declare interface PButton extends Components.PButton {}
@ProxyCmp({inputs: ['disabled', 'hideLabel', 'icon', 'iconSource', 'loading', 'tabbable', 'theme', 'type', 'variant']})
@Component({ selector: 'p-button', changeDetection: ChangeDetectionStrategy.OnPush, template: '<ng-content></ng-content>', inputs: ['disabled', 'hideLabel', 'icon', 'iconSource', 'loading', 'tabbable', 'theme', 'type', 'variant'] })
export class PButton {
  protected el: HTMLElement;
  constructor(c: ChangeDetectorRef, r: ElementRef, protected z: NgZone) {
    c.detach();
    this.el = r.nativeElement;
  }
}

export declare interface PButtonPure extends Components.PButtonPure {}
@ProxyCmp({inputs: ['disabled', 'hideLabel', 'icon', 'iconSource', 'loading', 'size', 'tabbable', 'theme', 'type', 'weight']})
@Component({ selector: 'p-button-pure', changeDetection: ChangeDetectionStrategy.OnPush, template: '<ng-content></ng-content>', inputs: ['disabled', 'hideLabel', 'icon', 'iconSource', 'loading', 'size', 'tabbable', 'theme', 'type', 'weight'] })
export class PButtonPure {
  protected el: HTMLElement;
  constructor(c: ChangeDetectorRef, r: ElementRef, protected z: NgZone) {
    c.detach();
    this.el = r.nativeElement;
  }
}

export declare interface PCheckboxWrapper extends Components.PCheckboxWrapper {}
@ProxyCmp({inputs: ['hideLabel', 'label', 'message', 'state']})
@Component({ selector: 'p-checkbox-wrapper', changeDetection: ChangeDetectionStrategy.OnPush, template: '<ng-content></ng-content>', inputs: ['hideLabel', 'label', 'message', 'state'] })
export class PCheckboxWrapper {
  protected el: HTMLElement;
  constructor(c: ChangeDetectorRef, r: ElementRef, protected z: NgZone) {
    c.detach();
    this.el = r.nativeElement;
  }
}

export declare interface PFlex extends Components.PFlex {}
@ProxyCmp({inputs: ['alignContent', 'alignItems', 'direction', 'inline', 'justifyContent', 'wrap']})
@Component({ selector: 'p-flex', changeDetection: ChangeDetectionStrategy.OnPush, template: '<ng-content></ng-content>', inputs: ['alignContent', 'alignItems', 'direction', 'inline', 'justifyContent', 'wrap'] })
export class PFlex {
  protected el: HTMLElement;
  constructor(c: ChangeDetectorRef, r: ElementRef, protected z: NgZone) {
    c.detach();
    this.el = r.nativeElement;
  }
}

export declare interface PFlexItem extends Components.PFlexItem {}
@ProxyCmp({inputs: ['alignSelf', 'flex', 'grow', 'offset', 'shrink', 'width']})
@Component({ selector: 'p-flex-item', changeDetection: ChangeDetectionStrategy.OnPush, template: '<ng-content></ng-content>', inputs: ['alignSelf', 'flex', 'grow', 'offset', 'shrink', 'width'] })
export class PFlexItem {
  protected el: HTMLElement;
  constructor(c: ChangeDetectorRef, r: ElementRef, protected z: NgZone) {
    c.detach();
    this.el = r.nativeElement;
  }
}

export declare interface PGrid extends Components.PGrid {}
@ProxyCmp({inputs: ['direction']})
@Component({ selector: 'p-grid', changeDetection: ChangeDetectionStrategy.OnPush, template: '<ng-content></ng-content>', inputs: ['direction'] })
export class PGrid {
  protected el: HTMLElement;
  constructor(c: ChangeDetectorRef, r: ElementRef, protected z: NgZone) {
    c.detach();
    this.el = r.nativeElement;
  }
}

export declare interface PGridItem extends Components.PGridItem {}
@ProxyCmp({inputs: ['offset', 'size']})
@Component({ selector: 'p-grid-item', changeDetection: ChangeDetectionStrategy.OnPush, template: '<ng-content></ng-content>', inputs: ['offset', 'size'] })
export class PGridItem {
  protected el: HTMLElement;
  constructor(c: ChangeDetectorRef, r: ElementRef, protected z: NgZone) {
    c.detach();
    this.el = r.nativeElement;
  }
}

export declare interface PHeadline extends Components.PHeadline {}
@ProxyCmp({inputs: ['align', 'color', 'ellipsis', 'tag', 'theme', 'variant']})
@Component({ selector: 'p-headline', changeDetection: ChangeDetectionStrategy.OnPush, template: '<ng-content></ng-content>', inputs: ['align', 'color', 'ellipsis', 'tag', 'theme', 'variant'] })
export class PHeadline {
  protected el: HTMLElement;
  constructor(c: ChangeDetectorRef, r: ElementRef, protected z: NgZone) {
    c.detach();
    this.el = r.nativeElement;
  }
}

export declare interface PIcon extends Components.PIcon {}
@ProxyCmp({inputs: ['color', 'lazy', 'name', 'size', 'source', 'theme']})
@Component({ selector: 'p-icon', changeDetection: ChangeDetectionStrategy.OnPush, template: '<ng-content></ng-content>', inputs: ['color', 'lazy', 'name', 'size', 'source', 'theme'] })
export class PIcon {
  protected el: HTMLElement;
  constructor(c: ChangeDetectorRef, r: ElementRef, protected z: NgZone) {
    c.detach();
    this.el = r.nativeElement;
  }
}

export declare interface PLink extends Components.PLink {}
@ProxyCmp({inputs: ['download', 'hideLabel', 'href', 'icon', 'iconSource', 'rel', 'target', 'theme', 'variant']})
@Component({ selector: 'p-link', changeDetection: ChangeDetectionStrategy.OnPush, template: '<ng-content></ng-content>', inputs: ['download', 'hideLabel', 'href', 'icon', 'iconSource', 'rel', 'target', 'theme', 'variant'] })
export class PLink {
  protected el: HTMLElement;
  constructor(c: ChangeDetectorRef, r: ElementRef, protected z: NgZone) {
    c.detach();
    this.el = r.nativeElement;
  }
}

export declare interface PLinkPure extends Components.PLinkPure {}
@ProxyCmp({inputs: ['active', 'download', 'hideLabel', 'href', 'icon', 'iconSource', 'rel', 'size', 'target', 'theme', 'weight']})
@Component({ selector: 'p-link-pure', changeDetection: ChangeDetectionStrategy.OnPush, template: '<ng-content></ng-content>', inputs: ['active', 'download', 'hideLabel', 'href', 'icon', 'iconSource', 'rel', 'size', 'target', 'theme', 'weight'] })
export class PLinkPure {
  protected el: HTMLElement;
  constructor(c: ChangeDetectorRef, r: ElementRef, protected z: NgZone) {
    c.detach();
    this.el = r.nativeElement;
  }
}

export declare interface PMarque extends Components.PMarque {}
@ProxyCmp({inputs: ['trademark']})
@Component({ selector: 'p-marque', changeDetection: ChangeDetectionStrategy.OnPush, template: '<ng-content></ng-content>', inputs: ['trademark'] })
export class PMarque {
  protected el: HTMLElement;
  constructor(c: ChangeDetectorRef, r: ElementRef, protected z: NgZone) {
    c.detach();
    this.el = r.nativeElement;
  }
}

export declare interface PPagination extends Components.PPagination {}
@ProxyCmp({inputs: ['activePage', 'allyLabel', 'allyLabelNext', 'allyLabelPage', 'allyLabelPrev', 'itemsPerPage', 'maxNumberOfPageLinks', 'theme', 'totalItemsCount']})
@Component({ selector: 'p-pagination', changeDetection: ChangeDetectionStrategy.OnPush, template: '<ng-content></ng-content>', inputs: ['activePage', 'allyLabel', 'allyLabelNext', 'allyLabelPage', 'allyLabelPrev', 'itemsPerPage', 'maxNumberOfPageLinks', 'theme', 'totalItemsCount'] })
export class PPagination {
  pageChange!: EventEmitter<CustomEvent>;
  protected el: HTMLElement;
  constructor(c: ChangeDetectorRef, r: ElementRef, protected z: NgZone) {
    c.detach();
    this.el = r.nativeElement;
    proxyOutputs(this, this.el, ['pageChange']);
  }
}

export declare interface PSelectWrapper extends Components.PSelectWrapper {}
@ProxyCmp({inputs: ['hideLabel', 'label', 'message', 'state']})
@Component({ selector: 'p-select-wrapper', changeDetection: ChangeDetectionStrategy.OnPush, template: '<ng-content></ng-content>', inputs: ['hideLabel', 'label', 'message', 'state'] })
export class PSelectWrapper {
  protected el: HTMLElement;
  constructor(c: ChangeDetectorRef, r: ElementRef, protected z: NgZone) {
    c.detach();
    this.el = r.nativeElement;
  }
}

export declare interface PSpinner extends Components.PSpinner {}
@ProxyCmp({inputs: ['size', 'theme']})
@Component({ selector: 'p-spinner', changeDetection: ChangeDetectionStrategy.OnPush, template: '<ng-content></ng-content>', inputs: ['size', 'theme'] })
export class PSpinner {
  protected el: HTMLElement;
  constructor(c: ChangeDetectorRef, r: ElementRef, protected z: NgZone) {
    c.detach();
    this.el = r.nativeElement;
  }
}

export declare interface PText extends Components.PText {}
@ProxyCmp({inputs: ['align', 'color', 'ellipsis', 'size', 'tag', 'theme', 'weight']})
@Component({ selector: 'p-text', changeDetection: ChangeDetectionStrategy.OnPush, template: '<ng-content></ng-content>', inputs: ['align', 'color', 'ellipsis', 'size', 'tag', 'theme', 'weight'] })
export class PText {
  protected el: HTMLElement;
  constructor(c: ChangeDetectorRef, r: ElementRef, protected z: NgZone) {
    c.detach();
    this.el = r.nativeElement;
  }
}

<<<<<<< HEAD
export declare interface PTextareaWrapper extends Components.PTextareaWrapper {}
@ProxyCmp({inputs: ['hideLabel', 'label', 'message', 'state']})
@Component({ selector: 'p-textarea-wrapper', changeDetection: ChangeDetectionStrategy.OnPush, template: '<ng-content></ng-content>', inputs: ['hideLabel', 'label', 'message', 'state'] })
export class PTextareaWrapper {
=======
export declare interface PTextFieldWrapper extends Components.PTextFieldWrapper {}
@ProxyCmp({inputs: ['hideLabel', 'label', 'message', 'state']})
@Component({ selector: 'p-text-field-wrapper', changeDetection: ChangeDetectionStrategy.OnPush, template: '<ng-content></ng-content>', inputs: ['hideLabel', 'label', 'message', 'state'] })
export class PTextFieldWrapper {
>>>>>>> 6dc24121
  protected el: HTMLElement;
  constructor(c: ChangeDetectorRef, r: ElementRef, protected z: NgZone) {
    c.detach();
    this.el = r.nativeElement;
  }
}<|MERGE_RESOLUTION|>--- conflicted
+++ resolved
@@ -221,17 +221,21 @@
   }
 }
 
-<<<<<<< HEAD
+export declare interface PTextFieldWrapper extends Components.PTextFieldWrapper {}
+@ProxyCmp({inputs: ['hideLabel', 'label', 'message', 'state']})
+@Component({ selector: 'p-text-field-wrapper', changeDetection: ChangeDetectionStrategy.OnPush, template: '<ng-content></ng-content>', inputs: ['hideLabel', 'label', 'message', 'state'] })
+export class PTextFieldWrapper {
+  protected el: HTMLElement;
+  constructor(c: ChangeDetectorRef, r: ElementRef, protected z: NgZone) {
+    c.detach();
+    this.el = r.nativeElement;
+  }
+}
+
 export declare interface PTextareaWrapper extends Components.PTextareaWrapper {}
 @ProxyCmp({inputs: ['hideLabel', 'label', 'message', 'state']})
 @Component({ selector: 'p-textarea-wrapper', changeDetection: ChangeDetectionStrategy.OnPush, template: '<ng-content></ng-content>', inputs: ['hideLabel', 'label', 'message', 'state'] })
 export class PTextareaWrapper {
-=======
-export declare interface PTextFieldWrapper extends Components.PTextFieldWrapper {}
-@ProxyCmp({inputs: ['hideLabel', 'label', 'message', 'state']})
-@Component({ selector: 'p-text-field-wrapper', changeDetection: ChangeDetectionStrategy.OnPush, template: '<ng-content></ng-content>', inputs: ['hideLabel', 'label', 'message', 'state'] })
-export class PTextFieldWrapper {
->>>>>>> 6dc24121
   protected el: HTMLElement;
   constructor(c: ChangeDetectorRef, r: ElementRef, protected z: NgZone) {
     c.detach();
