--- conflicted
+++ resolved
@@ -28,14 +28,11 @@
   PTextFieldWrapper,
   PTextareaWrapper,
   PFieldsetWrapper,
+  PBanner,
   PDivider,
-<<<<<<< HEAD
-  PBanner
-=======
   PTabs,
   PTabsItem,
   PTabsBar
->>>>>>> e300ff45
 } from './components-wrapper.component';
 
 const DECLARATIONS = [
@@ -63,14 +60,11 @@
   PTextFieldWrapper,
   PTextareaWrapper,
   PFieldsetWrapper,
+  PBanner,
   PDivider,
-<<<<<<< HEAD
-  PBanner
-=======
   PTabs,
   PTabsItem,
   PTabsBar
->>>>>>> e300ff45
 ];
 
 @NgModule({
