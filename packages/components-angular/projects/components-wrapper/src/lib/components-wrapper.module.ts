--- conflicted
+++ resolved
@@ -17,12 +17,9 @@
   PPagination,
   PSpinner,
   PText,
-<<<<<<< HEAD
+  PTextFieldWrapper,
+  PSelectWrapper,
   PTextareaWrapper
-=======
-  PTextFieldWrapper,
-  PSelectWrapper
->>>>>>> c5526534
 } from './components-wrapper.component';
 
 const DECLARATIONS = [
@@ -41,12 +38,9 @@
   PPagination,
   PSpinner,
   PText,
-<<<<<<< HEAD
+  PTextFieldWrapper,
+  PSelectWrapper,
   PTextareaWrapper
-=======
-  PTextFieldWrapper,
-  PSelectWrapper
->>>>>>> c5526534
 ];
 
 export function ApplyPolyfillAndDefineCustomElements<T extends {new(...args:any[])}>(constructor:T) {
