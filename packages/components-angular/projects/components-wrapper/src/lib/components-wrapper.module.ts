import {NgModule} from '@angular/core';
import {defineCustomElements, applyPolyfills} from '@porsche-design-system/components-js/loader';

import {
  PButton,
  PButtonPure,
  PFlex,
  PFlexItem,
  PGrid,
  PGridItem,
  PHeadline,
  PIcon,
  PLink,
  PLinkPure,
  PMarque,
  PPagination,
  PSpinner,
  PText,
<<<<<<< HEAD
  PTextFieldWrapper,
=======
  PCheckboxWrapper,
>>>>>>> 9651d17a
  PSelectWrapper
} from './components-wrapper.component';

const DECLARATIONS = [
  PButton,
  PButtonPure,
  PFlex,
  PFlexItem,
  PGrid,
  PGridItem,
  PHeadline,
  PIcon,
  PLink,
  PLinkPure,
  PMarque,
  PPagination,
  PSpinner,
  PText,
<<<<<<< HEAD
  PTextFieldWrapper,
=======
  PCheckboxWrapper,
>>>>>>> 9651d17a
  PSelectWrapper
];

export function ApplyPolyfillAndDefineCustomElements<T extends {new(...args:any[])}>(constructor:T) {
  (async () => {
    await applyPolyfills();
    await defineCustomElements(window);
  })();
  return constructor;
}

@ApplyPolyfillAndDefineCustomElements
@NgModule({
  declarations: DECLARATIONS,
  exports: DECLARATIONS,
  imports: [],
  providers: []
})
export class PorscheDesignSystemModule {}<|MERGE_RESOLUTION|>--- conflicted
+++ resolved
@@ -4,6 +4,7 @@
 import {
   PButton,
   PButtonPure,
+  PCheckboxWrapper,
   PFlex,
   PFlexItem,
   PGrid,
@@ -16,17 +17,14 @@
   PPagination,
   PSpinner,
   PText,
-<<<<<<< HEAD
   PTextFieldWrapper,
-=======
-  PCheckboxWrapper,
->>>>>>> 9651d17a
   PSelectWrapper
 } from './components-wrapper.component';
 
 const DECLARATIONS = [
   PButton,
   PButtonPure,
+  PCheckboxWrapper,
   PFlex,
   PFlexItem,
   PGrid,
@@ -39,11 +37,7 @@
   PPagination,
   PSpinner,
   PText,
-<<<<<<< HEAD
   PTextFieldWrapper,
-=======
-  PCheckboxWrapper,
->>>>>>> 9651d17a
   PSelectWrapper
 ];
 
