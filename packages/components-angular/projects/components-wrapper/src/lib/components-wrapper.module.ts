import {NgModule} from '@angular/core';
import {defineCustomElements, applyPolyfills} from '@porsche-design-system/components-js/loader';

import {
  PButton,
  PButtonPure,
  PCheckboxWrapper,
  PFlex,
  PFlexItem,
  PGrid,
  PGridItem,
  PHeadline,
  PIcon,
  PLink,
  PLinkPure,
  PMarque,
  PPagination,
  PRadioButtonWrapper,
  PSelectWrapper,
  PSpinner,
  PText,
<<<<<<< HEAD
  PTextFieldWrapper
=======
  PTextFieldWrapper,
  PSelectWrapper,
  PTextareaWrapper
>>>>>>> eccd5a31
} from './components-wrapper.component';

const DECLARATIONS = [
  PButton,
  PButtonPure,
  PCheckboxWrapper,
  PFlex,
  PFlexItem,
  PGrid,
  PGridItem,
  PHeadline,
  PIcon,
  PLink,
  PLinkPure,
  PMarque,
  PPagination,
  PRadioButtonWrapper,
  PSelectWrapper,
  PSpinner,
  PText,
<<<<<<< HEAD
  PTextFieldWrapper
=======
  PTextFieldWrapper,
  PSelectWrapper,
  PTextareaWrapper
>>>>>>> eccd5a31
];

export function ApplyPolyfillAndDefineCustomElements<T extends {new(...args:any[])}>(constructor:T) {
  (async () => {
    await applyPolyfills();
    await defineCustomElements(window);
  })();
  return constructor;
}

@ApplyPolyfillAndDefineCustomElements
@NgModule({
  declarations: DECLARATIONS,
  exports: DECLARATIONS,
  imports: [],
  providers: []
})
export class PorscheDesignSystemModule {}<|MERGE_RESOLUTION|>--- conflicted
+++ resolved
@@ -19,13 +19,8 @@
   PSelectWrapper,
   PSpinner,
   PText,
-<<<<<<< HEAD
-  PTextFieldWrapper
-=======
   PTextFieldWrapper,
-  PSelectWrapper,
   PTextareaWrapper
->>>>>>> eccd5a31
 } from './components-wrapper.component';
 
 const DECLARATIONS = [
@@ -46,13 +41,8 @@
   PSelectWrapper,
   PSpinner,
   PText,
-<<<<<<< HEAD
-  PTextFieldWrapper
-=======
   PTextFieldWrapper,
-  PSelectWrapper,
   PTextareaWrapper
->>>>>>> eccd5a31
 ];
 
 export function ApplyPolyfillAndDefineCustomElements<T extends {new(...args:any[])}>(constructor:T) {
