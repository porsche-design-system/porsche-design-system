--- conflicted
+++ resolved
@@ -17,14 +17,9 @@
   "license": "SEE LICENSE IN https://designsystem.porsche.com",
   "description": "Porsche Design System Web Components Angular",
   "dependencies": {
-<<<<<<< HEAD
-    "@porsche-design-system/components-js": "1.5.0-rc.0",
+    "@porsche-design-system/components-js": "1.5.0-rc.2",
     "tslib": "^2.0.0"
 },
-=======
-    "@porsche-design-system/components-js": "1.5.0-rc.2"
-  },
->>>>>>> 7afedbec
   "peerDependencies": {
     "@angular/common": ">=8.2.0 <10.0.0",
     "@angular/core": ">=8.2.0 <10.0.0"
