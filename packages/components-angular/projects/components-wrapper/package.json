--- conflicted
+++ resolved
@@ -16,11 +16,7 @@
   "license": "SEE LICENSE IN https://designsystem.porsche.com",
   "description": "Porsche Design System Web Components React",
   "dependencies": {
-<<<<<<< HEAD
     "@porsche-design-system/components-pwcm": "1.4.0"
-=======
-    "@porsche-design-system/components-js": "1.5.0-rc.0"
->>>>>>> 13a9ff1a
   },
   "peerDependencies": {
     "@angular/common": ">=8.2.0 <10.0.0",
