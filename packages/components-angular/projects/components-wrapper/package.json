{
  "name": "@porsche-design-system/components-angular",
<<<<<<< HEAD
  "version": "2.9.2-beta.0",
=======
  "version": "2.9.2-rc.0",
>>>>>>> fd42752e
  "scope": "@porsche-design-system",
  "author": "Dr. Ing. h.c. F. Porsche AG",
  "contributors": [
    "Stephan Schröter <stephan.schroeter@mhp.com>",
    "Marcel Bertram <marcel.bertram@porsche.de>",
    "Anna Krohmer <anna.krohmer@udg.de>",
    "Oliver Hook <oliver.hook@mhp.com>",
    "Olivia Pala <olivia.pala@udg.de>",
    "Christoph Stickel <net.christoph.stickel@mhp.com>",
    "Matthias Hägele <matthias.haegele@mhp.com>",
    "Melanie Kolar <melanie.kolar@udg.de>",
    "Bernd Hacker <bernd.hacker@mhp.com>",
    "Johannes Müller-Naumann <johannes.mueller-naumann@mhp.com>",
    "Anton Schmidt <anton.schmidt@mhp.com>"
  ],
  "license": "SEE LICENSE IN https://designsystem.porsche.com",
  "description": "The Porsche Design System provides the design fundamentals and elements for efficiently creating aesthetic and high-quality web applications. Everything is built and tested following the Porsche quality standards and corporate design principles.",
  "homepage": "https://designsystem.porsche.com",
  "repository": {
    "type": "git",
    "url": "git+https://github.com/porscheui/porsche-design-system.git"
  },
  "bugs": {
    "url": "https://github.com/porscheui/porsche-ui-contribution/issues"
  },
  "dependencies": {
<<<<<<< HEAD
    "@porsche-design-system/components-js": "2.9.2-beta.0",
=======
    "@porsche-design-system/components-js": "2.9.2-rc.0",
>>>>>>> fd42752e
    "tslib": "^2.0.1"
  },
  "peerDependencies": {
    "@angular/common": ">=12.0.0 <14.0.0",
    "@angular/core": ">=12.0.0 <14.0.0"
  },
  "exports": {
    "./partials": {
      "types": "./partials/partials.d.ts",
      "import": "./partials/esm/partials.js",
      "require": "./partials/partials.js"
    },
    "./utilities/jss": {
      "types": "./utilities/jss/jss.d.ts",
      "import": "./utilities/jss/esm/jss.js",
      "require": "./utilities/jss/jss.js"
    }
  }
}<|MERGE_RESOLUTION|>--- conflicted
+++ resolved
@@ -1,10 +1,6 @@
 {
   "name": "@porsche-design-system/components-angular",
-<<<<<<< HEAD
-  "version": "2.9.2-beta.0",
-=======
-  "version": "2.9.2-rc.0",
->>>>>>> fd42752e
+  "version": "2.9.3-beta.0",
   "scope": "@porsche-design-system",
   "author": "Dr. Ing. h.c. F. Porsche AG",
   "contributors": [
@@ -31,11 +27,7 @@
     "url": "https://github.com/porscheui/porsche-ui-contribution/issues"
   },
   "dependencies": {
-<<<<<<< HEAD
-    "@porsche-design-system/components-js": "2.9.2-beta.0",
-=======
-    "@porsche-design-system/components-js": "2.9.2-rc.0",
->>>>>>> fd42752e
+    "@porsche-design-system/components-js": "2.9.3-beta.0",
     "tslib": "^2.0.1"
   },
   "peerDependencies": {
