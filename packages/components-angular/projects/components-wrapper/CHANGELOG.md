# Porsche Design System | Components Angular
All notable changes to this project will be documented in this file.

The format is based on [Keep a Changelog](https://keepachangelog.com/en/1.0.0/),
and this project adheres to [Semantic Versioning](https://semver.org/spec/v2.0.0.html).

## [Unreleased]

### Added
<<<<<<< HEAD
- `Link Social`
=======
- Submit button with search icon to `p-textfield-wrapper` type search
>>>>>>> 81a65fa8

### Changed
- Visual appearance of icons
- Improve caching strategy for icons by content-based hash
- Cursor of Radio, Checkbox and Select

## [1.4.0-rc.0] - 2020-04-09

### Added
- SSR support

## [1.3.0] - 2020-04-08

### Added
- New headline size `headline-5` to `p-headline` 
- Test Mocks

### Fixed
- Text styling of Select component on focus in IE11 and Chrome on Windows 10

## [1.3.0-rc.0] - 2020-04-03

### Fixed
- Improve form elements

## [1.2.0] - 2020-03-25

### Added
- `Divider`
- Hover state for form elements

### Fixed
- Support label text of form elements for Screen readers

## [1.1.2] - 2020-03-17

### Changed
- Notification colors

## [1.1.1] - 2020-03-13

### Changed
- Icon of `Checkbox` indeterminate state

## [1.1.0] - 2020-03-11

### Fixed
- Minor improvements

## [1.1.0-rc.0] - 2020-03-02

### Added
- `Select Wrapper`
- `Checkbox Wrapper`
- `Radio Button Wrapper`
- `Textarea Wrapper`

### Fixed
- `Text Field Wrapper` toggle password visibility

## [1.0.3] - 2020-02-13

### Fixed
- JS framework compatibility

## [1.1.0-0] - 2020-02-06

### Added
- `Text Field Wrapper`

### Changed
- Add proper cursor for disabled state for `Button` and `Button Pure`

## [1.0.2] - 2020-02-04

### Fixed
- Inheritable styling of slotted content

## [1.0.1] - 2020-01-30

### Added
- Clickable area of `Link Pure` and `Button Pure` is optionally configurable by defining padding on host element

## [1.0.0] - 2020-01-28

### Added
- Cursor pointer on hover for `Button` and `Button Pure`
- Line-height gets calculated based on Porsche type-scaling formula automatically for `Text`, `Link Pure` and `Button Pure`
- Test helper function `componentsReady()` which indicates when lazy loaded components fully have loaded

### Changed
- Update CDN asset paths
- Improve font-weight definitions
- Rename and optimize neutral colors for `Icon` and `Text`

## [1.0.0-rc.1] - 2019-12-13

### Added
- `Headline`
- `Text`
- `Marque`
- `Button`
- `Button Pure`
- `Spinner`
- `Icon`
- `Flex`
- `Grid`
- `Link`
- `Link Pure`
- `Pagination`
- "Blur on focus"<|MERGE_RESOLUTION|>--- conflicted
+++ resolved
@@ -7,11 +7,8 @@
 ## [Unreleased]
 
 ### Added
-<<<<<<< HEAD
 - `Link Social`
-=======
 - Submit button with search icon to `p-textfield-wrapper` type search
->>>>>>> 81a65fa8
 
 ### Changed
 - Visual appearance of icons
