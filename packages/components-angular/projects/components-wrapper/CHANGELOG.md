--- conflicted
+++ resolved
@@ -12,11 +12,8 @@
 - Test-Projects React, Angular, Gatsby and NextJS
 
 ### Changed
-<<<<<<< HEAD
 - `p-grid` has a max-width of 1920px and gets centered
-=======
 - Background color of readonly state in components `p-textfield-wrapper` and `p-textarea-wrapper`
->>>>>>> d42cd10c
 - Visual appearance of icons
 - Improve caching strategy for icons by content-based hash
 - Cursor of Radio, Checkbox and Select
