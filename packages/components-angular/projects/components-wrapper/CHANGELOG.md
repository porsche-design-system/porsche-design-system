# Porsche Design System | Components Angular
All notable changes to this project will be documented in this file.

The format is based on [Keep a Changelog](https://keepachangelog.com/en/1.0.0/),
and this project adheres to [Semantic Versioning](https://semver.org/spec/v2.0.0.html).

## [Unreleased]

<<<<<<< HEAD
## [1.1.0-0] (2020-02-06)

### Added
- `Text Field Wrapper`

### Changed
- Add proper cursor for disabled state for `Button` and `Button Pure`
=======
## [1.0.3] (2020-02-13)

### Fixed
- JS framework compatibility
>>>>>>> f8166f82

## [1.0.2] (2020-02-04)

### Fixed
- Inheritable styling of slotted content

## [1.0.1] (2020-01-30)

### Added
- Clickable area of `Link Pure` and `Button Pure` is optionally configurable by defining padding on host element

## [1.0.0] (2020-01-28)

### Added
- Cursor pointer on hover for `Button` and `Button Pure`
- Line-height gets calculated based on Porsche type-scaling formula automatically for `Text`, `Link Pure` and `Button Pure`
- Test helper function `componentsReady()` which indicates when lazy loaded components fully have loaded

### Changed
- Update CDN asset paths
- Improve font-weight definitions
- Rename and optimize neutral colors for `Icon` and `Text`

## [1.0.0-rc.1] (2019-12-13)

### Added
- `Headline`
- `Text`
- `Marque`
- `Button`
- `Button Pure`
- `Spinner`
- `Icon`
- `Flex`
- `Grid`
- `Link`
- `Link Pure`
- `Pagination`
- "Blur on focus"<|MERGE_RESOLUTION|>--- conflicted
+++ resolved
@@ -6,7 +6,11 @@
 
 ## [Unreleased]
 
-<<<<<<< HEAD
+## [1.0.3] (2020-02-13)
+
+### Fixed
+- JS framework compatibility
+
 ## [1.1.0-0] (2020-02-06)
 
 ### Added
@@ -14,12 +18,6 @@
 
 ### Changed
 - Add proper cursor for disabled state for `Button` and `Button Pure`
-=======
-## [1.0.3] (2020-02-13)
-
-### Fixed
-- JS framework compatibility
->>>>>>> f8166f82
 
 ## [1.0.2] (2020-02-04)
 
