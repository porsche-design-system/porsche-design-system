# Porsche Design System | Components Angular
All notable changes to this project will be documented in this file.

The format is based on [Keep a Changelog](https://keepachangelog.com/en/1.0.0/),
and this project adheres to [Semantic Versioning](https://semver.org/spec/v2.0.0.html).

## [Unreleased]

<<<<<<< HEAD
### Added
- New headline size `headline-5` to `p-headline` 
=======
### Fixed
- Improve form elements
>>>>>>> 9e437079

## [1.2.0] - 2020-03-25

### Added
- `Divider`
- Hover state for form elements

### Fixed
- Support label text of form elements for Screen readers

## [1.1.2] - 2020-03-17

### Changed
- Notification colors

## [1.1.1] (2020-03-13)

### Changed
- Icon of `Checkbox` indeterminate state

## [1.1.0] (2020-03-11)

### Fixed
- Minor improvements

## [1.1.0-rc.0] (2020-03-02)

### Added
- `Select Wrapper`
- `Checkbox Wrapper`
- `Radio Button Wrapper`
- `Textarea Wrapper`

### Fixed
- `Text Field Wrapper` toggle password visibility

## [1.0.3] (2020-02-13)

### Fixed
- JS framework compatibility

## [1.1.0-0] (2020-02-06)

### Added
- `Text Field Wrapper`

### Changed
- Add proper cursor for disabled state for `Button` and `Button Pure`

## [1.0.2] (2020-02-04)

### Fixed
- Inheritable styling of slotted content

## [1.0.1] (2020-01-30)

### Added
- Clickable area of `Link Pure` and `Button Pure` is optionally configurable by defining padding on host element

## [1.0.0] (2020-01-28)

### Added
- Cursor pointer on hover for `Button` and `Button Pure`
- Line-height gets calculated based on Porsche type-scaling formula automatically for `Text`, `Link Pure` and `Button Pure`
- Test helper function `componentsReady()` which indicates when lazy loaded components fully have loaded

### Changed
- Update CDN asset paths
- Improve font-weight definitions
- Rename and optimize neutral colors for `Icon` and `Text`

## [1.0.0-rc.1] (2019-12-13)

### Added
- `Headline`
- `Text`
- `Marque`
- `Button`
- `Button Pure`
- `Spinner`
- `Icon`
- `Flex`
- `Grid`
- `Link`
- `Link Pure`
- `Pagination`
- "Blur on focus"<|MERGE_RESOLUTION|>--- conflicted
+++ resolved
@@ -6,13 +6,11 @@
 
 ## [Unreleased]
 
-<<<<<<< HEAD
 ### Added
 - New headline size `headline-5` to `p-headline` 
-=======
+
 ### Fixed
 - Improve form elements
->>>>>>> 9e437079
 
 ## [1.2.0] - 2020-03-25
 
