{
  "name": "@porsche-design-system/components-angular",
  "version": "3.21.0",
  "description": "Porsche Design System is a component library designed to help developers create the best experience for software or services distributed by Dr. Ing. h.c. F. Porsche AG.",
  "keywords": [
    "porsche",
    "design",
    "system",
    "web",
    "component",
    "library",
    "angular",
    "js"
  ],
  "scope": "@porsche-design-system",
  "author": "Dr. Ing. h.c. F. Porsche AG",
  "license": "SEE LICENSE IN LICENSE",
  "homepage": "https://designsystem.porsche.com",
  "dependencies": {
<<<<<<< HEAD
    "@porsche-design-system/components-js": "3.20.0",
    "tslib": "^2.8.1"
=======
    "@porsche-design-system/components-js": "3.21.0",
    "tslib": "^2.6.3"
>>>>>>> 3c61cb81
  },
  "peerDependencies": {
    "@angular/common": ">=17.0.0 <19.0.0",
    "@angular/core": ">=17.0.0 <19.0.0",
<<<<<<< HEAD
    "ag-grid-community": ">= 32.0.0 <33.0.0",
    "ag-grid-enterprise": ">= 32.0.0 <33.0.0",
=======
>>>>>>> 3c61cb81
    "ag-grid-angular": ">= 32.0.0 <33.0.0",
    "ag-grid-enterprise": ">= 32.0.0 <33.0.0",
    "rxjs": "^6.5.3 || ^7.4.0"
  },
  "peerDependenciesMeta": {
    "ag-grid-community": {
      "optional": true
    },
    "ag-grid-enterprise": {
      "optional": true
    },
    "ag-grid-angular": {
      "optional": true
    }
  },
  "exports": {
    "./jsdom-polyfill": {
      "types": "./jsdom-polyfill/index.d.ts",
      "default": "./jsdom-polyfill/index.cjs"
    },
    "./partials": {
      "types": "./partials/index.d.ts",
      "module": "./partials/index.js",
      "default": "./partials/index.cjs"
    },
    "./styles": {
      "sass": "./styles/_index.scss",
      "types": "./styles/esm/index.d.ts",
      "import": "./styles/esm/index.mjs",
      "default": "./styles/cjs/index.cjs"
    },
    "./ag-grid/*.css": "./ag-grid/*.css",
    "./testing": {
      "types": "./testing/index.d.ts",
      "default": "./testing/index.cjs"
    }
  }
}<|MERGE_RESOLUTION|>--- conflicted
+++ resolved
@@ -17,22 +17,12 @@
   "license": "SEE LICENSE IN LICENSE",
   "homepage": "https://designsystem.porsche.com",
   "dependencies": {
-<<<<<<< HEAD
-    "@porsche-design-system/components-js": "3.20.0",
+    "@porsche-design-system/components-js": "3.21.0",
     "tslib": "^2.8.1"
-=======
-    "@porsche-design-system/components-js": "3.21.0",
-    "tslib": "^2.6.3"
->>>>>>> 3c61cb81
   },
   "peerDependencies": {
     "@angular/common": ">=17.0.0 <19.0.0",
     "@angular/core": ">=17.0.0 <19.0.0",
-<<<<<<< HEAD
-    "ag-grid-community": ">= 32.0.0 <33.0.0",
-    "ag-grid-enterprise": ">= 32.0.0 <33.0.0",
-=======
->>>>>>> 3c61cb81
     "ag-grid-angular": ">= 32.0.0 <33.0.0",
     "ag-grid-enterprise": ">= 32.0.0 <33.0.0",
     "rxjs": "^6.5.3 || ^7.4.0"
