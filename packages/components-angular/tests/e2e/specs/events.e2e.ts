--- conflicted
+++ resolved
@@ -168,13 +168,8 @@
   it('should emit events once', async () => {
     await goto(page, 'events');
 
-<<<<<<< HEAD
     const tableHeadBtn = await selectNode(page, 'p-table-head-cell >>> p-button-pure >>> button');
-    const tableSortingChangeEventCounter = await selectNode(page, 'p-table + p');
-=======
-    const tableHeadBtn = await selectNode(page, 'p-table-head-cell >>> button');
     const tableChangeEventCounter = await selectNode(page, 'p-table + p');
->>>>>>> 24bbb8db
 
     await tableHeadBtn.click();
     expect(await getCounterValue(tableChangeEventCounter)).toBe('1');
