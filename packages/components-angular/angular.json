{
  "$schema": "./node_modules/@angular/cli/lib/config/schema.json",
  "version": 1,
  "newProjectRoot": "projects",
  "projects": {
    "demo-app": {
      "projectType": "application",
      "schematics": {
        "@schematics/angular:component": {
          "style": "scss"
        }
      },
      "root": "",
      "sourceRoot": "src",
      "prefix": "app",
      "architect": {
        "build": {
          "builder": "@angular-builders/custom-webpack:browser",
          "options": {
            "outputPath": "dist/demo-app",
            "index": "src/index.html",
            "main": "src/main.ts",
            "polyfills": "src/polyfills.ts",
            "tsConfig": "tsconfig.app.json",
            "aot": true,
<<<<<<< HEAD
            "assets": ["src/favicon.ico", "src/assets"],
            "styles": [
              "@porsche-design-system/shared/css/styles.css",
              "ag-grid-enterprise/styles/ag-grid.css",
              "@porsche-design-system/components-js/ag-grid/theme-pds.css"
            ],
=======
            "assets": ["src/favicon.ico"],
            "styles": ["@porsche-design-system/shared/css/styles.css"],
>>>>>>> d29ff432
            "inlineStyleLanguage": "scss",
            "scripts": [],
            "indexTransform": "./scripts/injectPartials.js"
          },
          "configurations": {
            "production": {
              "fileReplacements": [
                {
                  "replace": "src/environments/environment.ts",
                  "with": "src/environments/environment.prod.ts"
                }
              ],
              "optimization": true,
              "outputHashing": "all",
              "sourceMap": false,
              "namedChunks": false,
              "extractLicenses": true,
              "vendorChunk": false,
              "buildOptimizer": true,
              "budgets": [
                {
                  "type": "initial",
                  "maximumWarning": "2mb",
                  "maximumError": "5mb"
                },
                {
                  "type": "anyComponentStyle",
                  "maximumWarning": "6kb",
                  "maximumError": "25kb"
                }
              ]
            }
          }
        },
        "serve": {
          "builder": "@angular-builders/custom-webpack:dev-server",
          "options": {
            "host": "0.0.0.0",
            "publicHost": "localhost:4200",
            "browserTarget": "demo-app:build"
          },
          "configurations": {
            "production": {
              "browserTarget": "demo-app:build:production"
            }
          }
        },
        "extract-i18n": {
          "builder": "@angular-devkit/build-angular:extract-i18n",
          "options": {
            "buildTarget": "demo-app:build"
          }
        },
        "test": {
          "builder": "@angular-devkit/build-angular:karma",
          "options": {
            "main": "src/test.ts",
            "polyfills": "src/polyfills.ts",
            "tsConfig": "tsconfig.spec.json",
            "karmaConfig": "karma.conf.js",
            "assets": ["src/favicon.ico"],
            "styles": [],
            "scripts": []
          }
        }
      }
    },
    "angular-wrapper": {
      "projectType": "library",
      "root": "projects/angular-wrapper",
      "sourceRoot": "projects/angular-wrapper/src",
      "prefix": "lib",
      "architect": {
        "build": {
          "builder": "@angular-devkit/build-angular:ng-packagr",
          "options": {
            "tsConfig": "projects/angular-wrapper/tsconfig.lib.json",
            "project": "projects/angular-wrapper/ng-package.json"
          },
          "configurations": {
            "production": {
              "tsConfig": "projects/angular-wrapper/tsconfig.lib.prod.json"
            }
          }
        }
      }
    }
  },
  "cli": {
    "packageManager": "yarn",
    "analytics": false
  }
}<|MERGE_RESOLUTION|>--- conflicted
+++ resolved
@@ -23,17 +23,12 @@
             "polyfills": "src/polyfills.ts",
             "tsConfig": "tsconfig.app.json",
             "aot": true,
-<<<<<<< HEAD
-            "assets": ["src/favicon.ico", "src/assets"],
+            "assets": ["src/favicon.ico"],
             "styles": [
               "@porsche-design-system/shared/css/styles.css",
               "ag-grid-enterprise/styles/ag-grid.css",
               "@porsche-design-system/components-js/ag-grid/theme-pds.css"
             ],
-=======
-            "assets": ["src/favicon.ico"],
-            "styles": ["@porsche-design-system/shared/css/styles.css"],
->>>>>>> d29ff432
             "inlineStyleLanguage": "scss",
             "scripts": [],
             "indexTransform": "./scripts/injectPartials.js"
