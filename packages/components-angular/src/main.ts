import { enableProdMode } from '@angular/core';
import { platformBrowserDynamic } from '@angular/platform-browser-dynamic';
import { AppModule } from './app/app.module';
import { environment } from './environments/environment';
import { componentsReady } from '@porsche-design-system/components-angular';

if (environment.production) {
  enableProdMode();
}

platformBrowserDynamic()
  .bootstrapModule(AppModule)
<<<<<<< HEAD
  .catch((err) => console.error(err));
=======
  .catch((err) => console.error(err));

(window as any).componentsReady = componentsReady;
>>>>>>> 3ceb5bb3
<|MERGE_RESOLUTION|>--- conflicted
+++ resolved
@@ -10,10 +10,6 @@
 
 platformBrowserDynamic()
   .bootstrapModule(AppModule)
-<<<<<<< HEAD
-  .catch((err) => console.error(err));
-=======
   .catch((err) => console.error(err));
 
-(window as any).componentsReady = componentsReady;
->>>>>>> 3ceb5bb3
+(window as any).componentsReady = componentsReady;