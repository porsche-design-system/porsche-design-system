--- conflicted
+++ resolved
@@ -286,11 +286,7 @@
       <p-text-field-wrapper [label]="'Type password readonly'" [theme]="'dark'">
         <input [type]="'password'" [value]="'some password'" readonly />
       </p-text-field-wrapper>
-<<<<<<< HEAD
-      <p-text-field-wrapper [label]="'Type password long text'" style="max-width: 240px" [theme]="'dark'">
-=======
       <p-text-field-wrapper [label]="'Type password long text'" style="max-width: 15rem" [theme]="'dark'">
->>>>>>> ea26c91d
         <input
           [type]="'password'"
           [value]="'some really long password with many words and amazing special characters, letters big and small, numbers'"
