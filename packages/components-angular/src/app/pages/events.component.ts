import { ChangeDetectionStrategy, Component } from '@angular/core';
import type {
<<<<<<< HEAD
  AccordionUpdateEventDetail,
  CarouselUpdateEventDetail,
  PaginationUpdateEventDetail,
  SwitchUpdateEventDetail,
  TableUpdateEventDetail,
  TabsBarUpdateEventDetail,
  TabsUpdateEventDetail,
=======
  AccordionUpdateEvent, // using deprecated to verify it is still available
  CarouselUpdateEvent, // using deprecated to verify it is still available
  PaginationUpdateEvent, // using deprecated to verify it is still available
  SwitchUpdateEvent, // using deprecated to verify it is still available
  TableUpdateEvent, // using deprecated to verify it is still available
  TabsBarUpdateEvent, // using deprecated to verify it is still available
  TabsUpdateEvent, // using deprecated to verify it is still available
  InputDateInputEventDetail,
  InputDateBlurEventDetail,
  InputDateChangeEventDetail,
  InputEmailInputEventDetail,
  InputEmailBlurEventDetail,
  InputEmailChangeEventDetail,
  InputNumberInputEventDetail,
  InputNumberBlurEventDetail,
  InputNumberChangeEventDetail,
  InputPasswordInputEventDetail,
  InputPasswordBlurEventDetail,
  InputPasswordChangeEventDetail,
  InputSearchInputEventDetail,
  InputSearchBlurEventDetail,
  InputSearchChangeEventDetail,
  InputTelInputEventDetail,
  InputTelBlurEventDetail,
  InputTelChangeEventDetail,
  InputTextInputEventDetail,
  InputTextBlurEventDetail,
  InputTextChangeEventDetail,
  InputTimeInputEventDetail,
  InputTimeBlurEventDetail,
  InputTimeChangeEventDetail,
  InputUrlInputEventDetail,
  InputUrlBlurEventDetail,
  InputUrlChangeEventDetail,
  TextareaInputEventDetail,
  TextareaBlurEventDetail,
  TextareaChangeEventDetail,
>>>>>>> 89053a47
} from '@porsche-design-system/components-angular';

@Component({
  selector: 'page-events',
  template: `
    <div class="playground light">
      <p-accordion [heading]="'Some heading'" (update)="onAccordionUpdate($event)">
        Test content Lorem ipsum dolor sit amet, consetetur sadipscing elitr, sed diam nonumy eirmod tempor invidunt ut
        labore et dolore magna aliquyam erat, sed diam voluptua.
      </p-accordion>
      <p>{{ accordionUpdateEventCounter }}</p>
    </div>

    <div class="playground light">
      <p-pagination
        [totalItemsCount]="500"
        [itemsPerPage]="25"
        [activePage]="1"
        (update)="onPaginationUpdate($event)"
      ></p-pagination>
      <p>{{ paginationUpdateEventCounter }}</p>
    </div>

    <div class="playground light">
      <p-tabs-bar [activeTabIndex]="0" (update)="onTabsBarUpdate($event)">
        <button>Tab 1</button>
        <button>Tab 2</button>
        <button>Tab 3</button>
      </p-tabs-bar>
      <p>{{ tabsBarUpdateEventCounter }}</p>
    </div>

    <div class="playground light">
      <p-tabs [activeTabIndex]="0" (update)="onTabsUpdate($event)">
        <p-tabs-item label="Tab 1">Content 1</p-tabs-item>
        <p-tabs-item label="Tab 2">Content 2</p-tabs-item>
        <p-tabs-item label="Tab 3">Content 3</p-tabs-item>
      </p-tabs>
      <p>{{ tabsUpdateEventCounter }}</p>
    </div>

    <div class="playground light">
      <p-text-field-wrapper>
        <input type="search" [value]="textFieldSearchValue" (input)="onTextFieldSearchInput($event)" />
      </p-text-field-wrapper>
      <p>Value: {{ textFieldSearchValue }}</p>
    </div>

    <div class="playground light">
      <p-switch (update)="onSwitchUpdate($event)">Switch</p-switch>
      <p>{{ switchUpdateEventCounter }}</p>
    </div>

    <div class="playground light">
      <p-banner [open]="isBannerOpen" (dismiss)="onBannerDismiss()" [heading]="'Banner'"></p-banner>
      <p>{{ bannerDismissEventCounter }}</p>
      <button (click)="openBanner()">Open Banner</button>
    </div>

    <div class="playground light">
      <p-modal [open]="isModalOpen" (dismiss)="onModalDismiss()">Modal</p-modal>
      <p>{{ modalDismissEventCounter }}</p>
      <button (click)="openModal()">Open Modal</button>
    </div>

    <div class="playground light">
      <p-table (update)="onTableUpdate($event)">
        <p-table-head>
          <p-table-head-row>
            <p-table-head-cell [sort]="{ id: 'col1', active: true, direction: 'asc' }">Col 1</p-table-head-cell>
          </p-table-head-row>
        </p-table-head>
      </p-table>
      <p>{{ tableUpdateEventCounter }}</p>
    </div>

    <div class="playground light">
      <p-carousel (update)="onCarouselUpdate($event)">
        <div>Slide 1</div>
        <div>Slide 2</div>
        <div>Slide 3</div>
      </p-carousel>
      <p>{{ carouselUpdateEventCounter }}</p>
    </div>

    <div class="playground light">
      <p-input-date
        [value]="inputDateValue"
        (input)="onInputDateInput($event)"
        (blur)="onInputDateBlur($event)"
        (change)="onInputDateChange($event)"
        name="date"
        label="Date Input"
      ></p-input-date>
      <p>Value: {{ inputDateValue }}</p>
      <p>Blur: {{ inputDateBlurCounter }}</p>
      <p>Change: {{ inputDateChangeCounter }}</p>
    </div>

    <div class="playground light">
      <p-input-email
        [value]="inputEmailValue"
        (input)="onInputEmailInput($event)"
        (blur)="onInputEmailBlur($event)"
        (change)="onInputEmailChange($event)"
        name="email"
        label="Email Input"
      ></p-input-email>
      <p>Value: {{ inputEmailValue }}</p>
      <p>Blur: {{ inputEmailBlurCounter }}</p>
      <p>Change: {{ inputEmailChangeCounter }}</p>
    </div>

    <div class="playground light">
      <p-input-number
        [value]="inputNumberValue"
        (input)="onInputNumberInput($event)"
        (blur)="onInputNumberBlur($event)"
        (change)="onInputNumberChange($event)"
        name="number"
        label="Number Input"
        [controls]="true"
      ></p-input-number>
      <p>Value: {{ inputNumberValue }}</p>
      <p>Blur: {{ inputNumberBlurCounter }}</p>
      <p>Change: {{ inputNumberChangeCounter }}</p>
    </div>

    <div class="playground light">
      <p-input-password
        [value]="inputPasswordValue"
        (input)="onInputPasswordInput($event)"
        (blur)="onInputPasswordBlur($event)"
        (change)="onInputPasswordChange($event)"
        name="password"
        label="Password Input"
        [toggle]="true"
      ></p-input-password>
      <p>Value: {{ inputPasswordValue }}</p>
      <p>Blur: {{ inputPasswordBlurCounter }}</p>
      <p>Change: {{ inputPasswordChangeCounter }}</p>
    </div>

    <div class="playground light">
      <p-input-search
        [value]="inputSearchValue"
        (input)="onInputSearchInput($event)"
        (blur)="onInputSearchBlur($event)"
        (change)="onInputSearchChange($event)"
        name="search"
        label="Search Input"
        [indicator]="true"
      ></p-input-search>
      <p>Value: {{ inputSearchValue }}</p>
      <p>Blur: {{ inputSearchBlurCounter }}</p>
      <p>Change: {{ inputSearchChangeCounter }}</p>
    </div>

    <div class="playground light">
      <p-input-tel
        [value]="inputTelValue"
        (input)="onInputTelInput($event)"
        (blur)="onInputTelBlur($event)"
        (change)="onInputTelChange($event)"
        name="tel"
        label="Tel Input"
      ></p-input-tel>
      <p>Value: {{ inputTelValue }}</p>
      <p>Blur: {{ inputTelBlurCounter }}</p>
      <p>Change: {{ inputTelChangeCounter }}</p>
    </div>

    <div class="playground light">
      <p-input-text
        [value]="inputTextValue"
        (input)="onInputTextInput($event)"
        (blur)="onInputTextBlur($event)"
        (change)="onInputTextChange($event)"
        name="text"
        label="Text Input"
        placeholder="Some placeholder"
      ></p-input-text>
      <p>Value: {{ inputTextValue }}</p>
      <p>Blur: {{ inputTextBlurCounter }}</p>
      <p>Change: {{ inputTextChangeCounter }}</p>
    </div>

    <div class="playground light">
      <p-input-time
        [value]="inputTimeValue"
        (input)="onInputTimeInput($event)"
        (blur)="onInputTimeBlur($event)"
        (change)="onInputTimeChange($event)"
        name="time"
        label="Time Input"
      ></p-input-time>
      <p>Value: {{ inputTimeValue }}</p>
      <p>Blur: {{ inputTimeBlurCounter }}</p>
      <p>Change: {{ inputTimeChangeCounter }}</p>
    </div>

    <div class="playground light">
      <p-input-url
        [value]="inputUrlValue"
        (input)="onInputUrlInput($event)"
        (blur)="onInputUrlBlur($event)"
        (change)="onInputUrlChange($event)"
        name="url"
        label="URL Input"
        [indicator]="true"
      ></p-input-url>
      <p>Value: {{ inputUrlValue }}</p>
      <p>Blur: {{ inputUrlBlurCounter }}</p>
      <p>Change: {{ inputUrlChangeCounter }}</p>
    </div>

    <div class="playground light">
      <p-textarea
        [value]="textareaValue"
        (input)="onTextareaInput($event)"
        (blur)="onTextareaBlur($event)"
        (change)="onTextareaChange($event)"
        name="textarea"
        label="Textarea"
      ></p-textarea>
      <p>Value: {{ textareaValue }}</p>
      <p>Blur: {{ textareaBlurCounter }}</p>
      <p>Change: {{ textareaChangeCounter }}</p>
    </div>
  `,
  changeDetection: ChangeDetectionStrategy.OnPush,
  standalone: false,
})
export class EventsComponent {
  public accordionUpdateEventCounter = 0;
  public paginationUpdateEventCounter = 0;
  public tabsBarUpdateEventCounter = 0;
  public tabsUpdateEventCounter = 0;
  public textFieldSearchValue = '';
  public switchUpdateEventCounter = 0;
  public bannerDismissEventCounter = 0;
  public isBannerOpen = false;
  public modalDismissEventCounter = 0;
  public isModalOpen = false;
  public tableUpdateEventCounter = 0;
  public carouselUpdateEventCounter = 0;

  public inputDateValue = '';
  public inputDateBlurCounter = 0;
  public inputDateChangeCounter = 0;

  public inputEmailValue = '';
  public inputEmailBlurCounter = 0;
  public inputEmailChangeCounter = 0;

  public inputNumberValue = '';
  public inputNumberBlurCounter = 0;
  public inputNumberChangeCounter = 0;

  public inputPasswordValue = '';
  public inputPasswordBlurCounter = 0;
  public inputPasswordChangeCounter = 0;

  public inputSearchValue = '';
  public inputSearchBlurCounter = 0;
  public inputSearchChangeCounter = 0;

  public inputTelValue = '';
  public inputTelBlurCounter = 0;
  public inputTelChangeCounter = 0;

  public inputTextValue = '';
  public inputTextBlurCounter = 0;
  public inputTextChangeCounter = 0;

  public inputTimeValue = '';
  public inputTimeBlurCounter = 0;
  public inputTimeChangeCounter = 0;

  public inputUrlValue = '';
  public inputUrlBlurCounter = 0;
  public inputUrlChangeCounter = 0;

  public textareaValue = '';
  public textareaBlurCounter = 0;
  public textareaChangeCounter = 0;

  // TODO: inline-notification, segmented-control and stepper-horizontal are missing

  // unused event parameters are used to verify that types can be imported package root
  public onAccordionUpdate(e: CustomEvent<AccordionUpdateEventDetail>) {
    this.accordionUpdateEventCounter++;
  }

  public onPaginationUpdate(e: CustomEvent<PaginationUpdateEventDetail>) {
    this.paginationUpdateEventCounter++;
  }

  public onTabsBarUpdate(e: CustomEvent<TabsBarUpdateEventDetail>) {
    this.tabsBarUpdateEventCounter++;
  }

  public onTabsUpdate(e: CustomEvent<TabsUpdateEventDetail>) {
    this.tabsUpdateEventCounter++;
  }

  public onTextFieldSearchInput(e: Event) {
    this.textFieldSearchValue = (e.target as HTMLInputElement).value;
  }

  public onSwitchUpdate(e: CustomEvent<SwitchUpdateEventDetail>) {
    this.switchUpdateEventCounter++;
  }

  public openBanner() {
    this.isBannerOpen = true;
  }

  public onBannerDismiss() {
    this.bannerDismissEventCounter++;
    this.isBannerOpen = false;
  }

  public openModal() {
    this.isModalOpen = true;
  }

  public onModalDismiss() {
    this.modalDismissEventCounter++;
    this.isModalOpen = false;
  }

  public onTableUpdate(e: CustomEvent<TableUpdateEventDetail>) {
    this.tableUpdateEventCounter++;
  }

  public onCarouselUpdate(e: CustomEvent<CarouselUpdateEventDetail>) {
    this.carouselUpdateEventCounter++;
  }

  // PInputDate
  public onInputDateInput(e: CustomEvent<InputDateInputEventDetail>) {
    this.inputDateValue = (e.detail.target as HTMLInputElement).value;
  }
  public onInputDateBlur(e: CustomEvent<InputDateBlurEventDetail>) {
    this.inputDateBlurCounter++;
  }
  public onInputDateChange(e: CustomEvent<InputDateChangeEventDetail>) {
    this.inputDateChangeCounter++;
  }

  // PInputEmail
  public onInputEmailInput(e: CustomEvent<InputEmailInputEventDetail>) {
    this.inputEmailValue = (e.detail.target as HTMLInputElement).value;
  }
  public onInputEmailBlur(e: CustomEvent<InputEmailBlurEventDetail>) {
    this.inputEmailBlurCounter++;
  }
  public onInputEmailChange(e: CustomEvent<InputEmailChangeEventDetail>) {
    this.inputEmailChangeCounter++;
  }

  // PInputNumber
  public onInputNumberInput(e: CustomEvent<InputNumberInputEventDetail>) {
    this.inputNumberValue = (e.detail.target as HTMLInputElement).value;
  }
  public onInputNumberBlur(e: CustomEvent<InputNumberBlurEventDetail>) {
    this.inputNumberBlurCounter++;
  }
  public onInputNumberChange(e: CustomEvent<InputNumberChangeEventDetail>) {
    this.inputNumberChangeCounter++;
  }

  // PInputPassword
  public onInputPasswordInput(e: CustomEvent<InputPasswordInputEventDetail>) {
    this.inputPasswordValue = (e.detail.target as HTMLInputElement).value;
  }
  public onInputPasswordBlur(e: CustomEvent<InputPasswordBlurEventDetail>) {
    this.inputPasswordBlurCounter++;
  }
  public onInputPasswordChange(e: CustomEvent<InputPasswordChangeEventDetail>) {
    this.inputPasswordChangeCounter++;
  }

  // PInputSearch
  public onInputSearchInput(e: CustomEvent<InputSearchInputEventDetail>) {
    this.inputSearchValue = (e.detail.target as HTMLInputElement).value;
  }
  public onInputSearchBlur(e: CustomEvent<InputSearchBlurEventDetail>) {
    this.inputSearchBlurCounter++;
  }
  public onInputSearchChange(e: CustomEvent<InputSearchChangeEventDetail>) {
    this.inputSearchChangeCounter++;
  }

  // PInputTel
  public onInputTelInput(e: CustomEvent<InputTelInputEventDetail>) {
    this.inputTelValue = (e.detail.target as HTMLInputElement).value;
  }
  public onInputTelBlur(e: CustomEvent<InputTelBlurEventDetail>) {
    this.inputTelBlurCounter++;
  }
  public onInputTelChange(e: CustomEvent<InputTelChangeEventDetail>) {
    this.inputTelChangeCounter++;
  }

  // PInputText
  public onInputTextInput(e: CustomEvent<InputTextInputEventDetail>) {
    this.inputTextValue = (e.detail.target as HTMLInputElement).value;
  }
  public onInputTextBlur(e: CustomEvent<InputTextBlurEventDetail>) {
    this.inputTextBlurCounter++;
  }
  public onInputTextChange(e: CustomEvent<InputTextChangeEventDetail>) {
    this.inputTextChangeCounter++;
  }

  // PInputTime
  public onInputTimeInput(e: CustomEvent<InputTimeInputEventDetail>) {
    this.inputTimeValue = (e.detail.target as HTMLInputElement).value;
  }
  public onInputTimeBlur(e: CustomEvent<InputTimeBlurEventDetail>) {
    this.inputTimeBlurCounter++;
  }
  public onInputTimeChange(e: CustomEvent<InputTimeChangeEventDetail>) {
    this.inputTimeChangeCounter++;
  }

  // PInputUrl
  public onInputUrlInput(e: CustomEvent<InputUrlInputEventDetail>) {
    this.inputUrlValue = (e.detail.target as HTMLInputElement).value;
  }
  public onInputUrlBlur(e: CustomEvent<InputUrlBlurEventDetail>) {
    this.inputUrlBlurCounter++;
  }
  public onInputUrlChange(e: CustomEvent<InputUrlChangeEventDetail>) {
    this.inputUrlChangeCounter++;
  }

  // PTextarea
  public onTextareaInput(e: CustomEvent<TextareaInputEventDetail>) {
    this.textareaValue = (e.detail.target as HTMLTextAreaElement).value;
  }
  public onTextareaBlur(e: CustomEvent<TextareaBlurEventDetail>) {
    this.textareaBlurCounter++;
  }
  public onTextareaChange(e: CustomEvent<TextareaChangeEventDetail>) {
    this.textareaChangeCounter++;
  }
}<|MERGE_RESOLUTION|>--- conflicted
+++ resolved
@@ -1,6 +1,5 @@
 import { ChangeDetectionStrategy, Component } from '@angular/core';
 import type {
-<<<<<<< HEAD
   AccordionUpdateEventDetail,
   CarouselUpdateEventDetail,
   PaginationUpdateEventDetail,
@@ -8,14 +7,6 @@
   TableUpdateEventDetail,
   TabsBarUpdateEventDetail,
   TabsUpdateEventDetail,
-=======
-  AccordionUpdateEvent, // using deprecated to verify it is still available
-  CarouselUpdateEvent, // using deprecated to verify it is still available
-  PaginationUpdateEvent, // using deprecated to verify it is still available
-  SwitchUpdateEvent, // using deprecated to verify it is still available
-  TableUpdateEvent, // using deprecated to verify it is still available
-  TabsBarUpdateEvent, // using deprecated to verify it is still available
-  TabsUpdateEvent, // using deprecated to verify it is still available
   InputDateInputEventDetail,
   InputDateBlurEventDetail,
   InputDateChangeEventDetail,
@@ -46,7 +37,6 @@
   TextareaInputEventDetail,
   TextareaBlurEventDetail,
   TextareaChangeEventDetail,
->>>>>>> 89053a47
 } from '@porsche-design-system/components-angular';
 
 @Component({
