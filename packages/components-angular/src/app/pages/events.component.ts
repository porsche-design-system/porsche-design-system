--- conflicted
+++ resolved
@@ -100,13 +100,9 @@
   public tabsBarUpdateEventCounter = 0;
   public tabsUpdateEventCounter = 0;
   public textFieldSearchValue = '';
-<<<<<<< HEAD
-  public switchChangeEventCounter = 0;
+  public switchUpdateEventCounter = 0;
   public bannerDismissEventCounter = 0;
   public isBannerOpen = false;
-=======
-  public switchUpdateEventCounter = 0;
->>>>>>> 2acee672
   public modalDismissEventCounter = 0;
   public isModalOpen = false;
   public tableUpdateEventCounter = 0;
