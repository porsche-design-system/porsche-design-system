--- conflicted
+++ resolved
@@ -41,11 +41,7 @@
 import { LinkComponent } from './link.component';
 import { LinkPureComponent } from './link-pure.component';
 import { LinkSocialComponent } from './link-social.component';
-<<<<<<< HEAD
-import { LinkSocialSkeletonComponent } from './link-social-skeleton.component';
 import { LinkTileComponent } from './link-tile.component';
-=======
->>>>>>> 74af2bf0
 import { MarqueComponent } from './marque.component';
 import { ModalBasicComponent } from './modal-basic.component';
 import { ModalFullscreenComponent } from './modal-fullscreen.component';
@@ -103,11 +99,7 @@
   LinkComponent,
   LinkPureComponent,
   LinkSocialComponent,
-<<<<<<< HEAD
-  LinkSocialSkeletonComponent,
   LinkTileComponent,
-=======
->>>>>>> 74af2bf0
   MarqueComponent,
   ModalBasicComponent,
   ModalFullscreenComponent,
@@ -238,19 +230,11 @@
     component: LinkSocialComponent,
   },
   {
-<<<<<<< HEAD
-    name: 'Link Social Skeleton',
-    path: 'link-social-skeleton',
-    component: LinkSocialSkeletonComponent,
-  },
-  {
     name: 'Link Tile',
     path: 'link-tile',
     component: LinkTileComponent,
   },
   {
-=======
->>>>>>> 74af2bf0
     name: 'Marque',
     path: 'marque',
     component: MarqueComponent,
