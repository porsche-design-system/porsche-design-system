--- conflicted
+++ resolved
@@ -121,7 +121,21 @@
     component: fromExamples.ModalExampleAccessibilityComponent,
   },
   {
-<<<<<<< HEAD
+    name: 'Multi-Select Example',
+    path: 'multi-select-example',
+    component: fromExamples.MultiSelectExampleComponent,
+  },
+  {
+    name: 'Multi-Select Example Controlled',
+    path: 'multi-select-example-controlled',
+    component: fromExamples.MultiSelectExampleControlledComponent,
+  },
+  {
+    name: 'Multi-Select Example Dynamic',
+    path: 'multi-select-example-dynamic',
+    component: fromExamples.MultiSelectExampleDynamicComponent,
+  },
+  {
     name: 'Pin Code Example',
     path: 'pin-code-example',
     component: fromExamples.PinCodeExampleComponent,
@@ -130,21 +144,6 @@
     name: 'Pin Code Example Controlled',
     path: 'pin-code-example-controlled',
     component: fromExamples.PinCodeExampleControlledComponent,
-=======
-    name: 'Multi-Select Example',
-    path: 'multi-select-example',
-    component: fromExamples.MultiSelectExampleComponent,
-  },
-  {
-    name: 'Multi-Select Example Controlled',
-    path: 'multi-select-example-controlled',
-    component: fromExamples.MultiSelectExampleControlledComponent,
-  },
-  {
-    name: 'Multi-Select Example Dynamic',
-    path: 'multi-select-example-dynamic',
-    component: fromExamples.MultiSelectExampleDynamicComponent,
->>>>>>> f287a1e8
   },
   {
     name: 'Scroller Example',
