--- conflicted
+++ resolved
@@ -517,19 +517,11 @@
     component: fromExamples.CheckboxExampleControlledComponent,
   },
   {
-<<<<<<< HEAD
-=======
     name: 'Checkbox Example Form',
     path: 'checkbox-example-form',
     component: fromExamples.CheckboxExampleFormComponent,
   },
   {
-    name: 'Text Field Wrapper Example Search',
-    path: 'text-field-wrapper-example-search',
-    component: fromExamples.TextFieldWrapperExampleSearchComponent,
-  },
-  {
->>>>>>> 89053a47
     name: 'Toast Example',
     path: 'toast-example',
     component: fromExamples.ToastExampleComponent,
