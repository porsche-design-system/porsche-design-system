--- conflicted
+++ resolved
@@ -80,15 +80,14 @@
     component: fromExamples.InlineNotificationExampleActionButtonComponent,
   },
   {
-<<<<<<< HEAD
+    name: 'Segmented Control Example',
+    path: 'segmented-control-example',
+    component: fromExamples.SegmentedControlExampleComponent,
+  },
+  {
     name: 'Stepper Horizontal Example',
     path: 'stepper-horizontal-example',
     component: fromExamples.StepperHorizontalExampleComponent,
-=======
-    name: 'Segmented Control Example',
-    path: 'segmented-control-example',
-    component: fromExamples.SegmentedControlExampleComponent,
->>>>>>> 10128391
   },
   {
     name: 'Table Example Basic',
