--- conflicted
+++ resolved
@@ -35,613 +35,7 @@
         <p-link-pure>Navigation</p-link-pure>
       </a>
       <hr>
-<<<<<<< HEAD
-      <p-grid>
-        <p-grid-item [size]="2">
-          <p-headline [variant]="'headline-4'" [tag]="'h4'">&lt;p-marque&gt;</p-headline>
-        </p-grid-item>
-        <p-grid-item [size]="10">
-          <div class="playground light spacing-block">
-            <p-marque></p-marque>
-            <p-marque [trademark]="false"></p-marque>
-          </div>
-          <hr>
-        </p-grid-item>
-      </p-grid>
-      <p-grid>
-        <p-grid-item [size]="2">
-          <p-headline [variant]="'headline-4'" [tag]="'h4'">&lt;p-headline&gt;</p-headline>
-        </p-grid-item>
-        <p-grid-item [size]="10">
-          <div class="playground light spacing-block">
-            <p-headline [variant]="'large-title'">The quick brown fox jumps over the lazy dog</p-headline>
-            <p-headline [variant]="'headline-1'">The quick brown fox jumps over the lazy dog</p-headline>
-            <p-headline [variant]="'headline-2'">The quick brown fox jumps over the lazy dog</p-headline>
-            <p-headline [variant]="'headline-3'">The quick brown fox jumps over the lazy dog</p-headline>
-            <p-headline [variant]="'headline-4'">The quick brown fox jumps over the lazy dog</p-headline>
-          </div>
-        </p-grid-item>
-      </p-grid>
-      <p-grid>
-        <p-grid-item [size]="5" [offset]="2">
-          <div class="playground light spacing-block">
-            <p-headline [variant]="'headline-3'" [color]="'default'" style="color: deeppink;">The quick brown fox jumps over the lazy dog</p-headline>
-            <p-headline [variant]="'headline-3'" [color]="'inherit'" style="color: deeppink;">The quick brown fox jumps over the lazy dog</p-headline>
-          </div>
-          <hr>
-        </p-grid-item>
-        <p-grid-item size="5">
-          <div class="playground dark spacing-block">
-            <p-headline [variant]="'headline-3'" [theme]="'dark'" [color]="'default'" style="color: deeppink;">The quick brown fox jumps over the lazy dog</p-headline>
-            <p-headline [variant]="'headline-3'" [theme]="'dark'" [color]="'inherit'" style="color: deeppink;">The quick brown fox jumps over the lazy dog</p-headline>
-          </div>
-          <hr>
-        </p-grid-item>
-      </p-grid>
-      <p-grid>
-        <p-grid-item [size]="2">
-          <p-headline [variant]="'headline-4'" [tag]="'h4'">&lt;p-text&gt;</p-headline>
-        </p-grid-item>
-        <p-grid-item [size]="10">
-          <div class="playground light spacing-block">
-            <p-text>The quick brown fox jumps over the lazy dog</p-text>
-            <p-text [size]="'x-small'">The quick brown fox jumps over the lazy dog</p-text>
-          </div>
-        </p-grid-item>
-      </p-grid>
-      <p-grid>
-        <p-grid-item [size]="5" [offset]="2">
-          <div class="playground light spacing-block">
-            <p-text [color]="'default'" style="color: deeppink;">The quick brown fox jumps over the lazy dog</p-text>
-            <p-text [color]="'brand'" style="color: deeppink;">The quick brown fox jumps over the lazy dog</p-text>
-            <p-text [color]="'neutral-contrast-high'" style="color: deeppink;">The quick brown fox jumps over the lazy dog</p-text>
-            <p-text [color]="'neutral-contrast-medium'" style="color: deeppink;">The quick brown fox jumps over the lazy dog</p-text>
-            <p-text [color]="'neutral-contrast-low'" style="color: deeppink;">The quick brown fox jumps over the lazy dog</p-text>
-            <p-text [color]="'notification-success'" style="color: deeppink;">The quick brown fox jumps over the lazy dog</p-text>
-            <p-text [color]="'notification-warning'" style="color: deeppink;">The quick brown fox jumps over the lazy dog</p-text>
-            <p-text [color]="'notification-error'" style="color: deeppink;">The quick brown fox jumps over the lazy dog</p-text>
-            <p-text [color]="'inherit'" style="color: deeppink;">The quick brown fox jumps over the lazy dog</p-text>
-          </div>
-        </p-grid-item>
-        <p-grid-item size="5">
-          <div class="playground dark spacing-block">
-            <p-text [theme]="'dark'" [color]="'default'" style="color: deeppink;">The quick brown fox jumps over the lazy dog</p-text>
-            <p-text [theme]="'dark'" [color]="'brand'" style="color: deeppink;">The quick brown fox jumps over the lazy dog</p-text>
-            <p-text [theme]="'dark'" [color]="'neutral-contrast-high'" style="color: deeppink;">The quick brown fox jumps over the lazy dog</p-text>
-            <p-text [theme]="'dark'" [color]="'neutral-contrast-medium'" style="color: deeppink;">The quick brown fox jumps over the lazy dog</p-text>
-            <p-text [theme]="'dark'" [color]="'neutral-contrast-low'" style="color: deeppink;">The quick brown fox jumps over the lazy dog</p-text>
-            <p-text [theme]="'dark'" [color]="'notification-success'" style="color: deeppink;">The quick brown fox jumps over the lazy dog</p-text>
-            <p-text [theme]="'dark'" [color]="'notification-warning'" style="color: deeppink;">The quick brown fox jumps over the lazy dog</p-text>
-            <p-text [theme]="'dark'" [color]="'notification-error'" style="color: deeppink;">The quick brown fox jumps over the lazy dog</p-text>
-            <p-text [theme]="'dark'" [color]="'inherit'" style="color: deeppink;">The quick brown fox jumps over the lazy dog</p-text>
-          </div>
-        </p-grid-item>
-      </p-grid>
-      <p-grid>
-        <p-grid-item [size]="10" [offset]="2">
-          <div class="playground light spacing-block">
-            <p-text [ellipsis]="true">Lorem ipsum dolor sit amet, consetetur sadipscing elitr, sed diam nonumy eirmod
-              tempor
-              invidunt ut labore et dolore magna aliquyam erat, sed diam voluptua. At vero eos et accusam et justo duo
-              dolores et ea rebum.
-            </p-text>
-          </div>
-          <div class="playground light spacing-block">
-            <p-text>Lorem ipsum dolor sit amet <a href="#">linked text</a> et, <b>bold text</b> &amp; <strong>strong
-              text</strong></p-text>
-          </div>
-          <hr>
-        </p-grid-item>
-      </p-grid>
-      <p-headline [variant]="'headline-2'">Action</p-headline>
-      <hr>
-      <p-grid>
-        <p-grid-item [size]="2">
-          <p-headline [variant]="'headline-4'" [tag]="'h4'">&lt;p-button&gt;</p-headline>
-        </p-grid-item>
-        <p-grid-item [size]="5">
-          <div class="playground light spacing-inline">
-            <p-button [variant]="'primary'">Some label</p-button>
-            <p-button [variant]="'primary'" [disabled]="true">Some label</p-button>
-            <p-button [variant]="'primary'" [loading]="true">Some label</p-button>
-          </div>
-          <div class="playground light spacing-inline">
-            <p-button>Some label</p-button>
-            <p-button [disabled]="true">Some label</p-button>
-            <p-button [loading]="true">Some label</p-button>
-          </div>
-          <div class="playground light spacing-inline">
-            <p-button [variant]="'tertiary'">Some label</p-button>
-            <p-button [variant]="'tertiary'" [disabled]="true">Some label</p-button>
-            <p-button [variant]="'tertiary'" [loading]="true">Some label</p-button>
-          </div>
-          <div class="playground light spacing-inline">
-            <p-button [icon]="'phone'">Some label</p-button>
-          </div>
-          <div class="playground light spacing-inline">
-            <p-button style="width: 240px;">Lorem ipsum dolor sit amet, consetetur sadipscing</p-button>
-          </div>
-          <hr>
-          <div class="playground light spacing-inline">
-            <p-button [variant]="'primary'" [hideLabel]="true">Some label</p-button>
-            <p-button [variant]="'primary'" [hideLabel]="true" [disabled]="true">Some label</p-button>
-            <p-button [variant]="'primary'" [hideLabel]="true" [loading]="true">Some label</p-button>
-          </div>
-          <div class="playground light spacing-inline">
-            <p-button [hideLabel]="true">Some label</p-button>
-            <p-button [disabled]="true" [hideLabel]="true">Some label</p-button>
-            <p-button [loading]="true" [hideLabel]="true">Some label</p-button>
-          </div>
-          <div class="playground light spacing-inline">
-            <p-button [variant]="'tertiary'" [hideLabel]="true">Some label</p-button>
-            <p-button [variant]="'tertiary'" [hideLabel]="true" [disabled]="true">Some label</p-button>
-            <p-button [variant]="'tertiary'" [hideLabel]="true" [loading]="true">Some label</p-button>
-          </div>
-          <div class="playground light spacing-inline">
-            <p-button [icon]="'phone'" [hideLabel]="true">Some label</p-button>
-          </div>
-          <hr>
-        </p-grid-item>
-        <p-grid-item [size]="5">
-          <div class="playground dark spacing-inline">
-            <p-button [variant]="'primary'" [theme]="'dark'">Some label</p-button>
-            <p-button [variant]="'primary'" [theme]="'dark'" [disabled]="true">Some label</p-button>
-            <p-button [variant]="'primary'" [theme]="'dark'" [loading]="true">Some label</p-button>
-          </div>
-          <div class="playground dark spacing-inline">
-            <p-button [theme]="'dark'">Some label</p-button>
-            <p-button [theme]="'dark'" [disabled]="true">Some label</p-button>
-            <p-button [theme]="'dark'" [loading]="true">Some label</p-button>
-          </div>
-          <div class="playground dark spacing-inline">
-            <p-button [theme]="'dark'" [variant]="'tertiary'">Some label</p-button>
-            <p-button [theme]="'dark'" [variant]="'tertiary'" [disabled]="true">Some label</p-button>
-            <p-button [theme]="'dark'" [variant]="'tertiary'" [loading]="true">Some label</p-button>
-          </div>
-          <div class="playground dark spacing-inline">
-            <p-button [theme]="'dark'" [icon]="'phone'">Some label</p-button>
-          </div>
-          <div class="playground dark spacing-inline">
-            <p-button [theme]="'dark'" style="width: 240px;">Lorem ipsum dolor sit amet, consetetur sadipscing
-            </p-button>
-          </div>
-          <hr>
-          <div class="playground dark spacing-inline">
-            <p-button [variant]="'primary'" [hideLabel]="true" [theme]="'dark'">Some label</p-button>
-            <p-button [variant]="'primary'" [hideLabel]="true" [theme]="'dark'" [disabled]="true">Some label</p-button>
-            <p-button [variant]="'primary'" [hideLabel]="true" [theme]="'dark'" [loading]="true">Some label</p-button>
-          </div>
-          <div class="playground dark spacing-inline">
-            <p-button [theme]="'dark'" [hideLabel]="true">Some label</p-button>
-            <p-button [theme]="'dark'" [hideLabel]="true" [disabled]="true">Some label</p-button>
-            <p-button [theme]="'dark'" [hideLabel]="true" [loading]="true">Some label</p-button>
-          </div>
-          <div class="playground dark spacing-inline">
-            <p-button [theme]="'dark'" [hideLabel]="true" [variant]="'tertiary'">Some label</p-button>
-            <p-button [theme]="'dark'" [hideLabel]="true" [variant]="'tertiary'" [disabled]="true">Some label</p-button>
-            <p-button [theme]="'dark'" [hideLabel]="true" [variant]="'tertiary'" [loading]="true">Some label</p-button>
-          </div>
-          <div class="playground dark spacing-inline">
-            <p-button [theme]="'dark'" [hideLabel]="true" [icon]="'phone'">Some label</p-button>
-          </div>
-          <hr>
-        </p-grid-item>
-      </p-grid>
-      <p-grid>
-        <p-grid-item [size]="2">
-          <p-headline [variant]="'headline-4'" [tag]="'h4'">&lt;p-button-pure&gt;</p-headline>
-        </p-grid-item>
-        <p-grid-item [size]="5">
-          <div class="playground light spacing-inline">
-            <p-button-pure>Some label</p-button-pure>
-            <p-button-pure [disabled]="true">Some label</p-button-pure>
-            <p-button-pure [loading]="true">Some label</p-button-pure>
-          </div>
-          <div class="playground light spacing-inline">
-            <p-button-pure [hideLabel]="true">Some label</p-button-pure>
-            <p-button-pure [hideLabel]="true" [disabled]="true">Some label</p-button-pure>
-            <p-button-pure [hideLabel]="true" [loading]="true">Some label</p-button-pure>
-          </div>
-          <div class="playground light spacing-inline">
-            <p-button-pure [size]="'medium'">Medium</p-button-pure>
-            <p-button-pure [size]="'inherit'" style="font-size: 48px;">Inherit</p-button-pure>
-          </div>
-          <div class="playground light spacing-inline">
-            <p-button-pure [weight]="'thin'">Thin</p-button-pure>
-            <p-button-pure [weight]="'regular'">Regular</p-button-pure>
-            <p-button-pure [weight]="'bold'">Bold</p-button-pure>
-          </div>
-          <div class="playground light spacing-inline">
-            <p-button-pure [icon]="'delete'">Some button with a custom icon</p-button-pure>
-          </div>
-          <div class="playground light spacing-inline">
-            <p-button-pure style="width: 240px;">Lorem ipsum dolor sit amet, consetetur sadipscing</p-button-pure>
-          </div>
-          <hr>
-        </p-grid-item>
-        <p-grid-item [size]="5">
-          <div class="playground dark spacing-inline">
-            <p-button-pure [theme]="'dark'">Some label</p-button-pure>
-            <p-button-pure [disabled]="true" [theme]="'dark'">Some label</p-button-pure>
-            <p-button-pure [loading]="true" [theme]="'dark'">Some label</p-button-pure>
-          </div>
-          <div class="playground dark spacing-inline">
-            <p-button-pure [hideLabel]="true" [theme]="'dark'">Some label</p-button-pure>
-            <p-button-pure [hideLabel]="true" [disabled]="true" [theme]="'dark'">Some label</p-button-pure>
-            <p-button-pure [hideLabel]="true" [loading]="true" [theme]="'dark'">Some label</p-button-pure>
-          </div>
-          <div class="playground dark spacing-inline">
-            <p-button-pure [size]="'medium'" [theme]="'dark'">Medium</p-button-pure>
-            <p-button-pure [size]="'inherit'" [theme]="'dark'" style="font-size: 48px;">Inherit</p-button-pure>
-          </div>
-          <div class="playground dark spacing-inline">
-            <p-button-pure [weight]="'thin'" [theme]="'dark'">Thin</p-button-pure>
-            <p-button-pure [weight]="'regular'" [theme]="'dark'">Regular</p-button-pure>
-            <p-button-pure [weight]="'bold'" [theme]="'dark'">Bold</p-button-pure>
-          </div>
-          <div class="playground dark spacing-inline">
-            <p-button-pure [icon]="'delete'" [theme]="'dark'">Some button with a custom icon</p-button-pure>
-          </div>
-          <div class="playground dark spacing-inline">
-            <p-button-pure [theme]="'dark'" style="width: 240px;">Lorem ipsum dolor sit amet, consetetur sadipscing</p-button-pure>
-          </div>
-          <hr>
-        </p-grid-item>
-      </p-grid>
-      <p-headline [variant]="'headline-2'">Form</p-headline>
-      <hr>
-      <p-grid>
-        <p-grid-item [size]="2">
-          <p-headline [variant]="'headline-4'" [tag]="'h4'">&lt;p-radio-button&gt;</p-headline>
-        </p-grid-item>
-        <p-grid-item [size]="10">
-          <div class="playground light spacing-inline">
-            <p-radio-button-wrapper [label]="'Some label'"><input type="radio" name="some-name-1"/></p-radio-button-wrapper>
-            <p-radio-button-wrapper [label]="'Some label'"><input type="radio" name="some-name-1" checked="checked"/></p-radio-button-wrapper>
-            <p-radio-button-wrapper [label]="'Some label'" [hideLabel]="true"><input type="radio" name="some-name-1"/></p-radio-button-wrapper>
-            <p-radio-button-wrapper [label]="'Some label'"><input type="radio" name="some-name-1" disabled="disabled"/></p-radio-button-wrapper>
-            <p-radio-button-wrapper [label]="'Some label'" [state]="'error'"><input type="radio" name="some-name-1"/></p-radio-button-wrapper>
-            <p-radio-button-wrapper [label]="'Some label'" [state]="'error'" [message]="'Some error validation message.'"><input type="radio" name="some-name-1"/></p-radio-button-wrapper>
-            <p-radio-button-wrapper [state]="'error'"><span slot="label">Some label with a <a href="https://designsystem.porsche.com">link</a>.</span><input type="radio" name="some-name-1"/><span slot="message">Some error message with a <a href="https://designsystem.porsche.com">link</a>.</span></p-radio-button-wrapper>
-          </div>
-          <hr>
-        </p-grid-item>
-      </p-grid>
-      <p-headline [variant]="'headline-2'">Feedback</p-headline>
-      <hr>
-      <p-grid>
-        <p-grid-item [size]="2">
-          <p-headline [variant]="'headline-4'" [tag]="'h4'">&lt;p-spinner&gt;</p-headline>
-        </p-grid-item>
-        <p-grid-item [size]="5">
-          <div class="playground light spacing-inline">
-            <p-spinner [size]="'small'"></p-spinner>
-            <p-spinner [size]="'medium'"></p-spinner>
-            <p-spinner [size]="'large'"></p-spinner>
-            <p-spinner [size]="'inherit'" style="width: 24px;"></p-spinner>
-          </div>
-          <hr>
-        </p-grid-item>
-        <p-grid-item [size]="5">
-          <div class="playground dark spacing-inline">
-            <p-spinner [theme]="'dark'" [size]="'small'"></p-spinner>
-            <p-spinner [theme]="'dark'" [size]="'medium'"></p-spinner>
-            <p-spinner [theme]="'dark'" [size]="'large'"></p-spinner>
-            <p-spinner [theme]="'dark'" [size]="'inherit'" style="width: 24px;"></p-spinner>
-          </div>
-          <hr>
-        </p-grid-item>
-      </p-grid>
-      <p-headline [variant]="'headline-2'">Icon</p-headline>
-      <hr>
-      <p-grid>
-        <p-grid-item [size]="2">
-          <p-headline [variant]="'headline-4'" [tag]="'h4'">&lt;p-icon&gt;</p-headline>
-        </p-grid-item>
-        <p-grid-item [size]="5">
-          <div class="playground light spacing-inline">
-            <p-icon [name]="'filter'" [color]="'neutral-contrast-high'" aria-label="Filter icon"></p-icon>
-            <p-icon [name]="'filter'" [size]="'medium'" [color]="'neutral-contrast-medium'" aria-label="Filter icon"></p-icon>
-            <p-icon [name]="'filter'" [size]="'large'" [color]="'neutral-contrast-low'" aria-label="Filter icon"></p-icon>
-            <p-icon [name]="'filter'" [size]="'large'" [color]="'brand'" aria-label="Filter icon"></p-icon>
-            <p-icon [name]="'filter'" [size]="'large'" [color]="'inherit'" aria-label="Filter icon" style="color: deeppink;"></p-icon>
-            <p-icon [name]="'delete'" [size]="'large'" aria-label="Delete icon"></p-icon>
-          </div>
-          <hr>
-        </p-grid-item>
-        <p-grid-item [size]="5">
-          <div class="playground dark spacing-inline">
-            <p-icon [name]="'filter'" [theme]="'dark'" [color]="'neutral-contrast-high'" aria-label="Filter icon"></p-icon>
-            <p-icon [name]="'filter'" [theme]="'dark'" [size]="'medium'" [color]="'neutral-contrast-medium'" aria-label="Filter icon"></p-icon>
-            <p-icon [name]="'filter'" [theme]="'dark'" [size]="'large'" [color]="'neutral-contrast-low'" aria-label="Filter icon"></p-icon>
-            <p-icon [name]="'filter'" [theme]="'dark'" [size]="'large'" [color]="'brand'" aria-label="Filter icon"></p-icon>
-            <p-icon [name]="'filter'" [theme]="'dark'" [size]="'large'" [color]="'inherit'" aria-label="Filter icon" style="color: deeppink;"></p-icon>
-            <p-icon [name]="'delete'" [theme]="'dark'" [size]="'large'" aria-label="Delete icon"></p-icon>
-          </div>
-          <hr>
-        </p-grid-item>
-      </p-grid>
-      <p-headline [variant]="'headline-2'">Layout</p-headline>
-      <hr>
-      <p-grid>
-        <p-grid-item [size]="2">
-          <p-headline [variant]="'headline-4'" [tag]="'h4'">
-            &lt;p-grid&gt;<br>
-            &lt;p-grid-item&gt;
-          </p-headline>
-        </p-grid-item>
-        <p-grid-item [size]="10">
-          <div class="playground light spacing-block">
-            <p-grid>
-              <p-grid-item [size]="12"></p-grid-item>
-            </p-grid>
-            <p-grid>
-              <p-grid-item [size]="1"></p-grid-item>
-              <p-grid-item [size]="11"></p-grid-item>
-            </p-grid>
-            <p-grid>
-              <p-grid-item [size]="2"></p-grid-item>
-              <p-grid-item [size]="10"></p-grid-item>
-            </p-grid>
-            <p-grid>
-              <p-grid-item [size]="3"></p-grid-item>
-              <p-grid-item [size]="9"></p-grid-item>
-            </p-grid>
-            <p-grid>
-              <p-grid-item [size]="4"></p-grid-item>
-              <p-grid-item [size]="8"></p-grid-item>
-            </p-grid>
-            <p-grid>
-              <p-grid-item [size]="5"></p-grid-item>
-              <p-grid-item [size]="7"></p-grid-item>
-            </p-grid>
-            <p-grid>
-              <p-grid-item [size]="6"></p-grid-item>
-              <p-grid-item [size]="6"></p-grid-item>
-            </p-grid>
-            <p-grid>
-              <p-grid-item [size]="7"></p-grid-item>
-              <p-grid-item [size]="5"></p-grid-item>
-            </p-grid>
-            <p-grid>
-              <p-grid-item [size]="8"></p-grid-item>
-              <p-grid-item [size]="4"></p-grid-item>
-            </p-grid>
-            <p-grid>
-              <p-grid-item [size]="9"></p-grid-item>
-              <p-grid-item [size]="3"></p-grid-item>
-            </p-grid>
-            <p-grid>
-              <p-grid-item [size]="10"></p-grid-item>
-              <p-grid-item [size]="2"></p-grid-item>
-            </p-grid>
-            <p-grid>
-              <p-grid-item [size]="11"></p-grid-item>
-              <p-grid-item [size]="1"></p-grid-item>
-            </p-grid>
-          </div>
-          <div class="playground light spacing-block">
-            <p-grid>
-              <p-grid-item [offset]="1" [size]="11"></p-grid-item>
-            </p-grid>
-            <p-grid>
-              <p-grid-item [offset]="2" [size]="10"></p-grid-item>
-            </p-grid>
-            <p-grid>
-              <p-grid-item [offset]="3" [size]="9"></p-grid-item>
-            </p-grid>
-            <p-grid>
-              <p-grid-item [offset]="4" [size]="8"></p-grid-item>
-            </p-grid>
-            <p-grid>
-              <p-grid-item [offset]="5" [size]="7"></p-grid-item>
-            </p-grid>
-            <p-grid>
-              <p-grid-item [offset]="6" [size]="6"></p-grid-item>
-            </p-grid>
-            <p-grid>
-              <p-grid-item [offset]="7" [size]="5"></p-grid-item>
-            </p-grid>
-            <p-grid>
-              <p-grid-item [offset]="8" [size]="4"></p-grid-item>
-            </p-grid>
-            <p-grid>
-              <p-grid-item [offset]="9" [size]="3"></p-grid-item>
-            </p-grid>
-            <p-grid>
-              <p-grid-item [offset]="10" [size]="2"></p-grid-item>
-            </p-grid>
-            <p-grid>
-              <p-grid-item [offset]="11" [size]="1"></p-grid-item>
-            </p-grid>
-          </div>
-          <hr>
-        </p-grid-item>
-      </p-grid>
-      <p-grid>
-        <p-grid-item [size]="2">
-          <p-headline [variant]="'headline-4'" [tag]="'h4'">
-            &lt;p-flex&gt;<br>
-            &lt;p-flex-item&gt;
-          </p-headline>
-        </p-grid-item>
-        <p-grid-item [size]="10">
-          <div class="playground light spacing-block">
-            <p-flex>
-              <p-flex-item [width]="'full'"></p-flex-item>
-            </p-flex>
-            <p-flex>
-              <p-flex-item [offset]="'one-quarter'" [width]="'three-quarters'"></p-flex-item>
-            </p-flex>
-            <p-flex>
-              <p-flex-item [offset]="'one-third'" [width]="'two-thirds'"></p-flex-item>
-            </p-flex>
-            <p-flex>
-              <p-flex-item [offset]="'half'" [width]="'half'"></p-flex-item>
-            </p-flex>
-            <p-flex>
-              <p-flex-item [offset]="'two-thirds'" [width]="'one-third'"></p-flex-item>
-            </p-flex>
-            <p-flex>
-              <p-flex-item [offset]="'three-quarters'" [width]="'one-quarter'"></p-flex-item>
-            </p-flex>
-          </div>
-          <hr>
-        </p-grid-item>
-      </p-grid>
-      <p-headline [variant]="'headline-2'">Navigation</p-headline>
-      <hr>
-      <p-grid>
-        <p-grid-item [size]="2">
-          <p-headline [variant]="'headline-4'" [tag]="'h4'">&lt;p-link&gt;</p-headline>
-        </p-grid-item>
-        <p-grid-item [size]="5">
-          <div class="playground light spacing-inline">
-            <p-link [variant]="'primary'" [href]="'https://designsystem.porsche.com'">Some label</p-link>
-          </div>
-          <div class="playground light spacing-inline">
-            <p-link [href]="'https://designsystem.porsche.com'">Some label</p-link>
-          </div>
-          <div class="playground light spacing-inline">
-            <p-link [variant]="'tertiary'" [href]="'https://designsystem.porsche.com'">Some label</p-link>
-          </div>
-          <div class="playground light spacing-inline">
-            <p-link [icon]="'phone'" [href]="'https://designsystem.porsche.com'">Some label</p-link>
-          </div>
-          <div class="playground light spacing-inline">
-            <p-link [href]="'https://designsystem.porsche.com'" style="width: 240px;">Lorem ipsum dolor sit amet, consetetur sadipscing</p-link>
-          </div>
-          <hr>
-          <div class="playground light spacing-inline">
-            <p-link [variant]="'primary'" [href]="'https://designsystem.porsche.com'" [hideLabel]="true">Some label</p-link>
-          </div>
-          <div class="playground light spacing-inline">
-            <p-link [href]="'https://designsystem.porsche.com'" [hideLabel]="true">Some label</p-link>
-          </div>
-          <div class="playground light spacing-inline">
-            <p-link [variant]="'tertiary'" [href]="'https://designsystem.porsche.com'" [hideLabel]="true">Some label</p-link>
-          </div>
-          <div class="playground light spacing-inline">
-            <p-link [icon]="'phone'" [href]="'https://designsystem.porsche.com'" [hideLabel]="true">Some label</p-link>
-          </div>
-          <hr>
-        </p-grid-item>
-        <p-grid-item [size]="5">
-          <div class="playground dark spacing-inline">
-            <p-link [variant]="'primary'" [href]="'https://designsystem.porsche.com'" [theme]="'dark'">Some label</p-link>
-          </div>
-          <div class="playground dark spacing-inline">
-            <p-link [href]="'https://designsystem.porsche.com'" [theme]="'dark'">Some label</p-link>
-          </div>
-          <div class="playground dark spacing-inline">
-            <p-link [variant]="'tertiary'" [href]="'https://designsystem.porsche.com'" [theme]="'dark'">Some label</p-link>
-          </div>
-          <div class="playground dark spacing-inline">
-            <p-link [icon]="'phone'" [href]="'https://designsystem.porsche.com'" [theme]="'dark'">Some label</p-link>
-          </div>
-          <div class="playground dark spacing-inline">
-            <p-link [href]="'https://designsystem.porsche.com'" [theme]="'dark'" style="width: 240px;">Lorem ipsum dolor sit amet, consetetur sadipscing</p-link>
-          </div>
-          <hr>
-          <div class="playground dark spacing-inline">
-            <p-link [variant]="'primary'" [href]="'https://designsystem.porsche.com'" [hideLabel]="true" [theme]="'dark'">Some
-              label
-            </p-link>
-          </div>
-          <div class="playground dark spacing-inline">
-            <p-link [href]="'https://designsystem.porsche.com'" [hideLabel]="true" [theme]="'dark'">Some label</p-link>
-          </div>
-          <div class="playground dark spacing-inline">
-            <p-link [variant]="'tertiary'" [href]="'https://designsystem.porsche.com'" [hideLabel]="true" [theme]="'dark'">Some
-              label
-            </p-link>
-          </div>
-          <div class="playground dark spacing-inline">
-            <p-link [icon]="'phone'" [href]="'https://designsystem.porsche.com'" [hideLabel]="true" [theme]="'dark'">Some label
-            </p-link>
-          </div>
-          <hr>
-        </p-grid-item>
-      </p-grid>
-      <p-grid>
-        <p-grid-item [size]="2">
-          <p-headline [variant]="'headline-4'" [tag]="'h4'">&lt;p-link-pure&gt;</p-headline>
-        </p-grid-item>
-        <p-grid-item [size]="5">
-          <div class="playground light spacing-inline">
-            <p-link-pure [href]="'https://designsystem.porsche.com'">Some label</p-link-pure>
-          </div>
-          <div class="playground light spacing-inline">
-            <p-link-pure [hideLabel]="true" [href]="'https://designsystem.porsche.com'">Some label</p-link-pure>
-          </div>
-          <div class="playground light spacing-inline">
-            <p-link-pure [size]="'medium'" [href]="'https://designsystem.porsche.com'">Medium</p-link-pure>
-            <p-link-pure [size]="'inherit'" [href]="'https://designsystem.porsche.com'" style="font-size: 48px;">Inherit</p-link-pure>
-          </div>
-          <div class="playground light spacing-inline">
-            <p-link-pure [weight]="'thin'" [href]="'https://designsystem.porsche.com'">Thin</p-link-pure>
-            <p-link-pure [weight]="'regular'" [href]="'https://designsystem.porsche.com'">Regular</p-link-pure>
-            <p-link-pure [weight]="'bold'" [href]="'https://designsystem.porsche.com'">Bold</p-link-pure>
-          </div>
-          <div class="playground light spacing-inline">
-            <p-link-pure [active]="true" [href]="'https://designsystem.porsche.com'">Some label</p-link-pure>
-          </div>
-          <div class="playground light spacing-inline">
-            <p-link-pure [icon]="'phone'" [href]="'https://designsystem.porsche.com'">Some link with a custom icon</p-link-pure>
-          </div>
-          <div class="playground light spacing-inline">
-            <p-link-pure [href]="'https://designsystem.porsche.com'" style="width: 240px;">Lorem ipsum dolor sit amet, consetetur sadipscing</p-link-pure>
-          </div>
-          <hr>
-        </p-grid-item>
-        <p-grid-item [size]="5">
-          <div class="playground dark spacing-inline">
-            <p-link-pure [href]="'https://designsystem.porsche.com'" [theme]="'dark'">Some label</p-link-pure>
-          </div>
-          <div class="playground dark spacing-inline">
-            <p-link-pure [hideLabel]="true" [href]="'https://designsystem.porsche.com'" [theme]="'dark'">Some label</p-link-pure>
-          </div>
-          <div class="playground dark spacing-inline">
-            <p-link-pure [size]="'medium'" [href]="'https://designsystem.porsche.com'" [theme]="'dark'">Medium</p-link-pure>
-            <p-link-pure [size]="'inherit'" [href]="'https://designsystem.porsche.com'" [theme]="'dark'" style="font-size: 48px;">Inherit</p-link-pure>
-          </div>
-          <div class="playground dark spacing-inline">
-            <p-link-pure [weight]="'thin'" [href]="'https://designsystem.porsche.com'" [theme]="'dark'">Thin</p-link-pure>
-            <p-link-pure [weight]="'regular'" [href]="'https://designsystem.porsche.com'" [theme]="'dark'">Regular</p-link-pure>
-            <p-link-pure [weight]="'bold'" [href]="'https://designsystem.porsche.com'" [theme]="'dark'">Bold</p-link-pure>
-          </div>
-          <div class="playground dark spacing-inline">
-            <p-link-pure [active]="true" [href]="'https://designsystem.porsche.com'" [theme]="'dark'">Some label</p-link-pure>
-          </div>
-          <div class="playground dark spacing-inline">
-            <p-link-pure [icon]="'phone'" [href]="'https://designsystem.porsche.com'" [theme]="'dark'">Some link with a custom icon</p-link-pure>
-          </div>
-          <div class="playground dark spacing-inline">
-            <p-link-pure [href]="'https://designsystem.porsche.com'" [theme]="'dark'" style="width: 240px;">Lorem ipsum dolor sit amet, consetetur sadipscing</p-link-pure>
-          </div>
-          <hr>
-        </p-grid-item>
-      </p-grid>
-      <p-grid>
-        <p-grid-item [size]="2">
-          <p-headline [variant]="'headline-4'" [tag]="'h4'">&lt;p-pagination&gt;</p-headline>
-        </p-grid-item>
-        <p-grid-item [size]="5">
-          <div class="playground light spacing-block">
-            <p-pagination [totalItemsCount]="500" [itemsPerPage]="25" [activePage]="1"></p-pagination>
-          </div>
-          <hr>
-        </p-grid-item>
-        <p-grid-item [size]="5">
-          <div class="playground dark spacing-block">
-            <p-pagination [theme]="'dark'" [totalItemsCount]="500" [itemsPerPage]="25" [activePage]="1"></p-pagination>
-          </div>
-          <hr>
-        </p-grid-item>
-      </p-grid>
-=======
       <router-outlet></router-outlet>
->>>>>>> e04dcafa
     </div>
   `
 })
