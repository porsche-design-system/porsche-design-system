import { Component } from '@angular/core';
<<<<<<< HEAD
import { PORSCHE_DESIGN_SYSTEM_READY_EVENT } from '@porsche-design-system/components-js';
=======
import { Router } from '@angular/router';

type Route = {
  name: string;
  path: string;
};
>>>>>>> aa4bcdfe

@Component({
  selector: 'app-root',
  template: `
    <select (change)="changeRoute($event.target.value)">
      <option disabled selected>Select a page</option>
      <ng-container *ngFor="let route of routes">
        <option [value]="route.path">{{ route.name }}</option>
      </ng-container>
    </select>
    <div id="app">
      <router-outlet></router-outlet>
    </div>
  `
})
export class AppComponent {
  public routes: Route[] = [
    {path: 'button', name: 'Button'},
    {path: 'button-pure', name: 'Button Pure'},
    {path: 'checkbox-wrapper', name: 'Checkbox'},
    {path: 'content-wrapper', name: 'Content Wrapper'},
    {path: 'divider', name: 'Divider'},
    {path: 'fieldset-wrapper', name: 'Fieldset'},
    {path: 'flex', name: 'Flex'},
    {path: 'grid', name: 'Grid'},
    {path: 'headline', name: 'Headline'},
    {path: 'icon', name: 'Icon'},
    {path: 'link', name: 'Link'},
    {path: 'link-pure', name: 'Link Pure'},
    {path: 'link-social', name: 'Link Social'},
    {path: 'marque', name: 'Marque'},
    {path: 'overview', name: 'Overview'},
    {path: 'pagination', name: 'Pagination'},
    {path: 'radio-button-wrapper', name: 'Radio Button'},
    {path: 'select-wrapper', name: 'Select'},
    {path: 'spinner', name: 'Spinner'},
    {path: 'text', name: 'Text'},
    {path: 'text-field-wrapper', name: 'Text Field'},
    {path: 'text-list', name: 'Text List'},
    {path: 'textarea-wrapper', name: 'Textarea'},
    {path: 'typography', name: 'Typography'}
  ];

  private router: Router;

  constructor(router: Router) {
    this.router = router;
  }

  public async changeRoute(path: string): Promise<void> {
    await this.router.navigateByUrl(`/${path}`);
  }
}<|MERGE_RESOLUTION|>--- conflicted
+++ resolved
@@ -1,14 +1,10 @@
 import { Component } from '@angular/core';
-<<<<<<< HEAD
-import { PORSCHE_DESIGN_SYSTEM_READY_EVENT } from '@porsche-design-system/components-js';
-=======
 import { Router } from '@angular/router';
 
 type Route = {
   name: string;
   path: string;
 };
->>>>>>> aa4bcdfe
 
 @Component({
   selector: 'app-root',
