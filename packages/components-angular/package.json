--- conflicted
+++ resolved
@@ -24,32 +24,6 @@
     "ngcc": "ngcc"
   },
   "dependencies": {
-<<<<<<< HEAD
-    "@angular/animations": "^11.0.0",
-    "@angular/common": "^11.0.0",
-    "@angular/compiler": "^11.0.0",
-    "@angular/core": "^11.0.0",
-    "@angular/forms": "^11.0.0",
-    "@angular/platform-browser": "^11.0.0",
-    "@angular/platform-browser-dynamic": "^11.0.0",
-    "@angular/router": "^11.0.0",
-    "@porsche-design-system/components-angular": "2.0.0-alpha.6",
-    "rxjs": "^6.6.3",
-    "tslib": "^2.0.0",
-    "zone.js": "~0.11.3"
-  },
-  "devDependencies": {
-    "@angular-devkit/build-angular": "~0.1100.1",
-    "@angular/cli": "^11.0.1",
-    "@angular/compiler-cli": "^11.0.0",
-    "@angular/language-service": "^11.0.0",
-    "@porsche-design-system/assets": "3.0.0",
-    "@porsche-design-system/utilities": "2.0.0",
-    "@porsche-design-system/visual-regression-tester": "^3.0.0",
-    "@porsche-ui/cross-browser-tester": "^1.0.2",
-    "@types/jasmine": "~3.6.0",
-    "@types/node": "^14.14.8",
-=======
     "@angular/animations": "^11.0.2",
     "@angular/common": "^11.0.2",
     "@angular/compiler": "^11.0.2",
@@ -74,7 +48,6 @@
     "@porsche-ui/cross-browser-tester": "^1.0.2",
     "@types/jasmine": "~3.6.0",
     "@types/node": "^14.14.7",
->>>>>>> 47ff91cb
     "concurrently": "^5.3.0",
     "jasmine": "^3.6.3",
     "jasmine-spec-reporter": "~5.0.0",
