{
  "name": "components-angular",
  "version": "0.0.0",
  "private": true,
  "scripts": {
    "ng": "ng",
    "start": "ng serve --prod",
    "build": "ng build components-wrapper --prod && cp -r ./projects/components-wrapper/CHANGELOG.md ./dist/components-wrapper",
    "test": "yarn test:vrt && yarn test:cbt",
    "test:vrt": "concurrently -k -s \"first\" -n \"server,vrt\" \"yarn start\" \"wait-on -t 240000 http-get://localhost:4200 && ts-node --project 'tests/vrt/config/tsconfig.json' node_modules/.bin/jasmine --config='tests/vrt/config/jasmine.config.json'\"",
    "test:cbt": "concurrently -k -s \"first\" -n \"server,cbt\" \"yarn start\" \"wait-on -t 240000 http-get://localhost:4200 && ts-node --project 'tests/cbt/config/tsconfig.json' node_modules/.bin/jasmine --config='tests/cbt/config/jasmine.config.json'\"",
    "clean": "rm -rf 'node_modules' && rm -rf 'yarn-error.log' && rm -rf 'dist' && rm -rf 'tmp' && rm -rf 'out-tsc' && rm -rf 'bazel-out'"
  },
  "dependencies": {
<<<<<<< HEAD
    "@angular/animations": "^9.1.4",
    "@angular/common": "^9.1.4",
    "@angular/compiler": "^9.1.4",
    "@angular/core": "^9.1.4",
    "@angular/forms": "^9.1.4",
    "@angular/platform-browser": "^9.1.4",
    "@angular/platform-browser-dynamic": "^9.1.4",
    "@angular/router": "^9.1.4",
    "@porsche-design-system/components-angular": "1.4.0-rc.1",
=======
    "@angular/animations": "^9.1.3",
    "@angular/common": "^9.1.3",
    "@angular/compiler": "^9.1.3",
    "@angular/core": "^9.1.3",
    "@angular/forms": "^9.1.3",
    "@angular/platform-browser": "^9.1.3",
    "@angular/platform-browser-dynamic": "^9.1.3",
    "@angular/router": "^9.1.3",
    "@porsche-design-system/components-angular": "1.4.0-rc.2",
>>>>>>> 76e21504
    "rxjs": "^6.5.5",
    "tslib": "^1.10.0",
    "zone.js": "~0.10.3"
  },
  "devDependencies": {
    "@angular-devkit/build-angular": "~0.901.4",
    "@angular-devkit/build-ng-packagr": "~0.901.4",
    "@angular/cli": "^9.1.4",
    "@angular/compiler-cli": "^9.1.4",
    "@angular/language-service": "^9.1.4",
    "@porsche-design-system/scss-utils": "1.0.1",
    "@porsche-ui/cross-browser-tester": "^1.0.2",
    "@porsche-ui/visual-regression-tester": "^1.0.0",
    "@types/jasmine": "^3.5.10",
    "@types/node": "^13.13.4",
    "concurrently": "^5.2.0",
    "jasmine": "^3.5.0",
    "ng-packagr": "^9.1.2",
    "ts-node": "^8.9.1",
    "tslint": "^6.1.2",
    "typescript": "~3.8.3"
  }
}<|MERGE_RESOLUTION|>--- conflicted
+++ resolved
@@ -12,7 +12,6 @@
     "clean": "rm -rf 'node_modules' && rm -rf 'yarn-error.log' && rm -rf 'dist' && rm -rf 'tmp' && rm -rf 'out-tsc' && rm -rf 'bazel-out'"
   },
   "dependencies": {
-<<<<<<< HEAD
     "@angular/animations": "^9.1.4",
     "@angular/common": "^9.1.4",
     "@angular/compiler": "^9.1.4",
@@ -21,18 +20,7 @@
     "@angular/platform-browser": "^9.1.4",
     "@angular/platform-browser-dynamic": "^9.1.4",
     "@angular/router": "^9.1.4",
-    "@porsche-design-system/components-angular": "1.4.0-rc.1",
-=======
-    "@angular/animations": "^9.1.3",
-    "@angular/common": "^9.1.3",
-    "@angular/compiler": "^9.1.3",
-    "@angular/core": "^9.1.3",
-    "@angular/forms": "^9.1.3",
-    "@angular/platform-browser": "^9.1.3",
-    "@angular/platform-browser-dynamic": "^9.1.3",
-    "@angular/router": "^9.1.3",
     "@porsche-design-system/components-angular": "1.4.0-rc.2",
->>>>>>> 76e21504
     "rxjs": "^6.5.5",
     "tslib": "^1.10.0",
     "zone.js": "~0.10.3"
