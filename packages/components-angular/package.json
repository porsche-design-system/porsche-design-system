{
  "name": "@porsche-design-system/angular",
  "version": "0.0.0",
  "private": true,
  "scope": "@porsche-design-system",
  "author": "Dr. Ing. h.c. F. Porsche AG",
  "scripts": {
    "start": "concurrently -k -s 'first' -n 'cdn,angular' 'serve-cdn' 'ng serve'",
    "start-app": "concurrently -k -s 'first' -n 'cdn,app' 'serve-cdn' 'ws --spa index.html -p 4200 -d ./dist/components-angular'",
    "build": "yarn clean:build && yarn build:wrappers && yarn build:meta",
    "build:meta": "cp ../components/CHANGELOG.md ./dist/components-wrapper/CHANGELOG.md",
    "build:wrappers": "ng build components-wrapper --configuration production && yarn build:bundle",
    "build:bundle": "yarn build:bundle:partialsAndUtilities && yarn build:bundle:typings",
    "build:bundle:partialsAndUtilities": "yarn rollup -c ./projects/components-wrapper/rollup.config.js",
    "build:bundle:typings": "yarn build:bundle:typings:partials && yarn build:bundle:typings:utilities",
    "build:bundle:typings:partials": "tsc projects/components-wrapper/src/partials.ts --declaration --emitDeclarationOnly --declarationDir dist/components-wrapper/partials",
    "build:bundle:typings:utilities": "tsc projects/components-wrapper/src/utilities/js.ts --declaration --emitDeclarationOnly --declarationDir dist/components-wrapper/utilities/js",
    "build-app": "ng build --configuration production",
    "test": "yarn test:unit && yarn test:e2e && yarn test:vrt",
    "test:unit": "jest --colors -c tests/unit/config/jest.config.js --coverage",
    "test:e2e": "yarn build-app && TYPE=E2E PORT=4200 jest --colors -c tests/e2e/config/jest.config.ts",
    "test:vrt": "if [ \"$CI\" != true ]; then yarn build-app; fi && TYPE=VRT PORT=4200 jest --colors -c tests/vrt/config/jest.config.ts",
    "clean": "yarn clean:node_modules && yarn clean:build",
    "clean:node_modules": "rm -rf ./node_modules && rm -rf ./yarn-error.log",
    "clean:build": "rm -rf ./dist && rm -rf ./tmp && rm -rf ./out-tsc && rm -rf ./bazel-out && rm -rf ./.angular"
  },
  "dependencies": {
    "@angular/animations": "^13.3.5",
    "@angular/common": "^13.3.5",
    "@angular/compiler": "^13.3.5",
    "@angular/core": "^13.3.5",
    "@angular/forms": "^13.3.5",
    "@angular/platform-browser": "^13.3.5",
    "@angular/platform-browser-dynamic": "^13.3.5",
    "@angular/router": "^13.3.5",
<<<<<<< HEAD
    "@porsche-design-system/components-angular": "2.12.0-rc.1",
    "angular-imask": "^6.4.2",
=======
    "@porsche-design-system/components-angular": "2.12.0-rc.2",
>>>>>>> 4dafd568
    "rxjs": "^7.5.5",
    "tslib": "^2.4.0",
    "zone.js": "~0.11.5"
  },
  "devDependencies": {
    "@angular-builders/custom-webpack": "^13.1.0",
    "@angular-devkit/build-angular": "~13.3.4",
    "@angular/cli": "^13.3.4",
    "@angular/compiler-cli": "^13.3.5",
    "@angular/language-service": "^13.3.5",
    "@porsche-design-system/assets": "4.0.0",
    "@porsche-design-system/shared": "0.0.0",
    "@types/node": "^17.0.31",
    "concurrently": "^7.1.0",
    "jest-preset-angular": "^11.1.2",
    "local-web-server": "^5.2.0",
    "ng-packagr": "^13.3.1",
    "rollup": "^2.71.1",
    "rollup-plugin-copy": "^3.4.0",
    "rollup-plugin-generate-package-json": "^3.2.0",
    "ts-node": "^10.7.0",
    "typescript": "~4.4.4",
    "wait-on": "^6.0.1"
  }
}<|MERGE_RESOLUTION|>--- conflicted
+++ resolved
@@ -33,12 +33,8 @@
     "@angular/platform-browser": "^13.3.5",
     "@angular/platform-browser-dynamic": "^13.3.5",
     "@angular/router": "^13.3.5",
-<<<<<<< HEAD
-    "@porsche-design-system/components-angular": "2.12.0-rc.1",
+    "@porsche-design-system/components-angular": "2.12.0-rc.2",
     "angular-imask": "^6.4.2",
-=======
-    "@porsche-design-system/components-angular": "2.12.0-rc.2",
->>>>>>> 4dafd568
     "rxjs": "^7.5.5",
     "tslib": "^2.4.0",
     "zone.js": "~0.11.5"
