{
  "name": "@porsche-design-system/angular",
  "version": "0.0.0",
  "private": true,
  "license": "UNLICENSED",
  "scope": "@porsche-design-system",
  "author": "Dr. Ing. h.c. F. Porsche AG",
  "scripts": {
    "start": "concurrently -k -s 'first' -n 'cdn,angular' 'serve-cdn' 'ng serve'",
    "start-app": "concurrently -k -s 'first' -n 'cdn,app' 'serve-cdn' 'ws --spa index.html -p 4200 -d ./dist/components-angular'",
    "build": "yarn clean:build && yarn build:wrappers",
    "build:wrappers": "ng build components-wrapper --configuration production && yarn build:bundle",
    "build:bundle": "yarn build:bundle:partialsAndUtilities && yarn build:bundle:typings",
    "build:bundle:partialsAndUtilities": "yarn rollup -c ./projects/components-wrapper/rollup.config.js",
    "build:bundle:typings": "yarn build:bundle:typings:partials && yarn build:bundle:typings:utilities",
    "build:bundle:typings:partials": "tsc projects/components-wrapper/src/partials.ts --declaration --emitDeclarationOnly --declarationDir dist/components-wrapper/partials --types node",
    "build:bundle:typings:utilities": "tsc projects/components-wrapper/src/utilities/js.ts --declaration --emitDeclarationOnly --declarationDir dist/components-wrapper/utilities/js --types node",
    "build-app": "ng build --configuration production",
    "test": "yarn test:unit && yarn test:e2e && yarn test:vrt",
    "test:unit": "jest --colors -c tests/unit/config/jest.config.js",
    "test:e2e": "yarn build-app && TYPE=E2E PORT=4200 jest --colors -c tests/e2e/config/jest.config.ts",
    "test:vrt": "if [ \"$CI\" != true ]; then yarn build-app; fi && TYPE=VRT PORT=4200 jest --colors -c tests/vrt/config/jest.config.ts",
    "clean": "yarn clean:node_modules && yarn clean:build",
    "clean:node_modules": "rm -rf ./node_modules && rm -rf ./yarn-error.log",
    "clean:build": "rm -rf ./dist && rm -rf ./tmp && rm -rf ./out-tsc && rm -rf ./bazel-out && rm -rf ./.angular"
  },
  "dependencies": {
<<<<<<< HEAD
    "@angular/animations": "^14.1.1",
    "@angular/common": "^14.1.1",
    "@angular/compiler": "^14.1.1",
    "@angular/core": "^14.1.1",
    "@angular/forms": "^14.1.1",
    "@angular/platform-browser": "^14.1.1",
    "@angular/platform-browser-dynamic": "^14.1.1",
    "@angular/router": "^14.1.1",
    "@porsche-design-system/components-angular": "2.14.0-beta.0",
=======
    "@angular/animations": "^14.0.5",
    "@angular/common": "^14.0.5",
    "@angular/compiler": "^14.0.5",
    "@angular/core": "^14.0.5",
    "@angular/forms": "^14.0.5",
    "@angular/platform-browser": "^14.0.5",
    "@angular/platform-browser-dynamic": "^14.0.5",
    "@angular/router": "^14.0.5",
    "@porsche-design-system/components-angular": "2.15.0-beta.0",
>>>>>>> a59e0096
    "angular-imask": "^6.4.2",
    "rxjs": "^7.5.6",
    "tslib": "^2.4.0",
    "zone.js": "~0.11.7"
  },
  "devDependencies": {
    "@angular-builders/custom-webpack": "^14.0.0",
    "@angular-devkit/build-angular": "^14.1.1",
    "@angular/cli": "^14.1.1",
    "@angular/compiler-cli": "^14.1.1",
    "@angular/language-service": "^14.1.1",
    "@porsche-design-system/assets": "5.0.2",
    "@porsche-design-system/shared": "0.0.0",
    "@types/node": "^18.6.4",
    "concurrently": "^7.3.0",
    "jest-preset-angular": "^12.2.0",
    "local-web-server": "^5.2.1",
    "ng-packagr": "^14.1.0",
    "rollup": "^2.77.2",
    "rollup-plugin-copy": "^3.4.0",
    "rollup-plugin-generate-package-json": "^3.2.0",
    "ts-node": "^10.9.1",
    "typescript": "~4.7.4",
    "wait-on": "^6.0.1"
  }
}<|MERGE_RESOLUTION|>--- conflicted
+++ resolved
@@ -25,7 +25,6 @@
     "clean:build": "rm -rf ./dist && rm -rf ./tmp && rm -rf ./out-tsc && rm -rf ./bazel-out && rm -rf ./.angular"
   },
   "dependencies": {
-<<<<<<< HEAD
     "@angular/animations": "^14.1.1",
     "@angular/common": "^14.1.1",
     "@angular/compiler": "^14.1.1",
@@ -34,18 +33,7 @@
     "@angular/platform-browser": "^14.1.1",
     "@angular/platform-browser-dynamic": "^14.1.1",
     "@angular/router": "^14.1.1",
-    "@porsche-design-system/components-angular": "2.14.0-beta.0",
-=======
-    "@angular/animations": "^14.0.5",
-    "@angular/common": "^14.0.5",
-    "@angular/compiler": "^14.0.5",
-    "@angular/core": "^14.0.5",
-    "@angular/forms": "^14.0.5",
-    "@angular/platform-browser": "^14.0.5",
-    "@angular/platform-browser-dynamic": "^14.0.5",
-    "@angular/router": "^14.0.5",
     "@porsche-design-system/components-angular": "2.15.0-beta.0",
->>>>>>> a59e0096
     "angular-imask": "^6.4.2",
     "rxjs": "^7.5.6",
     "tslib": "^2.4.0",
