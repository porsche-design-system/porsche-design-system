{
  "name": "@porsche-design-system/angular",
  "version": "0.0.0",
  "private": true,
  "scope": "@porsche-design-system",
  "author": "Dr. Ing. h.c. F. Porsche AG",
  "scripts": {
    "prestart": "yarn replace",
    "start": "concurrently -k -s 'first' -n 'cdn,angular' 'serve-cdn' 'ng serve --configuration production'",
    "start-dev": "concurrently -k -s 'first' -n 'cdn,angular' 'serve-cdn' 'ng serve'",
    "build": "yarn build:wrappers && yarn build:meta",
    "build:meta": "cp ../components/CHANGELOG.md ./dist/components-wrapper/CHANGELOG.md",
    "build:wrappers": "ng build components-wrapper --configuration production && yarn rollup -c ./projects/components-wrapper/rollup.config.js",
    "test": "yarn test:e2e && yarn test:vrt",
    "test:e2e": "concurrently -k -s 'first' -n 'server,e2e' 'yarn start' 'wait-on -t 240000 http-get://localhost:4200 && ts-node --project tests/e2e/config/tsconfig.json node_modules/.bin/jasmine --config=tests/e2e/config/jasmine.config.json'",
    "test:vrt": "concurrently -k -s 'first' -n 'server,vrt' 'yarn start' 'wait-on -t 240000 http-get://localhost:4200 && ts-node --project tests/vrt/config/tsconfig.json node_modules/.bin/jasmine --config=tests/vrt/config/jasmine.config.json'",
    "replace": "yarn replace:initialStyles && yarn replace:fontLatin",
    "replace:initialStyles": "placeholder='<!--PLACEHOLDER_PORSCHE_DESIGN_SYSTEM_INITIAL_STYLES-->' && partial=$placeholder$(node -e 'console.log(require(\"@porsche-design-system/components-js/partials\").getInitialStyles())') && regex=$placeholder'.*' && sed -E -e \"s@$regex@$partial@\" src/index.html > src/index.tmp.html && rm src/index.html && mv src/index.tmp.html src/index.html",
    "replace:fontLatin": "placeholder='<!--PLACEHOLDER_PORSCHE_DESIGN_SYSTEM_FONT_LATIN-->' && partial=$placeholder$(node -e 'console.log(require(\"@porsche-design-system/components-js/partials\").getFontLinks({ weights: [\"thin\", \"regular\", \"semi-bold\", \"bold\"] }).replace(/https:\\/\\/cdn\\.ui\\.porsche\\.com\\/porsche-design-system/g, \"http://localhost:3001\"))') && regex=$placeholder'.*' && sed -E -e \"s@$regex@$partial@\" src/index.html > src/index.tmp.html && rm src/index.html && mv src/index.tmp.html src/index.html",
    "clean": "yarn clean:node_modules && yarn clean:build",
    "clean:node_modules": "rm -rf ./node_modules && rm -rf ./yarn-error.log",
    "clean:build": "rm -rf ./dist && rm -rf ./tmp && rm -rf ./out-tsc && rm -rf ./bazel-out",
    "ngcc": "ngcc"
  },
  "dependencies": {
<<<<<<< HEAD
    "@angular/animations": "^12.2.6",
    "@angular/common": "^12.2.6",
    "@angular/compiler": "^12.2.6",
    "@angular/core": "^12.2.6",
    "@angular/forms": "^12.2.6",
    "@angular/platform-browser": "^12.2.6",
    "@angular/platform-browser-dynamic": "^12.2.6",
    "@angular/router": "^12.2.6",
    "@porsche-design-system/components-angular": "2.4.0-beta.2",
=======
    "@angular/animations": "^12.2.0",
    "@angular/common": "^12.2.0",
    "@angular/compiler": "^12.2.0",
    "@angular/core": "^12.2.0",
    "@angular/forms": "^12.2.0",
    "@angular/platform-browser": "^12.2.0",
    "@angular/platform-browser-dynamic": "^12.2.0",
    "@angular/router": "^12.2.0",
    "@porsche-design-system/components-angular": "2.4.0",
>>>>>>> 365bfcf5
    "tslib": "^2.3.0",
    "zone.js": "~0.11.4"
  },
  "devDependencies": {
    "@angular-devkit/build-angular": "~12.2.6",
    "@angular/cli": "^12.2.6",
    "@angular/compiler-cli": "^12.2.6",
    "@angular/language-service": "^12.2.6",
    "@porsche-design-system/assets": "4.0.0",
    "@porsche-design-system/shared": "0.0.0",
    "@types/jasmine": "^3.9.1",
    "@types/node": "^16.9.4",
    "concurrently": "^6.2.1",
    "jasmine": "^3.8.0",
    "ng-packagr": "^12.1.1",
    "rollup": "^2.56.1",
    "ts-node": "^10.2.0",
    "typescript": "~4.3.5",
    "wait-on": "^6.0.0"
  }
}<|MERGE_RESOLUTION|>--- conflicted
+++ resolved
@@ -23,7 +23,6 @@
     "ngcc": "ngcc"
   },
   "dependencies": {
-<<<<<<< HEAD
     "@angular/animations": "^12.2.6",
     "@angular/common": "^12.2.6",
     "@angular/compiler": "^12.2.6",
@@ -32,18 +31,7 @@
     "@angular/platform-browser": "^12.2.6",
     "@angular/platform-browser-dynamic": "^12.2.6",
     "@angular/router": "^12.2.6",
-    "@porsche-design-system/components-angular": "2.4.0-beta.2",
-=======
-    "@angular/animations": "^12.2.0",
-    "@angular/common": "^12.2.0",
-    "@angular/compiler": "^12.2.0",
-    "@angular/core": "^12.2.0",
-    "@angular/forms": "^12.2.0",
-    "@angular/platform-browser": "^12.2.0",
-    "@angular/platform-browser-dynamic": "^12.2.0",
-    "@angular/router": "^12.2.0",
     "@porsche-design-system/components-angular": "2.4.0",
->>>>>>> 365bfcf5
     "tslib": "^2.3.0",
     "zone.js": "~0.11.4"
   },
