--- conflicted
+++ resolved
@@ -22,7 +22,6 @@
     "ngcc": "ngcc"
   },
   "dependencies": {
-<<<<<<< HEAD
     "@angular/animations": "^11.1.0",
     "@angular/common": "^11.1.0",
     "@angular/compiler": "^11.1.0",
@@ -31,18 +30,7 @@
     "@angular/platform-browser": "^11.1.0",
     "@angular/platform-browser-dynamic": "^11.1.0",
     "@angular/router": "^11.1.0",
-    "@porsche-design-system/components-angular": "2.0.0-alpha.12",
-=======
-    "@angular/animations": "^11.0.7",
-    "@angular/common": "^11.0.7",
-    "@angular/compiler": "^11.0.7",
-    "@angular/core": "^11.0.7",
-    "@angular/forms": "^11.0.7",
-    "@angular/platform-browser": "^11.0.7",
-    "@angular/platform-browser-dynamic": "^11.0.7",
-    "@angular/router": "^11.0.7",
     "@porsche-design-system/components-angular": "2.0.0-alpha.13",
->>>>>>> 8cb8c683
     "rxjs": "^6.6.3",
     "tslib": "^2.0.0",
     "zone.js": "~0.11.3"
