{
  "name": "components-angular",
  "version": "0.0.0",
  "private": true,
  "scripts": {
    "ng": "ng",
    "start": "concurrently -k -s 'first' -n 'cdn,pwcm,angular' 'yarn start:cdn-server' 'yarn start:pwcm-server' 'ng serve --prod'",
    "start:cdn-server": "start-cdn-local",
    "start:pwcm-server": "start-cdn-pwcm",
    "build": "ng build components-wrapper --prod && cp -r ./projects/components-wrapper/CHANGELOG.md ./dist/components-wrapper",
    "test": "yarn test:vrt && yarn test:cbt",
    "test:vrt": "concurrently -k -s 'first' -n 'server,vrt' 'yarn start' 'wait-on -t 240000 http-get://localhost:4200 && ts-node --project tests/vrt/config/tsconfig.json node_modules/.bin/jasmine --config=tests/vrt/config/jasmine.config.json'",
    "test:cbt": "concurrently -k -s 'first' -n 'server,cbt' 'yarn start' 'wait-on -t 240000 http-get://localhost:4200 && ts-node --project tests/cbt/config/tsconfig.json node_modules/.bin/jasmine --config=tests/cbt/config/jasmine.config.json'",
    "clean": "rm -rf ./node_modules && rm -rf ./yarn-error.log && rm -rf ./dist && rm -rf ./tmp && rm -rf ./out-tsc && rm -rf ./bazel-out",
    "ngcc": "ngcc"
  },
  "dependencies": {
    "@angular/animations": "^10.0.3",
    "@angular/common": "^10.0.3",
    "@angular/compiler": "^10.0.3",
    "@angular/core": "^10.0.3",
    "@angular/forms": "^10.0.3",
    "@angular/platform-browser": "^10.0.3",
    "@angular/platform-browser-dynamic": "^10.0.3",
    "@angular/router": "^10.0.3",
    "@porsche-design-system/components-angular": "1.5.2",
    "rxjs": "^6.6.0",
    "tslib": "^2.0.0",
    "zone.js": "~0.10.3"
  },
  "devDependencies": {
    "@angular-devkit/build-angular": "~0.1000.2",
    "@angular-devkit/build-ng-packagr": "~0.1000.2",
    "@angular/cli": "^10.0.2",
    "@angular/compiler-cli": "^10.0.3",
    "@angular/language-service": "^10.0.3",
    "@porsche-design-system/cdn-local": "0.0.0",
<<<<<<< HEAD
    "@porsche-design-system/cdn-pwcm": "0.0.0",
    "@porsche-design-system/utilities": "1.0.0-rc.0",
    "@porsche-design-system/visual-regression-tester": "^2.0.1",
=======
    "@porsche-design-system/utilities": "1.0.6-rc.0",
    "@porsche-design-system/visual-regression-tester": "^3.0.0",
>>>>>>> b6549279
    "@porsche-ui/cross-browser-tester": "^1.0.2",
    "@types/jasmine": "^3.5.11",
    "@types/node": "^14.0.24",
    "concurrently": "^5.2.0",
    "jasmine": "^3.5.0",
    "ng-packagr": "^9.1.2",
    "puppeteer": "~5.2.1",
    "ts-node": "^8.10.2",
    "tslint": "~6.1.0",
    "typescript": "~3.9.7",
    "wait-on": "^5.1.0"
  }
}<|MERGE_RESOLUTION|>--- conflicted
+++ resolved
@@ -35,14 +35,9 @@
     "@angular/compiler-cli": "^10.0.3",
     "@angular/language-service": "^10.0.3",
     "@porsche-design-system/cdn-local": "0.0.0",
-<<<<<<< HEAD
     "@porsche-design-system/cdn-pwcm": "0.0.0",
-    "@porsche-design-system/utilities": "1.0.0-rc.0",
-    "@porsche-design-system/visual-regression-tester": "^2.0.1",
-=======
     "@porsche-design-system/utilities": "1.0.6-rc.0",
     "@porsche-design-system/visual-regression-tester": "^3.0.0",
->>>>>>> b6549279
     "@porsche-ui/cross-browser-tester": "^1.0.2",
     "@types/jasmine": "^3.5.11",
     "@types/node": "^14.0.24",
