--- conflicted
+++ resolved
@@ -23,13 +23,10 @@
 
 ### Fixed
 
-<<<<<<< HEAD
+- `Link Tile`, `Button Tile`, `Link Tile Model Signature`: fix overflowing content
+  ([#4018](https://github.com/porsche-design-system/porsche-design-system/pull/4018))
 - `Select Wrapper`: fix axe-core violation when both `filter` and `description` prop are used
   ([#4011](https://github.com/porsche-design-system/porsche-design-system/pull/4011))
-=======
-- `Link Tile`, `Button Tile`, `Link Tile Model Signature`: fix overflowing content
-  ([#4018](https://github.com/porsche-design-system/porsche-design-system/pull/4018))
->>>>>>> 7aae5784
 
 ## [3.29.0] - 2025-08-20
 
