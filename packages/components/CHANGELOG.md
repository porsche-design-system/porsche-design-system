# Changelog

## Porsche Design System

All notable changes to this project will be documented in this file and published as following npm packages:

- `@porsche-design-system/components-js`
- `@porsche-design-system/components-angular`
- `@porsche-design-system/components-react`
- `@porsche-design-system/components-vue`

The format is based on [Keep a Changelog](https://keepachangelog.com/en/1.0.0), and this project adheres to
[Semantic Versioning](https://semver.org/spec/v2.0.0.html).

## [Unreleased]

## [3.28.0-rc.3] - 2025-05-19

### Added

- `Styles`: theme for `tailwindcss` including utilities available under
  `import { … } from '@porsche-design-system/components-{js|angular|react|vue}/tailwindcss';`
  ([#3849](https://github.com/porsche-design-system/porsche-design-system/pull/3849))

### Changed

- Partials: `getInitialStyles` removed default styles for `h1`, `h2`, `h3`, `h4`, `h5`, `h6`, `p`, `b` and `strong`
  ([#3849](https://github.com/porsche-design-system/porsche-design-system/pull/3849))

#### Fixed

- `Select Wrapper`: update of scroll position if dropdown is navigated with keyboard
  ([#3858](https://github.com/porsche-design-system/porsche-design-system/pull/3858))
- `Multi Select`: enable full a11y compliance
  ([#3819](https://github.com/porsche-design-system/porsche-design-system/pull/3819))
- Accessibility: fix ARIA live announcements of form components status messages
  ([#3796](https://github.com/porsche-design-system/porsche-design-system/pull/3796))

## [3.28.0-rc.2] - 2025-04-23

### Fixed

- `Canvas`: stealing focus from `Text Field Wrapper`
  ([#3843](https://github.com/porsche-design-system/porsche-design-system/pull/3843))

<<<<<<< HEAD
### [3.28.0-rc.1] - 2025-04-14
=======
## [3.28.0-rc.1] - 2025-04-14
>>>>>>> 6860dc46

### Fixed

- `Drilldown`, `Drilldown Item`: visibility for slotted content (experimental)
  ([#3833](https://github.com/porsche-design-system/porsche-design-system/pull/3833))

## [3.28.0-rc.0] - 2025-04-11

### Added

- `Input Password`: ([#3763](https://github.com/porsche-design-system/porsche-design-system/pull/3763))
- `Drilldown`, `Drilldown Item`: CSS variable `--p-drilldown-grid-template` and `--p-drilldown-gap` (experimental)
  ([#3822](https://github.com/porsche-design-system/porsche-design-system/pull/3822))
- `Drilldown Item`: named slot `button` and `header` (experimental)
  ([#3822](https://github.com/porsche-design-system/porsche-design-system/pull/3822))
- `Drilldown Link`: (experimental) ([#3822](https://github.com/porsche-design-system/porsche-design-system/pull/3822))

### Changed

- **Breaking Change** `Flyout Multilevel`, `Flyout Multilevel Item`: renamed (experimental) component to `Drilldown` and
  `Drilldown Item` ([#3822](https://github.com/porsche-design-system/porsche-design-system/pull/3822))
- **Breaking Change** `Drilldown Item` doesn't style slotted `<a>` tags anymore, instead use `Drilldown Link` or a
  custom link ([#3822](https://github.com/porsche-design-system/porsche-design-system/pull/3822))

### Fixed

- `aria` prop now supports a colon inside a value, e.g. `aria="{ 'aria-label': 'Always remember: yes you can!' }"`
  ([#3680](https://github.com/porsche-design-system/porsche-design-system/pull/3680))

## [3.27.3] - 2025-03-21

## [3.27.2] - 2025-03-20

## [3.27.2-rc.0] - 2025-03-18

### Changed

- `Table`: add border-bottom styles to `Table Head` to support both, empty and missing `Table Body`
  ([#3788](https://github.com/porsche-design-system/porsche-design-system/pull/3788))

### Fixed

- `Styles`: change `Gradient` color values from `rgba` to `hsla` to fix Chrome rendering bug
  ([#3793](https://github.com/porsche-design-system/porsche-design-system/pull/3793))

## [3.27.1] - 2025-03-05

## [3.27.1-rc.0] - 2025-03-05

### Fixed

- `Carousel`: `auto` value of `slides-per-page` prop is breakpoint customizable
  ([#3783](https://github.com/porsche-design-system/porsche-design-system/pull/3783))
- `Select`, `Multi Select`, `Select Wrapper`: remove positioning with native anchor positioning due to a Chrome bug
  ([#3780](https://github.com/porsche-design-system/porsche-design-system/pull/3780))

## [3.27.0] - 2025-02-28

## [3.27.0-rc.6] - 2025-02-28

### Added

- `Table`: `compact` prop to enable a smaller, space-saving version for compact layouts
  ([#3758](https://github.com/porsche-design-system/porsche-design-system/pull/3758))
- `Table`: `layout` prop to render table with `table-layout: fixed` css for manual control of column widths
  ([#3758](https://github.com/porsche-design-system/porsche-design-system/pull/3758))
- `Carousel`: `align-controls` prop to align the controls slot to the left or center (overwrites auto-alignment)
  ([#3766](https://github.com/porsche-design-system/porsche-design-system/pull/3766))

### Changed

- `Select`, `Multi Select`, `Select Wrapper`:
  - gets rendered on `#top-layer` which enables it to be shown correctly even when used e.g. within a scroll container
    or overflow context ([#3754](https://github.com/porsche-design-system/porsche-design-system/pull/3754))
  - gets positioned by [CSS Anchor Positioning](https://developer.mozilla.org/en-US/docs/Web/CSS/CSS_anchor_positioning)
    or [Floating UI](https://floating-ui.com) as fallback for browsers not supporting it yet
    ([#3754](https://github.com/porsche-design-system/porsche-design-system/pull/3754))
  - modernized visual appearance, dynamic max-height based on viewport and fade in animation of option list
    ([#3754](https://github.com/porsche-design-system/porsche-design-system/pull/3754))
- `Select`, `Select Wrapper`:
  - focus outline becomes default focus style when no filter is used
    ([#3754](https://github.com/porsche-design-system/porsche-design-system/pull/3754))
- `Carousel`: Center layout of Carousel on mobile view
  ([#3765](https://github.com/porsche-design-system/porsche-design-system/pull/3765))
- `Carousel`: `auto` value of `slides-per-page` prop is breakpoint customizable
  ([#3771](https://github.com/porsche-design-system/porsche-design-system/pull/3771))

## [3.27.0-rc.5] - 2025-02-20

### Fixed

- `AG Grid`: error on reload in next.js.
  ([#3759](https://github.com/porsche-design-system/porsche-design-system/pull/3759))

## [3.27.0-rc.4] - 2025-02-20

### Fixed

- `AG Grid`: not accessing cdn base url correctly.
  ([#3759](https://github.com/porsche-design-system/porsche-design-system/pull/3759))

## [3.27.0-rc.3] - 2025-02-18

### Fixed

- `AG Grid`: not resolving dependencies correctly.
  ([#3757](https://github.com/porsche-design-system/porsche-design-system/pull/3757))

## [3.27.0-rc.2] - 2025-02-18

### Fixed

- `AG Grid`: not resolving dependencies correctly.
  ([#3756](https://github.com/porsche-design-system/porsche-design-system/pull/3756))

## [3.27.0-rc.1] - 2025-02-17

### Changed

- **Breaking Change** `AG Grid`: Updated from v32 to v33, which introduced a new Theming API. AG Grid migrated from a
  CSS-based theming approach to a JavaScript object-based theming system. As a result, our custom theme also had to be
  adjusted accordingly. ([#3740](https://github.com/porsche-design-system/porsche-design-system/pull/3740))

### Fixed

- Styles: `vanilla-extract` returns `getMediaQueryMax`, `getMediaQueryMin`, `getMediaQueryMinMax` & `getSkeletonStyle`
  in wrong format ([#3753](https://github.com/porsche-design-system/porsche-design-system/pull/3753))

## [3.27.0-rc.0] - 2025-02-13

### Added

- `@font-face` supports Thai language
  ([#3750](https://github.com/porsche-design-system/porsche-design-system/pull/3750))
- Partials: `getFontLinks` supports preloading `thai` subset
  ([#3750](https://github.com/porsche-design-system/porsche-design-system/pull/3750))

### Changed

- `Popover`: gets rendered on `#top-layer` which enables it to be shown correctly even when used e.g. within a scroll
  container ([#3732](https://github.com/porsche-design-system/porsche-design-system/pull/3732))

#### Removed

- `Popover`: default styling for slotted anchors
  ([#3732](https://github.com/porsche-design-system/porsche-design-system/pull/3732))

## [3.26.0] - 2025-02-07

## [3.26.0-rc.0] - 2025-02-06

### Added

- `Switch`: `compact` prop to enable a smaller, space-saving version for compact layouts
  ([#3728](https://github.com/porsche-design-system/porsche-design-system/pull/3728))
- `Select`: `compact` prop to enable a smaller, space-saving version for compact layouts
  ([#3731](https://github.com/porsche-design-system/porsche-design-system/pull/3731))
- `Canvas`: named slot `sidebar-end-header`
  ([#3736](https://github.com/porsche-design-system/porsche-design-system/pull/3736))
- `Icon`: `4-wheel-drive`, `aggregation`, `arrow-compact-down`, `arrow-compact-left`, `arrow-compact-right`,
  `arrow-compact-up`, `arrows`, `battery-half`, `battery-one-quarter`, `battery-three-quarters`, `brain`, `cabriolet`,
  `charging-network`, `cloud`, `color-picker`, `compass`, `coupe`, `cut`, `door`, `drag`, `ear`, `error`,
  `exclamation-filled`, `fast-backward`, `fast-forward`, `file-csv`, `file-excel`, `flag`, `genuine-parts`,
  `geo-localization`, `grip`, `group`, `hand`, `highway-filled`, `history`, `laptop`, `limousine`, `linked`,
  `logo-apple-carplay`, `logo-apple-music`, `logo-kununu`, `logo-snapchat`, `microphone`, `news`, `north-arrow`,
  `online-search`, `paste`, `pivot`, `price-tag`, `qr-off`, `question-filled`, `radar`, `radio`, `return`, `road`,
  `seat`, `service-technician`, `skip-backward`, `skip-forward`, `stop`, `suv`, `theme`, `turismo`, `trigger-finger`,
  `unlinked` and `weather` ([#3737](https://github.com/porsche-design-system/porsche-design-system/pull/3737))

## [3.25.1] - 2025-01-23

## [3.25.1-rc.0] - 2025-01-23

### Fixed

- `Carousel`: throws error when object-like string is passed by `pagination`
  ([#3715](https://github.com/porsche-design-system/porsche-design-system/pull/3715))

## [3.25.0] - 2025-01-23

## [3.25.0-rc.1] - 2025-01-22

### Fixed

- `Carousel`: throws error when object-like string is passed by `slides-per-page`
  ([#3710](https://github.com/porsche-design-system/porsche-design-system/pull/3710))

## [3.25.0-rc.0] - 2025-01-21

### Added

- `Sheet` ([#3704](https://github.com/porsche-design-system/porsche-design-system/pull/3704))
- `Button`, `Button-Pure`: Add `form` prop to explicitly associate the component with a form, even when it's not
  directly nested within it. ([#3648](https://github.com/porsche-design-system/porsche-design-system/pull/3648))

### Changed

- `Table`: Enable `Table Head Cell` to be used within `Table Row` in addition to `Table Head Row` to further align with
  table structure defined by W3C ([#3701](https://github.com/porsche-design-system/porsche-design-system/pull/3701))

### Fixed

- `Textarea`, `Textarea Wrapper`, `Textfield Wrapper`: color contrast of `unit` prop and counter in `readonly` mode
  meets WCAG 2.2 AA standard ([#3693](https://github.com/porsche-design-system/porsche-design-system/pull/3693))

## [3.24.0] - 2025-01-08

## [3.24.0-rc.1] - 2025-01-08

## [3.24.0-rc.0] - 2025-01-07

### Added

- Styles: support for `vanilla-extract` available under
  `import { … } from '@porsche-design-system/components-{js|angular|react|vue}/styles/vanilla-extract';`
  ([#3666](https://github.com/porsche-design-system/porsche-design-system/pull/3666))

### Changed

- React: updated peer dependency to `>=19.0.0 <20.0.0`

## [3.23.0] - 2024-12-12

## [3.23.0-rc.0] - 2024-12-12

### Changed

- `Select`: Slotted image of selected option now visible in combobox
  ([#3651](https://github.com/porsche-design-system/porsche-design-system/pull/3651))

### Fixed

- `Flyout`: transition bug in Safari ([3674](https://github.com/porsche-design-system/porsche-design-system/pull/3674))
- `Styles`: dart sass deprecation warnings in `SCSS` variant
  ([3664](https://github.com/porsche-design-system/porsche-design-system/pull/3664))

## [3.22.1] - 2024-12-09

## [3.22.1-rc.0] - 2024-12-09

### Fixed

- `Flyout Multilevel`: Secondary scroll area not shown in iOS Safari (iPhone only)
  ([3663](https://github.com/porsche-design-system/porsche-design-system/pull/3663))

## [3.22.0] - 2024-12-06

## [3.22.0-rc.1] - 2024-12-06

### Added

- `Flyout Multilevel`: Supports infinite layers
  ([3647](https://github.com/porsche-design-system/porsche-design-system/pull/3647))

### Fixed

- Partials: error when using in projects without `react/jsx-runtime` as dependency
  ([#3660](https://github.com/porsche-design-system/porsche-design-system/pull/3660))
- `Textfield Wrapper`: text alignment of type `email` and `tel` values in RTL mode
  ([3655](https://github.com/porsche-design-system/porsche-design-system/pull/3655))
- `Popover`:
  - Rendering bug of drop-shadow in Safari 18.x
    ([3622](https://github.com/porsche-design-system/porsche-design-system/pull/3622))
  - Positioning in RTL mode if rendered inside a table (in #top-layer)
    ([3658](https://github.com/porsche-design-system/porsche-design-system/pull/3658))

## [3.22.0-rc.0] - 2024-11-19

### Added

- `Modal`, `Flyout`:
  - `aria-label` is generated from slotted header contents if `aria` prop is not provided
  - ARIA `role` to `aria` prop of `Modal` component to support setting `alertdialog` role
    ([3618](https://github.com/porsche-design-system/porsche-design-system/pull/3618))
- `Pin-Code`: Add `form` prop to explicitly associate the component with a form, even when it's not directly nested
  within it. ([#3588](https://github.com/porsche-design-system/porsche-design-system/pull/3588))
- `Segmented-Control`: Use ElementInternals API and add `form` prop to explicitly associate the component with a form,
  even when it's not directly nested within it.
  ([#3614](https://github.com/porsche-design-system/porsche-design-system/pull/3614))

### Changed

- Angular: updated peer dependency to `>=19.0.0 <20.0.0`
- `Pin-Code`:
  - Remove native input and use ElementInternals API
  - **Breaking Change**: `Pin-Code` component no longer support native validation due to the removal of the underlying
    native `<input>` element. ([#3588](https://github.com/porsche-design-system/porsche-design-system/pull/3588))
- `Styles`: `SCSS` variant uses `@forward/@use` internally to replace deprecated `@import`
  ([#3623](https://github.com/porsche-design-system/porsche-design-system/pull/3623))

### Fixed

- Partials: removed bundled `react/jsx-runtime` due to React 18/19 incompatibilities. When using `jsx` in the `format`
  option, it is necessary to have `react/jsx-runtime` as a dependency in the project included.
  ([#3613](https://github.com/porsche-design-system/porsche-design-system/pull/3613))
- `Select`, `Multi-Select`: Ensure that dynamically changing the `disabled` property via `optgroups` persists the
  `disabled` state for individual options within the group.
  ([#3614](https://github.com/porsche-design-system/porsche-design-system/pull/3614))

## [3.21.0] - 2024-11-12

## [3.21.0-rc.0] - 2024-11-11

### Added

- `Flyout`: Prop `footerBehavior` to always make footer fixed
  ([3590](https://github.com/porsche-design-system/porsche-design-system/pull/3590))
- `Checkbox`, `Textarea`: `formDisabledCallback` and `formStateRestoreCallback` from ElementInternals API and sync
  validity with form element. ([#3528](https://github.com/porsche-design-system/porsche-design-system/pull/3528))
- `Link`, `Link Pure`, `Link Tile`: `aria-haspopup` is now supported for `aria` prop
  ([#3589](https://github.com/porsche-design-system/porsche-design-system/pull/3589))
- `Button`, `Link`: `compact` prop is breakpoint customizable
  ([#3580](https://github.com/porsche-design-system/porsche-design-system/pull/3580))
- `Select`, `Multi-Select`: Add `form` prop to explicitly associate these components with a specific form when they are
  not directly nested within it. ([#3542](https://github.com/porsche-design-system/porsche-design-system/pull/3542))

### Changed

- `Select`, `Multi-Select`:
  - Remove native select and use ElementInternals API
    ([#3542](https://github.com/porsche-design-system/porsche-design-system/pull/3542))
  - **Breaking Change**: `Select` and `Multi-Select` components no longer support native validation due to the removal
    of the underlying native `<select>` element.

### Fixed

- `Flyout`: overlapping of scrollbar in iOS/iPadOS Safari when sticky header/footer is used
  ([#3607](https://github.com/porsche-design-system/porsche-design-system/pull/3607))
- `Carousel`: dynamic change in `slidesPerPages` when using `focusOnCenterSlide` prop breaks pagination
  ([#3592](https://github.com/porsche-design-system/porsche-design-system/pull/3592))
- `Flyout`, `Modal`:
  - transition not working correctly when using conditionally rendered content
    ([#3590](https://github.com/porsche-design-system/porsche-design-system/pull/3590))
  - dismiss button not sticky in case header slot is not present
    ([#3574](https://github.com/porsche-design-system/porsche-design-system/pull/3574))
  - dismiss button overlaps content area
    ([#3574](https://github.com/porsche-design-system/porsche-design-system/pull/3574))
- `jsdom-polyfill`: errors from included polyfill packages
  ([3543](https://github.com/porsche-design-system/porsche-design-system/pull/3543))
- React: global `hidden` attribute with value `false` not working
  ([#3555](https://github.com/porsche-design-system/porsche-design-system/pull/3555))

## [3.20.0] - 2024-10-24

## [3.20.0-rc.1] - 2024-10-24

### Added

- React: better tree-shaking for `@porsche-design-system/components-react`
  ([#3554](https://github.com/porsche-design-system/porsche-design-system/pull/3554))
- `Icon`: `sidebar` ([#3556](https://github.com/porsche-design-system/porsche-design-system/pull/3556))

### Changed

- `Canvas`: Improve UI and UX behaviour in Safari
  ([#3556](https://github.com/porsche-design-system/porsche-design-system/pull/3556))

### Fixed

- `Flyout`: transition animation in Chrome Browser if `Flyout` has scrollable content
  ([#3550](https://github.com/porsche-design-system/porsche-design-system/pull/3550))

## [3.20.0-rc.0] - 2024-10-18

### Added

- `Icon`: `attachment`, `dislike`, `dislike-filled`, `like`, `like-filled`, `new-chat`
  ([#3515](https://github.com/porsche-design-system/porsche-design-system/pull/3515))

### Changed

- `Canvas`: Improve UI and UX behaviour
  ([#3515](https://github.com/porsche-design-system/porsche-design-system/pull/3515))
- `Flyout`, `Modal`: Removed default styling for slotted anchors
  ([#3515](https://github.com/porsche-design-system/porsche-design-system/pull/3515))

## [3.19.0] - 2024-10-14

## [3.19.0-rc.4] - 2024-10-14

### Added

- `AG Grid`: custom theme ([#3517](https://github.com/porsche-design-system/porsche-design-system/pull/3517))
- `Checkbox`: Added a `compact` prop to enable a smaller, space-saving version of the checkbox for compact layouts.
  ([#3504](https://github.com/porsche-design-system/porsche-design-system/pull/3504))
- `Text`, `Display`, `Heading` and `Headline`: introduce new option `inherit` to prop `align`
  ([#3520](https://github.com/porsche-design-system/porsche-design-system/pull/3520))

### Fixed

- `Pin Code`, `Select Wrapper`: programmatic focus
  ([#3527](https://github.com/porsche-design-system/porsche-design-system/pull/3527))
- `Select Wrapper`: native option dropdown has wrong colors in theme dark
  ([#3523](https://github.com/porsche-design-system/porsche-design-system/pull/3523))
- `Switch`: width/height calculation of the toggle element supports browser based text only zoom
  ([#3542](https://github.com/porsche-design-system/porsche-design-system/pull/3542))
- Angular, React, Vue: missing `@deprecated` annotations for deprecated components
  ([#3525](https://github.com/porsche-design-system/porsche-design-system/pull/3525))
- Partials: Replace meta tag `apple-mobile-web-app-capable` with `mobile-web-app-capable` in `getMetaTagsAndIconLinks`
  partial. ([#3519](https://github.com/porsche-design-system/porsche-design-system/pull/3519))

## [3.19.0-rc.3] - 2024-10-02

### Fixed

- `Carousel`: remove gradient styles for carousel if `gradientColor` is not defined
  ([#3518](https://github.com/porsche-design-system/porsche-design-system/pull/3518))

## [3.19.0-rc.2] - 2024-10-01

### Added

- `Carousel`: introduce `trimSpace` prop
  ([#3496](https://github.com/porsche-design-system/porsche-design-system/pull/3496))
- `Checkbox`: ([#3498](https://github.com/porsche-design-system/porsche-design-system/pull/3498))

### Fixed

- `Checkbox Wrapper`, `Radio Button Wrapper`: rendering of `checked` state in Blink based Browsers when component is
  rendered in high contrast mode ([#3488](https://github.com/porsche-design-system/porsche-design-system/pull/3488))

## [3.19.0-rc.1] - 2024-09-06

### Changed

- `Canvas`: Improve UX ([#3494](https://github.com/porsche-design-system/porsche-design-system/pull/3494))

## [3.19.0-rc.0] - 2024-09-03

### Added

- `componentsReady()`: Introduce optional `readyState` parameter
  ([#3460](https://github.com/porsche-design-system/porsche-design-system/pull/3460))
- `Carousel`: introduce `focusOnCenterSlide` & `gradientColor` props
  ([#3488](https://github.com/porsche-design-system/porsche-design-system/pull/3488))

### Changed

- `Text Field Wrapper`: width calculation of counter and unit element are now CSS based in relation to the number of
  characters ([#3472](https://github.com/porsche-design-system/porsche-design-system/pull/3472))

### Fixed

- `jsdom-polyfill`: errors from included polyfill packages
  ([3481](https://github.com/porsche-design-system/porsche-design-system/pull/3481))

## [3.18.0] - 2024-08-21

## [3.18.0-rc.0] - 2024-08-21

### Added

- `Button Tile`, `Link Tile`, `Link Tile Model Signature`: supports `<video/>` (the tile components automatically check
  for OS reduced motion setting to decide weather the video autoplay should be prevented or not to improve accessibility
  & UX) ([#3454](https://github.com/porsche-design-system/porsche-design-system/pull/3454))
- Extend deprecation console warnings by reference to causing DOM element
  ([#3439](https://github.com/porsche-design-system/porsche-design-system/pull/3439))
- `Textarea`: ([#3443](https://github.com/porsche-design-system/porsche-design-system/pull/3443))

### Changed

- Partials: `getInitialStyles` uses CSS `:defined` to determine the visibility of web components, as well as
  `[data-ssr]` attribute instead of `.ssr` class for Next JS and Remix
  ([#3466](https://github.com/porsche-design-system/porsche-design-system/pull/3466))
- Components: Use `:defined` & `[data-ssr]` to handle visibility of nested elements within Shadow DOM
  ([#3470](https://github.com/porsche-design-system/porsche-design-system/pull/3470))
- `Button`, `Link`: spacings adjusted for `compact` mode
- `Banner`, `Flyout`, `Inline Notification`, `Modal`, `Scroller`, `Toast`: button style
  ([#3435](https://github.com/porsche-design-system/porsche-design-system/pull/3435))
- `Select`: added `display: block` to host in order to be consistent with other form components
  ([#3462](https://github.com/porsche-design-system/porsche-design-system/pull/3462))

### Fixed

- `Select`, `Multi-Select`: programmatic focus
  ([#3462](https://github.com/porsche-design-system/porsche-design-system/pull/3462))
- `Button Tile`, `Link Tile`, `Link Tile Model Signature`: correct image position if custom css `position: absolute` is
  used on media element ([#3446](https://github.com/porsche-design-system/porsche-design-system/pull/3446))
- `Button`, `Link`: Safari rendering issue of `backdrop-filter` on border in variant `ghost`
  ([#3435](https://github.com/porsche-design-system/porsche-design-system/pull/3435))
- `Select`, `Select Wrapper`, `Multi Select`, `Textfield Wrapper`: `text-overflow` has now ellipsis behaviour and
  `min-width` is added to prevent text overlapping
  ([#3465](https://github.com/porsche-design-system/porsche-design-system/pull/3465))

## [3.17.0] - 2024-08-01

## [3.17.0-rc.2] - 2024-08-01

### Fixed

- `Optgoup`: hydration error in Next.js SSR context
  ([#3432](https://github.com/porsche-design-system/porsche-design-system/pull/3432))
- `Select`: ensure slotted image width
  ([#3432](https://github.com/porsche-design-system/porsche-design-system/pull/3432))

## [3.17.0-rc.1] - 2024-07-31

### Added

- `Button`, `Link`:
  - Prop `variant` extended by value `ghost`
    ([#3423](https://github.com/porsche-design-system/porsche-design-system/pull/3423))
  - Prop `compact` ([#3423](https://github.com/porsche-design-system/porsche-design-system/pull/3423))

### Fixed

- `Tabs Bar`: fixed tabindex issue when `Tabs Bar` is rendered with the `Scroller` component
  ([#3421](https://github.com/porsche-design-system/porsche-design-system/pull/3421))

## [3.17.0-rc.0] - 2024-07-29

### Added

- `Link Tile`, `Link Tile Model Signature`, `Button Tile`:
  - Named slot `header` ([#3419](https://github.com/porsche-design-system/porsche-design-system/pull/3419))
- `Link Tile`, `Button Tile`: Prop `size` extended by value `large`
  ([#3419](https://github.com/porsche-design-system/porsche-design-system/pull/3419))
- `Tag`:
  - Prop `compact` ([#3411](https://github.com/porsche-design-system/porsche-design-system/pull/3411))
  - Prop `color` extended by value `background-frosted`
    ([#3411](https://github.com/porsche-design-system/porsche-design-system/pull/3411))
- Styles: `theme{Light|Dark}BackgroundFrosted` and `$pds-theme-{light|dark}-background-frosted` color
  ([#3409](https://github.com/porsche-design-system/porsche-design-system/pull/3409))
- `Optgroup`: Usable in combination with `Select` and `Multi Select`
  ([#3410](https://github.com/porsche-design-system/porsche-design-system/pull/3410))
- `Flyout`, `Modal`: Add custom events `motionVisibleEnd` and `motionHiddenEnd` to notify when opening and closing
  transitions are complete ([#3418](https://github.com/porsche-design-system/porsche-design-system/pull/3418))

### Changed

- `Link Tile`, `Link Tile Model Signature`, `Button Tile`:
  - Layout behaviour is able to break out of its aspect ratio in case content overflows to be a11y compliant and/or to
    improve visual alignment in CSS Grid context
    ([#3419](https://github.com/porsche-design-system/porsche-design-system/pull/3419))
  - Values `1:1 | 4:3 | 3:4 | 16:9 | 9:16` of prop `aspect-ratio` are deprecated and mapped to new values
    `1/1 | 4/3 | 3/4 | 16/9 | 9/16` to be aligned with CSS spec
    ([#3419](https://github.com/porsche-design-system/porsche-design-system/pull/3419))

```diff
- <p-link-tile aspect-ratio="1:1 | 4:3 | 3:4 | 16:9 | 9:16"></p-link-tile>
+ <p-link-tile aspect-ratio="1/1 | 4/3 | 3/4 | 16/9 | 9/16"></p-link-tile>

- <p-button-tile aspect-ratio="1:1 | 4:3 | 3:4 | 16:9 | 9:16"></p-button-tile>
+ <p-button-tile aspect-ratio="1/1 | 4/3 | 3/4 | 16/9 | 9/16"></p-button-tile>

- <p-link-tile-model-signature aspect-ratio="1:1 | 4:3 | 3:4 | 16:9 | 9:16"></p-link-tile-model-signature>
+ <p-link-tile-model-signature aspect-ratio="1/1 | 4/3 | 3/4 | 16/9 | 9/16"></p-link-tile-model-signature>
```

- `Link Tile`, `Button Tile`: Value `default` of prop `size` is deprecated and mapped to new value `medium` to be in
  sync with typography sizing definition
  ([#3419](https://github.com/porsche-design-system/porsche-design-system/pull/3419))

```diff
- <p-link-tile size="default"></p-link-tile>
+ <p-link-tile size="medium"></p-link-tile>

- <p-button-tile size="default"></p-button-tile>
+ <p-button-tile size="medium"></p-button-tile>
```

- `Icon`: All icons are up-to-date with the One UI look
- Shorten asset filenames
- `Carousel`: Slides and `controls` slot are centered if `alignHeader` prop is set to `center` and amount of slides is
  less than `slidesPerPage` ([#3372](https://github.com/porsche-design-system/porsche-design-system/pull/3372))

### Fixed

- `Link Pure`: Broken with `alignLabel="start"`, hidden label & nested anchor
  ([#3379](https://github.com/porsche-design-system/porsche-design-system/pull/3379))
- `Textfield Wrapper`, `Textarea Wrapper`: Conditionally rendered component throws
  `TypeError: Cannot read properties of undefined (reading 'type')`
  ([#3383](https://github.com/porsche-design-system/porsche-design-system/pull/3383))
- `Link Tile`: Broken word-break & hyphens Safari
  ([#3397](https://github.com/porsche-design-system/porsche-design-system/pull/3397))
- `Select Wrapper`: `optgroup` styling and behavior
  ([#3410](https://github.com/porsche-design-system/porsche-design-system/pull/3410))

## [3.16.0] - 2024-07-02

## [3.16.0-rc.2] - 2024-07-02

### Added

- Partials: Added default `og:image` and related meta tags to the `getMetaTagsAndIconLinks` partial. Can be disabled by
  setting the `ogImage` option to `false`.
  ([#3357](https://github.com/porsche-design-system/porsche-design-system/pull/3357))

### Changed

- `Flyout Navigation`, `Flyout Navigation Item`: Renamed (experimental) component to `Flyout Multilevel` and
  `Flyout Multilevel Item` ([#3351](https://github.com/porsche-design-system/porsche-design-system/pull/3351))
- `Toast`: Renders fully on `#top-layer`, stacking behaviour has changed and follows W3C standards now, see
  https://developer.mozilla.org/en-US/docs/Glossary/Top_layer and
  https://developer.chrome.com/blog/what-is-the-top-layer
  ([#3356](https://github.com/porsche-design-system/porsche-design-system/pull/3356))

```diff
- <p-flyout-navigation><p-flyout-navigation-item></p-flyout-navigation-item></p-flyout-navigation>
+ <p-flyout-multilevel><p-flyout-multilevel-item></p-flyout-multilevel-item></p-flyout-multilevel>
```

### Fixed

- Types: `@porsche-design-system/components-vue` typings are not exposed
  ([#3355](https://github.com/porsche-design-system/porsche-design-system/pull/3355))

## [3.16.0-rc.1] - 2024-06-18

### Added

- `jsdom-polyfill` Added polyfills for `Popover API` and `ResizeObserver`
  ([#3334](https://github.com/porsche-design-system/porsche-design-system/pull/3334))
- `Segmented Control`: Prop `aria` added to `Segmented Control Item` to support ARIA attributes
  ([#3327](https://github.com/porsche-design-system/porsche-design-system/pull/3327))

### Changed

- Angular: updated peer dependency to `>=17.0.0 <19.0.0`
  ([#3346](https://github.com/porsche-design-system/porsche-design-system/pull/3346))
- React: Improve prop typings for all wrappers of `@porsche-design-system/components-react`
  ([#3336](https://github.com/porsche-design-system/porsche-design-system/pull/3336))

## [3.16.0-rc.0] - 2024-06-05

### Added

- `Flyout`:
  - CSS variable `--p-flyout-sticky-top` (experimental)
    ([#3191](https://github.com/porsche-design-system/porsche-design-system/pull/3191))
  - Prop `disableBackdropClick` ([#3191](https://github.com/porsche-design-system/porsche-design-system/pull/3191))
- `Modal`:
  - CSS variable `--p-modal-width` (experimental)
    ([#3191](https://github.com/porsche-design-system/porsche-design-system/pull/3191))
  - Named slot `header` ([#3191](https://github.com/porsche-design-system/porsche-design-system/pull/3191))

### Changed

- `Modal`, `Flyout`:
  - Sticky dismiss button ([#3191](https://github.com/porsche-design-system/porsche-design-system/pull/3191))
  - Aligned layout, spacing and UX behaviour
    ([#3191](https://github.com/porsche-design-system/porsche-design-system/pull/3191))
  - Renders fully on `#top-layer`, stacking behaviour has changed and follows W3C standards now, see
    https://developer.mozilla.org/en-US/docs/Glossary/Top_layer and
    https://developer.chrome.com/blog/what-is-the-top-layer
    ([#3191](https://github.com/porsche-design-system/porsche-design-system/pull/3191))
- `Modal`: `heading` prop and `slot="heading"` are deprecated. Use `slot="header"` instead.

### Fixed

- Types: Fixed incorrectly allowed type `string` in types `BreakpointCustomizable`, `SelectedAriaAttributes`,
  `CarouselInternationalization`, `PaginationInternationalization` and `ScrollToPosition`
- `Modal`, `Flyout`: Dynamically react to adding/removing named slots
  ([#3191](https://github.com/porsche-design-system/porsche-design-system/pull/3191))
- `Modal`: Uses native `<dialog />` element to resolve focus issues, focus trap
  ([#3191](https://github.com/porsche-design-system/porsche-design-system/pull/3191))

## [3.15.2] - 2024-05-29

### Fixed

- `aria`: Refactor `parseJSONAttribute` to support Safari < 16.4  
  ([#3314](https://github.com/porsche-design-system/porsche-design-system/pull/3314))

## [3.15.1] - 2024-05-23

### Fixed

- `Banner`: Fixed position on mobile ([#3307](https://github.com/porsche-design-system/porsche-design-system/pull/3307))

## [3.15.0] - 2024-05-16

## [3.15.0-rc.5] - 2024-05-16

### Added

- `Button Pure`: Prop `underline` to show an underline for the label
  ([#3212](https://github.com/porsche-design-system/porsche-design-system/pull/3212))
- Partials: Added new option `globalStyles` to `getInitialStyles` to disable global reset styles.  
  ([#3213](https://github.com/porsche-design-system/porsche-design-system/pull/3213))

### Changed

- `Banner`: Refactor Banner to use native `popover`
  ([#3196](https://github.com/porsche-design-system/porsche-design-system/pull/3196))
- Partials: `getInitialStyles` only contain hydration visibility and global styles. All other styles are handled by
  constructable stylesheets at component level.
  ([#3213](https://github.com/porsche-design-system/porsche-design-system/pull/3213))
- `Table`: Removed slotted image style `verticalAlign: 'middle'` from initialStyles
  ([#3213](https://github.com/porsche-design-system/porsche-design-system/pull/3213))
- `Tabs Bar`: Removed sibling tabpanel focus style from initialStyles
  ([#3213](https://github.com/porsche-design-system/porsche-design-system/pull/3213))

### Fixed

- `Carousel`: Accessible name of carousel region wrapper
  ([#3220](https://github.com/porsche-design-system/porsche-design-system/pull/3220))
- `aria` property now supports escaped single quotes inside JSON strings, e.g.
  `aria="{ 'aria-label': 'You can\'t do that? yes you can!' }"`
  ([#3217](https://github.com/porsche-design-system/porsche-design-system/pull/3217))

## [3.15.0-rc.4] - 2024-05-06

### Added

- Partials: Added new partial `getFontFaceStyles` which returns an inline style containing all font-face definitions.  
  ([#3188](https://github.com/porsche-design-system/porsche-design-system/pull/3188))

### Changed

- Partials: Partial `getFontFaceStylesheet` is deprecated and will be removed with the next major release. Use the
  `getFontFaceStyles` partial instead, which directly returns a `<style>` tag containing all font-face definitions and
  can be used in the same way. ([#3188](https://github.com/porsche-design-system/porsche-design-system/pull/3188))

```diff
- getFontFaceStylesheet()
+ getFontFaceStyles()
```

## [3.15.0-rc.3] - 2024-04-23

### Fixed

- `Pin Code`: Fixed several problems with IME keyboards
  ([#3197](https://github.com/porsche-design-system/porsche-design-system/pull/3197))

## [3.15.0-rc.2] - 2024-04-22

### Added

- `Accordion`: Add experimental property `sticky` for a fixed heading
  ([#3181](https://github.com/porsche-design-system/porsche-design-system/pull/3181))
- `Inline Notification`, `Banner`: heading hierarchy can now be customized with `headingTag` prop
  ([#3168](https://github.com/porsche-design-system/porsche-design-system/pull/3168))

### Changed

- `Accordion`: `tag` property is deprecated. Use `headingTag` property instead to specify heading hierarchy level.
  ([#3168](https://github.com/porsche-design-system/porsche-design-system/pull/3168))

```diff
- <p-accordion tag="h3"></p-accordion>
+ <p-accordion heading-tag="h3"></p-accordion>
```

### Fixed

- `Pin Code`: Input is entered twice in iOS
  ([#3192](https://github.com/porsche-design-system/porsche-design-system/pull/3192))

## [3.15.0-rc.1] - 2024-04-17

### Added

- Partials: `getMetaTagsAndIconLinks`, `getComponentChunkLinks`, `getIconLinks` and `getFontLinks` support new format
  option `js` ([#3179](https://github.com/porsche-design-system/porsche-design-system/pull/3179))

## [3.15.0-rc.0] - 2024-04-05

### Changed

- `Model Signature`: Enabling the use of hex colors, CSS gradients, CSS image and video masks. In addition, the size was
  slightly adjusted. ([#3153](https://github.com/porsche-design-system/porsche-design-system/pull/3153))

### Fixed

- `Modal`: Missing box-shadow on sticky footer when slotted content changes
  ([#3154](https://github.com/porsche-design-system/porsche-design-system/pull/3154))
- `Select`: Hydration error in Next.js when using slotted `img`
  ([#3162](https://github.com/porsche-design-system/porsche-design-system/pull/3162))
- `Text Field Wrapper`, `Textarea Wrapper`: Dynamic changes of `showCounter` and `maxLength` are reflected. The counter
  element dynamically adjusts to changes in the input value accurately.
  ([#3084](https://github.com/porsche-design-system/porsche-design-system/pull/3084))

## [3.14.0] - 2024-03-25

## [3.14.0-rc.0] - 2024-03-25

### Added

- `Icon`: `battery-empty-fuel` ([#3148](https://github.com/porsche-design-system/porsche-design-system/pull/3148))

### Changed

- `Icon`: `battery-empty-co2` and `co2-class`
  ([#3148](https://github.com/porsche-design-system/porsche-design-system/pull/3148))
- Angular: updated peer dependency to `>=17.0.0 <18.0.0`
  ([#3125](https://github.com/porsche-design-system/porsche-design-system/pull/3125))
- React: updated peer dependency to `>=18.0.0 <19.0.0`
  ([#3125](https://github.com/porsche-design-system/porsche-design-system/pull/3125))

## [3.13.1] - 2024-03-20

### Fixed

- `Modal`: Unexpected scrolling behavior on iOS >= 17.4
  ([#3128](https://github.com/porsche-design-system/porsche-design-system/pull/3128))
- `Select`, `Multi-Select`: Cropping issues of select dropdown when used inside `Table` component
  ([#3114](https://github.com/porsche-design-system/porsche-design-system/pull/3114))
- `Flyout`, `Flyout Navigation`: iOS Safari URL bar overlaying
  ([#3131](https://github.com/porsche-design-system/porsche-design-system/pull/3131))

## [3.13.0] - 2024-03-11

## [3.13.0-rc.2] - 2024-03-11

### Added

- `Icon`: `battery-empty-co2` and `co2-class`
  ([#3103](https://github.com/porsche-design-system/porsche-design-system/pull/3103))

## [3.13.0-rc.1] - 2024-03-08

### Added

- `Select` ([#3008](https://github.com/porsche-design-system/porsche-design-system/pull/3008))
- `Modal`: Prop `backdrop` ([#3082](https://github.com/porsche-design-system/porsche-design-system/pull/3082))
- `Modal`: CSS variables `--p-modal-spacing-top` and `--p-modal-spacing-bottom`
  ([#3082](https://github.com/porsche-design-system/porsche-design-system/pull/3082))

### Fixed

- `Flyout`: Refactor Flyout to use native Dialog element to resolve focus issues
  ([#2998](https://github.com/porsche-design-system/porsche-design-system/pull/2998))
- `Accordion`: Fix overflow scrollbar issues
  ([#3042](https://github.com/porsche-design-system/porsche-design-system/pull/3042))
- `Carousel`: Skip link is visible when it receives keyboard focus
  ([#3055](https://github.com/porsche-design-system/porsche-design-system/pull/3055))
- Placeholder color of `Text Field Wrapper` for `input type="date"` and `input type="time"` in Safari and alignment in
  Mobile Safari ([#3068](https://github.com/porsche-design-system/porsche-design-system/pull/3068))
- Counter overlap with long initial value in `Text Field Wrapper` for `input type="text"` with `maxlength`
  ([#3079](https://github.com/porsche-design-system/porsche-design-system/pull/3079))

### Changed

- Updated favicons output via `getMetaTagsAndIconLinks()` partial
  ([#3081](https://github.com/porsche-design-system/porsche-design-system/pull/3081))

## [3.13.0-rc.0] - 2024-02-19

### Added

- `Link Tile Product`: Prop `price-original` to be able to visualize sale and original price
  ([#3040](https://github.com/porsche-design-system/porsche-design-system/pull/3040))

### Changed

- Validation of `getInitialStyles()` partial is temporarily disabled
  ([#3049](https://github.com/porsche-design-system/porsche-design-system/pull/3049))

## [3.12.0] - 2024-02-12

## [3.12.0-rc.1] - 2024-02-08

### Fixed

- `Checkbox Wrapper`, `Radio Button Wrapper`: Safari visually reflects input status (checked/unchecked) when used in
  another Shadow DOM or changed programmatically
  ([#3028](https://github.com/porsche-design-system/porsche-design-system/pull/3028))

## [3.12.0-rc.0] - 2024-02-05

### Added

- `Icon`: `logo-x`, `bookmark-filled` and `star-filled`
  ([#3025](https://github.com/porsche-design-system/porsche-design-system/pull/3025))

### Changed

- `Icon`: Visual appearance of `information-filled`, `information`, `success-filled`, `success`, `bookmark`, `compare`,
  `configurate`, `heart-filled`, `heart`, `menu-lines`, `success`, `search`, `locate`, `star`, `shopping-bag-filled`,
  `shopping-bag`, `user-filled` and `user`
  ([#3025](https://github.com/porsche-design-system/porsche-design-system/pull/3025))
- All components (expect some form elements) have improved focus styling based on `:focus-visible`
  ([#3011](https://github.com/porsche-design-system/porsche-design-system/pull/3011))
- Several components are using CSS property `inset|inset-inline|inset-block` instead of `top|bottom|left|right` for
  better RTL (right-to-left) support ([#3011](https://github.com/porsche-design-system/porsche-design-system/pull/3011))
- `Switch`: Improve RTL (right-to-left) mode
  ([#3011](https://github.com/porsche-design-system/porsche-design-system/pull/3011))
- `Button`, `Button Pure`, `Switch`, `Checkbox Wrapper`, `Radio Button Wrapper`, `Pin Code`: optimized announcement of
  loading state for assistive technologies
  ([#3009](https://github.com/porsche-design-system/porsche-design-system/pull/3009))

### Fixed

- All components are supporting focus style in High Contrast Mode correctly
  ([#3011](https://github.com/porsche-design-system/porsche-design-system/pull/3011))

## [3.11.0] - 2024-01-30

## [3.11.0-rc.0] - 2024-01-30

### Fixed

- `Carousel`: Carousel does not work with single pointer event on smaller touch devices
  ([#3003](https://github.com/porsche-design-system/porsche-design-system/pull/3003))
- `Carousel`: `Each child in a list should have a unique "key" prop` warning in Next.js SSR context
  ([#3001](https://github.com/porsche-design-system/porsche-design-system/pull/3001))

### Changed

- Scroll-lock used in `Flyout`, `Flyout Navigation` and `Modal` is based on `body { overflow: hidden; }` for all devices
  ([#3013](https://github.com/porsche-design-system/porsche-design-system/pull/3013))
- `Toast`: Alignment reflects RTL (right-to-left) mode
  ([#3010](https://github.com/porsche-design-system/porsche-design-system/pull/3010))
- `Carousel`: Pagination can be used for navigation & pagination has more spacing on touch devices
  ([#3003](https://github.com/porsche-design-system/porsche-design-system/pull/3003))

## [3.10.0] - 2024-01-17

## [3.10.0-rc.5] - 2024-01-16

### Changed

- `visibility` css property can be overridden on all components, e.g. to make use of `visibility: hidden;`  
  ([#2988](https://github.com/porsche-design-system/porsche-design-system/pull/2988))
- `Carousel`: Named slot `header` renamed to `controls`
  ([#2992](https://github.com/porsche-design-system/porsche-design-system/pull/2992))

## [3.10.0-rc.4] - 2024-01-15

### Added

- `Icon`: Auto-flipping icons (certain ones only) in RTL (right-to-left) mode
  ([#2957](https://github.com/porsche-design-system/porsche-design-system/pull/2957))
- `Carousel`: Prop `heading-size`, named slot `header`
  ([#2915](https://github.com/porsche-design-system/porsche-design-system/pull/2915))
- `Accordion`: support for custom click area for `compact` variant
  ([#2920](https://github.com/porsche-design-system/porsche-design-system/pull/2920))
- `@font-face` supports Middle East languages
  ([#2946](https://github.com/porsche-design-system/porsche-design-system/pull/2946))
- Partials: `getFontLinks` supports preloading `arabic`, `pashto` and `urdu` subsets
  ([#2946](https://github.com/porsche-design-system/porsche-design-system/pull/2946))

### Changed

- `Flyout Navigation`: Improved validation and `activeIdentifier` isn't automatically updated anymore
  ([#2935](https://github.com/porsche-design-system/porsche-design-system/pull/2935))
- `Carousel`: Position and width of heading and description
  ([#2915](https://github.com/porsche-design-system/porsche-design-system/pull/2915))
- `Model Signature` asset for `model="macan"`
- Aligned naming of all `CustomEvent<T>` types and deprecated old ones since they are in fact typing the `detail: T`
  property of the event

```diff
- AccordionUpdateEvent
+ AccordionUpdateEventDetail
- CarouselUpdateEvent
+ CarouselUpdateEventDetail
- FlyoutNavigationUpdateEvent
+ FlyoutNavigationUpdateEventDetail
- LinkTileProductLikeEvent
+ LinkTileProductLikeEventDetail
- MultiSelectUpdateEvent
+ MultiSelectUpdateEventDetail
- PaginationUpdateEvent
+ PaginationUpdateEventDetail
- PinCodeUpdateEvent
+ PinCodeUpdateEventDetail
- SegmentedControlUpdateEvent
+ SegmentedControlUpdateEventDetail
- StepperHorizontalUpdateEvent
+ StepperHorizontalUpdateEventDetail
- SwitchUpdateEvent
+ SwitchUpdateEventDetail
- TableUpdateEvent
+ TableUpdateEventDetail
- TabsUpdateEvent
+ TabsUpdateEventDetail
- TabsBarUpdateEvent
+ TabsBarUpdateEventDetail
```

### Fixed

- `Pin Code`: Focus correct input when clicking on label
  ([#2985](https://github.com/porsche-design-system/porsche-design-system/pull/2985))
- `Flyout Navigation`: Focus dismiss button after opening
  ([#2935](https://github.com/porsche-design-system/porsche-design-system/pull/2935))
- `Accordion`: Alignment of slotted heading with custom padding
  ([#2920](https://github.com/porsche-design-system/porsche-design-system/pull/2920))
- `Modal`: Scrollbar is hidden ([#2907](https://github.com/porsche-design-system/porsche-design-system/pull/2907))
- `Toast`: `max-width` when used in scale mode
  ([#2960](https://github.com/porsche-design-system/porsche-design-system/pull/2960))

## [3.10.0-rc.3] - 2023-12-12

## [3.10.0-rc.2] - 2023-12-12

## [3.10.0-rc.1] - 2023-12-11

### Added

- **[EXPERIMENTAL]** `Link Tile Product`
  ([#2909](https://github.com/porsche-design-system/porsche-design-system/pull/2909))

### Fixed

- `Wordmark`, `Crest` and `Marque`: custom clickable area
  ([#2930](https://github.com/porsche-design-system/porsche-design-system/pull/2930))

## [3.10.0-rc.0] - 2023-12-07

### Added

- **[EXPERIMENTAL]** `Flyout Navigation`
  ([#2906](https://github.com/porsche-design-system/porsche-design-system/pull/2906))
- Prop `submit-button` to show/hide a submit button for `Text Field Wrapper` `type="search"` if wrapped inside a form
  ([#2908](https://github.com/porsche-design-system/porsche-design-system/pull/2908))

### Changed

- `Accordion`: removed `border-bottom` if used standalone
  ([#2911](https://github.com/porsche-design-system/porsche-design-system/pull/2911))
- `display` css property can be overridden on all components, e.g. to make use of `display: none;` within media
  queries  
  ([#2913](https://github.com/porsche-design-system/porsche-design-system/pull/2913))
- `Pagination`: Prop `maxNumberOfPageLinks` is deprecated and has no effect anymore, instead there is responsive
  behavior out of the box with full SSR support
  ([#2898](https://github.com/porsche-design-system/porsche-design-system/pull/2898))

## [3.9.0] - 2023-11-24

## [3.9.0-rc.0] - 2023-11-23

### Added

- Angular: `theme: 'light' | 'dark' | 'auto'` option to `PorscheDesignSystemModule.load()` to set `theme` on all child
  components  
  ([#2872](https://github.com/porsche-design-system/porsche-design-system/pull/2872))
- React: `theme: 'light' | 'dark' | 'auto'` prop to `PorscheDesignSystemProvider` to set `theme` on all child
  components  
  ([#2872](https://github.com/porsche-design-system/porsche-design-system/pull/2872))
- Vue: `theme: 'light' | 'dark' | 'auto'` prop to `PorscheDesignSystemProvider` to set `theme` on all child components  
  ([#2872](https://github.com/porsche-design-system/porsche-design-system/pull/2872))
- Validation for usage of different PDS versions
  ([#2867](https://github.com/porsche-design-system/porsche-design-system/pull/2867))

### Changed

- `Text Field Wrapper`, `Textarea Wrapper`, `Select Wrapper`, `Multi Select`, `Pin Code`, `Checkbox Wrapper` and
  `Radio Button Wrapper` have improved visual alignment
  ([#2854](https://github.com/porsche-design-system/porsche-design-system/pull/2854))
- `Text Field Wrapper` fully supports RTL (right-to-left) mode
  ([#2854](https://github.com/porsche-design-system/porsche-design-system/pull/2854))
- `Pin Code`: Prop values from `1` to `6` are now supported for `length` prop
  ([#2859](https://github.com/porsche-design-system/porsche-design-system/pull/2859))
- `Model Signature` asset for `model="macan"`
  ([#2857](https://github.com/porsche-design-system/porsche-design-system/pull/2857))
- Use motion tokens in all components
  ([#2834](https://github.com/porsche-design-system/porsche-design-system/pull/2834))

### Fixed

- `Select Wrapper`: Select dropdown is now visible if it overflows the `Table` component
  ([#2885](https://github.com/porsche-design-system/porsche-design-system/pull/2885))
- `Select Wrapper` keyboard and scroll behavior
  ([#2864](https://github.com/porsche-design-system/porsche-design-system/pull/2864))
- Safari 15 default margin of button elements in several components
  ([#2858](https://github.com/porsche-design-system/porsche-design-system/pull/2858))
- `Checkbox Wrapper` and `Radio Button Wrapper` border-color/background-color does not reset on hover
  ([#2852](https://github.com/porsche-design-system/porsche-design-system/pull/2852))
- `Tabs Bar` losing `activeTabIndex` and underline in certain framework scenarios
  ([#2896](https://github.com/porsche-design-system/porsche-design-system/pull/2896))
- `Modal` and `Flyout` body jumping in the background and scrolling back to the top in Next Js and Remix
  ([#2890](https://github.com/porsche-design-system/porsche-design-system/pull/2890))

## [3.8.0] - 2023-10-24

## [3.8.0-rc.0] - 2023-10-23

### Added

- RTL (right-to-left) support for all components
  ([#2819](https://github.com/porsche-design-system/porsche-design-system/pull/2819))
- `Popover` and `Modal` support theme dark and auto
  ([#2789](https://github.com/porsche-design-system/porsche-design-system/pull/2789))
- Styles: `getSkeletonStyle()` and `pds-skeleton()`
  ([#2796](https://github.com/porsche-design-system/porsche-design-system/pull/2796))
- Styles: `motionDuration{Short|Moderate|Long|VeryLong}`, `motionEasing{Base|In|Out}`, and
  `$pds-motion-duration-{short|moderate|long|very-long}`, `$pds-motion-easing-{base|in|out}`
  ([#2791](https://github.com/porsche-design-system/porsche-design-system/pull/2791))

### Changed

- Styles: `themeDarkBackgroundShading` and `$pds-theme-dark-background-shading` color
  ([#2789](https://github.com/porsche-design-system/porsche-design-system/pull/2789))
- `Spinner` animation was optimized to consume less CPU
  ([#2825](https://github.com/porsche-design-system/porsche-design-system/pull/2825))

- `Text`, `Display`, `Heading`, `Headline`: Prop values `left | right` of `align` prop are deprecated and mapped to new
  values `start | end` for correct RTL (right-to-left) support
  ([#2819](https://github.com/porsche-design-system/porsche-design-system/pull/2819))

```diff
- <p-text align="left"></p-text>
+ <p-text align="start"></p-text>

- <p-text align="right"></p-text>
+ <p-text align="end"></p-text>

- <p-display align="left"></p-display>
+ <p-display align="start"></p-display>

- <p-display align="right"></p-display>
+ <p-display align="end"></p-display>

- <p-heading align="left"></p-heading>
+ <p-heading align="start"></p-heading>

- <p-heading align="right"></p-heading>
+ <p-heading align="end"></p-heading>

- <p-headline align="left"></p-headline>
+ <p-headline align="start"></p-headline>

- <p-headline align="right"></p-headline>
+ <p-headline align="end"></p-headline>
```

- `Button Pure`, `Link Pure`, `Switch`: Prop values `left | right` of `align-label` prop are deprecated and mapped to
  new values `start | end` for correct RTL (right-to-left) support
  ([#2819](https://github.com/porsche-design-system/porsche-design-system/pull/2819))

```diff
- <p-button-pure align-label="left"></p-button-pure>
+ <p-button-pure align-label="start"></p-button-pure>

- <p-button-pure align-label="right"></p-button-pure>
+ <p-button-pure align-label="end"></p-button-pure>

- <p-link-pure align-label="left"></p-link-pure>
+ <p-link-pure align-label="start"></p-link-pure>

- <p-link-pure align-label="right"></p-link-pure>
+ <p-link-pure align-label="end"></p-link-pure>

- <p-switch align-label="left"></p-switch>
+ <p-switch align-label="start"></p-switch>

- <p-switch align-label="right"></p-switch>
+ <p-switch align-label="end"></p-switch>
```

- `Flyout`: Prop values `left | right` of `position` prop are deprecated and mapped to new values `start | end` for
  correct RTL (right-to-left) support
  ([#2819](https://github.com/porsche-design-system/porsche-design-system/pull/2819))

```diff
- <p-flyout position="left"></p-flyout>
+ <p-flyout-pure position="start"></p-flyout>

- <p-flyout-pure position="right"></p-flyout>
+ <p-flyout-pure position="end"></p-flyout>
```

- `Carousel`: Prop value `left` of `align-header` prop is deprecated and mapped to new value `start` for correct RTL
  (right-to-left) support ([#2819](https://github.com/porsche-design-system/porsche-design-system/pull/2819))

```diff
- <p-carousel align-header="left"></p-carousel>
+ <p-carousel-pure align-header="start"></p-carousel>
```

### Fixed

- `Popover` doesn't get cut off when used within the `Table` component
  ([#2814](https://github.com/porsche-design-system/porsche-design-system/pull/2814))
- `Flyout` and `Modal` with `open="false"` and nested `Accordion` with `open="true"` containing focusable elements like
  links can't be focused anymore ([#2818](https://github.com/porsche-design-system/porsche-design-system/pull/2818))
- Background for open `Flyout` and `Modal` on iOS Mobile Safari with collapsed address bar is no longer scrollable
  ([#2822](https://github.com/porsche-design-system/porsche-design-system/pull/2822))
- `Tabs Bar` works with translated page content
  ([#2847](https://github.com/porsche-design-system/porsche-design-system/pull/2847))

## [3.7.0] - 2023-10-04

## [3.7.0-rc.2] - 2023-10-04

### Added

- Styles: `gridStyles` and `pds-grid()` support basic usage inside `Flyout` component
  ([#2756](https://github.com/porsche-design-system/porsche-design-system/pull/2756))

### Fixed

- Overlay issues of header/footer in `Flyout` component
  ([#2786](https://github.com/porsche-design-system/porsche-design-system/pull/2786))

## [3.7.0-rc.1] - 2023-09-20

### Added

- **[EXPERIMENTAL]** Prop `loading` for `Radio Button Wrapper`
  ([#2774](https://github.com/porsche-design-system/porsche-design-system/pull/2774))
- Theme property supports `auto` for all themeable components, reflecting `prefers-color-scheme` based on OS system
  settings ([#2719](https://github.com/porsche-design-system/porsche-design-system/pull/2719))
- `hyphens` CSS property can now be overwritten in `Button Tile`, `Link Tile` and `Link Tile Model Signature` components
  ([#2758](https://github.com/porsche-design-system/porsche-design-system/pull/2758))
- Partials that produce innerHTML support `{ format: 'sha256' }` option for whitelisting in
  [Content-Security-Policy (CSP)](/must-know/security/content-security-policy/)
  ([#2773](https://github.com/porsche-design-system/porsche-design-system/pull/2773))
- `Pin Code` ([#2691](https://github.com/porsche-design-system/porsche-design-system/pull/2691))

### Fixed

- Dragging of `Carousel` can become stucked
  ([#2768](https://github.com/porsche-design-system/porsche-design-system/pull/2768))
- Color of `message` for `Fieldset`, `Fieldset Wrapper`, `Text Field Wrapper` and `Textarea Wrapper` in dark theme
  ([#2769](https://github.com/porsche-design-system/porsche-design-system/pull/2769))

### Changed

- Usage of `getInitialStyles()` partial is required and validated with an exception
  ([#2749](https://github.com/porsche-design-system/porsche-design-system/pull/2749))

## [3.7.0-rc.0] - 2023-09-05

### Added

- `Multi Select` ([#2658](https://github.com/porsche-design-system/porsche-design-system/pull/2658))

### Changed

- Partials: `Cdn` and `Format` types are exposed
  ([#2760](https://github.com/porsche-design-system/porsche-design-system/pull/2760))

## [3.6.1] - 2023-08-29

## [3.6.1-rc.0] - 2023-08-29

### Fixed

- Overlapping issues of `Accordion` contents when positioned outside of content area
  ([#2746](https://github.com/porsche-design-system/porsche-design-system/pull/2746))
- Backwards compatibility with previous versions of Porsche Design System
  ([#2752](https://github.com/porsche-design-system/porsche-design-system/pull/2752))

## [3.6.0] - 2023-08-28

## [3.6.0-rc.2] - 2023-08-28

### Fixed

- `Tabs Bar` losing `activeTabIndex` and underline
  ([#2748](https://github.com/porsche-design-system/porsche-design-system/pull/2748))

## [3.6.0-rc.1] - 2023-08-24

### Fixed

- Bundling format and name of `components-js` entrypoint for Vanilla JS integration
  ([#2745](https://github.com/porsche-design-system/porsche-design-system/pull/2745))

## [3.6.0-rc.0] - 2023-08-23

### Added

- New value `aria-current` for `aria` property for linked components (`Link`, `Link Pure`, `Link Tile`, `Crest`,
  `Marque`) ([#2696](https://github.com/porsche-design-system/porsche-design-system/pull/2696))
- Angular: `cdn: 'auto' | 'cn'` option to `PorscheDesignSystemModule.load()` as alternative to using
  `window.PORSCHE_DESIGN_SYSTEM_CDN` ([#2676](https://github.com/porsche-design-system/porsche-design-system/pull/2676))
- React: `cdn: 'auto' | 'cn'` prop to `PorscheDesignSystemProvider` as alternative to using
  `window.PORSCHE_DESIGN_SYSTEM_CDN` with SSR support
  ([#2676](https://github.com/porsche-design-system/porsche-design-system/pull/2676))
- Vue: `cdn: 'auto' | 'cn'` prop to `PorscheDesignSystemProvider` as alternative to using
  `window.PORSCHE_DESIGN_SYSTEM_CDN` ([#2676](https://github.com/porsche-design-system/porsche-design-system/pull/2676))
- Support for sticky footer to `Modal`
  ([#2723](https://github.com/porsche-design-system/porsche-design-system/pull/2723))

### Changed

- Update of Twitter icon ([#2731](https://github.com/porsche-design-system/porsche-design-system/pull/2731))
- Use China CDN and set `window.PORSCHE_DESIGN_SYSTEM_CDN` for backwards compatibility based on .cn top level domain
  before design system initialization
  ([#2676](https://github.com/porsche-design-system/porsche-design-system/pull/2676))

### Fixed

- `Flyout`: Overlapping of sticky header/footer if slotted content has different z-index
  ([#2736](https://github.com/porsche-design-system/porsche-design-system/pull/2736))
- Keyboard behavior and `aria` semantics if either `a` or `button` elements are used as slotted content in `Tabs Bar`
  component. ([#2713](https://github.com/porsche-design-system/porsche-design-system/pull/2713))
- React/SSR: compatibility with Next.js v13 app router
  ([#2687](https://github.com/porsche-design-system/porsche-design-system/pull/2687))
- Consistent `package.json` ECMAScript module exports with `.mjs` and `.cjs` file extensions for
  `components-{js|angular|react|vue}`
  ([#2739](https://github.com/porsche-design-system/porsche-design-system/pull/2739))

## [3.5.0] - 2023-07-25

## [3.5.0-rc.0] - 2023-07-21

### Added

- `background` property to `Button Tile` and `Link Tile` component to adapt the description and link/button theme when
  used on light background image ([#2669](https://github.com/porsche-design-system/porsche-design-system/pull/2669))
- Breakpoint customizable property `columns` to `Segmented Control` to set the amount of columns
  ([#2652](https://github.com/porsche-design-system/porsche-design-system/pull/2652))

### Fixed

- Alignment of `Icon` inside `Accordion` header
  ([#2673](https://github.com/porsche-design-system/porsche-design-system/pull/2673))
- Direction of `Select Wrapper` dropdown if `direction` property is set to `auto`
  ([#2677](https://github.com/porsche-design-system/porsche-design-system/pull/2677))

## [3.4.0] - 2023-07-14

## [3.4.0-rc.0] - 2023-07-13

### Added

- React: `'use client';` directive is applied on all components for main and `ssr` sub-package
  ([#2654](https://github.com/porsche-design-system/porsche-design-system/pull/2654))

### Fixed

- Regression in `observeChildren` that affected nested components (e.g. incorrect rendering of nested `Tabs`).
  ([#2649](https://github.com/porsche-design-system/porsche-design-system/pull/2649))
- Click behaviour of slotted interactive elements of `Carousel`
  ([#2663](https://github.com/porsche-design-system/porsche-design-system/pull/2663))

## [3.3.0] - 2023-07-07

## [3.3.0-rc.0] - 2023-07-06

### Added

- `Tabs` and `Tabs Bar` support SSR ([#2611](https://github.com/porsche-design-system/porsche-design-system/pull/2611))
- Contents of `Tag` component can now be wrapped in multiple lines
  ([#2625](https://github.com/porsche-design-system/porsche-design-system/pull/2625))
- `Carousel`: Possibility to set custom border-radius of slide items
  ([#2645](https://github.com/porsche-design-system/porsche-design-system/pull/2645))
- native lazy loading attribute to `img` tag of `Icon`
  ([#2644](https://github.com/porsche-design-system/porsche-design-system/pull/2644))

### Fixed

- `Stepper Horizontal` navigation between 2 pages is not working as expected in angular
  ([#2641](https://github.com/porsche-design-system/porsche-design-system/pull/2641))
- `Segmented Control` text is not centered / causing unintended line-breaks
  ([#2614](https://github.com/porsche-design-system/porsche-design-system/pull/2614))
- `jsdom-polyfill` fixes validation errors in unit tests during SSR hydration
  ([#2613](https://github.com/porsche-design-system/porsche-design-system/pull/2613))
- `Accordion` collapsable content is overflowing when used with multiple prefixes  
  ([#2612](https://github.com/porsche-design-system/porsche-design-system/pull/2612))
- `Tabs Bar` position of underline for fluid font-size with `size="medium` when resizing
  ([#2611](https://github.com/porsche-design-system/porsche-design-system/pull/2611))
- `Button Pure`, `Link Pure`: `:hover` bug on Firefox
  ([#2630](https://github.com/porsche-design-system/porsche-design-system/pull/2630))
- `Carousel`: Removed `overflow:hidden` of slide items
  ([#2645](https://github.com/porsche-design-system/porsche-design-system/pull/2645))

### Changed

- Improved bootstrapping behaviour of `Icon`
  ([#2644](https://github.com/porsche-design-system/porsche-design-system/pull/2644))

## [3.2.0] - 2023-06-19

## [3.2.0-rc.0] - 2023-06-19

### Added

- `skipLinkTarget` property to `Carousel` component to enhance keyboard functionality
  ([#2557](https://github.com/porsche-design-system/porsche-design-system/pull/2557))
- `showLastPage` property to `Pagination` component
  ([#2606](https://github.com/porsche-design-system/porsche-design-system/pull/2606))

### Fixed

- Partials: `getInitialStyles` supports `Flyout` component
  ([#2598](https://github.com/porsche-design-system/porsche-design-system/pull/2598))
- `Popover` content can be selected/highlighted
  ([#2599](https://github.com/porsche-design-system/porsche-design-system/pull/2599))

### Changed

- `Carousel` pagination now shows 5 "infinite bullets" when using more than 5 slides
  ([#2600](https://github.com/porsche-design-system/porsche-design-system/pull/2600))
- `Carousel` supports click events on non-active slides and changed keyboard navigation
  ([#2557](https://github.com/porsche-design-system/porsche-design-system/pull/2557))
- Unified wordings of all console warnings, errors and exceptions
  ([#2602](https://github.com/porsche-design-system/porsche-design-system/pull/2602))
- Angular: increased peer dependency to `>=15.0.0 <17.0.0`
  ([#2602](https://github.com/porsche-design-system/porsche-design-system/pull/2602))
- `Toast` allows line break markups within toast message
  ([#2584](https://github.com/porsche-design-system/porsche-design-system/pull/2584))
- `Toast` shows always the latest toast message and clears its queue immediately if a new message is added
  ([#2584](https://github.com/porsche-design-system/porsche-design-system/pull/2584))

## [3.1.0] - 2023-06-09

## [3.1.0-rc.2] - 2023-06-09

### Changed

- `Crest` updated assets ([#2595](https://github.com/porsche-design-system/porsche-design-system/pull/2595))
- Partials: `getMetaTagsAndIconLinks` updated assets
  ([#2595](https://github.com/porsche-design-system/porsche-design-system/pull/2595))

### Added

- `Flyout` ([#2547](https://github.com/porsche-design-system/porsche-design-system/pull/2547))

### Fixed

- Wrong validation during SSR hydration of `Link Tile` and `Select Wrapper`
  ([#2588](https://github.com/porsche-design-system/porsche-design-system/pull/2588))
- `Modal` scrollable modal does not jump to top on changes within dialog
  ([#2574](https://github.com/porsche-design-system/porsche-design-system/pull/2574))
- Unnecessary lifecycles are prevented when prop values do not change for complex values
  ([#2574](https://github.com/porsche-design-system/porsche-design-system/pull/2574))

## [3.1.0-rc.1] - 2023-06-02

### Added

- **[EXPERIMENTAL]** Prop `showPasswordToggle` for `Text Field Wrapper` with `input type="password"`
  ([#2586](https://github.com/porsche-design-system/porsche-design-system/pull/2586))
- Prop `name` for `Icon` supports `heart`, `heart-filled`, `copy`, `fingerprint`, `tire`, `roof-open` and `roof-closed`
  ([#2589](https://github.com/porsche-design-system/porsche-design-system/pull/2589))

### Fixed

- `Select Wrapper` missing border on touch devices
  ([#2579](https://github.com/porsche-design-system/porsche-design-system/pull/2579))
- `Tabs Item` text content can be selected/highlighted
  ([#2582](https://github.com/porsche-design-system/porsche-design-system/pull/2582))

## [3.1.0-rc.0] - 2023-05-24

### Added

- `Marque` now has a `variant` property, including 75 years variant
  ([#2575](https://github.com/porsche-design-system/porsche-design-system/pull/2575))

## [3.0.0] - 2023-05-11

## [3.0.0-rc.3] - 2023-05-10

### Fixed

- `Tabs Bar` focus behavior via keyboard navigation
  ([#2546](https://github.com/porsche-design-system/porsche-design-system/pull/2546))
- Rendering of `Wordmark` in Safari ([#2542](https://github.com/porsche-design-system/porsche-design-system/pull/2542))
- Disabled dragging/ghosting of icons
  ([#2536](https://github.com/porsche-design-system/porsche-design-system/pull/2536))

### Changed

- Styles: `dropShadow{Low|Medium|High}Style`s use `box-shadow` instead of `filter: drop-shadow()` to fix glitches
  together with `frostedGlassStyle` in Firefox
  ([#2545](https://github.com/porsche-design-system/porsche-design-system/pull/2545))
- Size of icon and height of `Accordion`
  ([#2536](https://github.com/porsche-design-system/porsche-design-system/pull/2536))

## [3.0.0-rc.2] - 2023-05-09

### Fixed

- `Checkbox Wrapper` Safari visual state change while hovering
  ([#2508](https://github.com/porsche-design-system/porsche-design-system/pull/2508))
- `Checkbox Wrapper` keyboard arrow navigation
  ([#2508](https://github.com/porsche-design-system/porsche-design-system/pull/2508))
- `Modal` fix hover state of dismiss button
  ([#2510](https://github.com/porsche-design-system/porsche-design-system/pull/2510))
- `Link Pure`, `Button Pure`: adjust offset of `:hover` and `active` styles
  ([#2511](https://github.com/porsche-design-system/porsche-design-system/pull/2511))
- `Tabs Bar`, `Tabs` ([#2521](https://github.com/porsche-design-system/porsche-design-system/pull/2521)):
  - `focus` state of tabpanel
  - Indicator bar height
- Optimize icon/text alignment of `Link Pure` and `Button Pure` in Safari
- `Select Wrapper` multiline option height and scaling behavior
  ([#2524](https://github.com/porsche-design-system/porsche-design-system/pull/2524))
- Fixed accessibility issues of `Tabs`, `Tabs Bar` and `Stepper Horizontal` to comply with v.4.7.0 of `axe-core`
  ([#2530](https://github.com/porsche-design-system/porsche-design-system/pull/2530))
- React: `patchRemixRunProcessBrowserGlobalIdentifier` binary now supports Remix 1.16.0
  ([#2537](https://github.com/porsche-design-system/porsche-design-system/pull/2537))
- Angular: added optional modifier to optional properties for better type checking in strict mode
  ([#2544](https://github.com/porsche-design-system/porsche-design-system/pull/2544))

### Added

- Deprecation warning to `Icon` component if `lazy` prop is used
  ([#2521](https://github.com/porsche-design-system/porsche-design-system/pull/2521))
- `aria` prop to `Scroller` component
  ([#2530](https://github.com/porsche-design-system/porsche-design-system/pull/2530))

### Changed

- Model signature asset of 718 model ([#2532](https://github.com/porsche-design-system/porsche-design-system/pull/2532))

## [3.0.0-rc.1] - 2023-04-19

### Added

- Prop `name` for `Icon` supports `push-pin`, `push-pin-off`, `qr`, `pin-filled`, `shopping-cart-filled`,
  `shopping-bag-filled`, `logo-apple-podcast`, `logo-spotify` and `user-filled`
  ([#2471](https://github.com/porsche-design-system/porsche-design-system/pull/2471)).
- **[EXPERIMENTAL]** Prop `loading` for `Checkbox Wrapper`
  ([#2483](https://github.com/porsche-design-system/porsche-design-system/pull/2483))

### Fixed

- `Wordmark`, `Crest` and `Model Signature` respect parent width/height
  ([#2479](https://github.com/porsche-design-system/porsche-design-system/pull/2479))
- `Button Tile`, `Link Tile` and `Link Tile Model Signature` are using correct border radius of
  `$pds-border-radius-large` ([#2473](https://github.com/porsche-design-system/porsche-design-system/pull/2473))
- `Text Field Wrapper` with `input type="search"` has better accessibility for clear button
  ([#2476](https://github.com/porsche-design-system/porsche-design-system/pull/2476))
- `Accordion` layout shift with nested accordions
  ([#2465](https://github.com/porsche-design-system/porsche-design-system/pull/2465))
- Color Contrast issues and rendering in Windows High Contrast Mode
  ([#2420](https://github.com/porsche-design-system/porsche-design-system/pull/2420))

## [3.0.0-rc.0] - 2023-04-11

### Fixed

- Styles: `borderRadiusLarge` and `$pds-border-radius-large` are exposing correct value
  ([#2463](https://github.com/porsche-design-system/porsche-design-system/pull/2463))

## [3.0.0-alpha.6] - 2023-04-06

### Added

- `xxl` breakpoint for all breakpoint customizable component values
  ([#2454](https://github.com/porsche-design-system/porsche-design-system/pull/2454))

### Fixed

- Disabled color of `Icon` component ([#2446](https://github.com/porsche-design-system/porsche-design-system/pull/2446))
- Support of `Radio Button Wrapper` for name value with non-alphanumeric characters
  ([#2443](https://github.com/porsche-design-system/porsche-design-system/pull/2443))

### Changed

- `Banner` is a controlled component now and its visibility has to be controlled via the `open` prop
  ([#2447](https://github.com/porsche-design-system/porsche-design-system/pull/2447))

```diff
- <p-banner></p-banner>
+ <p-banner open="true"></p-banner>
```

- Renamed all custom `change` events to `update` because of bad event emissions with native `change` events, e.g. with
  nested `select` or `input` elements

#### 🤖 Property deprecations 🤖

##### Accordion:

- Event `accordionChange` is deprecated, use `update` event instead.

```diff
- <PAccordion onAccordionChange={(e: CustomEvent<AccordionChangeEvent>) => {}} />
+ <PAccordion onUpdate={(e: CustomEvent<AccordionUpdateEvent>) => {}} />
```

##### Banner:

- Prop `persistent` is deprecated, use `dismissButton` instead.

```diff
- <p-banner persistent="true"></p-banner>
+ <p-banner dismiss-button="false"></p-banner>
```

##### Carousel:

- Event `carouselChange` is deprecated, use `update` event instead.

```diff
- <PCarousel onCarouselChange={(e: CustomEvent<CarouselChangeEvent>) => {}} />
+ <PCarousel onUpdate={(e: CustomEvent<CarouselUpdateEvent>) => {}} />
```

##### Inline Notification:

- Prop `persistent` is deprecated, use `dismissButton` instead.

```diff
- <p-inline-notification persistent="true"></p-inline-notification>
+ <p-inline-notification dismiss-button="false"></p-inline-notification>
```

##### Pagination:

- Event `pageChange` is deprecated, use `update` event instead.

```diff
- <PPagination onPageChange={(e: CustomEvent<PageChangeEvent>) => {}} />
+ <PPagination onUpdate={(e: CustomEvent<PaginationUpdateEvent>) => {}} />
```

##### Segmented Control:

- Event `segmentedControlChange` is deprecated, use `update` event instead.

```diff
- <PSegmentedControl onSegmentedControlChange={(e: CustomEvent<SegmentedControlChangeEvent>) => {}} />
+ <PSegmentedControl onUpdate={(e: CustomEvent<SegmentedControlUpdateEvent>) => {}} />
```

##### Stepper Horizontal:

- Event `stepChange` is deprecated, use `update` event instead.

```diff
- <PStepperHorizontal onStepChange={(e: CustomEvent<StepChangeEvent>) => {}} />
+ <PStepperHorizontal onUpdate={(e: CustomEvent<StepperHorizontalUpdateEvent>) => {}} />
```

##### Switch:

- Event `switchChange` is deprecated, use `update` event instead.

```diff
- <PSwitch onSwitchChange={(e: CustomEvent<SwitchChangeEvent>) => {}} />
+ <PSwitch onUpdate={(e: CustomEvent<SwitchUpdateEvent>) => {}} />
```

##### Table:

- Event `sortingChange` is deprecated, use `update` event instead.

```diff
- <PTable onSortingChange={(e: CustomEvent<SortingChangeEvent>) => {}} />
+ <PTable onUpdate={(e: CustomEvent<TableUpdateEvent>) => {}} />
```

##### Tabs:

- Event `tabChange` is deprecated, use `update` event instead.

```diff
- <PTabs onTabChange={(e: CustomEvent<TabChangeEvent>) => {}} />
+ <PTabs onUpdate={(e: CustomEvent<TabsUpdateEvent>) => {}} />
```

##### Tabs Bar:

- Event `tabChange` is deprecated, use `update` event instead.

```diff
- <PTabsBar onTabChange={(e: CustomEvent<TabChangeEvent>) => {}} />
+ <PTabsBar onUpdate={(e: CustomEvent<TabsUpdateEvent>) => {}} />
```

## [3.0.0-alpha.5] - 2023-03-30

### Added

- `Wordmark` ([#2418](https://github.com/porsche-design-system/porsche-design-system/pull/2418))
- `Crest` ([#2437](https://github.com/porsche-design-system/porsche-design-system/pull/2437))

### Changed

- Styles: changed color values of `theme[Light|Dark]ContrastMedium` and `theme[Light|Dark]Notification[*]` color tokens
  of `Styles` subpackage ([#2436](https://github.com/porsche-design-system/porsche-design-system/pull/2436))

## [3.0.0-alpha.4] - 2023-03-28

### Changed

- `Table` matches new design language
  ([#2364](https://github.com/porsche-design-system/porsche-design-system/pull/2364/))

### Added

- Styles: ([#2422](https://github.com/porsche-design-system/porsche-design-system/pull/2422))
  - `gridWide`
  - `gridWideColumnStart` and `$pds-grid-wide-column-start`
  - `gridWideColumnEnd` and `$pds-grid-wide-column-end`
  - `gridNarrowOffset`, `gridNarrowOffsetBase`, `gridNarrowOffsetS`, `gridNarrowOffsetXXL` and
    `$pds-grid-narrow-offset-base`, `$pds-grid-narrow-offset-s`, `$pds-grid-narrow-offset-xxl`
  - `gridBasicOffset`, `gridBasicOffsetBase`, `gridBasicOffsetS`, `gridBasicOffsetXXL` and
    `$pds-grid-basic-offset-base`, `$pds-grid-basic-offset-s`, `$pds-grid-basic-offset-xxl`
  - `gridExtendedOffset`, `gridExtendedOffsetBase`, `gridExtendedOffsetS`, `gridExtendedOffsetXXL` and
    `$pds-grid-extended-offset-base`, `$pds-grid-extended-offset-s`, `$pds-grid-extended-offset-xxl`
  - `gridWideOffset`, `gridWideOffsetBase`, `gridWideOffsetS`, `gridWideOffsetXXL` and `$pds-grid-wide-offset-base`,
    `$pds-grid-wide-offset-s`, `$pds-grid-wide-offset-xxl`
  - `gridFullOffset` and `$pds-grid-full-offset`
- `Button Tile` ([#2381](https://github.com/porsche-design-system/porsche-design-system/pull/2381))
- `Fieldset` ([#2404](https://github.com/porsche-design-system/porsche-design-system/pull/2404))
- `Link Tile Model Signature` ([#2388](https://github.com/porsche-design-system/porsche-design-system/pull/2388))
- Prop `activeSlideIndex` to `Carousel`
  ([#2421](https://github.com/porsche-design-system/porsche-design-system/pull/2421))
- Prop `slidesPerPage` supports value `auto` of `Carousel`
  ([#2421](https://github.com/porsche-design-system/porsche-design-system/pull/2421))
- Prop `scrollbar` for `Scroller` ([#2364](https://github.com/porsche-design-system/porsche-design-system/pull/2364/))
- Prop `theme` for `Table` ([#2364](https://github.com/porsche-design-system/porsche-design-system/pull/2364/))

### Fixed

- React: missing animation of `Carousel` in certain scenarios

### Changed

- Styles: `gridStyles` and `pds-grid()` are supporting an additional column range called `wide`
  ([#2422](https://github.com/porsche-design-system/porsche-design-system/pull/2422))
- Styles: SCSS version needs to be imported by `@porsche-design-system/components-js/styles` instead of
  `@porsche-design-system/components-js/styles/scss`
  ([#2422](https://github.com/porsche-design-system/porsche-design-system/pull/2422))

#### Removed

- `Banner`: CSS variable `--p-banner-position-type`
  ([#2422](https://github.com/porsche-design-system/porsche-design-system/pull/2422))
- Styles: `gridSafeZone`, `gridSafeZoneBase`, `gridSafeZoneXXL` and `$pds-grid-safe-zone-base`,
  `$pds-grid-safe-zone-xxl` ([#2422](https://github.com/porsche-design-system/porsche-design-system/pull/2422))
- Styles: `gridWidth`, `gridWidthMin`, `gridWidthMax` and `$pds-grid-width-min`, `$pds-grid-width-max`
  ([#2422](https://github.com/porsche-design-system/porsche-design-system/pull/2422))

#### 🤖 Property deprecations 🤖

##### Banner:

- Prop `width` has no effect anymore, instead the component is aligned with Porsche Grid "extended" by default.
  ([#2422](https://github.com/porsche-design-system/porsche-design-system/pull/2422))

#### 🤡 Component deprecations 🤡

##### Marque: ([#2418](https://github.com/porsche-design-system/porsche-design-system/pull/2418))

```diff
- <p-marque></p-marque>
+ <p-wordmark></p-wordmark>
```

##### Fieldset Wrapper: ([#2404](https://github.com/porsche-design-system/porsche-design-system/pull/2404))

```diff
- <p-fieldset-wrapper label="Some legend label">
+ <p-fieldset label="Some legend label">
  <p-text-field-wrapper label="Some label">
    <input type="text" name="some-name" />
  </p-text-field-wrapper>
- </p-fieldset-wrapper>
+ </p-fieldset>
```

## [3.0.0-alpha.3] - 2023-03-17

#### 🤖 Property deprecations 🤖

##### Accordion:

- Event `accordionChange` is deprecated, use `change` event instead.

```diff
- <PAccordion onAccordionChange={(e: CustomEvent<AccordionChangeEvent>) => {}} />
+ <PAccordion onChange={(e: CustomEvent<AccordionChangeEvent>) => {}} />
```

##### Banner:

- Named `slot="title"` is deprecated, use `heading` prop or `slot="heading"` instead.

```diff
<p-banner>
-  <span slot="title">Some heading</span>
+  <span slot="heading">Some heading</span>
   <span slot="description">Some notification description.</span>
</p-banner>

-<p-banner>
+<p-banner heading="Some heading" description="Some notification description.">
-  <span slot="title">Some heading</span>
-  <span slot="description">Some notification description.</span>
</p-banner>
```

##### Carousel:

- Prop `disablePagination` is deprecated, use `pagination` instead.
- Event `carouselChange` is deprecated, use `change` event instead.

```diff
- <p-carousel disable-pagination="true"></p-carousel>
+ <p-carousel pagination="false"></p-carousel>

- <PCarousel onCarouselChange={(e: CustomEvent<CarouselChangeEvent>) => {}} />
+ <PCarousel onChange={(e: CustomEvent<CarouselChangeEvent>) => {}} />
```

##### Divider:

- Prop `orientation` is deprecated, use `direction` instead.

```diff
- <p-divider orientation="horizontal"></p-divider>
+ <p-divider direction="horizontal"></p-divider>
```

##### Icon:

- Prop `colors`'s value `disabled` is removed, use `state-disabled` instead.

```diff
- <p-icon color="disabled"></p-icon>
+ <p-icon color="state-disabled"></p-icon>
```

##### Link Tile:

- Prop `weight`'s value `semibold` is deprecated, use `semi-bold` instead.

```diff
- <p-link-tile weight="semibold"></p-link-tile>
+ <p-link-tile weight="semi-bold"></p-link-tile>
```

##### Modal:

- Prop `disableCloseButton` is deprecated, use `dismissButton` instead.
- Event `close` is deprecated, use `dismiss` event instead.

```diff
- <p-modal disable-close-button="true"></p-modal>
+ <p-modal dismiss-button="false"></p-modal>

- <PModal onClose={(e: CustomEvent<void>) => {}} />
+ <PModal onDismiss={(e: CustomEvent<void>) => {}} />
```

##### Pagination:

- Props `allyLabelNext`, `allyLabelPage`, `allyLabelPrev` and `allyLabel` are deprecated.
- Event `pageChange` is deprecated, use `change` event instead.

```diff
- <p-pagination ally-label="Paginierung" ally-label-prev="Vorherige Seite" ally-label-next="Nächste Seite" ally-label-page="Seite"></p-pagination>
+ <p-pagination intl="{root: 'Paginierung', prev: 'Vorherige Seite', next: 'Nächste Seite', page: 'Seite'}"></p-pagination>

- <PPagination onPageChange={(e: CustomEvent<PageChangeEvent>) => {}} />
+ <PPagination onChange={(e: CustomEvent<PaginationChangeEvent>) => {}} />
```

##### Scroller:

- Prop `gradientColorScheme` is deprecated, use `gradientColor` instead.
- Prop `scrollIndicatorPosition` is deprecated, use `alignScrollIndicator` instead.

```diff
- <p-scroller gradient-color-scheme="surface"></p-scroller>
+ <p-scroller gradient-color="background-surface"></p-scroller>

- <p-scroller scroll-indicator-position="top"></p-scroller>
+ <p-scroller align-scroll-indicator="top"></p-scroller>
```

##### Segmented Control:

- Event `segmentedControlChange` is deprecated, use `change` event instead.

```diff
- <PSegmentedControl onSegmentedControlChange={(e: CustomEvent<SegmentedControlChangeEvent>) => {}} />
+ <PSegmentedControl onChange={(e: CustomEvent<SegmentedControlChangeEvent>) => {}} />
```

##### Stepper Horizontal:

- Event `stepChange` is deprecated, use `change` event instead.

```diff
- <PStepperHorizontal onStepChange={(e: CustomEvent<StepChangeEvent>) => {}} />
+ <PStepperHorizontal onChange={(e: CustomEvent<StepperHorizontalChangeEvent>) => {}} />
```

##### Switch:

- Event `switchChange` is deprecated, use `change` event instead.

```diff
- <PSwitch onSwitchChange={(e: CustomEvent<SwitchChangeEvent>) => {}} />
+ <PSwitch onChange={(e: CustomEvent<SwitchChangeEvent>) => {}} />
```

##### Table:

- Event `sortingChange` is deprecated, use `change` event instead.

```diff
- <PTable onSortingChange={(e: CustomEvent<SortingChangeEvent>) => {}} />
+ <PTable onChange={(e: CustomEvent<TableChangeEvent>) => {}} />
```

##### Tabs:

- Prop `gradientColorScheme` is deprecated, use `gradientColor` instead.
- Prop `weight`'s value `semibold` is deprecated, use `semi-bold` instead.
- Event `tabChange` is deprecated, use `change` event instead.

```diff
- <p-tabs gradient-color-scheme="surface"></p-tabs>
+ <p-tabs gradient-color="background-surface"></p-tabs>

- <p-tabs weight="semibold"></p-tabs>
+ <p-tabs weight="semi-bold"></p-tabs>

- <PTabs onTabChange={(e: CustomEvent<TabChangeEvent>) => {}} />
+ <PTabs onChange={(e: CustomEvent<TabsChangeEvent>) => {}} />
```

##### Tabs Bar:

- Prop `gradientColorScheme` is deprecated, use `gradientColor` instead.
- Prop `weight`'s value `semibold` is deprecated, use `semi-bold` instead.
- Event `tabChange` is deprecated, use `change` event instead.

```diff
- <p-tabs-bar gradient-color-scheme="surface"></p-tabs-bar>
+ <p-tabs-bar gradient-color="background-surface"></p-tabs-bar>

- <p-tabs-bar weight="semibold"></p-tabs>
+ <p-tabs-bar weight="semi-bold"></p-tabs>

- <PTabsBar onTabChange={(e: CustomEvent<TabChangeEvent>) => {}} />
+ <PTabsBar onChange={(e: CustomEvent<TabsChangeEvent>) => {}} />
```

##### Tag:

- Prop `color`'s value `notification-warning`, `notification-success` and `notification-error` are deprecated, use
  `notification-warning-soft`, `notification-success-soft` and `notification-error-soft` instead.

```diff
- <p-tag color="notification-warning"></p-tag>
+ <p-tag color="notification-warning-soft"></p-tag>

- <p-tag color="notification-success"></p-tag>
+ <p-tag color="notification-success-soft"></p-tag>

- <p-tag color="notification-error"></p-tag>
+ <p-tag color="notification-error-soft"></p-tag>
```

##### Text Field Wrapper:

- Prop `showCharacterCount` is deprecated, use `showCounter` instead.

```diff
- <p-text-field-wrapper show-character-count="false">
+ <p-text-field-wrapper show-counter="false">
    <input type="text" maxlength="20" />
</p-text-field-wrapper>
```

##### Textarea Wrapper:

- Prop `showCharacterCount` is deprecated, use `showCounter` instead.

```diff
- <p-textarea-wrapper show-character-count="false">
+ <p-textarea-wrapper show-counter="false">
    <textarea maxlength="80"></textarea>
</p-textarea-wrapper>
```

##### Text List

- Props `listType` and `orderType` are deprecated, use `type` instead.

```diff
- <p-text-list list-type="unordered"></p-text-list>
+ <p-text-list type="unordered"></p-text-list>

- <p-text-list list-type="ordered" order-type="numbered"></p-text-list>
+ <p-text-list type="numbered"></p-text-list>

- <p-text-list list-type="ordered" order-type="alphabetically"></p-text-list>
+ <p-text-list type="alphabetically"></p-text-list>
```

### Added

- `Text`, `Icon`, `Button Pure` and `Link Pure` support value `xx-small` for prop `size`
- `Display` supports value `small` for prop `size`
- Partials: `getInitialStyles` supports multi prefix, e.g.
  `getInitialStyles({ prefix: ['', 'some-prefix', 'another-prefix'] });`
- Styles: `displaySmallStyle` and `$pds-display-small`
- Styles: `textXXSmallStyle` and `$pds-text-xx-small`
- Styles: `fontSizeDisplaySmall` and `$pds-font-size-display-small`
- Styles: `fontSizeTextXXSmall` and `$pds-font-size-text-xx-small`
- Styles: `getHoverStyle` and `pds-hover()`
- `Banner` has `heading` and `description` prop as well as `slot="heading"` and deprecated `slot="title"`
- Custom events have consistent names across components and deprecated old event names
  - `Accordion` emits `change` and deprecated `accordionChange` event
  - `Carousel` emits `change` and deprecated `carouselChange` event
  - `Modal` emits `dismiss` and deprecated `close` event
  - `Pagination` emits `change` and deprecated `pageChange` event
  - `Segmented Control` emits `change` and deprecated `segmentedControlChange` event
  - `Stepper Horizontal` emits `change` and deprecated `stepChange` event
  - `Switch` emits `change` and deprecated `switchChange` event
  - `Table` emits `change` and deprecated `sortingChange` event
  - `Tabs` emits `change` and deprecated `tabChange` event
  - `Tabs Bar` emits `change` and deprecated `tabChange` event
- Props have consistent names across components and deprecated old props
  - `Carousel` got `pagination` prop and deprecated `disablePagination` prop
  - `Divider` got `direction` prop and deprecated `orientation` prop
  - `Modal` got `dismissButton` prop and deprecated `disableCloseButton` prop
  - `Pagination` got `intl` prop and deprecated `allyLabelNext`, `allyLabelPage`, `allyLabelPrev` and `allyLabel` props
  - `Scroller` got `gradientColor` prop and deprecated `gradientColorScheme` prop
  - `Scroller` got `alignScrollIndicator` prop and deprecated `scrollIndicatorPosition` prop
  - `Tabs` got `gradientColor` prop and deprecated `gradientColorScheme` prop
  - `Tabs Bar` got `gradientColor` prop and deprecated `gradientColorScheme` prop
  - `Text Field Wrapper` got `showCounter` prop and deprecated `showCharacterCount` prop
  - `Textarea Wrapper` got `showCounter` prop and deprecated `showCharacterCount` prop
  - `Text List` got `type` prop and deprecated `listType` and `orderType` prop
- Props have consistent values across components and deprecated old values
  - `Icon` prop `color` got value `state-disabled` and removed `disabled` value
  - `Link Tile` prop `weight` got value `semi-bold` and deprecated `semibold` value
  - `Tabs Bar` and `Tabs` prop `weight` got value `semi-bold` and deprecated `semibold` value
  - `Tag` prop `color` got values `notification-info-soft`, `notification-warning-soft`, `notification-success-soft`,
    `notification-error-soft` and deprecated `notification-warning`, `notification-success`, `notification-error` values

### Changed

- `Display` uses font-weight regular and font-style normal
- Partials: `getInitialStyles` matches new design language
- Partials: All component related, slotted Light DOM styles have been moved to `getInitialStyles`
- Styles: `getFocusStyle` and `pds-focus()` doesn't need `theme` parameter anymore
- Styles: `breakpoint{Base|XS|S|M|L|XL|XXL}` and `$pds-breakpoint-{base|xs|s|m|l|xl|xxl}` are provided as number without
  unit (px)
- `Link Tile` matches new design language
- Typings for all component props start with the component name, e.g. `SwitchAlignLabel`, `TabsBarGradientColor` or
  `LinkPureIcon`
- `Icon` prop `color` value `disabled` is renamed to `state-disabled`
- `Tag` prop `color` value `notification-info` is renamed to `notification-info-soft`

### Fixed

- `Text Field Wrapper` calendar and time indicator icons respect color definition in dark theme
- `Text Field Wrapper` has correct height when type date or time is used
- Partials: Typings of return value with and without options parameter
- `Modal` scrolling behavior on mouse drag

#### Removed

- `Heading`: value `xxx-large` for prop `size`
- Styles: `headingXXXLargeStyle` and `$pds-heading-xxx-large`
- Styles: `fontSizeHeadingXXLarge` and `$pds-font-size-heading-xx-large`

## [3.0.0-alpha.2] - 2023-02-27

#### 🤖 Property deprecations 🤖

##### Carousel:

- Prop `wrap-content` is deprecated.

```diff
- <p-carousel wrap-content="true"></p-carousel>
+ <p-carousel></p-carousel>
```

##### Divider:

- Prop values `neutral-contrast-low | neutral-contrast-medium | neutral-contrast-high` of `color` prop are deprecated.

```diff
- <p-divider color="neutral-contrast-low"></p-divider>
+ <p-divider color="contrast-low"></p-divider>

- <p-divider color="neutral-contrast-medium"></p-divider>
+ <p-divider color="contrast-medium"></p-divider>

- <p-divider color="neutral-contrast-high"></p-divider>
+ <p-divider color="contrast-high"></p-divider>
```

### Changed

- `Divider`, `Button Group`, `Carousel` and `Text List` match new design language
- Background color of `Scroller`'s `prev` and `next` buttons in dark theme
- Partials: Removed deprecated `withoutTags` option for all partials, please use `format: 'jsx'` instead
- `Content Wrapper` default value of prop `width` has changed from `basic` to `extended`

### Added

- `Model Signature`
- Props `align-header` and `width` for `Carousel`
- Vue: plugin functions `createPorscheDesignSystem` and `usePorscheDesignSystemPlugin`

### Fixed

- `Radio Button Wrapper` keyboard arrow navigation
- `Button Pure` and `Link Pure` lagging active state background when scrolling on iOS

## [3.0.0-alpha.1] - 2023-02-16

### Added

- Porsche Next font supports Vietnamese charset
- Prop `color` of `Icon` supports `disabled`
- React: `patchRemixRunProcessBrowserGlobalIdentifier` binary to support SSR components with Remix

### Changed

- `Stepper Horizontal` matches new design language
- Styles: Optimize design tokens "spacing", "typography" and "theme" provided by styles sub-package
  `@porsche-design-system/components-{js|angular|react|vue}/styles`
- Styles: Use calc() instead of max() to calculate padding for `gridStyle` (JS) and `pds-grid()` (SCSS)
- Styles: `gridStyle` (JS) and `pds-grid()` (SCSS) uses optimized grid gap

## [3.0.0-alpha.0] - 2023-02-08

#### Note to the new `v3` major release of the Porsche Design System

With the new **Porsche Design Language** comes a lot of changes regarding layout and design principles. To keep
refactoring efforts as low as possible when upgrading from `v2` to `v3`, **breaking changes** were avoided as far as
possible. Nevertheless, there are a few breaking changes and some more deprecations which should receive attention.

#### 👹 Breaking Changes 👹

##### Button:

- Removed deprecated prop `tabbable`.

```diff
- <p-button tabbable="false">Some label</p-button>
+ <p-button tabindex="-1">Some label</p-button>
```

- Default value of prop `icon` has changed from `arrow-head-right` to `none`. Therefore, the `icon` property **must** be
  set if the component has the `hide-label` property.

```diff
- <p-button hide-label="true">Some label</p-button>
+ <p-button hide-label="true" icon="arrow-right">Some label</p-button>

- <p-button hide-label="{ base: true, m: false }">Some label</p-button>
+ <p-button hide-label="{ base: true, m: false }" icon="arrow-right">Some label</p-button>
```

##### Button Pure:

- Removed `subline` slot (visually not intended anymore).

```diff
<p-button-pure>
  Some label
-   <p slot="subline">Some Subline</p>
</p-button-pure>
```

- Removed deprecated prop `tabbable`.

```diff
- <p-button-pure tabbable="false">Some label</p-button-pure>
+ <p-button-pure tabindex="-1">Some label</p-button-pure>
```

##### Icon:

- Value `inherit` for prop `color` works slightly different to the previous major version. A CSS filter is required to
  apply custom coloring to take advantage of using an SVG embedded in an `<img/>` for better SSR support and loading
  performance in general.

```diff
- <p-icon color="inherit" style="color: white;"></p-icon>
+ <p-icon color="inherit" style="filter: invert(100%);"></p-icon>
```

- Camel case syntax for `name` prop isn't supported, please use param case syntax instead (TypeScript typings have been
  updated too).

```diff
- <p-icon name="arrowRight"></p-icon>
+ <p-icon name="arrow-right"></p-icon>
```

##### Link:

- Default value of prop `icon` has changed from `arrow-head-right` to `none`. Therefore, the `icon` property **must** be
  set if the component has the `hide-label` property.

```diff
- <p-link href="#" hide-label="true">Some label</p-link>
+ <p-link href="#" hide-label="true" icon="arrow-right">Some label</p-link>

- <p-link href="#" hide-label="{ base: true, m: false }">Some label</p-link>
+ <p-link href="#" hide-label="{ base: true, m: false }" icon="arrow-right">Some label</p-link>
```

##### Link Pure:

- Removed `subline` slot (visually not intended anymore).

```diff
<p-link-pure href="#">
  Some label
-   <p slot="subline">Some Subline</p>
</p-link-pure>
```

##### Marque:

- Removed `variant` property.

```diff
- <p-marque variant="75-years"></p-marque>
+ <p-marque></p-marque>
// or even better, replace component by wordmark
+ <p-wordmark></p-wordmark>
```

##### Switch:

- Removed deprecated prop `tabbable`.

```diff
- <p-switch tabbable="false">Some label</p-switch>
+ <p-switch tabindex="-1">Some label</p-switch>
```

##### Partials:

- `getIconLinks()` partial accepts only param-cased icon names.

```diff
- require('@porsche-design-system/components-js/partials').getIconLinks({ icons: ['arrowRight'] })

+ require('@porsche-design-system/components-js/partials').getIconLinks({ icons: ['arrow-right'] })
```

##### CSS global scope:

- Changed naming of CSS global variables names.

```diff
- --p-animation-duration__spinner
- --p-animation-duration__banner
+ --p-animation-duration
```

#### 🤡 Component deprecations 🤡

All deprecated components are refactored to match the new design language, therefor it's technically not breaking, but
we highly recommend to migrate to the mentioned alternative, since those deprecated components will be removed with next
major version.

##### Content Wrapper:

- Component is deprecated and will be removed with the next major release. Please use **[Porsche Grid](/styles/grid/)**
  instead, which is based on [CSS Grid](https://css-tricks.com/snippets/css/complete-guide-grid) covering the specific
  layout needs for a harmonic appearance across all digital Porsche touch-points.

##### Flex:

- Component is deprecated and will be removed with the next major release. In general, please use native
  [CSS Flex](https://css-tricks.com/snippets/css/a-guide-to-flexbox) instead for better performance and more
  standardized layout technique.

##### Grid:

- Component is deprecated and will be removed with the next major release. In general, please use native
  [CSS Grid](https://css-tricks.com/snippets/css/complete-guide-grid) in combination with
  **[Porsche Grid](/styles/grid/)** instead for better performance and more standardized layout technique.

##### Headline:

```diff
- <p-headline>The quick brown fox jumps over the lazy dog</p-headline>
+ <p-heading>The quick brown fox jumps over the lazy dog</p-heading>
```

##### Link Social:

- Component is deprecated and will be removed with the next major release. Please use the **[Link](/components/link/)**
  component instead.

#### 🤖 Property deprecations 🤖

All deprecated properties are still present without any effect, therefor it's technically not breaking, but we highly
recommend to migrate and remove the deprecated props since those ones will be removed with next major version.

##### Button Pure:

- Prop `weight` is deprecated, only regular font weight will be applied.

```diff
- <p-button-pure weight="thin">Some label</p-button-pure>
- <p-button-pure weight="regular">Some label</p-button-pure>
- <p-button-pure weight="semibold">Some label</p-button-pure>
- <p-button-pure weight="bold">Some label</p-button-pure>
+ <p-button-pure>Some label</p-button-pure>
```

##### Content Wrapper (deprecated):

- Prop `theme` and `background-color` are deprecated.

```diff
- <p-content-wrapper theme="dark" background-color="default">Some content</p-content-wrapper>
+ <p-content-wrapper>Some content</p-content-wrapper>
```

##### Grid (deprecated):

- The `gutter` property is deprecated and has no effect anymore. Instead, a fluid gutter depending on the viewport width
  is used.

```diff
- <p-grid gutter="16">Some content</p-grid>
- <p-grid gutter="24">Some content</p-grid>
- <p-grid gutter="36">Some content</p-grid>
+ <p-grid>Some content</p-grid>
```

##### Icon:

- Prop `lazy` is deprecated.

```diff
- <p-icon lazy="true"></p-icon>
+ <p-icon></p-icon>
```

##### Link Pure:

- Prop `weight` is deprecated, only regular font weight will be applied.

```diff
- <p-link-pure href="#" weight="thin">Some label</p-link-pure>
- <p-link-pure href="#" weight="regular">Some label</p-link-pure>
- <p-link-pure href="#" weight="semibold">Some label</p-link-pure>
- <p-link-pure href="#" weight="bold">Some label</p-link-pure>
+ <p-link-pure href="#">Some label</p-link-pure>
```

##### Segmented Control:

- Prop `background-color` is deprecated.

```diff
- <p-segmented-control background-color="background-surface">
   <p-segmented-control-item value="xs">XS</p-segmented-control-item>
   <p-segmented-control-item value="s">S</p-segmented-control-item>
 </p-segmented-control>
+ <p-segmented-control>
   <p-segmented-control-item value="xs">XS</p-segmented-control-item>
   <p-segmented-control-item value="s">S</p-segmented-control-item>
 </p-segmented-control>
```

#### 👾 Property value deprecations 👾

All deprecated values are mapped to new ones, therefor it's technically not breaking, but we highly recommend to migrate
to the new values since those ones will be removed with next major version.

##### Banner:

- Prop value `fluid` of `width` prop is deprecated.

```diff
- <p-banner width="fluid"></p-banner>
+ <p-banner></p-banner>
```

- Prop value `neutral` of `state` prop is deprecated.

```diff
- <p-banner state="neutral">
  <span slot="title">Some banner title</span>
  <span slot="description">Some banner description. You can also add inline <a href="https://porsche.com">links</a> to route to another page.</span>
 </p-banner>
+ <p-banner state="info">
  <span slot="title">Some banner title</span>
  <span slot="description">Some banner description. You can also add inline <a href="https://porsche.com">links</a> to route to another page.</span>
 </p-banner>
```

##### Content Wrapper:

- Prop value `fluid` of `width` prop is deprecated.

```diff
- <p-content-wrapper width="fluid">Some content</p-content-wrapper>
+ <p-content-wrapper>Some content</p-content-wrapper>
```

##### Icon:

- Prop values
  `brand | default | neutral-contrast-low | neutral-contrast-medium | neutral-contrast-high | notification-neutral` of
  `color` prop are deprecated.

```diff
- <p-icon color="brand"></p-icon>
+ <p-icon color="primary"></p-icon>

- <p-icon color="default"></p-icon>
+ <p-icon color="primary"></p-icon>

- <p-icon color="neutral-contrast-low"></p-icon>
+ <p-icon color="contrast-low"></p-icon>

- <p-icon color="neutral-contrast-medium"></p-icon>
+ <p-icon color="contrast-medium"></p-icon>

- <p-icon color="neutral-contrast-high"></p-icon>
+ <p-icon color="contrast-high"></p-icon>

- <p-icon color="neutral-contrast-neutral"></p-icon>
+ <p-icon color="contrast-info"></p-icon>
```

##### Inline Notification:

- Prop value `neutral` of `state` prop is deprecated.

```diff
- <p-inline-notification state="neutral"></p-inline-notification>
+ <p-inline-notification state="info"></p-inline-notification>
```

##### Tag:

- Prop value `notification-neutral | neutral-contrast-high | background-default` of `color` prop is deprecated.

```diff
- <p-tag color="notification-neutral">Color label</p-tag>
+ <p-tag color="notification-info">Color label</p-tag>

- <p-tag color="neutral-contrast-high">Color label</p-tag>
+ <p-tag color="primary">Color label</p-tag>

- <p-tag color="background-default">Color label</p-tag>
+ <p-tag color="background-base">Color label</p-tag>
```

##### Tag Dismissible:

- Prop value `background-default` of `color` prop is deprecated.

```diff
- <p-tag-dismissible color="background-default">Color label</p-tag-dismissible>
+ <p-tag-dismissible color="background-base">Color label</p-tag-dismissible>
```

##### Text:

- Prop value `thin | semibold` of `weight` prop is deprecated.

```diff
- <p-text weight="thin">Some text</p-text>
+ <p-text>Some text</p-text>

- <p-text weight="semibold">Some text</p-text>
+ <p-text weight="semi-bold">Some text</p-text>
```

- Prop value
  `brand | default | neutral-contrast-low | neutral-contrast-medium | neutral-contrast-high | notification-neutral` of
  `color` prop is deprecated.

```diff
- <p-text color="brand">Some text</p-text>
+ <p-text>Some text</p-text>

- <p-text color="default">Some text</p-text>
+ <p-text>Some text</p-text>

- <p-text color="neutral-contrast-low">Some text</p-text>
+ <p-text color="contrast-low">Some text</p-text>

- <p-text color="neutral-contrast-medium">Some text</p-text>
+ <p-text color="contrast-medium">Some text</p-text>

- <p-text color="neutral-contrast-high">Some text</p-text>
+ <p-text color="contrast-high">Some text</p-text>

- <p-text color="notification-neutral">Some text</p-text>
+ <p-text color="notification-info">Some text</p-text>
```

##### ToastManager:

- Prop value `neutral` of `state` parameter is deprecated.

```diff
- …addMessage({ text: `Some message`, state: 'neutral' })
+ …addMessage({ text: `Some message`, state: 'info' })
```

### Added

- `Display` component
- `Heading` component
- Prop `underline` for `Link Pure`
- Prop `theme` for `Checkbox Wrapper`, `Radio Button Wrapper`, `Popover`, `Tag Dismissible`, `Textarea Wrapper`,
  `Text Field Wrapper` and `Fieldset Wrapper`
- Prop `size` for `Icon` supports `x-small` and `x-large`
- Prop `size` for `Accordion` `compact="true"` supports `medium`

### Changed

- `Spinner`, `Icon`, `Link Pure`, `Button Pure`, `Link`, `Link Social`, `Button`, `Checkbox Wrapper`,
  `Radio Button Wrapper`, `Popover`, `Modal`, `Select Wrapper`, `Tag`, `Tag Dismissible`, `Textarea Wrapper`,
  `Inline Notification`, `Banner`, `Toast`, `Grid`, `Flex`, `Pagination`, `Scroller`, `Accordion`, `Text`,
  `Text Field Wrapper`, `Content Wrapper`, `Segmented Control`, `Tabs`, `Tabs Bar`, `Headline` and `Fieldset Wrapper`
  match new design language
- `Icon` supports
  `primary | contrast-low | contrast-medium | contrast-high | notification-success | notification-warning | notification-error | notification-info | inherit`
  for `color` prop
- Default value of prop `width` of `Banner` has changed from `basic` to `extended`
- Default value of prop `action-icon` of `Inline Notification` has changed from `arrow-head-right` to `arrow-right`
- Default value of prop `name` of `Icon` has changed from `arrow-head-right` to `arrow-right`
- Default value of prop `variant` of `Link` and `Button` has changed from `secondary` to `primary`

#### Removed

- Custom slotted CSS for mostly all components. Equivalent styles are now provided by `getInitialStyles()` partial
  instead.
- `applyNormalizeStyles` option from `getInitialStyles()` partial which is applied by default now.

## [2.20.0] - 2023-02-06

## [2.20.0-rc.1] - 2023-02-06

## [2.20.0-rc.0] - 2023-01-30

### Added

- `applyNormalizeStyles` option for `getInitialStyles()` partial which includes basic css styles for Light DOM

## [2.19.1-rc.1] - 2023-01-18

### Added

- `jsdom-polyfill` subpackage is available at `@porsche-design-system/components-{js|angular|react|vue}/jsdom-polyfill`
  and can be used to have working web components in jsdom based tests (e.g. jest)
- `testing` subpackage is available at `@porsche-design-system/components-{js|angular|react|vue}/testing` to provide
  `getByRoleShadowed`, `getByLabelTextShadowed` and `getByTextShadowed` utilities which use `@testing-library/dom`
  queries internally to support Shadow DOM
- Validation if `prefix` is already reserved by a different version upon initialization of the Porsche Design System

### Fixed

- `componentsReady()` waits for Porsche Design System being initialized before checking components which can happen in
  certain test scenarios without partials

## [2.19.1-rc.0] - 2023-01-18

### Fixed

- Bug in `@porsche-design-system/components-react/ssr` where in some cases during SSG an error was thrown when
  components render their children conditionally

## [2.19.0] - 2022-12-22

## [2.19.0-rc.2] - 2022-12-22

## [2.19.0-rc.1] - 2022-12-22

### Fixed

- `Stepper Horizontal` calculation of scroll position when used within any parent that has a margin or padding

## [2.19.0-rc.0] - 2022-12-21

### Added

- Vue: typed components are available via the `@porsche-design-system/components-vue` package

### Fixed

- `Modal` focus cycle when pressing Shift Tab right after it was opened

## [2.18.0] - 2022-12-15

## [2.18.0-rc.2] - 2022-12-14

### Added

- Validation to ensure crucial partials are used.  
  **Disclaimer:** The Porsche Design System will **not** inject its initial styles anymore. Please use the
  `getInitialStyles()` partial to reduce flash of unstyled content (FOUC) as described here:
  [getInitialStyles() documentation](https://designsystem.porsche.com/v2/partials/initial-styles)

### Changed

- `line-height` calculation for all components is handled CSS only now by using `ex`-unit in combination with `calc()`
  which gives the best performance, the easiest possible integration and respects UI best practices in having **larger**
  `line-height` values for **small** `font-size` definitions and **smaller** `line-height` values for **larger**
  `font-size` definitions. The calculated values by CSS slightly differ compared to the ones calculated by JavaScript,
  which might result in minor visual changes.

### Fixed

- Screen reader announcements of `Textfield` and `Textarea` in `counter` mode
- Screen reader announcements in `Select Wrapper`

## [2.18.0-rc.1] - 2022-11-24

### Added

- `Carousel` now has a `rewind` property, better prev/next icons, a `max-width` for `heading` and `description` and
  support for slotted `description`

### Fixed

- `Select Wrapper` height if text is zoomed up to 200%

## [2.18.0-rc.0] - 2022-11-17

### Added

- SSR/SSG ready components using Declarative Shadow DOM for Next JS are shipped via
  `@porsche-design-system/components-react/ssr`. To use it simply change your imports.

**Important:** make sure to apply the new `getDSRPonyfill()` partial right before your closing `</body>` tag. More
information can be found here:
[getDSRPonyfill() documentation](https://designsystem.porsche.com/v2/partials/dsr-ponyfill)

```diff
- import { PorscheDesignSystemProvider, PButton, ... } from '@porsche-design-system/components-react';
+ import { PorscheDesignSystemProvider, PButton, ... } from '@porsche-design-system/components-react/ssr';
+ import { getDSRPonyfill } from '@porsche-design-system/components-react/partials';
```

### Changed

- Improve height calculation for `Accordion`
- Slotted anchor support for `Link Pure` is stricter (In case slotted `<a>` is used it must be a direct child of
  `Link Pure`)
- `getFontLinks()` partial now has `{ weights: ['regular', 'semi-bold'] }` for a default

## [2.17.0] - 2022-10-31

## [2.17.0-rc.0] - 2022-10-31

### Added

- `Link Tile`

### Fixed

- `Scroller` bug where scrollable content was not fully hidden by the gradient, when zoomed into the page.

### Changed

- Removed `!important` keyword from css property `display` of `Link Pure` and `Button Pure`

## [2.16.3] - 2022-10-21

## [2.16.3-rc.0] - 2022-10-21

### Fixed

- `Button Pure` and `Link Pure` error when using `size="inherit"` and `icon="none"`

### Changed

- Replaced all internal usage of `Text` and `Headline` components

## [2.16.2] - 2022-09-15

## [2.16.2-rc.0] - 2022-09-15

### Fixed

- Issue with `Popover` where drop-shadow is not shown correctly in Chrome >= 105
- Issue with `Carousel` and `wrap-content="true"` where the layout was out of sync with `Content Wrapper` for
  viewports >= 1760px.
- `Select Wrapper` with custom dropdown keeps attribute changes of native select options in sync if changed
  programmatically

## [2.16.1] - 2022-09-09

### Fixed

- Issue with `Options` typing import for `Carousel`

## [2.16.0] - 2022-09-08

## [2.15.1-rc.1] - 2022-09-08

### Added

- `Carousel`
- `Scroller`

### Changed

- `Stepper Horizontal` now has `size` property
- `Stepper Horizontal` uses improved focus behavior in case it becomes scrollable and scroll indicators are centered
  correctly.
- `Tabs Bar` uses improved focus behavior in case it becomes scrollable and scroll indicators are centered correctly.

## [2.15.1-rc.0] - 2022-08-24

### Fixed

- `Radio Button Wrapper` visual selection change bug in Safari >= 15.5

## [2.15.0] - 2022-08-22

## [2.15.0-rc.1] - 2022-08-18

### Changed

- Downgraded `@angular` to `v13` to ensure backwards compatibility of `@porsche-design-system/components-angular`

## [2.15.0-rc.0] - 2022-08-16

### Fixed

- `Popover` visual shadow bug in Safari
- `Stepper Horizontal Item` bug where pseudo styles of the counter element were overridable

## [2.15.0-beta.0] - 2022-08-05

### Fixed

- `Tabs` & `Tabs Bar` `size` property when using `BreakpointCustomizable`

### Changed

- `Modal` uses poly fluid sizing for outer spacing
- `Banner` uses poly fluid sizing for outer spacing
- `Content Wrapper` uses poly fluid sizing for inner spacing
- `Modal` min-width is slightly updated to perfectly fit into content area of `Content Wrapper` at 320px viewport width

### Added

- Validation of properties for all components
- `Text Field Wrapper` with `input type="search"` is clearable via Escape key and custom clear button across browsers
- `Text Field Wrapper` with `input type="search"` shows a "Locate me" button when `actionIcon="locate"` is set, emits
  the `action` event on click and can be put into a loading state via `actionLoading="true"`

## [2.14.0] - 2022-07-11

## [2.14.0-rc.1] - 2022-07-11

## [2.14.0-rc.0] - 2022-07-11

### Added

- `getBrowserSupportFallbackScript()` partial supporting `cdn` and `format` options as replacement for
  `includeOverlay()` of `@porsche-design-system/browser-notification` npm package
- `getCookiesFallbackScript()` partial supporting `cdn` and `format` options as replacement for `includeCookieOverlay()`
  of `@porsche-design-system/browser-notification` npm package

### Changed

- `getMetaTagsAndIconLinks()` partial to return `theme-color` meta tags with `prefers-color-scheme: {light|dark}` media
  query

## [2.13.0] - 2022-06-23

## [2.13.0-rc.5] - 2022-06-23

### Fixed

- `Stepper Horizontal Item` `state` validation
- `Button` and `Link` with `theme="dark" variant="tertiary"` and `Tag Dismissible` bug on Safari < v15.5 where wrong
  colors on hover were shown

## [2.13.0-rc.4] - 2022-06-22

### Added

- `Stepper Horizontal`

## [2.13.0-rc.3] - 2022-06-22

### Added

- `Segmented Control`

## [2.13.0-rc.2] - 2022-06-21

## [2.13.0-rc.1] - 2022-06-21

## [2.13.0-rc.0] - 2022-06-21

### Changed

- `Button`, `Button Pure` and `Switch` apply `aria-disabled="true"` instead of `disabled` attribute to native button
  internally in case `disabled` and/or `loading` property is set

## [2.12.1] - 2022-05-25

## [2.12.1-rc.0] - 2022-05-25

### Fixed

- Issue with `JssStyle` typing import

## [2.12.0] - 2022-05-19

### Changed

- npm package is prepared for public release on [npmjs.org](https://npmjs.com)

## [2.12.0-rc.2] - 2022-05-12

## [2.12.0-rc.1] - 2022-05-11

## [2.12.0-rc.0] - 2022-05-04

### Added

- `Table Head Cell` now has a `multiline` property

### Changed

- `Headline` has no `hypens` / `overflow-wrap` style by default
- Partials now throw an exception if they are executed in browser

### Fixed

- Exception in `Headline`, `Select Wrapper`, `Text` and `Text List` when changing `theme` prop from `dark` to `light`
- `getInitialStyles()` partial now returns `.hydrated` styles, too

## [2.11.0-skeletons] - 2022-04-21

## [2.11.0] - 2022-04-21

## [2.11.0-rc.0] - 2022-04-20

### Added

- `Tag`
- `Tag Dismissible`

## [2.10.0-skeletons] - 2022-04-13

## [2.10.0] - 2022-04-13

## [2.9.3-rc.1] - 2022-04-06

### Added

- `Text Field Wrapper` now has a `showCharacterCount` property which can be used to hide the character count when a
  `maxLength` attribute is set on the wrapped `input`.
- `Textarea Wrapper` now has a `showCharacterCount` property which can be used to hide the character count when a
  `maxLength` attribute is set on the wrapped `textarea`.

## [2.9.3-rc.0-skeletons] - 2022-03-29

## [2.9.3-rc.0] - 2022-03-28

### Added

- `Text Field Wrapper` supports `unit` property on `input type="text"`
- `Marque` optional configurable clickable/focusable area by defining padding on host element

### Fixed

- `Tabs Item` improved accessibility
- Angular: circular dependency in development mode in `2.9.2-skeletons`

## [2.9.2-skeletons] - 2022-03-24

### Added

- **[EXPERIMENTAL]** `getInitialStyles` partial now accepts a `skeletonTagNames` array of component names that will
  initially have skeleton styles while the Porsche Design System is loading
- **[EXPERIMENTAL]** `Button`, `Button Pure`, `Checkbox Wrapper`, `Fieldset Wrapper`, `Link`, `Link Pure`,
  `Link Social`, `Radio Button Wrapper`, `Select Wrapper`, `Text Field Wrapper`, `Textarea Wrapper` can now have initial
  skeleton styles when passed as `skeletonTagNames` to the `getInitialStyles` partial

## [2.9.2] - 2022-03-24

## [2.9.2-rc.1] - 2022-03-23

### Fixed

- Bug caused by Chrome where hover styles of `Link Pure` are not displayed correctly

## [2.9.2-rc.0] - 2022-03-22

### Added

- Normalized font behavior (`hyphen`, `overflow-wrap` and `text-size-adjust`) across components

### Fixed

- `Modal` scrolling and pinch to zoom on iOS
- `Modal` initial position if scrollable
- `Table Head Cell` sort icon `asc` + `desc`

## [2.9.1] - 2022-03-10

## [2.9.1-rc.0] - 2022-03-09

### Added

- Styles for slotted `<button>` in `Text`

### Changed

- `Modal` heading and aria validation happens only when open

### Fixed

- React: bundling format of partials

## [2.9.0] - 2022-02-28

## [2.9.0-rc.1] - 2022-02-25

### Fixed

- `Modal` focus trap respecting elements in shadow DOM and dynamically added/removed elements on first level
- `Tabs Item` focus outline on click in Safari
- Error while using partials in Vanilla JS and Angular

## [2.9.0-rc.0] - 2022-02-16

### Added

- `getFontFaceStylesheet` returns additional `<link>` tags with `rel="preconnect"` and `rel="dns-prefetch"`
- Option `format` to partials `getFontFaceStylesheet`, `getComponentChunkLinks()`, `getFontLinks()`, `getIconLinks()`,
  `getInitialStyles()`, `getLoaderScript()` and `getMetaTagsAndIconLinks()`

#### Deprecated

- The option `withoutTags` of partials `getFontFaceStylesheet`, `getComponentChunkLinks()`, `getFontLinks()`,
  `getIconLinks()`, `getInitialStyles()`, `getLoaderScript()` and `getMetaTagsAndIconLinks()` is deprecated and will be
  removed in `v3.0.0`. Please use `format: 'jsx'` instead.

```diff
- <link rel="stylesheet" href={getFontFaceStylesheet({ withoutTags: true })} crossOrigin="true" />
+ {getFontFaceStylesheet({ format: 'jsx' })}
```

## [2.9.0-beta.1] - 2022-01-27

### Added

- `:focus-visible` content of selected Tab in `Tabs` component gets focus styling
- Improved accessibility of `Text Field Wrapper` and `Textarea Wrapper` when `maxlength` attribute is set
- `Modal` aria property
- `Modal` class for slotted elements to make content full-width

### Changed

- `Button Pure` and `Link Pure` removed `position: relative` imposition, make sure to **not** override it with
  `position: static`

### Fixed

- `Modal` close button styles when no heading is passed

## [2.9.0-beta.0] - 2022-01-18

### Added

- React: `getByRoleShadowed`, `getByLabelTextShadowed` and `getByTextShadowed` utilities which uses
  `@testing-library/dom` queries internally to support Shadow DOM

### Fixed

- React: `UnhandledPromiseRejectionWarning` when using `skipPorscheDesignSystemCDNRequestsDuringTests()`

## [2.8.0] - 2022-01-17

### Fixed

- Accessibility issue of `Icon` component in Windows High Contrast Mode in Chromium Browser

## [2.8.0-rc.0] - 2022-01-14

### Added

- Support for `tabindex` attribute on `Button`, `Button Pure`, `Switch`, `Link`, `Link Pure` and `Link Social`

### Changed

- `:focus-visible` style matches outline color of `Button` while hovered

#### Deprecated

- The `tabbable` property of `Button`, `Button Pure` and `Switch` is deprecated and will be removed in `v3.0.0`. Please
  use `tabindex` instead.

```diff
- <p-button tabbable="false">Some button</p-button>
+ <p-button tabindex="-1">Some button</p-button>
```

## [2.8.0-beta.3] - 2021-12-22

### Added

**Disclaimer:** The provided themes `light-electric` and `dark-electric` are just a proof of concept, it's **not**
accessible regarding its color contrast and might even be removed in an upcoming major release again.

- `light-electric` theme for `Switch`
- `dark-electric` theme for `Button Pure` and `Link Pure`
- Character counter to `Text Field Wrapper` and `Textarea Wrapper` if `maxlength` is present on `input type="text"` and
  `textarea`

### Changed

- `:focus-visible` style matches outline color of `Switch` while hovered

### Fixed

- Box model of `Button Pure`

## [2.8.0-beta.2] - 2021-12-22

### Fixed

- `Content Wrapper` regression for `!important` style

### Added

- Usage validation for `Link`, `Link Pure` and `Link Social`

## [2.8.0-beta.1] - 2021-12-16

### Fixed

- `Select Wrapper` validation of select element

## [2.8.0-beta.0] - 2021-12-15

### Changed

- Angular: increased peer dependency to `>=12.0.0 <14.0.0`

## [2.7.0] - 2021-12-14

## [2.7.0-rc.0] - 2021-12-14

#### Removed

- `offset-bottom` prop of `Toast` (use `--p-toast-position-bottom` CSS variable instead)

## [2.7.0-beta.6] - 2021-12-08

### Added

- `Popover`

## [2.7.0-beta.5] - 2021-12-07

### Added

**Disclaimer:** The provided theme `light-electric` is just a proof of concept, it's **not** accessible regarding its
color contrast and might even be removed in an upcoming major release again.

- `light-electric` theme for `Accordion`, `Link`, `Link Pure`, `Button`, `Button Pure`, `Tabs`, `Tabs Bar`

## [2.7.0-beta.4] - 2021-12-02

## [2.7.0-beta.3] - 2021-11-30

### Added

- `Accordion` uses `MutationObserver` fallback when no `ResizeObserver` is available in older browsers

### Fixed

- `Link` and `Link Social` not adapting slotted anchor to the width of the element

## [2.7.0-beta.2] - 2021-11-24

### Added

- `Toast`

### Fixed

- `Banner` animations respect offset correctly

## [2.7.0-beta.1] - 2021-11-16

### Fixed

- `Headline` applies `align` and `ellipsis` prop correctly

## [2.7.0-beta.0] - 2021-11-11

### Added

- New `aria` property for `ARIA` attribute handling for: `Button`, `Button Pure`, `Icon`, `Link`, `Link Pure`, `Marque`,
  `Spinner`

### Fixed

- React: warnings about `useLayoutEffect` in SSR context

## [2.6.1] - 2021-11-05

### Fixed

- Prevent breaking entire Porsche Design System due to lacking support of `ResizeObserver`, however `Accordion` still
  requires it

## [2.6.0] - 2021-11-04

### Added

- `unit` and `unitPosition` properties to `Text Field Wrapper`

## [2.6.0-beta.0] - 2021-10-29

### Changed

- Use `Heiti SC` (pre-installed on iOS/macOS) and `SimHei` (pre-installed on Windows) as Chinese fallback font

### Added

- `Marque` uses `webp` images for browsers that support it
- `Inline Notification`
- `Icon` now supports `success` for `name` property

### Fixed

- Colors of `Banner` for dark theme
- Replaced CSS `inset` property with `top`, `left`, `right` and `bottom` for browser compatibility
- Opening and closing transition of `Modal`

## [2.5.1-beta.0] - 2021-10-11

### Fixed

- Possible exceptions when components get unmounted directly

## [2.5.0] - 2021-10-04

### Added

- `SimHei` and `黑体` as fallback for all components' `font-family`

## [2.5.0-beta.1] - 2021-09-28

### Changed

- React: improved render behavior of components

## [2.5.0-beta.0] - 2021-09-22

### Added

- React: utility function `skipPorscheDesignSystemCDNRequestsDuringTests`

## [2.4.0] - 2021-09-21

## [2.4.0-beta.2] - 2021-09-21

### Added

- `Link Social` and `Icon` now support `kakaotalk`, `naver`, `reddit` and `tiktok`
- JSS caching mechanism to improve style performance

### Changed

- Alignment of `linkedin` icon
- Improved accessibility of `Select Wrapper`
- `Icon` loading behaviour to non-blocking, components using the `Icon` will no longer wait for it to load
- Validation messages of `Fieldset Wrapper` have now an additional icon representing the validation state

### Fixed

- Box model of `Link Pure`
- Focus of `Link Pure` with slotted anchor and hidden label
- Focus cycling of `Modal` without focusable children
- Suppress CORS error

## [2.4.0-beta.1] - 2021-08-26

### Added

- `active` property to `Button Pure`

## [2.4.0-beta.0] - 2021-08-26

### Added

- `icon` property of `Button Pure` and `Link Pure` was extended by `none` value
- `alignLabel` and `stretch` property to `Button Pure` and `Link Pure`

### Changed

- Improved `:focus-visible` and `:hover:focus-visible` colors for `Link Social` and `Link`
- Improved slotted `<a>` coloring in dark theme for `Link Social` and `Link`
- Validation messages of `Checkbox Wrapper`, `Radio Button Wrapper`, `Select Wrapper`, `Textarea Wrapper` and
  `Text Field Wrapper` have now an additional icon representing the validation state
- `Modal` backdrop behavior to close modal on mouse-down

### Fixed

- Slotted `<a>` coloring in dark theme for `Text`, `Headline`, `Text List`, `Banner`, `Select Wrapper` and `Link Pure`
- Wrong background color of scrollable `Modal`'s backdrop in Safari

## [2.3.0] - 2021-07-28

## [2.3.0-beta.3] - 2021-07-28

### Changed

- `Accordion` reduce paddings, vertically align carets to the first heading row, adjust border color and hover styles

### Fixed

- `Text Field Wrapper` accessibility of type password and search

## [2.3.0-beta.2] - 2021-07-15

### Added

- `Checkbox Wrapper`, `Radio Button Wrapper`, `Select Wrapper`, `Textarea Wrapper` and `Text Field Wrapper` now reflect
  changes of the `required` attribute on their child component
- `multiline` property to `Table Cell`
- Partial function `getLoaderScript()` to initialize Porsche Design System as early as possible

### Fixed

- `Table Head Cell` uses semi bold instead of bold as font weight
- Transition of `Modal`

## [2.3.0-beta.1] - 2021-07-08

### Added

- `Accordion`

### Changed

- Removed initial delay of `Banner`

## [2.3.0-beta.0] - 2021-07-01

### Added

- `Table`
- Angular: export types from package root
- Accessibility icon

### Changed

- `Button`, `Button Pure` and `Switch` are now focusable while in `loading` state
- `Text` and `Headline` inherits white-space CSS property
- React: sync component props via property instead of attribute

### Fixed

- Angular: support `"strictTemplates": true` option in `tsconfig.json`
- Use correct icon for `arrow-last` and `arrow-first` in `Icon`, `Button` and `Link` components

## [2.2.1] - 2021-06-08

### Changed

- Optimize vertical alignment of `Modal`

### Fixed

- URL in inject global style warning

## [2.2.1-beta.1] - 2021-06-02

### Fixed

- Margin of `Tabs Bar` within `Tabs` for Firefox and Safari
- SVG of `Icon` is not removed after prop change, e.g. on color change
- Fullscreen behavior of `Modal` on screens larger than 1760px

## [2.2.0] - 2021-05-19

### Fixed

- `Text` inside `Button` now has the proper size on iOS Safari when changing to and from landscape mode
- `Banner` can now be re-opened after closing
- Closing one `Banner` will not close other `Banners` on the site

## [2.2.0-beta.2] - 2021-05-12

### Fixed

- `Select Wrapper` value changes are now reflected correctly
- `Select Wrapper` dark theme background color if used with `filter` prop

## [2.2.0-beta.1] - 2021-05-05

### Added

- Partial function `getIconLinks()` to preload Porsche Design System Icons

### Fixed

- `Text Field Wrapper` spacing in Safari

## [2.2.0-beta.0] - 2021-05-05

### Added

- Partial function `getMetaTagsAndIconLinks()` to simplify cross device fav and meta icons

## [2.1.0] - 2021-05-03

## [2.1.0-beta.0] - 2021-05-03

### Added

- `Switch`

### Changed

- `Text` automatically breaks words/strings into new line being too long to fit inside their container
- `Headline` automatically breaks words/strings into new line being too long to fit inside their container
- Extended `Fieldset Wrapper` with `labelSize`, `required`, `state` and `message` properties. If the `Fieldset Wrapper`
  is set to required only the label of the **Fieldset Wrapper** gets an asterisk. It is removed from all wrapped child
  components, as long as they are Porsche Design System form elements.

## [2.0.3] - 2021-04-28

## [2.0.3-beta] - 2021-04-28

### Fixed

- Angular: events firing twice in `Pagination`, `Modal`, `Tabs`, `Tabs Bar` and `Banner` component

## [2.0.2] - 2021-04-21

## [2.0.2-beta.0] - 2021-04-20

### Fixed

- TypeScript build errors due to duplicate declarations in `types.d.ts`

## [2.0.1] - 2021-04-16

### Fixed

- Visual appearance of `Checkbox Wrapper` in iOS Safari
- A bug where `Text Field Wrapper` would throw an error when reattaching to DOM too quickly
- Visual bug in Firefox when zooming out `Text Field Wrapper`, `Checkbox Wrapper` and `Textarea Wrapper`
- Angular: streamline component styles in dark theme

### Changed

- Aligned focus states of `Checkbox Wrapper` and `Radio Button Wrapper` across browsers

## [2.0.0] - 2021-04-13

In keeping with [Semver](https://semver.org), Porsche Design System v2.0.0 was released due to changes in the API,
fundamental changes in loading behavior and others. With our new major version `v2.0.0` there are some important changes
that you should watch out for. To make the migration from `v1.5.x` to our current `v2.0.0` easier, we offer a few
guidelines.

## General changes / improvements:

### All components, icons, fonts, styles and marque of the Porsche Design System are loaded versioned and chunked from a central CDN

This way all web based digital Porsche products share and use the cached and versioned assets regardless of the JS
framework used to improve loading performance across the Porsche group. Only a tiny (1.4kb sized) Porsche Design System
loader script gets bundled into your application code. Everything else gets loaded versioned, cached and chunked from a
central CDN ([read more](https://designsystem.porsche.com/v3/must-know/performance/cdn)). However, this also means that
you will need an **Internet connection** to render the components in a browser (possibly relevant for development stage
or intranet applications).

### Enabling Micro Frontend Architecture

In case of a micro-frontend architecture, multiple instances and versions of the Porsche Design System can be combined
in a final application by configurable prefixing technique of the Porsche Design System components during runtime.
Please refer to our framework specific guidelines
[Vanilla JS](https://designsystem.porsche.com/v2/start-coding/vanilla-js),
[Angular](https://designsystem.porsche.com/v2/start-coding/angular) and
[React](https://designsystem.porsche.com/v2/start-coding/react).

### Prevent Flash of Unstyled Content (FOUC) and Flash of Unstyled Text (FOUT)

To prevent FOUC/FOUT, the Porsche Design System offers various partials as part of the
`@porsche-design-system/components-{js|angular|react}` package to ensure all necessary Porsche Design System fonts and
components are fully loaded. If you've used the `@porsche-design-system/partials` package previously, stop using it and
replace the integration with the partials provided by `@porsche-design-system/components-{js|angular|react}` package.
Have a look at our [FOUC/FOUT guidelines](https://designsystem.porsche.com/v3/must-know/performance/loading-behaviour).

```diff
- <%= require('@porsche-design-system/partials').getPorscheDesignSystemCoreStyles() %>
+ <%= require('@porsche-design-system/components-{js|angular|react}/partials').getInitialStyles() %>

- <%= require('@porsche-design-system/partials').getFontFaceCSS() %>
+ <%= require('@porsche-design-system/components-{js|angular|react}/partials').getFontFaceStylesheet() %>

- <link rel="preload" href="path/to/webfont/nameOfWebFontFile" as="font" type="font/woff2" crossorigin />
+ <%= require('@porsche-design-system/components-{js|angular|react}/partials').getFontLinks({ weights: ['regular', 'semi-bold'] }) %>
```

### Added support for China CDN

Our CDN is configured to forward requests to Chinese CDN automatically when necessary. So you're good to go without any
configuration or multiple region specific builds of your application. However, if you are aiming for the maximum
possible performance in China, you can configure which CDN the Porsche Design System must use. Please follow our
[CDN guidelines](https://designsystem.porsche.com/v3/must-know/performance/cdn) for more information.

### New/optimized components

- **Tabs**
- **Tabs Bar**
- **Banner**
- **Modal**
- Headline
- Select
- Pagination
- Button
- Button Pure
- Link
- Link Pure
- Spinner
- Checkbox
- Radio Button

### Improved TypeScript support for Angular and React

To ensure the best possible typing support, we have refactored our Angular and React wrappers which integrate the native
web components of the Porsche Design System.

### componentsReady() works reliable

Because the Porsche Design System components get loaded async at the time they are needed, it might be relevant within
your application or test automation to know when those have been initialized. Therefore, we provide in all three
`@porsche-design-system/components-{js|angular|react}')` packages a reliable helper function `componentsReady()`.
[Read more about it](https://designsystem.porsche.com/v3/developing/components-ready).

### Removed "blur on focus"

Now focus styling is only applied when you navigate through keyboard and ignored by mouse interaction for browsers
supporting `:focus-visible` otherwise it will fallback to `:focus` CSS implementation.

### Changed focus styling for a better compromise between accessibility and visual appearance

Color and outline of general focus styling has changed to `currentColor` for light/dark theme with an outline of 1px
width/offset. If you have custom components build with the usage of our `@porsche-design-system/utilities` package then
update it to the latest version.

### Improved geometry of Porsche Next font

For better alignment and readability we've changed the geometry of the Porsche Next font which results in a visual
change of font size and spacing.

### Dropped support for IE11 and EdgeHTML according to Porsche's official browser strategy 2021

If you still need to support these browsers, you have to stick to `v1.5.x`. We offer a Browser Notification package
`@porsche-design-system/browser-notification` to alert users that these browsers are no longer supported. It supports a
blocking layer (to be used with Porsche Design System `v2.x`), or a dismissible banner (to be used with Porsche Design
System `v1.x`). Please refer to our
[Browser compatibility guidelines](https://designsystem.porsche.com/v3/must-know/browser-compatibility).

### Changed default type of Button and Button Pure

To be in sync with native `<button>` behavior we've changed the default `type` of **Button** and **Button Pure**
component. Those components will render a button within their Shadow DOM as `<button type="submit">` ( previously
`<button type="button">`).

- `submit`: The button submits the form data to the server. This is the default if the attribute is not specified for
  buttons associated with a `<form>`, or if the attribute is an empty or invalid value.
- `button`: The button has no default behavior, and does nothing when pressed by default. It can have client-side
  scripts listen to the element's events, which are triggered when the events occur.

### Changed support for wrapped links around Link, Link Pure and Link Social component

Due to the support for setting links (`<a href="#">`) in our **Link**, **Link Pure** and **Link Social** components as
child, we've removed support for styling the anchor tag (`<a>`) when it surrounds the component. So we recommend
changing the position of the `<a>` tag from wrapping the component to a direct slot (child) of it.

```diff
- <a href="#"><p-link>Some label</p-link></a>
+ <p-link><a href="#">Some label</a></p-link>

- <a href="#"><p-link-pure>Some label</p-link-pure></a>
+ <p-link-pure><a href="#">Some label</a></p-link-pure>

- <a href="#"><p-link-social>Some label</p-link-social></a>
+ <p-link-social><a href="#">Some label</a></p-link-social>
```

### Automatic \* asterisk symbol to form field labels

We added an automatic generated _ asterisk symbol to form field labels which have the required attribute. This might
lead to a doubled _ symbol if you set one by yourself.

```diff
- <p-text-field-wrapper label="Some label *"><input type="text" name="some-name" required /></p-text-field-wrapper>
+ <p-text-field-wrapper label="Some label"><input type="text" name="some-name" required /></p-text-field-wrapper>

- <p-checkbox-wrapper label="Some label *"><input type="checkbox" name="some-name" required /></p-checkbox-wrapper>
+ <p-checkbox-wrapper label="Some label"><input type="checkbox" name="some-name" required /></p-checkbox-wrapper>

- <p-radio-button-wrapper label="Some label *"><input type="radio" name="some-name" required /></p-radio-button-wrapper>
+ <p-radio-button-wrapper label="Some label"><input type="radio" name="some-name" required /></p-radio-button-wrapper>

- <p-radio-button-wrapper label="Some label *"><input type="radio" name="some-name" required /></p-radio-button-wrapper>
+ <p-radio-button-wrapper label="Some label"><input type="radio" name="some-name" required /></p-radio-button-wrapper>

- <p-textarea-wrapper label="Some label *"><textarea name="some-name" required></textarea></p-textarea-wrapper>
+ <p-textarea-wrapper label="Some label"><textarea name="some-name" required></textarea></p-textarea-wrapper>

- <p-select-wrapper label="Some label *"><select name="some-name" required><option>A</option></select></p-select-wrapper>
+ <p-select-wrapper label="Some label"><select name="some-name" required><option>A</option></select></p-select-wrapper>
```

### Shadow DOM

`Flex`, `Flex Item`, `Grid` and `Grid Item` now use Shadow DOM, thus you are not able to overwrite styles defined by
these components any longer.

---

## Angular

### Integration of Angular components

In the past it was possible to provide a token called `PREVENT_WEB_COMPONENTS_REGISTRATION` which prevented the
registration of the Porsche Design System components and loading of polyfills. Due to the fact that we no longer provide
/ need poly filling, we have completely removed the token. For advanced usage please
[read further](https://designsystem.porsche.com/v2/start-coding/angular).

---

## React

### Integration of React components

In the past `@porsche-design-system/components-react` components have initialized the **Porsche Design System Loader**
automatically as soon as a component was imported. With `v2.x` you have to import the `PorscheDesignSystemProvider` once
in your `index.tsx` which then initializes the **Porsche Design System Loader**, e.g. like:

```diff
  // index.tsx

  import ReactDOM from 'react-dom';
  import { PorscheDesignSystemProvider } from '@porsche-design-system/components-react';
  import { App } from './App';

  ReactDOM.render(
    <React.StrictMode>
+     <PorscheDesignSystemProvider>
        <App />
+     </PorscheDesignSystemProvider>
    </React.StrictMode>,
    document.getElementById('root')
  );
```

For advanced usage please [read further](https://designsystem.porsche.com/v2/start-coding/react).

#### Jsdom Polyfill for React / Jest / jsdom test automation

We removed test mocks for React / Jest / jsdom as Shadow DOM is supported since jsdom v12.2.0. Instead, we provide a
Jsdom Polyfill (exclusivly for `@porsche-design-system/components-react` package) fixing missing implementation of jsdom
which the Porsche Design System relies on. **Note:** If your test includes Porsche Design System components, make sure
to wrap the component you want to test with a PorscheDesignSystemProvider in order to avoid exceptions. For more
information please [read further](https://designsystem.porsche.com/v2/start-coding/react).

---

## Vanilla JS

### Integration of Vanilla JS components

With `v1.x` of the Porsche Design System you've had to copy all needed JS files of
`@porsche-design-system/components-js` into your target directory and include the ES5 and ESM loader snippet. Now you
only need to copy one `index.js` file and initialize the Porsche Design System like in the example below:

```diff
  <!DOCTYPE html>
  <html lang="en">
    <head>
      <meta charset="utf-8">
      <meta name="viewport" content="width=device-width,initial-scale=1.0">
      <title>Porsche Design System</title>
-     <script nomodule src="PATH/TO/PACKAGE/@porsche-design-system/components-js/dist/porsche-design-system/porsche-design-system.js"></script>
-     <script type="module" src="PATH/TO/PACKAGE/@porsche-design-system/components-js/dist/porsche-design-system/porsche-design-system.esm.js"></script>
+     <script src="PATH/TO/PACKAGE/@porsche-design-system/components-js/index.js"></script>
    </head>
    <body>
+     <script type="text/javascript">
+       porscheDesignSystem.load();
+     </script>
      <p-headline variant="headline-1">Some text</p-headline>
    </body>
  </html>
```

For advanced usage please [read further](https://designsystem.porsche.com/v2/start-coding/vanilla-js).

---

## [2.0.0-rc.10] - 2021-04-12

### Changed

- `Tabs` and `Tabs Bar` now respect dynamic additions / removals of `p-tabs-item`, `a` and `button` elements. Make sure
  to update the `activeTabIndex` when mutating elements
- Improved performance of `Text`, `Button Pure` and `Link Pure` when `size` is not `inherit`

### Added

- `Grid` now has a `wrap` and `gutter` property
- Components (`Grid Item`, `Flex Item`, `Tabs Item` and `Text List Item`) that require a specific parent (`Grid`,
  `Flex`, `Tabs` and `Text List`) will now throw an error if used without that parent

### Fixed

- Visual appearance of `Checkbox Wrapper` and `Radio Button Wrapper` reflect the state of the wrapped `input` element

## [2.0.0-rc.9] - 2021-03-26

### Added

- `Button Group` component
- Fullscreen property for `Modal` on mobile

### Changed

- Spacings, heading and sizes of `Modal`

### Fixed

- Prevent duplicate loading of `porsche-design-system.v2.x.HASH.js` chunk when using `getComponentChunkLinks()` partial

## [2.0.0-rc.8] - 2021-03-17

### Added

- Support for full height `Content Wrapper` with flex
- `Tabs Bar` now supports `undefined` as `activeTabIndex`

### Changed

- `Tabs Bar` has a new default `activeTabIndex`, which is `undefined`
- `Tabs Bar` does not work by itself anymore. The `activeTabIndex` needs to be controlled from the outside
  ([read more](https://designsystem.porsche.com/v2/components/tabs-bar/examples))
- Background Color of `Select Wrapper` in `dark` theme to meet accessibility criteria

## [2.0.0-rc.7] - 2021-03-15

### Fixed

- Make shadowed `Flex` and `Grid` work in Firefox + Safari

## [2.0.0-rc.6] - 2021-03-11

### Changed

- Make `Grid` and `Grid Item` use Shadow DOM
- Make `Flex` and `Flex Item` use Shadow DOM

## [2.0.0-rc.5] - 2021-03-09

### Added

- Configurable background color of `Content Wrapper`
- `italic` font-style in `Text` is now overridden with `normal`

### Fixed

- Usage of `Select Wrapper` within custom elements
- A bug that caused `Spinner` to be displayed in a wrong size

## [2.0.0-rc.4] - 2021-03-01

### Changed

- Filter of `Select Wrapper` supports substring search

### Fixed

- Build error in SSR

## [2.0.0-rc.3] - 2021-02-17

### Added

- React: utility function `skipCheckForPorscheDesignSystemProviderDuringTests`
- React: tree shaking for component wrappers

### Fixed

- Angular: error in `Checkbox Wrapper`, `Radio Button Wrapper` and `Text Field Wrapper` when `input[type]` is bound

## [2.0.0-rc.2] - 2021-02-12

### Added

- Validate usage of `Checkbox Wrapper`, `Radio Button Wrapper`, `Select Wrapper`, `Text Field Wrapper` and
  `Textarea Wrapper`

## [2.0.0-rc.1] - 2021-02-04

### Added

- Partial function `getComponentChunkLinks()` to preload Porsche Design System Components

### Changed

- Added a space before asterisk (`*`) when `input`, `textarea` or `select` have `required` attribute within form wrapper
  components
- Renamed partial `getFontLinks()` option from `weight` to `weights`

### Fixed

- A bug in `Tabs Bar` where the nextButton was mistakenly rendered.
- A bug where `Icon` was not rendered when using `lazy` property.
- A bug in `Text Field Wrapper` with input type password where characters would overlap the icon.

## [2.0.0-rc.0] - 2021-01-29

### Added

- Link support for `Marque`
- Sizing options `'responsive' | 'small' | 'medium'` for `Marque`

### Changed

- Angular: added static `load()` function `PorscheDesignSystemModule` for custom prefix
- Hide up/down spin button when using **Text Field** with `type="number"` in Firefox

### Fixed

- Angular: typings
- React: correct handling of `ref` property
- Unhandled exception in `Select Wrapper` if `selected` and `disabled` attributes are set on the same option
- A bug in `Tabs Bar` where scrolling was broken when a tab was selected
- A bug in `Tabs Bar` where the `nextButton` was always rendered

## [2.0.0-alpha.13] - 2021-01-26

### Added

- Partial function `getFontLinks()` to prevent **Flash of Unstyled Text** (FOUT)

### Fixed

- React: correct handling of `className` property

## [2.0.0-alpha.12] - 2021-01-20

### Added

- Partial function `getInitialStyles()` to prevent **Flash of Unstyled Content** (FOUC)
- Partial function `getFontFaceStylesheet()` to prevent **Flash of Unstyled Text** (FOUT)

### Changed

- React: `PorscheDesignSystemProvider` needs to wrap application
- React: component props have to be camelCase
- React: `PorscheDesignSystemProvider` is needed while testing components

### Fixed

- React: typings
- React: support of objects for property values

#### Removed

- React: `getPrefixedComponents`, prefixing is handled by `PorscheDesignSystemProvider`

## [2.0.0-alpha.11] - 2021-01-08

### Changed

- Precision of relative line height
- Changed color of `neutral contrast low`

## [2.0.0-alpha.10] - 2020-12-14

### Added

- `native` property to `Select Wrapper` to force rendering of native Browser select dropdown
- Extended flexibility of `Headline`

### Changed

- Some styling improvements of `Select Wrapper`

### Fixed

- Jsdom Polyfill `fetch` error

## [2.0.0-alpha.9] - 2020-12-09

### Fixed

- Improved reliability of `componentsReady()`

### Changed

- Jsdom Polyfill `console.warn` behaviour

## [2.0.0-alpha.8] - 2020-12-03

### Fixed

- A bug where `Modal` did not remove `overflow=hidden` on document body.

## [2.0.0-alpha.7] - 2020-11-26

### Added

- Jsdom Polyfill

#### Removed

- Jsdom Mocks
- Global "blur on focus" script

### Changed

- Default dropdown direction of `SelectWrapper` from `down` to `auto`
- Made API of `Tabs` consistent with `Tabs Bar`
- Removed transition for focus styling
- Use `:focus-visible` as default and `:focus` as fallback for focusable elements

### Fixed

- The Selected element of `SelectWrapper` dropdown keeps now in sync with native selection if changed programmatically
- Invalid search results get cleared if `SelectWrapper` becomes focus state
- Some bugs in `TabsBar`
- Minification of dynamic slotted content styles
- An issue where `Pagination` throws console errors if disconnected from dom.

## [2.0.0-alpha.6] - 2020-10-28

### Changed

- default `type` of `Button` and `Button Pure` to `submit`

### Fixed

- Typings

## [2.0.0-alpha.5] - 2020-10-26

### Added

- `Modal` component

### Fixed

- Typing for `pageChange` event of `Pagination` component
- Typings

### Changed

- Focus styling

## [2.0.0-alpha.4] - 2020-10-14

### Added

- Custom filter to `Select Wrapper` component
- DropDown direction property to `Select Wrapper` component
- Display `*` after label when `input`, `textarea` or `select` have `required` attribute within form wrapper components
- `Tabs` component
- `Tabs Bar` component
- `Banner` component

#### Removed

- Default `position: relative;` style of `Link Pure` and `Button Pure`

### Fixed

- `Spinner` zooming bug on Safari

## [2.0.0-alpha.3] - 2020-09-11

### Added

- Support to load assets from China CDN directly via browser flag: `PORSCHE_DESIGN_SYSTEM_CDN = 'cn';`

#### Removed

- Support for `<a>` wrapped `Link` and `Link Pure`

## [2.0.0-alpha.2] - 2020-08-20

## [2.0.0-alpha.1] - 2020-08-17

### Changed

- Removed classnames dependency
- Stencil Core `taskQueue` from `congestionAsync` to `async` for more performant component rendering

### Fixed

- Focus input on label click of `Checkbox Wrapper` and `Radio Button Wrapper`

## [1.5.6] - 2020-10-15

## [1.5.6-rc.0] - 2020-10-13

### Fixed

- `Spinner` zooming bug on Safari

## [1.5.5] - 2020-09-11

## [1.5.5-rc.0] - 2020-09-07

### Changed

- Deprecated stencil lifecycle-method `componentDidUnload` to `disconnectedCallback` to fix "`selectObserver` is
  undefined" bug in `Select Wrapper` and `Pagination`

## [1.5.4] - 2020-08-25

## [1.5.4-rc.0] - 2020-08-17

### Changed

- Removed classnames dependency
- Stencil Core `taskQueue` from `congestionAsync` to `async` for more performant component rendering

### Fixed

- Focus input on label click of `Checkbox Wrapper` and `Radio Button Wrapper`
- Fix typings for `orientation` of `Divider` component

## [2.0.0-alpha.0] - 2020-08-06

### Added

- **Experimental:** Optional web component scoping mechanism during runtime to enable micro service architecture

### Changed

- Web components get lazy loaded from central CDN to improve caching strategy across Porsche's digital eco system

#### Removed

- Stop browser support for **IE11** and **EdgeHTML**

### Fixed

- Mix of `Optgroups` and `Options` on same level in `Select Wrapper` component
- Fix typings for `orientation` of `Divider` component

## [1.5.3] - 2020-08-10

## [1.5.3-rc.0] - 2020-08-10

### Fixed

- Mix of `Optgroups` and `Options` on same level in `Select Wrapper` component

## [1.5.2] - 2020-07-22

### Fixed

- Dispatch change event in `Select Wrapper`
- Stencil react-output-target SSR Bug

## [1.5.1] - 2020-07-20

### Fixed

- SVGO settings for icons
- Angular bug which causes `ngcc` to fail

## [1.5.0] - 2020-07-16

### Added

- Icons (active-cabin-ventilation, battery-full, bell, bookmark, car-battery, charging-active, charging-state, climate,
  climate-control, garage, horn, key, map, parking-brake, parking-light, preheating, send, shopping-bag, sidelights,
  user-manual, wrenches)

### Changed

- Icons (arrow-first, arrow-last, battery-empty, car, card, charging-station, question)

### Fixed

- Porsche Marque images

## [1.5.0-rc.2] - 2020-07-06

## [1.5.0-rc.1] - 2020-07-06

### Added

- **Notification Neutral** color to `color` property of `p-text` and `p-icon`

## [1.5.0-rc.0] - 2020-06-25

### Added

- `Fieldset Wrapper` component
- Improved SEO of `p-headline` and `p-text`: Added possibility to write semantic HTML tags (e.g. `<h1>-<h6>` or `<p>`,
  `<blockquote>`, etc.) directly as slotted content.
- Possibility to include anchor tags directly as slots of `Link`, `Link Pure` and `Link Social`
- `Text` new `weight` property `semibold`
- `Button Pure` label with subline pattern as slot
- `Link Pure` label with subline pattern as slot

### Changed

- `Select Wrapper` is now ready for the catwalk. It is dressed now with a custom drop down list box and gets naked by
  default on touch devices.

### Fixed

- Minor accessibility improvements of `icons` and `Text Field`
- Remove native number spinner buttons of `Text Field` with type text for Firefox
- An issue with `Button` and `Button Pure` and their `disabled` attribute

## [1.4.0] - 2020-05-14

## [1.4.0-rc.3] - 2020-05-08

### Added

- `Text List`

### Changed

- Improve caching strategy for fonts by content-based hash
- Improve caching strategy for marque by content-based hash
- Dimensions and sharpness of marque
- Props for `Content Wrapper`

## [1.4.0-rc.2] - 2020-05-06

### Added

- `Content Wrapper`
- Description property to `p-text-field-wrapper`, `p-textarea-wrapper` and `p-select-wrapper`
- `Link Social`

### Changed

- Improve accessibility of error and success states of form elements
- Aria-invalid attribute of form elements if they are in error state is now managed by component
- Rename icon name `configure` to `configurate` (prevents breaking change compared to stable v1.3.0)
- Improve `p-icon` loading behavior

### Fixed

- Display of wrong icons

#### Removed

- `safe-zone` property of `p-grid` (`Content Wrapper` should be used instead)

## [1.4.0-rc.1] - 2020-04-27

### Added

- Add `safe-zone` property to `p-grid` for outer grid margin, max-width and centering
- Submit button with search icon to `p-textfield-wrapper` type search

### Changed

- Background color of readonly state in components `p-textfield-wrapper` and `p-textarea-wrapper`
- Visual appearance of icons
- Improve caching strategy for icons by content-based hash
- Cursor of Radio, Checkbox and Select
- Fixed naming of Mock from `p-textfield-wrapper` to `p-text-field-wrapper`

### Fixed

- Icon loading mechanism

## [1.4.0-rc.0] - 2020-04-09

### Added

- SSR support

## [1.3.0] - 2020-04-08

### Added

- New headline size `headline-5` to `p-headline`
- Test Mocks

### Fixed

- Text styling of Select component on focus in IE11 and Chrome on Windows 10

## [1.3.0-rc.0] - 2020-04-03

### Fixed

- Improve form elements

## [1.2.0] - 2020-03-25

### Added

- `Divider`
- Hover state for form elements

### Fixed

- Support label text of form elements for Screen readers

## [1.1.2] - 2020-03-17

### Changed

- Notification colors

## [1.1.1] - 2020-03-13

### Changed

- Icon of `Checkbox` indeterminate state

## [1.1.0] - 2020-03-11

### Fixed

- Minor improvements

## [1.1.0-rc.0] - 2020-03-02

### Added

- `Select Wrapper`
- `Checkbox Wrapper`
- `Radio Button Wrapper`
- `Textarea Wrapper`

### Fixed

- `Text Field Wrapper` toggle password visibility

## [1.0.3] - 2020-02-13

### Fixed

- JS framework compatibility

## [1.1.0-0] - 2020-02-06

### Added

- `Text Field Wrapper`

### Changed

- Add proper cursor for disabled state for `Button` and `Button Pure`

## [1.0.2] - 2020-02-04

### Fixed

- Inheritable styling of slotted content

## [1.0.1] - 2020-01-30

### Added

- Clickable area of `Link Pure` and `Button Pure` is optionally configurable by defining padding on host element

## [1.0.0] - 2020-01-28

### Added

- Cursor pointer on hover for `Button` and `Button Pure`
- Line-height gets calculated based on Porsche type-scaling formula automatically for `Text`, `Link Pure` and
  `Button Pure`
- Test helper function `componentsReady()` which indicates when lazy loaded components fully have loaded

### Changed

- Update CDN asset paths
- Improve font-weight definitions
- Rename and optimize neutral colors for `Icon` and `Text`

## [1.0.0-rc.1] - 2019-12-13

### Added

- `Headline`
- `Text`
- `Marque`
- `Button`
- `Button Pure`
- `Spinner`
- `Icon`
- `Flex`
- `Grid`
- `Link`
- `Link Pure`
- `Pagination`
- "Blur on focus"<|MERGE_RESOLUTION|>--- conflicted
+++ resolved
@@ -14,6 +14,11 @@
 
 ## [Unreleased]
 
+#### Fixed
+
+- `Select Wrapper`: update of scroll position if dropdown is navigated with keyboard
+  ([#3858](https://github.com/porsche-design-system/porsche-design-system/pull/3858))
+
 ## [3.28.0-rc.3] - 2025-05-19
 
 ### Added
@@ -29,8 +34,6 @@
 
 #### Fixed
 
-- `Select Wrapper`: update of scroll position if dropdown is navigated with keyboard
-  ([#3858](https://github.com/porsche-design-system/porsche-design-system/pull/3858))
 - `Multi Select`: enable full a11y compliance
   ([#3819](https://github.com/porsche-design-system/porsche-design-system/pull/3819))
 - Accessibility: fix ARIA live announcements of form components status messages
@@ -43,11 +46,7 @@
 - `Canvas`: stealing focus from `Text Field Wrapper`
   ([#3843](https://github.com/porsche-design-system/porsche-design-system/pull/3843))
 
-<<<<<<< HEAD
-### [3.28.0-rc.1] - 2025-04-14
-=======
 ## [3.28.0-rc.1] - 2025-04-14
->>>>>>> 6860dc46
 
 ### Fixed
 
