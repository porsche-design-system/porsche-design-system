# Changelog

## Porsche Design System - Components

All notable changes to this project will be documented in this file.

The format is based on [Keep a Changelog](https://keepachangelog.com/en/1.0.0/), and this project adheres to
[Semantic Versioning](https://semver.org/spec/v2.0.0.html).

### [Unreleased]

<<<<<<< HEAD
- Font loading strategy for Porsche Next uses `font-display: swap` (FOUT) instead of `font-display: block` for better
  performance and less potential for layout shifts
=======
#### Added

- Validation of properties for all components
>>>>>>> 3c18be61

### [2.14.0-beta.0] - 2022-07-12

#### Changed

- Font loading strategy for Porsche Next uses `font-display: block` (FOIT) instead of `font-display: swap`

### [2.14.0] - 2022-07-11

### [2.14.0-rc.1] - 2022-07-11

### [2.14.0-rc.0] - 2022-07-11

#### Added

- `getBrowserSupportFallbackScript()` partial supporting `cdn` and `format` options as replacement for
  `includeOverlay()` of `@porsche-design-system/browser-notification` npm package
- `getCookiesFallbackScript()` partial supporting `cdn` and `format` options as replacement for `includeCookieOverlay()`
  of `@porsche-design-system/browser-notification` npm package

#### Changed

- `getMetaTagsAndIconLinks()` partial to return `theme-color` meta tags with `prefers-color-scheme: {light|dark}` media
  query

### [2.13.0] - 2022-06-23

### [2.13.0-rc.5] - 2022-06-23

#### Fixed

- `Stepper Horizontal Item` `state` validation
- `Button` and `Link` with `theme="dark" variant="tertiary"` and `Tag Dismissible` bug on Safari < v15.5 where wrong
  colors on hover were shown

### [2.13.0-rc.4] - 2022-06-22

#### Added

- `Stepper Horizontal`

### [2.13.0-rc.3] - 2022-06-22

#### Added

- `Segmented Control`

### [2.13.0-rc.2] - 2022-06-21

### [2.13.0-rc.1] - 2022-06-21

### [2.13.0-rc.0] - 2022-06-21

#### Changed

- `Button`, `Button Pure` and `Switch` apply `aria-disabled="true"` instead of `disabled` attribute to native button
  internally in case `disabled` and/or `loading` property is set

### [2.12.1] - 2022-05-25

### [2.12.1-rc.0] - 2022-05-25

#### Fixed

- Issue with `JssStyle` typing import

### [2.12.0] - 2022-05-19

#### Changed

- npm package is prepared for public release on [npmjs.org](https://npmjs.com)

### [2.12.0-rc.2] - 2022-05-12

### [2.12.0-rc.1] - 2022-05-11

### [2.12.0-rc.0] - 2022-05-04

#### Added

- `Table Head Cell` now has a `multiline` property

#### Changed

- `Headline` has no `hypens` / `overflow-wrap` style by default
- Partials now throw an exception if they are executed in browser

#### Fixed

- Exception in `Headline`, `Select Wrapper`, `Text` and `Text List` when changing `theme` prop from `dark` to `light`
- `getInitialStyles()` partial now returns `.hydrated` styles, too

### [2.11.0-skeletons] - 2022-04-21

### [2.11.0] - 2022-04-21

### [2.11.0-rc.0] - 2022-04-20

#### Added

- `Tag`
- `Tag Dismissible`

### [2.10.0-skeletons] - 2022-04-13

### [2.10.0] - 2022-04-13

### [2.9.3-rc.1] - 2022-04-06

#### Added

- `Text Field Wrapper` now has a `showCharacterCount` property which can be used to hide the character count when a
  `maxLength` attribute is set on the wrapped `input`.
- `Textarea Wrapper` now has a `showCharacterCount` property which can be used to hide the character count when a
  `maxLength` attribute is set on the wrapped `textarea`.

### [2.9.3-rc.0-skeletons] - 2022-03-29

### [2.9.3-rc.0] - 2022-03-28

#### Added

- `Text Field Wrapper` supports `unit` property on `input type="text"`
- `Marque` optional configurable clickable/focusable area by defining padding on host element

#### Fixed

- `Tabs Item` improved accessibility
- Angular: circular dependency in development mode in `2.9.2-skeletons`

### [2.9.2-skeletons] - 2022-03-24

#### Added

- **[EXPERIMENTAL]** `getInitialStyles` partial now accepts a `skeletonTagNames` array of component names that will
  initially have skeleton styles while the Porsche Design System is loading
- **[EXPERIMENTAL]** `Button`, `Button Pure`, `Checkbox Wrapper`, `Fieldset Wrapper`, `Link`, `Link Pure`, `Link Social`
  , `Radio Button Wrapper`, `Select Wrapper`, `Text Field Wrapper`, `Textarea Wrapper` can now have initial skeleton
  styles when passed as `skeletonTagNames` to the `getInitialStyles` partial

### [2.9.2] - 2022-03-24

### [2.9.2-rc.1] - 2022-03-23

#### Fixed

- Bug caused by Chrome where hover styles of `Link Pure` are not displayed correctly

### [2.9.2-rc.0] - 2022-03-22

#### Added

- Normalized font behavior (`hyphen`, `overflow-wrap` and `text-size-adjust`) across components

#### Fixed

- `Modal` scrolling and pinch to zoom on iOS
- `Modal` initial position if scrollable
- `Table Head Cell` sort icon `asc` + `desc`

### [2.9.1] - 2022-03-10

### [2.9.1-rc.0] - 2022-03-09

#### Added

- Styles for slotted `<button>` in `Text`

#### Changed

- `Modal` heading and aria validation happens only when open

#### Fixed

- React: bundling format of partials

### [2.9.0] - 2022-02-28

### [2.9.0-rc.1] - 2022-02-25

#### Fixed

- `Modal` focus trap respecting elements in shadow DOM and dynamically added/removed elements on first level
- `Tabs Item` focus outline on click in Safari
- Error while using partials in Vanilla JS and Angular

### [2.9.0-rc.0] - 2022-02-16

#### Added

- `getFontFaceStylesheet` returns additional `<link>` tags with `rel="preconnect"` and `rel="dns-prefetch"`
- Option `format` to partials `getFontFaceStylesheet`, `getComponentChunkLinks()`, `getFontLinks()`, `getIconLinks()` ,
  `getInitialStyles()`, `getLoaderScript()` and `getMetaTagsAndIconLinks()`

#### Deprecated

- The option `withoutTags` of partials `getFontFaceStylesheet`, `getComponentChunkLinks()`, `getFontLinks()` ,
  `getIconLinks()`, `getInitialStyles()`, `getLoaderScript()` and `getMetaTagsAndIconLinks()` is deprecated and will be
  removed in `v3.0.0`. Please use `format: 'jsx'` instead.

```diff
- <link rel="stylesheet" href={getFontFaceStylesheet({ withoutTags: true })} crossOrigin="true" />
+ {getFontFaceStylesheet({ format: 'jsx' })}
```

### [2.9.0-beta.1] - 2022-01-27

#### Added

- `:focus-visible` content of selected Tab in `Tabs` component gets focus styling
- Improved accessibility of `Text Field Wrapper` and `Textarea Wrapper` when `maxlength` attribute is set
- `Modal` aria property
- `Modal` class for slotted elements to make content full-width

#### Changed

- `Button Pure` and `Link Pure` removed `position: relative` imposition, make sure to **not** override it with
  `position: static`

#### Fixed

- `Modal` close button styles when no heading is passed

### [2.9.0-beta.0] - 2022-01-18

#### Added

- React: `getByRoleShadowed`, `getByLabelTextShadowed` and `getByTextShadowed` utilities which uses
  `@testing-library/dom` queries internally to support Shadow DOM

#### Fixed

- React: `UnhandledPromiseRejectionWarning` when using `skipPorscheDesignSystemCDNRequestsDuringTests()`

### [2.8.0] - 2022-01-17

#### Fixed

- Accessibility issue of `Icon` component in Windows High Contrast Mode in Chromium Browser

### [2.8.0-rc.0] - 2022-01-14

#### Added

- Support for `tabindex` attribute on `Button`, `Button Pure`, `Switch`, `Link`, `Link Pure` and `Link Social`

#### Changed

- `:focus-visible` style matches outline color of `Button` while hovered

#### Deprecated

- The `tabbable` property of `Button`, `Button Pure` and `Switch` is deprecated and will be removed in `v3.0.0`. Please
  use `tabindex` instead.

```diff
- <p-button tabbable="false">Some button</p-button>
+ <p-button tabindex="-1">Some button</p-button>
```

### [2.8.0-beta.3] - 2021-12-22

#### Added

**Disclaimer:** The provided themes `light-electric` and `dark-electric` are just a proof of concept, it's **not**
accessible regarding its color contrast and might even be removed in an upcoming major release again.

- `light-electric` theme for `Switch`
- `dark-electric` theme for `Button Pure` and `Link Pure`
- Character counter to `Text Field Wrapper` and `Textarea Wrapper` if `maxlength` is present on `input type="text"` and
  `textarea`

#### Changed

- `:focus-visible` style matches outline color of `Switch` while hovered

#### Fixed

- Box model of `Button Pure`

### [2.8.0-beta.2] - 2021-12-22

#### Fixed

- `Content Wrapper` regression for `!important` style

#### Added

- Usage validation for `Link`, `Link Pure` and `Link Social`

### [2.8.0-beta.1] - 2021-12-16

#### Fixed

- `Select Wrapper` validation of select element

### [2.8.0-beta.0] - 2021-12-15

#### Changed

- Angular: Increased peer dependency to `>=12.0.0 <14.0.0`

### [2.7.0] - 2021-12-14

### [2.7.0-rc.0] - 2021-12-14

#### Removed

- `offset-bottom` prop of `Toast` (use `--p-toast-position-bottom` CSS variable instead)

### [2.7.0-beta.6] - 2021-12-08

#### Added

- `Popover`

### [2.7.0-beta.5] - 2021-12-07

#### Added

**Disclaimer:** The provided theme `light-electric` is just a proof of concept, it's **not** accessible regarding its
color contrast and might even be removed in an upcoming major release again.

- `light-electric` theme for `Accordion`, `Link`, `Link Pure`, `Button`, `Button Pure`, `Tabs`, `Tabs Bar`

### [2.7.0-beta.4] - 2021-12-02

### [2.7.0-beta.3] - 2021-11-30

#### Added

- `Accordion` uses `MutationObserver` fallback when no `ResizeObserver` is available in older browsers

#### Fixed

- `Link` and `Link Social` not adapting slotted anchor to the width of the element

### [2.7.0-beta.2] - 2021-11-24

#### Added

- `Toast`

#### Fixed

- `Banner` animations respect offset correctly

### [2.7.0-beta.1] - 2021-11-16

#### Fixed

- `Headline` applies `align` and `ellipsis` prop correctly

### [2.7.0-beta.0] - 2021-11-11

#### Added

- New `aria` property for `ARIA` attribute handling for: `Button`, `Button Pure`, `Icon`, `Link`, `Link Pure`, `Marque`
  , `Spinner`

#### Fixed

- React: warnings about `useLayoutEffect` in SSR context

### [2.6.1] - 2021-11-05

#### Fixed

- Prevent breaking entire Porsche Design System due to lacking support of `ResizeObserver`, however `Accordion` still
  requires it

### [2.6.0] - 2021-11-04

#### Added

- `unit` and `unitPosition` properties to `Text Field Wrapper`

### [2.6.0-beta.0] - 2021-10-29

#### Changed

- Use `Heiti SC` (pre-installed on iOS/macOS) and `SimHei` (pre-installed on Windows) as Chinese fallback font

#### Added

- `Marque` uses `webp` images for browsers that support it
- `Inline Notification`
- `Icon` now supports `success` for `name` property

#### Fixed

- Colors of `Banner` for dark theme
- Replaced CSS `inset` property with `top`, `left`, `right` and `bottom` for browser compatibility
- Opening and closing transition of `Modal`

### [2.5.1-beta.0] - 2021-10-11

#### Fixed

- Possible exceptions when components get unmounted directly

### [2.5.0] - 2021-10-04

#### Added

- `SimHei` and `黑体` as fallback for all components' `font-family`

### [2.5.0-beta.1] - 2021-09-28

#### Changed

- React: improved render behavior of components

### [2.5.0-beta.0] - 2021-09-22

#### Added

- React: utility function `skipPorscheDesignSystemCDNRequestsDuringTests`

### [2.4.0] - 2021-09-21

### [2.4.0-beta.2] - 2021-09-21

#### Added

- `Link Social` and `Icon` now support `kakaotalk`, `naver`, `reddit` and `tiktok`
- JSS caching mechanism to improve style performance

#### Changed

- Alignment of `linkedin` icon
- Improved accessibility of `Select Wrapper`
- `Icon` loading behaviour to non-blocking, components using the `Icon` will no longer wait for it to load
- Validation messages of `Fieldset Wrapper` have now an additional icon representing the validation state

#### Fixed

- Box model of `Link Pure`
- Focus of `Link Pure` with slotted anchor and hidden label
- Focus cycling of `Modal` without focusable children
- Suppress CORS error

### [2.4.0-beta.1] - 2021-08-26

#### Added

- `active` property to `Button Pure`

### [2.4.0-beta.0] - 2021-08-26

#### Added

- `icon` property of `Button Pure` and `Link Pure` was extended by `none` value
- `alignLabel` and `stretch` property to `Button Pure` and `Link Pure`

#### Changed

- Improved `:focus-visible` and `:hover:focus-visible` colors for `Link Social` and `Link`
- Improved slotted `<a>` coloring in dark theme for `Link Social` and `Link`
- Validation messages of `Checkbox Wrapper`, `Radio Button Wrapper`, `Select Wrapper`, `Textarea Wrapper` and
  `Text Field Wrapper` have now an additional icon representing the validation state
- `Modal` backdrop behavior to close modal on mouse-down

#### Fixed

- Slotted `<a>` coloring in dark theme for `Text`, `Headline`, `Text List`, `Banner`, `Select Wrapper` and `Link Pure`
- Wrong background color of scrollable `Modal`'s backdrop in Safari

### [2.3.0] - 2021-07-28

### [2.3.0-beta.3] - 2021-07-28

#### Changed

- `Accordion` reduce paddings, vertically align carets to the first heading row, adjust border color and hover styles

#### Fixed

- `Text Field Wrapper` accessibility of type password and search

### [2.3.0-beta.2] - 2021-07-15

#### Added

- `Checkbox Wrapper`, `Radio Button Wrapper`, `Select Wrapper`, `Textarea Wrapper` and `Text Field Wrapper` now reflect
  changes of the `required` attribute on their child component
- `multiline` property to `Table Cell`
- Partial function `getLoaderScript()` to initialize Porsche Design System as early as possible

#### Fixed

- `Table Head Cell` uses semi bold instead of bold as font weight
- Transition of `Modal`

### [2.3.0-beta.1] - 2021-07-08

#### Added

- `Accordion`

#### Changed

- Removed initial delay of `Banner`

### [2.3.0-beta.0] - 2021-07-01

#### Added

- `Table`
- Angular: export types from package root
- Accessibility icon

#### Changed

- `Button`, `Button Pure` and `Switch` are now focusable while in `loading` state
- `Text` and `Headline` inherits white-space CSS property
- React: sync component props via property instead of attribute

#### Fixed

- Angular: support `"strictTemplates": true` option in `tsconfig.json`
- Use correct icon for `arrow-last` and `arrow-first` in `Icon`, `Button` and `Link` components

### [2.2.1] - 2021-06-08

#### Changed

- Optimize vertical alignment of `Modal`

#### Fixed

- URL in inject global style warning

### [2.2.1-beta.1] - 2021-06-02

#### Fixed

- Margin of `Tabs Bar` within `Tabs` for Firefox and Safari
- SVG of `Icon` is not removed after prop change, e.g. on color change
- Fullscreen behavior of `Modal` on screens larger than 1760px

### [2.2.0] - 2021-05-19

#### Fixed

- `Text` inside `Button` now has the proper size on iOS Safari when changing to and from landscape mode
- `Banner` can now be re-opened after closing
- Closing one `Banner` will not close other `Banners` on the site

### [2.2.0-beta.2] - 2021-05-12

#### Fixed

- `Select Wrapper` value changes are now reflected correctly
- `Select Wrapper` dark theme background color if used with `filter` prop

### [2.2.0-beta.1] - 2021-05-05

#### Added

- Partial function `getIconLinks()` to preload Porsche Design System Icons

#### Fixed

- `Text Field Wrapper` spacing in Safari

### [2.2.0-beta.0] - 2021-05-05

#### Added

- Partial function `getMetaTagsAndIconLinks()` to simplify cross device fav and meta icons

### [2.1.0] - 2021-05-03

### [2.1.0-beta.0] - 2021-05-03

#### Added

- `Switch`

#### Changed

- `Text` automatically breaks words/strings into new line being too long to fit inside their container
- `Headline` automatically breaks words/strings into new line being too long to fit inside their container
- Extended `Fieldset Wrapper` with `labelSize`, `required`, `state` and `message` properties. If the `Fieldset Wrapper`
  is set to required only the label of the **Fieldset Wrapper** gets an asterisk. It is removed from all wrapped child
  components, as long as they are Porsche Design System form elements.

### [2.0.3] - 2021-04-28

### [2.0.3-beta] - 2021-04-28

#### Fixed

- Angular: Events firing twice in `Pagination`, `Modal`, `Tabs`, `Tabs Bar` and `Banner` component

### [2.0.2] - 2021-04-21

### [2.0.2-beta.0] - 2021-04-20

#### Fixed

- TypeScript build errors due to duplicate declarations in `types.d.ts`

### [2.0.1] - 2021-04-16

#### Fixed

- Visual appearance of `Checkbox Wrapper` in iOS Safari
- A bug where `Text Field Wrapper` would throw an error when reattaching to DOM too quickly
- Visual bug in Firefox when zooming out `Text Field Wrapper`, `Checkbox Wrapper` and `Textarea Wrapper`
- Angular: Streamline component styles in dark theme

#### Changed

- Aligned focus states of `Checkbox Wrapper` and `Radio Button Wrapper` across browsers

### [2.0.0] - 2021-04-13

In keeping with [Semver](https://semver.org/), Porsche Design System v2.0.0 was released due to changes in the API,
fundamental changes in loading behavior and others. With our new major version `v2.0.0` there are some important changes
that you should watch out for. To make the migration from `v1.5.x` to our current `v2.0.0` easier, we offer a few
guidelines.

## General changes / improvements:

#### All components, icons, fonts, styles and marque of the Porsche Design System are loaded versioned and chunked from a central CDN

This way all web based digital Porsche products share and use the cached and versioned assets regardless of the JS
framework used to improve loading performance across the Porsche group. Only a tiny (1.4kb sized) Porsche Design System
loader script gets bundled into your application code. Everything else gets loaded versioned, cached and chunked from a
central CDN ([read more](https://designsystem.porsche.com/latest/performance/cdn)). However, this also means that you
will need an **Internet connection** to render the components in a browser (possibly relevant for development stage or
intranet applications).

#### Enabling Micro Frontend Architecture

In case of a micro-frontend architecture, multiple instances and versions of the Porsche Design System can be combined
in a final application by configurable prefixing technique of the Porsche Design System components during runtime.
Please refer to our framework specific guidelines
[Vanilla JS](https://designsystem.porsche.com/latest/start-coding/vanilla-js) ,
[Angular](https://designsystem.porsche.com/latest/start-coding/angular) and
[React](https://designsystem.porsche.com/latest/start-coding/react).

#### Prevent Flash of Unstyled Content (FOUC) and Flash of Unstyled Text (FOUT)

To prevent FOUC/FOUT, the Porsche Design System offers various partials as part of the
`@porsche-design-system/components-{js|angular|react}` package to ensure all necessary Porsche Design System fonts and
components are fully loaded. If you've used the `@porsche-design-system/partials` package previously, stop using it and
replace the integration with the partials provided by `@porsche-design-system/components-{js|angular|react}` package.
Have a look at our [FOUC/FOUT guidelines](https://designsystem.porsche.com/latest/performance/loading-behaviour).

```diff
- <%= require('@porsche-design-system/partials').getPorscheDesignSystemCoreStyles() %>
+ <%= require('@porsche-design-system/components-{js|angular|react}/partials').getInitialStyles() %>

- <%= require('@porsche-design-system/partials').getFontFaceCSS() %>
+ <%= require('@porsche-design-system/components-{js|angular|react}/partials').getFontFaceStylesheet() %>

- <link rel="preload" href="path/to/webfont/nameOfWebFontFile" as="font" type="font/woff2" crossorigin />
+ <%= require('@porsche-design-system/components-{js|angular|react}/partials').getFontLinks({ weights: ['regular', 'semi-bold'] }) %>
```

#### Added support for China CDN

Our CDN is configured to forward requests to Chinese CDN automatically when necessary. So you're good to go without any
configuration or multiple region specific builds of your application. However, if you are aiming for the maximum
possible performance in China, you can configure which CDN the Porsche Design System must use. Please follow our
[CDN guidelines](https://designsystem.porsche.com/latest/performance/cdn) for more information.

#### New/optimized components

- **Tabs**
- **Tabs Bar**
- **Banner**
- **Modal**
- Headline
- Select
- Pagination
- Button
- Button Pure
- Link
- Link Pure
- Spinner
- Checkbox
- Radio Button

#### Improved TypeScript support for Angular and React

To ensure the best possible typing support, we have refactored our Angular and React wrappers which integrate the native
web components of the Porsche Design System.

#### componentsReady() works reliable

Because the Porsche Design System components get loaded async at the time they are needed, it might be relevant within
your application or test automation to know when those have been initialized. Therefore, we provide in all three
`@porsche-design-system/components-{js|angular|react}')` packages a reliable helper function `componentsReady()`.
[Read more about it](https://designsystem.porsche.com/latest/helpers/components-ready).

#### Removed "blur on focus"

Now focus styling is only applied when you navigate through keyboard and ignored by mouse interaction for browsers
supporting `:focus-visible` otherwise it will fallback to `:focus` CSS implementation.

#### Changed focus styling for a better compromise between accessibility and visual appearance

Color and outline of general focus styling has changed to `currentColor` for light/dark theme with an outline of 1px
width/offset. If you have custom components build with the usage of our `@porsche-design-system/utilities` package then
update it to the latest version (we also provide a focus
[SCSS mixin](https://designsystem.porsche.com/latest/utilities/scss/functions) and
[JS function](https://designsystem.porsche.com/latest/utilities/js/functions)).

#### Improved geometry of Porsche Next font

For better alignment and readability we've changed the geometry of the Porsche Next font which results in a visual
change of font size and spacing.

#### Dropped support for IE11 and EdgeHTML according to Porsche's official browser strategy 2021

If you still need to support these browsers, you have to stick to `v1.5.x`. We offer a Browser Notification package
`@porsche-design-system/browser-notification` to alert users that these browsers are no longer supported. It supports a
blocking layer (to be used with Porsche Design System `v2.x`), or a dismissible banner (to be used with Porsche Design
System `v1.x`). Please refer to our
[Browser compatibility guidelines](https://designsystem.porsche.com/latest/help/browser-compatibility).

#### Changed default type of Button and Button Pure

To be in sync with native `<button>` behavior we've changed the default `type` of **Button** and **Button Pure**
component. Those components will render a button within their Shadow DOM as `<button type="submit">` ( previously
`<button type="button">`).

- `submit`: The button submits the form data to the server. This is the default if the attribute is not specified for
  buttons associated with a `<form>`, or if the attribute is an empty or invalid value.
- `button`: The button has no default behavior, and does nothing when pressed by default. It can have client-side
  scripts listen to the element's events, which are triggered when the events occur.

#### Changed support for wrapped links around Link, Link Pure and Link Social component

Due to the support for setting links (`<a href="#">`) in our **Link**, **Link Pure** and **Link Social** components as
child, we've removed support for styling the anchor tag (`<a>`) when it surrounds the component. So we recommend
changing the position of the `<a>` tag from wrapping the component to a direct slot (child) of it.

```diff
- <a href="#"><p-link>Some label</p-link></a>
+ <p-link><a href="#">Some label</a></p-link>

- <a href="#"><p-link-pure>Some label</p-link-pure></a>
+ <p-link-pure><a href="#">Some label</a></p-link-pure>

- <a href="#"><p-link-social>Some label</p-link-social></a>
+ <p-link-social><a href="#">Some label</a></p-link-social>
```

#### Automatic \* asterisk symbol to form field labels

We added an automatic generated _ asterisk symbol to form field labels which have the required attribute. This might
lead to a doubled _ symbol if you set one by yourself.

```diff
- <p-text-field-wrapper label="Some label *"><input type="text" name="some-name" required /></p-text-field-wrapper>
+ <p-text-field-wrapper label="Some label"><input type="text" name="some-name" required /></p-text-field-wrapper>

- <p-checkbox-wrapper label="Some label *"><input type="checkbox" name="some-name" required /></p-checkbox-wrapper>
+ <p-checkbox-wrapper label="Some label"><input type="checkbox" name="some-name" required /></p-checkbox-wrapper>

- <p-radio-button-wrapper label="Some label *"><input type="radio" name="some-name" required /></p-radio-button-wrapper>
+ <p-radio-button-wrapper label="Some label"><input type="radio" name="some-name" required /></p-radio-button-wrapper>

- <p-radio-button-wrapper label="Some label *"><input type="radio" name="some-name" required /></p-radio-button-wrapper>
+ <p-radio-button-wrapper label="Some label"><input type="radio" name="some-name" required /></p-radio-button-wrapper>

- <p-textarea-wrapper label="Some label *"><textarea name="some-name" required></textarea></p-textarea-wrapper>
+ <p-textarea-wrapper label="Some label"><textarea name="some-name" required></textarea></p-textarea-wrapper>

- <p-select-wrapper label="Some label *"><select name="some-name" required><option>A</option></select></p-select-wrapper>
+ <p-select-wrapper label="Some label"><select name="some-name" required><option>A</option></select></p-select-wrapper>
```

#### Shadow DOM

`Flex`, `Flex Item`, `Grid` and `Grid Item` now use Shadow DOM, thus you are not able to overwrite styles defined by
these components any longer.

---

## Angular

#### Integration of Angular components

In the past it was possible to provide a token called `PREVENT_WEB_COMPONENTS_REGISTRATION` which prevented the
registration of the Porsche Design System components and loading of polyfills. Due to the fact that we no longer provide
/ need poly filling, we have completely removed the token. For advanced usage please
[read further](https://designsystem.porsche.com/latest/start-coding/angular).

---

## React

#### Integration of React components

In the past `@porsche-design-system/components-react` components have initialized the **Porsche Design System Loader**
automatically as soon as a component was imported. With `v2.x` you have to import the `PorscheDesignSystemProvider` once
in your `index.tsx` which then initializes the **Porsche Design System Loader**, e.g. like:

```diff
  // index.tsx

  import ReactDOM from 'react-dom';
  import { PorscheDesignSystemProvider } from '@porsche-design-system/components-react';
  import { App } from './App';

  ReactDOM.render(
    <React.StrictMode>
+     <PorscheDesignSystemProvider>
        <App />
+     </PorscheDesignSystemProvider>
    </React.StrictMode>,
    document.getElementById('root')
  );
```

For advanced usage please [read further](https://designsystem.porsche.com/latest/start-coding/react).

#### Jsdom Polyfill for React / Jest / jsdom test automation

We removed test mocks for React / Jest / jsdom as Shadow DOM is supported since jsdom v12.2.0. Instead, we provide a
Jsdom Polyfill (exclusivly for `@porsche-design-system/components-react` package) fixing missing implementation of jsdom
which the Porsche Design System relies on. **Note:** If your test includes Porsche Design System components, make sure
to wrap the component you want to test with a PorscheDesignSystemProvider in order to avoid exceptions. For more
information please [read further](https://designsystem.porsche.com/latest/start-coding/react).

---

## Vanilla JS

#### Integration of Vanilla JS components

With `v1.x` of the Porsche Design System you've had to copy all needed JS files of
`@porsche-design-system/components-js` into your target directory and include the ES5 and ESM loader snippet. Now you
only need to copy one `index.js` file and initialize the Porsche Design System like in the example below:

```diff
  <!DOCTYPE html>
  <html lang="en">
    <head>
      <meta charset="utf-8">
      <meta name="viewport" content="width=device-width,initial-scale=1.0">
      <title>Porsche Design System</title>
-     <script nomodule src="PATH/TO/PACKAGE/@porsche-design-system/components-js/dist/porsche-design-system/porsche-design-system.js"></script>
-     <script type="module" src="PATH/TO/PACKAGE/@porsche-design-system/components-js/dist/porsche-design-system/porsche-design-system.esm.js"></script>
+     <script src="PATH/TO/PACKAGE/@porsche-design-system/components-js/index.js"></script>
    </head>
    <body>
+     <script type="text/javascript">
+       porscheDesignSystem.load();
+     </script>
      <p-headline variant="headline-1">Some text</p-headline>
    </body>
  </html>
```

For advanced usage please [read further](https://designsystem.porsche.com/latest/start-coding/vanilla-js).

---

### [2.0.0-rc.10] - 2021-04-12

#### Changed

- `Tabs` and `Tabs Bar` now respect dynamic additions / removals of `p-tabs-item`, `a` and `button` elements. Make sure
  to update the `activeTabIndex` when mutating elements
- Improved performance of `Text`, `Button Pure` and `Link Pure` when `size` is not `inherit`

#### Added

- `Grid` now has a `wrap` and `gutter` property
- Components (`Grid Item`, `Flex Item`, `Tabs Item` and `Text List Item`) that require a specific parent (`Grid`, `Flex`
  , `Tabs` and `Text List`) will now throw an error if used without that parent

#### Fixed

- Visual appearance of `Checkbox Wrapper` and `Radio Button Wrapper` reflect the state of the wrapped `input` element

### [2.0.0-rc.9] - 2021-03-26

#### Added

- `Button Group` component
- Fullscreen property for `Modal` on mobile

#### Changed

- Spacings, heading and sizes of `Modal`

#### Fixed

- Prevent duplicate loading of `porsche-design-system.v2.x.HASH.js` chunk when using `getComponentChunkLinks()` partial

### [2.0.0-rc.8] - 2021-03-17

#### Added

- Support for full height `Content Wrapper` with flex
- `Tabs Bar` now supports `undefined` as `activeTabIndex`

#### Changed

- `Tabs Bar` has a new default `activeTabIndex`, which is `undefined`
- `Tabs Bar` does not work by itself anymore. The `activeTabIndex` needs to be controlled from the outside
  ([read more](https://designsystem.porsche.com/latest/components/tabs-bar/examples))
- Background Color of `Select Wrapper` in `dark` theme to meet accessibility criteria

### [2.0.0-rc.7] - 2021-03-15

#### Fixed

- Make shadowed `Flex` and `Grid` work in Firefox + Safari

### [2.0.0-rc.6] - 2021-03-11

#### Changed

- Make `Grid` and `Grid Item` use Shadow DOM
- Make `Flex` and `Flex Item` use Shadow DOM

### [2.0.0-rc.5] - 2021-03-09

#### Added

- Configurable background color of `Content Wrapper`
- `italic` font-style in `Text` is now overridden with `normal`

#### Fixed

- Usage of `Select Wrapper` within custom elements
- A bug that caused `Spinner` to be displayed in a wrong size

### [2.0.0-rc.4] - 2021-03-01

#### Changed

- Filter of `Select Wrapper` supports substring search

#### Fixed

- Build error in SSR

### [2.0.0-rc.3] - 2021-02-17

#### Added

- React: utility function `skipCheckForPorscheDesignSystemProviderDuringTests`
- React: tree shaking for component wrappers

#### Fixed

- Angular: error in `Checkbox Wrapper`, `Radio Button Wrapper` and `Text Field Wrapper` when `input[type]` is bound

### [2.0.0-rc.2] - 2021-02-12

#### Added

- Validate usage of `Checkbox Wrapper`, `Radio Button Wrapper`, `Select Wrapper`, `Text Field Wrapper` and
  `Textarea Wrapper`

### [2.0.0-rc.1] - 2021-02-04

#### Added

- Partial function `getComponentChunkLinks()` to preload Porsche Design System Components

#### Changed

- Added a space before asterisk (`*`) when `input`, `textarea` or `select` have `required` attribute within form wrapper
  components
- Renamed partial `getFontLinks()` option from `weight` to `weights`

#### Fixed

- A bug in `Tabs Bar` where the nextButton was mistakenly rendered.
- A bug where `Icon` was not rendered when using `lazy` property.
- A bug in `Text Field Wrapper` with input type password where characters would overlap the icon.

### [2.0.0-rc.0] - 2021-01-29

#### Added

- Link support for `Marque`
- Sizing options `'responsive' | 'small' | 'medium'` for `Marque`

#### Changed

- Angular: added static `load()` function `PorscheDesignSystemModule` for custom prefix
- Hide up/down spin button when using **Text Field** with `type="number"` in Firefox

#### Fixed

- Angular: typings
- React: correct handling of `ref` property
- Unhandled exception in `Select Wrapper` if `selected` and `disabled` attributes are set on the same option
- A bug in `Tabs Bar` where scrolling was broken when a tab was selected
- A bug in `Tabs Bar` where the `nextButton` was always rendered

### [2.0.0-alpha.13] - 2021-01-26

#### Added

- Partial function `getFontLinks()` to prevent **Flash of Unstyled Text** (FOUT)

#### Fixed

- React: correct handling of `className` property

### [2.0.0-alpha.12] - 2021-01-20

#### Added

- Partial function `getInitialStyles()` to prevent **Flash of Unstyled Content** (FOUC)
- Partial function `getFontFaceStylesheet()` to prevent **Flash of Unstyled Text** (FOUT)

#### Changed

- React: `PorscheDesignSystemProvider` needs to wrap application
- React: component props have to be camelCase
- React: `PorscheDesignSystemProvider` is needed while testing components

#### Fixed

- React: typings
- React: support of objects for property values

#### Removed

- React: `getPrefixedComponents`, prefixing is handled by `PorscheDesignSystemProvider`

### [2.0.0-alpha.11] - 2021-01-08

#### Changed

- Precision of relative line height
- Changed color of `neutral contrast low`

### [2.0.0-alpha.10] - 2020-12-14

#### Added

- `native` property to `Select Wrapper` to force rendering of native Browser select dropdown
- Extended flexibility of `Headline`

#### Changed

- Some styling improvements of `Select Wrapper`

#### Fixed

- Jsdom Polyfill `fetch` error

### [2.0.0-alpha.9] - 2020-12-09

### Fixed

- Improved reliability of `componentsReady()`

#### Changed

- Jsdom Polyfill `console.warn` behaviour

### [2.0.0-alpha.8] - 2020-12-03

### Fixed

- A bug where `Modal` did not remove `overflow=hidden` on document body.

### [2.0.0-alpha.7] - 2020-11-26

#### Added

- Jsdom Polyfill

#### Removed

- Jsdom Mocks
- Global "blur on focus" script

#### Changed

- Default dropdown direction of `SelectWrapper` from `down` to `auto`
- Made API of `Tabs` consistent with `Tabs Bar`
- Removed transition for focus styling
- Use `:focus-visible` as default and `:focus` as fallback for focusable elements

#### Fixed

- The Selected element of `SelectWrapper` dropdown keeps now in sync with native selection if changed programmatically
- Invalid search results get cleared if `SelectWrapper` becomes focus state
- Some bugs in `TabsBar`
- Minification of dynamic slotted content styles
- An issue where `Pagination` throws console errors if disconnected from dom.

### [2.0.0-alpha.6] - 2020-10-28

#### Changed

- default `type` of `Button` and `Button Pure` to `submit`

#### Fixed

- Typings

### [2.0.0-alpha.5] - 2020-10-26

#### Added

- `Modal` component

#### Fixed

- Typing for `pageChange` event of `Pagination` component
- Typings

#### Changed

- Focus styling

### [2.0.0-alpha.4] - 2020-10-14

#### Added

- Custom filter to `Select Wrapper` component
- DropDown direction property to `Select Wrapper` component
- Display `*` after label when `input`, `textarea` or `select` have `required` attribute within form wrapper components
- `Tabs` component
- `Tabs Bar` component
- `Banner` component

#### Removed

- Default `position: relative;` style of `Link Pure` and `Button Pure`

#### Fixed

- `Spinner` zooming bug on Safari

### [2.0.0-alpha.3] - 2020-09-11

#### Added

- Support to load assets from China CDN directly via browser flag: `PORSCHE_DESIGN_SYSTEM_CDN = 'cn';`

#### Removed

- Support for `<a>` wrapped `Link` and `Link Pure`

### [2.0.0-alpha.2] - 2020-08-20

### [2.0.0-alpha.1] - 2020-08-17

#### Changed

- Removed classnames dependency
- Stencil Core `taskQueue` from `congestionAsync` to `async` for more performant component rendering

#### Fixed

- Focus input on label click of `Checkbox Wrapper` and `Radio Button Wrapper`

### [1.5.6] - 2020-10-15

### [1.5.6-rc.0] - 2020-10-13

### Fixed

- `Spinner` zooming bug on Safari

### [1.5.5] - 2020-09-11

### [1.5.5-rc.0] - 2020-09-07

### Changed

- Deprecated stencil lifecycle-method `componentDidUnload` to `disconnectedCallback` to fix "`selectObserver` is
  undefined" bug in `Select Wrapper` and `Pagination`

### [1.5.4] - 2020-08-25

### [1.5.4-rc.0] - 2020-08-17

#### Changed

- Removed classnames dependency
- Stencil Core `taskQueue` from `congestionAsync` to `async` for more performant component rendering

#### Fixed

- Focus input on label click of `Checkbox Wrapper` and `Radio Button Wrapper`
- Fix typings for `orientation` of `Divider` component

### [2.0.0-alpha.0] - 2020-08-06

#### Added

- **Experimental:** Optional web component scoping mechanism during runtime to enable micro service architecture

#### Changed

- Web components get lazy loaded from central CDN to improve caching strategy across Porsche's digital eco system

#### Removed

- Stop browser support for **IE11** and **EdgeHTML**

#### Fixed

- Mix of `Optgroups` and `Options` on same level in `Select Wrapper` component
- Fix typings for `orientation` of `Divider` component

### [1.5.3] - 2020-08-10

### [1.5.3-rc.0] - 2020-08-10

#### Fixed

- Mix of `Optgroups` and `Options` on same level in `Select Wrapper` component

### [1.5.2] - 2020-07-22

#### Fixed

- Dispatch change event in `Select Wrapper`
- Stencil react-output-target SSR Bug

### [1.5.1] - 2020-07-20

#### Fixed

- SVGO settings for icons
- Angular bug which causes `ngcc` to fail

### [1.5.0] - 2020-07-16

#### Added

- Icons (active-cabin-ventilation, battery-full, bell, bookmark, car-battery, charging-active, charging-state, climate,
  climate-control, garage, horn, key, map, parking-brake, parking-light, preheating, send, shopping-bag, sidelights,
  user-manual, wrenches)

#### Changed

- Icons (arrow-first, arrow-last, battery-empty, car, card, charging-station, question)

#### Fixed

- Porsche Marque images

### [1.5.0-rc.2] - 2020-07-06

### [1.5.0-rc.1] - 2020-07-06

#### Added

- **Notification Neutral** color to `color` property of `p-text` and `p-icon`

### [1.5.0-rc.0] - 2020-06-25

#### Added

- `Fieldset Wrapper` component
- Improved SEO of `p-headline` and `p-text`: Added possibility to write semantic HTML tags (e.g. `<h1>-<h6>` or `<p>` ,
  `<blockquote>`, etc.) directly as slotted content.
- Possibility to include anchor tags directly as slots of `Link`, `Link Pure` and `Link Social`
- `Text` new `weight` property `semibold`
- `Button Pure` label with subline pattern as slot
- `Link Pure` label with subline pattern as slot

#### Changed

- `Select Wrapper` is now ready for the catwalk. It is dressed now with a custom drop down list box and gets naked by
  default on touch devices.

#### Fixed

- Minor accessibility improvements of `icons` and `Text Field`
- Remove native number spinner buttons of `Text Field` with type text for Firefox
- An issue with `Button` and `Button Pure` and their `disabled` attribute

### [1.4.0] - 2020-05-14

### [1.4.0-rc.3] - 2020-05-08

#### Added

- `Text List`

#### Changed

- Improve caching strategy for fonts by content-based hash
- Improve caching strategy for marque by content-based hash
- Dimensions and sharpness of marque
- Props for `Content Wrapper`

### [1.4.0-rc.2] - 2020-05-06

#### Added

- `Content Wrapper`
- Description property to `p-text-field-wrapper`, `p-textarea-wrapper` and `p-select-wrapper`
- `Link Social`

#### Changed

- Improve accessibility of error and success states of form elements
- Aria-invalid attribute of form elements if they are in error state is now managed by component
- Rename icon name `configure` to `configurate` (prevents breaking change compared to stable v1.3.0)
- Improve `p-icon` loading behavior

#### Fixed

- Display of wrong icons

#### Removed

- `safe-zone` property of `p-grid` (`Content Wrapper` should be used instead)

### [1.4.0-rc.1] - 2020-04-27

#### Added

- Add `safe-zone` property to `p-grid` for outer grid margin, max-width and centering
- Submit button with search icon to `p-textfield-wrapper` type search
- Test-Projects React, Angular, Gatsby and NextJS

#### Changed

- Background color of readonly state in components `p-textfield-wrapper` and `p-textarea-wrapper`
- Visual appearance of icons
- Improve caching strategy for icons by content-based hash
- Cursor of Radio, Checkbox and Select
- Fixed naming of Mock from `p-textfield-wrapper` to `p-text-field-wrapper`

#### Fixed

- Icon loading mechanism

### [1.4.0-rc.0] - 2020-04-09

#### Added

- SSR support

### [1.3.0] - 2020-04-08

#### Added

- New headline size `headline-5` to `p-headline`
- Test Mocks

#### Fixed

- Text styling of Select component on focus in IE11 and Chrome on Windows 10

### [1.3.0-rc.0] - 2020-04-03

#### Fixed

- Improve form elements

### [1.2.0] - 2020-03-25

#### Added

- `Divider`
- Hover state for form elements

#### Fixed

- Support label text of form elements for Screen readers

### [1.1.2] - 2020-03-17

#### Changed

- Notification colors

### [1.1.1] - 2020-03-13

#### Changed

- Icon of `Checkbox` indeterminate state

### [1.1.0] - 2020-03-11

#### Fixed

- Minor improvements

### [1.1.0-rc.0] - 2020-03-02

#### Added

- `Select Wrapper`
- `Checkbox Wrapper`
- `Radio Button Wrapper`
- `Textarea Wrapper`

#### Fixed

- `Text Field Wrapper` toggle password visibility

### [1.0.3] - 2020-02-13

#### Fixed

- JS framework compatibility

### [1.1.0-0] - 2020-02-06

#### Added

- `Text Field Wrapper`

#### Changed

- Add proper cursor for disabled state for `Button` and `Button Pure`

### [1.0.2] - 2020-02-04

#### Fixed

- Inheritable styling of slotted content

### [1.0.1] - 2020-01-30

#### Added

- Clickable area of `Link Pure` and `Button Pure` is optionally configurable by defining padding on host element

### [1.0.0] - 2020-01-28

#### Added

- Cursor pointer on hover for `Button` and `Button Pure`
- Line-height gets calculated based on Porsche type-scaling formula automatically for `Text`, `Link Pure` and
  `Button Pure`
- Test helper function `componentsReady()` which indicates when lazy loaded components fully have loaded

#### Changed

- Update CDN asset paths
- Improve font-weight definitions
- Rename and optimize neutral colors for `Icon` and `Text`

### [1.0.0-rc.1] - 2019-12-13

#### Added

- `Headline`
- `Text`
- `Marque`
- `Button`
- `Button Pure`
- `Spinner`
- `Icon`
- `Flex`
- `Grid`
- `Link`
- `Link Pure`
- `Pagination`
- "Blur on focus"<|MERGE_RESOLUTION|>--- conflicted
+++ resolved
@@ -9,14 +9,15 @@
 
 ### [Unreleased]
 
-<<<<<<< HEAD
+#### Changed
+
 - Font loading strategy for Porsche Next uses `font-display: swap` (FOUT) instead of `font-display: block` for better
   performance and less potential for layout shifts
-=======
+
 #### Added
 
 - Validation of properties for all components
->>>>>>> 3c18be61
+
 
 ### [2.14.0-beta.0] - 2022-07-12
 
