# Changelog

## Porsche Design System - Components

All notable changes to this project will be documented in this file.

The format is based on [Keep a Changelog](https://keepachangelog.com/en/1.0.0/), and this project adheres to
[Semantic Versioning](https://semver.org/spec/v2.0.0.html).

### [Unreleased]

#### Changed

<<<<<<< HEAD
- Partials: `getInitialStyles` matches new design language
- Partials: All component related, slotted Light DOM styles have been moved to `getInitialStyles`

#### Fixed

- `Text Field Wrapper` calendar and time indicator icons respect color definition in dark theme
- `Text Field Wrapper` has correct height when type date or time is used
=======
- `Link Tile` matches new design language
>>>>>>> fa5dbd72

### [3.0.0-alpha.2] - 2023-02-27

#### 🤖 Property deprecations 🤖

##### Carousel:

- Prop `wrap-content` is deprecated.

```diff
- <p-carousel wrap-content="true"></p-carousel>
+ <p-carousel></p-carousel>
```

##### Divider:

- Prop values `neutral-contrast-low | neutral-contrast-medium | neutral-contrast-high` of `color` prop are deprecated.

```diff
- <p-divider color="neutral-contrast-low"></p-divider>
+ <p-divider color="contrast-low"></p-divider>

- <p-divider color="neutral-contrast-medium"></p-divider>
+ <p-divider color="contrast-medium"></p-divider>

- <p-divider color="neutral-contrast-high"></p-divider>
+ <p-divider color="contrast-high"></p-divider>
```

#### Changed

- `Divider`, `Button Group`, `Carousel` and `Text List` match new design language
- Background color of `Scroller`'s `prev` and `next` buttons in dark theme
- Partials: Removed deprecated `withoutTags` option for all partials, please use `format: 'jsx'` instead
- `Content Wrapper` default value of prop `width` has changed from `basic` to `extended`

#### Added

- `Model Signature`
- Props `align-header` and `width` for `Carousel`
- Vue: plugin functions `createPorscheDesignSystem` and `usePorscheDesignSystemPlugin`

#### Fixed

- `Radio Button Wrapper` keyboard arrow navigation
- `Button Pure` and `Link Pure` lagging active state background when scrolling on iOS

### [3.0.0-alpha.1] - 2023-02-16

#### Added

- Porsche Next font supports Vietnamese charset
- Prop `color` of `Icon` supports `disabled`
- React: `patchRemixRunProcessBrowserGlobalIdentifier` binary to support SSR components with Remix

#### Changed

- `Stepper Horizontal` matches new design language
- Styles: Optimize design tokens "spacing", "typography" and "theme" provided by styles sub-package
  `@porsche-design-system/components-{js|angular|react|vue}/styles`
- Styles: Use calc() instead of max() to calculate padding for `gridStyle` (JS) and `pds-grid` (SCSS)
- Styles: `gridStyle` (JS) and `pds-grid` (SCSS) uses optimized grid gap

### [3.0.0-alpha.0] - 2023-02-08

#### Note to the new `v3` major release of the Porsche Design System

With the new **Porsche Design Language** comes a lot of changes regarding layout and design principles. To keep
refactoring efforts as low as possible when upgrading from `v2` to `v3`, **breaking changes** were avoided as far as
possible. Nevertheless, there are a few breaking changes and some more deprecations which should receive attention.

#### 👹 Breaking Changes 👹

##### Button:

- Removed deprecated prop `tabbable`.

```diff
- <p-button tabbable="false">Some label</p-button>
+ <p-button tabindex="-1">Some label</p-button>
```

- Default value of prop `icon` has changed from `arrow-head-right` to `none`. Therefore, the `icon` property **must** be
  set if the component has the `hide-label` property.

```diff
- <p-button hide-label="true">Some label</p-button>
+ <p-button hide-label="true" icon="arrow-right">Some label</p-button>

- <p-button hide-label="{ base: true, m: false }">Some label</p-button>
+ <p-button hide-label="{ base: true, m: false }" icon="arrow-right">Some label</p-button>
```

##### Button Pure:

- Removed `subline` slot (visually not intended anymore).

```diff
<p-button-pure>
  Some label
-   <p slot="subline">Some Subline</p>
</p-button-pure>
```

- Removed deprecated prop `tabbable`.

```diff
- <p-button-pure tabbable="false">Some label</p-button-pure>
+ <p-button-pure tabindex="-1">Some label</p-button-pure>
```

##### Icon:

- Value `inherit` for prop `color` works slightly different to the previous major version. A CSS filter is required to
  apply custom coloring to take advantage of using an SVG embedded in an `<img/>` for better SSR support and loading
  performance in general.

```diff
- <p-icon color="inherit" style="color: white;"></p-icon>
+ <p-icon color="inherit" style="filter: invert(100%);"></p-icon>
```

- Camel case syntax for `name` prop isn't supported, please use param case syntax instead (TypeScript typings have been
  updated too).

```diff
- <p-icon name="arrowRight"></p-icon>
+ <p-icon name="arrow-right"></p-icon>
```

##### Link:

- Default value of prop `icon` has changed from `arrow-head-right` to `none`. Therefore, the `icon` property **must** be
  set if the component has the `hide-label` property.

```diff
- <p-link href="#" hide-label="true">Some label</p-link>
+ <p-link href="#" hide-label="true" icon="arrow-right">Some label</p-link>

- <p-link href="#" hide-label="{ base: true, m: false }">Some label</p-link>
+ <p-link href="#" hide-label="{ base: true, m: false }" icon="arrow-right">Some label</p-link>
```

##### Link Pure:

- Removed `subline` slot (visually not intended anymore).

```diff
<p-link-pure href="#">
  Some label
-   <p slot="subline">Some Subline</p>
</p-link-pure>
```

##### Switch:

- Removed deprecated prop `tabbable`.

```diff
- <p-switch tabbable="false">Some label</p-switch>
+ <p-switch tabindex="-1">Some label</p-switch>
```

##### Partials:

- `getIconLinks()` partial accepts only param-cased icon names.

```diff
- require('@porsche-design-system/components-js/partials').getIconLinks({ icons: ['arrowRight'] })

+ require('@porsche-design-system/components-js/partials').getIconLinks({ icons: ['arrow-right'] })
```

##### CSS global scope:

- Changed naming of CSS global variables names.

```diff
- --p-animation-duration__spinner
- --p-animation-duration__banner
+ --p-animation-duration
```

#### 🤡 Component deprecations 🤡

All deprecated components are refactored to match the new design language, therefor it's technically not breaking, but
we highly recommend to migrate to the mentioned alternative, since those deprecated components will be removed with next
major version.

##### Content Wrapper:

- Component is deprecated and will be removed with the next major release. Please use **[Porsche Grid](styles/grid)**
  instead, which is based on [CSS Grid](https://css-tricks.com/snippets/css/complete-guide-grid) covering the specific
  layout needs for a harmonic appearance across all digital Porsche touch-points.

##### Flex:

- Component is deprecated and will be removed with the next major release. In general, please use native
  [CSS Flex](https://css-tricks.com/snippets/css/a-guide-to-flexbox) instead for better performance and more
  standardized layout technique.

##### Grid:

- Component is deprecated and will be removed with the next major release. In general, please use native
  [CSS Grid](https://css-tricks.com/snippets/css/complete-guide-grid) in combination with
  **[Porsche Grid](styles/grid)** instead for better performance and more standardized layout technique.

##### Headline:

```diff
- <p-headline>The quick brown fox jumps over the lazy dog</p-headline>
+ <p-heading>The quick brown fox jumps over the lazy dog</p-heading>
```

##### Link Social:

- Component is deprecated and will be removed with the next major release. Please use the **[Link](components/link)**
  component instead.

#### 🤖 Property deprecations 🤖

All deprecated properties are still present without any effect, therefor it's technically not breaking, but we highly
recommend to migrate and remove the deprecated props since those ones will be removed with next major version.

##### Button Pure:

- Prop `weight` is deprecated, only regular font weight will be applied.

```diff
- <p-button-pure weight="thin">Some label</p-button-pure>
- <p-button-pure weight="regular">Some label</p-button-pure>
- <p-button-pure weight="semibold">Some label</p-button-pure>
- <p-button-pure weight="bold">Some label</p-button-pure>
+ <p-button-pure>Some label</p-button-pure>
```

##### Content Wrapper (deprecated):

- Prop `theme` and `background-color` are deprecated.

```diff
- <p-content-wrapper theme="dark" background-color="default">Some content</p-content-wrapper>
+ <p-content-wrapper>Some content</p-content-wrapper>
```

##### Grid (deprecated):

- The `gutter` property is deprecated and has no effect anymore. Instead, a fluid gutter depending on the viewport width
  is used.

```diff
- <p-grid gutter="16">Some content</p-grid>
- <p-grid gutter="24">Some content</p-grid>
- <p-grid gutter="36">Some content</p-grid>
+ <p-grid>Some content</p-grid>
```

##### Icon:

- Prop `lazy` is deprecated.

```diff
- <p-icon lazy="true"></p-icon>
+ <p-icon></p-icon>
```

##### Link Pure:

- Prop `weight` is deprecated, only regular font weight will be applied.

```diff
- <p-link-pure href="#" weight="thin">Some label</p-link-pure>
- <p-link-pure href="#" weight="regular">Some label</p-link-pure>
- <p-link-pure href="#" weight="semibold">Some label</p-link-pure>
- <p-link-pure href="#" weight="bold">Some label</p-link-pure>
+ <p-link-pure href="#">Some label</p-link-pure>
```

##### Segmented Control:

- Prop `background-color` is deprecated.

```diff
- <p-segmented-control background-color="background-surface">
   <p-segmented-control-item value="xs">XS</p-segmented-control-item>
   <p-segmented-control-item value="s">S</p-segmented-control-item>
 </p-segmented-control>
+ <p-segmented-control>
   <p-segmented-control-item value="xs">XS</p-segmented-control-item>
   <p-segmented-control-item value="s">S</p-segmented-control-item>
 </p-segmented-control>
```

#### 👾 Property value deprecations 👾

All deprecated values are mapped to new ones, therefor it's technically not breaking, but we highly recommend to migrate
to the new values since those ones will be removed with next major version.

##### Banner:

- Prop value `fluid` of `width` prop is deprecated.

```diff
- <p-banner width="fluid"></p-banner>
+ <p-banner></p-banner>
```

- Prop value `neutral` of `state` prop is deprecated.

```diff
- <p-banner state="neutral">
  <span slot="title">Some banner title</span>
  <span slot="description">Some banner description. You can also add inline <a href="https://porsche.com">links</a> to route to another page.</span>
 </p-banner>
+ <p-banner state="info">
  <span slot="title">Some banner title</span>
  <span slot="description">Some banner description. You can also add inline <a href="https://porsche.com">links</a> to route to another page.</span>
 </p-banner>
```

##### Content Wrapper:

- Prop value `fluid` of `width` prop is deprecated.

```diff
- <p-content-wrapper width="fluid">Some content</p-content-wrapper>
+ <p-content-wrapper>Some content</p-content-wrapper>
```

##### Icon:

- Prop values
  `brand | default | neutral-contrast-low | neutral-contrast-medium | neutral-contrast-high | notification-neutral` of
  `color` prop are deprecated.

```diff
- <p-icon color="brand"></p-icon>
+ <p-icon color="primary"></p-icon>

- <p-icon color="default"></p-icon>
+ <p-icon color="primary"></p-icon>

- <p-icon color="neutral-contrast-low"></p-icon>
+ <p-icon color="contrast-low"></p-icon>

- <p-icon color="neutral-contrast-medium"></p-icon>
+ <p-icon color="contrast-medium"></p-icon>

- <p-icon color="neutral-contrast-high"></p-icon>
+ <p-icon color="contrast-high"></p-icon>

- <p-icon color="neutral-contrast-neutral"></p-icon>
+ <p-icon color="contrast-info"></p-icon>
```

##### Inline Notification:

- Prop value `neutral` of `state` prop is deprecated.

```diff
- <p-inline-notification state="neutral"></p-inline-notification>
+ <p-inline-notification state="info"></p-inline-notification>
```

##### Tag:

- Prop value `notification-neutral | neutral-contrast-high | background-default` of `color` prop is deprecated.

```diff
- <p-tag color="notification-neutral">Color label</p-tag>
+ <p-tag color="notification-info">Color label</p-tag>

- <p-tag color="neutral-contrast-high">Color label</p-tag>
+ <p-tag color="primary">Color label</p-tag>

- <p-tag color="background-default">Color label</p-tag>
+ <p-tag color="background-base">Color label</p-tag>
```

##### Tag Dismissible:

- Prop value `background-default` of `color` prop is deprecated.

```diff
- <p-tag-dismissible color="background-default">Color label</p-tag-dismissible>
+ <p-tag-dismissible color="background-base">Color label</p-tag-dismissible>
```

##### Text:

- Prop value `thin | semibold` of `weight` prop is deprecated.

```diff
- <p-text weight="thin">Some text</p-text>
+ <p-text>Some text</p-text>

- <p-text weight="semibold">Some text</p-text>
+ <p-text weight="semi-bold">Some text</p-text>
```

- Prop value
  `brand | default | neutral-contrast-low | neutral-contrast-medium | neutral-contrast-high | notification-neutral` of
  `color` prop is deprecated.

```diff
- <p-text color="brand">Some text</p-text>
+ <p-text>Some text</p-text>

- <p-text color="default">Some text</p-text>
+ <p-text>Some text</p-text>

- <p-text color="neutral-contrast-low">Some text</p-text>
+ <p-text color="contrast-low">Some text</p-text>

- <p-text color="neutral-contrast-medium">Some text</p-text>
+ <p-text color="contrast-medium">Some text</p-text>

- <p-text color="neutral-contrast-high">Some text</p-text>
+ <p-text color="contrast-high">Some text</p-text>

- <p-text color="notification-neutral">Some text</p-text>
+ <p-text color="notification-info">Some text</p-text>
```

##### ToastManager:

- Prop value `neutral` of `state` parameter is deprecated.

```diff
- …addMessage({ text: `Some message`, state: 'neutral' })
+ …addMessage({ text: `Some message`, state: 'info' })
```

#### Added

- `Display` component
- `Heading` component
- Prop `underline` for `Link Pure`
- Prop `theme` for `Checkbox Wrapper`, `Radio Button Wrapper`, `Popover`, `Tag Dismissible`, `Textarea Wrapper`,
  `Text Field Wrapper` and `Fieldset Wrapper`
- Prop `size` for `Icon` supports `x-small` and `x-large`
- Prop `size` for `Accordion` `compact="true"` supports `medium`

#### Changed

- `Spinner`, `Icon`, `Link Pure`, `Button Pure`, `Link`, `Link Social`, `Button`, `Checkbox Wrapper`,
  `Radio Button Wrapper`, `Popover`, `Modal`, `Select Wrapper`, `Tag`, `Tag Dismissible`, `Textarea Wrapper`,
  `Inline Notification`, `Banner`, `Toast`, `Grid`, `Flex`, `Pagination`, `Scroller`, `Accordion`, `Text`,
  `Text Field Wrapper`, `Content Wrapper`, `Segmented Control`, `Tabs`, `Tabs Bar`, `Headline` and `Fieldset Wrapper`
  match new design language
- `Icon` supports
  `primary | contrast-low | contrast-medium | contrast-high | notification-success | notification-warning | notification-error | notification-info | inherit`
  for `color` prop
- Default value of prop `width` of `Banner` has changed from `basic` to `extended`
- Default value of prop `action-icon` of `Inline Notification` has changed from `arrow-head-right` to `arrow-right`
- Default value of prop `name` of `Icon` has changed from `arrow-head-right` to `arrow-right`
- Default value of prop `variant` of `Link` and `Button` has changed from `secondary` to `primary`

#### Removed

- Custom slotted CSS for mostly all components. Equivalent styles are now provided by `getInitialStyles()` partial
  instead.
- `applyNormalizeStyles` option from `getInitialStyles()` partial which is applied by default now.

### [2.20.0] - 2023-02-06

### [2.20.0-rc.1] - 2023-02-06

### [2.20.0-rc.0] - 2023-01-30

#### Added

- `applyNormalizeStyles` option for `getInitialStyles()` partial which includes basic css styles for Light DOM

### [2.19.1-rc.1] - 2023-01-18

#### Added

- `jsdom-polyfill` subpackage is available at `@porsche-design-system/components-{js|angular|react|vue}/jsdom-polyfill`
  and can be used to have working web components in jsdom based tests (e.g. jest)
- `testing` subpackage is available at `@porsche-design-system/components-{js|angular|react|vue}/testing` to provide
  `getByRoleShadowed`, `getByLabelTextShadowed` and `getByTextShadowed` utilities which use `@testing-library/dom`
  queries internally to support Shadow DOM
- Validation if `prefix` is already reserved by a different version upon initialization of the Porsche Design System

#### Fixed

- `componentsReady()` waits for Porsche Design System being initialized before checking components which can happen in
  certain test scenarios without partials

### [2.19.1-rc.0] - 2023-01-18

#### Fixed

- Bug in `@porsche-design-system/components-react/ssr` where in some cases during SSG an error was thrown when
  components render their children conditionally

### [2.19.0] - 2022-12-22

### [2.19.0-rc.2] - 2022-12-22

### [2.19.0-rc.1] - 2022-12-22

#### Fixed

- `Stepper Horizontal` calculation of scroll position when used within any parent that has a margin or padding

### [2.19.0-rc.0] - 2022-12-21

#### Added

- Vue: typed components are available via the `@porsche-design-system/components-vue` package

#### Fixed

- `Modal` focus cycle when pressing Shift Tab right after it was opened

### [2.18.0] - 2022-12-15

### [2.18.0-rc.2] - 2022-12-14

#### Added

- Validation to ensure crucial partials are used.  
  **Disclaimer:** The Porsche Design System will **not** inject its initial styles anymore. Please use the
  `getInitialStyles()` partial to reduce flash of unstyled content (FOUC) as described here:
  [getInitialStyles() documentation](https://designsystem.porsche.com/latest/partials/initial-styles)

#### Changed

- `line-height` calculation for all components is handled CSS only now by using `ex`-unit in combination with `calc()`
  which gives the best performance, the easiest possible integration and respects UI best practices in having **larger**
  `line-height` values for **small** `font-size` definitions and **smaller** `line-height` values for **larger**
  `font-size` definitions. The calculated values by CSS slightly differ compared to the ones calculated by JavaScript,
  which might result in minor visual changes.

#### Fixed

- Screen reader announcements of `Textfield` and `Textarea` in `counter` mode
- Screen reader announcements in `Select Wrapper`

### [2.18.0-rc.1] - 2022-11-24

#### Added

- `Carousel` now has a `rewind` property, better prev/next icons, a `max-width` for `heading` and `description` and
  support for slotted `description`

#### Fixed

- `Select Wrapper` height if text is zoomed up to 200%

### [2.18.0-rc.0] - 2022-11-17

#### Added

- SSR/SSG ready components using Declarative Shadow DOM for Next JS are shipped via
  `@porsche-design-system/components-react/ssr`. To use it simply change your imports.

**Important:** make sure to apply the new `getDSRPonyfill()` partial right before your closing `</body>` tag. More
information can be found here:
[getDSRPonyfill() documentation](https://designsystem.porsche.com/latest/partials/dsr-ponyfill)

```diff
- import { PorscheDesignSystemProvider, PButton, ... } from '@porsche-design-system/components-react';
+ import { PorscheDesignSystemProvider, PButton, ... } from '@porsche-design-system/components-react/ssr';
+ import { getDSRPonyfill } from '@porsche-design-system/components-react/partials';
```

#### Changed

- Improve height calculation for `Accordion`
- Slotted anchor support for `Link Pure` is stricter (In case slotted `<a>` is used it must be a direct child of
  `Link Pure`)
- `getFontLinks()` partial now has `{ weights: ['regular', 'semi-bold'] }` for a default

### [2.17.0] - 2022-10-31

### [2.17.0-rc.0] - 2022-10-31

#### Added

- `Link Tile`

#### Fixed

- `Scroller` bug where scrollable content was not fully hidden by the gradient, when zoomed into the page.

#### Changed

- Removed `!important` keyword from css property `display` of `Link Pure` and `Button Pure`

### [2.16.3] - 2022-10-21

### [2.16.3-rc.0] - 2022-10-21

#### Fixed

- `Button Pure` and `Link Pure` error when using `size="inherit"` and `icon="none"`

#### Changed

- Replaced all internal usage of `Text` and `Headline` components

### [2.16.2] - 2022-09-15

### [2.16.2-rc.0] - 2022-09-15

#### Fixed

- Issue with `Popover` where drop-shadow is not shown correctly in Chrome >= 105
- Issue with `Carousel` and `wrap-content="true"` where the layout was out of sync with `Content Wrapper` for
  viewports >= 1760px.
- `Select Wrapper` with custom dropdown keeps attribute changes of native select options in sync if changed
  programmatically

### [2.16.1] - 2022-09-09

#### Fixed

- Issue with `Options` typing import for `Carousel`

### [2.16.0] - 2022-09-08

### [2.15.1-rc.1] - 2022-09-08

#### Added

- `Carousel`
- `Scroller`

#### Changed

- `Stepper Horizontal` now has `size` property
- `Stepper Horizontal` uses improved focus behavior in case it becomes scrollable and scroll indicators are centered
  correctly.
- `Tabs Bar` uses improved focus behavior in case it becomes scrollable and scroll indicators are centered correctly.

### [2.15.1-rc.0] - 2022-08-24

#### Fixed

- `Radio Button Wrapper` visual selection change bug in Safari >= 15.5

### [2.15.0] - 2022-08-22

### [2.15.0-rc.1] - 2022-08-18

#### Changed

- Downgraded `@angular` to `v13` to ensure backwards compatibility of `@porsche-design-system/components-angular`

### [2.15.0-rc.0] - 2022-08-16

#### Fixed

- `Popover` visual shadow bug in Safari
- `Stepper Horizontal Item` bug where pseudo styles of the counter element were overridable

### [2.15.0-beta.0] - 2022-08-05

#### Fixed

- `Tabs` & `Tabs Bar` `size` property when using `BreakpointCustomizable`

#### Changed

- `Modal` uses poly fluid sizing for outer spacing
- `Banner` uses poly fluid sizing for outer spacing
- `Content Wrapper` uses poly fluid sizing for inner spacing
- `Modal` min-width is slightly updated to perfectly fit into content area of `Content Wrapper` at 320px viewport width

#### Added

- Validation of properties for all components
- `Text Field Wrapper` with `input type="search"` is clearable via Escape key and custom clear button across browsers
- `Text Field Wrapper` with `input type="search"` shows a "Locate me" button when `actionIcon="locate"` is set, emits
  the `action` event on click and can be put into a loading state via `actionLoading="true"`

### [2.14.0] - 2022-07-11

### [2.14.0-rc.1] - 2022-07-11

### [2.14.0-rc.0] - 2022-07-11

#### Added

- `getBrowserSupportFallbackScript()` partial supporting `cdn` and `format` options as replacement for
  `includeOverlay()` of `@porsche-design-system/browser-notification` npm package
- `getCookiesFallbackScript()` partial supporting `cdn` and `format` options as replacement for `includeCookieOverlay()`
  of `@porsche-design-system/browser-notification` npm package

#### Changed

- `getMetaTagsAndIconLinks()` partial to return `theme-color` meta tags with `prefers-color-scheme: {light|dark}` media
  query

### [2.13.0] - 2022-06-23

### [2.13.0-rc.5] - 2022-06-23

#### Fixed

- `Stepper Horizontal Item` `state` validation
- `Button` and `Link` with `theme="dark" variant="tertiary"` and `Tag Dismissible` bug on Safari < v15.5 where wrong
  colors on hover were shown

### [2.13.0-rc.4] - 2022-06-22

#### Added

- `Stepper Horizontal`

### [2.13.0-rc.3] - 2022-06-22

#### Added

- `Segmented Control`

### [2.13.0-rc.2] - 2022-06-21

### [2.13.0-rc.1] - 2022-06-21

### [2.13.0-rc.0] - 2022-06-21

#### Changed

- `Button`, `Button Pure` and `Switch` apply `aria-disabled="true"` instead of `disabled` attribute to native button
  internally in case `disabled` and/or `loading` property is set

### [2.12.1] - 2022-05-25

### [2.12.1-rc.0] - 2022-05-25

#### Fixed

- Issue with `JssStyle` typing import

### [2.12.0] - 2022-05-19

#### Changed

- npm package is prepared for public release on [npmjs.org](https://npmjs.com)

### [2.12.0-rc.2] - 2022-05-12

### [2.12.0-rc.1] - 2022-05-11

### [2.12.0-rc.0] - 2022-05-04

#### Added

- `Table Head Cell` now has a `multiline` property

#### Changed

- `Headline` has no `hypens` / `overflow-wrap` style by default
- Partials now throw an exception if they are executed in browser

#### Fixed

- Exception in `Headline`, `Select Wrapper`, `Text` and `Text List` when changing `theme` prop from `dark` to `light`
- `getInitialStyles()` partial now returns `.hydrated` styles, too

### [2.11.0-skeletons] - 2022-04-21

### [2.11.0] - 2022-04-21

### [2.11.0-rc.0] - 2022-04-20

#### Added

- `Tag`
- `Tag Dismissible`

### [2.10.0-skeletons] - 2022-04-13

### [2.10.0] - 2022-04-13

### [2.9.3-rc.1] - 2022-04-06

#### Added

- `Text Field Wrapper` now has a `showCharacterCount` property which can be used to hide the character count when a
  `maxLength` attribute is set on the wrapped `input`.
- `Textarea Wrapper` now has a `showCharacterCount` property which can be used to hide the character count when a
  `maxLength` attribute is set on the wrapped `textarea`.

### [2.9.3-rc.0-skeletons] - 2022-03-29

### [2.9.3-rc.0] - 2022-03-28

#### Added

- `Text Field Wrapper` supports `unit` property on `input type="text"`
- `Marque` optional configurable clickable/focusable area by defining padding on host element

#### Fixed

- `Tabs Item` improved accessibility
- Angular: circular dependency in development mode in `2.9.2-skeletons`

### [2.9.2-skeletons] - 2022-03-24

#### Added

- **[EXPERIMENTAL]** `getInitialStyles` partial now accepts a `skeletonTagNames` array of component names that will
  initially have skeleton styles while the Porsche Design System is loading
- **[EXPERIMENTAL]** `Button`, `Button Pure`, `Checkbox Wrapper`, `Fieldset Wrapper`, `Link`, `Link Pure`,
  `Link Social`, `Radio Button Wrapper`, `Select Wrapper`, `Text Field Wrapper`, `Textarea Wrapper` can now have initial
  skeleton styles when passed as `skeletonTagNames` to the `getInitialStyles` partial

### [2.9.2] - 2022-03-24

### [2.9.2-rc.1] - 2022-03-23

#### Fixed

- Bug caused by Chrome where hover styles of `Link Pure` are not displayed correctly

### [2.9.2-rc.0] - 2022-03-22

#### Added

- Normalized font behavior (`hyphen`, `overflow-wrap` and `text-size-adjust`) across components

#### Fixed

- `Modal` scrolling and pinch to zoom on iOS
- `Modal` initial position if scrollable
- `Table Head Cell` sort icon `asc` + `desc`

### [2.9.1] - 2022-03-10

### [2.9.1-rc.0] - 2022-03-09

#### Added

- Styles for slotted `<button>` in `Text`

#### Changed

- `Modal` heading and aria validation happens only when open

#### Fixed

- React: bundling format of partials

### [2.9.0] - 2022-02-28

### [2.9.0-rc.1] - 2022-02-25

#### Fixed

- `Modal` focus trap respecting elements in shadow DOM and dynamically added/removed elements on first level
- `Tabs Item` focus outline on click in Safari
- Error while using partials in Vanilla JS and Angular

### [2.9.0-rc.0] - 2022-02-16

#### Added

- `getFontFaceStylesheet` returns additional `<link>` tags with `rel="preconnect"` and `rel="dns-prefetch"`
- Option `format` to partials `getFontFaceStylesheet`, `getComponentChunkLinks()`, `getFontLinks()`, `getIconLinks()`,
  `getInitialStyles()`, `getLoaderScript()` and `getMetaTagsAndIconLinks()`

#### Deprecated

- The option `withoutTags` of partials `getFontFaceStylesheet`, `getComponentChunkLinks()`, `getFontLinks()`,
  `getIconLinks()`, `getInitialStyles()`, `getLoaderScript()` and `getMetaTagsAndIconLinks()` is deprecated and will be
  removed in `v3.0.0`. Please use `format: 'jsx'` instead.

```diff
- <link rel="stylesheet" href={getFontFaceStylesheet({ withoutTags: true })} crossOrigin="true" />
+ {getFontFaceStylesheet({ format: 'jsx' })}
```

### [2.9.0-beta.1] - 2022-01-27

#### Added

- `:focus-visible` content of selected Tab in `Tabs` component gets focus styling
- Improved accessibility of `Text Field Wrapper` and `Textarea Wrapper` when `maxlength` attribute is set
- `Modal` aria property
- `Modal` class for slotted elements to make content full-width

#### Changed

- `Button Pure` and `Link Pure` removed `position: relative` imposition, make sure to **not** override it with
  `position: static`

#### Fixed

- `Modal` close button styles when no heading is passed

### [2.9.0-beta.0] - 2022-01-18

#### Added

- React: `getByRoleShadowed`, `getByLabelTextShadowed` and `getByTextShadowed` utilities which uses
  `@testing-library/dom` queries internally to support Shadow DOM

#### Fixed

- React: `UnhandledPromiseRejectionWarning` when using `skipPorscheDesignSystemCDNRequestsDuringTests()`

### [2.8.0] - 2022-01-17

#### Fixed

- Accessibility issue of `Icon` component in Windows High Contrast Mode in Chromium Browser

### [2.8.0-rc.0] - 2022-01-14

#### Added

- Support for `tabindex` attribute on `Button`, `Button Pure`, `Switch`, `Link`, `Link Pure` and `Link Social`

#### Changed

- `:focus-visible` style matches outline color of `Button` while hovered

#### Deprecated

- The `tabbable` property of `Button`, `Button Pure` and `Switch` is deprecated and will be removed in `v3.0.0`. Please
  use `tabindex` instead.

```diff
- <p-button tabbable="false">Some button</p-button>
+ <p-button tabindex="-1">Some button</p-button>
```

### [2.8.0-beta.3] - 2021-12-22

#### Added

**Disclaimer:** The provided themes `light-electric` and `dark-electric` are just a proof of concept, it's **not**
accessible regarding its color contrast and might even be removed in an upcoming major release again.

- `light-electric` theme for `Switch`
- `dark-electric` theme for `Button Pure` and `Link Pure`
- Character counter to `Text Field Wrapper` and `Textarea Wrapper` if `maxlength` is present on `input type="text"` and
  `textarea`

#### Changed

- `:focus-visible` style matches outline color of `Switch` while hovered

#### Fixed

- Box model of `Button Pure`

### [2.8.0-beta.2] - 2021-12-22

#### Fixed

- `Content Wrapper` regression for `!important` style

#### Added

- Usage validation for `Link`, `Link Pure` and `Link Social`

### [2.8.0-beta.1] - 2021-12-16

#### Fixed

- `Select Wrapper` validation of select element

### [2.8.0-beta.0] - 2021-12-15

#### Changed

- Angular: Increased peer dependency to `>=12.0.0 <14.0.0`

### [2.7.0] - 2021-12-14

### [2.7.0-rc.0] - 2021-12-14

#### Removed

- `offset-bottom` prop of `Toast` (use `--p-toast-position-bottom` CSS variable instead)

### [2.7.0-beta.6] - 2021-12-08

#### Added

- `Popover`

### [2.7.0-beta.5] - 2021-12-07

#### Added

**Disclaimer:** The provided theme `light-electric` is just a proof of concept, it's **not** accessible regarding its
color contrast and might even be removed in an upcoming major release again.

- `light-electric` theme for `Accordion`, `Link`, `Link Pure`, `Button`, `Button Pure`, `Tabs`, `Tabs Bar`

### [2.7.0-beta.4] - 2021-12-02

### [2.7.0-beta.3] - 2021-11-30

#### Added

- `Accordion` uses `MutationObserver` fallback when no `ResizeObserver` is available in older browsers

#### Fixed

- `Link` and `Link Social` not adapting slotted anchor to the width of the element

### [2.7.0-beta.2] - 2021-11-24

#### Added

- `Toast`

#### Fixed

- `Banner` animations respect offset correctly

### [2.7.0-beta.1] - 2021-11-16

#### Fixed

- `Headline` applies `align` and `ellipsis` prop correctly

### [2.7.0-beta.0] - 2021-11-11

#### Added

- New `aria` property for `ARIA` attribute handling for: `Button`, `Button Pure`, `Icon`, `Link`, `Link Pure`, `Marque`,
  `Spinner`

#### Fixed

- React: warnings about `useLayoutEffect` in SSR context

### [2.6.1] - 2021-11-05

#### Fixed

- Prevent breaking entire Porsche Design System due to lacking support of `ResizeObserver`, however `Accordion` still
  requires it

### [2.6.0] - 2021-11-04

#### Added

- `unit` and `unitPosition` properties to `Text Field Wrapper`

### [2.6.0-beta.0] - 2021-10-29

#### Changed

- Use `Heiti SC` (pre-installed on iOS/macOS) and `SimHei` (pre-installed on Windows) as Chinese fallback font

#### Added

- `Marque` uses `webp` images for browsers that support it
- `Inline Notification`
- `Icon` now supports `success` for `name` property

#### Fixed

- Colors of `Banner` for dark theme
- Replaced CSS `inset` property with `top`, `left`, `right` and `bottom` for browser compatibility
- Opening and closing transition of `Modal`

### [2.5.1-beta.0] - 2021-10-11

#### Fixed

- Possible exceptions when components get unmounted directly

### [2.5.0] - 2021-10-04

#### Added

- `SimHei` and `黑体` as fallback for all components' `font-family`

### [2.5.0-beta.1] - 2021-09-28

#### Changed

- React: improved render behavior of components

### [2.5.0-beta.0] - 2021-09-22

#### Added

- React: utility function `skipPorscheDesignSystemCDNRequestsDuringTests`

### [2.4.0] - 2021-09-21

### [2.4.0-beta.2] - 2021-09-21

#### Added

- `Link Social` and `Icon` now support `kakaotalk`, `naver`, `reddit` and `tiktok`
- JSS caching mechanism to improve style performance

#### Changed

- Alignment of `linkedin` icon
- Improved accessibility of `Select Wrapper`
- `Icon` loading behaviour to non-blocking, components using the `Icon` will no longer wait for it to load
- Validation messages of `Fieldset Wrapper` have now an additional icon representing the validation state

#### Fixed

- Box model of `Link Pure`
- Focus of `Link Pure` with slotted anchor and hidden label
- Focus cycling of `Modal` without focusable children
- Suppress CORS error

### [2.4.0-beta.1] - 2021-08-26

#### Added

- `active` property to `Button Pure`

### [2.4.0-beta.0] - 2021-08-26

#### Added

- `icon` property of `Button Pure` and `Link Pure` was extended by `none` value
- `alignLabel` and `stretch` property to `Button Pure` and `Link Pure`

#### Changed

- Improved `:focus-visible` and `:hover:focus-visible` colors for `Link Social` and `Link`
- Improved slotted `<a>` coloring in dark theme for `Link Social` and `Link`
- Validation messages of `Checkbox Wrapper`, `Radio Button Wrapper`, `Select Wrapper`, `Textarea Wrapper` and
  `Text Field Wrapper` have now an additional icon representing the validation state
- `Modal` backdrop behavior to close modal on mouse-down

#### Fixed

- Slotted `<a>` coloring in dark theme for `Text`, `Headline`, `Text List`, `Banner`, `Select Wrapper` and `Link Pure`
- Wrong background color of scrollable `Modal`'s backdrop in Safari

### [2.3.0] - 2021-07-28

### [2.3.0-beta.3] - 2021-07-28

#### Changed

- `Accordion` reduce paddings, vertically align carets to the first heading row, adjust border color and hover styles

#### Fixed

- `Text Field Wrapper` accessibility of type password and search

### [2.3.0-beta.2] - 2021-07-15

#### Added

- `Checkbox Wrapper`, `Radio Button Wrapper`, `Select Wrapper`, `Textarea Wrapper` and `Text Field Wrapper` now reflect
  changes of the `required` attribute on their child component
- `multiline` property to `Table Cell`
- Partial function `getLoaderScript()` to initialize Porsche Design System as early as possible

#### Fixed

- `Table Head Cell` uses semi bold instead of bold as font weight
- Transition of `Modal`

### [2.3.0-beta.1] - 2021-07-08

#### Added

- `Accordion`

#### Changed

- Removed initial delay of `Banner`

### [2.3.0-beta.0] - 2021-07-01

#### Added

- `Table`
- Angular: export types from package root
- Accessibility icon

#### Changed

- `Button`, `Button Pure` and `Switch` are now focusable while in `loading` state
- `Text` and `Headline` inherits white-space CSS property
- React: sync component props via property instead of attribute

#### Fixed

- Angular: support `"strictTemplates": true` option in `tsconfig.json`
- Use correct icon for `arrow-last` and `arrow-first` in `Icon`, `Button` and `Link` components

### [2.2.1] - 2021-06-08

#### Changed

- Optimize vertical alignment of `Modal`

#### Fixed

- URL in inject global style warning

### [2.2.1-beta.1] - 2021-06-02

#### Fixed

- Margin of `Tabs Bar` within `Tabs` for Firefox and Safari
- SVG of `Icon` is not removed after prop change, e.g. on color change
- Fullscreen behavior of `Modal` on screens larger than 1760px

### [2.2.0] - 2021-05-19

#### Fixed

- `Text` inside `Button` now has the proper size on iOS Safari when changing to and from landscape mode
- `Banner` can now be re-opened after closing
- Closing one `Banner` will not close other `Banners` on the site

### [2.2.0-beta.2] - 2021-05-12

#### Fixed

- `Select Wrapper` value changes are now reflected correctly
- `Select Wrapper` dark theme background color if used with `filter` prop

### [2.2.0-beta.1] - 2021-05-05

#### Added

- Partial function `getIconLinks()` to preload Porsche Design System Icons

#### Fixed

- `Text Field Wrapper` spacing in Safari

### [2.2.0-beta.0] - 2021-05-05

#### Added

- Partial function `getMetaTagsAndIconLinks()` to simplify cross device fav and meta icons

### [2.1.0] - 2021-05-03

### [2.1.0-beta.0] - 2021-05-03

#### Added

- `Switch`

#### Changed

- `Text` automatically breaks words/strings into new line being too long to fit inside their container
- `Headline` automatically breaks words/strings into new line being too long to fit inside their container
- Extended `Fieldset Wrapper` with `labelSize`, `required`, `state` and `message` properties. If the `Fieldset Wrapper`
  is set to required only the label of the **Fieldset Wrapper** gets an asterisk. It is removed from all wrapped child
  components, as long as they are Porsche Design System form elements.

### [2.0.3] - 2021-04-28

### [2.0.3-beta] - 2021-04-28

#### Fixed

- Angular: Events firing twice in `Pagination`, `Modal`, `Tabs`, `Tabs Bar` and `Banner` component

### [2.0.2] - 2021-04-21

### [2.0.2-beta.0] - 2021-04-20

#### Fixed

- TypeScript build errors due to duplicate declarations in `types.d.ts`

### [2.0.1] - 2021-04-16

#### Fixed

- Visual appearance of `Checkbox Wrapper` in iOS Safari
- A bug where `Text Field Wrapper` would throw an error when reattaching to DOM too quickly
- Visual bug in Firefox when zooming out `Text Field Wrapper`, `Checkbox Wrapper` and `Textarea Wrapper`
- Angular: Streamline component styles in dark theme

#### Changed

- Aligned focus states of `Checkbox Wrapper` and `Radio Button Wrapper` across browsers

### [2.0.0] - 2021-04-13

In keeping with [Semver](https://semver.org/), Porsche Design System v2.0.0 was released due to changes in the API,
fundamental changes in loading behavior and others. With our new major version `v2.0.0` there are some important changes
that you should watch out for. To make the migration from `v1.5.x` to our current `v2.0.0` easier, we offer a few
guidelines.

## General changes / improvements:

#### All components, icons, fonts, styles and marque of the Porsche Design System are loaded versioned and chunked from a central CDN

This way all web based digital Porsche products share and use the cached and versioned assets regardless of the JS
framework used to improve loading performance across the Porsche group. Only a tiny (1.4kb sized) Porsche Design System
loader script gets bundled into your application code. Everything else gets loaded versioned, cached and chunked from a
central CDN ([read more](https://designsystem.porsche.com/latest/performance/cdn)). However, this also means that you
will need an **Internet connection** to render the components in a browser (possibly relevant for development stage or
intranet applications).

#### Enabling Micro Frontend Architecture

In case of a micro-frontend architecture, multiple instances and versions of the Porsche Design System can be combined
in a final application by configurable prefixing technique of the Porsche Design System components during runtime.
Please refer to our framework specific guidelines
[Vanilla JS](https://designsystem.porsche.com/latest/start-coding/vanilla-js),
[Angular](https://designsystem.porsche.com/latest/start-coding/angular) and
[React](https://designsystem.porsche.com/latest/start-coding/react).

#### Prevent Flash of Unstyled Content (FOUC) and Flash of Unstyled Text (FOUT)

To prevent FOUC/FOUT, the Porsche Design System offers various partials as part of the
`@porsche-design-system/components-{js|angular|react}` package to ensure all necessary Porsche Design System fonts and
components are fully loaded. If you've used the `@porsche-design-system/partials` package previously, stop using it and
replace the integration with the partials provided by `@porsche-design-system/components-{js|angular|react}` package.
Have a look at our [FOUC/FOUT guidelines](https://designsystem.porsche.com/latest/performance/loading-behaviour).

```diff
- <%= require('@porsche-design-system/partials').getPorscheDesignSystemCoreStyles() %>
+ <%= require('@porsche-design-system/components-{js|angular|react}/partials').getInitialStyles() %>

- <%= require('@porsche-design-system/partials').getFontFaceCSS() %>
+ <%= require('@porsche-design-system/components-{js|angular|react}/partials').getFontFaceStylesheet() %>

- <link rel="preload" href="path/to/webfont/nameOfWebFontFile" as="font" type="font/woff2" crossorigin />
+ <%= require('@porsche-design-system/components-{js|angular|react}/partials').getFontLinks({ weights: ['regular', 'semi-bold'] }) %>
```

#### Added support for China CDN

Our CDN is configured to forward requests to Chinese CDN automatically when necessary. So you're good to go without any
configuration or multiple region specific builds of your application. However, if you are aiming for the maximum
possible performance in China, you can configure which CDN the Porsche Design System must use. Please follow our
[CDN guidelines](https://designsystem.porsche.com/latest/performance/cdn) for more information.

#### New/optimized components

- **Tabs**
- **Tabs Bar**
- **Banner**
- **Modal**
- Headline
- Select
- Pagination
- Button
- Button Pure
- Link
- Link Pure
- Spinner
- Checkbox
- Radio Button

#### Improved TypeScript support for Angular and React

To ensure the best possible typing support, we have refactored our Angular and React wrappers which integrate the native
web components of the Porsche Design System.

#### componentsReady() works reliable

Because the Porsche Design System components get loaded async at the time they are needed, it might be relevant within
your application or test automation to know when those have been initialized. Therefore, we provide in all three
`@porsche-design-system/components-{js|angular|react}')` packages a reliable helper function `componentsReady()`.
[Read more about it](https://designsystem.porsche.com/latest/helpers/components-ready).

#### Removed "blur on focus"

Now focus styling is only applied when you navigate through keyboard and ignored by mouse interaction for browsers
supporting `:focus-visible` otherwise it will fallback to `:focus` CSS implementation.

#### Changed focus styling for a better compromise between accessibility and visual appearance

Color and outline of general focus styling has changed to `currentColor` for light/dark theme with an outline of 1px
width/offset. If you have custom components build with the usage of our `@porsche-design-system/utilities` package then
update it to the latest version.

#### Improved geometry of Porsche Next font

For better alignment and readability we've changed the geometry of the Porsche Next font which results in a visual
change of font size and spacing.

#### Dropped support for IE11 and EdgeHTML according to Porsche's official browser strategy 2021

If you still need to support these browsers, you have to stick to `v1.5.x`. We offer a Browser Notification package
`@porsche-design-system/browser-notification` to alert users that these browsers are no longer supported. It supports a
blocking layer (to be used with Porsche Design System `v2.x`), or a dismissible banner (to be used with Porsche Design
System `v1.x`). Please refer to our
[Browser compatibility guidelines](https://designsystem.porsche.com/latest/help/browser-compatibility).

#### Changed default type of Button and Button Pure

To be in sync with native `<button>` behavior we've changed the default `type` of **Button** and **Button Pure**
component. Those components will render a button within their Shadow DOM as `<button type="submit">` ( previously
`<button type="button">`).

- `submit`: The button submits the form data to the server. This is the default if the attribute is not specified for
  buttons associated with a `<form>`, or if the attribute is an empty or invalid value.
- `button`: The button has no default behavior, and does nothing when pressed by default. It can have client-side
  scripts listen to the element's events, which are triggered when the events occur.

#### Changed support for wrapped links around Link, Link Pure and Link Social component

Due to the support for setting links (`<a href="#">`) in our **Link**, **Link Pure** and **Link Social** components as
child, we've removed support for styling the anchor tag (`<a>`) when it surrounds the component. So we recommend
changing the position of the `<a>` tag from wrapping the component to a direct slot (child) of it.

```diff
- <a href="#"><p-link>Some label</p-link></a>
+ <p-link><a href="#">Some label</a></p-link>

- <a href="#"><p-link-pure>Some label</p-link-pure></a>
+ <p-link-pure><a href="#">Some label</a></p-link-pure>

- <a href="#"><p-link-social>Some label</p-link-social></a>
+ <p-link-social><a href="#">Some label</a></p-link-social>
```

#### Automatic \* asterisk symbol to form field labels

We added an automatic generated _ asterisk symbol to form field labels which have the required attribute. This might
lead to a doubled _ symbol if you set one by yourself.

```diff
- <p-text-field-wrapper label="Some label *"><input type="text" name="some-name" required /></p-text-field-wrapper>
+ <p-text-field-wrapper label="Some label"><input type="text" name="some-name" required /></p-text-field-wrapper>

- <p-checkbox-wrapper label="Some label *"><input type="checkbox" name="some-name" required /></p-checkbox-wrapper>
+ <p-checkbox-wrapper label="Some label"><input type="checkbox" name="some-name" required /></p-checkbox-wrapper>

- <p-radio-button-wrapper label="Some label *"><input type="radio" name="some-name" required /></p-radio-button-wrapper>
+ <p-radio-button-wrapper label="Some label"><input type="radio" name="some-name" required /></p-radio-button-wrapper>

- <p-radio-button-wrapper label="Some label *"><input type="radio" name="some-name" required /></p-radio-button-wrapper>
+ <p-radio-button-wrapper label="Some label"><input type="radio" name="some-name" required /></p-radio-button-wrapper>

- <p-textarea-wrapper label="Some label *"><textarea name="some-name" required></textarea></p-textarea-wrapper>
+ <p-textarea-wrapper label="Some label"><textarea name="some-name" required></textarea></p-textarea-wrapper>

- <p-select-wrapper label="Some label *"><select name="some-name" required><option>A</option></select></p-select-wrapper>
+ <p-select-wrapper label="Some label"><select name="some-name" required><option>A</option></select></p-select-wrapper>
```

#### Shadow DOM

`Flex`, `Flex Item`, `Grid` and `Grid Item` now use Shadow DOM, thus you are not able to overwrite styles defined by
these components any longer.

---

## Angular

#### Integration of Angular components

In the past it was possible to provide a token called `PREVENT_WEB_COMPONENTS_REGISTRATION` which prevented the
registration of the Porsche Design System components and loading of polyfills. Due to the fact that we no longer provide
/ need poly filling, we have completely removed the token. For advanced usage please
[read further](https://designsystem.porsche.com/latest/start-coding/angular).

---

## React

#### Integration of React components

In the past `@porsche-design-system/components-react` components have initialized the **Porsche Design System Loader**
automatically as soon as a component was imported. With `v2.x` you have to import the `PorscheDesignSystemProvider` once
in your `index.tsx` which then initializes the **Porsche Design System Loader**, e.g. like:

```diff
  // index.tsx

  import ReactDOM from 'react-dom';
  import { PorscheDesignSystemProvider } from '@porsche-design-system/components-react';
  import { App } from './App';

  ReactDOM.render(
    <React.StrictMode>
+     <PorscheDesignSystemProvider>
        <App />
+     </PorscheDesignSystemProvider>
    </React.StrictMode>,
    document.getElementById('root')
  );
```

For advanced usage please [read further](https://designsystem.porsche.com/latest/start-coding/react).

#### Jsdom Polyfill for React / Jest / jsdom test automation

We removed test mocks for React / Jest / jsdom as Shadow DOM is supported since jsdom v12.2.0. Instead, we provide a
Jsdom Polyfill (exclusivly for `@porsche-design-system/components-react` package) fixing missing implementation of jsdom
which the Porsche Design System relies on. **Note:** If your test includes Porsche Design System components, make sure
to wrap the component you want to test with a PorscheDesignSystemProvider in order to avoid exceptions. For more
information please [read further](https://designsystem.porsche.com/latest/start-coding/react).

---

## Vanilla JS

#### Integration of Vanilla JS components

With `v1.x` of the Porsche Design System you've had to copy all needed JS files of
`@porsche-design-system/components-js` into your target directory and include the ES5 and ESM loader snippet. Now you
only need to copy one `index.js` file and initialize the Porsche Design System like in the example below:

```diff
  <!DOCTYPE html>
  <html lang="en">
    <head>
      <meta charset="utf-8">
      <meta name="viewport" content="width=device-width,initial-scale=1.0">
      <title>Porsche Design System</title>
-     <script nomodule src="PATH/TO/PACKAGE/@porsche-design-system/components-js/dist/porsche-design-system/porsche-design-system.js"></script>
-     <script type="module" src="PATH/TO/PACKAGE/@porsche-design-system/components-js/dist/porsche-design-system/porsche-design-system.esm.js"></script>
+     <script src="PATH/TO/PACKAGE/@porsche-design-system/components-js/index.js"></script>
    </head>
    <body>
+     <script type="text/javascript">
+       porscheDesignSystem.load();
+     </script>
      <p-headline variant="headline-1">Some text</p-headline>
    </body>
  </html>
```

For advanced usage please [read further](https://designsystem.porsche.com/latest/start-coding/vanilla-js).

---

### [2.0.0-rc.10] - 2021-04-12

#### Changed

- `Tabs` and `Tabs Bar` now respect dynamic additions / removals of `p-tabs-item`, `a` and `button` elements. Make sure
  to update the `activeTabIndex` when mutating elements
- Improved performance of `Text`, `Button Pure` and `Link Pure` when `size` is not `inherit`

#### Added

- `Grid` now has a `wrap` and `gutter` property
- Components (`Grid Item`, `Flex Item`, `Tabs Item` and `Text List Item`) that require a specific parent (`Grid`,
  `Flex`, `Tabs` and `Text List`) will now throw an error if used without that parent

#### Fixed

- Visual appearance of `Checkbox Wrapper` and `Radio Button Wrapper` reflect the state of the wrapped `input` element

### [2.0.0-rc.9] - 2021-03-26

#### Added

- `Button Group` component
- Fullscreen property for `Modal` on mobile

#### Changed

- Spacings, heading and sizes of `Modal`

#### Fixed

- Prevent duplicate loading of `porsche-design-system.v2.x.HASH.js` chunk when using `getComponentChunkLinks()` partial

### [2.0.0-rc.8] - 2021-03-17

#### Added

- Support for full height `Content Wrapper` with flex
- `Tabs Bar` now supports `undefined` as `activeTabIndex`

#### Changed

- `Tabs Bar` has a new default `activeTabIndex`, which is `undefined`
- `Tabs Bar` does not work by itself anymore. The `activeTabIndex` needs to be controlled from the outside
  ([read more](https://designsystem.porsche.com/latest/components/tabs-bar/examples))
- Background Color of `Select Wrapper` in `dark` theme to meet accessibility criteria

### [2.0.0-rc.7] - 2021-03-15

#### Fixed

- Make shadowed `Flex` and `Grid` work in Firefox + Safari

### [2.0.0-rc.6] - 2021-03-11

#### Changed

- Make `Grid` and `Grid Item` use Shadow DOM
- Make `Flex` and `Flex Item` use Shadow DOM

### [2.0.0-rc.5] - 2021-03-09

#### Added

- Configurable background color of `Content Wrapper`
- `italic` font-style in `Text` is now overridden with `normal`

#### Fixed

- Usage of `Select Wrapper` within custom elements
- A bug that caused `Spinner` to be displayed in a wrong size

### [2.0.0-rc.4] - 2021-03-01

#### Changed

- Filter of `Select Wrapper` supports substring search

#### Fixed

- Build error in SSR

### [2.0.0-rc.3] - 2021-02-17

#### Added

- React: utility function `skipCheckForPorscheDesignSystemProviderDuringTests`
- React: tree shaking for component wrappers

#### Fixed

- Angular: error in `Checkbox Wrapper`, `Radio Button Wrapper` and `Text Field Wrapper` when `input[type]` is bound

### [2.0.0-rc.2] - 2021-02-12

#### Added

- Validate usage of `Checkbox Wrapper`, `Radio Button Wrapper`, `Select Wrapper`, `Text Field Wrapper` and
  `Textarea Wrapper`

### [2.0.0-rc.1] - 2021-02-04

#### Added

- Partial function `getComponentChunkLinks()` to preload Porsche Design System Components

#### Changed

- Added a space before asterisk (`*`) when `input`, `textarea` or `select` have `required` attribute within form wrapper
  components
- Renamed partial `getFontLinks()` option from `weight` to `weights`

#### Fixed

- A bug in `Tabs Bar` where the nextButton was mistakenly rendered.
- A bug where `Icon` was not rendered when using `lazy` property.
- A bug in `Text Field Wrapper` with input type password where characters would overlap the icon.

### [2.0.0-rc.0] - 2021-01-29

#### Added

- Link support for `Marque`
- Sizing options `'responsive' | 'small' | 'medium'` for `Marque`

#### Changed

- Angular: added static `load()` function `PorscheDesignSystemModule` for custom prefix
- Hide up/down spin button when using **Text Field** with `type="number"` in Firefox

#### Fixed

- Angular: typings
- React: correct handling of `ref` property
- Unhandled exception in `Select Wrapper` if `selected` and `disabled` attributes are set on the same option
- A bug in `Tabs Bar` where scrolling was broken when a tab was selected
- A bug in `Tabs Bar` where the `nextButton` was always rendered

### [2.0.0-alpha.13] - 2021-01-26

#### Added

- Partial function `getFontLinks()` to prevent **Flash of Unstyled Text** (FOUT)

#### Fixed

- React: correct handling of `className` property

### [2.0.0-alpha.12] - 2021-01-20

#### Added

- Partial function `getInitialStyles()` to prevent **Flash of Unstyled Content** (FOUC)
- Partial function `getFontFaceStylesheet()` to prevent **Flash of Unstyled Text** (FOUT)

#### Changed

- React: `PorscheDesignSystemProvider` needs to wrap application
- React: component props have to be camelCase
- React: `PorscheDesignSystemProvider` is needed while testing components

#### Fixed

- React: typings
- React: support of objects for property values

#### Removed

- React: `getPrefixedComponents`, prefixing is handled by `PorscheDesignSystemProvider`

### [2.0.0-alpha.11] - 2021-01-08

#### Changed

- Precision of relative line height
- Changed color of `neutral contrast low`

### [2.0.0-alpha.10] - 2020-12-14

#### Added

- `native` property to `Select Wrapper` to force rendering of native Browser select dropdown
- Extended flexibility of `Headline`

#### Changed

- Some styling improvements of `Select Wrapper`

#### Fixed

- Jsdom Polyfill `fetch` error

### [2.0.0-alpha.9] - 2020-12-09

### Fixed

- Improved reliability of `componentsReady()`

#### Changed

- Jsdom Polyfill `console.warn` behaviour

### [2.0.0-alpha.8] - 2020-12-03

### Fixed

- A bug where `Modal` did not remove `overflow=hidden` on document body.

### [2.0.0-alpha.7] - 2020-11-26

#### Added

- Jsdom Polyfill

#### Removed

- Jsdom Mocks
- Global "blur on focus" script

#### Changed

- Default dropdown direction of `SelectWrapper` from `down` to `auto`
- Made API of `Tabs` consistent with `Tabs Bar`
- Removed transition for focus styling
- Use `:focus-visible` as default and `:focus` as fallback for focusable elements

#### Fixed

- The Selected element of `SelectWrapper` dropdown keeps now in sync with native selection if changed programmatically
- Invalid search results get cleared if `SelectWrapper` becomes focus state
- Some bugs in `TabsBar`
- Minification of dynamic slotted content styles
- An issue where `Pagination` throws console errors if disconnected from dom.

### [2.0.0-alpha.6] - 2020-10-28

#### Changed

- default `type` of `Button` and `Button Pure` to `submit`

#### Fixed

- Typings

### [2.0.0-alpha.5] - 2020-10-26

#### Added

- `Modal` component

#### Fixed

- Typing for `pageChange` event of `Pagination` component
- Typings

#### Changed

- Focus styling

### [2.0.0-alpha.4] - 2020-10-14

#### Added

- Custom filter to `Select Wrapper` component
- DropDown direction property to `Select Wrapper` component
- Display `*` after label when `input`, `textarea` or `select` have `required` attribute within form wrapper components
- `Tabs` component
- `Tabs Bar` component
- `Banner` component

#### Removed

- Default `position: relative;` style of `Link Pure` and `Button Pure`

#### Fixed

- `Spinner` zooming bug on Safari

### [2.0.0-alpha.3] - 2020-09-11

#### Added

- Support to load assets from China CDN directly via browser flag: `PORSCHE_DESIGN_SYSTEM_CDN = 'cn';`

#### Removed

- Support for `<a>` wrapped `Link` and `Link Pure`

### [2.0.0-alpha.2] - 2020-08-20

### [2.0.0-alpha.1] - 2020-08-17

#### Changed

- Removed classnames dependency
- Stencil Core `taskQueue` from `congestionAsync` to `async` for more performant component rendering

#### Fixed

- Focus input on label click of `Checkbox Wrapper` and `Radio Button Wrapper`

### [1.5.6] - 2020-10-15

### [1.5.6-rc.0] - 2020-10-13

### Fixed

- `Spinner` zooming bug on Safari

### [1.5.5] - 2020-09-11

### [1.5.5-rc.0] - 2020-09-07

### Changed

- Deprecated stencil lifecycle-method `componentDidUnload` to `disconnectedCallback` to fix "`selectObserver` is
  undefined" bug in `Select Wrapper` and `Pagination`

### [1.5.4] - 2020-08-25

### [1.5.4-rc.0] - 2020-08-17

#### Changed

- Removed classnames dependency
- Stencil Core `taskQueue` from `congestionAsync` to `async` for more performant component rendering

#### Fixed

- Focus input on label click of `Checkbox Wrapper` and `Radio Button Wrapper`
- Fix typings for `orientation` of `Divider` component

### [2.0.0-alpha.0] - 2020-08-06

#### Added

- **Experimental:** Optional web component scoping mechanism during runtime to enable micro service architecture

#### Changed

- Web components get lazy loaded from central CDN to improve caching strategy across Porsche's digital eco system

#### Removed

- Stop browser support for **IE11** and **EdgeHTML**

#### Fixed

- Mix of `Optgroups` and `Options` on same level in `Select Wrapper` component
- Fix typings for `orientation` of `Divider` component

### [1.5.3] - 2020-08-10

### [1.5.3-rc.0] - 2020-08-10

#### Fixed

- Mix of `Optgroups` and `Options` on same level in `Select Wrapper` component

### [1.5.2] - 2020-07-22

#### Fixed

- Dispatch change event in `Select Wrapper`
- Stencil react-output-target SSR Bug

### [1.5.1] - 2020-07-20

#### Fixed

- SVGO settings for icons
- Angular bug which causes `ngcc` to fail

### [1.5.0] - 2020-07-16

#### Added

- Icons (active-cabin-ventilation, battery-full, bell, bookmark, car-battery, charging-active, charging-state, climate,
  climate-control, garage, horn, key, map, parking-brake, parking-light, preheating, send, shopping-bag, sidelights,
  user-manual, wrenches)

#### Changed

- Icons (arrow-first, arrow-last, battery-empty, car, card, charging-station, question)

#### Fixed

- Porsche Marque images

### [1.5.0-rc.2] - 2020-07-06

### [1.5.0-rc.1] - 2020-07-06

#### Added

- **Notification Neutral** color to `color` property of `p-text` and `p-icon`

### [1.5.0-rc.0] - 2020-06-25

#### Added

- `Fieldset Wrapper` component
- Improved SEO of `p-headline` and `p-text`: Added possibility to write semantic HTML tags (e.g. `<h1>-<h6>` or `<p>`,
  `<blockquote>`, etc.) directly as slotted content.
- Possibility to include anchor tags directly as slots of `Link`, `Link Pure` and `Link Social`
- `Text` new `weight` property `semibold`
- `Button Pure` label with subline pattern as slot
- `Link Pure` label with subline pattern as slot

#### Changed

- `Select Wrapper` is now ready for the catwalk. It is dressed now with a custom drop down list box and gets naked by
  default on touch devices.

#### Fixed

- Minor accessibility improvements of `icons` and `Text Field`
- Remove native number spinner buttons of `Text Field` with type text for Firefox
- An issue with `Button` and `Button Pure` and their `disabled` attribute

### [1.4.0] - 2020-05-14

### [1.4.0-rc.3] - 2020-05-08

#### Added

- `Text List`

#### Changed

- Improve caching strategy for fonts by content-based hash
- Improve caching strategy for marque by content-based hash
- Dimensions and sharpness of marque
- Props for `Content Wrapper`

### [1.4.0-rc.2] - 2020-05-06

#### Added

- `Content Wrapper`
- Description property to `p-text-field-wrapper`, `p-textarea-wrapper` and `p-select-wrapper`
- `Link Social`

#### Changed

- Improve accessibility of error and success states of form elements
- Aria-invalid attribute of form elements if they are in error state is now managed by component
- Rename icon name `configure` to `configurate` (prevents breaking change compared to stable v1.3.0)
- Improve `p-icon` loading behavior

#### Fixed

- Display of wrong icons

#### Removed

- `safe-zone` property of `p-grid` (`Content Wrapper` should be used instead)

### [1.4.0-rc.1] - 2020-04-27

#### Added

- Add `safe-zone` property to `p-grid` for outer grid margin, max-width and centering
- Submit button with search icon to `p-textfield-wrapper` type search

#### Changed

- Background color of readonly state in components `p-textfield-wrapper` and `p-textarea-wrapper`
- Visual appearance of icons
- Improve caching strategy for icons by content-based hash
- Cursor of Radio, Checkbox and Select
- Fixed naming of Mock from `p-textfield-wrapper` to `p-text-field-wrapper`

#### Fixed

- Icon loading mechanism

### [1.4.0-rc.0] - 2020-04-09

#### Added

- SSR support

### [1.3.0] - 2020-04-08

#### Added

- New headline size `headline-5` to `p-headline`
- Test Mocks

#### Fixed

- Text styling of Select component on focus in IE11 and Chrome on Windows 10

### [1.3.0-rc.0] - 2020-04-03

#### Fixed

- Improve form elements

### [1.2.0] - 2020-03-25

#### Added

- `Divider`
- Hover state for form elements

#### Fixed

- Support label text of form elements for Screen readers

### [1.1.2] - 2020-03-17

#### Changed

- Notification colors

### [1.1.1] - 2020-03-13

#### Changed

- Icon of `Checkbox` indeterminate state

### [1.1.0] - 2020-03-11

#### Fixed

- Minor improvements

### [1.1.0-rc.0] - 2020-03-02

#### Added

- `Select Wrapper`
- `Checkbox Wrapper`
- `Radio Button Wrapper`
- `Textarea Wrapper`

#### Fixed

- `Text Field Wrapper` toggle password visibility

### [1.0.3] - 2020-02-13

#### Fixed

- JS framework compatibility

### [1.1.0-0] - 2020-02-06

#### Added

- `Text Field Wrapper`

#### Changed

- Add proper cursor for disabled state for `Button` and `Button Pure`

### [1.0.2] - 2020-02-04

#### Fixed

- Inheritable styling of slotted content

### [1.0.1] - 2020-01-30

#### Added

- Clickable area of `Link Pure` and `Button Pure` is optionally configurable by defining padding on host element

### [1.0.0] - 2020-01-28

#### Added

- Cursor pointer on hover for `Button` and `Button Pure`
- Line-height gets calculated based on Porsche type-scaling formula automatically for `Text`, `Link Pure` and
  `Button Pure`
- Test helper function `componentsReady()` which indicates when lazy loaded components fully have loaded

#### Changed

- Update CDN asset paths
- Improve font-weight definitions
- Rename and optimize neutral colors for `Icon` and `Text`

### [1.0.0-rc.1] - 2019-12-13

#### Added

- `Headline`
- `Text`
- `Marque`
- `Button`
- `Button Pure`
- `Spinner`
- `Icon`
- `Flex`
- `Grid`
- `Link`
- `Link Pure`
- `Pagination`
- "Blur on focus"<|MERGE_RESOLUTION|>--- conflicted
+++ resolved
@@ -11,17 +11,14 @@
 
 #### Changed
 
-<<<<<<< HEAD
 - Partials: `getInitialStyles` matches new design language
 - Partials: All component related, slotted Light DOM styles have been moved to `getInitialStyles`
+- `Link Tile` matches new design language
 
 #### Fixed
 
 - `Text Field Wrapper` calendar and time indicator icons respect color definition in dark theme
 - `Text Field Wrapper` has correct height when type date or time is used
-=======
-- `Link Tile` matches new design language
->>>>>>> fa5dbd72
 
 ### [3.0.0-alpha.2] - 2023-02-27
 
