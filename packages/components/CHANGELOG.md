# Changelog

## Porsche Design System

All notable changes to this project will be documented in this file and published as following npm packages:

- `@porsche-design-system/components-js`
- `@porsche-design-system/components-angular`
- `@porsche-design-system/components-react`
- `@porsche-design-system/components-vue`

The format is based on [Keep a Changelog](https://keepachangelog.com/en/1.0.0/), and this project adheres to
[Semantic Versioning](https://semver.org/spec/v2.0.0.html).

### [Unreleased]

<<<<<<< HEAD

#### Added

- `Accordion`: Custom clickarea for `compact`varaint ([#2920](https://github.com/porsche-design-system/porsche-design-system/pull/2920))


#### Fixed

- `Accordion`: Alignment of slotted heading with custom padding ([#2920](https://github.com/porsche-design-system/porsche-design-system/pull/2920))

=======
### [3.10.0-rc.3] - 2023-12-12

### [3.10.0-rc.2] - 2023-12-12

### [3.10.0-rc.1] - 2023-12-11

#### Added

- **[EXPERIMENTAL]** `Link Tile Product`
  ([#2909](https://github.com/porsche-design-system/porsche-design-system/pull/2909))

#### Fixed

- `Wordmark`, `Crest` and `Marque`: custom clickable area
  ([#2930](https://github.com/porsche-design-system/porsche-design-system/pull/2930))
>>>>>>> fbc65476

### [3.10.0-rc.0] - 2023-12-07

#### Added

- **[EXPERIMENTAL]** `Flyout Navigation`
  ([#2906](https://github.com/porsche-design-system/porsche-design-system/pull/2906))
- Prop `submit-button` to show/hide a submit button for `Text Field Wrapper` `type="search"` if wrapped inside a form
  ([#2908](https://github.com/porsche-design-system/porsche-design-system/pull/2908))

#### Changed

- `Accordion`: removed `border-bottom` if used standalone
  ([#2911](https://github.com/porsche-design-system/porsche-design-system/pull/2911))
- `display` css property can be overridden on all components, e.g. to make use of `display: none;` within media
  queries  
  ([#2913](https://github.com/porsche-design-system/porsche-design-system/pull/2913))
- `Pagination`: Prop `maxNumberOfPageLinks` is deprecated and has no effect anymore, instead there is responsive
  behavior out of the box with full SSR support
  ([#2898](https://github.com/porsche-design-system/porsche-design-system/pull/2898))

### [3.9.0] - 2023-11-24

### [3.9.0-rc.0] - 2023-11-23

#### Added

- Angular: `theme: 'light' | 'dark' | 'auto'` option to `PorscheDesignSystemModule.load()` to set `theme` on all child
  components  
  ([#2872](https://github.com/porsche-design-system/porsche-design-system/pull/2872))
- React: `theme: 'light' | 'dark' | 'auto'` prop to `PorscheDesignSystemProvider` to set `theme` on all child
  components  
  ([#2872](https://github.com/porsche-design-system/porsche-design-system/pull/2872))
- Vue: `theme: 'light' | 'dark' | 'auto'` prop to `PorscheDesignSystemProvider` to set `theme` on all child components  
  ([#2872](https://github.com/porsche-design-system/porsche-design-system/pull/2872))
- Validation for usage of different PDS versions
  ([#2867](https://github.com/porsche-design-system/porsche-design-system/pull/2867))

#### Changed

- `Text Field Wrapper`, `Textarea Wrapper`, `Select Wrapper`, `Multi Select`, `Pin Code`, `Checkbox Wrapper` and
  `Radio Button Wrapper` have improved visual alignment
  ([#2854](https://github.com/porsche-design-system/porsche-design-system/pull/2854))
- `Text Field Wrapper` fully supports RTL (right-to-left) mode
  ([#2854](https://github.com/porsche-design-system/porsche-design-system/pull/2854))
- `Pin Code`: Prop values from `1` to `6` are now supported for `length` prop
  ([#2859](https://github.com/porsche-design-system/porsche-design-system/pull/2859))
- `Model Signature` asset for `model="macan"`
  ([#2857](https://github.com/porsche-design-system/porsche-design-system/pull/2857))
- Use motion tokens in all components
  ([#2834](https://github.com/porsche-design-system/porsche-design-system/pull/2834))

#### Fixed

- `Select Wrapper`: Select dropdown is now visible if it overflows the `Table` component
  ([#2885](https://github.com/porsche-design-system/porsche-design-system/pull/2885))
- `Select Wrapper` keyboard and scroll behavior
  ([#2864](https://github.com/porsche-design-system/porsche-design-system/pull/2864))
- Safari 15 default margin of button elements in several components
  ([#2858](https://github.com/porsche-design-system/porsche-design-system/pull/2858))
- `Checkbox Wrapper` and `Radio Button Wrapper` border-color/background-color does not reset on hover
  ([#2852](https://github.com/porsche-design-system/porsche-design-system/pull/2852))
- `Tabs Bar` losing `activeTabIndex` and underline in certain framework scenarios
  ([#2896](https://github.com/porsche-design-system/porsche-design-system/pull/2896))
- `Modal` and `Flyout` body jumping in the background and scrolling back to the top in Next Js and Remix
  ([#2890](https://github.com/porsche-design-system/porsche-design-system/pull/2890))

### [3.8.0] - 2023-10-24

### [3.8.0-rc.0] - 2023-10-23

#### Added

- RTL (right-to-left) support for all components
  ([#2819](https://github.com/porsche-design-system/porsche-design-system/pull/2819))
- `Popover` and `Modal` support theme dark and auto
  ([#2789](https://github.com/porsche-design-system/porsche-design-system/pull/2789))
- Styles: `getSkeletonStyle()` and `pds-skeleton()`
  ([#2796](https://github.com/porsche-design-system/porsche-design-system/pull/2796))
- Styles: `motionDuration{Short|Moderate|Long|VeryLong}`, `motionEasing{Base|In|Out}`, and
  `$pds-motion-duration-{short|moderate|long|very-long}`, `$pds-motion-easing-{base|in|out}`
  ([#2791](https://github.com/porsche-design-system/porsche-design-system/pull/2791))

#### Changed

- Styles: `themeDarkBackgroundShading` and `$pds-theme-dark-background-shading` color
  ([#2789](https://github.com/porsche-design-system/porsche-design-system/pull/2789))
- `Spinner` animation was optimized to consume less CPU
  ([#2825](https://github.com/porsche-design-system/porsche-design-system/pull/2825))

- `Text`, `Display`, `Heading`, `Headline`: Prop values `left | right` of `align` prop are deprecated and mapped to new
  values `start | end` for correct RTL (right-to-left) support
  ([#2819](https://github.com/porsche-design-system/porsche-design-system/pull/2819))

```diff
- <p-text align="left"></p-text>
+ <p-text align="start"></p-text>

- <p-text align="right"></p-text>
+ <p-text align="end"></p-text>

- <p-display align="left"></p-display>
+ <p-display align="start"></p-display>

- <p-display align="right"></p-display>
+ <p-display align="end"></p-display>

- <p-heading align="left"></p-heading>
+ <p-heading align="start"></p-heading>

- <p-heading align="right"></p-heading>
+ <p-heading align="end"></p-heading>

- <p-headline align="left"></p-headline>
+ <p-headline align="start"></p-headline>

- <p-headline align="right"></p-headline>
+ <p-headline align="end"></p-headline>
```

- `Button Pure`, `Link Pure`, `Switch`: Prop values `left | right` of `align-label` prop are deprecated and mapped to
  new values `start | end` for correct RTL (right-to-left) support
  ([#2819](https://github.com/porsche-design-system/porsche-design-system/pull/2819))

```diff
- <p-button-pure align-label="left"></p-button-pure>
+ <p-button-pure align-label="start"></p-button-pure>

- <p-button-pure align-label="right"></p-button-pure>
+ <p-button-pure align-label="end"></p-button-pure>

- <p-link-pure align-label="left"></p-link-pure>
+ <p-link-pure align-label="start"></p-link-pure>

- <p-link-pure align-label="right"></p-link-pure>
+ <p-link-pure align-label="end"></p-link-pure>

- <p-switch align-label="left"></p-switch>
+ <p-switch align-label="start"></p-switch>

- <p-switch align-label="right"></p-switch>
+ <p-switch align-label="end"></p-switch>
```

- `Flyout`: Prop values `left | right` of `position` prop are deprecated and mapped to new values `start | end` for
  correct RTL (right-to-left) support
  ([#2819](https://github.com/porsche-design-system/porsche-design-system/pull/2819))

```diff
- <p-flyout position="left"></p-flyout>
+ <p-flyout-pure position="start"></p-flyout>

- <p-flyout-pure position="right"></p-flyout>
+ <p-flyout-pure position="end"></p-flyout>
```

- `Carousel`: Prop value `left` of `align-header` prop is deprecated and mapped to new value `start` for correct RTL
  (right-to-left) support ([#2819](https://github.com/porsche-design-system/porsche-design-system/pull/2819))

```diff
- <p-carousel align-header="left"></p-carousel>
+ <p-carousel-pure align-header="start"></p-carousel>
```

#### Fixed

- `Popover` doesn't get cut off when used within the `Table` component
  ([#2814](https://github.com/porsche-design-system/porsche-design-system/pull/2814))
- `Flyout` and `Modal` with `open="false"` and nested `Accordion` with `open="true"` containing focusable elements like
  links can't be focused anymore ([#2818](https://github.com/porsche-design-system/porsche-design-system/pull/2818))
- Background for open `Flyout` and `Modal` on iOS Mobile Safari with collapsed address bar is no longer scrollable
  ([#2822](https://github.com/porsche-design-system/porsche-design-system/pull/2822))
- `Tabs Bar` works with translated page content
  ([#2847](https://github.com/porsche-design-system/porsche-design-system/pull/2847))

### [3.7.0] - 2023-10-04

### [3.7.0-rc.2] - 2023-10-04

#### Added

- Styles: `gridStyles` and `pds-grid()` support basic usage inside `Flyout` component
  ([#2756](https://github.com/porsche-design-system/porsche-design-system/pull/2756))

#### Fixed

- Overlay issues of header/footer in `Flyout` component
  ([#2786](https://github.com/porsche-design-system/porsche-design-system/pull/2786))

### [3.7.0-rc.1] - 2023-09-20

#### Added

- **[EXPERIMENTAL]** Prop `loading` for `Radio Button Wrapper`
  ([#2774](https://github.com/porsche-design-system/porsche-design-system/pull/2774))
- Theme property supports `auto` for all themeable components, reflecting `prefers-color-scheme` based on OS system
  settings ([#2719](https://github.com/porsche-design-system/porsche-design-system/pull/2719))
- `hyphens` CSS property can now be overwritten in `Button Tile`, `Link Tile` and `Link Tile Model Signature` components
  ([#2758](https://github.com/porsche-design-system/porsche-design-system/pull/2758))
- Partials that produce innerHTML support `{ format: 'sha256' }` option for whitelisting in
  [Content-Security-Policy (CSP)](must-know/security/content-security-policy)
  ([#2773](https://github.com/porsche-design-system/porsche-design-system/pull/2773))
- `Pin Code` ([#2691](https://github.com/porsche-design-system/porsche-design-system/pull/2691))

#### Fixed

- Dragging of `Carousel` can become stucked
  ([#2768](https://github.com/porsche-design-system/porsche-design-system/pull/2768))
- Color of `message` for `Fieldset`, `Fieldset Wrapper`, `Text Field Wrapper` and `Textarea Wrapper` in dark theme
  ([#2769](https://github.com/porsche-design-system/porsche-design-system/pull/2769))

#### Changed

- Usage of `getInitialStyles()` partial is required and validated with an exception
  ([#2749](https://github.com/porsche-design-system/porsche-design-system/pull/2749))

### [3.7.0-rc.0] - 2023-09-05

#### Added

- `Multi Select` ([#2658](https://github.com/porsche-design-system/porsche-design-system/pull/2658))

#### Changed

- Partials: `Cdn` and `Format` types are exposed
  ([#2760](https://github.com/porsche-design-system/porsche-design-system/pull/2760))

### [3.6.1] - 2023-08-29

### [3.6.1-rc.0] - 2023-08-29

#### Fixed

- Overlapping issues of `Accordion` contents when positioned outside of content area
  ([#2746](https://github.com/porsche-design-system/porsche-design-system/pull/2746))
- Backwards compatibility with previous versions of Porsche Design System
  ([#2752](https://github.com/porsche-design-system/porsche-design-system/pull/2752))

### [3.6.0] - 2023-08-28

### [3.6.0-rc.2] - 2023-08-28

#### Fixed

- `Tabs Bar` losing `activeTabIndex` and underline
  ([#2748](https://github.com/porsche-design-system/porsche-design-system/pull/2748))

### [3.6.0-rc.1] - 2023-08-24

#### Fixed

- Bundling format and name of `components-js` entrypoint for Vanilla JS integration
  ([#2745](https://github.com/porsche-design-system/porsche-design-system/pull/2745))

### [3.6.0-rc.0] - 2023-08-23

#### Added

- New value `aria-current` for `aria` property for linked components (`Link`, `Link Pure`, `Link Tile`, `Crest`,
  `Marque`) ([#2696](https://github.com/porsche-design-system/porsche-design-system/pull/2696))
- Angular: `cdn: 'auto' | 'cn'` option to `PorscheDesignSystemModule.load()` as alternative to using
  `window.PORSCHE_DESIGN_SYSTEM_CDN` ([#2676](https://github.com/porsche-design-system/porsche-design-system/pull/2676))
- React: `cdn: 'auto' | 'cn'` prop to `PorscheDesignSystemProvider` as alternative to using
  `window.PORSCHE_DESIGN_SYSTEM_CDN` with SSR support
  ([#2676](https://github.com/porsche-design-system/porsche-design-system/pull/2676))
- Vue: `cdn: 'auto' | 'cn'` prop to `PorscheDesignSystemProvider` as alternative to using
  `window.PORSCHE_DESIGN_SYSTEM_CDN` ([#2676](https://github.com/porsche-design-system/porsche-design-system/pull/2676))
- Support for sticky footer to `Modal`
  ([#2723](https://github.com/porsche-design-system/porsche-design-system/pull/2723))

#### Changed

- Update of Twitter icon ([#2731](https://github.com/porsche-design-system/porsche-design-system/pull/2731))
- Use China CDN and set `window.PORSCHE_DESIGN_SYSTEM_CDN` for backwards compatibility based on .cn top level domain
  before design system initialization
  ([#2676](https://github.com/porsche-design-system/porsche-design-system/pull/2676))

#### Fixed

- `Flyout`: Overlapping of sticky header/footer if slotted content has different z-index
  ([#2736](https://github.com/porsche-design-system/porsche-design-system/pull/2736))
- Keyboard behavior and `aria` semantics if either `a` or `button` elements are used as slotted content in `Tabs Bar`
  component. ([#2713](https://github.com/porsche-design-system/porsche-design-system/pull/2713))
- React/SSR: compatibility with Next.js v13 app router
  ([#2687](https://github.com/porsche-design-system/porsche-design-system/pull/2687))
- Consistent `package.json` ECMAScript module exports with `.mjs` and `.cjs` file extensions for
  `components-{js|angular|react|vue}`
  ([#2739](https://github.com/porsche-design-system/porsche-design-system/pull/2739))

### [3.5.0] - 2023-07-25

### [3.5.0-rc.0] - 2023-07-21

#### Added

- `background` property to `Button Tile` and `Link Tile` component to adapt the description and link/button theme when
  used on light background image ([#2669](https://github.com/porsche-design-system/porsche-design-system/pull/2669))
- Breakpoint customizable property `columns` to `Segmented Control` to set the amount of columns
  ([#2652](https://github.com/porsche-design-system/porsche-design-system/pull/2652))

#### Fixed

- Alignment of `Icon` inside `Accordion` header
  ([#2673](https://github.com/porsche-design-system/porsche-design-system/pull/2673))
- Direction of `Select Wrapper` dropdown if `direction` property is set to `auto`
  ([#2677](https://github.com/porsche-design-system/porsche-design-system/pull/2677))

### [3.4.0] - 2023-07-14

### [3.4.0-rc.0] - 2023-07-13

#### Added

- React: `'use client';` directive is applied on all components for main and `ssr` sub-package
  ([#2654](https://github.com/porsche-design-system/porsche-design-system/pull/2654))

#### Fixed

- Regression in `observeChildren` that affected nested components (e.g. incorrect rendering of nested `Tabs`).
  ([#2649](https://github.com/porsche-design-system/porsche-design-system/pull/2649))
- Click behaviour of slotted interactive elements of `Carousel`
  ([#2663](https://github.com/porsche-design-system/porsche-design-system/pull/2663))

### [3.3.0] - 2023-07-07

### [3.3.0-rc.0] - 2023-07-06

#### Added

- `Tabs` and `Tabs Bar` support SSR ([#2611](https://github.com/porsche-design-system/porsche-design-system/pull/2611))
- Contents of `Tag` component can now be wrapped in multiple lines
  ([#2625](https://github.com/porsche-design-system/porsche-design-system/pull/2625))
- `Carousel`: Possibility to set custom border-radius of slide items
  ([#2645](https://github.com/porsche-design-system/porsche-design-system/pull/2645))
- native lazy loading attribute to `img` tag of `Icon`
  ([#2644](https://github.com/porsche-design-system/porsche-design-system/pull/2644))

#### Fixed

- `Stepper Horizontal` navigation between 2 pages is not working as expected in angular
  ([#2641](https://github.com/porsche-design-system/porsche-design-system/pull/2641))
- `Segmented Control` text is not centered / causing unintended line-breaks
  ([#2614](https://github.com/porsche-design-system/porsche-design-system/pull/2614))
- `jsdom-polyfill` fixes validation errors in unit tests during SSR hydration
  ([#2613](https://github.com/porsche-design-system/porsche-design-system/pull/2613))
- `Accordion` collapsable content is overflowing when used with multiple prefixes  
  ([#2612](https://github.com/porsche-design-system/porsche-design-system/pull/2612))
- `Tabs Bar` position of underline for fluid font-size with `size="medium` when resizing
  ([#2611](https://github.com/porsche-design-system/porsche-design-system/pull/2611))
- `Button Pure`, `Link Pure`: `:hover` bug on Firefox
  ([#2630](https://github.com/porsche-design-system/porsche-design-system/pull/2630))
- `Carousel`: Removed `overflow:hidden` of slide items
  ([#2645](https://github.com/porsche-design-system/porsche-design-system/pull/2645))

#### Changed

- Improved bootstrapping behaviour of `Icon`
  ([#2644](https://github.com/porsche-design-system/porsche-design-system/pull/2644))

### [3.2.0] - 2023-06-19

### [3.2.0-rc.0] - 2023-06-19

#### Added

- `skipLinkTarget` property to `Carousel` component to enhance keyboard functionality
  ([#2557](https://github.com/porsche-design-system/porsche-design-system/pull/2557))
- `showLastPage` property to `Pagination` component
  ([#2606](https://github.com/porsche-design-system/porsche-design-system/pull/2606))

#### Fixed

- Partials: `getInitialStyles` supports `Flyout` component
  ([#2598](https://github.com/porsche-design-system/porsche-design-system/pull/2598))
- `Popover` content can be selected/highlighted
  ([#2599](https://github.com/porsche-design-system/porsche-design-system/pull/2599))

#### Changed

- `Carousel` pagination now shows 5 "infinite bullets" when using more than 5 slides
  ([#2600](https://github.com/porsche-design-system/porsche-design-system/pull/2600))
- `Carousel` supports click events on non-active slides and changed keyboard navigation
  ([#2557](https://github.com/porsche-design-system/porsche-design-system/pull/2557))
- Unified wordings of all console warnings, errors and exceptions
  ([#2602](https://github.com/porsche-design-system/porsche-design-system/pull/2602))
- Angular: increased peer dependency to `>=15.0.0 <17.0.0`
  ([#2602](https://github.com/porsche-design-system/porsche-design-system/pull/2602))
- `Toast` allows line break markups within toast message
  ([#2584](https://github.com/porsche-design-system/porsche-design-system/pull/2584))
- `Toast` shows always the latest toast message and clears its queue immediately if a new message is added
  ([#2584](https://github.com/porsche-design-system/porsche-design-system/pull/2584))

### [3.1.0] - 2023-06-09

### [3.1.0-rc.2] - 2023-06-09

#### Changed

- `Crest` updated assets ([#2595](https://github.com/porsche-design-system/porsche-design-system/pull/2595))
- Partials: `getMetaTagsAndIconLinks` updated assets
  ([#2595](https://github.com/porsche-design-system/porsche-design-system/pull/2595))

#### Added

- `Flyout` ([#2547](https://github.com/porsche-design-system/porsche-design-system/pull/2547))

#### Fixed

- Wrong validation during SSR hydration of `Link Tile` and `Select Wrapper`
  ([#2588](https://github.com/porsche-design-system/porsche-design-system/pull/2588))
- `Modal` scrollable modal does not jump to top on changes within dialog
  ([#2574](https://github.com/porsche-design-system/porsche-design-system/pull/2574))
- Unnecessary lifecycles are prevented when prop values do not change for complex values
  ([#2574](https://github.com/porsche-design-system/porsche-design-system/pull/2574))

### [3.1.0-rc.1] - 2023-06-02

#### Added

- **[EXPERIMENTAL]** Prop `showPasswordToggle` for `Text Field Wrapper` with `input type="password"`
  ([#2586](https://github.com/porsche-design-system/porsche-design-system/pull/2586))
- Prop `name` for `Icon` supports `heart`, `heart-filled`, `copy`, `fingerprint`, `tire`, `roof-open` and `roof-closed`
  ([#2589](https://github.com/porsche-design-system/porsche-design-system/pull/2589))

#### Fixed

- `Select Wrapper` missing border on touch devices
  ([#2579](https://github.com/porsche-design-system/porsche-design-system/pull/2579))
- `Tabs Item` text content can be selected/highlighted
  ([#2582](https://github.com/porsche-design-system/porsche-design-system/pull/2582))

### [3.1.0-rc.0] - 2023-05-24

#### Added

- `Marque` now has a `variant` property, including 75 years variant
  ([#2575](https://github.com/porsche-design-system/porsche-design-system/pull/2575))

### [3.0.0] - 2023-05-11

### [3.0.0-rc.3] - 2023-05-10

#### Fixed

- `Tabs Bar` focus behavior via keyboard navigation
  ([#2546](https://github.com/porsche-design-system/porsche-design-system/pull/2546))
- Rendering of `Wordmark` in Safari ([#2542](https://github.com/porsche-design-system/porsche-design-system/pull/2542))
- Disabled dragging/ghosting of icons
  ([#2536](https://github.com/porsche-design-system/porsche-design-system/pull/2536))

#### Changed

- Styles: `dropShadow{Low|Medium|High}Style`s use `box-shadow` instead of `filter: drop-shadow()` to fix glitches
  together with `frostedGlassStyle` in Firefox
  ([#2545](https://github.com/porsche-design-system/porsche-design-system/pull/2545))
- Size of icon and height of `Accordion`
  ([#2536](https://github.com/porsche-design-system/porsche-design-system/pull/2536))

### [3.0.0-rc.2] - 2023-05-09

#### Fixed

- `Checkbox Wrapper` Safari visual state change while hovering
  ([#2508](https://github.com/porsche-design-system/porsche-design-system/pull/2508))
- `Checkbox Wrapper` keyboard arrow navigation
  ([#2508](https://github.com/porsche-design-system/porsche-design-system/pull/2508))
- `Modal` fix hover state of dismiss button
  ([#2510](https://github.com/porsche-design-system/porsche-design-system/pull/2510))
- `Link Pure`, `Button Pure`: adjust offset of `:hover` and `active` styles
  ([#2511](https://github.com/porsche-design-system/porsche-design-system/pull/2511))
- `Tabs Bar`, `Tabs` ([#2521](https://github.com/porsche-design-system/porsche-design-system/pull/2521)):
  - `focus` state of tabpanel
  - Indicator bar height
- Optimize icon/text alignment of `Link Pure` and `Button Pure` in Safari
- `Select Wrapper` multiline option height and scaling behavior
  ([#2524](https://github.com/porsche-design-system/porsche-design-system/pull/2524))
- Fixed accessibility issues of `Tabs`, `Tabs Bar` and `Stepper Horizontal` to comply with v.4.7.0 of `axe-core`
  ([#2530](https://github.com/porsche-design-system/porsche-design-system/pull/2530))
- React: `patchRemixRunProcessBrowserGlobalIdentifier` binary now supports Remix 1.16.0
  ([#2537](https://github.com/porsche-design-system/porsche-design-system/pull/2537))
- Angular: added optional modifier to optional properties for better type checking in strict mode
  ([#2544](https://github.com/porsche-design-system/porsche-design-system/pull/2544))

#### Added

- Deprecation warning to `Icon` component if `lazy` prop is used
  ([#2521](https://github.com/porsche-design-system/porsche-design-system/pull/2521))
- `aria` prop to `Scroller` component
  ([#2530](https://github.com/porsche-design-system/porsche-design-system/pull/2530))

#### Changed

- Model signature asset of 718 model ([#2532](https://github.com/porsche-design-system/porsche-design-system/pull/2532))

### [3.0.0-rc.1] - 2023-04-19

#### Added

- Prop `name` for `Icon` supports `push-pin`, `push-pin-off`, `qr`, `pin-filled`, `shopping-cart-filled`,
  `shopping-bag-filled`, `logo-apple-podcast`, `logo-spotify` and `user-filled`
  ([#2471](https://github.com/porsche-design-system/porsche-design-system/pull/2471)).
- **[EXPERIMENTAL]** Prop `loading` for `Checkbox Wrapper`
  ([#2483](https://github.com/porsche-design-system/porsche-design-system/pull/2483))

#### Fixed

- `Wordmark`, `Crest` and `Model Signature` respect parent width/height
  ([#2479](https://github.com/porsche-design-system/porsche-design-system/pull/2479))
- `Button Tile`, `Link Tile` and `Link Tile Model Signature` are using correct border radius of
  `$pds-border-radius-large` ([#2473](https://github.com/porsche-design-system/porsche-design-system/pull/2473))
- `Text Field Wrapper` with `input type="search"` has better accessibility for clear button
  ([#2476](https://github.com/porsche-design-system/porsche-design-system/pull/2476))
- `Accordion` layout shift with nested accordions
  ([#2465](https://github.com/porsche-design-system/porsche-design-system/pull/2465))
- Color Contrast issues and rendering in Windows High Contrast Mode
  ([#2420](https://github.com/porsche-design-system/porsche-design-system/pull/2420))

### [3.0.0-rc.0] - 2023-04-11

#### Fixed

- Styles: `borderRadiusLarge` and `$pds-border-radius-large` are exposing correct value
  ([#2463](https://github.com/porsche-design-system/porsche-design-system/pull/2463))

### [3.0.0-alpha.6] - 2023-04-06

#### Added

- `xxl` breakpoint for all breakpoint customizable component values
  ([#2454](https://github.com/porsche-design-system/porsche-design-system/pull/2454))

#### Fixed

- Disabled color of `Icon` component ([#2446](https://github.com/porsche-design-system/porsche-design-system/pull/2446))
- Support of `Radio Button Wrapper` for name value with non-alphanumeric characters
  ([#2443](https://github.com/porsche-design-system/porsche-design-system/pull/2443))

#### Changed

- `Banner` is a controlled component now and its visibility has to be controlled via the `open` prop
  ([#2447](https://github.com/porsche-design-system/porsche-design-system/pull/2447))

```diff
- <p-banner></p-banner>
+ <p-banner open="true"></p-banner>
```

- Renamed all custom `change` events to `update` because of bad event emissions with native `change` events, e.g. with
  nested `select` or `input` elements

#### 🤖 Property deprecations 🤖

##### Accordion:

- Event `accordionChange` is deprecated, use `update` event instead.

```diff
- <PAccordion onAccordionChange={(e: CustomEvent<AccordionChangeEvent>) => {}} />
+ <PAccordion onUpdate={(e: CustomEvent<AccordionUpdateEvent>) => {}} />
```

##### Banner:

- Prop `persistent` is deprecated, use `dismissButton` instead.

```diff
- <p-banner persistent="true"></p-banner>
+ <p-banner dismiss-button="false"></p-banner>
```

##### Carousel:

- Event `carouselChange` is deprecated, use `update` event instead.

```diff
- <PCarousel onCarouselChange={(e: CustomEvent<CarouselChangeEvent>) => {}} />
+ <PCarousel onUpdate={(e: CustomEvent<CarouselUpdateEvent>) => {}} />
```

##### Inline Notification:

- Prop `persistent` is deprecated, use `dismissButton` instead.

```diff
- <p-inline-notification persistent="true"></p-inline-notification>
+ <p-inline-notification dismiss-button="false"></p-inline-notification>
```

##### Pagination:

- Event `pageChange` is deprecated, use `update` event instead.

```diff
- <PPagination onPageChange={(e: CustomEvent<PageChangeEvent>) => {}} />
+ <PPagination onUpdate={(e: CustomEvent<PaginationUpdateEvent>) => {}} />
```

##### Segmented Control:

- Event `segmentedControlChange` is deprecated, use `update` event instead.

```diff
- <PSegmentedControl onSegmentedControlChange={(e: CustomEvent<SegmentedControlChangeEvent>) => {}} />
+ <PSegmentedControl onUpdate={(e: CustomEvent<SegmentedControlUpdateEvent>) => {}} />
```

##### Stepper Horizontal:

- Event `stepChange` is deprecated, use `update` event instead.

```diff
- <PStepperHorizontal onStepChange={(e: CustomEvent<StepChangeEvent>) => {}} />
+ <PStepperHorizontal onUpdate={(e: CustomEvent<StepperHorizontalUpdateEvent>) => {}} />
```

##### Switch:

- Event `switchChange` is deprecated, use `update` event instead.

```diff
- <PSwitch onSwitchChange={(e: CustomEvent<SwitchChangeEvent>) => {}} />
+ <PSwitch onUpdate={(e: CustomEvent<SwitchUpdateEvent>) => {}} />
```

##### Table:

- Event `sortingChange` is deprecated, use `update` event instead.

```diff
- <PTable onSortingChange={(e: CustomEvent<SortingChangeEvent>) => {}} />
+ <PTable onUpdate={(e: CustomEvent<TableUpdateEvent>) => {}} />
```

##### Tabs:

- Event `tabChange` is deprecated, use `update` event instead.

```diff
- <PTabs onTabChange={(e: CustomEvent<TabChangeEvent>) => {}} />
+ <PTabs onUpdate={(e: CustomEvent<TabsUpdateEvent>) => {}} />
```

##### Tabs Bar:

- Event `tabChange` is deprecated, use `update` event instead.

```diff
- <PTabsBar onTabChange={(e: CustomEvent<TabChangeEvent>) => {}} />
+ <PTabsBar onUpdate={(e: CustomEvent<TabsUpdateEvent>) => {}} />
```

### [3.0.0-alpha.5] - 2023-03-30

#### Added

- `Wordmark` ([#2418](https://github.com/porsche-design-system/porsche-design-system/pull/2418))
- `Crest` ([#2437](https://github.com/porsche-design-system/porsche-design-system/pull/2437))

#### Changed

- Styles: changed color values of `theme[Light|Dark]ContrastMedium` and `theme[Light|Dark]Notification[*]` color tokens
  of `Styles` subpackage ([#2436](https://github.com/porsche-design-system/porsche-design-system/pull/2436))

### [3.0.0-alpha.4] - 2023-03-28

#### Changed

- `Table` matches new design language
  ([#2364](https://github.com/porsche-design-system/porsche-design-system/pull/2364/))

#### Added

- Styles: ([#2422](https://github.com/porsche-design-system/porsche-design-system/pull/2422))
  - `gridWide`
  - `gridWideColumnStart` and `$pds-grid-wide-column-start`
  - `gridWideColumnEnd` and `$pds-grid-wide-column-end`
  - `gridNarrowOffset`, `gridNarrowOffsetBase`, `gridNarrowOffsetS`, `gridNarrowOffsetXXL` and
    `$pds-grid-narrow-offset-base`, `$pds-grid-narrow-offset-s`, `$pds-grid-narrow-offset-xxl`
  - `gridBasicOffset`, `gridBasicOffsetBase`, `gridBasicOffsetS`, `gridBasicOffsetXXL` and
    `$pds-grid-basic-offset-base`, `$pds-grid-basic-offset-s`, `$pds-grid-basic-offset-xxl`
  - `gridExtendedOffset`, `gridExtendedOffsetBase`, `gridExtendedOffsetS`, `gridExtendedOffsetXXL` and
    `$pds-grid-extended-offset-base`, `$pds-grid-extended-offset-s`, `$pds-grid-extended-offset-xxl`
  - `gridWideOffset`, `gridWideOffsetBase`, `gridWideOffsetS`, `gridWideOffsetXXL` and `$pds-grid-wide-offset-base`,
    `$pds-grid-wide-offset-s`, `$pds-grid-wide-offset-xxl`
  - `gridFullOffset` and `$pds-grid-full-offset`
- `Button Tile` ([#2381](https://github.com/porsche-design-system/porsche-design-system/pull/2381))
- `Fieldset` ([#2404](https://github.com/porsche-design-system/porsche-design-system/pull/2404))
- `Link Tile Model Signature` ([#2388](https://github.com/porsche-design-system/porsche-design-system/pull/2388))
- Prop `activeSlideIndex` to `Carousel`
  ([#2421](https://github.com/porsche-design-system/porsche-design-system/pull/2421))
- Prop `slidesPerPage` supports value `auto` of `Carousel`
  ([#2421](https://github.com/porsche-design-system/porsche-design-system/pull/2421))
- Prop `scrollbar` for `Scroller` ([#2364](https://github.com/porsche-design-system/porsche-design-system/pull/2364/))
- Prop `theme` for `Table` ([#2364](https://github.com/porsche-design-system/porsche-design-system/pull/2364/))

#### Fixed

- React: missing animation of `Carousel` in certain scenarios

#### Changed

- Styles: `gridStyles` and `pds-grid()` are supporting an additional column range called `wide`
  ([#2422](https://github.com/porsche-design-system/porsche-design-system/pull/2422))
- Styles: SCSS version needs to be imported by `@porsche-design-system/components-js/styles` instead of
  `@porsche-design-system/components-js/styles/scss`
  ([#2422](https://github.com/porsche-design-system/porsche-design-system/pull/2422))

#### Removed

- `Banner`: CSS variable `--p-banner-position-type`
  ([#2422](https://github.com/porsche-design-system/porsche-design-system/pull/2422))
- Styles: `gridSafeZone`, `gridSafeZoneBase`, `gridSafeZoneXXL` and `$pds-grid-safe-zone-base`,
  `$pds-grid-safe-zone-xxl` ([#2422](https://github.com/porsche-design-system/porsche-design-system/pull/2422))
- Styles: `gridWidth`, `gridWidthMin`, `gridWidthMax` and `$pds-grid-width-min`, `$pds-grid-width-max`
  ([#2422](https://github.com/porsche-design-system/porsche-design-system/pull/2422))

#### 🤖 Property deprecations 🤖

##### Banner:

- Prop `width` has no effect anymore, instead the component is aligned with Porsche Grid "extended" by default.
  ([#2422](https://github.com/porsche-design-system/porsche-design-system/pull/2422))

#### 🤡 Component deprecations 🤡

##### Marque: ([#2418](https://github.com/porsche-design-system/porsche-design-system/pull/2418))

```diff
- <p-marque></p-marque>
+ <p-wordmark></p-wordmark>
```

##### Fieldset Wrapper: ([#2404](https://github.com/porsche-design-system/porsche-design-system/pull/2404))

```diff
- <p-fieldset-wrapper label="Some legend label">
+ <p-fieldset label="Some legend label">
  <p-text-field-wrapper label="Some label">
    <input type="text" name="some-name" />
  </p-text-field-wrapper>
- </p-fieldset-wrapper>
+ </p-fieldset>
```

### [3.0.0-alpha.3] - 2023-03-17

#### 🤖 Property deprecations 🤖

##### Accordion:

- Event `accordionChange` is deprecated, use `change` event instead.

```diff
- <PAccordion onAccordionChange={(e: CustomEvent<AccordionChangeEvent>) => {}} />
+ <PAccordion onChange={(e: CustomEvent<AccordionChangeEvent>) => {}} />
```

##### Banner:

- Named `slot="title"` is deprecated, use `heading` prop or `slot="heading"` instead.

```diff
<p-banner>
-  <span slot="title">Some heading</span>
+  <span slot="heading">Some heading</span>
   <span slot="description">Some notification description.</span>
</p-banner>

-<p-banner>
+<p-banner heading="Some heading" description="Some notification description.">
-  <span slot="title">Some heading</span>
-  <span slot="description">Some notification description.</span>
</p-banner>
```

##### Carousel:

- Prop `disablePagination` is deprecated, use `pagination` instead.
- Event `carouselChange` is deprecated, use `change` event instead.

```diff
- <p-carousel disable-pagination="true"></p-carousel>
+ <p-carousel pagination="false"></p-carousel>

- <PCarousel onCarouselChange={(e: CustomEvent<CarouselChangeEvent>) => {}} />
+ <PCarousel onChange={(e: CustomEvent<CarouselChangeEvent>) => {}} />
```

##### Divider:

- Prop `orientation` is deprecated, use `direction` instead.

```diff
- <p-divider orientation="horizontal"></p-divider>
+ <p-divider direction="horizontal"></p-divider>
```

##### Icon:

- Prop `colors`'s value `disabled` is removed, use `state-disabled` instead.

```diff
- <p-icon color="disabled"></p-icon>
+ <p-icon color="state-disabled"></p-icon>
```

##### Link Tile:

- Prop `weight`'s value `semibold` is deprecated, use `semi-bold` instead.

```diff
- <p-link-tile weight="semibold"></p-link-tile>
+ <p-link-tile weight="semi-bold"></p-link-tile>
```

##### Modal:

- Prop `disableCloseButton` is deprecated, use `dismissButton` instead.
- Event `close` is deprecated, use `dismiss` event instead.

```diff
- <p-modal disable-close-button="true"></p-modal>
+ <p-modal dismiss-button="false"></p-modal>

- <PModal onClose={(e: CustomEvent<void>) => {}} />
+ <PModal onDismiss={(e: CustomEvent<void>) => {}} />
```

##### Pagination:

- Props `allyLabelNext`, `allyLabelPage`, `allyLabelPrev` and `allyLabel` are deprecated.
- Event `pageChange` is deprecated, use `change` event instead.

```diff
- <p-pagination ally-label="Paginierung" ally-label-prev="Vorherige Seite" ally-label-next="Nächste Seite" ally-label-page="Seite"></p-pagination>
+ <p-pagination intl="{root: 'Paginierung', prev: 'Vorherige Seite', next: 'Nächste Seite', page: 'Seite'}"></p-pagination>

- <PPagination onPageChange={(e: CustomEvent<PageChangeEvent>) => {}} />
+ <PPagination onChange={(e: CustomEvent<PaginationChangeEvent>) => {}} />
```

##### Scroller:

- Prop `gradientColorScheme` is deprecated, use `gradientColor` instead.
- Prop `scrollIndicatorPosition` is deprecated, use `alignScrollIndicator` instead.

```diff
- <p-scroller gradient-color-scheme="surface"></p-scroller>
+ <p-scroller gradient-color="background-surface"></p-scroller>

- <p-scroller scroll-indicator-position="top"></p-scroller>
+ <p-scroller align-scroll-indicator="top"></p-scroller>
```

##### Segmented Control:

- Event `segmentedControlChange` is deprecated, use `change` event instead.

```diff
- <PSegmentedControl onSegmentedControlChange={(e: CustomEvent<SegmentedControlChangeEvent>) => {}} />
+ <PSegmentedControl onChange={(e: CustomEvent<SegmentedControlChangeEvent>) => {}} />
```

##### Stepper Horizontal:

- Event `stepChange` is deprecated, use `change` event instead.

```diff
- <PStepperHorizontal onStepChange={(e: CustomEvent<StepChangeEvent>) => {}} />
+ <PStepperHorizontal onChange={(e: CustomEvent<StepperHorizontalChangeEvent>) => {}} />
```

##### Switch:

- Event `switchChange` is deprecated, use `change` event instead.

```diff
- <PSwitch onSwitchChange={(e: CustomEvent<SwitchChangeEvent>) => {}} />
+ <PSwitch onChange={(e: CustomEvent<SwitchChangeEvent>) => {}} />
```

##### Table:

- Event `sortingChange` is deprecated, use `change` event instead.

```diff
- <PTable onSortingChange={(e: CustomEvent<SortingChangeEvent>) => {}} />
+ <PTable onChange={(e: CustomEvent<TableChangeEvent>) => {}} />
```

##### Tabs:

- Prop `gradientColorScheme` is deprecated, use `gradientColor` instead.
- Prop `weight`'s value `semibold` is deprecated, use `semi-bold` instead.
- Event `tabChange` is deprecated, use `change` event instead.

```diff
- <p-tabs gradient-color-scheme="surface"></p-tabs>
+ <p-tabs gradient-color="background-surface"></p-tabs>

- <p-tabs weight="semibold"></p-tabs>
+ <p-tabs weight="semi-bold"></p-tabs>

- <PTabs onTabChange={(e: CustomEvent<TabChangeEvent>) => {}} />
+ <PTabs onChange={(e: CustomEvent<TabsChangeEvent>) => {}} />
```

##### Tabs Bar:

- Prop `gradientColorScheme` is deprecated, use `gradientColor` instead.
- Prop `weight`'s value `semibold` is deprecated, use `semi-bold` instead.
- Event `tabChange` is deprecated, use `change` event instead.

```diff
- <p-tabs-bar gradient-color-scheme="surface"></p-tabs-bar>
+ <p-tabs-bar gradient-color="background-surface"></p-tabs-bar>

- <p-tabs-bar weight="semibold"></p-tabs>
+ <p-tabs-bar weight="semi-bold"></p-tabs>

- <PTabsBar onTabChange={(e: CustomEvent<TabChangeEvent>) => {}} />
+ <PTabsBar onChange={(e: CustomEvent<TabsChangeEvent>) => {}} />
```

##### Tag:

- Prop `color`'s value `notification-warning`, `notification-success` and `notification-error` are deprecated, use
  `notification-warning-soft`, `notification-success-soft` and `notification-error-soft` instead.

```diff
- <p-tag color="notification-warning"></p-tag>
+ <p-tag color="notification-warning-soft"></p-tag>

- <p-tag color="notification-success"></p-tag>
+ <p-tag color="notification-success-soft"></p-tag>

- <p-tag color="notification-error"></p-tag>
+ <p-tag color="notification-error-soft"></p-tag>
```

##### Text Field Wrapper:

- Prop `showCharacterCount` is deprecated, use `showCounter` instead.

```diff
- <p-text-field-wrapper show-character-count="false">
+ <p-text-field-wrapper show-counter="false">
    <input type="text" maxlength="20" />
</p-text-field-wrapper>
```

##### Textarea Wrapper:

- Prop `showCharacterCount` is deprecated, use `showCounter` instead.

```diff
- <p-textarea-wrapper show-character-count="false">
+ <p-textarea-wrapper show-counter="false">
    <textarea maxlength="80"></textarea>
</p-textarea-wrapper>
```

##### Text List

- Props `listType` and `orderType` are deprecated, use `type` instead.

```diff
- <p-text-list list-type="unordered"></p-text-list>
+ <p-text-list type="unordered"></p-text-list>

- <p-text-list list-type="ordered" order-type="numbered"></p-text-list>
+ <p-text-list type="numbered"></p-text-list>

- <p-text-list list-type="ordered" order-type="alphabetically"></p-text-list>
+ <p-text-list type="alphabetically"></p-text-list>
```

#### Added

- `Text`, `Icon`, `Button Pure` and `Link Pure` support value `xx-small` for prop `size`
- `Display` supports value `small` for prop `size`
- Partials: `getInitialStyles` supports multi prefix, e.g.
  `getInitialStyles({ prefix: ['', 'some-prefix', 'another-prefix'] });`
- Styles: `displaySmallStyle` and `$pds-display-small`
- Styles: `textXXSmallStyle` and `$pds-text-xx-small`
- Styles: `fontSizeDisplaySmall` and `$pds-font-size-display-small`
- Styles: `fontSizeTextXXSmall` and `$pds-font-size-text-xx-small`
- Styles: `getHoverStyle` and `pds-hover()`
- `Banner` has `heading` and `description` prop as well as `slot="heading"` and deprecated `slot="title"`
- Custom events have consistent names across components and deprecated old event names
  - `Accordion` emits `change` and deprecated `accordionChange` event
  - `Carousel` emits `change` and deprecated `carouselChange` event
  - `Modal` emits `dismiss` and deprecated `close` event
  - `Pagination` emits `change` and deprecated `pageChange` event
  - `Segmented Control` emits `change` and deprecated `segmentedControlChange` event
  - `Stepper Horizontal` emits `change` and deprecated `stepChange` event
  - `Switch` emits `change` and deprecated `switchChange` event
  - `Table` emits `change` and deprecated `sortingChange` event
  - `Tabs` emits `change` and deprecated `tabChange` event
  - `Tabs Bar` emits `change` and deprecated `tabChange` event
- Props have consistent names across components and deprecated old props
  - `Carousel` got `pagination` prop and deprecated `disablePagination` prop
  - `Divider` got `direction` prop and deprecated `orientation` prop
  - `Modal` got `dismissButton` prop and deprecated `disableCloseButton` prop
  - `Pagination` got `intl` prop and deprecated `allyLabelNext`, `allyLabelPage`, `allyLabelPrev` and `allyLabel` props
  - `Scroller` got `gradientColor` prop and deprecated `gradientColorScheme` prop
  - `Scroller` got `alignScrollIndicator` prop and deprecated `scrollIndicatorPosition` prop
  - `Tabs` got `gradientColor` prop and deprecated `gradientColorScheme` prop
  - `Tabs Bar` got `gradientColor` prop and deprecated `gradientColorScheme` prop
  - `Text Field Wrapper` got `showCounter` prop and deprecated `showCharacterCount` prop
  - `Textarea Wrapper` got `showCounter` prop and deprecated `showCharacterCount` prop
  - `Text List` got `type` prop and deprecated `listType` and `orderType` prop
- Props have consistent values across components and deprecated old values
  - `Icon` prop `color` got value `state-disabled` and removed `disabled` value
  - `Link Tile` prop `weight` got value `semi-bold` and deprecated `semibold` value
  - `Tabs Bar` and `Tabs` prop `weight` got value `semi-bold` and deprecated `semibold` value
  - `Tag` prop `color` got values `notification-info-soft`, `notification-warning-soft`, `notification-success-soft`,
    `notification-error-soft` and deprecated `notification-warning`, `notification-success`, `notification-error` values

#### Changed

- `Display` uses font-weight regular and font-style normal
- Partials: `getInitialStyles` matches new design language
- Partials: All component related, slotted Light DOM styles have been moved to `getInitialStyles`
- Styles: `getFocusStyle` and `pds-focus()` doesn't need `theme` parameter anymore
- Styles: `breakpoint{Base|XS|S|M|L|XL|XXL}` and `$pds-breakpoint-{base|xs|s|m|l|xl|xxl}` are provided as number without
  unit (px)
- `Link Tile` matches new design language
- Typings for all component props start with the component name, e.g. `SwitchAlignLabel`, `TabsBarGradientColor` or
  `LinkPureIcon`
- `Icon` prop `color` value `disabled` is renamed to `state-disabled`
- `Tag` prop `color` value `notification-info` is renamed to `notification-info-soft`

#### Fixed

- `Text Field Wrapper` calendar and time indicator icons respect color definition in dark theme
- `Text Field Wrapper` has correct height when type date or time is used
- Partials: Typings of return value with and without options parameter
- `Modal` scrolling behavior on mouse drag

#### Removed

- `Heading`: value `xxx-large` for prop `size`
- Styles: `headingXXXLargeStyle` and `$pds-heading-xxx-large`
- Styles: `fontSizeHeadingXXLarge` and `$pds-font-size-heading-xx-large`

### [3.0.0-alpha.2] - 2023-02-27

#### 🤖 Property deprecations 🤖

##### Carousel:

- Prop `wrap-content` is deprecated.

```diff
- <p-carousel wrap-content="true"></p-carousel>
+ <p-carousel></p-carousel>
```

##### Divider:

- Prop values `neutral-contrast-low | neutral-contrast-medium | neutral-contrast-high` of `color` prop are deprecated.

```diff
- <p-divider color="neutral-contrast-low"></p-divider>
+ <p-divider color="contrast-low"></p-divider>

- <p-divider color="neutral-contrast-medium"></p-divider>
+ <p-divider color="contrast-medium"></p-divider>

- <p-divider color="neutral-contrast-high"></p-divider>
+ <p-divider color="contrast-high"></p-divider>
```

#### Changed

- `Divider`, `Button Group`, `Carousel` and `Text List` match new design language
- Background color of `Scroller`'s `prev` and `next` buttons in dark theme
- Partials: Removed deprecated `withoutTags` option for all partials, please use `format: 'jsx'` instead
- `Content Wrapper` default value of prop `width` has changed from `basic` to `extended`

#### Added

- `Model Signature`
- Props `align-header` and `width` for `Carousel`
- Vue: plugin functions `createPorscheDesignSystem` and `usePorscheDesignSystemPlugin`

#### Fixed

- `Radio Button Wrapper` keyboard arrow navigation
- `Button Pure` and `Link Pure` lagging active state background when scrolling on iOS

### [3.0.0-alpha.1] - 2023-02-16

#### Added

- Porsche Next font supports Vietnamese charset
- Prop `color` of `Icon` supports `disabled`
- React: `patchRemixRunProcessBrowserGlobalIdentifier` binary to support SSR components with Remix

#### Changed

- `Stepper Horizontal` matches new design language
- Styles: Optimize design tokens "spacing", "typography" and "theme" provided by styles sub-package
  `@porsche-design-system/components-{js|angular|react|vue}/styles`
- Styles: Use calc() instead of max() to calculate padding for `gridStyle` (JS) and `pds-grid()` (SCSS)
- Styles: `gridStyle` (JS) and `pds-grid()` (SCSS) uses optimized grid gap

### [3.0.0-alpha.0] - 2023-02-08

#### Note to the new `v3` major release of the Porsche Design System

With the new **Porsche Design Language** comes a lot of changes regarding layout and design principles. To keep
refactoring efforts as low as possible when upgrading from `v2` to `v3`, **breaking changes** were avoided as far as
possible. Nevertheless, there are a few breaking changes and some more deprecations which should receive attention.

#### 👹 Breaking Changes 👹

##### Button:

- Removed deprecated prop `tabbable`.

```diff
- <p-button tabbable="false">Some label</p-button>
+ <p-button tabindex="-1">Some label</p-button>
```

- Default value of prop `icon` has changed from `arrow-head-right` to `none`. Therefore, the `icon` property **must** be
  set if the component has the `hide-label` property.

```diff
- <p-button hide-label="true">Some label</p-button>
+ <p-button hide-label="true" icon="arrow-right">Some label</p-button>

- <p-button hide-label="{ base: true, m: false }">Some label</p-button>
+ <p-button hide-label="{ base: true, m: false }" icon="arrow-right">Some label</p-button>
```

##### Button Pure:

- Removed `subline` slot (visually not intended anymore).

```diff
<p-button-pure>
  Some label
-   <p slot="subline">Some Subline</p>
</p-button-pure>
```

- Removed deprecated prop `tabbable`.

```diff
- <p-button-pure tabbable="false">Some label</p-button-pure>
+ <p-button-pure tabindex="-1">Some label</p-button-pure>
```

##### Icon:

- Value `inherit` for prop `color` works slightly different to the previous major version. A CSS filter is required to
  apply custom coloring to take advantage of using an SVG embedded in an `<img/>` for better SSR support and loading
  performance in general.

```diff
- <p-icon color="inherit" style="color: white;"></p-icon>
+ <p-icon color="inherit" style="filter: invert(100%);"></p-icon>
```

- Camel case syntax for `name` prop isn't supported, please use param case syntax instead (TypeScript typings have been
  updated too).

```diff
- <p-icon name="arrowRight"></p-icon>
+ <p-icon name="arrow-right"></p-icon>
```

##### Link:

- Default value of prop `icon` has changed from `arrow-head-right` to `none`. Therefore, the `icon` property **must** be
  set if the component has the `hide-label` property.

```diff
- <p-link href="#" hide-label="true">Some label</p-link>
+ <p-link href="#" hide-label="true" icon="arrow-right">Some label</p-link>

- <p-link href="#" hide-label="{ base: true, m: false }">Some label</p-link>
+ <p-link href="#" hide-label="{ base: true, m: false }" icon="arrow-right">Some label</p-link>
```

##### Link Pure:

- Removed `subline` slot (visually not intended anymore).

```diff
<p-link-pure href="#">
  Some label
-   <p slot="subline">Some Subline</p>
</p-link-pure>
```

##### Marque:

- Removed `variant` property.

```diff
- <p-marque variant="75-years"></p-marque>
+ <p-marque></p-marque>
// or even better, replace component by wordmark
+ <p-wordmark></p-wordmark>
```

##### Switch:

- Removed deprecated prop `tabbable`.

```diff
- <p-switch tabbable="false">Some label</p-switch>
+ <p-switch tabindex="-1">Some label</p-switch>
```

##### Partials:

- `getIconLinks()` partial accepts only param-cased icon names.

```diff
- require('@porsche-design-system/components-js/partials').getIconLinks({ icons: ['arrowRight'] })

+ require('@porsche-design-system/components-js/partials').getIconLinks({ icons: ['arrow-right'] })
```

##### CSS global scope:

- Changed naming of CSS global variables names.

```diff
- --p-animation-duration__spinner
- --p-animation-duration__banner
+ --p-animation-duration
```

#### 🤡 Component deprecations 🤡

All deprecated components are refactored to match the new design language, therefor it's technically not breaking, but
we highly recommend to migrate to the mentioned alternative, since those deprecated components will be removed with next
major version.

##### Content Wrapper:

- Component is deprecated and will be removed with the next major release. Please use **[Porsche Grid](styles/grid)**
  instead, which is based on [CSS Grid](https://css-tricks.com/snippets/css/complete-guide-grid) covering the specific
  layout needs for a harmonic appearance across all digital Porsche touch-points.

##### Flex:

- Component is deprecated and will be removed with the next major release. In general, please use native
  [CSS Flex](https://css-tricks.com/snippets/css/a-guide-to-flexbox) instead for better performance and more
  standardized layout technique.

##### Grid:

- Component is deprecated and will be removed with the next major release. In general, please use native
  [CSS Grid](https://css-tricks.com/snippets/css/complete-guide-grid) in combination with
  **[Porsche Grid](styles/grid)** instead for better performance and more standardized layout technique.

##### Headline:

```diff
- <p-headline>The quick brown fox jumps over the lazy dog</p-headline>
+ <p-heading>The quick brown fox jumps over the lazy dog</p-heading>
```

##### Link Social:

- Component is deprecated and will be removed with the next major release. Please use the **[Link](components/link)**
  component instead.

#### 🤖 Property deprecations 🤖

All deprecated properties are still present without any effect, therefor it's technically not breaking, but we highly
recommend to migrate and remove the deprecated props since those ones will be removed with next major version.

##### Button Pure:

- Prop `weight` is deprecated, only regular font weight will be applied.

```diff
- <p-button-pure weight="thin">Some label</p-button-pure>
- <p-button-pure weight="regular">Some label</p-button-pure>
- <p-button-pure weight="semibold">Some label</p-button-pure>
- <p-button-pure weight="bold">Some label</p-button-pure>
+ <p-button-pure>Some label</p-button-pure>
```

##### Content Wrapper (deprecated):

- Prop `theme` and `background-color` are deprecated.

```diff
- <p-content-wrapper theme="dark" background-color="default">Some content</p-content-wrapper>
+ <p-content-wrapper>Some content</p-content-wrapper>
```

##### Grid (deprecated):

- The `gutter` property is deprecated and has no effect anymore. Instead, a fluid gutter depending on the viewport width
  is used.

```diff
- <p-grid gutter="16">Some content</p-grid>
- <p-grid gutter="24">Some content</p-grid>
- <p-grid gutter="36">Some content</p-grid>
+ <p-grid>Some content</p-grid>
```

##### Icon:

- Prop `lazy` is deprecated.

```diff
- <p-icon lazy="true"></p-icon>
+ <p-icon></p-icon>
```

##### Link Pure:

- Prop `weight` is deprecated, only regular font weight will be applied.

```diff
- <p-link-pure href="#" weight="thin">Some label</p-link-pure>
- <p-link-pure href="#" weight="regular">Some label</p-link-pure>
- <p-link-pure href="#" weight="semibold">Some label</p-link-pure>
- <p-link-pure href="#" weight="bold">Some label</p-link-pure>
+ <p-link-pure href="#">Some label</p-link-pure>
```

##### Segmented Control:

- Prop `background-color` is deprecated.

```diff
- <p-segmented-control background-color="background-surface">
   <p-segmented-control-item value="xs">XS</p-segmented-control-item>
   <p-segmented-control-item value="s">S</p-segmented-control-item>
 </p-segmented-control>
+ <p-segmented-control>
   <p-segmented-control-item value="xs">XS</p-segmented-control-item>
   <p-segmented-control-item value="s">S</p-segmented-control-item>
 </p-segmented-control>
```

#### 👾 Property value deprecations 👾

All deprecated values are mapped to new ones, therefor it's technically not breaking, but we highly recommend to migrate
to the new values since those ones will be removed with next major version.

##### Banner:

- Prop value `fluid` of `width` prop is deprecated.

```diff
- <p-banner width="fluid"></p-banner>
+ <p-banner></p-banner>
```

- Prop value `neutral` of `state` prop is deprecated.

```diff
- <p-banner state="neutral">
  <span slot="title">Some banner title</span>
  <span slot="description">Some banner description. You can also add inline <a href="https://porsche.com">links</a> to route to another page.</span>
 </p-banner>
+ <p-banner state="info">
  <span slot="title">Some banner title</span>
  <span slot="description">Some banner description. You can also add inline <a href="https://porsche.com">links</a> to route to another page.</span>
 </p-banner>
```

##### Content Wrapper:

- Prop value `fluid` of `width` prop is deprecated.

```diff
- <p-content-wrapper width="fluid">Some content</p-content-wrapper>
+ <p-content-wrapper>Some content</p-content-wrapper>
```

##### Icon:

- Prop values
  `brand | default | neutral-contrast-low | neutral-contrast-medium | neutral-contrast-high | notification-neutral` of
  `color` prop are deprecated.

```diff
- <p-icon color="brand"></p-icon>
+ <p-icon color="primary"></p-icon>

- <p-icon color="default"></p-icon>
+ <p-icon color="primary"></p-icon>

- <p-icon color="neutral-contrast-low"></p-icon>
+ <p-icon color="contrast-low"></p-icon>

- <p-icon color="neutral-contrast-medium"></p-icon>
+ <p-icon color="contrast-medium"></p-icon>

- <p-icon color="neutral-contrast-high"></p-icon>
+ <p-icon color="contrast-high"></p-icon>

- <p-icon color="neutral-contrast-neutral"></p-icon>
+ <p-icon color="contrast-info"></p-icon>
```

##### Inline Notification:

- Prop value `neutral` of `state` prop is deprecated.

```diff
- <p-inline-notification state="neutral"></p-inline-notification>
+ <p-inline-notification state="info"></p-inline-notification>
```

##### Tag:

- Prop value `notification-neutral | neutral-contrast-high | background-default` of `color` prop is deprecated.

```diff
- <p-tag color="notification-neutral">Color label</p-tag>
+ <p-tag color="notification-info">Color label</p-tag>

- <p-tag color="neutral-contrast-high">Color label</p-tag>
+ <p-tag color="primary">Color label</p-tag>

- <p-tag color="background-default">Color label</p-tag>
+ <p-tag color="background-base">Color label</p-tag>
```

##### Tag Dismissible:

- Prop value `background-default` of `color` prop is deprecated.

```diff
- <p-tag-dismissible color="background-default">Color label</p-tag-dismissible>
+ <p-tag-dismissible color="background-base">Color label</p-tag-dismissible>
```

##### Text:

- Prop value `thin | semibold` of `weight` prop is deprecated.

```diff
- <p-text weight="thin">Some text</p-text>
+ <p-text>Some text</p-text>

- <p-text weight="semibold">Some text</p-text>
+ <p-text weight="semi-bold">Some text</p-text>
```

- Prop value
  `brand | default | neutral-contrast-low | neutral-contrast-medium | neutral-contrast-high | notification-neutral` of
  `color` prop is deprecated.

```diff
- <p-text color="brand">Some text</p-text>
+ <p-text>Some text</p-text>

- <p-text color="default">Some text</p-text>
+ <p-text>Some text</p-text>

- <p-text color="neutral-contrast-low">Some text</p-text>
+ <p-text color="contrast-low">Some text</p-text>

- <p-text color="neutral-contrast-medium">Some text</p-text>
+ <p-text color="contrast-medium">Some text</p-text>

- <p-text color="neutral-contrast-high">Some text</p-text>
+ <p-text color="contrast-high">Some text</p-text>

- <p-text color="notification-neutral">Some text</p-text>
+ <p-text color="notification-info">Some text</p-text>
```

##### ToastManager:

- Prop value `neutral` of `state` parameter is deprecated.

```diff
- …addMessage({ text: `Some message`, state: 'neutral' })
+ …addMessage({ text: `Some message`, state: 'info' })
```

#### Added

- `Display` component
- `Heading` component
- Prop `underline` for `Link Pure`
- Prop `theme` for `Checkbox Wrapper`, `Radio Button Wrapper`, `Popover`, `Tag Dismissible`, `Textarea Wrapper`,
  `Text Field Wrapper` and `Fieldset Wrapper`
- Prop `size` for `Icon` supports `x-small` and `x-large`
- Prop `size` for `Accordion` `compact="true"` supports `medium`

#### Changed

- `Spinner`, `Icon`, `Link Pure`, `Button Pure`, `Link`, `Link Social`, `Button`, `Checkbox Wrapper`,
  `Radio Button Wrapper`, `Popover`, `Modal`, `Select Wrapper`, `Tag`, `Tag Dismissible`, `Textarea Wrapper`,
  `Inline Notification`, `Banner`, `Toast`, `Grid`, `Flex`, `Pagination`, `Scroller`, `Accordion`, `Text`,
  `Text Field Wrapper`, `Content Wrapper`, `Segmented Control`, `Tabs`, `Tabs Bar`, `Headline` and `Fieldset Wrapper`
  match new design language
- `Icon` supports
  `primary | contrast-low | contrast-medium | contrast-high | notification-success | notification-warning | notification-error | notification-info | inherit`
  for `color` prop
- Default value of prop `width` of `Banner` has changed from `basic` to `extended`
- Default value of prop `action-icon` of `Inline Notification` has changed from `arrow-head-right` to `arrow-right`
- Default value of prop `name` of `Icon` has changed from `arrow-head-right` to `arrow-right`
- Default value of prop `variant` of `Link` and `Button` has changed from `secondary` to `primary`

#### Removed

- Custom slotted CSS for mostly all components. Equivalent styles are now provided by `getInitialStyles()` partial
  instead.
- `applyNormalizeStyles` option from `getInitialStyles()` partial which is applied by default now.

### [2.20.0] - 2023-02-06

### [2.20.0-rc.1] - 2023-02-06

### [2.20.0-rc.0] - 2023-01-30

#### Added

- `applyNormalizeStyles` option for `getInitialStyles()` partial which includes basic css styles for Light DOM

### [2.19.1-rc.1] - 2023-01-18

#### Added

- `jsdom-polyfill` subpackage is available at `@porsche-design-system/components-{js|angular|react|vue}/jsdom-polyfill`
  and can be used to have working web components in jsdom based tests (e.g. jest)
- `testing` subpackage is available at `@porsche-design-system/components-{js|angular|react|vue}/testing` to provide
  `getByRoleShadowed`, `getByLabelTextShadowed` and `getByTextShadowed` utilities which use `@testing-library/dom`
  queries internally to support Shadow DOM
- Validation if `prefix` is already reserved by a different version upon initialization of the Porsche Design System

#### Fixed

- `componentsReady()` waits for Porsche Design System being initialized before checking components which can happen in
  certain test scenarios without partials

### [2.19.1-rc.0] - 2023-01-18

#### Fixed

- Bug in `@porsche-design-system/components-react/ssr` where in some cases during SSG an error was thrown when
  components render their children conditionally

### [2.19.0] - 2022-12-22

### [2.19.0-rc.2] - 2022-12-22

### [2.19.0-rc.1] - 2022-12-22

#### Fixed

- `Stepper Horizontal` calculation of scroll position when used within any parent that has a margin or padding

### [2.19.0-rc.0] - 2022-12-21

#### Added

- Vue: typed components are available via the `@porsche-design-system/components-vue` package

#### Fixed

- `Modal` focus cycle when pressing Shift Tab right after it was opened

### [2.18.0] - 2022-12-15

### [2.18.0-rc.2] - 2022-12-14

#### Added

- Validation to ensure crucial partials are used.  
  **Disclaimer:** The Porsche Design System will **not** inject its initial styles anymore. Please use the
  `getInitialStyles()` partial to reduce flash of unstyled content (FOUC) as described here:
  [getInitialStyles() documentation](https://designsystem.porsche.com/latest/partials/initial-styles)

#### Changed

- `line-height` calculation for all components is handled CSS only now by using `ex`-unit in combination with `calc()`
  which gives the best performance, the easiest possible integration and respects UI best practices in having **larger**
  `line-height` values for **small** `font-size` definitions and **smaller** `line-height` values for **larger**
  `font-size` definitions. The calculated values by CSS slightly differ compared to the ones calculated by JavaScript,
  which might result in minor visual changes.

#### Fixed

- Screen reader announcements of `Textfield` and `Textarea` in `counter` mode
- Screen reader announcements in `Select Wrapper`

### [2.18.0-rc.1] - 2022-11-24

#### Added

- `Carousel` now has a `rewind` property, better prev/next icons, a `max-width` for `heading` and `description` and
  support for slotted `description`

#### Fixed

- `Select Wrapper` height if text is zoomed up to 200%

### [2.18.0-rc.0] - 2022-11-17

#### Added

- SSR/SSG ready components using Declarative Shadow DOM for Next JS are shipped via
  `@porsche-design-system/components-react/ssr`. To use it simply change your imports.

**Important:** make sure to apply the new `getDSRPonyfill()` partial right before your closing `</body>` tag. More
information can be found here:
[getDSRPonyfill() documentation](https://designsystem.porsche.com/latest/partials/dsr-ponyfill)

```diff
- import { PorscheDesignSystemProvider, PButton, ... } from '@porsche-design-system/components-react';
+ import { PorscheDesignSystemProvider, PButton, ... } from '@porsche-design-system/components-react/ssr';
+ import { getDSRPonyfill } from '@porsche-design-system/components-react/partials';
```

#### Changed

- Improve height calculation for `Accordion`
- Slotted anchor support for `Link Pure` is stricter (In case slotted `<a>` is used it must be a direct child of
  `Link Pure`)
- `getFontLinks()` partial now has `{ weights: ['regular', 'semi-bold'] }` for a default

### [2.17.0] - 2022-10-31

### [2.17.0-rc.0] - 2022-10-31

#### Added

- `Link Tile`

#### Fixed

- `Scroller` bug where scrollable content was not fully hidden by the gradient, when zoomed into the page.

#### Changed

- Removed `!important` keyword from css property `display` of `Link Pure` and `Button Pure`

### [2.16.3] - 2022-10-21

### [2.16.3-rc.0] - 2022-10-21

#### Fixed

- `Button Pure` and `Link Pure` error when using `size="inherit"` and `icon="none"`

#### Changed

- Replaced all internal usage of `Text` and `Headline` components

### [2.16.2] - 2022-09-15

### [2.16.2-rc.0] - 2022-09-15

#### Fixed

- Issue with `Popover` where drop-shadow is not shown correctly in Chrome >= 105
- Issue with `Carousel` and `wrap-content="true"` where the layout was out of sync with `Content Wrapper` for
  viewports >= 1760px.
- `Select Wrapper` with custom dropdown keeps attribute changes of native select options in sync if changed
  programmatically

### [2.16.1] - 2022-09-09

#### Fixed

- Issue with `Options` typing import for `Carousel`

### [2.16.0] - 2022-09-08

### [2.15.1-rc.1] - 2022-09-08

#### Added

- `Carousel`
- `Scroller`

#### Changed

- `Stepper Horizontal` now has `size` property
- `Stepper Horizontal` uses improved focus behavior in case it becomes scrollable and scroll indicators are centered
  correctly.
- `Tabs Bar` uses improved focus behavior in case it becomes scrollable and scroll indicators are centered correctly.

### [2.15.1-rc.0] - 2022-08-24

#### Fixed

- `Radio Button Wrapper` visual selection change bug in Safari >= 15.5

### [2.15.0] - 2022-08-22

### [2.15.0-rc.1] - 2022-08-18

#### Changed

- Downgraded `@angular` to `v13` to ensure backwards compatibility of `@porsche-design-system/components-angular`

### [2.15.0-rc.0] - 2022-08-16

#### Fixed

- `Popover` visual shadow bug in Safari
- `Stepper Horizontal Item` bug where pseudo styles of the counter element were overridable

### [2.15.0-beta.0] - 2022-08-05

#### Fixed

- `Tabs` & `Tabs Bar` `size` property when using `BreakpointCustomizable`

#### Changed

- `Modal` uses poly fluid sizing for outer spacing
- `Banner` uses poly fluid sizing for outer spacing
- `Content Wrapper` uses poly fluid sizing for inner spacing
- `Modal` min-width is slightly updated to perfectly fit into content area of `Content Wrapper` at 320px viewport width

#### Added

- Validation of properties for all components
- `Text Field Wrapper` with `input type="search"` is clearable via Escape key and custom clear button across browsers
- `Text Field Wrapper` with `input type="search"` shows a "Locate me" button when `actionIcon="locate"` is set, emits
  the `action` event on click and can be put into a loading state via `actionLoading="true"`

### [2.14.0] - 2022-07-11

### [2.14.0-rc.1] - 2022-07-11

### [2.14.0-rc.0] - 2022-07-11

#### Added

- `getBrowserSupportFallbackScript()` partial supporting `cdn` and `format` options as replacement for
  `includeOverlay()` of `@porsche-design-system/browser-notification` npm package
- `getCookiesFallbackScript()` partial supporting `cdn` and `format` options as replacement for `includeCookieOverlay()`
  of `@porsche-design-system/browser-notification` npm package

#### Changed

- `getMetaTagsAndIconLinks()` partial to return `theme-color` meta tags with `prefers-color-scheme: {light|dark}` media
  query

### [2.13.0] - 2022-06-23

### [2.13.0-rc.5] - 2022-06-23

#### Fixed

- `Stepper Horizontal Item` `state` validation
- `Button` and `Link` with `theme="dark" variant="tertiary"` and `Tag Dismissible` bug on Safari < v15.5 where wrong
  colors on hover were shown

### [2.13.0-rc.4] - 2022-06-22

#### Added

- `Stepper Horizontal`

### [2.13.0-rc.3] - 2022-06-22

#### Added

- `Segmented Control`

### [2.13.0-rc.2] - 2022-06-21

### [2.13.0-rc.1] - 2022-06-21

### [2.13.0-rc.0] - 2022-06-21

#### Changed

- `Button`, `Button Pure` and `Switch` apply `aria-disabled="true"` instead of `disabled` attribute to native button
  internally in case `disabled` and/or `loading` property is set

### [2.12.1] - 2022-05-25

### [2.12.1-rc.0] - 2022-05-25

#### Fixed

- Issue with `JssStyle` typing import

### [2.12.0] - 2022-05-19

#### Changed

- npm package is prepared for public release on [npmjs.org](https://npmjs.com)

### [2.12.0-rc.2] - 2022-05-12

### [2.12.0-rc.1] - 2022-05-11

### [2.12.0-rc.0] - 2022-05-04

#### Added

- `Table Head Cell` now has a `multiline` property

#### Changed

- `Headline` has no `hypens` / `overflow-wrap` style by default
- Partials now throw an exception if they are executed in browser

#### Fixed

- Exception in `Headline`, `Select Wrapper`, `Text` and `Text List` when changing `theme` prop from `dark` to `light`
- `getInitialStyles()` partial now returns `.hydrated` styles, too

### [2.11.0-skeletons] - 2022-04-21

### [2.11.0] - 2022-04-21

### [2.11.0-rc.0] - 2022-04-20

#### Added

- `Tag`
- `Tag Dismissible`

### [2.10.0-skeletons] - 2022-04-13

### [2.10.0] - 2022-04-13

### [2.9.3-rc.1] - 2022-04-06

#### Added

- `Text Field Wrapper` now has a `showCharacterCount` property which can be used to hide the character count when a
  `maxLength` attribute is set on the wrapped `input`.
- `Textarea Wrapper` now has a `showCharacterCount` property which can be used to hide the character count when a
  `maxLength` attribute is set on the wrapped `textarea`.

### [2.9.3-rc.0-skeletons] - 2022-03-29

### [2.9.3-rc.0] - 2022-03-28

#### Added

- `Text Field Wrapper` supports `unit` property on `input type="text"`
- `Marque` optional configurable clickable/focusable area by defining padding on host element

#### Fixed

- `Tabs Item` improved accessibility
- Angular: circular dependency in development mode in `2.9.2-skeletons`

### [2.9.2-skeletons] - 2022-03-24

#### Added

- **[EXPERIMENTAL]** `getInitialStyles` partial now accepts a `skeletonTagNames` array of component names that will
  initially have skeleton styles while the Porsche Design System is loading
- **[EXPERIMENTAL]** `Button`, `Button Pure`, `Checkbox Wrapper`, `Fieldset Wrapper`, `Link`, `Link Pure`,
  `Link Social`, `Radio Button Wrapper`, `Select Wrapper`, `Text Field Wrapper`, `Textarea Wrapper` can now have initial
  skeleton styles when passed as `skeletonTagNames` to the `getInitialStyles` partial

### [2.9.2] - 2022-03-24

### [2.9.2-rc.1] - 2022-03-23

#### Fixed

- Bug caused by Chrome where hover styles of `Link Pure` are not displayed correctly

### [2.9.2-rc.0] - 2022-03-22

#### Added

- Normalized font behavior (`hyphen`, `overflow-wrap` and `text-size-adjust`) across components

#### Fixed

- `Modal` scrolling and pinch to zoom on iOS
- `Modal` initial position if scrollable
- `Table Head Cell` sort icon `asc` + `desc`

### [2.9.1] - 2022-03-10

### [2.9.1-rc.0] - 2022-03-09

#### Added

- Styles for slotted `<button>` in `Text`

#### Changed

- `Modal` heading and aria validation happens only when open

#### Fixed

- React: bundling format of partials

### [2.9.0] - 2022-02-28

### [2.9.0-rc.1] - 2022-02-25

#### Fixed

- `Modal` focus trap respecting elements in shadow DOM and dynamically added/removed elements on first level
- `Tabs Item` focus outline on click in Safari
- Error while using partials in Vanilla JS and Angular

### [2.9.0-rc.0] - 2022-02-16

#### Added

- `getFontFaceStylesheet` returns additional `<link>` tags with `rel="preconnect"` and `rel="dns-prefetch"`
- Option `format` to partials `getFontFaceStylesheet`, `getComponentChunkLinks()`, `getFontLinks()`, `getIconLinks()`,
  `getInitialStyles()`, `getLoaderScript()` and `getMetaTagsAndIconLinks()`

#### Deprecated

- The option `withoutTags` of partials `getFontFaceStylesheet`, `getComponentChunkLinks()`, `getFontLinks()`,
  `getIconLinks()`, `getInitialStyles()`, `getLoaderScript()` and `getMetaTagsAndIconLinks()` is deprecated and will be
  removed in `v3.0.0`. Please use `format: 'jsx'` instead.

```diff
- <link rel="stylesheet" href={getFontFaceStylesheet({ withoutTags: true })} crossOrigin="true" />
+ {getFontFaceStylesheet({ format: 'jsx' })}
```

### [2.9.0-beta.1] - 2022-01-27

#### Added

- `:focus-visible` content of selected Tab in `Tabs` component gets focus styling
- Improved accessibility of `Text Field Wrapper` and `Textarea Wrapper` when `maxlength` attribute is set
- `Modal` aria property
- `Modal` class for slotted elements to make content full-width

#### Changed

- `Button Pure` and `Link Pure` removed `position: relative` imposition, make sure to **not** override it with
  `position: static`

#### Fixed

- `Modal` close button styles when no heading is passed

### [2.9.0-beta.0] - 2022-01-18

#### Added

- React: `getByRoleShadowed`, `getByLabelTextShadowed` and `getByTextShadowed` utilities which uses
  `@testing-library/dom` queries internally to support Shadow DOM

#### Fixed

- React: `UnhandledPromiseRejectionWarning` when using `skipPorscheDesignSystemCDNRequestsDuringTests()`

### [2.8.0] - 2022-01-17

#### Fixed

- Accessibility issue of `Icon` component in Windows High Contrast Mode in Chromium Browser

### [2.8.0-rc.0] - 2022-01-14

#### Added

- Support for `tabindex` attribute on `Button`, `Button Pure`, `Switch`, `Link`, `Link Pure` and `Link Social`

#### Changed

- `:focus-visible` style matches outline color of `Button` while hovered

#### Deprecated

- The `tabbable` property of `Button`, `Button Pure` and `Switch` is deprecated and will be removed in `v3.0.0`. Please
  use `tabindex` instead.

```diff
- <p-button tabbable="false">Some button</p-button>
+ <p-button tabindex="-1">Some button</p-button>
```

### [2.8.0-beta.3] - 2021-12-22

#### Added

**Disclaimer:** The provided themes `light-electric` and `dark-electric` are just a proof of concept, it's **not**
accessible regarding its color contrast and might even be removed in an upcoming major release again.

- `light-electric` theme for `Switch`
- `dark-electric` theme for `Button Pure` and `Link Pure`
- Character counter to `Text Field Wrapper` and `Textarea Wrapper` if `maxlength` is present on `input type="text"` and
  `textarea`

#### Changed

- `:focus-visible` style matches outline color of `Switch` while hovered

#### Fixed

- Box model of `Button Pure`

### [2.8.0-beta.2] - 2021-12-22

#### Fixed

- `Content Wrapper` regression for `!important` style

#### Added

- Usage validation for `Link`, `Link Pure` and `Link Social`

### [2.8.0-beta.1] - 2021-12-16

#### Fixed

- `Select Wrapper` validation of select element

### [2.8.0-beta.0] - 2021-12-15

#### Changed

- Angular: increased peer dependency to `>=12.0.0 <14.0.0`

### [2.7.0] - 2021-12-14

### [2.7.0-rc.0] - 2021-12-14

#### Removed

- `offset-bottom` prop of `Toast` (use `--p-toast-position-bottom` CSS variable instead)

### [2.7.0-beta.6] - 2021-12-08

#### Added

- `Popover`

### [2.7.0-beta.5] - 2021-12-07

#### Added

**Disclaimer:** The provided theme `light-electric` is just a proof of concept, it's **not** accessible regarding its
color contrast and might even be removed in an upcoming major release again.

- `light-electric` theme for `Accordion`, `Link`, `Link Pure`, `Button`, `Button Pure`, `Tabs`, `Tabs Bar`

### [2.7.0-beta.4] - 2021-12-02

### [2.7.0-beta.3] - 2021-11-30

#### Added

- `Accordion` uses `MutationObserver` fallback when no `ResizeObserver` is available in older browsers

#### Fixed

- `Link` and `Link Social` not adapting slotted anchor to the width of the element

### [2.7.0-beta.2] - 2021-11-24

#### Added

- `Toast`

#### Fixed

- `Banner` animations respect offset correctly

### [2.7.0-beta.1] - 2021-11-16

#### Fixed

- `Headline` applies `align` and `ellipsis` prop correctly

### [2.7.0-beta.0] - 2021-11-11

#### Added

- New `aria` property for `ARIA` attribute handling for: `Button`, `Button Pure`, `Icon`, `Link`, `Link Pure`, `Marque`,
  `Spinner`

#### Fixed

- React: warnings about `useLayoutEffect` in SSR context

### [2.6.1] - 2021-11-05

#### Fixed

- Prevent breaking entire Porsche Design System due to lacking support of `ResizeObserver`, however `Accordion` still
  requires it

### [2.6.0] - 2021-11-04

#### Added

- `unit` and `unitPosition` properties to `Text Field Wrapper`

### [2.6.0-beta.0] - 2021-10-29

#### Changed

- Use `Heiti SC` (pre-installed on iOS/macOS) and `SimHei` (pre-installed on Windows) as Chinese fallback font

#### Added

- `Marque` uses `webp` images for browsers that support it
- `Inline Notification`
- `Icon` now supports `success` for `name` property

#### Fixed

- Colors of `Banner` for dark theme
- Replaced CSS `inset` property with `top`, `left`, `right` and `bottom` for browser compatibility
- Opening and closing transition of `Modal`

### [2.5.1-beta.0] - 2021-10-11

#### Fixed

- Possible exceptions when components get unmounted directly

### [2.5.0] - 2021-10-04

#### Added

- `SimHei` and `黑体` as fallback for all components' `font-family`

### [2.5.0-beta.1] - 2021-09-28

#### Changed

- React: improved render behavior of components

### [2.5.0-beta.0] - 2021-09-22

#### Added

- React: utility function `skipPorscheDesignSystemCDNRequestsDuringTests`

### [2.4.0] - 2021-09-21

### [2.4.0-beta.2] - 2021-09-21

#### Added

- `Link Social` and `Icon` now support `kakaotalk`, `naver`, `reddit` and `tiktok`
- JSS caching mechanism to improve style performance

#### Changed

- Alignment of `linkedin` icon
- Improved accessibility of `Select Wrapper`
- `Icon` loading behaviour to non-blocking, components using the `Icon` will no longer wait for it to load
- Validation messages of `Fieldset Wrapper` have now an additional icon representing the validation state

#### Fixed

- Box model of `Link Pure`
- Focus of `Link Pure` with slotted anchor and hidden label
- Focus cycling of `Modal` without focusable children
- Suppress CORS error

### [2.4.0-beta.1] - 2021-08-26

#### Added

- `active` property to `Button Pure`

### [2.4.0-beta.0] - 2021-08-26

#### Added

- `icon` property of `Button Pure` and `Link Pure` was extended by `none` value
- `alignLabel` and `stretch` property to `Button Pure` and `Link Pure`

#### Changed

- Improved `:focus-visible` and `:hover:focus-visible` colors for `Link Social` and `Link`
- Improved slotted `<a>` coloring in dark theme for `Link Social` and `Link`
- Validation messages of `Checkbox Wrapper`, `Radio Button Wrapper`, `Select Wrapper`, `Textarea Wrapper` and
  `Text Field Wrapper` have now an additional icon representing the validation state
- `Modal` backdrop behavior to close modal on mouse-down

#### Fixed

- Slotted `<a>` coloring in dark theme for `Text`, `Headline`, `Text List`, `Banner`, `Select Wrapper` and `Link Pure`
- Wrong background color of scrollable `Modal`'s backdrop in Safari

### [2.3.0] - 2021-07-28

### [2.3.0-beta.3] - 2021-07-28

#### Changed

- `Accordion` reduce paddings, vertically align carets to the first heading row, adjust border color and hover styles

#### Fixed

- `Text Field Wrapper` accessibility of type password and search

### [2.3.0-beta.2] - 2021-07-15

#### Added

- `Checkbox Wrapper`, `Radio Button Wrapper`, `Select Wrapper`, `Textarea Wrapper` and `Text Field Wrapper` now reflect
  changes of the `required` attribute on their child component
- `multiline` property to `Table Cell`
- Partial function `getLoaderScript()` to initialize Porsche Design System as early as possible

#### Fixed

- `Table Head Cell` uses semi bold instead of bold as font weight
- Transition of `Modal`

### [2.3.0-beta.1] - 2021-07-08

#### Added

- `Accordion`

#### Changed

- Removed initial delay of `Banner`

### [2.3.0-beta.0] - 2021-07-01

#### Added

- `Table`
- Angular: export types from package root
- Accessibility icon

#### Changed

- `Button`, `Button Pure` and `Switch` are now focusable while in `loading` state
- `Text` and `Headline` inherits white-space CSS property
- React: sync component props via property instead of attribute

#### Fixed

- Angular: support `"strictTemplates": true` option in `tsconfig.json`
- Use correct icon for `arrow-last` and `arrow-first` in `Icon`, `Button` and `Link` components

### [2.2.1] - 2021-06-08

#### Changed

- Optimize vertical alignment of `Modal`

#### Fixed

- URL in inject global style warning

### [2.2.1-beta.1] - 2021-06-02

#### Fixed

- Margin of `Tabs Bar` within `Tabs` for Firefox and Safari
- SVG of `Icon` is not removed after prop change, e.g. on color change
- Fullscreen behavior of `Modal` on screens larger than 1760px

### [2.2.0] - 2021-05-19

#### Fixed

- `Text` inside `Button` now has the proper size on iOS Safari when changing to and from landscape mode
- `Banner` can now be re-opened after closing
- Closing one `Banner` will not close other `Banners` on the site

### [2.2.0-beta.2] - 2021-05-12

#### Fixed

- `Select Wrapper` value changes are now reflected correctly
- `Select Wrapper` dark theme background color if used with `filter` prop

### [2.2.0-beta.1] - 2021-05-05

#### Added

- Partial function `getIconLinks()` to preload Porsche Design System Icons

#### Fixed

- `Text Field Wrapper` spacing in Safari

### [2.2.0-beta.0] - 2021-05-05

#### Added

- Partial function `getMetaTagsAndIconLinks()` to simplify cross device fav and meta icons

### [2.1.0] - 2021-05-03

### [2.1.0-beta.0] - 2021-05-03

#### Added

- `Switch`

#### Changed

- `Text` automatically breaks words/strings into new line being too long to fit inside their container
- `Headline` automatically breaks words/strings into new line being too long to fit inside their container
- Extended `Fieldset Wrapper` with `labelSize`, `required`, `state` and `message` properties. If the `Fieldset Wrapper`
  is set to required only the label of the **Fieldset Wrapper** gets an asterisk. It is removed from all wrapped child
  components, as long as they are Porsche Design System form elements.

### [2.0.3] - 2021-04-28

### [2.0.3-beta] - 2021-04-28

#### Fixed

- Angular: events firing twice in `Pagination`, `Modal`, `Tabs`, `Tabs Bar` and `Banner` component

### [2.0.2] - 2021-04-21

### [2.0.2-beta.0] - 2021-04-20

#### Fixed

- TypeScript build errors due to duplicate declarations in `types.d.ts`

### [2.0.1] - 2021-04-16

#### Fixed

- Visual appearance of `Checkbox Wrapper` in iOS Safari
- A bug where `Text Field Wrapper` would throw an error when reattaching to DOM too quickly
- Visual bug in Firefox when zooming out `Text Field Wrapper`, `Checkbox Wrapper` and `Textarea Wrapper`
- Angular: streamline component styles in dark theme

#### Changed

- Aligned focus states of `Checkbox Wrapper` and `Radio Button Wrapper` across browsers

### [2.0.0] - 2021-04-13

In keeping with [Semver](https://semver.org/), Porsche Design System v2.0.0 was released due to changes in the API,
fundamental changes in loading behavior and others. With our new major version `v2.0.0` there are some important changes
that you should watch out for. To make the migration from `v1.5.x` to our current `v2.0.0` easier, we offer a few
guidelines.

## General changes / improvements:

#### All components, icons, fonts, styles and marque of the Porsche Design System are loaded versioned and chunked from a central CDN

This way all web based digital Porsche products share and use the cached and versioned assets regardless of the JS
framework used to improve loading performance across the Porsche group. Only a tiny (1.4kb sized) Porsche Design System
loader script gets bundled into your application code. Everything else gets loaded versioned, cached and chunked from a
central CDN ([read more](https://designsystem.porsche.com/latest/performance/cdn)). However, this also means that you
will need an **Internet connection** to render the components in a browser (possibly relevant for development stage or
intranet applications).

#### Enabling Micro Frontend Architecture

In case of a micro-frontend architecture, multiple instances and versions of the Porsche Design System can be combined
in a final application by configurable prefixing technique of the Porsche Design System components during runtime.
Please refer to our framework specific guidelines
[Vanilla JS](https://designsystem.porsche.com/latest/start-coding/vanilla-js),
[Angular](https://designsystem.porsche.com/latest/start-coding/angular) and
[React](https://designsystem.porsche.com/latest/start-coding/react).

#### Prevent Flash of Unstyled Content (FOUC) and Flash of Unstyled Text (FOUT)

To prevent FOUC/FOUT, the Porsche Design System offers various partials as part of the
`@porsche-design-system/components-{js|angular|react}` package to ensure all necessary Porsche Design System fonts and
components are fully loaded. If you've used the `@porsche-design-system/partials` package previously, stop using it and
replace the integration with the partials provided by `@porsche-design-system/components-{js|angular|react}` package.
Have a look at our [FOUC/FOUT guidelines](https://designsystem.porsche.com/latest/performance/loading-behaviour).

```diff
- <%= require('@porsche-design-system/partials').getPorscheDesignSystemCoreStyles() %>
+ <%= require('@porsche-design-system/components-{js|angular|react}/partials').getInitialStyles() %>

- <%= require('@porsche-design-system/partials').getFontFaceCSS() %>
+ <%= require('@porsche-design-system/components-{js|angular|react}/partials').getFontFaceStylesheet() %>

- <link rel="preload" href="path/to/webfont/nameOfWebFontFile" as="font" type="font/woff2" crossorigin />
+ <%= require('@porsche-design-system/components-{js|angular|react}/partials').getFontLinks({ weights: ['regular', 'semi-bold'] }) %>
```

#### Added support for China CDN

Our CDN is configured to forward requests to Chinese CDN automatically when necessary. So you're good to go without any
configuration or multiple region specific builds of your application. However, if you are aiming for the maximum
possible performance in China, you can configure which CDN the Porsche Design System must use. Please follow our
[CDN guidelines](https://designsystem.porsche.com/latest/performance/cdn) for more information.

#### New/optimized components

- **Tabs**
- **Tabs Bar**
- **Banner**
- **Modal**
- Headline
- Select
- Pagination
- Button
- Button Pure
- Link
- Link Pure
- Spinner
- Checkbox
- Radio Button

#### Improved TypeScript support for Angular and React

To ensure the best possible typing support, we have refactored our Angular and React wrappers which integrate the native
web components of the Porsche Design System.

#### componentsReady() works reliable

Because the Porsche Design System components get loaded async at the time they are needed, it might be relevant within
your application or test automation to know when those have been initialized. Therefore, we provide in all three
`@porsche-design-system/components-{js|angular|react}')` packages a reliable helper function `componentsReady()`.
[Read more about it](https://designsystem.porsche.com/latest/helpers/components-ready).

#### Removed "blur on focus"

Now focus styling is only applied when you navigate through keyboard and ignored by mouse interaction for browsers
supporting `:focus-visible` otherwise it will fallback to `:focus` CSS implementation.

#### Changed focus styling for a better compromise between accessibility and visual appearance

Color and outline of general focus styling has changed to `currentColor` for light/dark theme with an outline of 1px
width/offset. If you have custom components build with the usage of our `@porsche-design-system/utilities` package then
update it to the latest version.

#### Improved geometry of Porsche Next font

For better alignment and readability we've changed the geometry of the Porsche Next font which results in a visual
change of font size and spacing.

#### Dropped support for IE11 and EdgeHTML according to Porsche's official browser strategy 2021

If you still need to support these browsers, you have to stick to `v1.5.x`. We offer a Browser Notification package
`@porsche-design-system/browser-notification` to alert users that these browsers are no longer supported. It supports a
blocking layer (to be used with Porsche Design System `v2.x`), or a dismissible banner (to be used with Porsche Design
System `v1.x`). Please refer to our
[Browser compatibility guidelines](https://designsystem.porsche.com/latest/help/browser-compatibility).

#### Changed default type of Button and Button Pure

To be in sync with native `<button>` behavior we've changed the default `type` of **Button** and **Button Pure**
component. Those components will render a button within their Shadow DOM as `<button type="submit">` ( previously
`<button type="button">`).

- `submit`: The button submits the form data to the server. This is the default if the attribute is not specified for
  buttons associated with a `<form>`, or if the attribute is an empty or invalid value.
- `button`: The button has no default behavior, and does nothing when pressed by default. It can have client-side
  scripts listen to the element's events, which are triggered when the events occur.

#### Changed support for wrapped links around Link, Link Pure and Link Social component

Due to the support for setting links (`<a href="#">`) in our **Link**, **Link Pure** and **Link Social** components as
child, we've removed support for styling the anchor tag (`<a>`) when it surrounds the component. So we recommend
changing the position of the `<a>` tag from wrapping the component to a direct slot (child) of it.

```diff
- <a href="#"><p-link>Some label</p-link></a>
+ <p-link><a href="#">Some label</a></p-link>

- <a href="#"><p-link-pure>Some label</p-link-pure></a>
+ <p-link-pure><a href="#">Some label</a></p-link-pure>

- <a href="#"><p-link-social>Some label</p-link-social></a>
+ <p-link-social><a href="#">Some label</a></p-link-social>
```

#### Automatic \* asterisk symbol to form field labels

We added an automatic generated _ asterisk symbol to form field labels which have the required attribute. This might
lead to a doubled _ symbol if you set one by yourself.

```diff
- <p-text-field-wrapper label="Some label *"><input type="text" name="some-name" required /></p-text-field-wrapper>
+ <p-text-field-wrapper label="Some label"><input type="text" name="some-name" required /></p-text-field-wrapper>

- <p-checkbox-wrapper label="Some label *"><input type="checkbox" name="some-name" required /></p-checkbox-wrapper>
+ <p-checkbox-wrapper label="Some label"><input type="checkbox" name="some-name" required /></p-checkbox-wrapper>

- <p-radio-button-wrapper label="Some label *"><input type="radio" name="some-name" required /></p-radio-button-wrapper>
+ <p-radio-button-wrapper label="Some label"><input type="radio" name="some-name" required /></p-radio-button-wrapper>

- <p-radio-button-wrapper label="Some label *"><input type="radio" name="some-name" required /></p-radio-button-wrapper>
+ <p-radio-button-wrapper label="Some label"><input type="radio" name="some-name" required /></p-radio-button-wrapper>

- <p-textarea-wrapper label="Some label *"><textarea name="some-name" required></textarea></p-textarea-wrapper>
+ <p-textarea-wrapper label="Some label"><textarea name="some-name" required></textarea></p-textarea-wrapper>

- <p-select-wrapper label="Some label *"><select name="some-name" required><option>A</option></select></p-select-wrapper>
+ <p-select-wrapper label="Some label"><select name="some-name" required><option>A</option></select></p-select-wrapper>
```

#### Shadow DOM

`Flex`, `Flex Item`, `Grid` and `Grid Item` now use Shadow DOM, thus you are not able to overwrite styles defined by
these components any longer.

---

## Angular

#### Integration of Angular components

In the past it was possible to provide a token called `PREVENT_WEB_COMPONENTS_REGISTRATION` which prevented the
registration of the Porsche Design System components and loading of polyfills. Due to the fact that we no longer provide
/ need poly filling, we have completely removed the token. For advanced usage please
[read further](https://designsystem.porsche.com/latest/start-coding/angular).

---

## React

#### Integration of React components

In the past `@porsche-design-system/components-react` components have initialized the **Porsche Design System Loader**
automatically as soon as a component was imported. With `v2.x` you have to import the `PorscheDesignSystemProvider` once
in your `index.tsx` which then initializes the **Porsche Design System Loader**, e.g. like:

```diff
  // index.tsx

  import ReactDOM from 'react-dom';
  import { PorscheDesignSystemProvider } from '@porsche-design-system/components-react';
  import { App } from './App';

  ReactDOM.render(
    <React.StrictMode>
+     <PorscheDesignSystemProvider>
        <App />
+     </PorscheDesignSystemProvider>
    </React.StrictMode>,
    document.getElementById('root')
  );
```

For advanced usage please [read further](https://designsystem.porsche.com/latest/start-coding/react).

#### Jsdom Polyfill for React / Jest / jsdom test automation

We removed test mocks for React / Jest / jsdom as Shadow DOM is supported since jsdom v12.2.0. Instead, we provide a
Jsdom Polyfill (exclusivly for `@porsche-design-system/components-react` package) fixing missing implementation of jsdom
which the Porsche Design System relies on. **Note:** If your test includes Porsche Design System components, make sure
to wrap the component you want to test with a PorscheDesignSystemProvider in order to avoid exceptions. For more
information please [read further](https://designsystem.porsche.com/latest/start-coding/react).

---

## Vanilla JS

#### Integration of Vanilla JS components

With `v1.x` of the Porsche Design System you've had to copy all needed JS files of
`@porsche-design-system/components-js` into your target directory and include the ES5 and ESM loader snippet. Now you
only need to copy one `index.js` file and initialize the Porsche Design System like in the example below:

```diff
  <!DOCTYPE html>
  <html lang="en">
    <head>
      <meta charset="utf-8">
      <meta name="viewport" content="width=device-width,initial-scale=1.0">
      <title>Porsche Design System</title>
-     <script nomodule src="PATH/TO/PACKAGE/@porsche-design-system/components-js/dist/porsche-design-system/porsche-design-system.js"></script>
-     <script type="module" src="PATH/TO/PACKAGE/@porsche-design-system/components-js/dist/porsche-design-system/porsche-design-system.esm.js"></script>
+     <script src="PATH/TO/PACKAGE/@porsche-design-system/components-js/index.js"></script>
    </head>
    <body>
+     <script type="text/javascript">
+       porscheDesignSystem.load();
+     </script>
      <p-headline variant="headline-1">Some text</p-headline>
    </body>
  </html>
```

For advanced usage please [read further](https://designsystem.porsche.com/latest/start-coding/vanilla-js).

---

### [2.0.0-rc.10] - 2021-04-12

#### Changed

- `Tabs` and `Tabs Bar` now respect dynamic additions / removals of `p-tabs-item`, `a` and `button` elements. Make sure
  to update the `activeTabIndex` when mutating elements
- Improved performance of `Text`, `Button Pure` and `Link Pure` when `size` is not `inherit`

#### Added

- `Grid` now has a `wrap` and `gutter` property
- Components (`Grid Item`, `Flex Item`, `Tabs Item` and `Text List Item`) that require a specific parent (`Grid`,
  `Flex`, `Tabs` and `Text List`) will now throw an error if used without that parent

#### Fixed

- Visual appearance of `Checkbox Wrapper` and `Radio Button Wrapper` reflect the state of the wrapped `input` element

### [2.0.0-rc.9] - 2021-03-26

#### Added

- `Button Group` component
- Fullscreen property for `Modal` on mobile

#### Changed

- Spacings, heading and sizes of `Modal`

#### Fixed

- Prevent duplicate loading of `porsche-design-system.v2.x.HASH.js` chunk when using `getComponentChunkLinks()` partial

### [2.0.0-rc.8] - 2021-03-17

#### Added

- Support for full height `Content Wrapper` with flex
- `Tabs Bar` now supports `undefined` as `activeTabIndex`

#### Changed

- `Tabs Bar` has a new default `activeTabIndex`, which is `undefined`
- `Tabs Bar` does not work by itself anymore. The `activeTabIndex` needs to be controlled from the outside
  ([read more](https://designsystem.porsche.com/latest/components/tabs-bar/examples))
- Background Color of `Select Wrapper` in `dark` theme to meet accessibility criteria

### [2.0.0-rc.7] - 2021-03-15

#### Fixed

- Make shadowed `Flex` and `Grid` work in Firefox + Safari

### [2.0.0-rc.6] - 2021-03-11

#### Changed

- Make `Grid` and `Grid Item` use Shadow DOM
- Make `Flex` and `Flex Item` use Shadow DOM

### [2.0.0-rc.5] - 2021-03-09

#### Added

- Configurable background color of `Content Wrapper`
- `italic` font-style in `Text` is now overridden with `normal`

#### Fixed

- Usage of `Select Wrapper` within custom elements
- A bug that caused `Spinner` to be displayed in a wrong size

### [2.0.0-rc.4] - 2021-03-01

#### Changed

- Filter of `Select Wrapper` supports substring search

#### Fixed

- Build error in SSR

### [2.0.0-rc.3] - 2021-02-17

#### Added

- React: utility function `skipCheckForPorscheDesignSystemProviderDuringTests`
- React: tree shaking for component wrappers

#### Fixed

- Angular: error in `Checkbox Wrapper`, `Radio Button Wrapper` and `Text Field Wrapper` when `input[type]` is bound

### [2.0.0-rc.2] - 2021-02-12

#### Added

- Validate usage of `Checkbox Wrapper`, `Radio Button Wrapper`, `Select Wrapper`, `Text Field Wrapper` and
  `Textarea Wrapper`

### [2.0.0-rc.1] - 2021-02-04

#### Added

- Partial function `getComponentChunkLinks()` to preload Porsche Design System Components

#### Changed

- Added a space before asterisk (`*`) when `input`, `textarea` or `select` have `required` attribute within form wrapper
  components
- Renamed partial `getFontLinks()` option from `weight` to `weights`

#### Fixed

- A bug in `Tabs Bar` where the nextButton was mistakenly rendered.
- A bug where `Icon` was not rendered when using `lazy` property.
- A bug in `Text Field Wrapper` with input type password where characters would overlap the icon.

### [2.0.0-rc.0] - 2021-01-29

#### Added

- Link support for `Marque`
- Sizing options `'responsive' | 'small' | 'medium'` for `Marque`

#### Changed

- Angular: added static `load()` function `PorscheDesignSystemModule` for custom prefix
- Hide up/down spin button when using **Text Field** with `type="number"` in Firefox

#### Fixed

- Angular: typings
- React: correct handling of `ref` property
- Unhandled exception in `Select Wrapper` if `selected` and `disabled` attributes are set on the same option
- A bug in `Tabs Bar` where scrolling was broken when a tab was selected
- A bug in `Tabs Bar` where the `nextButton` was always rendered

### [2.0.0-alpha.13] - 2021-01-26

#### Added

- Partial function `getFontLinks()` to prevent **Flash of Unstyled Text** (FOUT)

#### Fixed

- React: correct handling of `className` property

### [2.0.0-alpha.12] - 2021-01-20

#### Added

- Partial function `getInitialStyles()` to prevent **Flash of Unstyled Content** (FOUC)
- Partial function `getFontFaceStylesheet()` to prevent **Flash of Unstyled Text** (FOUT)

#### Changed

- React: `PorscheDesignSystemProvider` needs to wrap application
- React: component props have to be camelCase
- React: `PorscheDesignSystemProvider` is needed while testing components

#### Fixed

- React: typings
- React: support of objects for property values

#### Removed

- React: `getPrefixedComponents`, prefixing is handled by `PorscheDesignSystemProvider`

### [2.0.0-alpha.11] - 2021-01-08

#### Changed

- Precision of relative line height
- Changed color of `neutral contrast low`

### [2.0.0-alpha.10] - 2020-12-14

#### Added

- `native` property to `Select Wrapper` to force rendering of native Browser select dropdown
- Extended flexibility of `Headline`

#### Changed

- Some styling improvements of `Select Wrapper`

#### Fixed

- Jsdom Polyfill `fetch` error

### [2.0.0-alpha.9] - 2020-12-09

### Fixed

- Improved reliability of `componentsReady()`

#### Changed

- Jsdom Polyfill `console.warn` behaviour

### [2.0.0-alpha.8] - 2020-12-03

### Fixed

- A bug where `Modal` did not remove `overflow=hidden` on document body.

### [2.0.0-alpha.7] - 2020-11-26

#### Added

- Jsdom Polyfill

#### Removed

- Jsdom Mocks
- Global "blur on focus" script

#### Changed

- Default dropdown direction of `SelectWrapper` from `down` to `auto`
- Made API of `Tabs` consistent with `Tabs Bar`
- Removed transition for focus styling
- Use `:focus-visible` as default and `:focus` as fallback for focusable elements

#### Fixed

- The Selected element of `SelectWrapper` dropdown keeps now in sync with native selection if changed programmatically
- Invalid search results get cleared if `SelectWrapper` becomes focus state
- Some bugs in `TabsBar`
- Minification of dynamic slotted content styles
- An issue where `Pagination` throws console errors if disconnected from dom.

### [2.0.0-alpha.6] - 2020-10-28

#### Changed

- default `type` of `Button` and `Button Pure` to `submit`

#### Fixed

- Typings

### [2.0.0-alpha.5] - 2020-10-26

#### Added

- `Modal` component

#### Fixed

- Typing for `pageChange` event of `Pagination` component
- Typings

#### Changed

- Focus styling

### [2.0.0-alpha.4] - 2020-10-14

#### Added

- Custom filter to `Select Wrapper` component
- DropDown direction property to `Select Wrapper` component
- Display `*` after label when `input`, `textarea` or `select` have `required` attribute within form wrapper components
- `Tabs` component
- `Tabs Bar` component
- `Banner` component

#### Removed

- Default `position: relative;` style of `Link Pure` and `Button Pure`

#### Fixed

- `Spinner` zooming bug on Safari

### [2.0.0-alpha.3] - 2020-09-11

#### Added

- Support to load assets from China CDN directly via browser flag: `PORSCHE_DESIGN_SYSTEM_CDN = 'cn';`

#### Removed

- Support for `<a>` wrapped `Link` and `Link Pure`

### [2.0.0-alpha.2] - 2020-08-20

### [2.0.0-alpha.1] - 2020-08-17

#### Changed

- Removed classnames dependency
- Stencil Core `taskQueue` from `congestionAsync` to `async` for more performant component rendering

#### Fixed

- Focus input on label click of `Checkbox Wrapper` and `Radio Button Wrapper`

### [1.5.6] - 2020-10-15

### [1.5.6-rc.0] - 2020-10-13

### Fixed

- `Spinner` zooming bug on Safari

### [1.5.5] - 2020-09-11

### [1.5.5-rc.0] - 2020-09-07

### Changed

- Deprecated stencil lifecycle-method `componentDidUnload` to `disconnectedCallback` to fix "`selectObserver` is
  undefined" bug in `Select Wrapper` and `Pagination`

### [1.5.4] - 2020-08-25

### [1.5.4-rc.0] - 2020-08-17

#### Changed

- Removed classnames dependency
- Stencil Core `taskQueue` from `congestionAsync` to `async` for more performant component rendering

#### Fixed

- Focus input on label click of `Checkbox Wrapper` and `Radio Button Wrapper`
- Fix typings for `orientation` of `Divider` component

### [2.0.0-alpha.0] - 2020-08-06

#### Added

- **Experimental:** Optional web component scoping mechanism during runtime to enable micro service architecture

#### Changed

- Web components get lazy loaded from central CDN to improve caching strategy across Porsche's digital eco system

#### Removed

- Stop browser support for **IE11** and **EdgeHTML**

#### Fixed

- Mix of `Optgroups` and `Options` on same level in `Select Wrapper` component
- Fix typings for `orientation` of `Divider` component

### [1.5.3] - 2020-08-10

### [1.5.3-rc.0] - 2020-08-10

#### Fixed

- Mix of `Optgroups` and `Options` on same level in `Select Wrapper` component

### [1.5.2] - 2020-07-22

#### Fixed

- Dispatch change event in `Select Wrapper`
- Stencil react-output-target SSR Bug

### [1.5.1] - 2020-07-20

#### Fixed

- SVGO settings for icons
- Angular bug which causes `ngcc` to fail

### [1.5.0] - 2020-07-16

#### Added

- Icons (active-cabin-ventilation, battery-full, bell, bookmark, car-battery, charging-active, charging-state, climate,
  climate-control, garage, horn, key, map, parking-brake, parking-light, preheating, send, shopping-bag, sidelights,
  user-manual, wrenches)

#### Changed

- Icons (arrow-first, arrow-last, battery-empty, car, card, charging-station, question)

#### Fixed

- Porsche Marque images

### [1.5.0-rc.2] - 2020-07-06

### [1.5.0-rc.1] - 2020-07-06

#### Added

- **Notification Neutral** color to `color` property of `p-text` and `p-icon`

### [1.5.0-rc.0] - 2020-06-25

#### Added

- `Fieldset Wrapper` component
- Improved SEO of `p-headline` and `p-text`: Added possibility to write semantic HTML tags (e.g. `<h1>-<h6>` or `<p>`,
  `<blockquote>`, etc.) directly as slotted content.
- Possibility to include anchor tags directly as slots of `Link`, `Link Pure` and `Link Social`
- `Text` new `weight` property `semibold`
- `Button Pure` label with subline pattern as slot
- `Link Pure` label with subline pattern as slot

#### Changed

- `Select Wrapper` is now ready for the catwalk. It is dressed now with a custom drop down list box and gets naked by
  default on touch devices.

#### Fixed

- Minor accessibility improvements of `icons` and `Text Field`
- Remove native number spinner buttons of `Text Field` with type text for Firefox
- An issue with `Button` and `Button Pure` and their `disabled` attribute

### [1.4.0] - 2020-05-14

### [1.4.0-rc.3] - 2020-05-08

#### Added

- `Text List`

#### Changed

- Improve caching strategy for fonts by content-based hash
- Improve caching strategy for marque by content-based hash
- Dimensions and sharpness of marque
- Props for `Content Wrapper`

### [1.4.0-rc.2] - 2020-05-06

#### Added

- `Content Wrapper`
- Description property to `p-text-field-wrapper`, `p-textarea-wrapper` and `p-select-wrapper`
- `Link Social`

#### Changed

- Improve accessibility of error and success states of form elements
- Aria-invalid attribute of form elements if they are in error state is now managed by component
- Rename icon name `configure` to `configurate` (prevents breaking change compared to stable v1.3.0)
- Improve `p-icon` loading behavior

#### Fixed

- Display of wrong icons

#### Removed

- `safe-zone` property of `p-grid` (`Content Wrapper` should be used instead)

### [1.4.0-rc.1] - 2020-04-27

#### Added

- Add `safe-zone` property to `p-grid` for outer grid margin, max-width and centering
- Submit button with search icon to `p-textfield-wrapper` type search

#### Changed

- Background color of readonly state in components `p-textfield-wrapper` and `p-textarea-wrapper`
- Visual appearance of icons
- Improve caching strategy for icons by content-based hash
- Cursor of Radio, Checkbox and Select
- Fixed naming of Mock from `p-textfield-wrapper` to `p-text-field-wrapper`

#### Fixed

- Icon loading mechanism

### [1.4.0-rc.0] - 2020-04-09

#### Added

- SSR support

### [1.3.0] - 2020-04-08

#### Added

- New headline size `headline-5` to `p-headline`
- Test Mocks

#### Fixed

- Text styling of Select component on focus in IE11 and Chrome on Windows 10

### [1.3.0-rc.0] - 2020-04-03

#### Fixed

- Improve form elements

### [1.2.0] - 2020-03-25

#### Added

- `Divider`
- Hover state for form elements

#### Fixed

- Support label text of form elements for Screen readers

### [1.1.2] - 2020-03-17

#### Changed

- Notification colors

### [1.1.1] - 2020-03-13

#### Changed

- Icon of `Checkbox` indeterminate state

### [1.1.0] - 2020-03-11

#### Fixed

- Minor improvements

### [1.1.0-rc.0] - 2020-03-02

#### Added

- `Select Wrapper`
- `Checkbox Wrapper`
- `Radio Button Wrapper`
- `Textarea Wrapper`

#### Fixed

- `Text Field Wrapper` toggle password visibility

### [1.0.3] - 2020-02-13

#### Fixed

- JS framework compatibility

### [1.1.0-0] - 2020-02-06

#### Added

- `Text Field Wrapper`

#### Changed

- Add proper cursor for disabled state for `Button` and `Button Pure`

### [1.0.2] - 2020-02-04

#### Fixed

- Inheritable styling of slotted content

### [1.0.1] - 2020-01-30

#### Added

- Clickable area of `Link Pure` and `Button Pure` is optionally configurable by defining padding on host element

### [1.0.0] - 2020-01-28

#### Added

- Cursor pointer on hover for `Button` and `Button Pure`
- Line-height gets calculated based on Porsche type-scaling formula automatically for `Text`, `Link Pure` and
  `Button Pure`
- Test helper function `componentsReady()` which indicates when lazy loaded components fully have loaded

#### Changed

- Update CDN asset paths
- Improve font-weight definitions
- Rename and optimize neutral colors for `Icon` and `Text`

### [1.0.0-rc.1] - 2019-12-13

#### Added

- `Headline`
- `Text`
- `Marque`
- `Button`
- `Button Pure`
- `Spinner`
- `Icon`
- `Flex`
- `Grid`
- `Link`
- `Link Pure`
- `Pagination`
- "Blur on focus"<|MERGE_RESOLUTION|>--- conflicted
+++ resolved
@@ -14,7 +14,6 @@
 
 ### [Unreleased]
 
-<<<<<<< HEAD
 
 #### Added
 
@@ -25,7 +24,7 @@
 
 - `Accordion`: Alignment of slotted heading with custom padding ([#2920](https://github.com/porsche-design-system/porsche-design-system/pull/2920))
 
-=======
+
 ### [3.10.0-rc.3] - 2023-12-12
 
 ### [3.10.0-rc.2] - 2023-12-12
@@ -41,7 +40,6 @@
 
 - `Wordmark`, `Crest` and `Marque`: custom clickable area
   ([#2930](https://github.com/porsche-design-system/porsche-design-system/pull/2930))
->>>>>>> fbc65476
 
 ### [3.10.0-rc.0] - 2023-12-07
 
