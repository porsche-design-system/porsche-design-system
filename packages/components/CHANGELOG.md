# Changelog

## Porsche Design System

All notable changes to this project will be documented in this file and published as following npm packages:

- `@porsche-design-system/components-js`
- `@porsche-design-system/components-angular`
- `@porsche-design-system/components-react`
- `@porsche-design-system/components-vue`

The format is based on [Keep a Changelog](https://keepachangelog.com/en/1.0.0), and this project adheres to
[Semantic Versioning](https://semver.org/spec/v2.0.0.html).

### [Unreleased]

<<<<<<< HEAD
#### Fixed

- `aria` prop now supports a colon inside of a value, e.g. `aria="{ 'aria-label': 'Always remember: yes you can!' }"`
  ([#3680](https://github.com/porsche-design-system/porsche-design-system/pull/3680))
=======
#### Changed

- `Popover`: gets rendered on `#top-layer` which enables it to be shown correctly even when used e.g. within a scroll
  container.

#### Removed

- `Popover`: default styling for slotted anchors
  ([#3732](https://github.com/porsche-design-system/porsche-design-system/pull/3732))
>>>>>>> ab50d88b

### [3.26.0] - 2025-02-07

### [3.26.0-rc.0] - 2025-02-06

#### Added

- `Switch`: `compact` prop to enable a smaller, space-saving version for compact layouts
  ([#3728](https://github.com/porsche-design-system/porsche-design-system/pull/3728))
- `Select`: `compact` prop to enable a smaller, space-saving version for compact layouts
  ([#3731](https://github.com/porsche-design-system/porsche-design-system/pull/3731))
- `Canvas`: named slot `sidebar-end-header`
  ([#3736](https://github.com/porsche-design-system/porsche-design-system/pull/3736))
- `Icon`: `4-wheel-drive`, `aggregation`, `arrow-compact-down`, `arrow-compact-left`, `arrow-compact-right`,
  `arrow-compact-up`, `arrows`, `battery-half`, `battery-one-quarter`, `battery-three-quarters`, `brain`, `cabriolet`,
  `charging-network`, `cloud`, `color-picker`, `compass`, `coupe`, `cut`, `door`, `drag`, `ear`, `error`,
  `exclamation-filled`, `fast-backward`, `fast-forward`, `file-csv`, `file-excel`, `flag`, `genuine-parts`,
  `geo-localization`, `grip`, `group`, `hand`, `highway-filled`, `history`, `laptop`, `limousine`, `linked`,
  `logo-apple-carplay`, `logo-apple-music`, `logo-kununu`, `logo-snapchat`, `microphone`, `news`, `north-arrow`,
  `online-search`, `paste`, `pivot`, `price-tag`, `qr-off`, `question-filled`, `radar`, `radio`, `return`, `road`,
  `seat`, `service-technician`, `skip-backward`, `skip-forward`, `stop`, `suv`, `theme`, `turismo`, `trigger-finger`,
  `unlinked` and `weather` ([#3737](https://github.com/porsche-design-system/porsche-design-system/pull/3737))

### [3.25.1] - 2025-01-23

### [3.25.1-rc.0] - 2025-01-23

#### Fixed

- `Carousel`: throws error when object-like string is passed by `pagination`
  ([#3715](https://github.com/porsche-design-system/porsche-design-system/pull/3715))

### [3.25.0] - 2025-01-23

### [3.25.0-rc.1] - 2025-01-22

#### Fixed

- `Carousel`: throws error when object-like string is passed by `slides-per-page`
  ([#3710](https://github.com/porsche-design-system/porsche-design-system/pull/3710))

### [3.25.0-rc.0] - 2025-01-21

#### Added

- `Sheet` ([#3704](https://github.com/porsche-design-system/porsche-design-system/pull/3704))
- `Button`, `Button-Pure`: Add `form` prop to explicitly associate the component with a form, even when it's not
  directly nested within it. ([#3648](https://github.com/porsche-design-system/porsche-design-system/pull/3648))

#### Changed

- `Table`: Enable `Table Head Cell` to be used within `Table Row` in addition to `Table Head Row` to further align with
  table structure defined by W3C ([#3701](https://github.com/porsche-design-system/porsche-design-system/pull/3701))

#### Fixed

- `Textarea`, `Textarea Wrapper`, `Textfield Wrapper`: color contrast of `unit` prop and counter in `readonly` mode
  meets WCAG 2.2 AA standard ([#3693](https://github.com/porsche-design-system/porsche-design-system/pull/3693))

### [3.24.0] - 2025-01-08

### [3.24.0-rc.1] - 2025-01-08

### [3.24.0-rc.0] - 2025-01-07

#### Added

- Styles: support for `vanilla-extract` available under
  `import { … } from '@porsche-design-system/components-{js|angular|react|vue}/styles/vanilla-extract';`
  ([#3666](https://github.com/porsche-design-system/porsche-design-system/pull/3666))

#### Changed

- React: updated peer dependency to `>=19.0.0 <20.0.0`

### [3.23.0] - 2024-12-12

### [3.23.0-rc.0] - 2024-12-12

#### Changed

- `Select`: Slotted image of selected option now visible in combobox
  ([#3651](https://github.com/porsche-design-system/porsche-design-system/pull/3651))

#### Fixed

- `Flyout`: transition bug in Safari ([3674](https://github.com/porsche-design-system/porsche-design-system/pull/3674))
- `Styles`: dart sass deprecation warnings in `SCSS` variant
  ([3664](https://github.com/porsche-design-system/porsche-design-system/pull/3664))

### [3.22.1] - 2024-12-09

### [3.22.1-rc.0] - 2024-12-09

#### Fixed

- `Flyout Multilevel`: Secondary scroll area not shown in iOS Safari (iPhone only)
  ([3663](https://github.com/porsche-design-system/porsche-design-system/pull/3663))

### [3.22.0] - 2024-12-06

### [3.22.0-rc.1] - 2024-12-06

#### Added

- `Flyout Multilevel`: Supports infinite layers
  ([3647](https://github.com/porsche-design-system/porsche-design-system/pull/3647))

#### Fixed

- Partials: error when using in projects without `react/jsx-runtime` as dependency
  ([#3660](https://github.com/porsche-design-system/porsche-design-system/pull/3660))
- `Textfield Wrapper`: text alignment of type `email` and `tel` values in RTL mode
  ([3655](https://github.com/porsche-design-system/porsche-design-system/pull/3655))
- `Popover`:
  - Rendering bug of drop-shadow in Safari 18.x
    ([3622](https://github.com/porsche-design-system/porsche-design-system/pull/3622))
  - Positioning in RTL mode if rendered inside a table (in #top-layer)
    ([3658](https://github.com/porsche-design-system/porsche-design-system/pull/3658))

### [3.22.0-rc.0] - 2024-11-19

#### Added

- `Modal`, `Flyout`:
  - `aria-label` is generated from slotted header contents if `aria` prop is not provided
  - ARIA `role` to `aria` prop of `Modal` component to support setting `alertdialog` role
    ([3618](https://github.com/porsche-design-system/porsche-design-system/pull/3618))
- `Pin-Code`: Add `form` prop to explicitly associate the component with a form, even when it's not directly nested
  within it. ([#3588](https://github.com/porsche-design-system/porsche-design-system/pull/3588))
- `Segmented-Control`: Use ElementInternals API and add `form` prop to explicitly associate the component with a form,
  even when it's not directly nested within it.
  ([#3614](https://github.com/porsche-design-system/porsche-design-system/pull/3614))

#### Changed

- Angular: updated peer dependency to `>=19.0.0 <20.0.0`
- `Pin-Code`:
  - Remove native input and use ElementInternals API
  - **Breaking Change**: `Pin-Code` component no longer support native validation due to the removal of the underlying
    native `<input>` element. ([#3588](https://github.com/porsche-design-system/porsche-design-system/pull/3588))
- `Styles`: `SCSS` variant uses `@forward/@use` internally to replace deprecated `@import`
  ([#3623](https://github.com/porsche-design-system/porsche-design-system/pull/3623))

#### Fixed

- Partials: removed bundled `react/jsx-runtime` due to React 18/19 incompatibilities. When using `jsx` in the `format`
  option, it is necessary to have `react/jsx-runtime` as a dependency in the project included.
  ([#3613](https://github.com/porsche-design-system/porsche-design-system/pull/3613))
- `Select`, `Multi-Select`: Ensure that dynamically changing the `disabled` property via `optgroups` persists the
  `disabled` state for individual options within the group.
  ([#3614](https://github.com/porsche-design-system/porsche-design-system/pull/3614))

### [3.21.0] - 2024-11-12

### [3.21.0-rc.0] - 2024-11-11

#### Added

- `Flyout`: Prop `footerBehavior` to always make footer fixed
  ([3590](https://github.com/porsche-design-system/porsche-design-system/pull/3590))
- `Checkbox`, `Textarea`: `formDisabledCallback` and `formStateRestoreCallback` from ElementInternals API and sync
  validity with form element. ([#3528](https://github.com/porsche-design-system/porsche-design-system/pull/3528))
- `Link`, `Link Pure`, `Link Tile`: `aria-haspopup` is now supported for `aria` prop
  ([#3589](https://github.com/porsche-design-system/porsche-design-system/pull/3589))
- `Button`, `Link`: `compact` prop is breakpoint customizable
  ([#3580](https://github.com/porsche-design-system/porsche-design-system/pull/3580))
- `Select`, `Multi-Select`: Add `form` prop to explicitly associate these components with a specific form when they are
  not directly nested within it. ([#3542](https://github.com/porsche-design-system/porsche-design-system/pull/3542))

#### Changed

- `Select`, `Multi-Select`:
  - Remove native select and use ElementInternals API
    ([#3542](https://github.com/porsche-design-system/porsche-design-system/pull/3542))
  - **Breaking Change**: `Select` and `Multi-Select` components no longer support native validation due to the removal
    of the underlying native `<select>` element.

#### Fixed

- `Flyout`: overlapping of scrollbar in iOS/iPadOS Safari when sticky header/footer is used
  ([#3607](https://github.com/porsche-design-system/porsche-design-system/pull/3607))
- `Carousel`: dynamic change in `slidesPerPages` when using `focusOnCenterSlide` prop breaks pagination
  ([#3592](https://github.com/porsche-design-system/porsche-design-system/pull/3592))
- `Flyout`, `Modal`:
  - transition not working correctly when using conditionally rendered content
    ([#3590](https://github.com/porsche-design-system/porsche-design-system/pull/3590))
  - dismiss button not sticky in case header slot is not present
    ([#3574](https://github.com/porsche-design-system/porsche-design-system/pull/3574))
  - dismiss button overlaps content area
    ([#3574](https://github.com/porsche-design-system/porsche-design-system/pull/3574))
- `jsdom-polyfill`: errors from included polyfill packages
  ([3543](https://github.com/porsche-design-system/porsche-design-system/pull/3543))
- React: global `hidden` attribute with value `false` not working
  ([#3555](https://github.com/porsche-design-system/porsche-design-system/pull/3555))

### [3.20.0] - 2024-10-24

### [3.20.0-rc.1] - 2024-10-24

#### Added

- React: better tree-shaking for `@porsche-design-system/components-react`
  ([#3554](https://github.com/porsche-design-system/porsche-design-system/pull/3554))
- `Icon`: `sidebar` ([#3556](https://github.com/porsche-design-system/porsche-design-system/pull/3556))

#### Changed

- `Canvas`: Improve UI and UX behaviour in Safari
  ([#3556](https://github.com/porsche-design-system/porsche-design-system/pull/3556))

#### Fixed

- `Flyout`: transition animation in Chrome Browser if `Flyout` has scrollable content
  ([#3550](https://github.com/porsche-design-system/porsche-design-system/pull/3550))

### [3.20.0-rc.0] - 2024-10-18

#### Added

- `Icon`: `attachment`, `dislike`, `dislike-filled`, `like`, `like-filled`, `new-chat`
  ([#3515](https://github.com/porsche-design-system/porsche-design-system/pull/3515))

#### Changed

- `Canvas`: Improve UI and UX behaviour
  ([#3515](https://github.com/porsche-design-system/porsche-design-system/pull/3515))
- `Flyout`, `Modal`: Removed default styling for slotted anchors
  ([#3515](https://github.com/porsche-design-system/porsche-design-system/pull/3515))

### [3.19.0] - 2024-10-14

### [3.19.0-rc.4] - 2024-10-14

#### Added

- `AG Grid`: custom theme ([#3517](https://github.com/porsche-design-system/porsche-design-system/pull/3517))
- `Checkbox`: Added a `compact` prop to enable a smaller, space-saving version of the checkbox for compact layouts.
  ([#3504](https://github.com/porsche-design-system/porsche-design-system/pull/3504))
- `Text`, `Display`, `Heading` and `Headline`: introduce new option `inherit` to prop `align`
  ([#3520](https://github.com/porsche-design-system/porsche-design-system/pull/3520))

#### Fixed

- `Pin Code`, `Select Wrapper`: programmatic focus
  ([#3527](https://github.com/porsche-design-system/porsche-design-system/pull/3527))
- `Select Wrapper`: native option dropdown has wrong colors in theme dark
  ([#3523](https://github.com/porsche-design-system/porsche-design-system/pull/3523))
- `Switch`: width/height calculation of the toggle element supports browser based text only zoom
  ([#3542](https://github.com/porsche-design-system/porsche-design-system/pull/3542))
- Angular, React, Vue: missing `@deprecated` annotations for deprecated components
  ([#3525](https://github.com/porsche-design-system/porsche-design-system/pull/3525))
- Partials: Replace meta tag `apple-mobile-web-app-capable` with `mobile-web-app-capable` in `getMetaTagsAndIconLinks`
  partial. ([#3519](https://github.com/porsche-design-system/porsche-design-system/pull/3519))

### [3.19.0-rc.3] - 2024-10-02

#### Fixed

- `Carousel`: remove gradient styles for carousel if `gradientColor` is not defined
  ([#3518](https://github.com/porsche-design-system/porsche-design-system/pull/3518))

### [3.19.0-rc.2] - 2024-10-01

#### Added

- `Carousel`: introduce `trimSpace` prop
  ([#3496](https://github.com/porsche-design-system/porsche-design-system/pull/3496))
- `Checkbox`: ([#3498](https://github.com/porsche-design-system/porsche-design-system/pull/3498))

#### Fixed

- `Checkbox Wrapper`, `Radio Button Wrapper`: rendering of `checked` state in Blink based Browsers when component is
  rendered in high contrast mode ([#3488](https://github.com/porsche-design-system/porsche-design-system/pull/3488))

### [3.19.0-rc.1] - 2024-09-06

#### Changed

- `Canvas`: Improve UX ([#3494](https://github.com/porsche-design-system/porsche-design-system/pull/3494))

### [3.19.0-rc.0] - 2024-09-03

#### Added

- `componentsReady()`: Introduce optional `readyState` parameter
  ([#3460](https://github.com/porsche-design-system/porsche-design-system/pull/3460))
- `Carousel`: introduce `focusOnCenterSlide` & `gradientColor` props
  ([#3488](https://github.com/porsche-design-system/porsche-design-system/pull/3488))

#### Changed

- `Text Field Wrapper`: width calculation of counter and unit element are now CSS based in relation to the number of
  characters ([#3472](https://github.com/porsche-design-system/porsche-design-system/pull/3472))

#### Fixed

- `jsdom-polyfill`: errors from included polyfill packages
  ([3481](https://github.com/porsche-design-system/porsche-design-system/pull/3481))

### [3.18.0] - 2024-08-21

### [3.18.0-rc.0] - 2024-08-21

#### Added

- `Button Tile`, `Link Tile`, `Link Tile Model Signature`: supports `<video/>` (the tile components automatically check
  for OS reduced motion setting to decide weather the video autoplay should be prevented or not to improve accessibility
  & UX) ([#3454](https://github.com/porsche-design-system/porsche-design-system/pull/3454))
- Extend deprecation console warnings by reference to causing DOM element
  ([#3439](https://github.com/porsche-design-system/porsche-design-system/pull/3439))
- `Textarea`: ([#3443](https://github.com/porsche-design-system/porsche-design-system/pull/3443))

#### Changed

- Partials: `getInitialStyles` uses CSS `:defined` to determine the visibility of web components, as well as
  `[data-ssr]` attribute instead of `.ssr` class for Next JS and Remix
  ([#3466](https://github.com/porsche-design-system/porsche-design-system/pull/3466))
- Components: Use `:defined` & `[data-ssr]` to handle visibility of nested elements within Shadow DOM
  ([#3470](https://github.com/porsche-design-system/porsche-design-system/pull/3470))
- `Button`, `Link`: spacings adjusted for `compact` mode
- `Banner`, `Flyout`, `Inline Notification`, `Modal`, `Scroller`, `Toast`: button style
  ([#3435](https://github.com/porsche-design-system/porsche-design-system/pull/3435))
- `Select`: added `display: block` to host in order to be consistent with other form components
  ([#3462](https://github.com/porsche-design-system/porsche-design-system/pull/3462))

#### Fixed

- `Select`, `Multi-Select`: programmatic focus
  ([#3462](https://github.com/porsche-design-system/porsche-design-system/pull/3462))
- `Button Tile`, `Link Tile`, `Link Tile Model Signature`: correct image position if custom css `position: absolute` is
  used on media element ([#3446](https://github.com/porsche-design-system/porsche-design-system/pull/3446))
- `Button`, `Link`: Safari rendering issue of `backdrop-filter` on border in variant `ghost`
  ([#3435](https://github.com/porsche-design-system/porsche-design-system/pull/3435))
- `Select`, `Select Wrapper`, `Multi Select`, `Textfield Wrapper`: `text-overflow` has now ellipsis behaviour and
  `min-width` is added to prevent text overlapping
  ([#3465](https://github.com/porsche-design-system/porsche-design-system/pull/3465))

### [3.17.0] - 2024-08-01

### [3.17.0-rc.2] - 2024-08-01

#### Fixed

- `Optgoup`: hydration error in Next.js SSR context
  ([#3432](https://github.com/porsche-design-system/porsche-design-system/pull/3432))
- `Select`: ensure slotted image width
  ([#3432](https://github.com/porsche-design-system/porsche-design-system/pull/3432))

### [3.17.0-rc.1] - 2024-07-31

#### Added

- `Button`, `Link`:
  - Prop `variant` extended by value `ghost`
    ([#3423](https://github.com/porsche-design-system/porsche-design-system/pull/3423))
  - Prop `compact` ([#3423](https://github.com/porsche-design-system/porsche-design-system/pull/3423))

#### Fixed

- `Tabs Bar`: fixed tabindex issue when `Tabs Bar` is rendered with the `Scroller` component
  ([#3421](https://github.com/porsche-design-system/porsche-design-system/pull/3421))

### [3.17.0-rc.0] - 2024-07-29

#### Added

- `Link Tile`, `Link Tile Model Signature`, `Button Tile`:
  - Named slot `header` ([#3419](https://github.com/porsche-design-system/porsche-design-system/pull/3419))
- `Link Tile`, `Button Tile`: Prop `size` extended by value `large`
  ([#3419](https://github.com/porsche-design-system/porsche-design-system/pull/3419))
- `Tag`:
  - Prop `compact` ([#3411](https://github.com/porsche-design-system/porsche-design-system/pull/3411))
  - Prop `color` extended by value `background-frosted`
    ([#3411](https://github.com/porsche-design-system/porsche-design-system/pull/3411))
- Styles: `theme{Light|Dark}BackgroundFrosted` and `$pds-theme-{light|dark}-background-frosted` color
  ([#3409](https://github.com/porsche-design-system/porsche-design-system/pull/3409))
- `Optgroup`: Usable in combination with `Select` and `Multi Select`
  ([#3410](https://github.com/porsche-design-system/porsche-design-system/pull/3410))
- `Flyout`, `Modal`: Add custom events `motionVisibleEnd` and `motionHiddenEnd` to notify when opening and closing
  transitions are complete ([#3418](https://github.com/porsche-design-system/porsche-design-system/pull/3418))

#### Changed

- `Link Tile`, `Link Tile Model Signature`, `Button Tile`:
  - Layout behaviour is able to break out of its aspect ratio in case content overflows to be a11y compliant and/or to
    improve visual alignment in CSS Grid context
    ([#3419](https://github.com/porsche-design-system/porsche-design-system/pull/3419))
  - Values `1:1 | 4:3 | 3:4 | 16:9 | 9:16` of prop `aspect-ratio` are deprecated and mapped to new values
    `1/1 | 4/3 | 3/4 | 16/9 | 9/16` to be aligned with CSS spec
    ([#3419](https://github.com/porsche-design-system/porsche-design-system/pull/3419))

```diff
- <p-link-tile aspect-ratio="1:1 | 4:3 | 3:4 | 16:9 | 9:16"></p-link-tile>
+ <p-link-tile aspect-ratio="1/1 | 4/3 | 3/4 | 16/9 | 9/16"></p-link-tile>

- <p-button-tile aspect-ratio="1:1 | 4:3 | 3:4 | 16:9 | 9:16"></p-button-tile>
+ <p-button-tile aspect-ratio="1/1 | 4/3 | 3/4 | 16/9 | 9/16"></p-button-tile>

- <p-link-tile-model-signature aspect-ratio="1:1 | 4:3 | 3:4 | 16:9 | 9:16"></p-link-tile-model-signature>
+ <p-link-tile-model-signature aspect-ratio="1/1 | 4/3 | 3/4 | 16/9 | 9/16"></p-link-tile-model-signature>
```

- `Link Tile`, `Button Tile`: Value `default` of prop `size` is deprecated and mapped to new value `medium` to be in
  sync with typography sizing definition
  ([#3419](https://github.com/porsche-design-system/porsche-design-system/pull/3419))

```diff
- <p-link-tile size="default"></p-link-tile>
+ <p-link-tile size="medium"></p-link-tile>

- <p-button-tile size="default"></p-button-tile>
+ <p-button-tile size="medium"></p-button-tile>
```

- `Icon`: All icons are up-to-date with the One UI look
- Shorten asset filenames
- `Carousel`: Slides and `controls` slot are centered if `alignHeader` prop is set to `center` and amount of slides is
  less than `slidesPerPage` ([#3372](https://github.com/porsche-design-system/porsche-design-system/pull/3372))

#### Fixed

- `Link Pure`: Broken with `alignLabel="start"`, hidden label & nested anchor
  ([#3379](https://github.com/porsche-design-system/porsche-design-system/pull/3379))
- `Textfield Wrapper`, `Textarea Wrapper`: Conditionally rendered component throws
  `TypeError: Cannot read properties of undefined (reading 'type')`
  ([#3383](https://github.com/porsche-design-system/porsche-design-system/pull/3383))
- `Link Tile`: Broken word-break & hyphens Safari
  ([#3397](https://github.com/porsche-design-system/porsche-design-system/pull/3397))
- `Select Wrapper`: `optgroup` styling and behavior
  ([#3410](https://github.com/porsche-design-system/porsche-design-system/pull/3410))

### [3.16.0] - 2024-07-02

### [3.16.0-rc.2] - 2024-07-02

#### Added

- Partials: Added default `og:image` and related meta tags to the `getMetaTagsAndIconLinks` partial. Can be disabled by
  setting the `ogImage` option to `false`.
  ([#3357](https://github.com/porsche-design-system/porsche-design-system/pull/3357))

#### Changed

- `Flyout Navigation`, `Flyout Navigation Item`: Renamed (experimental) component to `Flyout Multilevel` and
  `Flyout Multilevel Item` ([#3351](https://github.com/porsche-design-system/porsche-design-system/pull/3351))
- `Toast`: Renders fully on `#top-layer`, stacking behaviour has changed and follows W3C standards now, see
  https://developer.mozilla.org/en-US/docs/Glossary/Top_layer and
  https://developer.chrome.com/blog/what-is-the-top-layer
  ([#3356](https://github.com/porsche-design-system/porsche-design-system/pull/3356))

```diff
- <p-flyout-navigation><p-flyout-navigation-item></p-flyout-navigation-item></p-flyout-navigation>
+ <p-flyout-multilevel><p-flyout-multilevel-item></p-flyout-multilevel-item></p-flyout-multilevel>
```

#### Fixed

- Types: `@porsche-design-system/components-vue` typings are not exposed
  ([#3355](https://github.com/porsche-design-system/porsche-design-system/pull/3355))

### [3.16.0-rc.1] - 2024-06-18

#### Added

- `jsdom-polyfill` Added polyfills for `Popover API` and `ResizeObserver`
  ([#3334](https://github.com/porsche-design-system/porsche-design-system/pull/3334))
- `Segmented Control`: Prop `aria` added to `Segmented Control Item` to support ARIA attributes
  ([#3327](https://github.com/porsche-design-system/porsche-design-system/pull/3327))

#### Changed

- Angular: updated peer dependency to `>=17.0.0 <19.0.0`
  ([#3346](https://github.com/porsche-design-system/porsche-design-system/pull/3346))
- React: Improve prop typings for all wrappers of `@porsche-design-system/components-react`
  ([#3336](https://github.com/porsche-design-system/porsche-design-system/pull/3336))

### [3.16.0-rc.0] - 2024-06-05

#### Added

- `Flyout`:
  - CSS variable `--p-flyout-sticky-top` (experimental)
    ([#3191](https://github.com/porsche-design-system/porsche-design-system/pull/3191))
  - Prop `disableBackdropClick` ([#3191](https://github.com/porsche-design-system/porsche-design-system/pull/3191))
- `Modal`:
  - CSS variable `--p-modal-width` (experimental)
    ([#3191](https://github.com/porsche-design-system/porsche-design-system/pull/3191))
  - Named slot `header` ([#3191](https://github.com/porsche-design-system/porsche-design-system/pull/3191))

#### Changed

- `Modal`, `Flyout`:
  - Sticky dismiss button ([#3191](https://github.com/porsche-design-system/porsche-design-system/pull/3191))
  - Aligned layout, spacing and UX behaviour
    ([#3191](https://github.com/porsche-design-system/porsche-design-system/pull/3191))
  - Renders fully on `#top-layer`, stacking behaviour has changed and follows W3C standards now, see
    https://developer.mozilla.org/en-US/docs/Glossary/Top_layer and
    https://developer.chrome.com/blog/what-is-the-top-layer
    ([#3191](https://github.com/porsche-design-system/porsche-design-system/pull/3191))
- `Modal`: `heading` prop and `slot="heading"` are deprecated. Use `slot="header"` instead.

#### Fixed

- Types: Fixed incorrectly allowed type `string` in types `BreakpointCustomizable`, `SelectedAriaAttributes`,
  `CarouselInternationalization`, `PaginationInternationalization` and `ScrollToPosition`
- `Modal`, `Flyout`: Dynamically react to adding/removing named slots
  ([#3191](https://github.com/porsche-design-system/porsche-design-system/pull/3191))
- `Modal`: Uses native `<dialog />` element to resolve focus issues, focus trap
  ([#3191](https://github.com/porsche-design-system/porsche-design-system/pull/3191))

### [3.15.2] - 2024-05-29

#### Fixed

- `aria`: Refactor `parseJSONAttribute` to support Safari < 16.4  
  ([#3314](https://github.com/porsche-design-system/porsche-design-system/pull/3314))

### [3.15.1] - 2024-05-23

#### Fixed

- `Banner`: Fixed position on mobile ([#3307](https://github.com/porsche-design-system/porsche-design-system/pull/3307))

### [3.15.0] - 2024-05-16

### [3.15.0-rc.5] - 2024-05-16

#### Added

- `Button Pure`: Prop `underline` to show an underline for the label
  ([#3212](https://github.com/porsche-design-system/porsche-design-system/pull/3212))
- Partials: Added new option `globalStyles` to `getInitialStyles` to disable global reset styles.  
  ([#3213](https://github.com/porsche-design-system/porsche-design-system/pull/3213))

#### Changed

- `Banner`: Refactor Banner to use native `popover`
  ([#3196](https://github.com/porsche-design-system/porsche-design-system/pull/3196))
- Partials: `getInitialStyles` only contain hydration visibility and global styles. All other styles are handled by
  constructable stylesheets at component level.
  ([#3213](https://github.com/porsche-design-system/porsche-design-system/pull/3213))
- `Table`: Removed slotted image style `verticalAlign: 'middle'` from initialStyles
  ([#3213](https://github.com/porsche-design-system/porsche-design-system/pull/3213))
- `Tabs Bar`: Removed sibling tabpanel focus style from initialStyles
  ([#3213](https://github.com/porsche-design-system/porsche-design-system/pull/3213))

#### Fixed

- `Carousel`: Accessible name of carousel region wrapper
  ([#3220](https://github.com/porsche-design-system/porsche-design-system/pull/3220))
- `aria` property now supports escaped single quotes inside JSON strings, e.g.
  `aria="{ 'aria-label': 'You can\'t do that? yes you can!' }"`
  ([#3217](https://github.com/porsche-design-system/porsche-design-system/pull/3217))

### [3.15.0-rc.4] - 2024-05-06

#### Added

- Partials: Added new partial `getFontFaceStyles` which returns an inline style containing all font-face definitions.  
  ([#3188](https://github.com/porsche-design-system/porsche-design-system/pull/3188))

#### Changed

- Partials: Partial `getFontFaceStylesheet` is deprecated and will be removed with the next major release. Use the
  `getFontFaceStyles` partial instead, which directly returns a `<style>` tag containing all font-face definitions and
  can be used in the same way. ([#3188](https://github.com/porsche-design-system/porsche-design-system/pull/3188))

```diff
- getFontFaceStylesheet()
+ getFontFaceStyles()
```

### [3.15.0-rc.3] - 2024-04-23

#### Fixed

- `Pin Code`: Fixed several problems with IME keyboards
  ([#3197](https://github.com/porsche-design-system/porsche-design-system/pull/3197))

### [3.15.0-rc.2] - 2024-04-22

#### Added

- `Accordion`: Add experimental property `sticky` for a fixed heading
  ([#3181](https://github.com/porsche-design-system/porsche-design-system/pull/3181))
- `Inline Notification`, `Banner`: heading hierarchy can now be customized with `headingTag` prop
  ([#3168](https://github.com/porsche-design-system/porsche-design-system/pull/3168))

#### Changed

- `Accordion`: `tag` property is deprecated. Use `headingTag` property instead to specify heading hierarchy level.
  ([#3168](https://github.com/porsche-design-system/porsche-design-system/pull/3168))

```diff
- <p-accordion tag="h3"></p-accordion>
+ <p-accordion heading-tag="h3"></p-accordion>
```

#### Fixed

- `Pin Code`: Input is entered twice in iOS
  ([#3192](https://github.com/porsche-design-system/porsche-design-system/pull/3192))

### [3.15.0-rc.1] - 2024-04-17

#### Added

- Partials: `getMetaTagsAndIconLinks`, `getComponentChunkLinks`, `getIconLinks` and `getFontLinks` support new format
  option `js` ([#3179](https://github.com/porsche-design-system/porsche-design-system/pull/3179))

### [3.15.0-rc.0] - 2024-04-05

#### Changed

- `Model Signature`: Enabling the use of hex colors, CSS gradients, CSS image and video masks. In addition, the size was
  slightly adjusted. ([#3153](https://github.com/porsche-design-system/porsche-design-system/pull/3153))

#### Fixed

- `Modal`: Missing box-shadow on sticky footer when slotted content changes
  ([#3154](https://github.com/porsche-design-system/porsche-design-system/pull/3154))
- `Select`: Hydration error in Next.js when using slotted `img`
  ([#3162](https://github.com/porsche-design-system/porsche-design-system/pull/3162))
- `Text Field Wrapper`, `Textarea Wrapper`: Dynamic changes of `showCounter` and `maxLength` are reflected. The counter
  element dynamically adjusts to changes in the input value accurately.
  ([#3084](https://github.com/porsche-design-system/porsche-design-system/pull/3084))

### [3.14.0] - 2024-03-25

### [3.14.0-rc.0] - 2024-03-25

#### Added

- `Icon`: `battery-empty-fuel` ([#3148](https://github.com/porsche-design-system/porsche-design-system/pull/3148))

#### Changed

- `Icon`: `battery-empty-co2` and `co2-class`
  ([#3148](https://github.com/porsche-design-system/porsche-design-system/pull/3148))
- Angular: updated peer dependency to `>=17.0.0 <18.0.0`
  ([#3125](https://github.com/porsche-design-system/porsche-design-system/pull/3125))
- React: updated peer dependency to `>=18.0.0 <19.0.0`
  ([#3125](https://github.com/porsche-design-system/porsche-design-system/pull/3125))

### [3.13.1] - 2024-03-20

#### Fixed

- `Modal`: Unexpected scrolling behavior on iOS >= 17.4
  ([#3128](https://github.com/porsche-design-system/porsche-design-system/pull/3128))
- `Select`, `Multi-Select`: Cropping issues of select dropdown when used inside `Table` component
  ([#3114](https://github.com/porsche-design-system/porsche-design-system/pull/3114))
- `Flyout`, `Flyout Navigation`: iOS Safari URL bar overlaying
  ([#3131](https://github.com/porsche-design-system/porsche-design-system/pull/3131))

### [3.13.0] - 2024-03-11

### [3.13.0-rc.2] - 2024-03-11

#### Added

- `Icon`: `battery-empty-co2` and `co2-class`
  ([#3103](https://github.com/porsche-design-system/porsche-design-system/pull/3103))

### [3.13.0-rc.1] - 2024-03-08

#### Added

- `Select` ([#3008](https://github.com/porsche-design-system/porsche-design-system/pull/3008))
- `Modal`: Prop `backdrop` ([#3082](https://github.com/porsche-design-system/porsche-design-system/pull/3082))
- `Modal`: CSS variables `--p-modal-spacing-top` and `--p-modal-spacing-bottom`
  ([#3082](https://github.com/porsche-design-system/porsche-design-system/pull/3082))

#### Fixed

- `Flyout`: Refactor Flyout to use native Dialog element to resolve focus issues
  ([#2998](https://github.com/porsche-design-system/porsche-design-system/pull/2998))
- `Accordion`: Fix overflow scrollbar issues
  ([#3042](https://github.com/porsche-design-system/porsche-design-system/pull/3042))
- `Carousel`: Skip link is visible when it receives keyboard focus
  ([#3055](https://github.com/porsche-design-system/porsche-design-system/pull/3055))
- Placeholder color of `Text Field Wrapper` for `input type="date"` and `input type="time"` in Safari and alignment in
  Mobile Safari ([#3068](https://github.com/porsche-design-system/porsche-design-system/pull/3068))
- Counter overlap with long initial value in `Text Field Wrapper` for `input type="text"` with `maxlength`
  ([#3079](https://github.com/porsche-design-system/porsche-design-system/pull/3079))

#### Changed

- Updated favicons output via `getMetaTagsAndIconLinks()` partial
  ([#3081](https://github.com/porsche-design-system/porsche-design-system/pull/3081))

### [3.13.0-rc.0] - 2024-02-19

#### Added

- `Link Tile Product`: Prop `price-original` to be able to visualize sale and original price
  ([#3040](https://github.com/porsche-design-system/porsche-design-system/pull/3040))

#### Changed

- Validation of `getInitialStyles()` partial is temporarily disabled
  ([#3049](https://github.com/porsche-design-system/porsche-design-system/pull/3049))

### [3.12.0] - 2024-02-12

### [3.12.0-rc.1] - 2024-02-08

#### Fixed

- `Checkbox Wrapper`, `Radio Button Wrapper`: Safari visually reflects input status (checked/unchecked) when used in
  another Shadow DOM or changed programmatically
  ([#3028](https://github.com/porsche-design-system/porsche-design-system/pull/3028))

### [3.12.0-rc.0] - 2024-02-05

#### Added

- `Icon`: `logo-x`, `bookmark-filled` and `star-filled`
  ([#3025](https://github.com/porsche-design-system/porsche-design-system/pull/3025))

#### Changed

- `Icon`: Visual appearance of `information-filled`, `information`, `success-filled`, `success`, `bookmark`, `compare`,
  `configurate`, `heart-filled`, `heart`, `menu-lines`, `success`, `search`, `locate`, `star`, `shopping-bag-filled`,
  `shopping-bag`, `user-filled` and `user`
  ([#3025](https://github.com/porsche-design-system/porsche-design-system/pull/3025))
- All components (expect some form elements) have improved focus styling based on `:focus-visible`
  ([#3011](https://github.com/porsche-design-system/porsche-design-system/pull/3011))
- Several components are using CSS property `inset|inset-inline|inset-block` instead of `top|bottom|left|right` for
  better RTL (right-to-left) support ([#3011](https://github.com/porsche-design-system/porsche-design-system/pull/3011))
- `Switch`: Improve RTL (right-to-left) mode
  ([#3011](https://github.com/porsche-design-system/porsche-design-system/pull/3011))
- `Button`, `Button Pure`, `Switch`, `Checkbox Wrapper`, `Radio Button Wrapper`, `Pin Code`: optimized announcement of
  loading state for assistive technologies
  ([#3009](https://github.com/porsche-design-system/porsche-design-system/pull/3009))

#### Fixed

- All components are supporting focus style in High Contrast Mode correctly
  ([#3011](https://github.com/porsche-design-system/porsche-design-system/pull/3011))

### [3.11.0] - 2024-01-30

### [3.11.0-rc.0] - 2024-01-30

#### Fixed

- `Carousel`: Carousel does not work with single pointer event on smaller touch devices
  ([#3003](https://github.com/porsche-design-system/porsche-design-system/pull/3003))
- `Carousel`: `Each child in a list should have a unique "key" prop` warning in Next.js SSR context
  ([#3001](https://github.com/porsche-design-system/porsche-design-system/pull/3001))

#### Changed

- Scroll-lock used in `Flyout`, `Flyout Navigation` and `Modal` is based on `body { overflow: hidden; }` for all devices
  ([#3013](https://github.com/porsche-design-system/porsche-design-system/pull/3013))
- `Toast`: Alignment reflects RTL (right-to-left) mode
  ([#3010](https://github.com/porsche-design-system/porsche-design-system/pull/3010))
- `Carousel`: Pagination can be used for navigation & pagination has more spacing on touch devices
  ([#3003](https://github.com/porsche-design-system/porsche-design-system/pull/3003))

### [3.10.0] - 2024-01-17

### [3.10.0-rc.5] - 2024-01-16

#### Changed

- `visibility` css property can be overridden on all components, e.g. to make use of `visibility: hidden;`  
  ([#2988](https://github.com/porsche-design-system/porsche-design-system/pull/2988))
- `Carousel`: Named slot `header` renamed to `controls`
  ([#2992](https://github.com/porsche-design-system/porsche-design-system/pull/2992))

### [3.10.0-rc.4] - 2024-01-15

#### Added

- `Icon`: Auto-flipping icons (certain ones only) in RTL (right-to-left) mode
  ([#2957](https://github.com/porsche-design-system/porsche-design-system/pull/2957))
- `Carousel`: Prop `heading-size`, named slot `header`
  ([#2915](https://github.com/porsche-design-system/porsche-design-system/pull/2915))
- `Accordion`: support for custom click area for `compact` variant
  ([#2920](https://github.com/porsche-design-system/porsche-design-system/pull/2920))
- `@font-face` supports Middle East languages
  ([#2946](https://github.com/porsche-design-system/porsche-design-system/pull/2946))
- Partials: `getFontLinks` supports preloading `arabic`, `pashto` and `urdu` subsets
  ([#2946](https://github.com/porsche-design-system/porsche-design-system/pull/2946))

#### Changed

- `Flyout Navigation`: Improved validation and `activeIdentifier` isn't automatically updated anymore
  ([#2935](https://github.com/porsche-design-system/porsche-design-system/pull/2935))
- `Carousel`: Position and width of heading and description
  ([#2915](https://github.com/porsche-design-system/porsche-design-system/pull/2915))
- `Model Signature` asset for `model="macan"`
- Aligned naming of all `CustomEvent<T>` types and deprecated old ones since they are in fact typing the `detail: T`
  property of the event

```diff
- AccordionUpdateEvent
+ AccordionUpdateEventDetail
- CarouselUpdateEvent
+ CarouselUpdateEventDetail
- FlyoutNavigationUpdateEvent
+ FlyoutNavigationUpdateEventDetail
- LinkTileProductLikeEvent
+ LinkTileProductLikeEventDetail
- MultiSelectUpdateEvent
+ MultiSelectUpdateEventDetail
- PaginationUpdateEvent
+ PaginationUpdateEventDetail
- PinCodeUpdateEvent
+ PinCodeUpdateEventDetail
- SegmentedControlUpdateEvent
+ SegmentedControlUpdateEventDetail
- StepperHorizontalUpdateEvent
+ StepperHorizontalUpdateEventDetail
- SwitchUpdateEvent
+ SwitchUpdateEventDetail
- TableUpdateEvent
+ TableUpdateEventDetail
- TabsUpdateEvent
+ TabsUpdateEventDetail
- TabsBarUpdateEvent
+ TabsBarUpdateEventDetail
```

#### Fixed

- `Pin Code`: Focus correct input when clicking on label
  ([#2985](https://github.com/porsche-design-system/porsche-design-system/pull/2985))
- `Flyout Navigation`: Focus dismiss button after opening
  ([#2935](https://github.com/porsche-design-system/porsche-design-system/pull/2935))
- `Accordion`: Alignment of slotted heading with custom padding
  ([#2920](https://github.com/porsche-design-system/porsche-design-system/pull/2920))
- `Modal`: Scrollbar is hidden ([#2907](https://github.com/porsche-design-system/porsche-design-system/pull/2907))
- `Toast`: `max-width` when used in scale mode
  ([#2960](https://github.com/porsche-design-system/porsche-design-system/pull/2960))

### [3.10.0-rc.3] - 2023-12-12

### [3.10.0-rc.2] - 2023-12-12

### [3.10.0-rc.1] - 2023-12-11

#### Added

- **[EXPERIMENTAL]** `Link Tile Product`
  ([#2909](https://github.com/porsche-design-system/porsche-design-system/pull/2909))

#### Fixed

- `Wordmark`, `Crest` and `Marque`: custom clickable area
  ([#2930](https://github.com/porsche-design-system/porsche-design-system/pull/2930))

### [3.10.0-rc.0] - 2023-12-07

#### Added

- **[EXPERIMENTAL]** `Flyout Navigation`
  ([#2906](https://github.com/porsche-design-system/porsche-design-system/pull/2906))
- Prop `submit-button` to show/hide a submit button for `Text Field Wrapper` `type="search"` if wrapped inside a form
  ([#2908](https://github.com/porsche-design-system/porsche-design-system/pull/2908))

#### Changed

- `Accordion`: removed `border-bottom` if used standalone
  ([#2911](https://github.com/porsche-design-system/porsche-design-system/pull/2911))
- `display` css property can be overridden on all components, e.g. to make use of `display: none;` within media
  queries  
  ([#2913](https://github.com/porsche-design-system/porsche-design-system/pull/2913))
- `Pagination`: Prop `maxNumberOfPageLinks` is deprecated and has no effect anymore, instead there is responsive
  behavior out of the box with full SSR support
  ([#2898](https://github.com/porsche-design-system/porsche-design-system/pull/2898))

### [3.9.0] - 2023-11-24

### [3.9.0-rc.0] - 2023-11-23

#### Added

- Angular: `theme: 'light' | 'dark' | 'auto'` option to `PorscheDesignSystemModule.load()` to set `theme` on all child
  components  
  ([#2872](https://github.com/porsche-design-system/porsche-design-system/pull/2872))
- React: `theme: 'light' | 'dark' | 'auto'` prop to `PorscheDesignSystemProvider` to set `theme` on all child
  components  
  ([#2872](https://github.com/porsche-design-system/porsche-design-system/pull/2872))
- Vue: `theme: 'light' | 'dark' | 'auto'` prop to `PorscheDesignSystemProvider` to set `theme` on all child components  
  ([#2872](https://github.com/porsche-design-system/porsche-design-system/pull/2872))
- Validation for usage of different PDS versions
  ([#2867](https://github.com/porsche-design-system/porsche-design-system/pull/2867))

#### Changed

- `Text Field Wrapper`, `Textarea Wrapper`, `Select Wrapper`, `Multi Select`, `Pin Code`, `Checkbox Wrapper` and
  `Radio Button Wrapper` have improved visual alignment
  ([#2854](https://github.com/porsche-design-system/porsche-design-system/pull/2854))
- `Text Field Wrapper` fully supports RTL (right-to-left) mode
  ([#2854](https://github.com/porsche-design-system/porsche-design-system/pull/2854))
- `Pin Code`: Prop values from `1` to `6` are now supported for `length` prop
  ([#2859](https://github.com/porsche-design-system/porsche-design-system/pull/2859))
- `Model Signature` asset for `model="macan"`
  ([#2857](https://github.com/porsche-design-system/porsche-design-system/pull/2857))
- Use motion tokens in all components
  ([#2834](https://github.com/porsche-design-system/porsche-design-system/pull/2834))

#### Fixed

- `Select Wrapper`: Select dropdown is now visible if it overflows the `Table` component
  ([#2885](https://github.com/porsche-design-system/porsche-design-system/pull/2885))
- `Select Wrapper` keyboard and scroll behavior
  ([#2864](https://github.com/porsche-design-system/porsche-design-system/pull/2864))
- Safari 15 default margin of button elements in several components
  ([#2858](https://github.com/porsche-design-system/porsche-design-system/pull/2858))
- `Checkbox Wrapper` and `Radio Button Wrapper` border-color/background-color does not reset on hover
  ([#2852](https://github.com/porsche-design-system/porsche-design-system/pull/2852))
- `Tabs Bar` losing `activeTabIndex` and underline in certain framework scenarios
  ([#2896](https://github.com/porsche-design-system/porsche-design-system/pull/2896))
- `Modal` and `Flyout` body jumping in the background and scrolling back to the top in Next Js and Remix
  ([#2890](https://github.com/porsche-design-system/porsche-design-system/pull/2890))

### [3.8.0] - 2023-10-24

### [3.8.0-rc.0] - 2023-10-23

#### Added

- RTL (right-to-left) support for all components
  ([#2819](https://github.com/porsche-design-system/porsche-design-system/pull/2819))
- `Popover` and `Modal` support theme dark and auto
  ([#2789](https://github.com/porsche-design-system/porsche-design-system/pull/2789))
- Styles: `getSkeletonStyle()` and `pds-skeleton()`
  ([#2796](https://github.com/porsche-design-system/porsche-design-system/pull/2796))
- Styles: `motionDuration{Short|Moderate|Long|VeryLong}`, `motionEasing{Base|In|Out}`, and
  `$pds-motion-duration-{short|moderate|long|very-long}`, `$pds-motion-easing-{base|in|out}`
  ([#2791](https://github.com/porsche-design-system/porsche-design-system/pull/2791))

#### Changed

- Styles: `themeDarkBackgroundShading` and `$pds-theme-dark-background-shading` color
  ([#2789](https://github.com/porsche-design-system/porsche-design-system/pull/2789))
- `Spinner` animation was optimized to consume less CPU
  ([#2825](https://github.com/porsche-design-system/porsche-design-system/pull/2825))

- `Text`, `Display`, `Heading`, `Headline`: Prop values `left | right` of `align` prop are deprecated and mapped to new
  values `start | end` for correct RTL (right-to-left) support
  ([#2819](https://github.com/porsche-design-system/porsche-design-system/pull/2819))

```diff
- <p-text align="left"></p-text>
+ <p-text align="start"></p-text>

- <p-text align="right"></p-text>
+ <p-text align="end"></p-text>

- <p-display align="left"></p-display>
+ <p-display align="start"></p-display>

- <p-display align="right"></p-display>
+ <p-display align="end"></p-display>

- <p-heading align="left"></p-heading>
+ <p-heading align="start"></p-heading>

- <p-heading align="right"></p-heading>
+ <p-heading align="end"></p-heading>

- <p-headline align="left"></p-headline>
+ <p-headline align="start"></p-headline>

- <p-headline align="right"></p-headline>
+ <p-headline align="end"></p-headline>
```

- `Button Pure`, `Link Pure`, `Switch`: Prop values `left | right` of `align-label` prop are deprecated and mapped to
  new values `start | end` for correct RTL (right-to-left) support
  ([#2819](https://github.com/porsche-design-system/porsche-design-system/pull/2819))

```diff
- <p-button-pure align-label="left"></p-button-pure>
+ <p-button-pure align-label="start"></p-button-pure>

- <p-button-pure align-label="right"></p-button-pure>
+ <p-button-pure align-label="end"></p-button-pure>

- <p-link-pure align-label="left"></p-link-pure>
+ <p-link-pure align-label="start"></p-link-pure>

- <p-link-pure align-label="right"></p-link-pure>
+ <p-link-pure align-label="end"></p-link-pure>

- <p-switch align-label="left"></p-switch>
+ <p-switch align-label="start"></p-switch>

- <p-switch align-label="right"></p-switch>
+ <p-switch align-label="end"></p-switch>
```

- `Flyout`: Prop values `left | right` of `position` prop are deprecated and mapped to new values `start | end` for
  correct RTL (right-to-left) support
  ([#2819](https://github.com/porsche-design-system/porsche-design-system/pull/2819))

```diff
- <p-flyout position="left"></p-flyout>
+ <p-flyout-pure position="start"></p-flyout>

- <p-flyout-pure position="right"></p-flyout>
+ <p-flyout-pure position="end"></p-flyout>
```

- `Carousel`: Prop value `left` of `align-header` prop is deprecated and mapped to new value `start` for correct RTL
  (right-to-left) support ([#2819](https://github.com/porsche-design-system/porsche-design-system/pull/2819))

```diff
- <p-carousel align-header="left"></p-carousel>
+ <p-carousel-pure align-header="start"></p-carousel>
```

#### Fixed

- `Popover` doesn't get cut off when used within the `Table` component
  ([#2814](https://github.com/porsche-design-system/porsche-design-system/pull/2814))
- `Flyout` and `Modal` with `open="false"` and nested `Accordion` with `open="true"` containing focusable elements like
  links can't be focused anymore ([#2818](https://github.com/porsche-design-system/porsche-design-system/pull/2818))
- Background for open `Flyout` and `Modal` on iOS Mobile Safari with collapsed address bar is no longer scrollable
  ([#2822](https://github.com/porsche-design-system/porsche-design-system/pull/2822))
- `Tabs Bar` works with translated page content
  ([#2847](https://github.com/porsche-design-system/porsche-design-system/pull/2847))

### [3.7.0] - 2023-10-04

### [3.7.0-rc.2] - 2023-10-04

#### Added

- Styles: `gridStyles` and `pds-grid()` support basic usage inside `Flyout` component
  ([#2756](https://github.com/porsche-design-system/porsche-design-system/pull/2756))

#### Fixed

- Overlay issues of header/footer in `Flyout` component
  ([#2786](https://github.com/porsche-design-system/porsche-design-system/pull/2786))

### [3.7.0-rc.1] - 2023-09-20

#### Added

- **[EXPERIMENTAL]** Prop `loading` for `Radio Button Wrapper`
  ([#2774](https://github.com/porsche-design-system/porsche-design-system/pull/2774))
- Theme property supports `auto` for all themeable components, reflecting `prefers-color-scheme` based on OS system
  settings ([#2719](https://github.com/porsche-design-system/porsche-design-system/pull/2719))
- `hyphens` CSS property can now be overwritten in `Button Tile`, `Link Tile` and `Link Tile Model Signature` components
  ([#2758](https://github.com/porsche-design-system/porsche-design-system/pull/2758))
- Partials that produce innerHTML support `{ format: 'sha256' }` option for whitelisting in
  [Content-Security-Policy (CSP)](must-know/security/content-security-policy)
  ([#2773](https://github.com/porsche-design-system/porsche-design-system/pull/2773))
- `Pin Code` ([#2691](https://github.com/porsche-design-system/porsche-design-system/pull/2691))

#### Fixed

- Dragging of `Carousel` can become stucked
  ([#2768](https://github.com/porsche-design-system/porsche-design-system/pull/2768))
- Color of `message` for `Fieldset`, `Fieldset Wrapper`, `Text Field Wrapper` and `Textarea Wrapper` in dark theme
  ([#2769](https://github.com/porsche-design-system/porsche-design-system/pull/2769))

#### Changed

- Usage of `getInitialStyles()` partial is required and validated with an exception
  ([#2749](https://github.com/porsche-design-system/porsche-design-system/pull/2749))

### [3.7.0-rc.0] - 2023-09-05

#### Added

- `Multi Select` ([#2658](https://github.com/porsche-design-system/porsche-design-system/pull/2658))

#### Changed

- Partials: `Cdn` and `Format` types are exposed
  ([#2760](https://github.com/porsche-design-system/porsche-design-system/pull/2760))

### [3.6.1] - 2023-08-29

### [3.6.1-rc.0] - 2023-08-29

#### Fixed

- Overlapping issues of `Accordion` contents when positioned outside of content area
  ([#2746](https://github.com/porsche-design-system/porsche-design-system/pull/2746))
- Backwards compatibility with previous versions of Porsche Design System
  ([#2752](https://github.com/porsche-design-system/porsche-design-system/pull/2752))

### [3.6.0] - 2023-08-28

### [3.6.0-rc.2] - 2023-08-28

#### Fixed

- `Tabs Bar` losing `activeTabIndex` and underline
  ([#2748](https://github.com/porsche-design-system/porsche-design-system/pull/2748))

### [3.6.0-rc.1] - 2023-08-24

#### Fixed

- Bundling format and name of `components-js` entrypoint for Vanilla JS integration
  ([#2745](https://github.com/porsche-design-system/porsche-design-system/pull/2745))

### [3.6.0-rc.0] - 2023-08-23

#### Added

- New value `aria-current` for `aria` property for linked components (`Link`, `Link Pure`, `Link Tile`, `Crest`,
  `Marque`) ([#2696](https://github.com/porsche-design-system/porsche-design-system/pull/2696))
- Angular: `cdn: 'auto' | 'cn'` option to `PorscheDesignSystemModule.load()` as alternative to using
  `window.PORSCHE_DESIGN_SYSTEM_CDN` ([#2676](https://github.com/porsche-design-system/porsche-design-system/pull/2676))
- React: `cdn: 'auto' | 'cn'` prop to `PorscheDesignSystemProvider` as alternative to using
  `window.PORSCHE_DESIGN_SYSTEM_CDN` with SSR support
  ([#2676](https://github.com/porsche-design-system/porsche-design-system/pull/2676))
- Vue: `cdn: 'auto' | 'cn'` prop to `PorscheDesignSystemProvider` as alternative to using
  `window.PORSCHE_DESIGN_SYSTEM_CDN` ([#2676](https://github.com/porsche-design-system/porsche-design-system/pull/2676))
- Support for sticky footer to `Modal`
  ([#2723](https://github.com/porsche-design-system/porsche-design-system/pull/2723))

#### Changed

- Update of Twitter icon ([#2731](https://github.com/porsche-design-system/porsche-design-system/pull/2731))
- Use China CDN and set `window.PORSCHE_DESIGN_SYSTEM_CDN` for backwards compatibility based on .cn top level domain
  before design system initialization
  ([#2676](https://github.com/porsche-design-system/porsche-design-system/pull/2676))

#### Fixed

- `Flyout`: Overlapping of sticky header/footer if slotted content has different z-index
  ([#2736](https://github.com/porsche-design-system/porsche-design-system/pull/2736))
- Keyboard behavior and `aria` semantics if either `a` or `button` elements are used as slotted content in `Tabs Bar`
  component. ([#2713](https://github.com/porsche-design-system/porsche-design-system/pull/2713))
- React/SSR: compatibility with Next.js v13 app router
  ([#2687](https://github.com/porsche-design-system/porsche-design-system/pull/2687))
- Consistent `package.json` ECMAScript module exports with `.mjs` and `.cjs` file extensions for
  `components-{js|angular|react|vue}`
  ([#2739](https://github.com/porsche-design-system/porsche-design-system/pull/2739))

### [3.5.0] - 2023-07-25

### [3.5.0-rc.0] - 2023-07-21

#### Added

- `background` property to `Button Tile` and `Link Tile` component to adapt the description and link/button theme when
  used on light background image ([#2669](https://github.com/porsche-design-system/porsche-design-system/pull/2669))
- Breakpoint customizable property `columns` to `Segmented Control` to set the amount of columns
  ([#2652](https://github.com/porsche-design-system/porsche-design-system/pull/2652))

#### Fixed

- Alignment of `Icon` inside `Accordion` header
  ([#2673](https://github.com/porsche-design-system/porsche-design-system/pull/2673))
- Direction of `Select Wrapper` dropdown if `direction` property is set to `auto`
  ([#2677](https://github.com/porsche-design-system/porsche-design-system/pull/2677))

### [3.4.0] - 2023-07-14

### [3.4.0-rc.0] - 2023-07-13

#### Added

- React: `'use client';` directive is applied on all components for main and `ssr` sub-package
  ([#2654](https://github.com/porsche-design-system/porsche-design-system/pull/2654))

#### Fixed

- Regression in `observeChildren` that affected nested components (e.g. incorrect rendering of nested `Tabs`).
  ([#2649](https://github.com/porsche-design-system/porsche-design-system/pull/2649))
- Click behaviour of slotted interactive elements of `Carousel`
  ([#2663](https://github.com/porsche-design-system/porsche-design-system/pull/2663))

### [3.3.0] - 2023-07-07

### [3.3.0-rc.0] - 2023-07-06

#### Added

- `Tabs` and `Tabs Bar` support SSR ([#2611](https://github.com/porsche-design-system/porsche-design-system/pull/2611))
- Contents of `Tag` component can now be wrapped in multiple lines
  ([#2625](https://github.com/porsche-design-system/porsche-design-system/pull/2625))
- `Carousel`: Possibility to set custom border-radius of slide items
  ([#2645](https://github.com/porsche-design-system/porsche-design-system/pull/2645))
- native lazy loading attribute to `img` tag of `Icon`
  ([#2644](https://github.com/porsche-design-system/porsche-design-system/pull/2644))

#### Fixed

- `Stepper Horizontal` navigation between 2 pages is not working as expected in angular
  ([#2641](https://github.com/porsche-design-system/porsche-design-system/pull/2641))
- `Segmented Control` text is not centered / causing unintended line-breaks
  ([#2614](https://github.com/porsche-design-system/porsche-design-system/pull/2614))
- `jsdom-polyfill` fixes validation errors in unit tests during SSR hydration
  ([#2613](https://github.com/porsche-design-system/porsche-design-system/pull/2613))
- `Accordion` collapsable content is overflowing when used with multiple prefixes  
  ([#2612](https://github.com/porsche-design-system/porsche-design-system/pull/2612))
- `Tabs Bar` position of underline for fluid font-size with `size="medium` when resizing
  ([#2611](https://github.com/porsche-design-system/porsche-design-system/pull/2611))
- `Button Pure`, `Link Pure`: `:hover` bug on Firefox
  ([#2630](https://github.com/porsche-design-system/porsche-design-system/pull/2630))
- `Carousel`: Removed `overflow:hidden` of slide items
  ([#2645](https://github.com/porsche-design-system/porsche-design-system/pull/2645))

#### Changed

- Improved bootstrapping behaviour of `Icon`
  ([#2644](https://github.com/porsche-design-system/porsche-design-system/pull/2644))

### [3.2.0] - 2023-06-19

### [3.2.0-rc.0] - 2023-06-19

#### Added

- `skipLinkTarget` property to `Carousel` component to enhance keyboard functionality
  ([#2557](https://github.com/porsche-design-system/porsche-design-system/pull/2557))
- `showLastPage` property to `Pagination` component
  ([#2606](https://github.com/porsche-design-system/porsche-design-system/pull/2606))

#### Fixed

- Partials: `getInitialStyles` supports `Flyout` component
  ([#2598](https://github.com/porsche-design-system/porsche-design-system/pull/2598))
- `Popover` content can be selected/highlighted
  ([#2599](https://github.com/porsche-design-system/porsche-design-system/pull/2599))

#### Changed

- `Carousel` pagination now shows 5 "infinite bullets" when using more than 5 slides
  ([#2600](https://github.com/porsche-design-system/porsche-design-system/pull/2600))
- `Carousel` supports click events on non-active slides and changed keyboard navigation
  ([#2557](https://github.com/porsche-design-system/porsche-design-system/pull/2557))
- Unified wordings of all console warnings, errors and exceptions
  ([#2602](https://github.com/porsche-design-system/porsche-design-system/pull/2602))
- Angular: increased peer dependency to `>=15.0.0 <17.0.0`
  ([#2602](https://github.com/porsche-design-system/porsche-design-system/pull/2602))
- `Toast` allows line break markups within toast message
  ([#2584](https://github.com/porsche-design-system/porsche-design-system/pull/2584))
- `Toast` shows always the latest toast message and clears its queue immediately if a new message is added
  ([#2584](https://github.com/porsche-design-system/porsche-design-system/pull/2584))

### [3.1.0] - 2023-06-09

### [3.1.0-rc.2] - 2023-06-09

#### Changed

- `Crest` updated assets ([#2595](https://github.com/porsche-design-system/porsche-design-system/pull/2595))
- Partials: `getMetaTagsAndIconLinks` updated assets
  ([#2595](https://github.com/porsche-design-system/porsche-design-system/pull/2595))

#### Added

- `Flyout` ([#2547](https://github.com/porsche-design-system/porsche-design-system/pull/2547))

#### Fixed

- Wrong validation during SSR hydration of `Link Tile` and `Select Wrapper`
  ([#2588](https://github.com/porsche-design-system/porsche-design-system/pull/2588))
- `Modal` scrollable modal does not jump to top on changes within dialog
  ([#2574](https://github.com/porsche-design-system/porsche-design-system/pull/2574))
- Unnecessary lifecycles are prevented when prop values do not change for complex values
  ([#2574](https://github.com/porsche-design-system/porsche-design-system/pull/2574))

### [3.1.0-rc.1] - 2023-06-02

#### Added

- **[EXPERIMENTAL]** Prop `showPasswordToggle` for `Text Field Wrapper` with `input type="password"`
  ([#2586](https://github.com/porsche-design-system/porsche-design-system/pull/2586))
- Prop `name` for `Icon` supports `heart`, `heart-filled`, `copy`, `fingerprint`, `tire`, `roof-open` and `roof-closed`
  ([#2589](https://github.com/porsche-design-system/porsche-design-system/pull/2589))

#### Fixed

- `Select Wrapper` missing border on touch devices
  ([#2579](https://github.com/porsche-design-system/porsche-design-system/pull/2579))
- `Tabs Item` text content can be selected/highlighted
  ([#2582](https://github.com/porsche-design-system/porsche-design-system/pull/2582))

### [3.1.0-rc.0] - 2023-05-24

#### Added

- `Marque` now has a `variant` property, including 75 years variant
  ([#2575](https://github.com/porsche-design-system/porsche-design-system/pull/2575))

### [3.0.0] - 2023-05-11

### [3.0.0-rc.3] - 2023-05-10

#### Fixed

- `Tabs Bar` focus behavior via keyboard navigation
  ([#2546](https://github.com/porsche-design-system/porsche-design-system/pull/2546))
- Rendering of `Wordmark` in Safari ([#2542](https://github.com/porsche-design-system/porsche-design-system/pull/2542))
- Disabled dragging/ghosting of icons
  ([#2536](https://github.com/porsche-design-system/porsche-design-system/pull/2536))

#### Changed

- Styles: `dropShadow{Low|Medium|High}Style`s use `box-shadow` instead of `filter: drop-shadow()` to fix glitches
  together with `frostedGlassStyle` in Firefox
  ([#2545](https://github.com/porsche-design-system/porsche-design-system/pull/2545))
- Size of icon and height of `Accordion`
  ([#2536](https://github.com/porsche-design-system/porsche-design-system/pull/2536))

### [3.0.0-rc.2] - 2023-05-09

#### Fixed

- `Checkbox Wrapper` Safari visual state change while hovering
  ([#2508](https://github.com/porsche-design-system/porsche-design-system/pull/2508))
- `Checkbox Wrapper` keyboard arrow navigation
  ([#2508](https://github.com/porsche-design-system/porsche-design-system/pull/2508))
- `Modal` fix hover state of dismiss button
  ([#2510](https://github.com/porsche-design-system/porsche-design-system/pull/2510))
- `Link Pure`, `Button Pure`: adjust offset of `:hover` and `active` styles
  ([#2511](https://github.com/porsche-design-system/porsche-design-system/pull/2511))
- `Tabs Bar`, `Tabs` ([#2521](https://github.com/porsche-design-system/porsche-design-system/pull/2521)):
  - `focus` state of tabpanel
  - Indicator bar height
- Optimize icon/text alignment of `Link Pure` and `Button Pure` in Safari
- `Select Wrapper` multiline option height and scaling behavior
  ([#2524](https://github.com/porsche-design-system/porsche-design-system/pull/2524))
- Fixed accessibility issues of `Tabs`, `Tabs Bar` and `Stepper Horizontal` to comply with v.4.7.0 of `axe-core`
  ([#2530](https://github.com/porsche-design-system/porsche-design-system/pull/2530))
- React: `patchRemixRunProcessBrowserGlobalIdentifier` binary now supports Remix 1.16.0
  ([#2537](https://github.com/porsche-design-system/porsche-design-system/pull/2537))
- Angular: added optional modifier to optional properties for better type checking in strict mode
  ([#2544](https://github.com/porsche-design-system/porsche-design-system/pull/2544))

#### Added

- Deprecation warning to `Icon` component if `lazy` prop is used
  ([#2521](https://github.com/porsche-design-system/porsche-design-system/pull/2521))
- `aria` prop to `Scroller` component
  ([#2530](https://github.com/porsche-design-system/porsche-design-system/pull/2530))

#### Changed

- Model signature asset of 718 model ([#2532](https://github.com/porsche-design-system/porsche-design-system/pull/2532))

### [3.0.0-rc.1] - 2023-04-19

#### Added

- Prop `name` for `Icon` supports `push-pin`, `push-pin-off`, `qr`, `pin-filled`, `shopping-cart-filled`,
  `shopping-bag-filled`, `logo-apple-podcast`, `logo-spotify` and `user-filled`
  ([#2471](https://github.com/porsche-design-system/porsche-design-system/pull/2471)).
- **[EXPERIMENTAL]** Prop `loading` for `Checkbox Wrapper`
  ([#2483](https://github.com/porsche-design-system/porsche-design-system/pull/2483))

#### Fixed

- `Wordmark`, `Crest` and `Model Signature` respect parent width/height
  ([#2479](https://github.com/porsche-design-system/porsche-design-system/pull/2479))
- `Button Tile`, `Link Tile` and `Link Tile Model Signature` are using correct border radius of
  `$pds-border-radius-large` ([#2473](https://github.com/porsche-design-system/porsche-design-system/pull/2473))
- `Text Field Wrapper` with `input type="search"` has better accessibility for clear button
  ([#2476](https://github.com/porsche-design-system/porsche-design-system/pull/2476))
- `Accordion` layout shift with nested accordions
  ([#2465](https://github.com/porsche-design-system/porsche-design-system/pull/2465))
- Color Contrast issues and rendering in Windows High Contrast Mode
  ([#2420](https://github.com/porsche-design-system/porsche-design-system/pull/2420))

### [3.0.0-rc.0] - 2023-04-11

#### Fixed

- Styles: `borderRadiusLarge` and `$pds-border-radius-large` are exposing correct value
  ([#2463](https://github.com/porsche-design-system/porsche-design-system/pull/2463))

### [3.0.0-alpha.6] - 2023-04-06

#### Added

- `xxl` breakpoint for all breakpoint customizable component values
  ([#2454](https://github.com/porsche-design-system/porsche-design-system/pull/2454))

#### Fixed

- Disabled color of `Icon` component ([#2446](https://github.com/porsche-design-system/porsche-design-system/pull/2446))
- Support of `Radio Button Wrapper` for name value with non-alphanumeric characters
  ([#2443](https://github.com/porsche-design-system/porsche-design-system/pull/2443))

#### Changed

- `Banner` is a controlled component now and its visibility has to be controlled via the `open` prop
  ([#2447](https://github.com/porsche-design-system/porsche-design-system/pull/2447))

```diff
- <p-banner></p-banner>
+ <p-banner open="true"></p-banner>
```

- Renamed all custom `change` events to `update` because of bad event emissions with native `change` events, e.g. with
  nested `select` or `input` elements

#### 🤖 Property deprecations 🤖

##### Accordion:

- Event `accordionChange` is deprecated, use `update` event instead.

```diff
- <PAccordion onAccordionChange={(e: CustomEvent<AccordionChangeEvent>) => {}} />
+ <PAccordion onUpdate={(e: CustomEvent<AccordionUpdateEvent>) => {}} />
```

##### Banner:

- Prop `persistent` is deprecated, use `dismissButton` instead.

```diff
- <p-banner persistent="true"></p-banner>
+ <p-banner dismiss-button="false"></p-banner>
```

##### Carousel:

- Event `carouselChange` is deprecated, use `update` event instead.

```diff
- <PCarousel onCarouselChange={(e: CustomEvent<CarouselChangeEvent>) => {}} />
+ <PCarousel onUpdate={(e: CustomEvent<CarouselUpdateEvent>) => {}} />
```

##### Inline Notification:

- Prop `persistent` is deprecated, use `dismissButton` instead.

```diff
- <p-inline-notification persistent="true"></p-inline-notification>
+ <p-inline-notification dismiss-button="false"></p-inline-notification>
```

##### Pagination:

- Event `pageChange` is deprecated, use `update` event instead.

```diff
- <PPagination onPageChange={(e: CustomEvent<PageChangeEvent>) => {}} />
+ <PPagination onUpdate={(e: CustomEvent<PaginationUpdateEvent>) => {}} />
```

##### Segmented Control:

- Event `segmentedControlChange` is deprecated, use `update` event instead.

```diff
- <PSegmentedControl onSegmentedControlChange={(e: CustomEvent<SegmentedControlChangeEvent>) => {}} />
+ <PSegmentedControl onUpdate={(e: CustomEvent<SegmentedControlUpdateEvent>) => {}} />
```

##### Stepper Horizontal:

- Event `stepChange` is deprecated, use `update` event instead.

```diff
- <PStepperHorizontal onStepChange={(e: CustomEvent<StepChangeEvent>) => {}} />
+ <PStepperHorizontal onUpdate={(e: CustomEvent<StepperHorizontalUpdateEvent>) => {}} />
```

##### Switch:

- Event `switchChange` is deprecated, use `update` event instead.

```diff
- <PSwitch onSwitchChange={(e: CustomEvent<SwitchChangeEvent>) => {}} />
+ <PSwitch onUpdate={(e: CustomEvent<SwitchUpdateEvent>) => {}} />
```

##### Table:

- Event `sortingChange` is deprecated, use `update` event instead.

```diff
- <PTable onSortingChange={(e: CustomEvent<SortingChangeEvent>) => {}} />
+ <PTable onUpdate={(e: CustomEvent<TableUpdateEvent>) => {}} />
```

##### Tabs:

- Event `tabChange` is deprecated, use `update` event instead.

```diff
- <PTabs onTabChange={(e: CustomEvent<TabChangeEvent>) => {}} />
+ <PTabs onUpdate={(e: CustomEvent<TabsUpdateEvent>) => {}} />
```

##### Tabs Bar:

- Event `tabChange` is deprecated, use `update` event instead.

```diff
- <PTabsBar onTabChange={(e: CustomEvent<TabChangeEvent>) => {}} />
+ <PTabsBar onUpdate={(e: CustomEvent<TabsUpdateEvent>) => {}} />
```

### [3.0.0-alpha.5] - 2023-03-30

#### Added

- `Wordmark` ([#2418](https://github.com/porsche-design-system/porsche-design-system/pull/2418))
- `Crest` ([#2437](https://github.com/porsche-design-system/porsche-design-system/pull/2437))

#### Changed

- Styles: changed color values of `theme[Light|Dark]ContrastMedium` and `theme[Light|Dark]Notification[*]` color tokens
  of `Styles` subpackage ([#2436](https://github.com/porsche-design-system/porsche-design-system/pull/2436))

### [3.0.0-alpha.4] - 2023-03-28

#### Changed

- `Table` matches new design language
  ([#2364](https://github.com/porsche-design-system/porsche-design-system/pull/2364/))

#### Added

- Styles: ([#2422](https://github.com/porsche-design-system/porsche-design-system/pull/2422))
  - `gridWide`
  - `gridWideColumnStart` and `$pds-grid-wide-column-start`
  - `gridWideColumnEnd` and `$pds-grid-wide-column-end`
  - `gridNarrowOffset`, `gridNarrowOffsetBase`, `gridNarrowOffsetS`, `gridNarrowOffsetXXL` and
    `$pds-grid-narrow-offset-base`, `$pds-grid-narrow-offset-s`, `$pds-grid-narrow-offset-xxl`
  - `gridBasicOffset`, `gridBasicOffsetBase`, `gridBasicOffsetS`, `gridBasicOffsetXXL` and
    `$pds-grid-basic-offset-base`, `$pds-grid-basic-offset-s`, `$pds-grid-basic-offset-xxl`
  - `gridExtendedOffset`, `gridExtendedOffsetBase`, `gridExtendedOffsetS`, `gridExtendedOffsetXXL` and
    `$pds-grid-extended-offset-base`, `$pds-grid-extended-offset-s`, `$pds-grid-extended-offset-xxl`
  - `gridWideOffset`, `gridWideOffsetBase`, `gridWideOffsetS`, `gridWideOffsetXXL` and `$pds-grid-wide-offset-base`,
    `$pds-grid-wide-offset-s`, `$pds-grid-wide-offset-xxl`
  - `gridFullOffset` and `$pds-grid-full-offset`
- `Button Tile` ([#2381](https://github.com/porsche-design-system/porsche-design-system/pull/2381))
- `Fieldset` ([#2404](https://github.com/porsche-design-system/porsche-design-system/pull/2404))
- `Link Tile Model Signature` ([#2388](https://github.com/porsche-design-system/porsche-design-system/pull/2388))
- Prop `activeSlideIndex` to `Carousel`
  ([#2421](https://github.com/porsche-design-system/porsche-design-system/pull/2421))
- Prop `slidesPerPage` supports value `auto` of `Carousel`
  ([#2421](https://github.com/porsche-design-system/porsche-design-system/pull/2421))
- Prop `scrollbar` for `Scroller` ([#2364](https://github.com/porsche-design-system/porsche-design-system/pull/2364/))
- Prop `theme` for `Table` ([#2364](https://github.com/porsche-design-system/porsche-design-system/pull/2364/))

#### Fixed

- React: missing animation of `Carousel` in certain scenarios

#### Changed

- Styles: `gridStyles` and `pds-grid()` are supporting an additional column range called `wide`
  ([#2422](https://github.com/porsche-design-system/porsche-design-system/pull/2422))
- Styles: SCSS version needs to be imported by `@porsche-design-system/components-js/styles` instead of
  `@porsche-design-system/components-js/styles/scss`
  ([#2422](https://github.com/porsche-design-system/porsche-design-system/pull/2422))

#### Removed

- `Banner`: CSS variable `--p-banner-position-type`
  ([#2422](https://github.com/porsche-design-system/porsche-design-system/pull/2422))
- Styles: `gridSafeZone`, `gridSafeZoneBase`, `gridSafeZoneXXL` and `$pds-grid-safe-zone-base`,
  `$pds-grid-safe-zone-xxl` ([#2422](https://github.com/porsche-design-system/porsche-design-system/pull/2422))
- Styles: `gridWidth`, `gridWidthMin`, `gridWidthMax` and `$pds-grid-width-min`, `$pds-grid-width-max`
  ([#2422](https://github.com/porsche-design-system/porsche-design-system/pull/2422))

#### 🤖 Property deprecations 🤖

##### Banner:

- Prop `width` has no effect anymore, instead the component is aligned with Porsche Grid "extended" by default.
  ([#2422](https://github.com/porsche-design-system/porsche-design-system/pull/2422))

#### 🤡 Component deprecations 🤡

##### Marque: ([#2418](https://github.com/porsche-design-system/porsche-design-system/pull/2418))

```diff
- <p-marque></p-marque>
+ <p-wordmark></p-wordmark>
```

##### Fieldset Wrapper: ([#2404](https://github.com/porsche-design-system/porsche-design-system/pull/2404))

```diff
- <p-fieldset-wrapper label="Some legend label">
+ <p-fieldset label="Some legend label">
  <p-text-field-wrapper label="Some label">
    <input type="text" name="some-name" />
  </p-text-field-wrapper>
- </p-fieldset-wrapper>
+ </p-fieldset>
```

### [3.0.0-alpha.3] - 2023-03-17

#### 🤖 Property deprecations 🤖

##### Accordion:

- Event `accordionChange` is deprecated, use `change` event instead.

```diff
- <PAccordion onAccordionChange={(e: CustomEvent<AccordionChangeEvent>) => {}} />
+ <PAccordion onChange={(e: CustomEvent<AccordionChangeEvent>) => {}} />
```

##### Banner:

- Named `slot="title"` is deprecated, use `heading` prop or `slot="heading"` instead.

```diff
<p-banner>
-  <span slot="title">Some heading</span>
+  <span slot="heading">Some heading</span>
   <span slot="description">Some notification description.</span>
</p-banner>

-<p-banner>
+<p-banner heading="Some heading" description="Some notification description.">
-  <span slot="title">Some heading</span>
-  <span slot="description">Some notification description.</span>
</p-banner>
```

##### Carousel:

- Prop `disablePagination` is deprecated, use `pagination` instead.
- Event `carouselChange` is deprecated, use `change` event instead.

```diff
- <p-carousel disable-pagination="true"></p-carousel>
+ <p-carousel pagination="false"></p-carousel>

- <PCarousel onCarouselChange={(e: CustomEvent<CarouselChangeEvent>) => {}} />
+ <PCarousel onChange={(e: CustomEvent<CarouselChangeEvent>) => {}} />
```

##### Divider:

- Prop `orientation` is deprecated, use `direction` instead.

```diff
- <p-divider orientation="horizontal"></p-divider>
+ <p-divider direction="horizontal"></p-divider>
```

##### Icon:

- Prop `colors`'s value `disabled` is removed, use `state-disabled` instead.

```diff
- <p-icon color="disabled"></p-icon>
+ <p-icon color="state-disabled"></p-icon>
```

##### Link Tile:

- Prop `weight`'s value `semibold` is deprecated, use `semi-bold` instead.

```diff
- <p-link-tile weight="semibold"></p-link-tile>
+ <p-link-tile weight="semi-bold"></p-link-tile>
```

##### Modal:

- Prop `disableCloseButton` is deprecated, use `dismissButton` instead.
- Event `close` is deprecated, use `dismiss` event instead.

```diff
- <p-modal disable-close-button="true"></p-modal>
+ <p-modal dismiss-button="false"></p-modal>

- <PModal onClose={(e: CustomEvent<void>) => {}} />
+ <PModal onDismiss={(e: CustomEvent<void>) => {}} />
```

##### Pagination:

- Props `allyLabelNext`, `allyLabelPage`, `allyLabelPrev` and `allyLabel` are deprecated.
- Event `pageChange` is deprecated, use `change` event instead.

```diff
- <p-pagination ally-label="Paginierung" ally-label-prev="Vorherige Seite" ally-label-next="Nächste Seite" ally-label-page="Seite"></p-pagination>
+ <p-pagination intl="{root: 'Paginierung', prev: 'Vorherige Seite', next: 'Nächste Seite', page: 'Seite'}"></p-pagination>

- <PPagination onPageChange={(e: CustomEvent<PageChangeEvent>) => {}} />
+ <PPagination onChange={(e: CustomEvent<PaginationChangeEvent>) => {}} />
```

##### Scroller:

- Prop `gradientColorScheme` is deprecated, use `gradientColor` instead.
- Prop `scrollIndicatorPosition` is deprecated, use `alignScrollIndicator` instead.

```diff
- <p-scroller gradient-color-scheme="surface"></p-scroller>
+ <p-scroller gradient-color="background-surface"></p-scroller>

- <p-scroller scroll-indicator-position="top"></p-scroller>
+ <p-scroller align-scroll-indicator="top"></p-scroller>
```

##### Segmented Control:

- Event `segmentedControlChange` is deprecated, use `change` event instead.

```diff
- <PSegmentedControl onSegmentedControlChange={(e: CustomEvent<SegmentedControlChangeEvent>) => {}} />
+ <PSegmentedControl onChange={(e: CustomEvent<SegmentedControlChangeEvent>) => {}} />
```

##### Stepper Horizontal:

- Event `stepChange` is deprecated, use `change` event instead.

```diff
- <PStepperHorizontal onStepChange={(e: CustomEvent<StepChangeEvent>) => {}} />
+ <PStepperHorizontal onChange={(e: CustomEvent<StepperHorizontalChangeEvent>) => {}} />
```

##### Switch:

- Event `switchChange` is deprecated, use `change` event instead.

```diff
- <PSwitch onSwitchChange={(e: CustomEvent<SwitchChangeEvent>) => {}} />
+ <PSwitch onChange={(e: CustomEvent<SwitchChangeEvent>) => {}} />
```

##### Table:

- Event `sortingChange` is deprecated, use `change` event instead.

```diff
- <PTable onSortingChange={(e: CustomEvent<SortingChangeEvent>) => {}} />
+ <PTable onChange={(e: CustomEvent<TableChangeEvent>) => {}} />
```

##### Tabs:

- Prop `gradientColorScheme` is deprecated, use `gradientColor` instead.
- Prop `weight`'s value `semibold` is deprecated, use `semi-bold` instead.
- Event `tabChange` is deprecated, use `change` event instead.

```diff
- <p-tabs gradient-color-scheme="surface"></p-tabs>
+ <p-tabs gradient-color="background-surface"></p-tabs>

- <p-tabs weight="semibold"></p-tabs>
+ <p-tabs weight="semi-bold"></p-tabs>

- <PTabs onTabChange={(e: CustomEvent<TabChangeEvent>) => {}} />
+ <PTabs onChange={(e: CustomEvent<TabsChangeEvent>) => {}} />
```

##### Tabs Bar:

- Prop `gradientColorScheme` is deprecated, use `gradientColor` instead.
- Prop `weight`'s value `semibold` is deprecated, use `semi-bold` instead.
- Event `tabChange` is deprecated, use `change` event instead.

```diff
- <p-tabs-bar gradient-color-scheme="surface"></p-tabs-bar>
+ <p-tabs-bar gradient-color="background-surface"></p-tabs-bar>

- <p-tabs-bar weight="semibold"></p-tabs>
+ <p-tabs-bar weight="semi-bold"></p-tabs>

- <PTabsBar onTabChange={(e: CustomEvent<TabChangeEvent>) => {}} />
+ <PTabsBar onChange={(e: CustomEvent<TabsChangeEvent>) => {}} />
```

##### Tag:

- Prop `color`'s value `notification-warning`, `notification-success` and `notification-error` are deprecated, use
  `notification-warning-soft`, `notification-success-soft` and `notification-error-soft` instead.

```diff
- <p-tag color="notification-warning"></p-tag>
+ <p-tag color="notification-warning-soft"></p-tag>

- <p-tag color="notification-success"></p-tag>
+ <p-tag color="notification-success-soft"></p-tag>

- <p-tag color="notification-error"></p-tag>
+ <p-tag color="notification-error-soft"></p-tag>
```

##### Text Field Wrapper:

- Prop `showCharacterCount` is deprecated, use `showCounter` instead.

```diff
- <p-text-field-wrapper show-character-count="false">
+ <p-text-field-wrapper show-counter="false">
    <input type="text" maxlength="20" />
</p-text-field-wrapper>
```

##### Textarea Wrapper:

- Prop `showCharacterCount` is deprecated, use `showCounter` instead.

```diff
- <p-textarea-wrapper show-character-count="false">
+ <p-textarea-wrapper show-counter="false">
    <textarea maxlength="80"></textarea>
</p-textarea-wrapper>
```

##### Text List

- Props `listType` and `orderType` are deprecated, use `type` instead.

```diff
- <p-text-list list-type="unordered"></p-text-list>
+ <p-text-list type="unordered"></p-text-list>

- <p-text-list list-type="ordered" order-type="numbered"></p-text-list>
+ <p-text-list type="numbered"></p-text-list>

- <p-text-list list-type="ordered" order-type="alphabetically"></p-text-list>
+ <p-text-list type="alphabetically"></p-text-list>
```

#### Added

- `Text`, `Icon`, `Button Pure` and `Link Pure` support value `xx-small` for prop `size`
- `Display` supports value `small` for prop `size`
- Partials: `getInitialStyles` supports multi prefix, e.g.
  `getInitialStyles({ prefix: ['', 'some-prefix', 'another-prefix'] });`
- Styles: `displaySmallStyle` and `$pds-display-small`
- Styles: `textXXSmallStyle` and `$pds-text-xx-small`
- Styles: `fontSizeDisplaySmall` and `$pds-font-size-display-small`
- Styles: `fontSizeTextXXSmall` and `$pds-font-size-text-xx-small`
- Styles: `getHoverStyle` and `pds-hover()`
- `Banner` has `heading` and `description` prop as well as `slot="heading"` and deprecated `slot="title"`
- Custom events have consistent names across components and deprecated old event names
  - `Accordion` emits `change` and deprecated `accordionChange` event
  - `Carousel` emits `change` and deprecated `carouselChange` event
  - `Modal` emits `dismiss` and deprecated `close` event
  - `Pagination` emits `change` and deprecated `pageChange` event
  - `Segmented Control` emits `change` and deprecated `segmentedControlChange` event
  - `Stepper Horizontal` emits `change` and deprecated `stepChange` event
  - `Switch` emits `change` and deprecated `switchChange` event
  - `Table` emits `change` and deprecated `sortingChange` event
  - `Tabs` emits `change` and deprecated `tabChange` event
  - `Tabs Bar` emits `change` and deprecated `tabChange` event
- Props have consistent names across components and deprecated old props
  - `Carousel` got `pagination` prop and deprecated `disablePagination` prop
  - `Divider` got `direction` prop and deprecated `orientation` prop
  - `Modal` got `dismissButton` prop and deprecated `disableCloseButton` prop
  - `Pagination` got `intl` prop and deprecated `allyLabelNext`, `allyLabelPage`, `allyLabelPrev` and `allyLabel` props
  - `Scroller` got `gradientColor` prop and deprecated `gradientColorScheme` prop
  - `Scroller` got `alignScrollIndicator` prop and deprecated `scrollIndicatorPosition` prop
  - `Tabs` got `gradientColor` prop and deprecated `gradientColorScheme` prop
  - `Tabs Bar` got `gradientColor` prop and deprecated `gradientColorScheme` prop
  - `Text Field Wrapper` got `showCounter` prop and deprecated `showCharacterCount` prop
  - `Textarea Wrapper` got `showCounter` prop and deprecated `showCharacterCount` prop
  - `Text List` got `type` prop and deprecated `listType` and `orderType` prop
- Props have consistent values across components and deprecated old values
  - `Icon` prop `color` got value `state-disabled` and removed `disabled` value
  - `Link Tile` prop `weight` got value `semi-bold` and deprecated `semibold` value
  - `Tabs Bar` and `Tabs` prop `weight` got value `semi-bold` and deprecated `semibold` value
  - `Tag` prop `color` got values `notification-info-soft`, `notification-warning-soft`, `notification-success-soft`,
    `notification-error-soft` and deprecated `notification-warning`, `notification-success`, `notification-error` values

#### Changed

- `Display` uses font-weight regular and font-style normal
- Partials: `getInitialStyles` matches new design language
- Partials: All component related, slotted Light DOM styles have been moved to `getInitialStyles`
- Styles: `getFocusStyle` and `pds-focus()` doesn't need `theme` parameter anymore
- Styles: `breakpoint{Base|XS|S|M|L|XL|XXL}` and `$pds-breakpoint-{base|xs|s|m|l|xl|xxl}` are provided as number without
  unit (px)
- `Link Tile` matches new design language
- Typings for all component props start with the component name, e.g. `SwitchAlignLabel`, `TabsBarGradientColor` or
  `LinkPureIcon`
- `Icon` prop `color` value `disabled` is renamed to `state-disabled`
- `Tag` prop `color` value `notification-info` is renamed to `notification-info-soft`

#### Fixed

- `Text Field Wrapper` calendar and time indicator icons respect color definition in dark theme
- `Text Field Wrapper` has correct height when type date or time is used
- Partials: Typings of return value with and without options parameter
- `Modal` scrolling behavior on mouse drag

#### Removed

- `Heading`: value `xxx-large` for prop `size`
- Styles: `headingXXXLargeStyle` and `$pds-heading-xxx-large`
- Styles: `fontSizeHeadingXXLarge` and `$pds-font-size-heading-xx-large`

### [3.0.0-alpha.2] - 2023-02-27

#### 🤖 Property deprecations 🤖

##### Carousel:

- Prop `wrap-content` is deprecated.

```diff
- <p-carousel wrap-content="true"></p-carousel>
+ <p-carousel></p-carousel>
```

##### Divider:

- Prop values `neutral-contrast-low | neutral-contrast-medium | neutral-contrast-high` of `color` prop are deprecated.

```diff
- <p-divider color="neutral-contrast-low"></p-divider>
+ <p-divider color="contrast-low"></p-divider>

- <p-divider color="neutral-contrast-medium"></p-divider>
+ <p-divider color="contrast-medium"></p-divider>

- <p-divider color="neutral-contrast-high"></p-divider>
+ <p-divider color="contrast-high"></p-divider>
```

#### Changed

- `Divider`, `Button Group`, `Carousel` and `Text List` match new design language
- Background color of `Scroller`'s `prev` and `next` buttons in dark theme
- Partials: Removed deprecated `withoutTags` option for all partials, please use `format: 'jsx'` instead
- `Content Wrapper` default value of prop `width` has changed from `basic` to `extended`

#### Added

- `Model Signature`
- Props `align-header` and `width` for `Carousel`
- Vue: plugin functions `createPorscheDesignSystem` and `usePorscheDesignSystemPlugin`

#### Fixed

- `Radio Button Wrapper` keyboard arrow navigation
- `Button Pure` and `Link Pure` lagging active state background when scrolling on iOS

### [3.0.0-alpha.1] - 2023-02-16

#### Added

- Porsche Next font supports Vietnamese charset
- Prop `color` of `Icon` supports `disabled`
- React: `patchRemixRunProcessBrowserGlobalIdentifier` binary to support SSR components with Remix

#### Changed

- `Stepper Horizontal` matches new design language
- Styles: Optimize design tokens "spacing", "typography" and "theme" provided by styles sub-package
  `@porsche-design-system/components-{js|angular|react|vue}/styles`
- Styles: Use calc() instead of max() to calculate padding for `gridStyle` (JS) and `pds-grid()` (SCSS)
- Styles: `gridStyle` (JS) and `pds-grid()` (SCSS) uses optimized grid gap

### [3.0.0-alpha.0] - 2023-02-08

#### Note to the new `v3` major release of the Porsche Design System

With the new **Porsche Design Language** comes a lot of changes regarding layout and design principles. To keep
refactoring efforts as low as possible when upgrading from `v2` to `v3`, **breaking changes** were avoided as far as
possible. Nevertheless, there are a few breaking changes and some more deprecations which should receive attention.

#### 👹 Breaking Changes 👹

##### Button:

- Removed deprecated prop `tabbable`.

```diff
- <p-button tabbable="false">Some label</p-button>
+ <p-button tabindex="-1">Some label</p-button>
```

- Default value of prop `icon` has changed from `arrow-head-right` to `none`. Therefore, the `icon` property **must** be
  set if the component has the `hide-label` property.

```diff
- <p-button hide-label="true">Some label</p-button>
+ <p-button hide-label="true" icon="arrow-right">Some label</p-button>

- <p-button hide-label="{ base: true, m: false }">Some label</p-button>
+ <p-button hide-label="{ base: true, m: false }" icon="arrow-right">Some label</p-button>
```

##### Button Pure:

- Removed `subline` slot (visually not intended anymore).

```diff
<p-button-pure>
  Some label
-   <p slot="subline">Some Subline</p>
</p-button-pure>
```

- Removed deprecated prop `tabbable`.

```diff
- <p-button-pure tabbable="false">Some label</p-button-pure>
+ <p-button-pure tabindex="-1">Some label</p-button-pure>
```

##### Icon:

- Value `inherit` for prop `color` works slightly different to the previous major version. A CSS filter is required to
  apply custom coloring to take advantage of using an SVG embedded in an `<img/>` for better SSR support and loading
  performance in general.

```diff
- <p-icon color="inherit" style="color: white;"></p-icon>
+ <p-icon color="inherit" style="filter: invert(100%);"></p-icon>
```

- Camel case syntax for `name` prop isn't supported, please use param case syntax instead (TypeScript typings have been
  updated too).

```diff
- <p-icon name="arrowRight"></p-icon>
+ <p-icon name="arrow-right"></p-icon>
```

##### Link:

- Default value of prop `icon` has changed from `arrow-head-right` to `none`. Therefore, the `icon` property **must** be
  set if the component has the `hide-label` property.

```diff
- <p-link href="#" hide-label="true">Some label</p-link>
+ <p-link href="#" hide-label="true" icon="arrow-right">Some label</p-link>

- <p-link href="#" hide-label="{ base: true, m: false }">Some label</p-link>
+ <p-link href="#" hide-label="{ base: true, m: false }" icon="arrow-right">Some label</p-link>
```

##### Link Pure:

- Removed `subline` slot (visually not intended anymore).

```diff
<p-link-pure href="#">
  Some label
-   <p slot="subline">Some Subline</p>
</p-link-pure>
```

##### Marque:

- Removed `variant` property.

```diff
- <p-marque variant="75-years"></p-marque>
+ <p-marque></p-marque>
// or even better, replace component by wordmark
+ <p-wordmark></p-wordmark>
```

##### Switch:

- Removed deprecated prop `tabbable`.

```diff
- <p-switch tabbable="false">Some label</p-switch>
+ <p-switch tabindex="-1">Some label</p-switch>
```

##### Partials:

- `getIconLinks()` partial accepts only param-cased icon names.

```diff
- require('@porsche-design-system/components-js/partials').getIconLinks({ icons: ['arrowRight'] })

+ require('@porsche-design-system/components-js/partials').getIconLinks({ icons: ['arrow-right'] })
```

##### CSS global scope:

- Changed naming of CSS global variables names.

```diff
- --p-animation-duration__spinner
- --p-animation-duration__banner
+ --p-animation-duration
```

#### 🤡 Component deprecations 🤡

All deprecated components are refactored to match the new design language, therefor it's technically not breaking, but
we highly recommend to migrate to the mentioned alternative, since those deprecated components will be removed with next
major version.

##### Content Wrapper:

- Component is deprecated and will be removed with the next major release. Please use **[Porsche Grid](styles/grid)**
  instead, which is based on [CSS Grid](https://css-tricks.com/snippets/css/complete-guide-grid) covering the specific
  layout needs for a harmonic appearance across all digital Porsche touch-points.

##### Flex:

- Component is deprecated and will be removed with the next major release. In general, please use native
  [CSS Flex](https://css-tricks.com/snippets/css/a-guide-to-flexbox) instead for better performance and more
  standardized layout technique.

##### Grid:

- Component is deprecated and will be removed with the next major release. In general, please use native
  [CSS Grid](https://css-tricks.com/snippets/css/complete-guide-grid) in combination with
  **[Porsche Grid](styles/grid)** instead for better performance and more standardized layout technique.

##### Headline:

```diff
- <p-headline>The quick brown fox jumps over the lazy dog</p-headline>
+ <p-heading>The quick brown fox jumps over the lazy dog</p-heading>
```

##### Link Social:

- Component is deprecated and will be removed with the next major release. Please use the **[Link](components/link)**
  component instead.

#### 🤖 Property deprecations 🤖

All deprecated properties are still present without any effect, therefor it's technically not breaking, but we highly
recommend to migrate and remove the deprecated props since those ones will be removed with next major version.

##### Button Pure:

- Prop `weight` is deprecated, only regular font weight will be applied.

```diff
- <p-button-pure weight="thin">Some label</p-button-pure>
- <p-button-pure weight="regular">Some label</p-button-pure>
- <p-button-pure weight="semibold">Some label</p-button-pure>
- <p-button-pure weight="bold">Some label</p-button-pure>
+ <p-button-pure>Some label</p-button-pure>
```

##### Content Wrapper (deprecated):

- Prop `theme` and `background-color` are deprecated.

```diff
- <p-content-wrapper theme="dark" background-color="default">Some content</p-content-wrapper>
+ <p-content-wrapper>Some content</p-content-wrapper>
```

##### Grid (deprecated):

- The `gutter` property is deprecated and has no effect anymore. Instead, a fluid gutter depending on the viewport width
  is used.

```diff
- <p-grid gutter="16">Some content</p-grid>
- <p-grid gutter="24">Some content</p-grid>
- <p-grid gutter="36">Some content</p-grid>
+ <p-grid>Some content</p-grid>
```

##### Icon:

- Prop `lazy` is deprecated.

```diff
- <p-icon lazy="true"></p-icon>
+ <p-icon></p-icon>
```

##### Link Pure:

- Prop `weight` is deprecated, only regular font weight will be applied.

```diff
- <p-link-pure href="#" weight="thin">Some label</p-link-pure>
- <p-link-pure href="#" weight="regular">Some label</p-link-pure>
- <p-link-pure href="#" weight="semibold">Some label</p-link-pure>
- <p-link-pure href="#" weight="bold">Some label</p-link-pure>
+ <p-link-pure href="#">Some label</p-link-pure>
```

##### Segmented Control:

- Prop `background-color` is deprecated.

```diff
- <p-segmented-control background-color="background-surface">
   <p-segmented-control-item value="xs">XS</p-segmented-control-item>
   <p-segmented-control-item value="s">S</p-segmented-control-item>
 </p-segmented-control>
+ <p-segmented-control>
   <p-segmented-control-item value="xs">XS</p-segmented-control-item>
   <p-segmented-control-item value="s">S</p-segmented-control-item>
 </p-segmented-control>
```

#### 👾 Property value deprecations 👾

All deprecated values are mapped to new ones, therefor it's technically not breaking, but we highly recommend to migrate
to the new values since those ones will be removed with next major version.

##### Banner:

- Prop value `fluid` of `width` prop is deprecated.

```diff
- <p-banner width="fluid"></p-banner>
+ <p-banner></p-banner>
```

- Prop value `neutral` of `state` prop is deprecated.

```diff
- <p-banner state="neutral">
  <span slot="title">Some banner title</span>
  <span slot="description">Some banner description. You can also add inline <a href="https://porsche.com">links</a> to route to another page.</span>
 </p-banner>
+ <p-banner state="info">
  <span slot="title">Some banner title</span>
  <span slot="description">Some banner description. You can also add inline <a href="https://porsche.com">links</a> to route to another page.</span>
 </p-banner>
```

##### Content Wrapper:

- Prop value `fluid` of `width` prop is deprecated.

```diff
- <p-content-wrapper width="fluid">Some content</p-content-wrapper>
+ <p-content-wrapper>Some content</p-content-wrapper>
```

##### Icon:

- Prop values
  `brand | default | neutral-contrast-low | neutral-contrast-medium | neutral-contrast-high | notification-neutral` of
  `color` prop are deprecated.

```diff
- <p-icon color="brand"></p-icon>
+ <p-icon color="primary"></p-icon>

- <p-icon color="default"></p-icon>
+ <p-icon color="primary"></p-icon>

- <p-icon color="neutral-contrast-low"></p-icon>
+ <p-icon color="contrast-low"></p-icon>

- <p-icon color="neutral-contrast-medium"></p-icon>
+ <p-icon color="contrast-medium"></p-icon>

- <p-icon color="neutral-contrast-high"></p-icon>
+ <p-icon color="contrast-high"></p-icon>

- <p-icon color="neutral-contrast-neutral"></p-icon>
+ <p-icon color="contrast-info"></p-icon>
```

##### Inline Notification:

- Prop value `neutral` of `state` prop is deprecated.

```diff
- <p-inline-notification state="neutral"></p-inline-notification>
+ <p-inline-notification state="info"></p-inline-notification>
```

##### Tag:

- Prop value `notification-neutral | neutral-contrast-high | background-default` of `color` prop is deprecated.

```diff
- <p-tag color="notification-neutral">Color label</p-tag>
+ <p-tag color="notification-info">Color label</p-tag>

- <p-tag color="neutral-contrast-high">Color label</p-tag>
+ <p-tag color="primary">Color label</p-tag>

- <p-tag color="background-default">Color label</p-tag>
+ <p-tag color="background-base">Color label</p-tag>
```

##### Tag Dismissible:

- Prop value `background-default` of `color` prop is deprecated.

```diff
- <p-tag-dismissible color="background-default">Color label</p-tag-dismissible>
+ <p-tag-dismissible color="background-base">Color label</p-tag-dismissible>
```

##### Text:

- Prop value `thin | semibold` of `weight` prop is deprecated.

```diff
- <p-text weight="thin">Some text</p-text>
+ <p-text>Some text</p-text>

- <p-text weight="semibold">Some text</p-text>
+ <p-text weight="semi-bold">Some text</p-text>
```

- Prop value
  `brand | default | neutral-contrast-low | neutral-contrast-medium | neutral-contrast-high | notification-neutral` of
  `color` prop is deprecated.

```diff
- <p-text color="brand">Some text</p-text>
+ <p-text>Some text</p-text>

- <p-text color="default">Some text</p-text>
+ <p-text>Some text</p-text>

- <p-text color="neutral-contrast-low">Some text</p-text>
+ <p-text color="contrast-low">Some text</p-text>

- <p-text color="neutral-contrast-medium">Some text</p-text>
+ <p-text color="contrast-medium">Some text</p-text>

- <p-text color="neutral-contrast-high">Some text</p-text>
+ <p-text color="contrast-high">Some text</p-text>

- <p-text color="notification-neutral">Some text</p-text>
+ <p-text color="notification-info">Some text</p-text>
```

##### ToastManager:

- Prop value `neutral` of `state` parameter is deprecated.

```diff
- …addMessage({ text: `Some message`, state: 'neutral' })
+ …addMessage({ text: `Some message`, state: 'info' })
```

#### Added

- `Display` component
- `Heading` component
- Prop `underline` for `Link Pure`
- Prop `theme` for `Checkbox Wrapper`, `Radio Button Wrapper`, `Popover`, `Tag Dismissible`, `Textarea Wrapper`,
  `Text Field Wrapper` and `Fieldset Wrapper`
- Prop `size` for `Icon` supports `x-small` and `x-large`
- Prop `size` for `Accordion` `compact="true"` supports `medium`

#### Changed

- `Spinner`, `Icon`, `Link Pure`, `Button Pure`, `Link`, `Link Social`, `Button`, `Checkbox Wrapper`,
  `Radio Button Wrapper`, `Popover`, `Modal`, `Select Wrapper`, `Tag`, `Tag Dismissible`, `Textarea Wrapper`,
  `Inline Notification`, `Banner`, `Toast`, `Grid`, `Flex`, `Pagination`, `Scroller`, `Accordion`, `Text`,
  `Text Field Wrapper`, `Content Wrapper`, `Segmented Control`, `Tabs`, `Tabs Bar`, `Headline` and `Fieldset Wrapper`
  match new design language
- `Icon` supports
  `primary | contrast-low | contrast-medium | contrast-high | notification-success | notification-warning | notification-error | notification-info | inherit`
  for `color` prop
- Default value of prop `width` of `Banner` has changed from `basic` to `extended`
- Default value of prop `action-icon` of `Inline Notification` has changed from `arrow-head-right` to `arrow-right`
- Default value of prop `name` of `Icon` has changed from `arrow-head-right` to `arrow-right`
- Default value of prop `variant` of `Link` and `Button` has changed from `secondary` to `primary`

#### Removed

- Custom slotted CSS for mostly all components. Equivalent styles are now provided by `getInitialStyles()` partial
  instead.
- `applyNormalizeStyles` option from `getInitialStyles()` partial which is applied by default now.

### [2.20.0] - 2023-02-06

### [2.20.0-rc.1] - 2023-02-06

### [2.20.0-rc.0] - 2023-01-30

#### Added

- `applyNormalizeStyles` option for `getInitialStyles()` partial which includes basic css styles for Light DOM

### [2.19.1-rc.1] - 2023-01-18

#### Added

- `jsdom-polyfill` subpackage is available at `@porsche-design-system/components-{js|angular|react|vue}/jsdom-polyfill`
  and can be used to have working web components in jsdom based tests (e.g. jest)
- `testing` subpackage is available at `@porsche-design-system/components-{js|angular|react|vue}/testing` to provide
  `getByRoleShadowed`, `getByLabelTextShadowed` and `getByTextShadowed` utilities which use `@testing-library/dom`
  queries internally to support Shadow DOM
- Validation if `prefix` is already reserved by a different version upon initialization of the Porsche Design System

#### Fixed

- `componentsReady()` waits for Porsche Design System being initialized before checking components which can happen in
  certain test scenarios without partials

### [2.19.1-rc.0] - 2023-01-18

#### Fixed

- Bug in `@porsche-design-system/components-react/ssr` where in some cases during SSG an error was thrown when
  components render their children conditionally

### [2.19.0] - 2022-12-22

### [2.19.0-rc.2] - 2022-12-22

### [2.19.0-rc.1] - 2022-12-22

#### Fixed

- `Stepper Horizontal` calculation of scroll position when used within any parent that has a margin or padding

### [2.19.0-rc.0] - 2022-12-21

#### Added

- Vue: typed components are available via the `@porsche-design-system/components-vue` package

#### Fixed

- `Modal` focus cycle when pressing Shift Tab right after it was opened

### [2.18.0] - 2022-12-15

### [2.18.0-rc.2] - 2022-12-14

#### Added

- Validation to ensure crucial partials are used.  
  **Disclaimer:** The Porsche Design System will **not** inject its initial styles anymore. Please use the
  `getInitialStyles()` partial to reduce flash of unstyled content (FOUC) as described here:
  [getInitialStyles() documentation](https://designsystem.porsche.com/v2/partials/initial-styles)

#### Changed

- `line-height` calculation for all components is handled CSS only now by using `ex`-unit in combination with `calc()`
  which gives the best performance, the easiest possible integration and respects UI best practices in having **larger**
  `line-height` values for **small** `font-size` definitions and **smaller** `line-height` values for **larger**
  `font-size` definitions. The calculated values by CSS slightly differ compared to the ones calculated by JavaScript,
  which might result in minor visual changes.

#### Fixed

- Screen reader announcements of `Textfield` and `Textarea` in `counter` mode
- Screen reader announcements in `Select Wrapper`

### [2.18.0-rc.1] - 2022-11-24

#### Added

- `Carousel` now has a `rewind` property, better prev/next icons, a `max-width` for `heading` and `description` and
  support for slotted `description`

#### Fixed

- `Select Wrapper` height if text is zoomed up to 200%

### [2.18.0-rc.0] - 2022-11-17

#### Added

- SSR/SSG ready components using Declarative Shadow DOM for Next JS are shipped via
  `@porsche-design-system/components-react/ssr`. To use it simply change your imports.

**Important:** make sure to apply the new `getDSRPonyfill()` partial right before your closing `</body>` tag. More
information can be found here:
[getDSRPonyfill() documentation](https://designsystem.porsche.com/v2/partials/dsr-ponyfill)

```diff
- import { PorscheDesignSystemProvider, PButton, ... } from '@porsche-design-system/components-react';
+ import { PorscheDesignSystemProvider, PButton, ... } from '@porsche-design-system/components-react/ssr';
+ import { getDSRPonyfill } from '@porsche-design-system/components-react/partials';
```

#### Changed

- Improve height calculation for `Accordion`
- Slotted anchor support for `Link Pure` is stricter (In case slotted `<a>` is used it must be a direct child of
  `Link Pure`)
- `getFontLinks()` partial now has `{ weights: ['regular', 'semi-bold'] }` for a default

### [2.17.0] - 2022-10-31

### [2.17.0-rc.0] - 2022-10-31

#### Added

- `Link Tile`

#### Fixed

- `Scroller` bug where scrollable content was not fully hidden by the gradient, when zoomed into the page.

#### Changed

- Removed `!important` keyword from css property `display` of `Link Pure` and `Button Pure`

### [2.16.3] - 2022-10-21

### [2.16.3-rc.0] - 2022-10-21

#### Fixed

- `Button Pure` and `Link Pure` error when using `size="inherit"` and `icon="none"`

#### Changed

- Replaced all internal usage of `Text` and `Headline` components

### [2.16.2] - 2022-09-15

### [2.16.2-rc.0] - 2022-09-15

#### Fixed

- Issue with `Popover` where drop-shadow is not shown correctly in Chrome >= 105
- Issue with `Carousel` and `wrap-content="true"` where the layout was out of sync with `Content Wrapper` for
  viewports >= 1760px.
- `Select Wrapper` with custom dropdown keeps attribute changes of native select options in sync if changed
  programmatically

### [2.16.1] - 2022-09-09

#### Fixed

- Issue with `Options` typing import for `Carousel`

### [2.16.0] - 2022-09-08

### [2.15.1-rc.1] - 2022-09-08

#### Added

- `Carousel`
- `Scroller`

#### Changed

- `Stepper Horizontal` now has `size` property
- `Stepper Horizontal` uses improved focus behavior in case it becomes scrollable and scroll indicators are centered
  correctly.
- `Tabs Bar` uses improved focus behavior in case it becomes scrollable and scroll indicators are centered correctly.

### [2.15.1-rc.0] - 2022-08-24

#### Fixed

- `Radio Button Wrapper` visual selection change bug in Safari >= 15.5

### [2.15.0] - 2022-08-22

### [2.15.0-rc.1] - 2022-08-18

#### Changed

- Downgraded `@angular` to `v13` to ensure backwards compatibility of `@porsche-design-system/components-angular`

### [2.15.0-rc.0] - 2022-08-16

#### Fixed

- `Popover` visual shadow bug in Safari
- `Stepper Horizontal Item` bug where pseudo styles of the counter element were overridable

### [2.15.0-beta.0] - 2022-08-05

#### Fixed

- `Tabs` & `Tabs Bar` `size` property when using `BreakpointCustomizable`

#### Changed

- `Modal` uses poly fluid sizing for outer spacing
- `Banner` uses poly fluid sizing for outer spacing
- `Content Wrapper` uses poly fluid sizing for inner spacing
- `Modal` min-width is slightly updated to perfectly fit into content area of `Content Wrapper` at 320px viewport width

#### Added

- Validation of properties for all components
- `Text Field Wrapper` with `input type="search"` is clearable via Escape key and custom clear button across browsers
- `Text Field Wrapper` with `input type="search"` shows a "Locate me" button when `actionIcon="locate"` is set, emits
  the `action` event on click and can be put into a loading state via `actionLoading="true"`

### [2.14.0] - 2022-07-11

### [2.14.0-rc.1] - 2022-07-11

### [2.14.0-rc.0] - 2022-07-11

#### Added

- `getBrowserSupportFallbackScript()` partial supporting `cdn` and `format` options as replacement for
  `includeOverlay()` of `@porsche-design-system/browser-notification` npm package
- `getCookiesFallbackScript()` partial supporting `cdn` and `format` options as replacement for `includeCookieOverlay()`
  of `@porsche-design-system/browser-notification` npm package

#### Changed

- `getMetaTagsAndIconLinks()` partial to return `theme-color` meta tags with `prefers-color-scheme: {light|dark}` media
  query

### [2.13.0] - 2022-06-23

### [2.13.0-rc.5] - 2022-06-23

#### Fixed

- `Stepper Horizontal Item` `state` validation
- `Button` and `Link` with `theme="dark" variant="tertiary"` and `Tag Dismissible` bug on Safari < v15.5 where wrong
  colors on hover were shown

### [2.13.0-rc.4] - 2022-06-22

#### Added

- `Stepper Horizontal`

### [2.13.0-rc.3] - 2022-06-22

#### Added

- `Segmented Control`

### [2.13.0-rc.2] - 2022-06-21

### [2.13.0-rc.1] - 2022-06-21

### [2.13.0-rc.0] - 2022-06-21

#### Changed

- `Button`, `Button Pure` and `Switch` apply `aria-disabled="true"` instead of `disabled` attribute to native button
  internally in case `disabled` and/or `loading` property is set

### [2.12.1] - 2022-05-25

### [2.12.1-rc.0] - 2022-05-25

#### Fixed

- Issue with `JssStyle` typing import

### [2.12.0] - 2022-05-19

#### Changed

- npm package is prepared for public release on [npmjs.org](https://npmjs.com)

### [2.12.0-rc.2] - 2022-05-12

### [2.12.0-rc.1] - 2022-05-11

### [2.12.0-rc.0] - 2022-05-04

#### Added

- `Table Head Cell` now has a `multiline` property

#### Changed

- `Headline` has no `hypens` / `overflow-wrap` style by default
- Partials now throw an exception if they are executed in browser

#### Fixed

- Exception in `Headline`, `Select Wrapper`, `Text` and `Text List` when changing `theme` prop from `dark` to `light`
- `getInitialStyles()` partial now returns `.hydrated` styles, too

### [2.11.0-skeletons] - 2022-04-21

### [2.11.0] - 2022-04-21

### [2.11.0-rc.0] - 2022-04-20

#### Added

- `Tag`
- `Tag Dismissible`

### [2.10.0-skeletons] - 2022-04-13

### [2.10.0] - 2022-04-13

### [2.9.3-rc.1] - 2022-04-06

#### Added

- `Text Field Wrapper` now has a `showCharacterCount` property which can be used to hide the character count when a
  `maxLength` attribute is set on the wrapped `input`.
- `Textarea Wrapper` now has a `showCharacterCount` property which can be used to hide the character count when a
  `maxLength` attribute is set on the wrapped `textarea`.

### [2.9.3-rc.0-skeletons] - 2022-03-29

### [2.9.3-rc.0] - 2022-03-28

#### Added

- `Text Field Wrapper` supports `unit` property on `input type="text"`
- `Marque` optional configurable clickable/focusable area by defining padding on host element

#### Fixed

- `Tabs Item` improved accessibility
- Angular: circular dependency in development mode in `2.9.2-skeletons`

### [2.9.2-skeletons] - 2022-03-24

#### Added

- **[EXPERIMENTAL]** `getInitialStyles` partial now accepts a `skeletonTagNames` array of component names that will
  initially have skeleton styles while the Porsche Design System is loading
- **[EXPERIMENTAL]** `Button`, `Button Pure`, `Checkbox Wrapper`, `Fieldset Wrapper`, `Link`, `Link Pure`,
  `Link Social`, `Radio Button Wrapper`, `Select Wrapper`, `Text Field Wrapper`, `Textarea Wrapper` can now have initial
  skeleton styles when passed as `skeletonTagNames` to the `getInitialStyles` partial

### [2.9.2] - 2022-03-24

### [2.9.2-rc.1] - 2022-03-23

#### Fixed

- Bug caused by Chrome where hover styles of `Link Pure` are not displayed correctly

### [2.9.2-rc.0] - 2022-03-22

#### Added

- Normalized font behavior (`hyphen`, `overflow-wrap` and `text-size-adjust`) across components

#### Fixed

- `Modal` scrolling and pinch to zoom on iOS
- `Modal` initial position if scrollable
- `Table Head Cell` sort icon `asc` + `desc`

### [2.9.1] - 2022-03-10

### [2.9.1-rc.0] - 2022-03-09

#### Added

- Styles for slotted `<button>` in `Text`

#### Changed

- `Modal` heading and aria validation happens only when open

#### Fixed

- React: bundling format of partials

### [2.9.0] - 2022-02-28

### [2.9.0-rc.1] - 2022-02-25

#### Fixed

- `Modal` focus trap respecting elements in shadow DOM and dynamically added/removed elements on first level
- `Tabs Item` focus outline on click in Safari
- Error while using partials in Vanilla JS and Angular

### [2.9.0-rc.0] - 2022-02-16

#### Added

- `getFontFaceStylesheet` returns additional `<link>` tags with `rel="preconnect"` and `rel="dns-prefetch"`
- Option `format` to partials `getFontFaceStylesheet`, `getComponentChunkLinks()`, `getFontLinks()`, `getIconLinks()`,
  `getInitialStyles()`, `getLoaderScript()` and `getMetaTagsAndIconLinks()`

#### Deprecated

- The option `withoutTags` of partials `getFontFaceStylesheet`, `getComponentChunkLinks()`, `getFontLinks()`,
  `getIconLinks()`, `getInitialStyles()`, `getLoaderScript()` and `getMetaTagsAndIconLinks()` is deprecated and will be
  removed in `v3.0.0`. Please use `format: 'jsx'` instead.

```diff
- <link rel="stylesheet" href={getFontFaceStylesheet({ withoutTags: true })} crossOrigin="true" />
+ {getFontFaceStylesheet({ format: 'jsx' })}
```

### [2.9.0-beta.1] - 2022-01-27

#### Added

- `:focus-visible` content of selected Tab in `Tabs` component gets focus styling
- Improved accessibility of `Text Field Wrapper` and `Textarea Wrapper` when `maxlength` attribute is set
- `Modal` aria property
- `Modal` class for slotted elements to make content full-width

#### Changed

- `Button Pure` and `Link Pure` removed `position: relative` imposition, make sure to **not** override it with
  `position: static`

#### Fixed

- `Modal` close button styles when no heading is passed

### [2.9.0-beta.0] - 2022-01-18

#### Added

- React: `getByRoleShadowed`, `getByLabelTextShadowed` and `getByTextShadowed` utilities which uses
  `@testing-library/dom` queries internally to support Shadow DOM

#### Fixed

- React: `UnhandledPromiseRejectionWarning` when using `skipPorscheDesignSystemCDNRequestsDuringTests()`

### [2.8.0] - 2022-01-17

#### Fixed

- Accessibility issue of `Icon` component in Windows High Contrast Mode in Chromium Browser

### [2.8.0-rc.0] - 2022-01-14

#### Added

- Support for `tabindex` attribute on `Button`, `Button Pure`, `Switch`, `Link`, `Link Pure` and `Link Social`

#### Changed

- `:focus-visible` style matches outline color of `Button` while hovered

#### Deprecated

- The `tabbable` property of `Button`, `Button Pure` and `Switch` is deprecated and will be removed in `v3.0.0`. Please
  use `tabindex` instead.

```diff
- <p-button tabbable="false">Some button</p-button>
+ <p-button tabindex="-1">Some button</p-button>
```

### [2.8.0-beta.3] - 2021-12-22

#### Added

**Disclaimer:** The provided themes `light-electric` and `dark-electric` are just a proof of concept, it's **not**
accessible regarding its color contrast and might even be removed in an upcoming major release again.

- `light-electric` theme for `Switch`
- `dark-electric` theme for `Button Pure` and `Link Pure`
- Character counter to `Text Field Wrapper` and `Textarea Wrapper` if `maxlength` is present on `input type="text"` and
  `textarea`

#### Changed

- `:focus-visible` style matches outline color of `Switch` while hovered

#### Fixed

- Box model of `Button Pure`

### [2.8.0-beta.2] - 2021-12-22

#### Fixed

- `Content Wrapper` regression for `!important` style

#### Added

- Usage validation for `Link`, `Link Pure` and `Link Social`

### [2.8.0-beta.1] - 2021-12-16

#### Fixed

- `Select Wrapper` validation of select element

### [2.8.0-beta.0] - 2021-12-15

#### Changed

- Angular: increased peer dependency to `>=12.0.0 <14.0.0`

### [2.7.0] - 2021-12-14

### [2.7.0-rc.0] - 2021-12-14

#### Removed

- `offset-bottom` prop of `Toast` (use `--p-toast-position-bottom` CSS variable instead)

### [2.7.0-beta.6] - 2021-12-08

#### Added

- `Popover`

### [2.7.0-beta.5] - 2021-12-07

#### Added

**Disclaimer:** The provided theme `light-electric` is just a proof of concept, it's **not** accessible regarding its
color contrast and might even be removed in an upcoming major release again.

- `light-electric` theme for `Accordion`, `Link`, `Link Pure`, `Button`, `Button Pure`, `Tabs`, `Tabs Bar`

### [2.7.0-beta.4] - 2021-12-02

### [2.7.0-beta.3] - 2021-11-30

#### Added

- `Accordion` uses `MutationObserver` fallback when no `ResizeObserver` is available in older browsers

#### Fixed

- `Link` and `Link Social` not adapting slotted anchor to the width of the element

### [2.7.0-beta.2] - 2021-11-24

#### Added

- `Toast`

#### Fixed

- `Banner` animations respect offset correctly

### [2.7.0-beta.1] - 2021-11-16

#### Fixed

- `Headline` applies `align` and `ellipsis` prop correctly

### [2.7.0-beta.0] - 2021-11-11

#### Added

- New `aria` property for `ARIA` attribute handling for: `Button`, `Button Pure`, `Icon`, `Link`, `Link Pure`, `Marque`,
  `Spinner`

#### Fixed

- React: warnings about `useLayoutEffect` in SSR context

### [2.6.1] - 2021-11-05

#### Fixed

- Prevent breaking entire Porsche Design System due to lacking support of `ResizeObserver`, however `Accordion` still
  requires it

### [2.6.0] - 2021-11-04

#### Added

- `unit` and `unitPosition` properties to `Text Field Wrapper`

### [2.6.0-beta.0] - 2021-10-29

#### Changed

- Use `Heiti SC` (pre-installed on iOS/macOS) and `SimHei` (pre-installed on Windows) as Chinese fallback font

#### Added

- `Marque` uses `webp` images for browsers that support it
- `Inline Notification`
- `Icon` now supports `success` for `name` property

#### Fixed

- Colors of `Banner` for dark theme
- Replaced CSS `inset` property with `top`, `left`, `right` and `bottom` for browser compatibility
- Opening and closing transition of `Modal`

### [2.5.1-beta.0] - 2021-10-11

#### Fixed

- Possible exceptions when components get unmounted directly

### [2.5.0] - 2021-10-04

#### Added

- `SimHei` and `黑体` as fallback for all components' `font-family`

### [2.5.0-beta.1] - 2021-09-28

#### Changed

- React: improved render behavior of components

### [2.5.0-beta.0] - 2021-09-22

#### Added

- React: utility function `skipPorscheDesignSystemCDNRequestsDuringTests`

### [2.4.0] - 2021-09-21

### [2.4.0-beta.2] - 2021-09-21

#### Added

- `Link Social` and `Icon` now support `kakaotalk`, `naver`, `reddit` and `tiktok`
- JSS caching mechanism to improve style performance

#### Changed

- Alignment of `linkedin` icon
- Improved accessibility of `Select Wrapper`
- `Icon` loading behaviour to non-blocking, components using the `Icon` will no longer wait for it to load
- Validation messages of `Fieldset Wrapper` have now an additional icon representing the validation state

#### Fixed

- Box model of `Link Pure`
- Focus of `Link Pure` with slotted anchor and hidden label
- Focus cycling of `Modal` without focusable children
- Suppress CORS error

### [2.4.0-beta.1] - 2021-08-26

#### Added

- `active` property to `Button Pure`

### [2.4.0-beta.0] - 2021-08-26

#### Added

- `icon` property of `Button Pure` and `Link Pure` was extended by `none` value
- `alignLabel` and `stretch` property to `Button Pure` and `Link Pure`

#### Changed

- Improved `:focus-visible` and `:hover:focus-visible` colors for `Link Social` and `Link`
- Improved slotted `<a>` coloring in dark theme for `Link Social` and `Link`
- Validation messages of `Checkbox Wrapper`, `Radio Button Wrapper`, `Select Wrapper`, `Textarea Wrapper` and
  `Text Field Wrapper` have now an additional icon representing the validation state
- `Modal` backdrop behavior to close modal on mouse-down

#### Fixed

- Slotted `<a>` coloring in dark theme for `Text`, `Headline`, `Text List`, `Banner`, `Select Wrapper` and `Link Pure`
- Wrong background color of scrollable `Modal`'s backdrop in Safari

### [2.3.0] - 2021-07-28

### [2.3.0-beta.3] - 2021-07-28

#### Changed

- `Accordion` reduce paddings, vertically align carets to the first heading row, adjust border color and hover styles

#### Fixed

- `Text Field Wrapper` accessibility of type password and search

### [2.3.0-beta.2] - 2021-07-15

#### Added

- `Checkbox Wrapper`, `Radio Button Wrapper`, `Select Wrapper`, `Textarea Wrapper` and `Text Field Wrapper` now reflect
  changes of the `required` attribute on their child component
- `multiline` property to `Table Cell`
- Partial function `getLoaderScript()` to initialize Porsche Design System as early as possible

#### Fixed

- `Table Head Cell` uses semi bold instead of bold as font weight
- Transition of `Modal`

### [2.3.0-beta.1] - 2021-07-08

#### Added

- `Accordion`

#### Changed

- Removed initial delay of `Banner`

### [2.3.0-beta.0] - 2021-07-01

#### Added

- `Table`
- Angular: export types from package root
- Accessibility icon

#### Changed

- `Button`, `Button Pure` and `Switch` are now focusable while in `loading` state
- `Text` and `Headline` inherits white-space CSS property
- React: sync component props via property instead of attribute

#### Fixed

- Angular: support `"strictTemplates": true` option in `tsconfig.json`
- Use correct icon for `arrow-last` and `arrow-first` in `Icon`, `Button` and `Link` components

### [2.2.1] - 2021-06-08

#### Changed

- Optimize vertical alignment of `Modal`

#### Fixed

- URL in inject global style warning

### [2.2.1-beta.1] - 2021-06-02

#### Fixed

- Margin of `Tabs Bar` within `Tabs` for Firefox and Safari
- SVG of `Icon` is not removed after prop change, e.g. on color change
- Fullscreen behavior of `Modal` on screens larger than 1760px

### [2.2.0] - 2021-05-19

#### Fixed

- `Text` inside `Button` now has the proper size on iOS Safari when changing to and from landscape mode
- `Banner` can now be re-opened after closing
- Closing one `Banner` will not close other `Banners` on the site

### [2.2.0-beta.2] - 2021-05-12

#### Fixed

- `Select Wrapper` value changes are now reflected correctly
- `Select Wrapper` dark theme background color if used with `filter` prop

### [2.2.0-beta.1] - 2021-05-05

#### Added

- Partial function `getIconLinks()` to preload Porsche Design System Icons

#### Fixed

- `Text Field Wrapper` spacing in Safari

### [2.2.0-beta.0] - 2021-05-05

#### Added

- Partial function `getMetaTagsAndIconLinks()` to simplify cross device fav and meta icons

### [2.1.0] - 2021-05-03

### [2.1.0-beta.0] - 2021-05-03

#### Added

- `Switch`

#### Changed

- `Text` automatically breaks words/strings into new line being too long to fit inside their container
- `Headline` automatically breaks words/strings into new line being too long to fit inside their container
- Extended `Fieldset Wrapper` with `labelSize`, `required`, `state` and `message` properties. If the `Fieldset Wrapper`
  is set to required only the label of the **Fieldset Wrapper** gets an asterisk. It is removed from all wrapped child
  components, as long as they are Porsche Design System form elements.

### [2.0.3] - 2021-04-28

### [2.0.3-beta] - 2021-04-28

#### Fixed

- Angular: events firing twice in `Pagination`, `Modal`, `Tabs`, `Tabs Bar` and `Banner` component

### [2.0.2] - 2021-04-21

### [2.0.2-beta.0] - 2021-04-20

#### Fixed

- TypeScript build errors due to duplicate declarations in `types.d.ts`

### [2.0.1] - 2021-04-16

#### Fixed

- Visual appearance of `Checkbox Wrapper` in iOS Safari
- A bug where `Text Field Wrapper` would throw an error when reattaching to DOM too quickly
- Visual bug in Firefox when zooming out `Text Field Wrapper`, `Checkbox Wrapper` and `Textarea Wrapper`
- Angular: streamline component styles in dark theme

#### Changed

- Aligned focus states of `Checkbox Wrapper` and `Radio Button Wrapper` across browsers

### [2.0.0] - 2021-04-13

In keeping with [Semver](https://semver.org), Porsche Design System v2.0.0 was released due to changes in the API,
fundamental changes in loading behavior and others. With our new major version `v2.0.0` there are some important changes
that you should watch out for. To make the migration from `v1.5.x` to our current `v2.0.0` easier, we offer a few
guidelines.

## General changes / improvements:

### All components, icons, fonts, styles and marque of the Porsche Design System are loaded versioned and chunked from a central CDN

This way all web based digital Porsche products share and use the cached and versioned assets regardless of the JS
framework used to improve loading performance across the Porsche group. Only a tiny (1.4kb sized) Porsche Design System
loader script gets bundled into your application code. Everything else gets loaded versioned, cached and chunked from a
central CDN ([read more](https://designsystem.porsche.com/v3/must-know/performance/cdn)). However, this also means that
you will need an **Internet connection** to render the components in a browser (possibly relevant for development stage
or intranet applications).

### Enabling Micro Frontend Architecture

In case of a micro-frontend architecture, multiple instances and versions of the Porsche Design System can be combined
in a final application by configurable prefixing technique of the Porsche Design System components during runtime.
Please refer to our framework specific guidelines
[Vanilla JS](https://designsystem.porsche.com/v2/start-coding/vanilla-js),
[Angular](https://designsystem.porsche.com/v2/start-coding/angular) and
[React](https://designsystem.porsche.com/v2/start-coding/react).

### Prevent Flash of Unstyled Content (FOUC) and Flash of Unstyled Text (FOUT)

To prevent FOUC/FOUT, the Porsche Design System offers various partials as part of the
`@porsche-design-system/components-{js|angular|react}` package to ensure all necessary Porsche Design System fonts and
components are fully loaded. If you've used the `@porsche-design-system/partials` package previously, stop using it and
replace the integration with the partials provided by `@porsche-design-system/components-{js|angular|react}` package.
Have a look at our [FOUC/FOUT guidelines](https://designsystem.porsche.com/v3/must-know/performance/loading-behaviour).

```diff
- <%= require('@porsche-design-system/partials').getPorscheDesignSystemCoreStyles() %>
+ <%= require('@porsche-design-system/components-{js|angular|react}/partials').getInitialStyles() %>

- <%= require('@porsche-design-system/partials').getFontFaceCSS() %>
+ <%= require('@porsche-design-system/components-{js|angular|react}/partials').getFontFaceStylesheet() %>

- <link rel="preload" href="path/to/webfont/nameOfWebFontFile" as="font" type="font/woff2" crossorigin />
+ <%= require('@porsche-design-system/components-{js|angular|react}/partials').getFontLinks({ weights: ['regular', 'semi-bold'] }) %>
```

### Added support for China CDN

Our CDN is configured to forward requests to Chinese CDN automatically when necessary. So you're good to go without any
configuration or multiple region specific builds of your application. However, if you are aiming for the maximum
possible performance in China, you can configure which CDN the Porsche Design System must use. Please follow our
[CDN guidelines](https://designsystem.porsche.com/v3/must-know/performance/cdn) for more information.

### New/optimized components

- **Tabs**
- **Tabs Bar**
- **Banner**
- **Modal**
- Headline
- Select
- Pagination
- Button
- Button Pure
- Link
- Link Pure
- Spinner
- Checkbox
- Radio Button

### Improved TypeScript support for Angular and React

To ensure the best possible typing support, we have refactored our Angular and React wrappers which integrate the native
web components of the Porsche Design System.

### componentsReady() works reliable

Because the Porsche Design System components get loaded async at the time they are needed, it might be relevant within
your application or test automation to know when those have been initialized. Therefore, we provide in all three
`@porsche-design-system/components-{js|angular|react}')` packages a reliable helper function `componentsReady()`.
[Read more about it](https://designsystem.porsche.com/v3/developing/components-ready).

### Removed "blur on focus"

Now focus styling is only applied when you navigate through keyboard and ignored by mouse interaction for browsers
supporting `:focus-visible` otherwise it will fallback to `:focus` CSS implementation.

### Changed focus styling for a better compromise between accessibility and visual appearance

Color and outline of general focus styling has changed to `currentColor` for light/dark theme with an outline of 1px
width/offset. If you have custom components build with the usage of our `@porsche-design-system/utilities` package then
update it to the latest version.

### Improved geometry of Porsche Next font

For better alignment and readability we've changed the geometry of the Porsche Next font which results in a visual
change of font size and spacing.

### Dropped support for IE11 and EdgeHTML according to Porsche's official browser strategy 2021

If you still need to support these browsers, you have to stick to `v1.5.x`. We offer a Browser Notification package
`@porsche-design-system/browser-notification` to alert users that these browsers are no longer supported. It supports a
blocking layer (to be used with Porsche Design System `v2.x`), or a dismissible banner (to be used with Porsche Design
System `v1.x`). Please refer to our
[Browser compatibility guidelines](https://designsystem.porsche.com/v3/must-know/browser-compatibility).

### Changed default type of Button and Button Pure

To be in sync with native `<button>` behavior we've changed the default `type` of **Button** and **Button Pure**
component. Those components will render a button within their Shadow DOM as `<button type="submit">` ( previously
`<button type="button">`).

- `submit`: The button submits the form data to the server. This is the default if the attribute is not specified for
  buttons associated with a `<form>`, or if the attribute is an empty or invalid value.
- `button`: The button has no default behavior, and does nothing when pressed by default. It can have client-side
  scripts listen to the element's events, which are triggered when the events occur.

### Changed support for wrapped links around Link, Link Pure and Link Social component

Due to the support for setting links (`<a href="#">`) in our **Link**, **Link Pure** and **Link Social** components as
child, we've removed support for styling the anchor tag (`<a>`) when it surrounds the component. So we recommend
changing the position of the `<a>` tag from wrapping the component to a direct slot (child) of it.

```diff
- <a href="#"><p-link>Some label</p-link></a>
+ <p-link><a href="#">Some label</a></p-link>

- <a href="#"><p-link-pure>Some label</p-link-pure></a>
+ <p-link-pure><a href="#">Some label</a></p-link-pure>

- <a href="#"><p-link-social>Some label</p-link-social></a>
+ <p-link-social><a href="#">Some label</a></p-link-social>
```

### Automatic \* asterisk symbol to form field labels

We added an automatic generated _ asterisk symbol to form field labels which have the required attribute. This might
lead to a doubled _ symbol if you set one by yourself.

```diff
- <p-text-field-wrapper label="Some label *"><input type="text" name="some-name" required /></p-text-field-wrapper>
+ <p-text-field-wrapper label="Some label"><input type="text" name="some-name" required /></p-text-field-wrapper>

- <p-checkbox-wrapper label="Some label *"><input type="checkbox" name="some-name" required /></p-checkbox-wrapper>
+ <p-checkbox-wrapper label="Some label"><input type="checkbox" name="some-name" required /></p-checkbox-wrapper>

- <p-radio-button-wrapper label="Some label *"><input type="radio" name="some-name" required /></p-radio-button-wrapper>
+ <p-radio-button-wrapper label="Some label"><input type="radio" name="some-name" required /></p-radio-button-wrapper>

- <p-radio-button-wrapper label="Some label *"><input type="radio" name="some-name" required /></p-radio-button-wrapper>
+ <p-radio-button-wrapper label="Some label"><input type="radio" name="some-name" required /></p-radio-button-wrapper>

- <p-textarea-wrapper label="Some label *"><textarea name="some-name" required></textarea></p-textarea-wrapper>
+ <p-textarea-wrapper label="Some label"><textarea name="some-name" required></textarea></p-textarea-wrapper>

- <p-select-wrapper label="Some label *"><select name="some-name" required><option>A</option></select></p-select-wrapper>
+ <p-select-wrapper label="Some label"><select name="some-name" required><option>A</option></select></p-select-wrapper>
```

### Shadow DOM

`Flex`, `Flex Item`, `Grid` and `Grid Item` now use Shadow DOM, thus you are not able to overwrite styles defined by
these components any longer.

---

## Angular

### Integration of Angular components

In the past it was possible to provide a token called `PREVENT_WEB_COMPONENTS_REGISTRATION` which prevented the
registration of the Porsche Design System components and loading of polyfills. Due to the fact that we no longer provide
/ need poly filling, we have completely removed the token. For advanced usage please
[read further](https://designsystem.porsche.com/v2/start-coding/angular).

---

## React

### Integration of React components

In the past `@porsche-design-system/components-react` components have initialized the **Porsche Design System Loader**
automatically as soon as a component was imported. With `v2.x` you have to import the `PorscheDesignSystemProvider` once
in your `index.tsx` which then initializes the **Porsche Design System Loader**, e.g. like:

```diff
  // index.tsx

  import ReactDOM from 'react-dom';
  import { PorscheDesignSystemProvider } from '@porsche-design-system/components-react';
  import { App } from './App';

  ReactDOM.render(
    <React.StrictMode>
+     <PorscheDesignSystemProvider>
        <App />
+     </PorscheDesignSystemProvider>
    </React.StrictMode>,
    document.getElementById('root')
  );
```

For advanced usage please [read further](https://designsystem.porsche.com/v2/start-coding/react).

#### Jsdom Polyfill for React / Jest / jsdom test automation

We removed test mocks for React / Jest / jsdom as Shadow DOM is supported since jsdom v12.2.0. Instead, we provide a
Jsdom Polyfill (exclusivly for `@porsche-design-system/components-react` package) fixing missing implementation of jsdom
which the Porsche Design System relies on. **Note:** If your test includes Porsche Design System components, make sure
to wrap the component you want to test with a PorscheDesignSystemProvider in order to avoid exceptions. For more
information please [read further](https://designsystem.porsche.com/v2/start-coding/react).

---

## Vanilla JS

### Integration of Vanilla JS components

With `v1.x` of the Porsche Design System you've had to copy all needed JS files of
`@porsche-design-system/components-js` into your target directory and include the ES5 and ESM loader snippet. Now you
only need to copy one `index.js` file and initialize the Porsche Design System like in the example below:

```diff
  <!DOCTYPE html>
  <html lang="en">
    <head>
      <meta charset="utf-8">
      <meta name="viewport" content="width=device-width,initial-scale=1.0">
      <title>Porsche Design System</title>
-     <script nomodule src="PATH/TO/PACKAGE/@porsche-design-system/components-js/dist/porsche-design-system/porsche-design-system.js"></script>
-     <script type="module" src="PATH/TO/PACKAGE/@porsche-design-system/components-js/dist/porsche-design-system/porsche-design-system.esm.js"></script>
+     <script src="PATH/TO/PACKAGE/@porsche-design-system/components-js/index.js"></script>
    </head>
    <body>
+     <script type="text/javascript">
+       porscheDesignSystem.load();
+     </script>
      <p-headline variant="headline-1">Some text</p-headline>
    </body>
  </html>
```

For advanced usage please [read further](https://designsystem.porsche.com/v2/start-coding/vanilla-js).

---

### [2.0.0-rc.10] - 2021-04-12

#### Changed

- `Tabs` and `Tabs Bar` now respect dynamic additions / removals of `p-tabs-item`, `a` and `button` elements. Make sure
  to update the `activeTabIndex` when mutating elements
- Improved performance of `Text`, `Button Pure` and `Link Pure` when `size` is not `inherit`

#### Added

- `Grid` now has a `wrap` and `gutter` property
- Components (`Grid Item`, `Flex Item`, `Tabs Item` and `Text List Item`) that require a specific parent (`Grid`,
  `Flex`, `Tabs` and `Text List`) will now throw an error if used without that parent

#### Fixed

- Visual appearance of `Checkbox Wrapper` and `Radio Button Wrapper` reflect the state of the wrapped `input` element

### [2.0.0-rc.9] - 2021-03-26

#### Added

- `Button Group` component
- Fullscreen property for `Modal` on mobile

#### Changed

- Spacings, heading and sizes of `Modal`

#### Fixed

- Prevent duplicate loading of `porsche-design-system.v2.x.HASH.js` chunk when using `getComponentChunkLinks()` partial

### [2.0.0-rc.8] - 2021-03-17

#### Added

- Support for full height `Content Wrapper` with flex
- `Tabs Bar` now supports `undefined` as `activeTabIndex`

#### Changed

- `Tabs Bar` has a new default `activeTabIndex`, which is `undefined`
- `Tabs Bar` does not work by itself anymore. The `activeTabIndex` needs to be controlled from the outside
  ([read more](https://designsystem.porsche.com/v2/components/tabs-bar/examples))
- Background Color of `Select Wrapper` in `dark` theme to meet accessibility criteria

### [2.0.0-rc.7] - 2021-03-15

#### Fixed

- Make shadowed `Flex` and `Grid` work in Firefox + Safari

### [2.0.0-rc.6] - 2021-03-11

#### Changed

- Make `Grid` and `Grid Item` use Shadow DOM
- Make `Flex` and `Flex Item` use Shadow DOM

### [2.0.0-rc.5] - 2021-03-09

#### Added

- Configurable background color of `Content Wrapper`
- `italic` font-style in `Text` is now overridden with `normal`

#### Fixed

- Usage of `Select Wrapper` within custom elements
- A bug that caused `Spinner` to be displayed in a wrong size

### [2.0.0-rc.4] - 2021-03-01

#### Changed

- Filter of `Select Wrapper` supports substring search

#### Fixed

- Build error in SSR

### [2.0.0-rc.3] - 2021-02-17

#### Added

- React: utility function `skipCheckForPorscheDesignSystemProviderDuringTests`
- React: tree shaking for component wrappers

#### Fixed

- Angular: error in `Checkbox Wrapper`, `Radio Button Wrapper` and `Text Field Wrapper` when `input[type]` is bound

### [2.0.0-rc.2] - 2021-02-12

#### Added

- Validate usage of `Checkbox Wrapper`, `Radio Button Wrapper`, `Select Wrapper`, `Text Field Wrapper` and
  `Textarea Wrapper`

### [2.0.0-rc.1] - 2021-02-04

#### Added

- Partial function `getComponentChunkLinks()` to preload Porsche Design System Components

#### Changed

- Added a space before asterisk (`*`) when `input`, `textarea` or `select` have `required` attribute within form wrapper
  components
- Renamed partial `getFontLinks()` option from `weight` to `weights`

#### Fixed

- A bug in `Tabs Bar` where the nextButton was mistakenly rendered.
- A bug where `Icon` was not rendered when using `lazy` property.
- A bug in `Text Field Wrapper` with input type password where characters would overlap the icon.

### [2.0.0-rc.0] - 2021-01-29

#### Added

- Link support for `Marque`
- Sizing options `'responsive' | 'small' | 'medium'` for `Marque`

#### Changed

- Angular: added static `load()` function `PorscheDesignSystemModule` for custom prefix
- Hide up/down spin button when using **Text Field** with `type="number"` in Firefox

#### Fixed

- Angular: typings
- React: correct handling of `ref` property
- Unhandled exception in `Select Wrapper` if `selected` and `disabled` attributes are set on the same option
- A bug in `Tabs Bar` where scrolling was broken when a tab was selected
- A bug in `Tabs Bar` where the `nextButton` was always rendered

### [2.0.0-alpha.13] - 2021-01-26

#### Added

- Partial function `getFontLinks()` to prevent **Flash of Unstyled Text** (FOUT)

#### Fixed

- React: correct handling of `className` property

### [2.0.0-alpha.12] - 2021-01-20

#### Added

- Partial function `getInitialStyles()` to prevent **Flash of Unstyled Content** (FOUC)
- Partial function `getFontFaceStylesheet()` to prevent **Flash of Unstyled Text** (FOUT)

#### Changed

- React: `PorscheDesignSystemProvider` needs to wrap application
- React: component props have to be camelCase
- React: `PorscheDesignSystemProvider` is needed while testing components

#### Fixed

- React: typings
- React: support of objects for property values

#### Removed

- React: `getPrefixedComponents`, prefixing is handled by `PorscheDesignSystemProvider`

### [2.0.0-alpha.11] - 2021-01-08

#### Changed

- Precision of relative line height
- Changed color of `neutral contrast low`

### [2.0.0-alpha.10] - 2020-12-14

#### Added

- `native` property to `Select Wrapper` to force rendering of native Browser select dropdown
- Extended flexibility of `Headline`

#### Changed

- Some styling improvements of `Select Wrapper`

#### Fixed

- Jsdom Polyfill `fetch` error

### [2.0.0-alpha.9] - 2020-12-09

### Fixed

- Improved reliability of `componentsReady()`

#### Changed

- Jsdom Polyfill `console.warn` behaviour

### [2.0.0-alpha.8] - 2020-12-03

### Fixed

- A bug where `Modal` did not remove `overflow=hidden` on document body.

### [2.0.0-alpha.7] - 2020-11-26

#### Added

- Jsdom Polyfill

#### Removed

- Jsdom Mocks
- Global "blur on focus" script

#### Changed

- Default dropdown direction of `SelectWrapper` from `down` to `auto`
- Made API of `Tabs` consistent with `Tabs Bar`
- Removed transition for focus styling
- Use `:focus-visible` as default and `:focus` as fallback for focusable elements

#### Fixed

- The Selected element of `SelectWrapper` dropdown keeps now in sync with native selection if changed programmatically
- Invalid search results get cleared if `SelectWrapper` becomes focus state
- Some bugs in `TabsBar`
- Minification of dynamic slotted content styles
- An issue where `Pagination` throws console errors if disconnected from dom.

### [2.0.0-alpha.6] - 2020-10-28

#### Changed

- default `type` of `Button` and `Button Pure` to `submit`

#### Fixed

- Typings

### [2.0.0-alpha.5] - 2020-10-26

#### Added

- `Modal` component

#### Fixed

- Typing for `pageChange` event of `Pagination` component
- Typings

#### Changed

- Focus styling

### [2.0.0-alpha.4] - 2020-10-14

#### Added

- Custom filter to `Select Wrapper` component
- DropDown direction property to `Select Wrapper` component
- Display `*` after label when `input`, `textarea` or `select` have `required` attribute within form wrapper components
- `Tabs` component
- `Tabs Bar` component
- `Banner` component

#### Removed

- Default `position: relative;` style of `Link Pure` and `Button Pure`

#### Fixed

- `Spinner` zooming bug on Safari

### [2.0.0-alpha.3] - 2020-09-11

#### Added

- Support to load assets from China CDN directly via browser flag: `PORSCHE_DESIGN_SYSTEM_CDN = 'cn';`

#### Removed

- Support for `<a>` wrapped `Link` and `Link Pure`

### [2.0.0-alpha.2] - 2020-08-20

### [2.0.0-alpha.1] - 2020-08-17

#### Changed

- Removed classnames dependency
- Stencil Core `taskQueue` from `congestionAsync` to `async` for more performant component rendering

#### Fixed

- Focus input on label click of `Checkbox Wrapper` and `Radio Button Wrapper`

### [1.5.6] - 2020-10-15

### [1.5.6-rc.0] - 2020-10-13

### Fixed

- `Spinner` zooming bug on Safari

### [1.5.5] - 2020-09-11

### [1.5.5-rc.0] - 2020-09-07

### Changed

- Deprecated stencil lifecycle-method `componentDidUnload` to `disconnectedCallback` to fix "`selectObserver` is
  undefined" bug in `Select Wrapper` and `Pagination`

### [1.5.4] - 2020-08-25

### [1.5.4-rc.0] - 2020-08-17

#### Changed

- Removed classnames dependency
- Stencil Core `taskQueue` from `congestionAsync` to `async` for more performant component rendering

#### Fixed

- Focus input on label click of `Checkbox Wrapper` and `Radio Button Wrapper`
- Fix typings for `orientation` of `Divider` component

### [2.0.0-alpha.0] - 2020-08-06

#### Added

- **Experimental:** Optional web component scoping mechanism during runtime to enable micro service architecture

#### Changed

- Web components get lazy loaded from central CDN to improve caching strategy across Porsche's digital eco system

#### Removed

- Stop browser support for **IE11** and **EdgeHTML**

#### Fixed

- Mix of `Optgroups` and `Options` on same level in `Select Wrapper` component
- Fix typings for `orientation` of `Divider` component

### [1.5.3] - 2020-08-10

### [1.5.3-rc.0] - 2020-08-10

#### Fixed

- Mix of `Optgroups` and `Options` on same level in `Select Wrapper` component

### [1.5.2] - 2020-07-22

#### Fixed

- Dispatch change event in `Select Wrapper`
- Stencil react-output-target SSR Bug

### [1.5.1] - 2020-07-20

#### Fixed

- SVGO settings for icons
- Angular bug which causes `ngcc` to fail

### [1.5.0] - 2020-07-16

#### Added

- Icons (active-cabin-ventilation, battery-full, bell, bookmark, car-battery, charging-active, charging-state, climate,
  climate-control, garage, horn, key, map, parking-brake, parking-light, preheating, send, shopping-bag, sidelights,
  user-manual, wrenches)

#### Changed

- Icons (arrow-first, arrow-last, battery-empty, car, card, charging-station, question)

#### Fixed

- Porsche Marque images

### [1.5.0-rc.2] - 2020-07-06

### [1.5.0-rc.1] - 2020-07-06

#### Added

- **Notification Neutral** color to `color` property of `p-text` and `p-icon`

### [1.5.0-rc.0] - 2020-06-25

#### Added

- `Fieldset Wrapper` component
- Improved SEO of `p-headline` and `p-text`: Added possibility to write semantic HTML tags (e.g. `<h1>-<h6>` or `<p>`,
  `<blockquote>`, etc.) directly as slotted content.
- Possibility to include anchor tags directly as slots of `Link`, `Link Pure` and `Link Social`
- `Text` new `weight` property `semibold`
- `Button Pure` label with subline pattern as slot
- `Link Pure` label with subline pattern as slot

#### Changed

- `Select Wrapper` is now ready for the catwalk. It is dressed now with a custom drop down list box and gets naked by
  default on touch devices.

#### Fixed

- Minor accessibility improvements of `icons` and `Text Field`
- Remove native number spinner buttons of `Text Field` with type text for Firefox
- An issue with `Button` and `Button Pure` and their `disabled` attribute

### [1.4.0] - 2020-05-14

### [1.4.0-rc.3] - 2020-05-08

#### Added

- `Text List`

#### Changed

- Improve caching strategy for fonts by content-based hash
- Improve caching strategy for marque by content-based hash
- Dimensions and sharpness of marque
- Props for `Content Wrapper`

### [1.4.0-rc.2] - 2020-05-06

#### Added

- `Content Wrapper`
- Description property to `p-text-field-wrapper`, `p-textarea-wrapper` and `p-select-wrapper`
- `Link Social`

#### Changed

- Improve accessibility of error and success states of form elements
- Aria-invalid attribute of form elements if they are in error state is now managed by component
- Rename icon name `configure` to `configurate` (prevents breaking change compared to stable v1.3.0)
- Improve `p-icon` loading behavior

#### Fixed

- Display of wrong icons

#### Removed

- `safe-zone` property of `p-grid` (`Content Wrapper` should be used instead)

### [1.4.0-rc.1] - 2020-04-27

#### Added

- Add `safe-zone` property to `p-grid` for outer grid margin, max-width and centering
- Submit button with search icon to `p-textfield-wrapper` type search

#### Changed

- Background color of readonly state in components `p-textfield-wrapper` and `p-textarea-wrapper`
- Visual appearance of icons
- Improve caching strategy for icons by content-based hash
- Cursor of Radio, Checkbox and Select
- Fixed naming of Mock from `p-textfield-wrapper` to `p-text-field-wrapper`

#### Fixed

- Icon loading mechanism

### [1.4.0-rc.0] - 2020-04-09

#### Added

- SSR support

### [1.3.0] - 2020-04-08

#### Added

- New headline size `headline-5` to `p-headline`
- Test Mocks

#### Fixed

- Text styling of Select component on focus in IE11 and Chrome on Windows 10

### [1.3.0-rc.0] - 2020-04-03

#### Fixed

- Improve form elements

### [1.2.0] - 2020-03-25

#### Added

- `Divider`
- Hover state for form elements

#### Fixed

- Support label text of form elements for Screen readers

### [1.1.2] - 2020-03-17

#### Changed

- Notification colors

### [1.1.1] - 2020-03-13

#### Changed

- Icon of `Checkbox` indeterminate state

### [1.1.0] - 2020-03-11

#### Fixed

- Minor improvements

### [1.1.0-rc.0] - 2020-03-02

#### Added

- `Select Wrapper`
- `Checkbox Wrapper`
- `Radio Button Wrapper`
- `Textarea Wrapper`

#### Fixed

- `Text Field Wrapper` toggle password visibility

### [1.0.3] - 2020-02-13

#### Fixed

- JS framework compatibility

### [1.1.0-0] - 2020-02-06

#### Added

- `Text Field Wrapper`

#### Changed

- Add proper cursor for disabled state for `Button` and `Button Pure`

### [1.0.2] - 2020-02-04

#### Fixed

- Inheritable styling of slotted content

### [1.0.1] - 2020-01-30

#### Added

- Clickable area of `Link Pure` and `Button Pure` is optionally configurable by defining padding on host element

### [1.0.0] - 2020-01-28

#### Added

- Cursor pointer on hover for `Button` and `Button Pure`
- Line-height gets calculated based on Porsche type-scaling formula automatically for `Text`, `Link Pure` and
  `Button Pure`
- Test helper function `componentsReady()` which indicates when lazy loaded components fully have loaded

#### Changed

- Update CDN asset paths
- Improve font-weight definitions
- Rename and optimize neutral colors for `Icon` and `Text`

### [1.0.0-rc.1] - 2019-12-13

#### Added

- `Headline`
- `Text`
- `Marque`
- `Button`
- `Button Pure`
- `Spinner`
- `Icon`
- `Flex`
- `Grid`
- `Link`
- `Link Pure`
- `Pagination`
- "Blur on focus"<|MERGE_RESOLUTION|>--- conflicted
+++ resolved
@@ -14,12 +14,11 @@
 
 ### [Unreleased]
 
-<<<<<<< HEAD
 #### Fixed
 
 - `aria` prop now supports a colon inside of a value, e.g. `aria="{ 'aria-label': 'Always remember: yes you can!' }"`
   ([#3680](https://github.com/porsche-design-system/porsche-design-system/pull/3680))
-=======
+
 #### Changed
 
 - `Popover`: gets rendered on `#top-layer` which enables it to be shown correctly even when used e.g. within a scroll
@@ -29,7 +28,6 @@
 
 - `Popover`: default styling for slotted anchors
   ([#3732](https://github.com/porsche-design-system/porsche-design-system/pull/3732))
->>>>>>> ab50d88b
 
 ### [3.26.0] - 2025-02-07
 
