# Changelog

## Porsche Design System - Components
All notable changes to this project will be documented in this file.

The format is based on [Keep a Changelog](https://keepachangelog.com/en/1.0.0/),
and this project adheres to [Semantic Versioning](https://semver.org/spec/v2.0.0.html).

### [Unreleased]

<<<<<<< HEAD
#### Added 
- `Modal` aria property
- `Modal` class for slotted elements to make content full-width

#### Changed
- `Button Pure` and `Link Pure` removed `position: relative` imposition
=======
### [2.9.0-beta.0] - 2022-01-18

#### Added
- React: `getByRoleShadowed`, `getByLabelTextShadowed` and `getByTextShadowed` utilities which uses `@testing-library/dom` queries internally to support Shadow DOM  

#### Fixed
- React: `UnhandledPromiseRejectionWarning` when using `skipPorscheDesignSystemCDNRequestsDuringTests()`

### [2.8.0] - 2022-01-17

#### Fixed
- Accessibility issue of `Icon` component in Windows High Contrast Mode in Chromium Browser
>>>>>>> 3ceea95c

### [2.8.0-rc.0] - 2022-01-14

#### Added
- Support for `tabindex` attribute on `Button`, `Button Pure`, `Switch`, `Link`, `Link Pure` and `Link Social`

#### Changed
- `:focus-visible` style matches outline color of `Button` while hovered

#### Deprecated
- The `tabbable` property of `Button`, `Button Pure` and `Switch` is deprecated and will be removed in `v3.0.0`. Please use `tabindex` instead.
```diff
- <p-button tabbable="false">Some button</p-button>
+ <p-button tabindex="-1">Some button</p-button>
```

### [2.8.0-beta.3] - 2021-12-22

#### Added
**Disclaimer:** The provided themes `light-electric` and `dark-electric` are just a proof of concept, it's **not** accessible regarding its color contrast and might even be removed in an upcoming major release again.
- `light-electric` theme for `Switch`
- `dark-electric` theme for `Button Pure` and `Link Pure`
- Character counter to `Text Field Wrapper` and `Textarea Wrapper` if `maxlength` is present on `input type="text"` and `textarea`

#### Changed
- `:focus-visible` style matches outline color of `Switch` while hovered

#### Fixed
- Box model of `Button Pure`

### [2.8.0-beta.2] - 2021-12-22

#### Fixed
- `Content Wrapper` regression for `!important` style

#### Added
- Usage validation for `Link`, `Link Pure` and `Link Social`

### [2.8.0-beta.1] - 2021-12-16

#### Fixed
- `Select Wrapper` validation of select element

### [2.8.0-beta.0] - 2021-12-15

#### Changed
- Angular: Increased peer dependency to `>=12.0.0 <14.0.0`

### [2.7.0] - 2021-12-14

### [2.7.0-rc.0] - 2021-12-14

#### Removed
- `offset-bottom` prop of `Toast` (use `--p-toast-position-bottom` CSS variable instead)

### [2.7.0-beta.6] - 2021-12-08

#### Added
- `Popover`

### [2.7.0-beta.5] - 2021-12-07

#### Added
**Disclaimer:** The provided theme `light-electric` is just a proof of concept, it's **not** accessible regarding its color contrast and might even be removed in an upcoming major release again.
- `light-electric` theme for `Accordion`, `Link`, `Link Pure`, `Button`, `Button Pure`, `Tabs`, `Tabs Bar`

### [2.7.0-beta.4] - 2021-12-02

### [2.7.0-beta.3] - 2021-11-30

#### Added
- `Accordion` uses `MutationObserver` fallback when no `ResizeObserver` is available in older browsers

#### Fixed
- `Link` and `Link Social` not adapting slotted anchor to the width of the element 

### [2.7.0-beta.2] - 2021-11-24

#### Added
- `Toast`

#### Fixed
- `Banner` animations respect offset correctly

### [2.7.0-beta.1] - 2021-11-16

#### Fixed
- `Headline` applies `align` and `ellipsis` prop correctly

### [2.7.0-beta.0] - 2021-11-11

#### Added
- New `aria` property for `ARIA` attribute handling for: `Button`, `Button Pure`, `Icon`, `Link`, `Link Pure`, `Marque`, `Spinner`

#### Fixed
- React: warnings about `useLayoutEffect` in SSR context

### [2.6.1] - 2021-11-05

#### Fixed
- Prevent breaking entire Porsche Design System due to lacking support of `ResizeObserver`, however `Accordion` still requires it 

### [2.6.0] - 2021-11-04

#### Added
- `unit` and `unitPosition` properties to `Text Field Wrapper`

### [2.6.0-beta.0] - 2021-10-29

#### Changed
- Use `Heiti SC` (pre-installed on iOS/macOS) and `SimHei` (pre-installed on Windows) as Chinese fallback font

#### Added
- `Marque` uses `webp` images for browsers that support it
- `Inline Notification`
- `Icon` now supports `success` for `name` property

#### Fixed
- Colors of `Banner` for dark theme
- Replaced CSS `inset` property with `top`, `left`, `right` and `bottom` for browser compatibility 
- Opening and closing transition of `Modal`

### [2.5.1-beta.0] - 2021-10-11

#### Fixed
- Possible exceptions when components get unmounted directly

### [2.5.0] - 2021-10-04

#### Added
- `SimHei` and `黑体` as fallback for all components' `font-family`

### [2.5.0-beta.1] - 2021-09-28

#### Changed
- React: improved render behavior of components

### [2.5.0-beta.0] - 2021-09-22

#### Added
- React: utility function `skipPorscheDesignSystemCDNRequestsDuringTests`

### [2.4.0] - 2021-09-21

### [2.4.0-beta.2] - 2021-09-21

#### Added
- `Link Social` and `Icon` now support `kakaotalk`, `naver`, `reddit` and `tiktok`
- JSS caching mechanism to improve style performance

#### Changed
- Alignment of `linkedin` icon
- Improved accessibility of `Select Wrapper`
- `Icon` loading behaviour to non-blocking, components using the `Icon` will no longer wait for it to load
- Validation messages of `Fieldset Wrapper` have now an additional icon representing the validation state

#### Fixed
- Box model of `Link Pure`
- Focus of `Link Pure` with slotted anchor and hidden label
- Focus cycling of `Modal` without focusable children
- Suppress CORS error

### [2.4.0-beta.1] - 2021-08-26

#### Added
- `active` property to `Button Pure`

### [2.4.0-beta.0] - 2021-08-26

#### Added
- `icon` property of `Button Pure` and `Link Pure` was extended by `none` value
- `alignLabel` and `stretch` property to `Button Pure` and `Link Pure`

#### Changed
- Improved `:focus-visible` and `:hover:focus-visible` colors for `Link Social` and `Link`
- Improved slotted `<a>` coloring in dark theme for `Link Social` and `Link`
- Validation messages of `Checkbox Wrapper`, `Radio Button Wrapper`, `Select Wrapper`, `Textarea Wrapper` and `Text Field Wrapper` have now an additional icon representing the validation state
- `Modal` backdrop behavior to close modal on mouse-down

#### Fixed
- Slotted `<a>` coloring in dark theme for `Text`, `Headline`, `Text List`, `Banner`, `Select Wrapper` and `Link Pure`
- Wrong background color of scrollable `Modal`'s backdrop in Safari

### [2.3.0] - 2021-07-28

### [2.3.0-beta.3] - 2021-07-28

#### Changed
- `Accordion` reduce paddings, vertically align carets to the first heading row, adjust border color and hover styles

#### Fixed
- `Text Field Wrapper` accessibility of type password and search

### [2.3.0-beta.2] - 2021-07-15

#### Added
- `Checkbox Wrapper`, `Radio Button Wrapper`, `Select Wrapper`, `Textarea Wrapper` and `Text Field Wrapper` now reflect changes of the `required` attribute on their child component
- `multiline` property to `Table Cell`
- Partial function `getLoaderScript()` to initialize Porsche Design System as early as possible

#### Fixed
- `Table Head Cell` uses semi bold instead of bold as font weight
- Transition of `Modal`

### [2.3.0-beta.1] - 2021-07-08

#### Added
- `Accordion`

#### Changed
- Removed initial delay of `Banner`

### [2.3.0-beta.0] - 2021-07-01

#### Added
- `Table`
- Angular: export types from package root
- Accessibility icon

#### Changed
- `Button`, `Button Pure` and `Switch` are now focusable while in `loading` state
- `Text` and `Headline` inherits white-space CSS property
- React: sync component props via property instead of attribute 

#### Fixed
- Angular: support `"strictTemplates": true` option in `tsconfig.json`
- Use correct icon for `arrow-last` and `arrow-first` in `Icon`, `Button` and `Link` components

### [2.2.1] - 2021-06-08

#### Changed
- Optimize vertical alignment of `Modal`

#### Fixed
- URL in inject global style warning

### [2.2.1-beta.1] - 2021-06-02

#### Fixed
- Margin of `Tabs Bar` within `Tabs` for Firefox and Safari
- SVG of `Icon` is not removed after prop change, e.g. on color change
- Fullscreen behavior of `Modal` on screens larger than 1760px

### [2.2.0] - 2021-05-19

#### Fixed
- `Text` inside `Button` now has the proper size on iOS Safari when changing to and from landscape mode
- `Banner` can now be re-opened after closing
- Closing one `Banner` will not close other `Banners` on the site

### [2.2.0-beta.2] - 2021-05-12

#### Fixed
- `Select Wrapper` value changes are now reflected correctly
- `Select Wrapper` dark theme background color if used with `filter` prop

### [2.2.0-beta.1] - 2021-05-05

#### Added
- Partial function `getIconLinks()` to preload Porsche Design System Icons

#### Fixed
- `Text Field Wrapper` spacing in Safari

### [2.2.0-beta.0] - 2021-05-05

#### Added
- Partial function `getMetaTagsAndIconLinks()` to simplify cross device fav and meta icons

### [2.1.0] - 2021-05-03

### [2.1.0-beta.0] - 2021-05-03

#### Added
- `Switch`

#### Changed
- `Text` automatically breaks words/strings into new line being too long to fit inside their container
- `Headline` automatically breaks words/strings into new line being too long to fit inside their container
- Extended `Fieldset Wrapper` with `labelSize`, `required`, `state` and `message` properties. If the `Fieldset Wrapper` is set to required 
  only the label of the **Fieldset Wrapper** gets an asterisk. It is removed from all wrapped child components, as long as they are Porsche Design System form elements.

### [2.0.3] - 2021-04-28

### [2.0.3-beta] - 2021-04-28

#### Fixed
- Angular: Events firing twice in `Pagination`, `Modal`, `Tabs`, `Tabs Bar` and `Banner` component

### [2.0.2] - 2021-04-21

### [2.0.2-beta.0] - 2021-04-20

#### Fixed
- TypeScript build errors due to duplicate declarations in `types.d.ts`

### [2.0.1] - 2021-04-16

#### Fixed
- Visual appearance of `Checkbox Wrapper` in iOS Safari
- A bug where `Text Field Wrapper` would throw an error when reattaching to DOM too quickly
- Visual bug in Firefox when zooming out `Text Field Wrapper`, `Checkbox Wrapper` and `Textarea Wrapper`
- Angular: Streamline component styles in dark theme 

#### Changed
- Aligned focus states of `Checkbox Wrapper` and `Radio Button Wrapper` across browsers

### [2.0.0] - 2021-04-13

In keeping with [Semver](https://semver.org/), Porsche Design System v2.0.0 was released due to changes in the API, fundamental changes in loading behavior and others.
With our new major version `v2.0.0` there are some important changes that you should watch out for.
To make the migration from `v1.5.x` to our current `v2.0.0` easier, we offer a few guidelines.

## General changes / improvements:

#### All components, icons, fonts, styles and marque of the Porsche Design System are loaded versioned and chunked from a central CDN
This way all web based digital Porsche products share and use the cached and versioned assets regardless of the JS framework used to improve loading performance across the Porsche group.
Only a tiny (1.4kb sized) Porsche Design System loader script gets bundled into your application code.
Everything else gets loaded versioned, cached and chunked from a central CDN ([read more](https://designsystem.porsche.com/latest/performance/cdn)).
However, this also means that you will need an **Internet connection** to render the components in a browser (possibly relevant for development stage or intranet applications).

#### Enabling Micro Frontend Architecture
In case of a micro-frontend architecture, multiple instances and versions of the Porsche Design System can be combined in a final application by configurable prefixing technique of the Porsche Design System components during runtime.
Please refer to our framework specific guidelines [Vanilla JS](https://designsystem.porsche.com/latest/start-coding/vanilla-js), [Angular](https://designsystem.porsche.com/latest/start-coding/angular) and [React](https://designsystem.porsche.com/latest/start-coding/react).

#### Prevent Flash of Unstyled Content (FOUC) and Flash of Unstyled Text (FOUT)
To prevent FOUC/FOUT, the Porsche Design System offers various partials as part of the `@porsche-design-system/components-{js|angular|react}` package to ensure all necessary Porsche Design System fonts and components are fully loaded.
If you've used the `@porsche-design-system/partials` package previously, stop using it and replace the integration with the partials provided by `@porsche-design-system/components-{js|angular|react}` package.
Have a look at our [FOUC/FOUT guidelines](https://designsystem.porsche.com/latest/performance/loading-behaviour).

```diff
- <%= require('@porsche-design-system/partials').getPorscheDesignSystemCoreStyles() %>
+ <%= require('@porsche-design-system/components-{js|angular|react}/partials').getInitialStyles() %>

- <%= require('@porsche-design-system/partials').getFontFaceCSS() %>
+ <%= require('@porsche-design-system/components-{js|angular|react}/partials').getFontFaceStylesheet() %>

- <link rel="preload" href="path/to/webfont/nameOfWebFontFile" as="font" type="font/woff2" crossorigin />
+ <%= require('@porsche-design-system/components-{js|angular|react}/partials').getFontLinks({ weights: ['regular', 'semi-bold'] }) %>
```

#### Added support for China CDN
Our CDN is configured to forward requests to Chinese CDN automatically when necessary.
So you're good to go without any configuration or multiple region specific builds of your application.
However, if you are aiming for the maximum possible performance in China, you can configure which CDN the Porsche Design System must use.
Please follow our [CDN guidelines](https://designsystem.porsche.com/latest/performance/cdn) for more information.

#### New/optimized components
- **Tabs**
- **Tabs Bar**
- **Banner**
- **Modal**
- Headline
- Select
- Pagination
- Button
- Button Pure
- Link
- Link Pure
- Spinner
- Checkbox
- Radio Button

#### Improved TypeScript support for Angular and React
To ensure the best possible typing support, we have refactored our Angular and React wrappers which integrate the native web components of the Porsche Design System.

#### componentsReady() works reliable
Because the Porsche Design System components get loaded async at the time they are needed, it might be relevant within your application or test automation to know when those have been initialized.
Therefore, we provide in all three `@porsche-design-system/components-{js|angular|react}')` packages a reliable helper function `componentsReady()`.
[Read more about it](https://designsystem.porsche.com/latest/helpers/components-ready).

#### Removed "blur on focus"
Now focus styling is only applied when you navigate through keyboard and ignored by mouse interaction for browsers supporting `:focus-visible` otherwise it will fallback to `:focus` CSS implementation.

#### Changed focus styling for a better compromise between accessibility and visual appearance
Color and outline of general focus styling has changed to `currentColor` for light/dark theme with an outline of 1px width/offset.
If you have custom components build with the usage of our `@porsche-design-system/utilities` package then update it to the latest version (we also provide a focus [SCSS mixin](https://designsystem.porsche.com/latest/utilities/scss/functions) and [JS function](https://designsystem.porsche.com/latest/utilities/js/functions)).

#### Improved geometry of Porsche Next font
For better alignment and readability we've changed the geometry of the Porsche Next font which results in a visual change of font size and spacing.

#### Dropped support for IE11 and EdgeHTML according to Porsche's official browser strategy 2021
If you still need to support these browsers, you have to stick to `v1.5.x`.
We offer a Browser Notification package `@porsche-design-system/browser-notification` to alert users that these browsers are no longer supported.
It supports a blocking layer (to be used with Porsche Design System `v2.x`), or a dismissible banner (to be used with Porsche Design System `v1.x`).
Please refer to our [Browser compatibility guidelines](https://designsystem.porsche.com/latest/help/browser-compatibility).

#### Changed default type of Button and Button Pure
To be in sync with native `<button>` behavior we've changed the default `type` of **Button** and **Button Pure** component.
Those components will render a button within their Shadow DOM as `<button type="submit">` (previously `<button type="button">`).

- `submit`: The button submits the form data to the server. This is the default if the attribute is not specified for buttons associated with a `<form>`, or if the attribute is an empty or invalid value.
- `button`: The button has no default behavior, and does nothing when pressed by default. It can have client-side scripts listen to the element's events, which are triggered when the events occur.

#### Changed support for wrapped links around Link, Link Pure and Link Social component
Due to the support for setting links (`<a href="#">`) in our **Link**, **Link Pure** and **Link Social** components as child, we've removed support for styling the anchor tag (`<a>`) when it surrounds the component.
So we recommend changing the position of the `<a>` tag from wrapping the component to a direct slot (child) of it.

```diff
- <a href="#"><p-link>Some label</p-link></a>
+ <p-link><a href="#">Some label</a></p-link>

- <a href="#"><p-link-pure>Some label</p-link-pure></a>
+ <p-link-pure><a href="#">Some label</a></p-link-pure>

- <a href="#"><p-link-social>Some label</p-link-social></a>
+ <p-link-social><a href="#">Some label</a></p-link-social>
```

#### Automatic * asterisk symbol to form field labels
We added an automatic generated * asterisk symbol to form field labels which have the required attribute.
This might lead to a doubled * symbol if you set one by yourself.

```diff
- <p-text-field-wrapper label="Some label *"><input type="text" name="some-name" required /></p-text-field-wrapper>
+ <p-text-field-wrapper label="Some label"><input type="text" name="some-name" required /></p-text-field-wrapper>

- <p-checkbox-wrapper label="Some label *"><input type="checkbox" name="some-name" required /></p-checkbox-wrapper>
+ <p-checkbox-wrapper label="Some label"><input type="checkbox" name="some-name" required /></p-checkbox-wrapper>

- <p-radio-button-wrapper label="Some label *"><input type="radio" name="some-name" required /></p-radio-button-wrapper>
+ <p-radio-button-wrapper label="Some label"><input type="radio" name="some-name" required /></p-radio-button-wrapper>

- <p-radio-button-wrapper label="Some label *"><input type="radio" name="some-name" required /></p-radio-button-wrapper>
+ <p-radio-button-wrapper label="Some label"><input type="radio" name="some-name" required /></p-radio-button-wrapper>

- <p-textarea-wrapper label="Some label *"><textarea name="some-name" required></textarea></p-textarea-wrapper>
+ <p-textarea-wrapper label="Some label"><textarea name="some-name" required></textarea></p-textarea-wrapper>

- <p-select-wrapper label="Some label *"><select name="some-name" required><option>A</option></select></p-select-wrapper>
+ <p-select-wrapper label="Some label"><select name="some-name" required><option>A</option></select></p-select-wrapper>
```

#### Shadow DOM
`Flex`, `Flex Item`, `Grid` and `Grid Item` now use Shadow DOM, thus you are not able to overwrite styles defined by these components any longer.

---

## Angular

#### Integration of Angular components
In the past it was possible to provide a token called `PREVENT_WEB_COMPONENTS_REGISTRATION` which prevented the registration of the Porsche Design System components and loading of polyfills.
Due to the fact that we no longer provide / need poly filling, we have completely removed the token.
For advanced usage please [read further](https://designsystem.porsche.com/latest/start-coding/angular).

---

## React

#### Integration of React components
In the past `@porsche-design-system/components-react` components have initialized the **Porsche Design System Loader** automatically as soon as a component was imported.
With `v2.x` you have to import the `PorscheDesignSystemProvider` once in your `index.tsx` which then initializes the **Porsche Design System Loader**, e.g. like:
```diff
  // index.tsx
    
  import ReactDOM from 'react-dom';
  import { PorscheDesignSystemProvider } from '@porsche-design-system/components-react';
  import { App } from './App';
    
  ReactDOM.render(
    <React.StrictMode>
+     <PorscheDesignSystemProvider>
        <App />
+     </PorscheDesignSystemProvider>
    </React.StrictMode>,
    document.getElementById('root')
  );
```
For advanced usage please [read further](https://designsystem.porsche.com/latest/start-coding/react).


#### Jsdom Polyfill for React / Jest / jsdom test automation
We removed test mocks for React / Jest / jsdom as Shadow DOM is supported since jsdom v12.2.0.
Instead, we provide a Jsdom Polyfill (exclusivly for `@porsche-design-system/components-react` package) fixing missing implementation of jsdom which the Porsche Design System relies on.
**Note:** If your test includes Porsche Design System components, make sure to wrap the component you want to test with a PorscheDesignSystemProvider in order to avoid exceptions.
For more information please [read further](https://designsystem.porsche.com/latest/start-coding/react).

---

## Vanilla JS

#### Integration of Vanilla JS components
With `v1.x` of the Porsche Design System you've had to copy all needed JS files of `@porsche-design-system/components-js` into your target directory and include the ES5 and ESM loader snippet.
Now you only need to copy one `index.js` file and initialize the Porsche Design System like in the example below:

```diff
  <!DOCTYPE html>
  <html lang="en">
    <head>
      <meta charset="utf-8">
      <meta name="viewport" content="width=device-width,initial-scale=1.0">
      <title>Porsche Design System</title>
-     <script nomodule src="PATH/TO/PACKAGE/@porsche-design-system/components-js/dist/porsche-design-system/porsche-design-system.js"></script>
-     <script type="module" src="PATH/TO/PACKAGE/@porsche-design-system/components-js/dist/porsche-design-system/porsche-design-system.esm.js"></script>
+     <script src="PATH/TO/PACKAGE/@porsche-design-system/components-js/index.js"></script>
    </head>
    <body>
+     <script type="text/javascript">
+       porscheDesignSystem.load();
+     </script>
      <p-headline variant="headline-1">Some text</p-headline>
    </body>
  </html>
```
For advanced usage please [read further](https://designsystem.porsche.com/latest/start-coding/vanilla-js).

---

### [2.0.0-rc.10] - 2021-04-12

#### Changed
- `Tabs` and `Tabs Bar` now respect dynamic additions / removals of `p-tabs-item`, `a` and `button` elements. Make sure to update the `activeTabIndex` when mutating elements
- Improved performance of `Text`, `Button Pure` and `Link Pure` when `size` is not `inherit`

#### Added
- `Grid` now has a `wrap` and `gutter` property
- Components (`Grid Item`, `Flex Item`, `Tabs Item` and `Text List Item`) that require a specific parent (`Grid`, `Flex`, `Tabs` and `Text List`) will now throw an error if used without that parent

#### Fixed
- Visual appearance of `Checkbox Wrapper` and `Radio Button Wrapper` reflect the state of the wrapped `input` element

### [2.0.0-rc.9] - 2021-03-26

#### Added
- `Button Group` component
- Fullscreen property for `Modal` on mobile

#### Changed
- Spacings, heading and sizes of `Modal`

#### Fixed
- Prevent duplicate loading of `porsche-design-system.v2.x.HASH.js` chunk when using `getComponentChunkLinks()` partial

### [2.0.0-rc.8] - 2021-03-17

#### Added
- Support for full height `Content Wrapper` with flex 
- `Tabs Bar` now supports `undefined` as `activeTabIndex`

#### Changed
- `Tabs Bar` has a new default `activeTabIndex`, which is `undefined`
- `Tabs Bar` does not work by itself anymore. The `activeTabIndex` needs to be controlled from the outside ([read more](https://designsystem.porsche.com/latest/components/tabs-bar/examples))
- Background Color of `Select Wrapper` in `dark` theme to meet accessibility criteria

### [2.0.0-rc.7] - 2021-03-15

#### Fixed
- Make shadowed `Flex` and `Grid` work in Firefox + Safari

### [2.0.0-rc.6] - 2021-03-11

#### Changed
- Make `Grid` and `Grid Item` use Shadow DOM
- Make `Flex` and `Flex Item` use Shadow DOM

### [2.0.0-rc.5] - 2021-03-09

#### Added
- Configurable background color of `Content Wrapper`
- `italic` font-style in `Text` is now overridden with `normal`

#### Fixed
- Usage of `Select Wrapper` within custom elements
- A bug that caused `Spinner` to be displayed in a wrong size

### [2.0.0-rc.4] - 2021-03-01

#### Changed
- Filter of `Select Wrapper` supports substring search

#### Fixed
- Build error in SSR

### [2.0.0-rc.3] - 2021-02-17

#### Added
- React: utility function `skipCheckForPorscheDesignSystemProviderDuringTests`
- React: tree shaking for component wrappers

#### Fixed
- Angular: error in `Checkbox Wrapper`, `Radio Button Wrapper` and `Text Field Wrapper` when `input[type]` is bound

### [2.0.0-rc.2] - 2021-02-12

#### Added
- Validate usage of `Checkbox Wrapper`, `Radio Button Wrapper`, `Select Wrapper`, `Text Field Wrapper` and `Textarea Wrapper`

### [2.0.0-rc.1] - 2021-02-04

#### Added
- Partial function `getComponentChunkLinks()` to preload Porsche Design System Components

#### Changed
- Added a space before asterisk (`*`) when `input`, `textarea` or `select` have `required` attribute within form wrapper components
- Renamed partial `getFontLinks()` option from `weight` to `weights`

#### Fixed
- A bug in `Tabs Bar` where the nextButton was mistakenly rendered.
- A bug where `Icon` was not rendered when using `lazy` property.
- A bug in `Text Field Wrapper` with input type password where characters would overlap the icon.

### [2.0.0-rc.0] - 2021-01-29

#### Added
- Link support for `Marque`
- Sizing options `'responsive' | 'small' | 'medium'` for `Marque`

#### Changed
- Angular: added static `load()` function `PorscheDesignSystemModule` for custom prefix
- Hide up/down spin button when using **Text Field** with `type="number"` in Firefox

#### Fixed
- Angular: typings 
- React: correct handling of `ref` property
- Unhandled exception in `Select Wrapper` if `selected` and `disabled` attributes are set on the same option
- A bug in `Tabs Bar` where scrolling was broken when a tab was selected
- A bug in `Tabs Bar` where the `nextButton` was always rendered

### [2.0.0-alpha.13] - 2021-01-26

#### Added
- Partial function `getFontLinks()` to prevent **Flash of Unstyled Text** (FOUT)

#### Fixed
- React: correct handling of `className` property

### [2.0.0-alpha.12] - 2021-01-20

#### Added
- Partial function `getInitialStyles()` to prevent **Flash of Unstyled Content** (FOUC)
- Partial function `getFontFaceStylesheet()` to prevent **Flash of Unstyled Text** (FOUT)

#### Changed
- React: `PorscheDesignSystemProvider` needs to wrap application
- React: component props have to be camelCase
- React: `PorscheDesignSystemProvider` is needed while testing components

#### Fixed
- React: typings
- React: support of objects for property values

#### Removed
- React: `getPrefixedComponents`, prefixing is handled by `PorscheDesignSystemProvider`

### [2.0.0-alpha.11] - 2021-01-08

#### Changed
- Precision of relative line height
- Changed color of `neutral contrast low`

### [2.0.0-alpha.10] - 2020-12-14

#### Added
- `native` property to `Select Wrapper` to force rendering of native Browser select dropdown
- Extended flexibility of `Headline`

#### Changed
- Some styling improvements of `Select Wrapper`

#### Fixed
- Jsdom Polyfill `fetch` error

### [2.0.0-alpha.9] - 2020-12-09

### Fixed
- Improved reliability of `componentsReady()`

#### Changed
- Jsdom Polyfill `console.warn` behaviour

### [2.0.0-alpha.8] - 2020-12-03

### Fixed
- A bug where `Modal` did not remove `overflow=hidden` on document body.

### [2.0.0-alpha.7] - 2020-11-26

#### Added
- Jsdom Polyfill

#### Removed
- Jsdom Mocks
- Global "blur on focus" script

#### Changed
- Default dropdown direction of `SelectWrapper` from `down` to `auto`
- Made API of `Tabs` consistent with `Tabs Bar`
- Removed transition for focus styling
- Use `:focus-visible` as default and `:focus` as fallback for focusable elements

#### Fixed
- The Selected element of `SelectWrapper` dropdown keeps now in sync with native selection if changed programmatically
- Invalid search results get cleared if `SelectWrapper` becomes focus state
- Some bugs in `TabsBar`
- Minification of dynamic slotted content styles
- An issue where `Pagination` throws console errors if disconnected from dom.

### [2.0.0-alpha.6] - 2020-10-28

#### Changed
- default `type` of `Button` and `Button Pure` to `submit`

#### Fixed
- Typings

### [2.0.0-alpha.5] - 2020-10-26

#### Added
- `Modal` component

#### Fixed
- Typing for `pageChange` event of `Pagination` component
- Typings

#### Changed
- Focus styling

### [2.0.0-alpha.4] - 2020-10-14

#### Added
- Custom filter to `Select Wrapper` component
- DropDown direction property to `Select Wrapper` component
- Display `*` after label when `input`, `textarea` or `select` have `required` attribute within form wrapper components
- `Tabs` component
- `Tabs Bar` component
- `Banner` component

#### Removed
- Default `position: relative;` style of `Link Pure` and `Button Pure` 

#### Fixed
- `Spinner` zooming bug on Safari

### [2.0.0-alpha.3] - 2020-09-11

#### Added
- Support to load assets from China CDN directly via browser flag: `PORSCHE_DESIGN_SYSTEM_CDN = 'cn';`

#### Removed
- Support for `<a>` wrapped `Link` and `Link Pure`

### [2.0.0-alpha.2] - 2020-08-20

### [2.0.0-alpha.1] - 2020-08-17

#### Changed
- Removed classnames dependency
- Stencil Core `taskQueue` from `congestionAsync` to `async` for more performant component rendering

#### Fixed
- Focus input on label click of `Checkbox Wrapper` and `Radio Button Wrapper`

### [1.5.6] - 2020-10-15

### [1.5.6-rc.0] - 2020-10-13

### Fixed
- `Spinner` zooming bug on Safari

### [1.5.5] - 2020-09-11

### [1.5.5-rc.0] - 2020-09-07

### Changed
- Deprecated stencil lifecycle-method `componentDidUnload` to `disconnectedCallback` to fix "`selectObserver` is undefined" bug in `Select Wrapper` and `Pagination`

### [1.5.4] - 2020-08-25

### [1.5.4-rc.0] - 2020-08-17

#### Changed
- Removed classnames dependency
- Stencil Core `taskQueue` from `congestionAsync` to `async` for more performant component rendering

#### Fixed
- Focus input on label click of `Checkbox Wrapper` and `Radio Button Wrapper`
- Fix typings for `orientation` of `Divider` component

### [2.0.0-alpha.0] - 2020-08-06

#### Added
- **Experimental:** Optional web component scoping mechanism during runtime to enable micro service architecture

#### Changed
- Web components get lazy loaded from central CDN to improve caching strategy across Porsche's digital eco system

#### Removed
- Stop browser support for **IE11** and **EdgeHTML**

#### Fixed
- Mix of `Optgroups` and `Options` on same level in `Select Wrapper` component
- Fix typings for `orientation` of `Divider` component

### [1.5.3] - 2020-08-10

### [1.5.3-rc.0] - 2020-08-10

#### Fixed
- Mix of `Optgroups` and `Options` on same level in `Select Wrapper` component

### [1.5.2] - 2020-07-22

#### Fixed
- Dispatch change event in `Select Wrapper`
- Stencil react-output-target SSR Bug

### [1.5.1] - 2020-07-20

#### Fixed
- SVGO settings for icons
- Angular bug which causes `ngcc` to fail

### [1.5.0] - 2020-07-16

#### Added
- Icons (active-cabin-ventilation, battery-full, bell, bookmark, car-battery, charging-active, charging-state, climate, climate-control, garage, horn, key, map, parking-brake, parking-light, preheating, send, shopping-bag, sidelights, user-manual, wrenches)

#### Changed
- Icons (arrow-first, arrow-last, battery-empty, car, card, charging-station, question)

#### Fixed
- Porsche Marque images

### [1.5.0-rc.2] - 2020-07-06

### [1.5.0-rc.1] - 2020-07-06

#### Added
- **Notification Neutral** color to `color` property of `p-text` and `p-icon`

### [1.5.0-rc.0] - 2020-06-25

#### Added
- `Fieldset Wrapper` component
- Improved SEO of `p-headline` and `p-text`: Added possibility to write semantic HTML tags (e.g. `<h1>-<h6>` or `<p>`, `<blockquote>`, etc.) directly as slotted content.
- Possibility to include anchor tags directly as slots of `Link`, `Link Pure` and `Link Social` 
- `Text` new `weight` property `semibold`
- `Button Pure` label with subline pattern as slot
- `Link Pure` label with subline pattern as slot

#### Changed
- `Select Wrapper` is now ready for the catwalk. It is dressed now with a custom drop down list box and gets naked by default on touch devices. 

#### Fixed
- Minor accessibility improvements of `icons` and `Text Field`
- Remove native number spinner buttons of `Text Field` with type text for Firefox
- An issue with `Button` and `Button Pure` and their `disabled` attribute

### [1.4.0] - 2020-05-14

### [1.4.0-rc.3] - 2020-05-08

#### Added
- `Text List`

#### Changed
- Improve caching strategy for fonts by content-based hash
- Improve caching strategy for marque by content-based hash
- Dimensions and sharpness of marque
- Props for `Content Wrapper`

### [1.4.0-rc.2] - 2020-05-06

#### Added
- `Content Wrapper`
- Description property to `p-text-field-wrapper`, `p-textarea-wrapper` and `p-select-wrapper`
- `Link Social`

#### Changed
- Improve accessibility of error and success states of form elements
- Aria-invalid attribute of form elements if they are in error state is now managed by component
- Rename icon name `configure` to `configurate` (prevents breaking change compared to stable v1.3.0)
- Improve `p-icon` loading behavior

#### Fixed
- Display of wrong icons

#### Removed
- `safe-zone` property of `p-grid` (`Content Wrapper` should be used instead)

### [1.4.0-rc.1] - 2020-04-27

#### Added
- Add `safe-zone` property to `p-grid` for outer grid margin, max-width and centering
- Submit button with search icon to `p-textfield-wrapper` type search
- Test-Projects React, Angular, Gatsby and NextJS

#### Changed
- Background color of readonly state in components `p-textfield-wrapper` and `p-textarea-wrapper`
- Visual appearance of icons
- Improve caching strategy for icons by content-based hash
- Cursor of Radio, Checkbox and Select
- Fixed naming of Mock from `p-textfield-wrapper` to `p-text-field-wrapper`

#### Fixed
- Icon loading mechanism

### [1.4.0-rc.0] - 2020-04-09

#### Added
- SSR support

### [1.3.0] - 2020-04-08

#### Added
- New headline size `headline-5` to `p-headline`
- Test Mocks

#### Fixed
- Text styling of Select component on focus in IE11 and Chrome on Windows 10

### [1.3.0-rc.0] - 2020-04-03

#### Fixed
- Improve form elements

### [1.2.0] - 2020-03-25

#### Added
- `Divider`
- Hover state for form elements

#### Fixed
- Support label text of form elements for Screen readers

### [1.1.2] - 2020-03-17

#### Changed
- Notification colors

### [1.1.1] - 2020-03-13

#### Changed
- Icon of `Checkbox` indeterminate state

### [1.1.0] - 2020-03-11

#### Fixed
- Minor improvements

### [1.1.0-rc.0] - 2020-03-02

#### Added
- `Select Wrapper`
- `Checkbox Wrapper`
- `Radio Button Wrapper`
- `Textarea Wrapper`

#### Fixed
- `Text Field Wrapper` toggle password visibility

### [1.0.3] - 2020-02-13

#### Fixed
- JS framework compatibility

### [1.1.0-0] - 2020-02-06

#### Added
- `Text Field Wrapper`

#### Changed
- Add proper cursor for disabled state for `Button` and `Button Pure`

### [1.0.2] - 2020-02-04

#### Fixed
- Inheritable styling of slotted content

### [1.0.1] - 2020-01-30

#### Added
- Clickable area of `Link Pure` and `Button Pure` is optionally configurable by defining padding on host element

### [1.0.0] - 2020-01-28

#### Added
- Cursor pointer on hover for `Button` and `Button Pure`
- Line-height gets calculated based on Porsche type-scaling formula automatically for `Text`, `Link Pure` and `Button Pure`
- Test helper function `componentsReady()` which indicates when lazy loaded components fully have loaded

#### Changed
- Update CDN asset paths
- Improve font-weight definitions
- Rename and optimize neutral colors for `Icon` and `Text`

### [1.0.0-rc.1] - 2019-12-13

#### Added
- `Headline`
- `Text`
- `Marque`
- `Button`
- `Button Pure`
- `Spinner`
- `Icon`
- `Flex`
- `Grid`
- `Link`
- `Link Pure`
- `Pagination`
- "Blur on focus"<|MERGE_RESOLUTION|>--- conflicted
+++ resolved
@@ -8,14 +8,13 @@
 
 ### [Unreleased]
 
-<<<<<<< HEAD
 #### Added 
 - `Modal` aria property
 - `Modal` class for slotted elements to make content full-width
 
 #### Changed
 - `Button Pure` and `Link Pure` removed `position: relative` imposition
-=======
+
 ### [2.9.0-beta.0] - 2022-01-18
 
 #### Added
@@ -28,7 +27,6 @@
 
 #### Fixed
 - Accessibility issue of `Icon` component in Windows High Contrast Mode in Chromium Browser
->>>>>>> 3ceea95c
 
 ### [2.8.0-rc.0] - 2022-01-14
 
