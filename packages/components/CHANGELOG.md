# Changelog

## Porsche Design System

All notable changes to this project will be documented in this file and published as following npm packages:

- `@porsche-design-system/components-js`
- `@porsche-design-system/components-angular`
- `@porsche-design-system/components-react`
- `@porsche-design-system/components-vue`

The format is based on [Keep a Changelog](https://keepachangelog.com/en/1.0.0), and this project adheres to
[Semantic Versioning](https://semver.org/spec/v2.0.0.html).

## [Unreleased]

<<<<<<< HEAD
#### Added

- `Input Text`: `counter` prop functions independently of `max-length`, allowing character count display even when no
  limit is set ([#3901](https://github.com/porsche-design-system/porsche-design-system/pull/3901))
=======
### Added

- `Popover`: support for custom slotted button
  ([#3861](https://github.com/porsche-design-system/porsche-design-system/pull/3861))
- `Icon`: `ai-spark` and `ai-spark-filled`
  ([#3916](https://github.com/porsche-design-system/porsche-design-system/pull/3916))

### Changed

- `Input Search`: `indicator` prop now defaults to `false`
  ([#3917](https://github.com/porsche-design-system/porsche-design-system/pull/3917))
- Angular: updated peer dependency to `>=20.0.0 <21.0.0`
>>>>>>> bc7c0f11

## [3.29.0-rc.0] - 2025-06-27

### Added

- `Input Search`: ([#3874](https://github.com/porsche-design-system/porsche-design-system/pull/3874))
- `Input Number`, `Input Password`: added loading state
  ([#3874](https://github.com/porsche-design-system/porsche-design-system/pull/3874))
- `Input Text`: ([#3897](https://github.com/porsche-design-system/porsche-design-system/pull/3897))
- `Select`: `filter` prop to enable an input in the dropdown to filter options
  ([#3893](https://github.com/porsche-design-system/porsche-design-system/pull/3893))
- `Flyout`: expose `--ref-p-flyout-pt` and `--ref-p-flyout-px` read only CSS variable
  ([#3902](https://github.com/porsche-design-system/porsche-design-system/pull/3902))

## [3.28.0] - 2025-06-02

### Added

- `Input Number`: ([#3855](https://github.com/porsche-design-system/porsche-design-system/pull/3855))

### Fixed

- `Select Wrapper`: update of scroll position if dropdown is navigated with keyboard
  ([#3858](https://github.com/porsche-design-system/porsche-design-system/pull/3858))
- `Select`, `Multi Select`: replacement of static (english) a11y announcement of active `option` with dynamic
  announcement through `ariaActiveDescendantElement`
  ([#3826](https://github.com/porsche-design-system/porsche-design-system/pull/3826))

## [3.28.0-rc.3] - 2025-05-19

### Added

- `Styles`: theme for `tailwindcss` including utilities available under
  `import { … } from '@porsche-design-system/components-{js|angular|react|vue}/tailwindcss';`
  ([#3849](https://github.com/porsche-design-system/porsche-design-system/pull/3849))

### Changed

- Partials: `getInitialStyles` removed default styles for `h1`, `h2`, `h3`, `h4`, `h5`, `h6`, `p`, `b` and `strong`
  ([#3849](https://github.com/porsche-design-system/porsche-design-system/pull/3849))

#### Fixed

- `Multi Select`: enable full a11y compliance
  ([#3819](https://github.com/porsche-design-system/porsche-design-system/pull/3819))
- Accessibility: fix ARIA live announcements of form components status messages
  ([#3796](https://github.com/porsche-design-system/porsche-design-system/pull/3796))

## [3.28.0-rc.2] - 2025-04-23

### Fixed

- `Canvas`: stealing focus from `Text Field Wrapper`
  ([#3843](https://github.com/porsche-design-system/porsche-design-system/pull/3843))

## [3.28.0-rc.1] - 2025-04-14

### Fixed

- `Drilldown`, `Drilldown Item`: visibility for slotted content (experimental)
  ([#3833](https://github.com/porsche-design-system/porsche-design-system/pull/3833))

## [3.28.0-rc.0] - 2025-04-11

### Added

- `Input Password`: ([#3763](https://github.com/porsche-design-system/porsche-design-system/pull/3763))
- `Drilldown`, `Drilldown Item`: CSS variable `--p-drilldown-grid-template` and `--p-drilldown-gap` (experimental)
  ([#3822](https://github.com/porsche-design-system/porsche-design-system/pull/3822))
- `Drilldown Item`: named slot `button` and `header` (experimental)
  ([#3822](https://github.com/porsche-design-system/porsche-design-system/pull/3822))
- `Drilldown Link`: (experimental) ([#3822](https://github.com/porsche-design-system/porsche-design-system/pull/3822))

### Changed

- **Breaking Change** `Flyout Multilevel`, `Flyout Multilevel Item`: renamed (experimental) component to `Drilldown` and
  `Drilldown Item` ([#3822](https://github.com/porsche-design-system/porsche-design-system/pull/3822))
- **Breaking Change** `Drilldown Item` doesn't style slotted `<a>` tags anymore, instead use `Drilldown Link` or a
  custom link ([#3822](https://github.com/porsche-design-system/porsche-design-system/pull/3822))

### Fixed

- `aria` prop now supports a colon inside a value, e.g. `aria="{ 'aria-label': 'Always remember: yes you can!' }"`
  ([#3680](https://github.com/porsche-design-system/porsche-design-system/pull/3680))

## [3.27.3] - 2025-03-21

## [3.27.2] - 2025-03-20

## [3.27.2-rc.0] - 2025-03-18

### Changed

- `Table`: add border-bottom styles to `Table Head` to support both, empty and missing `Table Body`
  ([#3788](https://github.com/porsche-design-system/porsche-design-system/pull/3788))

### Fixed

- `Styles`: change `Gradient` color values from `rgba` to `hsla` to fix Chrome rendering bug
  ([#3793](https://github.com/porsche-design-system/porsche-design-system/pull/3793))

## [3.27.1] - 2025-03-05

## [3.27.1-rc.0] - 2025-03-05

### Fixed

- `Carousel`: `auto` value of `slides-per-page` prop is breakpoint customizable
  ([#3783](https://github.com/porsche-design-system/porsche-design-system/pull/3783))
- `Select`, `Multi Select`, `Select Wrapper`: remove positioning with native anchor positioning due to a Chrome bug
  ([#3780](https://github.com/porsche-design-system/porsche-design-system/pull/3780))

## [3.27.0] - 2025-02-28

## [3.27.0-rc.6] - 2025-02-28

### Added

- `Table`: `compact` prop to enable a smaller, space-saving version for compact layouts
  ([#3758](https://github.com/porsche-design-system/porsche-design-system/pull/3758))
- `Table`: `layout` prop to render table with `table-layout: fixed` css for manual control of column widths
  ([#3758](https://github.com/porsche-design-system/porsche-design-system/pull/3758))
- `Carousel`: `align-controls` prop to align the controls slot to the left or center (overwrites auto-alignment)
  ([#3766](https://github.com/porsche-design-system/porsche-design-system/pull/3766))

### Changed

- `Select`, `Multi Select`, `Select Wrapper`:
  - gets rendered on `#top-layer` which enables it to be shown correctly even when used e.g. within a scroll container
    or overflow context ([#3754](https://github.com/porsche-design-system/porsche-design-system/pull/3754))
  - gets positioned by [CSS Anchor Positioning](https://developer.mozilla.org/en-US/docs/Web/CSS/CSS_anchor_positioning)
    or [Floating UI](https://floating-ui.com) as fallback for browsers not supporting it yet
    ([#3754](https://github.com/porsche-design-system/porsche-design-system/pull/3754))
  - modernized visual appearance, dynamic max-height based on viewport and fade in animation of option list
    ([#3754](https://github.com/porsche-design-system/porsche-design-system/pull/3754))
- `Select`, `Select Wrapper`:
  - focus outline becomes default focus style when no filter is used
    ([#3754](https://github.com/porsche-design-system/porsche-design-system/pull/3754))
- `Carousel`: Center layout of Carousel on mobile view
  ([#3765](https://github.com/porsche-design-system/porsche-design-system/pull/3765))
- `Carousel`: `auto` value of `slides-per-page` prop is breakpoint customizable
  ([#3771](https://github.com/porsche-design-system/porsche-design-system/pull/3771))

## [3.27.0-rc.5] - 2025-02-20

### Fixed

- `AG Grid`: error on reload in next.js.
  ([#3759](https://github.com/porsche-design-system/porsche-design-system/pull/3759))

## [3.27.0-rc.4] - 2025-02-20

### Fixed

- `AG Grid`: not accessing cdn base url correctly.
  ([#3759](https://github.com/porsche-design-system/porsche-design-system/pull/3759))

## [3.27.0-rc.3] - 2025-02-18

### Fixed

- `AG Grid`: not resolving dependencies correctly.
  ([#3757](https://github.com/porsche-design-system/porsche-design-system/pull/3757))

## [3.27.0-rc.2] - 2025-02-18

### Fixed

- `AG Grid`: not resolving dependencies correctly.
  ([#3756](https://github.com/porsche-design-system/porsche-design-system/pull/3756))

## [3.27.0-rc.1] - 2025-02-17

### Changed

- **Breaking Change** `AG Grid`: Updated from v32 to v33, which introduced a new Theming API. AG Grid migrated from a
  CSS-based theming approach to a JavaScript object-based theming system. As a result, our custom theme also had to be
  adjusted accordingly. ([#3740](https://github.com/porsche-design-system/porsche-design-system/pull/3740))

### Fixed

- Styles: `vanilla-extract` returns `getMediaQueryMax`, `getMediaQueryMin`, `getMediaQueryMinMax` & `getSkeletonStyle`
  in wrong format ([#3753](https://github.com/porsche-design-system/porsche-design-system/pull/3753))

## [3.27.0-rc.0] - 2025-02-13

### Added

- `@font-face` supports Thai language
  ([#3750](https://github.com/porsche-design-system/porsche-design-system/pull/3750))
- Partials: `getFontLinks` supports preloading `thai` subset
  ([#3750](https://github.com/porsche-design-system/porsche-design-system/pull/3750))

### Changed

- `Popover`: gets rendered on `#top-layer` which enables it to be shown correctly even when used e.g. within a scroll
  container ([#3732](https://github.com/porsche-design-system/porsche-design-system/pull/3732))

#### Removed

- `Popover`: default styling for slotted anchors
  ([#3732](https://github.com/porsche-design-system/porsche-design-system/pull/3732))

## [3.26.0] - 2025-02-07

## [3.26.0-rc.0] - 2025-02-06

### Added

- `Switch`: `compact` prop to enable a smaller, space-saving version for compact layouts
  ([#3728](https://github.com/porsche-design-system/porsche-design-system/pull/3728))
- `Select`: `compact` prop to enable a smaller, space-saving version for compact layouts
  ([#3731](https://github.com/porsche-design-system/porsche-design-system/pull/3731))
- `Canvas`: named slot `sidebar-end-header`
  ([#3736](https://github.com/porsche-design-system/porsche-design-system/pull/3736))
- `Icon`: `4-wheel-drive`, `aggregation`, `arrow-compact-down`, `arrow-compact-left`, `arrow-compact-right`,
  `arrow-compact-up`, `arrows`, `battery-half`, `battery-one-quarter`, `battery-three-quarters`, `brain`, `cabriolet`,
  `charging-network`, `cloud`, `color-picker`, `compass`, `coupe`, `cut`, `door`, `drag`, `ear`, `error`,
  `exclamation-filled`, `fast-backward`, `fast-forward`, `file-csv`, `file-excel`, `flag`, `genuine-parts`,
  `geo-localization`, `grip`, `group`, `hand`, `highway-filled`, `history`, `laptop`, `limousine`, `linked`,
  `logo-apple-carplay`, `logo-apple-music`, `logo-kununu`, `logo-snapchat`, `microphone`, `news`, `north-arrow`,
  `online-search`, `paste`, `pivot`, `price-tag`, `qr-off`, `question-filled`, `radar`, `radio`, `return`, `road`,
  `seat`, `service-technician`, `skip-backward`, `skip-forward`, `stop`, `suv`, `theme`, `turismo`, `trigger-finger`,
  `unlinked` and `weather` ([#3737](https://github.com/porsche-design-system/porsche-design-system/pull/3737))

## [3.25.1] - 2025-01-23

## [3.25.1-rc.0] - 2025-01-23

### Fixed

- `Carousel`: throws error when object-like string is passed by `pagination`
  ([#3715](https://github.com/porsche-design-system/porsche-design-system/pull/3715))

## [3.25.0] - 2025-01-23

## [3.25.0-rc.1] - 2025-01-22

### Fixed

- `Carousel`: throws error when object-like string is passed by `slides-per-page`
  ([#3710](https://github.com/porsche-design-system/porsche-design-system/pull/3710))

## [3.25.0-rc.0] - 2025-01-21

### Added

- `Sheet` ([#3704](https://github.com/porsche-design-system/porsche-design-system/pull/3704))
- `Button`, `Button-Pure`: Add `form` prop to explicitly associate the component with a form, even when it's not
  directly nested within it. ([#3648](https://github.com/porsche-design-system/porsche-design-system/pull/3648))

### Changed

- `Table`: Enable `Table Head Cell` to be used within `Table Row` in addition to `Table Head Row` to further align with
  table structure defined by W3C ([#3701](https://github.com/porsche-design-system/porsche-design-system/pull/3701))

### Fixed

- `Textarea`, `Textarea Wrapper`, `Textfield Wrapper`: color contrast of `unit` prop and counter in `readonly` mode
  meets WCAG 2.2 AA standard ([#3693](https://github.com/porsche-design-system/porsche-design-system/pull/3693))

## [3.24.0] - 2025-01-08

## [3.24.0-rc.1] - 2025-01-08

## [3.24.0-rc.0] - 2025-01-07

### Added

- Styles: support for `vanilla-extract` available under
  `import { … } from '@porsche-design-system/components-{js|angular|react|vue}/styles/vanilla-extract';`
  ([#3666](https://github.com/porsche-design-system/porsche-design-system/pull/3666))

### Changed

- React: updated peer dependency to `>=19.0.0 <20.0.0`

## [3.23.0] - 2024-12-12

## [3.23.0-rc.0] - 2024-12-12

### Changed

- `Select`: Slotted image of selected option now visible in combobox
  ([#3651](https://github.com/porsche-design-system/porsche-design-system/pull/3651))

### Fixed

- `Flyout`: transition bug in Safari ([3674](https://github.com/porsche-design-system/porsche-design-system/pull/3674))
- `Styles`: dart sass deprecation warnings in `SCSS` variant
  ([3664](https://github.com/porsche-design-system/porsche-design-system/pull/3664))

## [3.22.1] - 2024-12-09

## [3.22.1-rc.0] - 2024-12-09

### Fixed

- `Flyout Multilevel`: Secondary scroll area not shown in iOS Safari (iPhone only)
  ([3663](https://github.com/porsche-design-system/porsche-design-system/pull/3663))

## [3.22.0] - 2024-12-06

## [3.22.0-rc.1] - 2024-12-06

### Added

- `Flyout Multilevel`: Supports infinite layers
  ([3647](https://github.com/porsche-design-system/porsche-design-system/pull/3647))

### Fixed

- Partials: error when using in projects without `react/jsx-runtime` as dependency
  ([#3660](https://github.com/porsche-design-system/porsche-design-system/pull/3660))
- `Textfield Wrapper`: text alignment of type `email` and `tel` values in RTL mode
  ([3655](https://github.com/porsche-design-system/porsche-design-system/pull/3655))
- `Popover`:
  - Rendering bug of drop-shadow in Safari 18.x
    ([3622](https://github.com/porsche-design-system/porsche-design-system/pull/3622))
  - Positioning in RTL mode if rendered inside a table (in #top-layer)
    ([3658](https://github.com/porsche-design-system/porsche-design-system/pull/3658))

## [3.22.0-rc.0] - 2024-11-19

### Added

- `Modal`, `Flyout`:
  - `aria-label` is generated from slotted header contents if `aria` prop is not provided
  - ARIA `role` to `aria` prop of `Modal` component to support setting `alertdialog` role
    ([3618](https://github.com/porsche-design-system/porsche-design-system/pull/3618))
- `Pin-Code`: Add `form` prop to explicitly associate the component with a form, even when it's not directly nested
  within it. ([#3588](https://github.com/porsche-design-system/porsche-design-system/pull/3588))
- `Segmented-Control`: Use ElementInternals API and add `form` prop to explicitly associate the component with a form,
  even when it's not directly nested within it.
  ([#3614](https://github.com/porsche-design-system/porsche-design-system/pull/3614))

### Changed

- Angular: updated peer dependency to `>=19.0.0 <20.0.0`
- `Pin-Code`:
  - Remove native input and use ElementInternals API
  - **Breaking Change**: `Pin-Code` component no longer support native validation due to the removal of the underlying
    native `<input>` element. ([#3588](https://github.com/porsche-design-system/porsche-design-system/pull/3588))
- `Styles`: `SCSS` variant uses `@forward/@use` internally to replace deprecated `@import`
  ([#3623](https://github.com/porsche-design-system/porsche-design-system/pull/3623))

### Fixed

- Partials: removed bundled `react/jsx-runtime` due to React 18/19 incompatibilities. When using `jsx` in the `format`
  option, it is necessary to have `react/jsx-runtime` as a dependency in the project included.
  ([#3613](https://github.com/porsche-design-system/porsche-design-system/pull/3613))
- `Select`, `Multi-Select`: Ensure that dynamically changing the `disabled` property via `optgroups` persists the
  `disabled` state for individual options within the group.
  ([#3614](https://github.com/porsche-design-system/porsche-design-system/pull/3614))

## [3.21.0] - 2024-11-12

## [3.21.0-rc.0] - 2024-11-11

### Added

- `Flyout`: Prop `footerBehavior` to always make footer fixed
  ([3590](https://github.com/porsche-design-system/porsche-design-system/pull/3590))
- `Checkbox`, `Textarea`: `formDisabledCallback` and `formStateRestoreCallback` from ElementInternals API and sync
  validity with form element. ([#3528](https://github.com/porsche-design-system/porsche-design-system/pull/3528))
- `Link`, `Link Pure`, `Link Tile`: `aria-haspopup` is now supported for `aria` prop
  ([#3589](https://github.com/porsche-design-system/porsche-design-system/pull/3589))
- `Button`, `Link`: `compact` prop is breakpoint customizable
  ([#3580](https://github.com/porsche-design-system/porsche-design-system/pull/3580))
- `Select`, `Multi-Select`: Add `form` prop to explicitly associate these components with a specific form when they are
  not directly nested within it. ([#3542](https://github.com/porsche-design-system/porsche-design-system/pull/3542))

### Changed

- `Select`, `Multi-Select`:
  - Remove native select and use ElementInternals API
    ([#3542](https://github.com/porsche-design-system/porsche-design-system/pull/3542))
  - **Breaking Change**: `Select` and `Multi-Select` components no longer support native validation due to the removal
    of the underlying native `<select>` element.

### Fixed

- `Flyout`: overlapping of scrollbar in iOS/iPadOS Safari when sticky header/footer is used
  ([#3607](https://github.com/porsche-design-system/porsche-design-system/pull/3607))
- `Carousel`: dynamic change in `slidesPerPages` when using `focusOnCenterSlide` prop breaks pagination
  ([#3592](https://github.com/porsche-design-system/porsche-design-system/pull/3592))
- `Flyout`, `Modal`:
  - transition not working correctly when using conditionally rendered content
    ([#3590](https://github.com/porsche-design-system/porsche-design-system/pull/3590))
  - dismiss button not sticky in case header slot is not present
    ([#3574](https://github.com/porsche-design-system/porsche-design-system/pull/3574))
  - dismiss button overlaps content area
    ([#3574](https://github.com/porsche-design-system/porsche-design-system/pull/3574))
- `jsdom-polyfill`: errors from included polyfill packages
  ([3543](https://github.com/porsche-design-system/porsche-design-system/pull/3543))
- React: global `hidden` attribute with value `false` not working
  ([#3555](https://github.com/porsche-design-system/porsche-design-system/pull/3555))

## [3.20.0] - 2024-10-24

## [3.20.0-rc.1] - 2024-10-24

### Added

- React: better tree-shaking for `@porsche-design-system/components-react`
  ([#3554](https://github.com/porsche-design-system/porsche-design-system/pull/3554))
- `Icon`: `sidebar` ([#3556](https://github.com/porsche-design-system/porsche-design-system/pull/3556))

### Changed

- `Canvas`: Improve UI and UX behaviour in Safari
  ([#3556](https://github.com/porsche-design-system/porsche-design-system/pull/3556))

### Fixed

- `Flyout`: transition animation in Chrome Browser if `Flyout` has scrollable content
  ([#3550](https://github.com/porsche-design-system/porsche-design-system/pull/3550))

## [3.20.0-rc.0] - 2024-10-18

### Added

- `Icon`: `attachment`, `dislike`, `dislike-filled`, `like`, `like-filled`, `new-chat`
  ([#3515](https://github.com/porsche-design-system/porsche-design-system/pull/3515))

### Changed

- `Canvas`: Improve UI and UX behaviour
  ([#3515](https://github.com/porsche-design-system/porsche-design-system/pull/3515))
- `Flyout`, `Modal`: Removed default styling for slotted anchors
  ([#3515](https://github.com/porsche-design-system/porsche-design-system/pull/3515))

## [3.19.0] - 2024-10-14

## [3.19.0-rc.4] - 2024-10-14

### Added

- `AG Grid`: custom theme ([#3517](https://github.com/porsche-design-system/porsche-design-system/pull/3517))
- `Checkbox`: Added a `compact` prop to enable a smaller, space-saving version of the checkbox for compact layouts.
  ([#3504](https://github.com/porsche-design-system/porsche-design-system/pull/3504))
- `Text`, `Display`, `Heading` and `Headline`: introduce new option `inherit` to prop `align`
  ([#3520](https://github.com/porsche-design-system/porsche-design-system/pull/3520))

### Fixed

- `Pin Code`, `Select Wrapper`: programmatic focus
  ([#3527](https://github.com/porsche-design-system/porsche-design-system/pull/3527))
- `Select Wrapper`: native option dropdown has wrong colors in theme dark
  ([#3523](https://github.com/porsche-design-system/porsche-design-system/pull/3523))
- `Switch`: width/height calculation of the toggle element supports browser based text only zoom
  ([#3542](https://github.com/porsche-design-system/porsche-design-system/pull/3542))
- Angular, React, Vue: missing `@deprecated` annotations for deprecated components
  ([#3525](https://github.com/porsche-design-system/porsche-design-system/pull/3525))
- Partials: Replace meta tag `apple-mobile-web-app-capable` with `mobile-web-app-capable` in `getMetaTagsAndIconLinks`
  partial. ([#3519](https://github.com/porsche-design-system/porsche-design-system/pull/3519))

## [3.19.0-rc.3] - 2024-10-02

### Fixed

- `Carousel`: remove gradient styles for carousel if `gradientColor` is not defined
  ([#3518](https://github.com/porsche-design-system/porsche-design-system/pull/3518))

## [3.19.0-rc.2] - 2024-10-01

### Added

- `Carousel`: introduce `trimSpace` prop
  ([#3496](https://github.com/porsche-design-system/porsche-design-system/pull/3496))
- `Checkbox`: ([#3498](https://github.com/porsche-design-system/porsche-design-system/pull/3498))

### Fixed

- `Checkbox Wrapper`, `Radio Button Wrapper`: rendering of `checked` state in Blink based Browsers when component is
  rendered in high contrast mode ([#3488](https://github.com/porsche-design-system/porsche-design-system/pull/3488))

## [3.19.0-rc.1] - 2024-09-06

### Changed

- `Canvas`: Improve UX ([#3494](https://github.com/porsche-design-system/porsche-design-system/pull/3494))

## [3.19.0-rc.0] - 2024-09-03

### Added

- `componentsReady()`: Introduce optional `readyState` parameter
  ([#3460](https://github.com/porsche-design-system/porsche-design-system/pull/3460))
- `Carousel`: introduce `focusOnCenterSlide` & `gradientColor` props
  ([#3488](https://github.com/porsche-design-system/porsche-design-system/pull/3488))

### Changed

- `Text Field Wrapper`: width calculation of counter and unit element are now CSS based in relation to the number of
  characters ([#3472](https://github.com/porsche-design-system/porsche-design-system/pull/3472))

### Fixed

- `jsdom-polyfill`: errors from included polyfill packages
  ([3481](https://github.com/porsche-design-system/porsche-design-system/pull/3481))

## [3.18.0] - 2024-08-21

## [3.18.0-rc.0] - 2024-08-21

### Added

- `Button Tile`, `Link Tile`, `Link Tile Model Signature`: supports `<video/>` (the tile components automatically check
  for OS reduced motion setting to decide weather the video autoplay should be prevented or not to improve accessibility
  & UX) ([#3454](https://github.com/porsche-design-system/porsche-design-system/pull/3454))
- Extend deprecation console warnings by reference to causing DOM element
  ([#3439](https://github.com/porsche-design-system/porsche-design-system/pull/3439))
- `Textarea`: ([#3443](https://github.com/porsche-design-system/porsche-design-system/pull/3443))

### Changed

- Partials: `getInitialStyles` uses CSS `:defined` to determine the visibility of web components, as well as
  `[data-ssr]` attribute instead of `.ssr` class for Next JS and Remix
  ([#3466](https://github.com/porsche-design-system/porsche-design-system/pull/3466))
- Components: Use `:defined` & `[data-ssr]` to handle visibility of nested elements within Shadow DOM
  ([#3470](https://github.com/porsche-design-system/porsche-design-system/pull/3470))
- `Button`, `Link`: spacings adjusted for `compact` mode
- `Banner`, `Flyout`, `Inline Notification`, `Modal`, `Scroller`, `Toast`: button style
  ([#3435](https://github.com/porsche-design-system/porsche-design-system/pull/3435))
- `Select`: added `display: block` to host in order to be consistent with other form components
  ([#3462](https://github.com/porsche-design-system/porsche-design-system/pull/3462))

### Fixed

- `Select`, `Multi-Select`: programmatic focus
  ([#3462](https://github.com/porsche-design-system/porsche-design-system/pull/3462))
- `Button Tile`, `Link Tile`, `Link Tile Model Signature`: correct image position if custom css `position: absolute` is
  used on media element ([#3446](https://github.com/porsche-design-system/porsche-design-system/pull/3446))
- `Button`, `Link`: Safari rendering issue of `backdrop-filter` on border in variant `ghost`
  ([#3435](https://github.com/porsche-design-system/porsche-design-system/pull/3435))
- `Select`, `Select Wrapper`, `Multi Select`, `Textfield Wrapper`: `text-overflow` has now ellipsis behaviour and
  `min-width` is added to prevent text overlapping
  ([#3465](https://github.com/porsche-design-system/porsche-design-system/pull/3465))

## [3.17.0] - 2024-08-01

## [3.17.0-rc.2] - 2024-08-01

### Fixed

- `Optgoup`: hydration error in Next.js SSR context
  ([#3432](https://github.com/porsche-design-system/porsche-design-system/pull/3432))
- `Select`: ensure slotted image width
  ([#3432](https://github.com/porsche-design-system/porsche-design-system/pull/3432))

## [3.17.0-rc.1] - 2024-07-31

### Added

- `Button`, `Link`:
  - Prop `variant` extended by value `ghost`
    ([#3423](https://github.com/porsche-design-system/porsche-design-system/pull/3423))
  - Prop `compact` ([#3423](https://github.com/porsche-design-system/porsche-design-system/pull/3423))

### Fixed

- `Tabs Bar`: fixed tabindex issue when `Tabs Bar` is rendered with the `Scroller` component
  ([#3421](https://github.com/porsche-design-system/porsche-design-system/pull/3421))

## [3.17.0-rc.0] - 2024-07-29

### Added

- `Link Tile`, `Link Tile Model Signature`, `Button Tile`:
  - Named slot `header` ([#3419](https://github.com/porsche-design-system/porsche-design-system/pull/3419))
- `Link Tile`, `Button Tile`: Prop `size` extended by value `large`
  ([#3419](https://github.com/porsche-design-system/porsche-design-system/pull/3419))
- `Tag`:
  - Prop `compact` ([#3411](https://github.com/porsche-design-system/porsche-design-system/pull/3411))
  - Prop `color` extended by value `background-frosted`
    ([#3411](https://github.com/porsche-design-system/porsche-design-system/pull/3411))
- Styles: `theme{Light|Dark}BackgroundFrosted` and `$pds-theme-{light|dark}-background-frosted` color
  ([#3409](https://github.com/porsche-design-system/porsche-design-system/pull/3409))
- `Optgroup`: Usable in combination with `Select` and `Multi Select`
  ([#3410](https://github.com/porsche-design-system/porsche-design-system/pull/3410))
- `Flyout`, `Modal`: Add custom events `motionVisibleEnd` and `motionHiddenEnd` to notify when opening and closing
  transitions are complete ([#3418](https://github.com/porsche-design-system/porsche-design-system/pull/3418))

### Changed

- `Link Tile`, `Link Tile Model Signature`, `Button Tile`:
  - Layout behaviour is able to break out of its aspect ratio in case content overflows to be a11y compliant and/or to
    improve visual alignment in CSS Grid context
    ([#3419](https://github.com/porsche-design-system/porsche-design-system/pull/3419))
  - Values `1:1 | 4:3 | 3:4 | 16:9 | 9:16` of prop `aspect-ratio` are deprecated and mapped to new values
    `1/1 | 4/3 | 3/4 | 16/9 | 9/16` to be aligned with CSS spec
    ([#3419](https://github.com/porsche-design-system/porsche-design-system/pull/3419))

```diff
- <p-link-tile aspect-ratio="1:1 | 4:3 | 3:4 | 16:9 | 9:16"></p-link-tile>
+ <p-link-tile aspect-ratio="1/1 | 4/3 | 3/4 | 16/9 | 9/16"></p-link-tile>

- <p-button-tile aspect-ratio="1:1 | 4:3 | 3:4 | 16:9 | 9:16"></p-button-tile>
+ <p-button-tile aspect-ratio="1/1 | 4/3 | 3/4 | 16/9 | 9/16"></p-button-tile>

- <p-link-tile-model-signature aspect-ratio="1:1 | 4:3 | 3:4 | 16:9 | 9:16"></p-link-tile-model-signature>
+ <p-link-tile-model-signature aspect-ratio="1/1 | 4/3 | 3/4 | 16/9 | 9/16"></p-link-tile-model-signature>
```

- `Link Tile`, `Button Tile`: Value `default` of prop `size` is deprecated and mapped to new value `medium` to be in
  sync with typography sizing definition
  ([#3419](https://github.com/porsche-design-system/porsche-design-system/pull/3419))

```diff
- <p-link-tile size="default"></p-link-tile>
+ <p-link-tile size="medium"></p-link-tile>

- <p-button-tile size="default"></p-button-tile>
+ <p-button-tile size="medium"></p-button-tile>
```

- `Icon`: All icons are up-to-date with the One UI look
- Shorten asset filenames
- `Carousel`: Slides and `controls` slot are centered if `alignHeader` prop is set to `center` and amount of slides is
  less than `slidesPerPage` ([#3372](https://github.com/porsche-design-system/porsche-design-system/pull/3372))

### Fixed

- `Link Pure`: Broken with `alignLabel="start"`, hidden label & nested anchor
  ([#3379](https://github.com/porsche-design-system/porsche-design-system/pull/3379))
- `Textfield Wrapper`, `Textarea Wrapper`: Conditionally rendered component throws
  `TypeError: Cannot read properties of undefined (reading 'type')`
  ([#3383](https://github.com/porsche-design-system/porsche-design-system/pull/3383))
- `Link Tile`: Broken word-break & hyphens Safari
  ([#3397](https://github.com/porsche-design-system/porsche-design-system/pull/3397))
- `Select Wrapper`: `optgroup` styling and behavior
  ([#3410](https://github.com/porsche-design-system/porsche-design-system/pull/3410))

## [3.16.0] - 2024-07-02

## [3.16.0-rc.2] - 2024-07-02

### Added

- Partials: Added default `og:image` and related meta tags to the `getMetaTagsAndIconLinks` partial. Can be disabled by
  setting the `ogImage` option to `false`.
  ([#3357](https://github.com/porsche-design-system/porsche-design-system/pull/3357))

### Changed

- `Flyout Navigation`, `Flyout Navigation Item`: Renamed (experimental) component to `Flyout Multilevel` and
  `Flyout Multilevel Item` ([#3351](https://github.com/porsche-design-system/porsche-design-system/pull/3351))
- `Toast`: Renders fully on `#top-layer`, stacking behaviour has changed and follows W3C standards now, see
  https://developer.mozilla.org/en-US/docs/Glossary/Top_layer and
  https://developer.chrome.com/blog/what-is-the-top-layer
  ([#3356](https://github.com/porsche-design-system/porsche-design-system/pull/3356))

```diff
- <p-flyout-navigation><p-flyout-navigation-item></p-flyout-navigation-item></p-flyout-navigation>
+ <p-flyout-multilevel><p-flyout-multilevel-item></p-flyout-multilevel-item></p-flyout-multilevel>
```

### Fixed

- Types: `@porsche-design-system/components-vue` typings are not exposed
  ([#3355](https://github.com/porsche-design-system/porsche-design-system/pull/3355))

## [3.16.0-rc.1] - 2024-06-18

### Added

- `jsdom-polyfill` Added polyfills for `Popover API` and `ResizeObserver`
  ([#3334](https://github.com/porsche-design-system/porsche-design-system/pull/3334))
- `Segmented Control`: Prop `aria` added to `Segmented Control Item` to support ARIA attributes
  ([#3327](https://github.com/porsche-design-system/porsche-design-system/pull/3327))

### Changed

- Angular: updated peer dependency to `>=17.0.0 <19.0.0`
  ([#3346](https://github.com/porsche-design-system/porsche-design-system/pull/3346))
- React: Improve prop typings for all wrappers of `@porsche-design-system/components-react`
  ([#3336](https://github.com/porsche-design-system/porsche-design-system/pull/3336))

## [3.16.0-rc.0] - 2024-06-05

### Added

- `Flyout`:
  - CSS variable `--p-flyout-sticky-top` (experimental)
    ([#3191](https://github.com/porsche-design-system/porsche-design-system/pull/3191))
  - Prop `disableBackdropClick` ([#3191](https://github.com/porsche-design-system/porsche-design-system/pull/3191))
- `Modal`:
  - CSS variable `--p-modal-width` (experimental)
    ([#3191](https://github.com/porsche-design-system/porsche-design-system/pull/3191))
  - Named slot `header` ([#3191](https://github.com/porsche-design-system/porsche-design-system/pull/3191))

### Changed

- `Modal`, `Flyout`:
  - Sticky dismiss button ([#3191](https://github.com/porsche-design-system/porsche-design-system/pull/3191))
  - Aligned layout, spacing and UX behaviour
    ([#3191](https://github.com/porsche-design-system/porsche-design-system/pull/3191))
  - Renders fully on `#top-layer`, stacking behaviour has changed and follows W3C standards now, see
    https://developer.mozilla.org/en-US/docs/Glossary/Top_layer and
    https://developer.chrome.com/blog/what-is-the-top-layer
    ([#3191](https://github.com/porsche-design-system/porsche-design-system/pull/3191))
- `Modal`: `heading` prop and `slot="heading"` are deprecated. Use `slot="header"` instead.

### Fixed

- Types: Fixed incorrectly allowed type `string` in types `BreakpointCustomizable`, `SelectedAriaAttributes`,
  `CarouselInternationalization`, `PaginationInternationalization` and `ScrollToPosition`
- `Modal`, `Flyout`: Dynamically react to adding/removing named slots
  ([#3191](https://github.com/porsche-design-system/porsche-design-system/pull/3191))
- `Modal`: Uses native `<dialog />` element to resolve focus issues, focus trap
  ([#3191](https://github.com/porsche-design-system/porsche-design-system/pull/3191))

## [3.15.2] - 2024-05-29

### Fixed

- `aria`: Refactor `parseJSONAttribute` to support Safari < 16.4  
  ([#3314](https://github.com/porsche-design-system/porsche-design-system/pull/3314))

## [3.15.1] - 2024-05-23

### Fixed

- `Banner`: Fixed position on mobile ([#3307](https://github.com/porsche-design-system/porsche-design-system/pull/3307))

## [3.15.0] - 2024-05-16

## [3.15.0-rc.5] - 2024-05-16

### Added

- `Button Pure`: Prop `underline` to show an underline for the label
  ([#3212](https://github.com/porsche-design-system/porsche-design-system/pull/3212))
- Partials: Added new option `globalStyles` to `getInitialStyles` to disable global reset styles.  
  ([#3213](https://github.com/porsche-design-system/porsche-design-system/pull/3213))

### Changed

- `Banner`: Refactor Banner to use native `popover`
  ([#3196](https://github.com/porsche-design-system/porsche-design-system/pull/3196))
- Partials: `getInitialStyles` only contain hydration visibility and global styles. All other styles are handled by
  constructable stylesheets at component level.
  ([#3213](https://github.com/porsche-design-system/porsche-design-system/pull/3213))
- `Table`: Removed slotted image style `verticalAlign: 'middle'` from initialStyles
  ([#3213](https://github.com/porsche-design-system/porsche-design-system/pull/3213))
- `Tabs Bar`: Removed sibling tabpanel focus style from initialStyles
  ([#3213](https://github.com/porsche-design-system/porsche-design-system/pull/3213))

### Fixed

- `Carousel`: Accessible name of carousel region wrapper
  ([#3220](https://github.com/porsche-design-system/porsche-design-system/pull/3220))
- `aria` property now supports escaped single quotes inside JSON strings, e.g.
  `aria="{ 'aria-label': 'You can\'t do that? yes you can!' }"`
  ([#3217](https://github.com/porsche-design-system/porsche-design-system/pull/3217))

## [3.15.0-rc.4] - 2024-05-06

### Added

- Partials: Added new partial `getFontFaceStyles` which returns an inline style containing all font-face definitions.  
  ([#3188](https://github.com/porsche-design-system/porsche-design-system/pull/3188))

### Changed

- Partials: Partial `getFontFaceStylesheet` is deprecated and will be removed with the next major release. Use the
  `getFontFaceStyles` partial instead, which directly returns a `<style>` tag containing all font-face definitions and
  can be used in the same way. ([#3188](https://github.com/porsche-design-system/porsche-design-system/pull/3188))

```diff
- getFontFaceStylesheet()
+ getFontFaceStyles()
```

## [3.15.0-rc.3] - 2024-04-23

### Fixed

- `Pin Code`: Fixed several problems with IME keyboards
  ([#3197](https://github.com/porsche-design-system/porsche-design-system/pull/3197))

## [3.15.0-rc.2] - 2024-04-22

### Added

- `Accordion`: Add experimental property `sticky` for a fixed heading
  ([#3181](https://github.com/porsche-design-system/porsche-design-system/pull/3181))
- `Inline Notification`, `Banner`: heading hierarchy can now be customized with `headingTag` prop
  ([#3168](https://github.com/porsche-design-system/porsche-design-system/pull/3168))

### Changed

- `Accordion`: `tag` property is deprecated. Use `headingTag` property instead to specify heading hierarchy level.
  ([#3168](https://github.com/porsche-design-system/porsche-design-system/pull/3168))

```diff
- <p-accordion tag="h3"></p-accordion>
+ <p-accordion heading-tag="h3"></p-accordion>
```

### Fixed

- `Pin Code`: Input is entered twice in iOS
  ([#3192](https://github.com/porsche-design-system/porsche-design-system/pull/3192))

## [3.15.0-rc.1] - 2024-04-17

### Added

- Partials: `getMetaTagsAndIconLinks`, `getComponentChunkLinks`, `getIconLinks` and `getFontLinks` support new format
  option `js` ([#3179](https://github.com/porsche-design-system/porsche-design-system/pull/3179))

## [3.15.0-rc.0] - 2024-04-05

### Changed

- `Model Signature`: Enabling the use of hex colors, CSS gradients, CSS image and video masks. In addition, the size was
  slightly adjusted. ([#3153](https://github.com/porsche-design-system/porsche-design-system/pull/3153))

### Fixed

- `Modal`: Missing box-shadow on sticky footer when slotted content changes
  ([#3154](https://github.com/porsche-design-system/porsche-design-system/pull/3154))
- `Select`: Hydration error in Next.js when using slotted `img`
  ([#3162](https://github.com/porsche-design-system/porsche-design-system/pull/3162))
- `Text Field Wrapper`, `Textarea Wrapper`: Dynamic changes of `showCounter` and `maxLength` are reflected. The counter
  element dynamically adjusts to changes in the input value accurately.
  ([#3084](https://github.com/porsche-design-system/porsche-design-system/pull/3084))

## [3.14.0] - 2024-03-25

## [3.14.0-rc.0] - 2024-03-25

### Added

- `Icon`: `battery-empty-fuel` ([#3148](https://github.com/porsche-design-system/porsche-design-system/pull/3148))

### Changed

- `Icon`: `battery-empty-co2` and `co2-class`
  ([#3148](https://github.com/porsche-design-system/porsche-design-system/pull/3148))
- Angular: updated peer dependency to `>=17.0.0 <18.0.0`
  ([#3125](https://github.com/porsche-design-system/porsche-design-system/pull/3125))
- React: updated peer dependency to `>=18.0.0 <19.0.0`
  ([#3125](https://github.com/porsche-design-system/porsche-design-system/pull/3125))

## [3.13.1] - 2024-03-20

### Fixed

- `Modal`: Unexpected scrolling behavior on iOS >= 17.4
  ([#3128](https://github.com/porsche-design-system/porsche-design-system/pull/3128))
- `Select`, `Multi-Select`: Cropping issues of select dropdown when used inside `Table` component
  ([#3114](https://github.com/porsche-design-system/porsche-design-system/pull/3114))
- `Flyout`, `Flyout Navigation`: iOS Safari URL bar overlaying
  ([#3131](https://github.com/porsche-design-system/porsche-design-system/pull/3131))

## [3.13.0] - 2024-03-11

## [3.13.0-rc.2] - 2024-03-11

### Added

- `Icon`: `battery-empty-co2` and `co2-class`
  ([#3103](https://github.com/porsche-design-system/porsche-design-system/pull/3103))

## [3.13.0-rc.1] - 2024-03-08

### Added

- `Select` ([#3008](https://github.com/porsche-design-system/porsche-design-system/pull/3008))
- `Modal`: Prop `backdrop` ([#3082](https://github.com/porsche-design-system/porsche-design-system/pull/3082))
- `Modal`: CSS variables `--p-modal-spacing-top` and `--p-modal-spacing-bottom`
  ([#3082](https://github.com/porsche-design-system/porsche-design-system/pull/3082))

### Fixed

- `Flyout`: Refactor Flyout to use native Dialog element to resolve focus issues
  ([#2998](https://github.com/porsche-design-system/porsche-design-system/pull/2998))
- `Accordion`: Fix overflow scrollbar issues
  ([#3042](https://github.com/porsche-design-system/porsche-design-system/pull/3042))
- `Carousel`: Skip link is visible when it receives keyboard focus
  ([#3055](https://github.com/porsche-design-system/porsche-design-system/pull/3055))
- Placeholder color of `Text Field Wrapper` for `input type="date"` and `input type="time"` in Safari and alignment in
  Mobile Safari ([#3068](https://github.com/porsche-design-system/porsche-design-system/pull/3068))
- Counter overlap with long initial value in `Text Field Wrapper` for `input type="text"` with `maxlength`
  ([#3079](https://github.com/porsche-design-system/porsche-design-system/pull/3079))

### Changed

- Updated favicons output via `getMetaTagsAndIconLinks()` partial
  ([#3081](https://github.com/porsche-design-system/porsche-design-system/pull/3081))

## [3.13.0-rc.0] - 2024-02-19

### Added

- `Link Tile Product`: Prop `price-original` to be able to visualize sale and original price
  ([#3040](https://github.com/porsche-design-system/porsche-design-system/pull/3040))

### Changed

- Validation of `getInitialStyles()` partial is temporarily disabled
  ([#3049](https://github.com/porsche-design-system/porsche-design-system/pull/3049))

## [3.12.0] - 2024-02-12

## [3.12.0-rc.1] - 2024-02-08

### Fixed

- `Checkbox Wrapper`, `Radio Button Wrapper`: Safari visually reflects input status (checked/unchecked) when used in
  another Shadow DOM or changed programmatically
  ([#3028](https://github.com/porsche-design-system/porsche-design-system/pull/3028))

## [3.12.0-rc.0] - 2024-02-05

### Added

- `Icon`: `logo-x`, `bookmark-filled` and `star-filled`
  ([#3025](https://github.com/porsche-design-system/porsche-design-system/pull/3025))

### Changed

- `Icon`: Visual appearance of `information-filled`, `information`, `success-filled`, `success`, `bookmark`, `compare`,
  `configurate`, `heart-filled`, `heart`, `menu-lines`, `success`, `search`, `locate`, `star`, `shopping-bag-filled`,
  `shopping-bag`, `user-filled` and `user`
  ([#3025](https://github.com/porsche-design-system/porsche-design-system/pull/3025))
- All components (expect some form elements) have improved focus styling based on `:focus-visible`
  ([#3011](https://github.com/porsche-design-system/porsche-design-system/pull/3011))
- Several components are using CSS property `inset|inset-inline|inset-block` instead of `top|bottom|left|right` for
  better RTL (right-to-left) support ([#3011](https://github.com/porsche-design-system/porsche-design-system/pull/3011))
- `Switch`: Improve RTL (right-to-left) mode
  ([#3011](https://github.com/porsche-design-system/porsche-design-system/pull/3011))
- `Button`, `Button Pure`, `Switch`, `Checkbox Wrapper`, `Radio Button Wrapper`, `Pin Code`: optimized announcement of
  loading state for assistive technologies
  ([#3009](https://github.com/porsche-design-system/porsche-design-system/pull/3009))

### Fixed

- All components are supporting focus style in High Contrast Mode correctly
  ([#3011](https://github.com/porsche-design-system/porsche-design-system/pull/3011))

## [3.11.0] - 2024-01-30

## [3.11.0-rc.0] - 2024-01-30

### Fixed

- `Carousel`: Carousel does not work with single pointer event on smaller touch devices
  ([#3003](https://github.com/porsche-design-system/porsche-design-system/pull/3003))
- `Carousel`: `Each child in a list should have a unique "key" prop` warning in Next.js SSR context
  ([#3001](https://github.com/porsche-design-system/porsche-design-system/pull/3001))

### Changed

- Scroll-lock used in `Flyout`, `Flyout Navigation` and `Modal` is based on `body { overflow: hidden; }` for all devices
  ([#3013](https://github.com/porsche-design-system/porsche-design-system/pull/3013))
- `Toast`: Alignment reflects RTL (right-to-left) mode
  ([#3010](https://github.com/porsche-design-system/porsche-design-system/pull/3010))
- `Carousel`: Pagination can be used for navigation & pagination has more spacing on touch devices
  ([#3003](https://github.com/porsche-design-system/porsche-design-system/pull/3003))

## [3.10.0] - 2024-01-17

## [3.10.0-rc.5] - 2024-01-16

### Changed

- `visibility` css property can be overridden on all components, e.g. to make use of `visibility: hidden;`  
  ([#2988](https://github.com/porsche-design-system/porsche-design-system/pull/2988))
- `Carousel`: Named slot `header` renamed to `controls`
  ([#2992](https://github.com/porsche-design-system/porsche-design-system/pull/2992))

## [3.10.0-rc.4] - 2024-01-15

### Added

- `Icon`: Auto-flipping icons (certain ones only) in RTL (right-to-left) mode
  ([#2957](https://github.com/porsche-design-system/porsche-design-system/pull/2957))
- `Carousel`: Prop `heading-size`, named slot `header`
  ([#2915](https://github.com/porsche-design-system/porsche-design-system/pull/2915))
- `Accordion`: support for custom click area for `compact` variant
  ([#2920](https://github.com/porsche-design-system/porsche-design-system/pull/2920))
- `@font-face` supports Middle East languages
  ([#2946](https://github.com/porsche-design-system/porsche-design-system/pull/2946))
- Partials: `getFontLinks` supports preloading `arabic`, `pashto` and `urdu` subsets
  ([#2946](https://github.com/porsche-design-system/porsche-design-system/pull/2946))

### Changed

- `Flyout Navigation`: Improved validation and `activeIdentifier` isn't automatically updated anymore
  ([#2935](https://github.com/porsche-design-system/porsche-design-system/pull/2935))
- `Carousel`: Position and width of heading and description
  ([#2915](https://github.com/porsche-design-system/porsche-design-system/pull/2915))
- `Model Signature` asset for `model="macan"`
- Aligned naming of all `CustomEvent<T>` types and deprecated old ones since they are in fact typing the `detail: T`
  property of the event

```diff
- AccordionUpdateEvent
+ AccordionUpdateEventDetail
- CarouselUpdateEvent
+ CarouselUpdateEventDetail
- FlyoutNavigationUpdateEvent
+ FlyoutNavigationUpdateEventDetail
- LinkTileProductLikeEvent
+ LinkTileProductLikeEventDetail
- MultiSelectUpdateEvent
+ MultiSelectUpdateEventDetail
- PaginationUpdateEvent
+ PaginationUpdateEventDetail
- PinCodeUpdateEvent
+ PinCodeUpdateEventDetail
- SegmentedControlUpdateEvent
+ SegmentedControlUpdateEventDetail
- StepperHorizontalUpdateEvent
+ StepperHorizontalUpdateEventDetail
- SwitchUpdateEvent
+ SwitchUpdateEventDetail
- TableUpdateEvent
+ TableUpdateEventDetail
- TabsUpdateEvent
+ TabsUpdateEventDetail
- TabsBarUpdateEvent
+ TabsBarUpdateEventDetail
```

### Fixed

- `Pin Code`: Focus correct input when clicking on label
  ([#2985](https://github.com/porsche-design-system/porsche-design-system/pull/2985))
- `Flyout Navigation`: Focus dismiss button after opening
  ([#2935](https://github.com/porsche-design-system/porsche-design-system/pull/2935))
- `Accordion`: Alignment of slotted heading with custom padding
  ([#2920](https://github.com/porsche-design-system/porsche-design-system/pull/2920))
- `Modal`: Scrollbar is hidden ([#2907](https://github.com/porsche-design-system/porsche-design-system/pull/2907))
- `Toast`: `max-width` when used in scale mode
  ([#2960](https://github.com/porsche-design-system/porsche-design-system/pull/2960))

## [3.10.0-rc.3] - 2023-12-12

## [3.10.0-rc.2] - 2023-12-12

## [3.10.0-rc.1] - 2023-12-11

### Added

- **[EXPERIMENTAL]** `Link Tile Product`
  ([#2909](https://github.com/porsche-design-system/porsche-design-system/pull/2909))

### Fixed

- `Wordmark`, `Crest` and `Marque`: custom clickable area
  ([#2930](https://github.com/porsche-design-system/porsche-design-system/pull/2930))

## [3.10.0-rc.0] - 2023-12-07

### Added

- **[EXPERIMENTAL]** `Flyout Navigation`
  ([#2906](https://github.com/porsche-design-system/porsche-design-system/pull/2906))
- Prop `submit-button` to show/hide a submit button for `Text Field Wrapper` `type="search"` if wrapped inside a form
  ([#2908](https://github.com/porsche-design-system/porsche-design-system/pull/2908))

### Changed

- `Accordion`: removed `border-bottom` if used standalone
  ([#2911](https://github.com/porsche-design-system/porsche-design-system/pull/2911))
- `display` css property can be overridden on all components, e.g. to make use of `display: none;` within media
  queries  
  ([#2913](https://github.com/porsche-design-system/porsche-design-system/pull/2913))
- `Pagination`: Prop `maxNumberOfPageLinks` is deprecated and has no effect anymore, instead there is responsive
  behavior out of the box with full SSR support
  ([#2898](https://github.com/porsche-design-system/porsche-design-system/pull/2898))

## [3.9.0] - 2023-11-24

## [3.9.0-rc.0] - 2023-11-23

### Added

- Angular: `theme: 'light' | 'dark' | 'auto'` option to `PorscheDesignSystemModule.load()` to set `theme` on all child
  components  
  ([#2872](https://github.com/porsche-design-system/porsche-design-system/pull/2872))
- React: `theme: 'light' | 'dark' | 'auto'` prop to `PorscheDesignSystemProvider` to set `theme` on all child
  components  
  ([#2872](https://github.com/porsche-design-system/porsche-design-system/pull/2872))
- Vue: `theme: 'light' | 'dark' | 'auto'` prop to `PorscheDesignSystemProvider` to set `theme` on all child components  
  ([#2872](https://github.com/porsche-design-system/porsche-design-system/pull/2872))
- Validation for usage of different PDS versions
  ([#2867](https://github.com/porsche-design-system/porsche-design-system/pull/2867))

### Changed

- `Text Field Wrapper`, `Textarea Wrapper`, `Select Wrapper`, `Multi Select`, `Pin Code`, `Checkbox Wrapper` and
  `Radio Button Wrapper` have improved visual alignment
  ([#2854](https://github.com/porsche-design-system/porsche-design-system/pull/2854))
- `Text Field Wrapper` fully supports RTL (right-to-left) mode
  ([#2854](https://github.com/porsche-design-system/porsche-design-system/pull/2854))
- `Pin Code`: Prop values from `1` to `6` are now supported for `length` prop
  ([#2859](https://github.com/porsche-design-system/porsche-design-system/pull/2859))
- `Model Signature` asset for `model="macan"`
  ([#2857](https://github.com/porsche-design-system/porsche-design-system/pull/2857))
- Use motion tokens in all components
  ([#2834](https://github.com/porsche-design-system/porsche-design-system/pull/2834))

### Fixed

- `Select Wrapper`: Select dropdown is now visible if it overflows the `Table` component
  ([#2885](https://github.com/porsche-design-system/porsche-design-system/pull/2885))
- `Select Wrapper` keyboard and scroll behavior
  ([#2864](https://github.com/porsche-design-system/porsche-design-system/pull/2864))
- Safari 15 default margin of button elements in several components
  ([#2858](https://github.com/porsche-design-system/porsche-design-system/pull/2858))
- `Checkbox Wrapper` and `Radio Button Wrapper` border-color/background-color does not reset on hover
  ([#2852](https://github.com/porsche-design-system/porsche-design-system/pull/2852))
- `Tabs Bar` losing `activeTabIndex` and underline in certain framework scenarios
  ([#2896](https://github.com/porsche-design-system/porsche-design-system/pull/2896))
- `Modal` and `Flyout` body jumping in the background and scrolling back to the top in Next Js and Remix
  ([#2890](https://github.com/porsche-design-system/porsche-design-system/pull/2890))

## [3.8.0] - 2023-10-24

## [3.8.0-rc.0] - 2023-10-23

### Added

- RTL (right-to-left) support for all components
  ([#2819](https://github.com/porsche-design-system/porsche-design-system/pull/2819))
- `Popover` and `Modal` support theme dark and auto
  ([#2789](https://github.com/porsche-design-system/porsche-design-system/pull/2789))
- Styles: `getSkeletonStyle()` and `pds-skeleton()`
  ([#2796](https://github.com/porsche-design-system/porsche-design-system/pull/2796))
- Styles: `motionDuration{Short|Moderate|Long|VeryLong}`, `motionEasing{Base|In|Out}`, and
  `$pds-motion-duration-{short|moderate|long|very-long}`, `$pds-motion-easing-{base|in|out}`
  ([#2791](https://github.com/porsche-design-system/porsche-design-system/pull/2791))

### Changed

- Styles: `themeDarkBackgroundShading` and `$pds-theme-dark-background-shading` color
  ([#2789](https://github.com/porsche-design-system/porsche-design-system/pull/2789))
- `Spinner` animation was optimized to consume less CPU
  ([#2825](https://github.com/porsche-design-system/porsche-design-system/pull/2825))

- `Text`, `Display`, `Heading`, `Headline`: Prop values `left | right` of `align` prop are deprecated and mapped to new
  values `start | end` for correct RTL (right-to-left) support
  ([#2819](https://github.com/porsche-design-system/porsche-design-system/pull/2819))

```diff
- <p-text align="left"></p-text>
+ <p-text align="start"></p-text>

- <p-text align="right"></p-text>
+ <p-text align="end"></p-text>

- <p-display align="left"></p-display>
+ <p-display align="start"></p-display>

- <p-display align="right"></p-display>
+ <p-display align="end"></p-display>

- <p-heading align="left"></p-heading>
+ <p-heading align="start"></p-heading>

- <p-heading align="right"></p-heading>
+ <p-heading align="end"></p-heading>

- <p-headline align="left"></p-headline>
+ <p-headline align="start"></p-headline>

- <p-headline align="right"></p-headline>
+ <p-headline align="end"></p-headline>
```

- `Button Pure`, `Link Pure`, `Switch`: Prop values `left | right` of `align-label` prop are deprecated and mapped to
  new values `start | end` for correct RTL (right-to-left) support
  ([#2819](https://github.com/porsche-design-system/porsche-design-system/pull/2819))

```diff
- <p-button-pure align-label="left"></p-button-pure>
+ <p-button-pure align-label="start"></p-button-pure>

- <p-button-pure align-label="right"></p-button-pure>
+ <p-button-pure align-label="end"></p-button-pure>

- <p-link-pure align-label="left"></p-link-pure>
+ <p-link-pure align-label="start"></p-link-pure>

- <p-link-pure align-label="right"></p-link-pure>
+ <p-link-pure align-label="end"></p-link-pure>

- <p-switch align-label="left"></p-switch>
+ <p-switch align-label="start"></p-switch>

- <p-switch align-label="right"></p-switch>
+ <p-switch align-label="end"></p-switch>
```

- `Flyout`: Prop values `left | right` of `position` prop are deprecated and mapped to new values `start | end` for
  correct RTL (right-to-left) support
  ([#2819](https://github.com/porsche-design-system/porsche-design-system/pull/2819))

```diff
- <p-flyout position="left"></p-flyout>
+ <p-flyout-pure position="start"></p-flyout>

- <p-flyout-pure position="right"></p-flyout>
+ <p-flyout-pure position="end"></p-flyout>
```

- `Carousel`: Prop value `left` of `align-header` prop is deprecated and mapped to new value `start` for correct RTL
  (right-to-left) support ([#2819](https://github.com/porsche-design-system/porsche-design-system/pull/2819))

```diff
- <p-carousel align-header="left"></p-carousel>
+ <p-carousel-pure align-header="start"></p-carousel>
```

### Fixed

- `Popover` doesn't get cut off when used within the `Table` component
  ([#2814](https://github.com/porsche-design-system/porsche-design-system/pull/2814))
- `Flyout` and `Modal` with `open="false"` and nested `Accordion` with `open="true"` containing focusable elements like
  links can't be focused anymore ([#2818](https://github.com/porsche-design-system/porsche-design-system/pull/2818))
- Background for open `Flyout` and `Modal` on iOS Mobile Safari with collapsed address bar is no longer scrollable
  ([#2822](https://github.com/porsche-design-system/porsche-design-system/pull/2822))
- `Tabs Bar` works with translated page content
  ([#2847](https://github.com/porsche-design-system/porsche-design-system/pull/2847))

## [3.7.0] - 2023-10-04

## [3.7.0-rc.2] - 2023-10-04

### Added

- Styles: `gridStyles` and `pds-grid()` support basic usage inside `Flyout` component
  ([#2756](https://github.com/porsche-design-system/porsche-design-system/pull/2756))

### Fixed

- Overlay issues of header/footer in `Flyout` component
  ([#2786](https://github.com/porsche-design-system/porsche-design-system/pull/2786))

## [3.7.0-rc.1] - 2023-09-20

### Added

- **[EXPERIMENTAL]** Prop `loading` for `Radio Button Wrapper`
  ([#2774](https://github.com/porsche-design-system/porsche-design-system/pull/2774))
- Theme property supports `auto` for all themeable components, reflecting `prefers-color-scheme` based on OS system
  settings ([#2719](https://github.com/porsche-design-system/porsche-design-system/pull/2719))
- `hyphens` CSS property can now be overwritten in `Button Tile`, `Link Tile` and `Link Tile Model Signature` components
  ([#2758](https://github.com/porsche-design-system/porsche-design-system/pull/2758))
- Partials that produce innerHTML support `{ format: 'sha256' }` option for whitelisting in
  [Content-Security-Policy (CSP)](/must-know/security/content-security-policy/)
  ([#2773](https://github.com/porsche-design-system/porsche-design-system/pull/2773))
- `Pin Code` ([#2691](https://github.com/porsche-design-system/porsche-design-system/pull/2691))

### Fixed

- Dragging of `Carousel` can become stucked
  ([#2768](https://github.com/porsche-design-system/porsche-design-system/pull/2768))
- Color of `message` for `Fieldset`, `Fieldset Wrapper`, `Text Field Wrapper` and `Textarea Wrapper` in dark theme
  ([#2769](https://github.com/porsche-design-system/porsche-design-system/pull/2769))

### Changed

- Usage of `getInitialStyles()` partial is required and validated with an exception
  ([#2749](https://github.com/porsche-design-system/porsche-design-system/pull/2749))

## [3.7.0-rc.0] - 2023-09-05

### Added

- `Multi Select` ([#2658](https://github.com/porsche-design-system/porsche-design-system/pull/2658))

### Changed

- Partials: `Cdn` and `Format` types are exposed
  ([#2760](https://github.com/porsche-design-system/porsche-design-system/pull/2760))

## [3.6.1] - 2023-08-29

## [3.6.1-rc.0] - 2023-08-29

### Fixed

- Overlapping issues of `Accordion` contents when positioned outside of content area
  ([#2746](https://github.com/porsche-design-system/porsche-design-system/pull/2746))
- Backwards compatibility with previous versions of Porsche Design System
  ([#2752](https://github.com/porsche-design-system/porsche-design-system/pull/2752))

## [3.6.0] - 2023-08-28

## [3.6.0-rc.2] - 2023-08-28

### Fixed

- `Tabs Bar` losing `activeTabIndex` and underline
  ([#2748](https://github.com/porsche-design-system/porsche-design-system/pull/2748))

## [3.6.0-rc.1] - 2023-08-24

### Fixed

- Bundling format and name of `components-js` entrypoint for Vanilla JS integration
  ([#2745](https://github.com/porsche-design-system/porsche-design-system/pull/2745))

## [3.6.0-rc.0] - 2023-08-23

### Added

- New value `aria-current` for `aria` property for linked components (`Link`, `Link Pure`, `Link Tile`, `Crest`,
  `Marque`) ([#2696](https://github.com/porsche-design-system/porsche-design-system/pull/2696))
- Angular: `cdn: 'auto' | 'cn'` option to `PorscheDesignSystemModule.load()` as alternative to using
  `window.PORSCHE_DESIGN_SYSTEM_CDN` ([#2676](https://github.com/porsche-design-system/porsche-design-system/pull/2676))
- React: `cdn: 'auto' | 'cn'` prop to `PorscheDesignSystemProvider` as alternative to using
  `window.PORSCHE_DESIGN_SYSTEM_CDN` with SSR support
  ([#2676](https://github.com/porsche-design-system/porsche-design-system/pull/2676))
- Vue: `cdn: 'auto' | 'cn'` prop to `PorscheDesignSystemProvider` as alternative to using
  `window.PORSCHE_DESIGN_SYSTEM_CDN` ([#2676](https://github.com/porsche-design-system/porsche-design-system/pull/2676))
- Support for sticky footer to `Modal`
  ([#2723](https://github.com/porsche-design-system/porsche-design-system/pull/2723))

### Changed

- Update of Twitter icon ([#2731](https://github.com/porsche-design-system/porsche-design-system/pull/2731))
- Use China CDN and set `window.PORSCHE_DESIGN_SYSTEM_CDN` for backwards compatibility based on .cn top level domain
  before design system initialization
  ([#2676](https://github.com/porsche-design-system/porsche-design-system/pull/2676))

### Fixed

- `Flyout`: Overlapping of sticky header/footer if slotted content has different z-index
  ([#2736](https://github.com/porsche-design-system/porsche-design-system/pull/2736))
- Keyboard behavior and `aria` semantics if either `a` or `button` elements are used as slotted content in `Tabs Bar`
  component. ([#2713](https://github.com/porsche-design-system/porsche-design-system/pull/2713))
- React/SSR: compatibility with Next.js v13 app router
  ([#2687](https://github.com/porsche-design-system/porsche-design-system/pull/2687))
- Consistent `package.json` ECMAScript module exports with `.mjs` and `.cjs` file extensions for
  `components-{js|angular|react|vue}`
  ([#2739](https://github.com/porsche-design-system/porsche-design-system/pull/2739))

## [3.5.0] - 2023-07-25

## [3.5.0-rc.0] - 2023-07-21

### Added

- `background` property to `Button Tile` and `Link Tile` component to adapt the description and link/button theme when
  used on light background image ([#2669](https://github.com/porsche-design-system/porsche-design-system/pull/2669))
- Breakpoint customizable property `columns` to `Segmented Control` to set the amount of columns
  ([#2652](https://github.com/porsche-design-system/porsche-design-system/pull/2652))

### Fixed

- Alignment of `Icon` inside `Accordion` header
  ([#2673](https://github.com/porsche-design-system/porsche-design-system/pull/2673))
- Direction of `Select Wrapper` dropdown if `direction` property is set to `auto`
  ([#2677](https://github.com/porsche-design-system/porsche-design-system/pull/2677))

## [3.4.0] - 2023-07-14

## [3.4.0-rc.0] - 2023-07-13

### Added

- React: `'use client';` directive is applied on all components for main and `ssr` sub-package
  ([#2654](https://github.com/porsche-design-system/porsche-design-system/pull/2654))

### Fixed

- Regression in `observeChildren` that affected nested components (e.g. incorrect rendering of nested `Tabs`).
  ([#2649](https://github.com/porsche-design-system/porsche-design-system/pull/2649))
- Click behaviour of slotted interactive elements of `Carousel`
  ([#2663](https://github.com/porsche-design-system/porsche-design-system/pull/2663))

## [3.3.0] - 2023-07-07

## [3.3.0-rc.0] - 2023-07-06

### Added

- `Tabs` and `Tabs Bar` support SSR ([#2611](https://github.com/porsche-design-system/porsche-design-system/pull/2611))
- Contents of `Tag` component can now be wrapped in multiple lines
  ([#2625](https://github.com/porsche-design-system/porsche-design-system/pull/2625))
- `Carousel`: Possibility to set custom border-radius of slide items
  ([#2645](https://github.com/porsche-design-system/porsche-design-system/pull/2645))
- native lazy loading attribute to `img` tag of `Icon`
  ([#2644](https://github.com/porsche-design-system/porsche-design-system/pull/2644))

### Fixed

- `Stepper Horizontal` navigation between 2 pages is not working as expected in angular
  ([#2641](https://github.com/porsche-design-system/porsche-design-system/pull/2641))
- `Segmented Control` text is not centered / causing unintended line-breaks
  ([#2614](https://github.com/porsche-design-system/porsche-design-system/pull/2614))
- `jsdom-polyfill` fixes validation errors in unit tests during SSR hydration
  ([#2613](https://github.com/porsche-design-system/porsche-design-system/pull/2613))
- `Accordion` collapsable content is overflowing when used with multiple prefixes  
  ([#2612](https://github.com/porsche-design-system/porsche-design-system/pull/2612))
- `Tabs Bar` position of underline for fluid font-size with `size="medium` when resizing
  ([#2611](https://github.com/porsche-design-system/porsche-design-system/pull/2611))
- `Button Pure`, `Link Pure`: `:hover` bug on Firefox
  ([#2630](https://github.com/porsche-design-system/porsche-design-system/pull/2630))
- `Carousel`: Removed `overflow:hidden` of slide items
  ([#2645](https://github.com/porsche-design-system/porsche-design-system/pull/2645))

### Changed

- Improved bootstrapping behaviour of `Icon`
  ([#2644](https://github.com/porsche-design-system/porsche-design-system/pull/2644))

## [3.2.0] - 2023-06-19

## [3.2.0-rc.0] - 2023-06-19

### Added

- `skipLinkTarget` property to `Carousel` component to enhance keyboard functionality
  ([#2557](https://github.com/porsche-design-system/porsche-design-system/pull/2557))
- `showLastPage` property to `Pagination` component
  ([#2606](https://github.com/porsche-design-system/porsche-design-system/pull/2606))

### Fixed

- Partials: `getInitialStyles` supports `Flyout` component
  ([#2598](https://github.com/porsche-design-system/porsche-design-system/pull/2598))
- `Popover` content can be selected/highlighted
  ([#2599](https://github.com/porsche-design-system/porsche-design-system/pull/2599))

### Changed

- `Carousel` pagination now shows 5 "infinite bullets" when using more than 5 slides
  ([#2600](https://github.com/porsche-design-system/porsche-design-system/pull/2600))
- `Carousel` supports click events on non-active slides and changed keyboard navigation
  ([#2557](https://github.com/porsche-design-system/porsche-design-system/pull/2557))
- Unified wordings of all console warnings, errors and exceptions
  ([#2602](https://github.com/porsche-design-system/porsche-design-system/pull/2602))
- Angular: increased peer dependency to `>=15.0.0 <17.0.0`
  ([#2602](https://github.com/porsche-design-system/porsche-design-system/pull/2602))
- `Toast` allows line break markups within toast message
  ([#2584](https://github.com/porsche-design-system/porsche-design-system/pull/2584))
- `Toast` shows always the latest toast message and clears its queue immediately if a new message is added
  ([#2584](https://github.com/porsche-design-system/porsche-design-system/pull/2584))

## [3.1.0] - 2023-06-09

## [3.1.0-rc.2] - 2023-06-09

### Changed

- `Crest` updated assets ([#2595](https://github.com/porsche-design-system/porsche-design-system/pull/2595))
- Partials: `getMetaTagsAndIconLinks` updated assets
  ([#2595](https://github.com/porsche-design-system/porsche-design-system/pull/2595))

### Added

- `Flyout` ([#2547](https://github.com/porsche-design-system/porsche-design-system/pull/2547))

### Fixed

- Wrong validation during SSR hydration of `Link Tile` and `Select Wrapper`
  ([#2588](https://github.com/porsche-design-system/porsche-design-system/pull/2588))
- `Modal` scrollable modal does not jump to top on changes within dialog
  ([#2574](https://github.com/porsche-design-system/porsche-design-system/pull/2574))
- Unnecessary lifecycles are prevented when prop values do not change for complex values
  ([#2574](https://github.com/porsche-design-system/porsche-design-system/pull/2574))

## [3.1.0-rc.1] - 2023-06-02

### Added

- **[EXPERIMENTAL]** Prop `showPasswordToggle` for `Text Field Wrapper` with `input type="password"`
  ([#2586](https://github.com/porsche-design-system/porsche-design-system/pull/2586))
- Prop `name` for `Icon` supports `heart`, `heart-filled`, `copy`, `fingerprint`, `tire`, `roof-open` and `roof-closed`
  ([#2589](https://github.com/porsche-design-system/porsche-design-system/pull/2589))

### Fixed

- `Select Wrapper` missing border on touch devices
  ([#2579](https://github.com/porsche-design-system/porsche-design-system/pull/2579))
- `Tabs Item` text content can be selected/highlighted
  ([#2582](https://github.com/porsche-design-system/porsche-design-system/pull/2582))

## [3.1.0-rc.0] - 2023-05-24

### Added

- `Marque` now has a `variant` property, including 75 years variant
  ([#2575](https://github.com/porsche-design-system/porsche-design-system/pull/2575))

## [3.0.0] - 2023-05-11

## [3.0.0-rc.3] - 2023-05-10

### Fixed

- `Tabs Bar` focus behavior via keyboard navigation
  ([#2546](https://github.com/porsche-design-system/porsche-design-system/pull/2546))
- Rendering of `Wordmark` in Safari ([#2542](https://github.com/porsche-design-system/porsche-design-system/pull/2542))
- Disabled dragging/ghosting of icons
  ([#2536](https://github.com/porsche-design-system/porsche-design-system/pull/2536))

### Changed

- Styles: `dropShadow{Low|Medium|High}Style`s use `box-shadow` instead of `filter: drop-shadow()` to fix glitches
  together with `frostedGlassStyle` in Firefox
  ([#2545](https://github.com/porsche-design-system/porsche-design-system/pull/2545))
- Size of icon and height of `Accordion`
  ([#2536](https://github.com/porsche-design-system/porsche-design-system/pull/2536))

## [3.0.0-rc.2] - 2023-05-09

### Fixed

- `Checkbox Wrapper` Safari visual state change while hovering
  ([#2508](https://github.com/porsche-design-system/porsche-design-system/pull/2508))
- `Checkbox Wrapper` keyboard arrow navigation
  ([#2508](https://github.com/porsche-design-system/porsche-design-system/pull/2508))
- `Modal` fix hover state of dismiss button
  ([#2510](https://github.com/porsche-design-system/porsche-design-system/pull/2510))
- `Link Pure`, `Button Pure`: adjust offset of `:hover` and `active` styles
  ([#2511](https://github.com/porsche-design-system/porsche-design-system/pull/2511))
- `Tabs Bar`, `Tabs` ([#2521](https://github.com/porsche-design-system/porsche-design-system/pull/2521)):
  - `focus` state of tabpanel
  - Indicator bar height
- Optimize icon/text alignment of `Link Pure` and `Button Pure` in Safari
- `Select Wrapper` multiline option height and scaling behavior
  ([#2524](https://github.com/porsche-design-system/porsche-design-system/pull/2524))
- Fixed accessibility issues of `Tabs`, `Tabs Bar` and `Stepper Horizontal` to comply with v.4.7.0 of `axe-core`
  ([#2530](https://github.com/porsche-design-system/porsche-design-system/pull/2530))
- React: `patchRemixRunProcessBrowserGlobalIdentifier` binary now supports Remix 1.16.0
  ([#2537](https://github.com/porsche-design-system/porsche-design-system/pull/2537))
- Angular: added optional modifier to optional properties for better type checking in strict mode
  ([#2544](https://github.com/porsche-design-system/porsche-design-system/pull/2544))

### Added

- Deprecation warning to `Icon` component if `lazy` prop is used
  ([#2521](https://github.com/porsche-design-system/porsche-design-system/pull/2521))
- `aria` prop to `Scroller` component
  ([#2530](https://github.com/porsche-design-system/porsche-design-system/pull/2530))

### Changed

- Model signature asset of 718 model ([#2532](https://github.com/porsche-design-system/porsche-design-system/pull/2532))

## [3.0.0-rc.1] - 2023-04-19

### Added

- Prop `name` for `Icon` supports `push-pin`, `push-pin-off`, `qr`, `pin-filled`, `shopping-cart-filled`,
  `shopping-bag-filled`, `logo-apple-podcast`, `logo-spotify` and `user-filled`
  ([#2471](https://github.com/porsche-design-system/porsche-design-system/pull/2471)).
- **[EXPERIMENTAL]** Prop `loading` for `Checkbox Wrapper`
  ([#2483](https://github.com/porsche-design-system/porsche-design-system/pull/2483))

### Fixed

- `Wordmark`, `Crest` and `Model Signature` respect parent width/height
  ([#2479](https://github.com/porsche-design-system/porsche-design-system/pull/2479))
- `Button Tile`, `Link Tile` and `Link Tile Model Signature` are using correct border radius of
  `$pds-border-radius-large` ([#2473](https://github.com/porsche-design-system/porsche-design-system/pull/2473))
- `Text Field Wrapper` with `input type="search"` has better accessibility for clear button
  ([#2476](https://github.com/porsche-design-system/porsche-design-system/pull/2476))
- `Accordion` layout shift with nested accordions
  ([#2465](https://github.com/porsche-design-system/porsche-design-system/pull/2465))
- Color Contrast issues and rendering in Windows High Contrast Mode
  ([#2420](https://github.com/porsche-design-system/porsche-design-system/pull/2420))

## [3.0.0-rc.0] - 2023-04-11

### Fixed

- Styles: `borderRadiusLarge` and `$pds-border-radius-large` are exposing correct value
  ([#2463](https://github.com/porsche-design-system/porsche-design-system/pull/2463))

## [3.0.0-alpha.6] - 2023-04-06

### Added

- `xxl` breakpoint for all breakpoint customizable component values
  ([#2454](https://github.com/porsche-design-system/porsche-design-system/pull/2454))

### Fixed

- Disabled color of `Icon` component ([#2446](https://github.com/porsche-design-system/porsche-design-system/pull/2446))
- Support of `Radio Button Wrapper` for name value with non-alphanumeric characters
  ([#2443](https://github.com/porsche-design-system/porsche-design-system/pull/2443))

### Changed

- `Banner` is a controlled component now and its visibility has to be controlled via the `open` prop
  ([#2447](https://github.com/porsche-design-system/porsche-design-system/pull/2447))

```diff
- <p-banner></p-banner>
+ <p-banner open="true"></p-banner>
```

- Renamed all custom `change` events to `update` because of bad event emissions with native `change` events, e.g. with
  nested `select` or `input` elements

#### 🤖 Property deprecations 🤖

##### Accordion:

- Event `accordionChange` is deprecated, use `update` event instead.

```diff
- <PAccordion onAccordionChange={(e: CustomEvent<AccordionChangeEvent>) => {}} />
+ <PAccordion onUpdate={(e: CustomEvent<AccordionUpdateEvent>) => {}} />
```

##### Banner:

- Prop `persistent` is deprecated, use `dismissButton` instead.

```diff
- <p-banner persistent="true"></p-banner>
+ <p-banner dismiss-button="false"></p-banner>
```

##### Carousel:

- Event `carouselChange` is deprecated, use `update` event instead.

```diff
- <PCarousel onCarouselChange={(e: CustomEvent<CarouselChangeEvent>) => {}} />
+ <PCarousel onUpdate={(e: CustomEvent<CarouselUpdateEvent>) => {}} />
```

##### Inline Notification:

- Prop `persistent` is deprecated, use `dismissButton` instead.

```diff
- <p-inline-notification persistent="true"></p-inline-notification>
+ <p-inline-notification dismiss-button="false"></p-inline-notification>
```

##### Pagination:

- Event `pageChange` is deprecated, use `update` event instead.

```diff
- <PPagination onPageChange={(e: CustomEvent<PageChangeEvent>) => {}} />
+ <PPagination onUpdate={(e: CustomEvent<PaginationUpdateEvent>) => {}} />
```

##### Segmented Control:

- Event `segmentedControlChange` is deprecated, use `update` event instead.

```diff
- <PSegmentedControl onSegmentedControlChange={(e: CustomEvent<SegmentedControlChangeEvent>) => {}} />
+ <PSegmentedControl onUpdate={(e: CustomEvent<SegmentedControlUpdateEvent>) => {}} />
```

##### Stepper Horizontal:

- Event `stepChange` is deprecated, use `update` event instead.

```diff
- <PStepperHorizontal onStepChange={(e: CustomEvent<StepChangeEvent>) => {}} />
+ <PStepperHorizontal onUpdate={(e: CustomEvent<StepperHorizontalUpdateEvent>) => {}} />
```

##### Switch:

- Event `switchChange` is deprecated, use `update` event instead.

```diff
- <PSwitch onSwitchChange={(e: CustomEvent<SwitchChangeEvent>) => {}} />
+ <PSwitch onUpdate={(e: CustomEvent<SwitchUpdateEvent>) => {}} />
```

##### Table:

- Event `sortingChange` is deprecated, use `update` event instead.

```diff
- <PTable onSortingChange={(e: CustomEvent<SortingChangeEvent>) => {}} />
+ <PTable onUpdate={(e: CustomEvent<TableUpdateEvent>) => {}} />
```

##### Tabs:

- Event `tabChange` is deprecated, use `update` event instead.

```diff
- <PTabs onTabChange={(e: CustomEvent<TabChangeEvent>) => {}} />
+ <PTabs onUpdate={(e: CustomEvent<TabsUpdateEvent>) => {}} />
```

##### Tabs Bar:

- Event `tabChange` is deprecated, use `update` event instead.

```diff
- <PTabsBar onTabChange={(e: CustomEvent<TabChangeEvent>) => {}} />
+ <PTabsBar onUpdate={(e: CustomEvent<TabsUpdateEvent>) => {}} />
```

## [3.0.0-alpha.5] - 2023-03-30

### Added

- `Wordmark` ([#2418](https://github.com/porsche-design-system/porsche-design-system/pull/2418))
- `Crest` ([#2437](https://github.com/porsche-design-system/porsche-design-system/pull/2437))

### Changed

- Styles: changed color values of `theme[Light|Dark]ContrastMedium` and `theme[Light|Dark]Notification[*]` color tokens
  of `Styles` subpackage ([#2436](https://github.com/porsche-design-system/porsche-design-system/pull/2436))

## [3.0.0-alpha.4] - 2023-03-28

### Changed

- `Table` matches new design language
  ([#2364](https://github.com/porsche-design-system/porsche-design-system/pull/2364/))

### Added

- Styles: ([#2422](https://github.com/porsche-design-system/porsche-design-system/pull/2422))
  - `gridWide`
  - `gridWideColumnStart` and `$pds-grid-wide-column-start`
  - `gridWideColumnEnd` and `$pds-grid-wide-column-end`
  - `gridNarrowOffset`, `gridNarrowOffsetBase`, `gridNarrowOffsetS`, `gridNarrowOffsetXXL` and
    `$pds-grid-narrow-offset-base`, `$pds-grid-narrow-offset-s`, `$pds-grid-narrow-offset-xxl`
  - `gridBasicOffset`, `gridBasicOffsetBase`, `gridBasicOffsetS`, `gridBasicOffsetXXL` and
    `$pds-grid-basic-offset-base`, `$pds-grid-basic-offset-s`, `$pds-grid-basic-offset-xxl`
  - `gridExtendedOffset`, `gridExtendedOffsetBase`, `gridExtendedOffsetS`, `gridExtendedOffsetXXL` and
    `$pds-grid-extended-offset-base`, `$pds-grid-extended-offset-s`, `$pds-grid-extended-offset-xxl`
  - `gridWideOffset`, `gridWideOffsetBase`, `gridWideOffsetS`, `gridWideOffsetXXL` and `$pds-grid-wide-offset-base`,
    `$pds-grid-wide-offset-s`, `$pds-grid-wide-offset-xxl`
  - `gridFullOffset` and `$pds-grid-full-offset`
- `Button Tile` ([#2381](https://github.com/porsche-design-system/porsche-design-system/pull/2381))
- `Fieldset` ([#2404](https://github.com/porsche-design-system/porsche-design-system/pull/2404))
- `Link Tile Model Signature` ([#2388](https://github.com/porsche-design-system/porsche-design-system/pull/2388))
- Prop `activeSlideIndex` to `Carousel`
  ([#2421](https://github.com/porsche-design-system/porsche-design-system/pull/2421))
- Prop `slidesPerPage` supports value `auto` of `Carousel`
  ([#2421](https://github.com/porsche-design-system/porsche-design-system/pull/2421))
- Prop `scrollbar` for `Scroller` ([#2364](https://github.com/porsche-design-system/porsche-design-system/pull/2364/))
- Prop `theme` for `Table` ([#2364](https://github.com/porsche-design-system/porsche-design-system/pull/2364/))

### Fixed

- React: missing animation of `Carousel` in certain scenarios

### Changed

- Styles: `gridStyles` and `pds-grid()` are supporting an additional column range called `wide`
  ([#2422](https://github.com/porsche-design-system/porsche-design-system/pull/2422))
- Styles: SCSS version needs to be imported by `@porsche-design-system/components-js/styles` instead of
  `@porsche-design-system/components-js/styles/scss`
  ([#2422](https://github.com/porsche-design-system/porsche-design-system/pull/2422))

#### Removed

- `Banner`: CSS variable `--p-banner-position-type`
  ([#2422](https://github.com/porsche-design-system/porsche-design-system/pull/2422))
- Styles: `gridSafeZone`, `gridSafeZoneBase`, `gridSafeZoneXXL` and `$pds-grid-safe-zone-base`,
  `$pds-grid-safe-zone-xxl` ([#2422](https://github.com/porsche-design-system/porsche-design-system/pull/2422))
- Styles: `gridWidth`, `gridWidthMin`, `gridWidthMax` and `$pds-grid-width-min`, `$pds-grid-width-max`
  ([#2422](https://github.com/porsche-design-system/porsche-design-system/pull/2422))

#### 🤖 Property deprecations 🤖

##### Banner:

- Prop `width` has no effect anymore, instead the component is aligned with Porsche Grid "extended" by default.
  ([#2422](https://github.com/porsche-design-system/porsche-design-system/pull/2422))

#### 🤡 Component deprecations 🤡

##### Marque: ([#2418](https://github.com/porsche-design-system/porsche-design-system/pull/2418))

```diff
- <p-marque></p-marque>
+ <p-wordmark></p-wordmark>
```

##### Fieldset Wrapper: ([#2404](https://github.com/porsche-design-system/porsche-design-system/pull/2404))

```diff
- <p-fieldset-wrapper label="Some legend label">
+ <p-fieldset label="Some legend label">
  <p-text-field-wrapper label="Some label">
    <input type="text" name="some-name" />
  </p-text-field-wrapper>
- </p-fieldset-wrapper>
+ </p-fieldset>
```

## [3.0.0-alpha.3] - 2023-03-17

#### 🤖 Property deprecations 🤖

##### Accordion:

- Event `accordionChange` is deprecated, use `change` event instead.

```diff
- <PAccordion onAccordionChange={(e: CustomEvent<AccordionChangeEvent>) => {}} />
+ <PAccordion onChange={(e: CustomEvent<AccordionChangeEvent>) => {}} />
```

##### Banner:

- Named `slot="title"` is deprecated, use `heading` prop or `slot="heading"` instead.

```diff
<p-banner>
-  <span slot="title">Some heading</span>
+  <span slot="heading">Some heading</span>
   <span slot="description">Some notification description.</span>
</p-banner>

-<p-banner>
+<p-banner heading="Some heading" description="Some notification description.">
-  <span slot="title">Some heading</span>
-  <span slot="description">Some notification description.</span>
</p-banner>
```

##### Carousel:

- Prop `disablePagination` is deprecated, use `pagination` instead.
- Event `carouselChange` is deprecated, use `change` event instead.

```diff
- <p-carousel disable-pagination="true"></p-carousel>
+ <p-carousel pagination="false"></p-carousel>

- <PCarousel onCarouselChange={(e: CustomEvent<CarouselChangeEvent>) => {}} />
+ <PCarousel onChange={(e: CustomEvent<CarouselChangeEvent>) => {}} />
```

##### Divider:

- Prop `orientation` is deprecated, use `direction` instead.

```diff
- <p-divider orientation="horizontal"></p-divider>
+ <p-divider direction="horizontal"></p-divider>
```

##### Icon:

- Prop `colors`'s value `disabled` is removed, use `state-disabled` instead.

```diff
- <p-icon color="disabled"></p-icon>
+ <p-icon color="state-disabled"></p-icon>
```

##### Link Tile:

- Prop `weight`'s value `semibold` is deprecated, use `semi-bold` instead.

```diff
- <p-link-tile weight="semibold"></p-link-tile>
+ <p-link-tile weight="semi-bold"></p-link-tile>
```

##### Modal:

- Prop `disableCloseButton` is deprecated, use `dismissButton` instead.
- Event `close` is deprecated, use `dismiss` event instead.

```diff
- <p-modal disable-close-button="true"></p-modal>
+ <p-modal dismiss-button="false"></p-modal>

- <PModal onClose={(e: CustomEvent<void>) => {}} />
+ <PModal onDismiss={(e: CustomEvent<void>) => {}} />
```

##### Pagination:

- Props `allyLabelNext`, `allyLabelPage`, `allyLabelPrev` and `allyLabel` are deprecated.
- Event `pageChange` is deprecated, use `change` event instead.

```diff
- <p-pagination ally-label="Paginierung" ally-label-prev="Vorherige Seite" ally-label-next="Nächste Seite" ally-label-page="Seite"></p-pagination>
+ <p-pagination intl="{root: 'Paginierung', prev: 'Vorherige Seite', next: 'Nächste Seite', page: 'Seite'}"></p-pagination>

- <PPagination onPageChange={(e: CustomEvent<PageChangeEvent>) => {}} />
+ <PPagination onChange={(e: CustomEvent<PaginationChangeEvent>) => {}} />
```

##### Scroller:

- Prop `gradientColorScheme` is deprecated, use `gradientColor` instead.
- Prop `scrollIndicatorPosition` is deprecated, use `alignScrollIndicator` instead.

```diff
- <p-scroller gradient-color-scheme="surface"></p-scroller>
+ <p-scroller gradient-color="background-surface"></p-scroller>

- <p-scroller scroll-indicator-position="top"></p-scroller>
+ <p-scroller align-scroll-indicator="top"></p-scroller>
```

##### Segmented Control:

- Event `segmentedControlChange` is deprecated, use `change` event instead.

```diff
- <PSegmentedControl onSegmentedControlChange={(e: CustomEvent<SegmentedControlChangeEvent>) => {}} />
+ <PSegmentedControl onChange={(e: CustomEvent<SegmentedControlChangeEvent>) => {}} />
```

##### Stepper Horizontal:

- Event `stepChange` is deprecated, use `change` event instead.

```diff
- <PStepperHorizontal onStepChange={(e: CustomEvent<StepChangeEvent>) => {}} />
+ <PStepperHorizontal onChange={(e: CustomEvent<StepperHorizontalChangeEvent>) => {}} />
```

##### Switch:

- Event `switchChange` is deprecated, use `change` event instead.

```diff
- <PSwitch onSwitchChange={(e: CustomEvent<SwitchChangeEvent>) => {}} />
+ <PSwitch onChange={(e: CustomEvent<SwitchChangeEvent>) => {}} />
```

##### Table:

- Event `sortingChange` is deprecated, use `change` event instead.

```diff
- <PTable onSortingChange={(e: CustomEvent<SortingChangeEvent>) => {}} />
+ <PTable onChange={(e: CustomEvent<TableChangeEvent>) => {}} />
```

##### Tabs:

- Prop `gradientColorScheme` is deprecated, use `gradientColor` instead.
- Prop `weight`'s value `semibold` is deprecated, use `semi-bold` instead.
- Event `tabChange` is deprecated, use `change` event instead.

```diff
- <p-tabs gradient-color-scheme="surface"></p-tabs>
+ <p-tabs gradient-color="background-surface"></p-tabs>

- <p-tabs weight="semibold"></p-tabs>
+ <p-tabs weight="semi-bold"></p-tabs>

- <PTabs onTabChange={(e: CustomEvent<TabChangeEvent>) => {}} />
+ <PTabs onChange={(e: CustomEvent<TabsChangeEvent>) => {}} />
```

##### Tabs Bar:

- Prop `gradientColorScheme` is deprecated, use `gradientColor` instead.
- Prop `weight`'s value `semibold` is deprecated, use `semi-bold` instead.
- Event `tabChange` is deprecated, use `change` event instead.

```diff
- <p-tabs-bar gradient-color-scheme="surface"></p-tabs-bar>
+ <p-tabs-bar gradient-color="background-surface"></p-tabs-bar>

- <p-tabs-bar weight="semibold"></p-tabs>
+ <p-tabs-bar weight="semi-bold"></p-tabs>

- <PTabsBar onTabChange={(e: CustomEvent<TabChangeEvent>) => {}} />
+ <PTabsBar onChange={(e: CustomEvent<TabsChangeEvent>) => {}} />
```

##### Tag:

- Prop `color`'s value `notification-warning`, `notification-success` and `notification-error` are deprecated, use
  `notification-warning-soft`, `notification-success-soft` and `notification-error-soft` instead.

```diff
- <p-tag color="notification-warning"></p-tag>
+ <p-tag color="notification-warning-soft"></p-tag>

- <p-tag color="notification-success"></p-tag>
+ <p-tag color="notification-success-soft"></p-tag>

- <p-tag color="notification-error"></p-tag>
+ <p-tag color="notification-error-soft"></p-tag>
```

##### Text Field Wrapper:

- Prop `showCharacterCount` is deprecated, use `showCounter` instead.

```diff
- <p-text-field-wrapper show-character-count="false">
+ <p-text-field-wrapper show-counter="false">
    <input type="text" maxlength="20" />
</p-text-field-wrapper>
```

##### Textarea Wrapper:

- Prop `showCharacterCount` is deprecated, use `showCounter` instead.

```diff
- <p-textarea-wrapper show-character-count="false">
+ <p-textarea-wrapper show-counter="false">
    <textarea maxlength="80"></textarea>
</p-textarea-wrapper>
```

##### Text List

- Props `listType` and `orderType` are deprecated, use `type` instead.

```diff
- <p-text-list list-type="unordered"></p-text-list>
+ <p-text-list type="unordered"></p-text-list>

- <p-text-list list-type="ordered" order-type="numbered"></p-text-list>
+ <p-text-list type="numbered"></p-text-list>

- <p-text-list list-type="ordered" order-type="alphabetically"></p-text-list>
+ <p-text-list type="alphabetically"></p-text-list>
```

### Added

- `Text`, `Icon`, `Button Pure` and `Link Pure` support value `xx-small` for prop `size`
- `Display` supports value `small` for prop `size`
- Partials: `getInitialStyles` supports multi prefix, e.g.
  `getInitialStyles({ prefix: ['', 'some-prefix', 'another-prefix'] });`
- Styles: `displaySmallStyle` and `$pds-display-small`
- Styles: `textXXSmallStyle` and `$pds-text-xx-small`
- Styles: `fontSizeDisplaySmall` and `$pds-font-size-display-small`
- Styles: `fontSizeTextXXSmall` and `$pds-font-size-text-xx-small`
- Styles: `getHoverStyle` and `pds-hover()`
- `Banner` has `heading` and `description` prop as well as `slot="heading"` and deprecated `slot="title"`
- Custom events have consistent names across components and deprecated old event names
  - `Accordion` emits `change` and deprecated `accordionChange` event
  - `Carousel` emits `change` and deprecated `carouselChange` event
  - `Modal` emits `dismiss` and deprecated `close` event
  - `Pagination` emits `change` and deprecated `pageChange` event
  - `Segmented Control` emits `change` and deprecated `segmentedControlChange` event
  - `Stepper Horizontal` emits `change` and deprecated `stepChange` event
  - `Switch` emits `change` and deprecated `switchChange` event
  - `Table` emits `change` and deprecated `sortingChange` event
  - `Tabs` emits `change` and deprecated `tabChange` event
  - `Tabs Bar` emits `change` and deprecated `tabChange` event
- Props have consistent names across components and deprecated old props
  - `Carousel` got `pagination` prop and deprecated `disablePagination` prop
  - `Divider` got `direction` prop and deprecated `orientation` prop
  - `Modal` got `dismissButton` prop and deprecated `disableCloseButton` prop
  - `Pagination` got `intl` prop and deprecated `allyLabelNext`, `allyLabelPage`, `allyLabelPrev` and `allyLabel` props
  - `Scroller` got `gradientColor` prop and deprecated `gradientColorScheme` prop
  - `Scroller` got `alignScrollIndicator` prop and deprecated `scrollIndicatorPosition` prop
  - `Tabs` got `gradientColor` prop and deprecated `gradientColorScheme` prop
  - `Tabs Bar` got `gradientColor` prop and deprecated `gradientColorScheme` prop
  - `Text Field Wrapper` got `showCounter` prop and deprecated `showCharacterCount` prop
  - `Textarea Wrapper` got `showCounter` prop and deprecated `showCharacterCount` prop
  - `Text List` got `type` prop and deprecated `listType` and `orderType` prop
- Props have consistent values across components and deprecated old values
  - `Icon` prop `color` got value `state-disabled` and removed `disabled` value
  - `Link Tile` prop `weight` got value `semi-bold` and deprecated `semibold` value
  - `Tabs Bar` and `Tabs` prop `weight` got value `semi-bold` and deprecated `semibold` value
  - `Tag` prop `color` got values `notification-info-soft`, `notification-warning-soft`, `notification-success-soft`,
    `notification-error-soft` and deprecated `notification-warning`, `notification-success`, `notification-error` values

### Changed

- `Display` uses font-weight regular and font-style normal
- Partials: `getInitialStyles` matches new design language
- Partials: All component related, slotted Light DOM styles have been moved to `getInitialStyles`
- Styles: `getFocusStyle` and `pds-focus()` doesn't need `theme` parameter anymore
- Styles: `breakpoint{Base|XS|S|M|L|XL|XXL}` and `$pds-breakpoint-{base|xs|s|m|l|xl|xxl}` are provided as number without
  unit (px)
- `Link Tile` matches new design language
- Typings for all component props start with the component name, e.g. `SwitchAlignLabel`, `TabsBarGradientColor` or
  `LinkPureIcon`
- `Icon` prop `color` value `disabled` is renamed to `state-disabled`
- `Tag` prop `color` value `notification-info` is renamed to `notification-info-soft`

### Fixed

- `Text Field Wrapper` calendar and time indicator icons respect color definition in dark theme
- `Text Field Wrapper` has correct height when type date or time is used
- Partials: Typings of return value with and without options parameter
- `Modal` scrolling behavior on mouse drag

#### Removed

- `Heading`: value `xxx-large` for prop `size`
- Styles: `headingXXXLargeStyle` and `$pds-heading-xxx-large`
- Styles: `fontSizeHeadingXXLarge` and `$pds-font-size-heading-xx-large`

## [3.0.0-alpha.2] - 2023-02-27

#### 🤖 Property deprecations 🤖

##### Carousel:

- Prop `wrap-content` is deprecated.

```diff
- <p-carousel wrap-content="true"></p-carousel>
+ <p-carousel></p-carousel>
```

##### Divider:

- Prop values `neutral-contrast-low | neutral-contrast-medium | neutral-contrast-high` of `color` prop are deprecated.

```diff
- <p-divider color="neutral-contrast-low"></p-divider>
+ <p-divider color="contrast-low"></p-divider>

- <p-divider color="neutral-contrast-medium"></p-divider>
+ <p-divider color="contrast-medium"></p-divider>

- <p-divider color="neutral-contrast-high"></p-divider>
+ <p-divider color="contrast-high"></p-divider>
```

### Changed

- `Divider`, `Button Group`, `Carousel` and `Text List` match new design language
- Background color of `Scroller`'s `prev` and `next` buttons in dark theme
- Partials: Removed deprecated `withoutTags` option for all partials, please use `format: 'jsx'` instead
- `Content Wrapper` default value of prop `width` has changed from `basic` to `extended`

### Added

- `Model Signature`
- Props `align-header` and `width` for `Carousel`
- Vue: plugin functions `createPorscheDesignSystem` and `usePorscheDesignSystemPlugin`

### Fixed

- `Radio Button Wrapper` keyboard arrow navigation
- `Button Pure` and `Link Pure` lagging active state background when scrolling on iOS

## [3.0.0-alpha.1] - 2023-02-16

### Added

- Porsche Next font supports Vietnamese charset
- Prop `color` of `Icon` supports `disabled`
- React: `patchRemixRunProcessBrowserGlobalIdentifier` binary to support SSR components with Remix

### Changed

- `Stepper Horizontal` matches new design language
- Styles: Optimize design tokens "spacing", "typography" and "theme" provided by styles sub-package
  `@porsche-design-system/components-{js|angular|react|vue}/styles`
- Styles: Use calc() instead of max() to calculate padding for `gridStyle` (JS) and `pds-grid()` (SCSS)
- Styles: `gridStyle` (JS) and `pds-grid()` (SCSS) uses optimized grid gap

## [3.0.0-alpha.0] - 2023-02-08

#### Note to the new `v3` major release of the Porsche Design System

With the new **Porsche Design Language** comes a lot of changes regarding layout and design principles. To keep
refactoring efforts as low as possible when upgrading from `v2` to `v3`, **breaking changes** were avoided as far as
possible. Nevertheless, there are a few breaking changes and some more deprecations which should receive attention.

#### 👹 Breaking Changes 👹

##### Button:

- Removed deprecated prop `tabbable`.

```diff
- <p-button tabbable="false">Some label</p-button>
+ <p-button tabindex="-1">Some label</p-button>
```

- Default value of prop `icon` has changed from `arrow-head-right` to `none`. Therefore, the `icon` property **must** be
  set if the component has the `hide-label` property.

```diff
- <p-button hide-label="true">Some label</p-button>
+ <p-button hide-label="true" icon="arrow-right">Some label</p-button>

- <p-button hide-label="{ base: true, m: false }">Some label</p-button>
+ <p-button hide-label="{ base: true, m: false }" icon="arrow-right">Some label</p-button>
```

##### Button Pure:

- Removed `subline` slot (visually not intended anymore).

```diff
<p-button-pure>
  Some label
-   <p slot="subline">Some Subline</p>
</p-button-pure>
```

- Removed deprecated prop `tabbable`.

```diff
- <p-button-pure tabbable="false">Some label</p-button-pure>
+ <p-button-pure tabindex="-1">Some label</p-button-pure>
```

##### Icon:

- Value `inherit` for prop `color` works slightly different to the previous major version. A CSS filter is required to
  apply custom coloring to take advantage of using an SVG embedded in an `<img/>` for better SSR support and loading
  performance in general.

```diff
- <p-icon color="inherit" style="color: white;"></p-icon>
+ <p-icon color="inherit" style="filter: invert(100%);"></p-icon>
```

- Camel case syntax for `name` prop isn't supported, please use param case syntax instead (TypeScript typings have been
  updated too).

```diff
- <p-icon name="arrowRight"></p-icon>
+ <p-icon name="arrow-right"></p-icon>
```

##### Link:

- Default value of prop `icon` has changed from `arrow-head-right` to `none`. Therefore, the `icon` property **must** be
  set if the component has the `hide-label` property.

```diff
- <p-link href="#" hide-label="true">Some label</p-link>
+ <p-link href="#" hide-label="true" icon="arrow-right">Some label</p-link>

- <p-link href="#" hide-label="{ base: true, m: false }">Some label</p-link>
+ <p-link href="#" hide-label="{ base: true, m: false }" icon="arrow-right">Some label</p-link>
```

##### Link Pure:

- Removed `subline` slot (visually not intended anymore).

```diff
<p-link-pure href="#">
  Some label
-   <p slot="subline">Some Subline</p>
</p-link-pure>
```

##### Marque:

- Removed `variant` property.

```diff
- <p-marque variant="75-years"></p-marque>
+ <p-marque></p-marque>
// or even better, replace component by wordmark
+ <p-wordmark></p-wordmark>
```

##### Switch:

- Removed deprecated prop `tabbable`.

```diff
- <p-switch tabbable="false">Some label</p-switch>
+ <p-switch tabindex="-1">Some label</p-switch>
```

##### Partials:

- `getIconLinks()` partial accepts only param-cased icon names.

```diff
- require('@porsche-design-system/components-js/partials').getIconLinks({ icons: ['arrowRight'] })

+ require('@porsche-design-system/components-js/partials').getIconLinks({ icons: ['arrow-right'] })
```

##### CSS global scope:

- Changed naming of CSS global variables names.

```diff
- --p-animation-duration__spinner
- --p-animation-duration__banner
+ --p-animation-duration
```

#### 🤡 Component deprecations 🤡

All deprecated components are refactored to match the new design language, therefor it's technically not breaking, but
we highly recommend to migrate to the mentioned alternative, since those deprecated components will be removed with next
major version.

##### Content Wrapper:

- Component is deprecated and will be removed with the next major release. Please use **[Porsche Grid](/styles/grid/)**
  instead, which is based on [CSS Grid](https://css-tricks.com/snippets/css/complete-guide-grid) covering the specific
  layout needs for a harmonic appearance across all digital Porsche touch-points.

##### Flex:

- Component is deprecated and will be removed with the next major release. In general, please use native
  [CSS Flex](https://css-tricks.com/snippets/css/a-guide-to-flexbox) instead for better performance and more
  standardized layout technique.

##### Grid:

- Component is deprecated and will be removed with the next major release. In general, please use native
  [CSS Grid](https://css-tricks.com/snippets/css/complete-guide-grid) in combination with
  **[Porsche Grid](/styles/grid/)** instead for better performance and more standardized layout technique.

##### Headline:

```diff
- <p-headline>The quick brown fox jumps over the lazy dog</p-headline>
+ <p-heading>The quick brown fox jumps over the lazy dog</p-heading>
```

##### Link Social:

- Component is deprecated and will be removed with the next major release. Please use the **[Link](/components/link/)**
  component instead.

#### 🤖 Property deprecations 🤖

All deprecated properties are still present without any effect, therefor it's technically not breaking, but we highly
recommend to migrate and remove the deprecated props since those ones will be removed with next major version.

##### Button Pure:

- Prop `weight` is deprecated, only regular font weight will be applied.

```diff
- <p-button-pure weight="thin">Some label</p-button-pure>
- <p-button-pure weight="regular">Some label</p-button-pure>
- <p-button-pure weight="semibold">Some label</p-button-pure>
- <p-button-pure weight="bold">Some label</p-button-pure>
+ <p-button-pure>Some label</p-button-pure>
```

##### Content Wrapper (deprecated):

- Prop `theme` and `background-color` are deprecated.

```diff
- <p-content-wrapper theme="dark" background-color="default">Some content</p-content-wrapper>
+ <p-content-wrapper>Some content</p-content-wrapper>
```

##### Grid (deprecated):

- The `gutter` property is deprecated and has no effect anymore. Instead, a fluid gutter depending on the viewport width
  is used.

```diff
- <p-grid gutter="16">Some content</p-grid>
- <p-grid gutter="24">Some content</p-grid>
- <p-grid gutter="36">Some content</p-grid>
+ <p-grid>Some content</p-grid>
```

##### Icon:

- Prop `lazy` is deprecated.

```diff
- <p-icon lazy="true"></p-icon>
+ <p-icon></p-icon>
```

##### Link Pure:

- Prop `weight` is deprecated, only regular font weight will be applied.

```diff
- <p-link-pure href="#" weight="thin">Some label</p-link-pure>
- <p-link-pure href="#" weight="regular">Some label</p-link-pure>
- <p-link-pure href="#" weight="semibold">Some label</p-link-pure>
- <p-link-pure href="#" weight="bold">Some label</p-link-pure>
+ <p-link-pure href="#">Some label</p-link-pure>
```

##### Segmented Control:

- Prop `background-color` is deprecated.

```diff
- <p-segmented-control background-color="background-surface">
   <p-segmented-control-item value="xs">XS</p-segmented-control-item>
   <p-segmented-control-item value="s">S</p-segmented-control-item>
 </p-segmented-control>
+ <p-segmented-control>
   <p-segmented-control-item value="xs">XS</p-segmented-control-item>
   <p-segmented-control-item value="s">S</p-segmented-control-item>
 </p-segmented-control>
```

#### 👾 Property value deprecations 👾

All deprecated values are mapped to new ones, therefor it's technically not breaking, but we highly recommend to migrate
to the new values since those ones will be removed with next major version.

##### Banner:

- Prop value `fluid` of `width` prop is deprecated.

```diff
- <p-banner width="fluid"></p-banner>
+ <p-banner></p-banner>
```

- Prop value `neutral` of `state` prop is deprecated.

```diff
- <p-banner state="neutral">
  <span slot="title">Some banner title</span>
  <span slot="description">Some banner description. You can also add inline <a href="https://porsche.com">links</a> to route to another page.</span>
 </p-banner>
+ <p-banner state="info">
  <span slot="title">Some banner title</span>
  <span slot="description">Some banner description. You can also add inline <a href="https://porsche.com">links</a> to route to another page.</span>
 </p-banner>
```

##### Content Wrapper:

- Prop value `fluid` of `width` prop is deprecated.

```diff
- <p-content-wrapper width="fluid">Some content</p-content-wrapper>
+ <p-content-wrapper>Some content</p-content-wrapper>
```

##### Icon:

- Prop values
  `brand | default | neutral-contrast-low | neutral-contrast-medium | neutral-contrast-high | notification-neutral` of
  `color` prop are deprecated.

```diff
- <p-icon color="brand"></p-icon>
+ <p-icon color="primary"></p-icon>

- <p-icon color="default"></p-icon>
+ <p-icon color="primary"></p-icon>

- <p-icon color="neutral-contrast-low"></p-icon>
+ <p-icon color="contrast-low"></p-icon>

- <p-icon color="neutral-contrast-medium"></p-icon>
+ <p-icon color="contrast-medium"></p-icon>

- <p-icon color="neutral-contrast-high"></p-icon>
+ <p-icon color="contrast-high"></p-icon>

- <p-icon color="neutral-contrast-neutral"></p-icon>
+ <p-icon color="contrast-info"></p-icon>
```

##### Inline Notification:

- Prop value `neutral` of `state` prop is deprecated.

```diff
- <p-inline-notification state="neutral"></p-inline-notification>
+ <p-inline-notification state="info"></p-inline-notification>
```

##### Tag:

- Prop value `notification-neutral | neutral-contrast-high | background-default` of `color` prop is deprecated.

```diff
- <p-tag color="notification-neutral">Color label</p-tag>
+ <p-tag color="notification-info">Color label</p-tag>

- <p-tag color="neutral-contrast-high">Color label</p-tag>
+ <p-tag color="primary">Color label</p-tag>

- <p-tag color="background-default">Color label</p-tag>
+ <p-tag color="background-base">Color label</p-tag>
```

##### Tag Dismissible:

- Prop value `background-default` of `color` prop is deprecated.

```diff
- <p-tag-dismissible color="background-default">Color label</p-tag-dismissible>
+ <p-tag-dismissible color="background-base">Color label</p-tag-dismissible>
```

##### Text:

- Prop value `thin | semibold` of `weight` prop is deprecated.

```diff
- <p-text weight="thin">Some text</p-text>
+ <p-text>Some text</p-text>

- <p-text weight="semibold">Some text</p-text>
+ <p-text weight="semi-bold">Some text</p-text>
```

- Prop value
  `brand | default | neutral-contrast-low | neutral-contrast-medium | neutral-contrast-high | notification-neutral` of
  `color` prop is deprecated.

```diff
- <p-text color="brand">Some text</p-text>
+ <p-text>Some text</p-text>

- <p-text color="default">Some text</p-text>
+ <p-text>Some text</p-text>

- <p-text color="neutral-contrast-low">Some text</p-text>
+ <p-text color="contrast-low">Some text</p-text>

- <p-text color="neutral-contrast-medium">Some text</p-text>
+ <p-text color="contrast-medium">Some text</p-text>

- <p-text color="neutral-contrast-high">Some text</p-text>
+ <p-text color="contrast-high">Some text</p-text>

- <p-text color="notification-neutral">Some text</p-text>
+ <p-text color="notification-info">Some text</p-text>
```

##### ToastManager:

- Prop value `neutral` of `state` parameter is deprecated.

```diff
- …addMessage({ text: `Some message`, state: 'neutral' })
+ …addMessage({ text: `Some message`, state: 'info' })
```

### Added

- `Display` component
- `Heading` component
- Prop `underline` for `Link Pure`
- Prop `theme` for `Checkbox Wrapper`, `Radio Button Wrapper`, `Popover`, `Tag Dismissible`, `Textarea Wrapper`,
  `Text Field Wrapper` and `Fieldset Wrapper`
- Prop `size` for `Icon` supports `x-small` and `x-large`
- Prop `size` for `Accordion` `compact="true"` supports `medium`

### Changed

- `Spinner`, `Icon`, `Link Pure`, `Button Pure`, `Link`, `Link Social`, `Button`, `Checkbox Wrapper`,
  `Radio Button Wrapper`, `Popover`, `Modal`, `Select Wrapper`, `Tag`, `Tag Dismissible`, `Textarea Wrapper`,
  `Inline Notification`, `Banner`, `Toast`, `Grid`, `Flex`, `Pagination`, `Scroller`, `Accordion`, `Text`,
  `Text Field Wrapper`, `Content Wrapper`, `Segmented Control`, `Tabs`, `Tabs Bar`, `Headline` and `Fieldset Wrapper`
  match new design language
- `Icon` supports
  `primary | contrast-low | contrast-medium | contrast-high | notification-success | notification-warning | notification-error | notification-info | inherit`
  for `color` prop
- Default value of prop `width` of `Banner` has changed from `basic` to `extended`
- Default value of prop `action-icon` of `Inline Notification` has changed from `arrow-head-right` to `arrow-right`
- Default value of prop `name` of `Icon` has changed from `arrow-head-right` to `arrow-right`
- Default value of prop `variant` of `Link` and `Button` has changed from `secondary` to `primary`

#### Removed

- Custom slotted CSS for mostly all components. Equivalent styles are now provided by `getInitialStyles()` partial
  instead.
- `applyNormalizeStyles` option from `getInitialStyles()` partial which is applied by default now.

## [2.20.0] - 2023-02-06

## [2.20.0-rc.1] - 2023-02-06

## [2.20.0-rc.0] - 2023-01-30

### Added

- `applyNormalizeStyles` option for `getInitialStyles()` partial which includes basic css styles for Light DOM

## [2.19.1-rc.1] - 2023-01-18

### Added

- `jsdom-polyfill` subpackage is available at `@porsche-design-system/components-{js|angular|react|vue}/jsdom-polyfill`
  and can be used to have working web components in jsdom based tests (e.g. jest)
- `testing` subpackage is available at `@porsche-design-system/components-{js|angular|react|vue}/testing` to provide
  `getByRoleShadowed`, `getByLabelTextShadowed` and `getByTextShadowed` utilities which use `@testing-library/dom`
  queries internally to support Shadow DOM
- Validation if `prefix` is already reserved by a different version upon initialization of the Porsche Design System

### Fixed

- `componentsReady()` waits for Porsche Design System being initialized before checking components which can happen in
  certain test scenarios without partials

## [2.19.1-rc.0] - 2023-01-18

### Fixed

- Bug in `@porsche-design-system/components-react/ssr` where in some cases during SSG an error was thrown when
  components render their children conditionally

## [2.19.0] - 2022-12-22

## [2.19.0-rc.2] - 2022-12-22

## [2.19.0-rc.1] - 2022-12-22

### Fixed

- `Stepper Horizontal` calculation of scroll position when used within any parent that has a margin or padding

## [2.19.0-rc.0] - 2022-12-21

### Added

- Vue: typed components are available via the `@porsche-design-system/components-vue` package

### Fixed

- `Modal` focus cycle when pressing Shift Tab right after it was opened

## [2.18.0] - 2022-12-15

## [2.18.0-rc.2] - 2022-12-14

### Added

- Validation to ensure crucial partials are used.  
  **Disclaimer:** The Porsche Design System will **not** inject its initial styles anymore. Please use the
  `getInitialStyles()` partial to reduce flash of unstyled content (FOUC) as described here:
  [getInitialStyles() documentation](https://designsystem.porsche.com/v2/partials/initial-styles)

### Changed

- `line-height` calculation for all components is handled CSS only now by using `ex`-unit in combination with `calc()`
  which gives the best performance, the easiest possible integration and respects UI best practices in having **larger**
  `line-height` values for **small** `font-size` definitions and **smaller** `line-height` values for **larger**
  `font-size` definitions. The calculated values by CSS slightly differ compared to the ones calculated by JavaScript,
  which might result in minor visual changes.

### Fixed

- Screen reader announcements of `Textfield` and `Textarea` in `counter` mode
- Screen reader announcements in `Select Wrapper`

## [2.18.0-rc.1] - 2022-11-24

### Added

- `Carousel` now has a `rewind` property, better prev/next icons, a `max-width` for `heading` and `description` and
  support for slotted `description`

### Fixed

- `Select Wrapper` height if text is zoomed up to 200%

## [2.18.0-rc.0] - 2022-11-17

### Added

- SSR/SSG ready components using Declarative Shadow DOM for Next JS are shipped via
  `@porsche-design-system/components-react/ssr`. To use it simply change your imports.

**Important:** make sure to apply the new `getDSRPonyfill()` partial right before your closing `</body>` tag. More
information can be found here:
[getDSRPonyfill() documentation](https://designsystem.porsche.com/v2/partials/dsr-ponyfill)

```diff
- import { PorscheDesignSystemProvider, PButton, ... } from '@porsche-design-system/components-react';
+ import { PorscheDesignSystemProvider, PButton, ... } from '@porsche-design-system/components-react/ssr';
+ import { getDSRPonyfill } from '@porsche-design-system/components-react/partials';
```

### Changed

- Improve height calculation for `Accordion`
- Slotted anchor support for `Link Pure` is stricter (In case slotted `<a>` is used it must be a direct child of
  `Link Pure`)
- `getFontLinks()` partial now has `{ weights: ['regular', 'semi-bold'] }` for a default

## [2.17.0] - 2022-10-31

## [2.17.0-rc.0] - 2022-10-31

### Added

- `Link Tile`

### Fixed

- `Scroller` bug where scrollable content was not fully hidden by the gradient, when zoomed into the page.

### Changed

- Removed `!important` keyword from css property `display` of `Link Pure` and `Button Pure`

## [2.16.3] - 2022-10-21

## [2.16.3-rc.0] - 2022-10-21

### Fixed

- `Button Pure` and `Link Pure` error when using `size="inherit"` and `icon="none"`

### Changed

- Replaced all internal usage of `Text` and `Headline` components

## [2.16.2] - 2022-09-15

## [2.16.2-rc.0] - 2022-09-15

### Fixed

- Issue with `Popover` where drop-shadow is not shown correctly in Chrome >= 105
- Issue with `Carousel` and `wrap-content="true"` where the layout was out of sync with `Content Wrapper` for
  viewports >= 1760px.
- `Select Wrapper` with custom dropdown keeps attribute changes of native select options in sync if changed
  programmatically

## [2.16.1] - 2022-09-09

### Fixed

- Issue with `Options` typing import for `Carousel`

## [2.16.0] - 2022-09-08

## [2.15.1-rc.1] - 2022-09-08

### Added

- `Carousel`
- `Scroller`

### Changed

- `Stepper Horizontal` now has `size` property
- `Stepper Horizontal` uses improved focus behavior in case it becomes scrollable and scroll indicators are centered
  correctly.
- `Tabs Bar` uses improved focus behavior in case it becomes scrollable and scroll indicators are centered correctly.

## [2.15.1-rc.0] - 2022-08-24

### Fixed

- `Radio Button Wrapper` visual selection change bug in Safari >= 15.5

## [2.15.0] - 2022-08-22

## [2.15.0-rc.1] - 2022-08-18

### Changed

- Downgraded `@angular` to `v13` to ensure backwards compatibility of `@porsche-design-system/components-angular`

## [2.15.0-rc.0] - 2022-08-16

### Fixed

- `Popover` visual shadow bug in Safari
- `Stepper Horizontal Item` bug where pseudo styles of the counter element were overridable

## [2.15.0-beta.0] - 2022-08-05

### Fixed

- `Tabs` & `Tabs Bar` `size` property when using `BreakpointCustomizable`

### Changed

- `Modal` uses poly fluid sizing for outer spacing
- `Banner` uses poly fluid sizing for outer spacing
- `Content Wrapper` uses poly fluid sizing for inner spacing
- `Modal` min-width is slightly updated to perfectly fit into content area of `Content Wrapper` at 320px viewport width

### Added

- Validation of properties for all components
- `Text Field Wrapper` with `input type="search"` is clearable via Escape key and custom clear button across browsers
- `Text Field Wrapper` with `input type="search"` shows a "Locate me" button when `actionIcon="locate"` is set, emits
  the `action` event on click and can be put into a loading state via `actionLoading="true"`

## [2.14.0] - 2022-07-11

## [2.14.0-rc.1] - 2022-07-11

## [2.14.0-rc.0] - 2022-07-11

### Added

- `getBrowserSupportFallbackScript()` partial supporting `cdn` and `format` options as replacement for
  `includeOverlay()` of `@porsche-design-system/browser-notification` npm package
- `getCookiesFallbackScript()` partial supporting `cdn` and `format` options as replacement for `includeCookieOverlay()`
  of `@porsche-design-system/browser-notification` npm package

### Changed

- `getMetaTagsAndIconLinks()` partial to return `theme-color` meta tags with `prefers-color-scheme: {light|dark}` media
  query

## [2.13.0] - 2022-06-23

## [2.13.0-rc.5] - 2022-06-23

### Fixed

- `Stepper Horizontal Item` `state` validation
- `Button` and `Link` with `theme="dark" variant="tertiary"` and `Tag Dismissible` bug on Safari < v15.5 where wrong
  colors on hover were shown

## [2.13.0-rc.4] - 2022-06-22

### Added

- `Stepper Horizontal`

## [2.13.0-rc.3] - 2022-06-22

### Added

- `Segmented Control`

## [2.13.0-rc.2] - 2022-06-21

## [2.13.0-rc.1] - 2022-06-21

## [2.13.0-rc.0] - 2022-06-21

### Changed

- `Button`, `Button Pure` and `Switch` apply `aria-disabled="true"` instead of `disabled` attribute to native button
  internally in case `disabled` and/or `loading` property is set

## [2.12.1] - 2022-05-25

## [2.12.1-rc.0] - 2022-05-25

### Fixed

- Issue with `JssStyle` typing import

## [2.12.0] - 2022-05-19

### Changed

- npm package is prepared for public release on [npmjs.org](https://npmjs.com)

## [2.12.0-rc.2] - 2022-05-12

## [2.12.0-rc.1] - 2022-05-11

## [2.12.0-rc.0] - 2022-05-04

### Added

- `Table Head Cell` now has a `multiline` property

### Changed

- `Headline` has no `hypens` / `overflow-wrap` style by default
- Partials now throw an exception if they are executed in browser

### Fixed

- Exception in `Headline`, `Select Wrapper`, `Text` and `Text List` when changing `theme` prop from `dark` to `light`
- `getInitialStyles()` partial now returns `.hydrated` styles, too

## [2.11.0-skeletons] - 2022-04-21

## [2.11.0] - 2022-04-21

## [2.11.0-rc.0] - 2022-04-20

### Added

- `Tag`
- `Tag Dismissible`

## [2.10.0-skeletons] - 2022-04-13

## [2.10.0] - 2022-04-13

## [2.9.3-rc.1] - 2022-04-06

### Added

- `Text Field Wrapper` now has a `showCharacterCount` property which can be used to hide the character count when a
  `maxLength` attribute is set on the wrapped `input`.
- `Textarea Wrapper` now has a `showCharacterCount` property which can be used to hide the character count when a
  `maxLength` attribute is set on the wrapped `textarea`.

## [2.9.3-rc.0-skeletons] - 2022-03-29

## [2.9.3-rc.0] - 2022-03-28

### Added

- `Text Field Wrapper` supports `unit` property on `input type="text"`
- `Marque` optional configurable clickable/focusable area by defining padding on host element

### Fixed

- `Tabs Item` improved accessibility
- Angular: circular dependency in development mode in `2.9.2-skeletons`

## [2.9.2-skeletons] - 2022-03-24

### Added

- **[EXPERIMENTAL]** `getInitialStyles` partial now accepts a `skeletonTagNames` array of component names that will
  initially have skeleton styles while the Porsche Design System is loading
- **[EXPERIMENTAL]** `Button`, `Button Pure`, `Checkbox Wrapper`, `Fieldset Wrapper`, `Link`, `Link Pure`,
  `Link Social`, `Radio Button Wrapper`, `Select Wrapper`, `Text Field Wrapper`, `Textarea Wrapper` can now have initial
  skeleton styles when passed as `skeletonTagNames` to the `getInitialStyles` partial

## [2.9.2] - 2022-03-24

## [2.9.2-rc.1] - 2022-03-23

### Fixed

- Bug caused by Chrome where hover styles of `Link Pure` are not displayed correctly

## [2.9.2-rc.0] - 2022-03-22

### Added

- Normalized font behavior (`hyphen`, `overflow-wrap` and `text-size-adjust`) across components

### Fixed

- `Modal` scrolling and pinch to zoom on iOS
- `Modal` initial position if scrollable
- `Table Head Cell` sort icon `asc` + `desc`

## [2.9.1] - 2022-03-10

## [2.9.1-rc.0] - 2022-03-09

### Added

- Styles for slotted `<button>` in `Text`

### Changed

- `Modal` heading and aria validation happens only when open

### Fixed

- React: bundling format of partials

## [2.9.0] - 2022-02-28

## [2.9.0-rc.1] - 2022-02-25

### Fixed

- `Modal` focus trap respecting elements in shadow DOM and dynamically added/removed elements on first level
- `Tabs Item` focus outline on click in Safari
- Error while using partials in Vanilla JS and Angular

## [2.9.0-rc.0] - 2022-02-16

### Added

- `getFontFaceStylesheet` returns additional `<link>` tags with `rel="preconnect"` and `rel="dns-prefetch"`
- Option `format` to partials `getFontFaceStylesheet`, `getComponentChunkLinks()`, `getFontLinks()`, `getIconLinks()`,
  `getInitialStyles()`, `getLoaderScript()` and `getMetaTagsAndIconLinks()`

#### Deprecated

- The option `withoutTags` of partials `getFontFaceStylesheet`, `getComponentChunkLinks()`, `getFontLinks()`,
  `getIconLinks()`, `getInitialStyles()`, `getLoaderScript()` and `getMetaTagsAndIconLinks()` is deprecated and will be
  removed in `v3.0.0`. Please use `format: 'jsx'` instead.

```diff
- <link rel="stylesheet" href={getFontFaceStylesheet({ withoutTags: true })} crossOrigin="true" />
+ {getFontFaceStylesheet({ format: 'jsx' })}
```

## [2.9.0-beta.1] - 2022-01-27

### Added

- `:focus-visible` content of selected Tab in `Tabs` component gets focus styling
- Improved accessibility of `Text Field Wrapper` and `Textarea Wrapper` when `maxlength` attribute is set
- `Modal` aria property
- `Modal` class for slotted elements to make content full-width

### Changed

- `Button Pure` and `Link Pure` removed `position: relative` imposition, make sure to **not** override it with
  `position: static`

### Fixed

- `Modal` close button styles when no heading is passed

## [2.9.0-beta.0] - 2022-01-18

### Added

- React: `getByRoleShadowed`, `getByLabelTextShadowed` and `getByTextShadowed` utilities which uses
  `@testing-library/dom` queries internally to support Shadow DOM

### Fixed

- React: `UnhandledPromiseRejectionWarning` when using `skipPorscheDesignSystemCDNRequestsDuringTests()`

## [2.8.0] - 2022-01-17

### Fixed

- Accessibility issue of `Icon` component in Windows High Contrast Mode in Chromium Browser

## [2.8.0-rc.0] - 2022-01-14

### Added

- Support for `tabindex` attribute on `Button`, `Button Pure`, `Switch`, `Link`, `Link Pure` and `Link Social`

### Changed

- `:focus-visible` style matches outline color of `Button` while hovered

#### Deprecated

- The `tabbable` property of `Button`, `Button Pure` and `Switch` is deprecated and will be removed in `v3.0.0`. Please
  use `tabindex` instead.

```diff
- <p-button tabbable="false">Some button</p-button>
+ <p-button tabindex="-1">Some button</p-button>
```

## [2.8.0-beta.3] - 2021-12-22

### Added

**Disclaimer:** The provided themes `light-electric` and `dark-electric` are just a proof of concept, it's **not**
accessible regarding its color contrast and might even be removed in an upcoming major release again.

- `light-electric` theme for `Switch`
- `dark-electric` theme for `Button Pure` and `Link Pure`
- Character counter to `Text Field Wrapper` and `Textarea Wrapper` if `maxlength` is present on `input type="text"` and
  `textarea`

### Changed

- `:focus-visible` style matches outline color of `Switch` while hovered

### Fixed

- Box model of `Button Pure`

## [2.8.0-beta.2] - 2021-12-22

### Fixed

- `Content Wrapper` regression for `!important` style

### Added

- Usage validation for `Link`, `Link Pure` and `Link Social`

## [2.8.0-beta.1] - 2021-12-16

### Fixed

- `Select Wrapper` validation of select element

## [2.8.0-beta.0] - 2021-12-15

### Changed

- Angular: increased peer dependency to `>=12.0.0 <14.0.0`

## [2.7.0] - 2021-12-14

## [2.7.0-rc.0] - 2021-12-14

#### Removed

- `offset-bottom` prop of `Toast` (use `--p-toast-position-bottom` CSS variable instead)

## [2.7.0-beta.6] - 2021-12-08

### Added

- `Popover`

## [2.7.0-beta.5] - 2021-12-07

### Added

**Disclaimer:** The provided theme `light-electric` is just a proof of concept, it's **not** accessible regarding its
color contrast and might even be removed in an upcoming major release again.

- `light-electric` theme for `Accordion`, `Link`, `Link Pure`, `Button`, `Button Pure`, `Tabs`, `Tabs Bar`

## [2.7.0-beta.4] - 2021-12-02

## [2.7.0-beta.3] - 2021-11-30

### Added

- `Accordion` uses `MutationObserver` fallback when no `ResizeObserver` is available in older browsers

### Fixed

- `Link` and `Link Social` not adapting slotted anchor to the width of the element

## [2.7.0-beta.2] - 2021-11-24

### Added

- `Toast`

### Fixed

- `Banner` animations respect offset correctly

## [2.7.0-beta.1] - 2021-11-16

### Fixed

- `Headline` applies `align` and `ellipsis` prop correctly

## [2.7.0-beta.0] - 2021-11-11

### Added

- New `aria` property for `ARIA` attribute handling for: `Button`, `Button Pure`, `Icon`, `Link`, `Link Pure`, `Marque`,
  `Spinner`

### Fixed

- React: warnings about `useLayoutEffect` in SSR context

## [2.6.1] - 2021-11-05

### Fixed

- Prevent breaking entire Porsche Design System due to lacking support of `ResizeObserver`, however `Accordion` still
  requires it

## [2.6.0] - 2021-11-04

### Added

- `unit` and `unitPosition` properties to `Text Field Wrapper`

## [2.6.0-beta.0] - 2021-10-29

### Changed

- Use `Heiti SC` (pre-installed on iOS/macOS) and `SimHei` (pre-installed on Windows) as Chinese fallback font

### Added

- `Marque` uses `webp` images for browsers that support it
- `Inline Notification`
- `Icon` now supports `success` for `name` property

### Fixed

- Colors of `Banner` for dark theme
- Replaced CSS `inset` property with `top`, `left`, `right` and `bottom` for browser compatibility
- Opening and closing transition of `Modal`

## [2.5.1-beta.0] - 2021-10-11

### Fixed

- Possible exceptions when components get unmounted directly

## [2.5.0] - 2021-10-04

### Added

- `SimHei` and `黑体` as fallback for all components' `font-family`

## [2.5.0-beta.1] - 2021-09-28

### Changed

- React: improved render behavior of components

## [2.5.0-beta.0] - 2021-09-22

### Added

- React: utility function `skipPorscheDesignSystemCDNRequestsDuringTests`

## [2.4.0] - 2021-09-21

## [2.4.0-beta.2] - 2021-09-21

### Added

- `Link Social` and `Icon` now support `kakaotalk`, `naver`, `reddit` and `tiktok`
- JSS caching mechanism to improve style performance

### Changed

- Alignment of `linkedin` icon
- Improved accessibility of `Select Wrapper`
- `Icon` loading behaviour to non-blocking, components using the `Icon` will no longer wait for it to load
- Validation messages of `Fieldset Wrapper` have now an additional icon representing the validation state

### Fixed

- Box model of `Link Pure`
- Focus of `Link Pure` with slotted anchor and hidden label
- Focus cycling of `Modal` without focusable children
- Suppress CORS error

## [2.4.0-beta.1] - 2021-08-26

### Added

- `active` property to `Button Pure`

## [2.4.0-beta.0] - 2021-08-26

### Added

- `icon` property of `Button Pure` and `Link Pure` was extended by `none` value
- `alignLabel` and `stretch` property to `Button Pure` and `Link Pure`

### Changed

- Improved `:focus-visible` and `:hover:focus-visible` colors for `Link Social` and `Link`
- Improved slotted `<a>` coloring in dark theme for `Link Social` and `Link`
- Validation messages of `Checkbox Wrapper`, `Radio Button Wrapper`, `Select Wrapper`, `Textarea Wrapper` and
  `Text Field Wrapper` have now an additional icon representing the validation state
- `Modal` backdrop behavior to close modal on mouse-down

### Fixed

- Slotted `<a>` coloring in dark theme for `Text`, `Headline`, `Text List`, `Banner`, `Select Wrapper` and `Link Pure`
- Wrong background color of scrollable `Modal`'s backdrop in Safari

## [2.3.0] - 2021-07-28

## [2.3.0-beta.3] - 2021-07-28

### Changed

- `Accordion` reduce paddings, vertically align carets to the first heading row, adjust border color and hover styles

### Fixed

- `Text Field Wrapper` accessibility of type password and search

## [2.3.0-beta.2] - 2021-07-15

### Added

- `Checkbox Wrapper`, `Radio Button Wrapper`, `Select Wrapper`, `Textarea Wrapper` and `Text Field Wrapper` now reflect
  changes of the `required` attribute on their child component
- `multiline` property to `Table Cell`
- Partial function `getLoaderScript()` to initialize Porsche Design System as early as possible

### Fixed

- `Table Head Cell` uses semi bold instead of bold as font weight
- Transition of `Modal`

## [2.3.0-beta.1] - 2021-07-08

### Added

- `Accordion`

### Changed

- Removed initial delay of `Banner`

## [2.3.0-beta.0] - 2021-07-01

### Added

- `Table`
- Angular: export types from package root
- Accessibility icon

### Changed

- `Button`, `Button Pure` and `Switch` are now focusable while in `loading` state
- `Text` and `Headline` inherits white-space CSS property
- React: sync component props via property instead of attribute

### Fixed

- Angular: support `"strictTemplates": true` option in `tsconfig.json`
- Use correct icon for `arrow-last` and `arrow-first` in `Icon`, `Button` and `Link` components

## [2.2.1] - 2021-06-08

### Changed

- Optimize vertical alignment of `Modal`

### Fixed

- URL in inject global style warning

## [2.2.1-beta.1] - 2021-06-02

### Fixed

- Margin of `Tabs Bar` within `Tabs` for Firefox and Safari
- SVG of `Icon` is not removed after prop change, e.g. on color change
- Fullscreen behavior of `Modal` on screens larger than 1760px

## [2.2.0] - 2021-05-19

### Fixed

- `Text` inside `Button` now has the proper size on iOS Safari when changing to and from landscape mode
- `Banner` can now be re-opened after closing
- Closing one `Banner` will not close other `Banners` on the site

## [2.2.0-beta.2] - 2021-05-12

### Fixed

- `Select Wrapper` value changes are now reflected correctly
- `Select Wrapper` dark theme background color if used with `filter` prop

## [2.2.0-beta.1] - 2021-05-05

### Added

- Partial function `getIconLinks()` to preload Porsche Design System Icons

### Fixed

- `Text Field Wrapper` spacing in Safari

## [2.2.0-beta.0] - 2021-05-05

### Added

- Partial function `getMetaTagsAndIconLinks()` to simplify cross device fav and meta icons

## [2.1.0] - 2021-05-03

## [2.1.0-beta.0] - 2021-05-03

### Added

- `Switch`

### Changed

- `Text` automatically breaks words/strings into new line being too long to fit inside their container
- `Headline` automatically breaks words/strings into new line being too long to fit inside their container
- Extended `Fieldset Wrapper` with `labelSize`, `required`, `state` and `message` properties. If the `Fieldset Wrapper`
  is set to required only the label of the **Fieldset Wrapper** gets an asterisk. It is removed from all wrapped child
  components, as long as they are Porsche Design System form elements.

## [2.0.3] - 2021-04-28

## [2.0.3-beta] - 2021-04-28

### Fixed

- Angular: events firing twice in `Pagination`, `Modal`, `Tabs`, `Tabs Bar` and `Banner` component

## [2.0.2] - 2021-04-21

## [2.0.2-beta.0] - 2021-04-20

### Fixed

- TypeScript build errors due to duplicate declarations in `types.d.ts`

## [2.0.1] - 2021-04-16

### Fixed

- Visual appearance of `Checkbox Wrapper` in iOS Safari
- A bug where `Text Field Wrapper` would throw an error when reattaching to DOM too quickly
- Visual bug in Firefox when zooming out `Text Field Wrapper`, `Checkbox Wrapper` and `Textarea Wrapper`
- Angular: streamline component styles in dark theme

### Changed

- Aligned focus states of `Checkbox Wrapper` and `Radio Button Wrapper` across browsers

## [2.0.0] - 2021-04-13

In keeping with [Semver](https://semver.org), Porsche Design System v2.0.0 was released due to changes in the API,
fundamental changes in loading behavior and others. With our new major version `v2.0.0` there are some important changes
that you should watch out for. To make the migration from `v1.5.x` to our current `v2.0.0` easier, we offer a few
guidelines.

## General changes / improvements:

### All components, icons, fonts, styles and marque of the Porsche Design System are loaded versioned and chunked from a central CDN

This way all web based digital Porsche products share and use the cached and versioned assets regardless of the JS
framework used to improve loading performance across the Porsche group. Only a tiny (1.4kb sized) Porsche Design System
loader script gets bundled into your application code. Everything else gets loaded versioned, cached and chunked from a
central CDN ([read more](https://designsystem.porsche.com/v3/must-know/performance/cdn)). However, this also means that
you will need an **Internet connection** to render the components in a browser (possibly relevant for development stage
or intranet applications).

### Enabling Micro Frontend Architecture

In case of a micro-frontend architecture, multiple instances and versions of the Porsche Design System can be combined
in a final application by configurable prefixing technique of the Porsche Design System components during runtime.
Please refer to our framework specific guidelines
[Vanilla JS](https://designsystem.porsche.com/v2/start-coding/vanilla-js),
[Angular](https://designsystem.porsche.com/v2/start-coding/angular) and
[React](https://designsystem.porsche.com/v2/start-coding/react).

### Prevent Flash of Unstyled Content (FOUC) and Flash of Unstyled Text (FOUT)

To prevent FOUC/FOUT, the Porsche Design System offers various partials as part of the
`@porsche-design-system/components-{js|angular|react}` package to ensure all necessary Porsche Design System fonts and
components are fully loaded. If you've used the `@porsche-design-system/partials` package previously, stop using it and
replace the integration with the partials provided by `@porsche-design-system/components-{js|angular|react}` package.
Have a look at our [FOUC/FOUT guidelines](https://designsystem.porsche.com/v3/must-know/performance/loading-behaviour).

```diff
- <%= require('@porsche-design-system/partials').getPorscheDesignSystemCoreStyles() %>
+ <%= require('@porsche-design-system/components-{js|angular|react}/partials').getInitialStyles() %>

- <%= require('@porsche-design-system/partials').getFontFaceCSS() %>
+ <%= require('@porsche-design-system/components-{js|angular|react}/partials').getFontFaceStylesheet() %>

- <link rel="preload" href="path/to/webfont/nameOfWebFontFile" as="font" type="font/woff2" crossorigin />
+ <%= require('@porsche-design-system/components-{js|angular|react}/partials').getFontLinks({ weights: ['regular', 'semi-bold'] }) %>
```

### Added support for China CDN

Our CDN is configured to forward requests to Chinese CDN automatically when necessary. So you're good to go without any
configuration or multiple region specific builds of your application. However, if you are aiming for the maximum
possible performance in China, you can configure which CDN the Porsche Design System must use. Please follow our
[CDN guidelines](https://designsystem.porsche.com/v3/must-know/performance/cdn) for more information.

### New/optimized components

- **Tabs**
- **Tabs Bar**
- **Banner**
- **Modal**
- Headline
- Select
- Pagination
- Button
- Button Pure
- Link
- Link Pure
- Spinner
- Checkbox
- Radio Button

### Improved TypeScript support for Angular and React

To ensure the best possible typing support, we have refactored our Angular and React wrappers which integrate the native
web components of the Porsche Design System.

### componentsReady() works reliable

Because the Porsche Design System components get loaded async at the time they are needed, it might be relevant within
your application or test automation to know when those have been initialized. Therefore, we provide in all three
`@porsche-design-system/components-{js|angular|react}')` packages a reliable helper function `componentsReady()`.
[Read more about it](https://designsystem.porsche.com/v3/developing/components-ready).

### Removed "blur on focus"

Now focus styling is only applied when you navigate through keyboard and ignored by mouse interaction for browsers
supporting `:focus-visible` otherwise it will fallback to `:focus` CSS implementation.

### Changed focus styling for a better compromise between accessibility and visual appearance

Color and outline of general focus styling has changed to `currentColor` for light/dark theme with an outline of 1px
width/offset. If you have custom components build with the usage of our `@porsche-design-system/utilities` package then
update it to the latest version.

### Improved geometry of Porsche Next font

For better alignment and readability we've changed the geometry of the Porsche Next font which results in a visual
change of font size and spacing.

### Dropped support for IE11 and EdgeHTML according to Porsche's official browser strategy 2021

If you still need to support these browsers, you have to stick to `v1.5.x`. We offer a Browser Notification package
`@porsche-design-system/browser-notification` to alert users that these browsers are no longer supported. It supports a
blocking layer (to be used with Porsche Design System `v2.x`), or a dismissible banner (to be used with Porsche Design
System `v1.x`). Please refer to our
[Browser compatibility guidelines](https://designsystem.porsche.com/v3/must-know/browser-compatibility).

### Changed default type of Button and Button Pure

To be in sync with native `<button>` behavior we've changed the default `type` of **Button** and **Button Pure**
component. Those components will render a button within their Shadow DOM as `<button type="submit">` ( previously
`<button type="button">`).

- `submit`: The button submits the form data to the server. This is the default if the attribute is not specified for
  buttons associated with a `<form>`, or if the attribute is an empty or invalid value.
- `button`: The button has no default behavior, and does nothing when pressed by default. It can have client-side
  scripts listen to the element's events, which are triggered when the events occur.

### Changed support for wrapped links around Link, Link Pure and Link Social component

Due to the support for setting links (`<a href="#">`) in our **Link**, **Link Pure** and **Link Social** components as
child, we've removed support for styling the anchor tag (`<a>`) when it surrounds the component. So we recommend
changing the position of the `<a>` tag from wrapping the component to a direct slot (child) of it.

```diff
- <a href="#"><p-link>Some label</p-link></a>
+ <p-link><a href="#">Some label</a></p-link>

- <a href="#"><p-link-pure>Some label</p-link-pure></a>
+ <p-link-pure><a href="#">Some label</a></p-link-pure>

- <a href="#"><p-link-social>Some label</p-link-social></a>
+ <p-link-social><a href="#">Some label</a></p-link-social>
```

### Automatic \* asterisk symbol to form field labels

We added an automatic generated _ asterisk symbol to form field labels which have the required attribute. This might
lead to a doubled _ symbol if you set one by yourself.

```diff
- <p-text-field-wrapper label="Some label *"><input type="text" name="some-name" required /></p-text-field-wrapper>
+ <p-text-field-wrapper label="Some label"><input type="text" name="some-name" required /></p-text-field-wrapper>

- <p-checkbox-wrapper label="Some label *"><input type="checkbox" name="some-name" required /></p-checkbox-wrapper>
+ <p-checkbox-wrapper label="Some label"><input type="checkbox" name="some-name" required /></p-checkbox-wrapper>

- <p-radio-button-wrapper label="Some label *"><input type="radio" name="some-name" required /></p-radio-button-wrapper>
+ <p-radio-button-wrapper label="Some label"><input type="radio" name="some-name" required /></p-radio-button-wrapper>

- <p-radio-button-wrapper label="Some label *"><input type="radio" name="some-name" required /></p-radio-button-wrapper>
+ <p-radio-button-wrapper label="Some label"><input type="radio" name="some-name" required /></p-radio-button-wrapper>

- <p-textarea-wrapper label="Some label *"><textarea name="some-name" required></textarea></p-textarea-wrapper>
+ <p-textarea-wrapper label="Some label"><textarea name="some-name" required></textarea></p-textarea-wrapper>

- <p-select-wrapper label="Some label *"><select name="some-name" required><option>A</option></select></p-select-wrapper>
+ <p-select-wrapper label="Some label"><select name="some-name" required><option>A</option></select></p-select-wrapper>
```

### Shadow DOM

`Flex`, `Flex Item`, `Grid` and `Grid Item` now use Shadow DOM, thus you are not able to overwrite styles defined by
these components any longer.

---

## Angular

### Integration of Angular components

In the past it was possible to provide a token called `PREVENT_WEB_COMPONENTS_REGISTRATION` which prevented the
registration of the Porsche Design System components and loading of polyfills. Due to the fact that we no longer provide
/ need poly filling, we have completely removed the token. For advanced usage please
[read further](https://designsystem.porsche.com/v2/start-coding/angular).

---

## React

### Integration of React components

In the past `@porsche-design-system/components-react` components have initialized the **Porsche Design System Loader**
automatically as soon as a component was imported. With `v2.x` you have to import the `PorscheDesignSystemProvider` once
in your `index.tsx` which then initializes the **Porsche Design System Loader**, e.g. like:

```diff
  // index.tsx

  import ReactDOM from 'react-dom';
  import { PorscheDesignSystemProvider } from '@porsche-design-system/components-react';
  import { App } from './App';

  ReactDOM.render(
    <React.StrictMode>
+     <PorscheDesignSystemProvider>
        <App />
+     </PorscheDesignSystemProvider>
    </React.StrictMode>,
    document.getElementById('root')
  );
```

For advanced usage please [read further](https://designsystem.porsche.com/v2/start-coding/react).

#### Jsdom Polyfill for React / Jest / jsdom test automation

We removed test mocks for React / Jest / jsdom as Shadow DOM is supported since jsdom v12.2.0. Instead, we provide a
Jsdom Polyfill (exclusivly for `@porsche-design-system/components-react` package) fixing missing implementation of jsdom
which the Porsche Design System relies on. **Note:** If your test includes Porsche Design System components, make sure
to wrap the component you want to test with a PorscheDesignSystemProvider in order to avoid exceptions. For more
information please [read further](https://designsystem.porsche.com/v2/start-coding/react).

---

## Vanilla JS

### Integration of Vanilla JS components

With `v1.x` of the Porsche Design System you've had to copy all needed JS files of
`@porsche-design-system/components-js` into your target directory and include the ES5 and ESM loader snippet. Now you
only need to copy one `index.js` file and initialize the Porsche Design System like in the example below:

```diff
  <!DOCTYPE html>
  <html lang="en">
    <head>
      <meta charset="utf-8">
      <meta name="viewport" content="width=device-width,initial-scale=1.0">
      <title>Porsche Design System</title>
-     <script nomodule src="PATH/TO/PACKAGE/@porsche-design-system/components-js/dist/porsche-design-system/porsche-design-system.js"></script>
-     <script type="module" src="PATH/TO/PACKAGE/@porsche-design-system/components-js/dist/porsche-design-system/porsche-design-system.esm.js"></script>
+     <script src="PATH/TO/PACKAGE/@porsche-design-system/components-js/index.js"></script>
    </head>
    <body>
+     <script type="text/javascript">
+       porscheDesignSystem.load();
+     </script>
      <p-headline variant="headline-1">Some text</p-headline>
    </body>
  </html>
```

For advanced usage please [read further](https://designsystem.porsche.com/v2/start-coding/vanilla-js).

---

## [2.0.0-rc.10] - 2021-04-12

### Changed

- `Tabs` and `Tabs Bar` now respect dynamic additions / removals of `p-tabs-item`, `a` and `button` elements. Make sure
  to update the `activeTabIndex` when mutating elements
- Improved performance of `Text`, `Button Pure` and `Link Pure` when `size` is not `inherit`

### Added

- `Grid` now has a `wrap` and `gutter` property
- Components (`Grid Item`, `Flex Item`, `Tabs Item` and `Text List Item`) that require a specific parent (`Grid`,
  `Flex`, `Tabs` and `Text List`) will now throw an error if used without that parent

### Fixed

- Visual appearance of `Checkbox Wrapper` and `Radio Button Wrapper` reflect the state of the wrapped `input` element

## [2.0.0-rc.9] - 2021-03-26

### Added

- `Button Group` component
- Fullscreen property for `Modal` on mobile

### Changed

- Spacings, heading and sizes of `Modal`

### Fixed

- Prevent duplicate loading of `porsche-design-system.v2.x.HASH.js` chunk when using `getComponentChunkLinks()` partial

## [2.0.0-rc.8] - 2021-03-17

### Added

- Support for full height `Content Wrapper` with flex
- `Tabs Bar` now supports `undefined` as `activeTabIndex`

### Changed

- `Tabs Bar` has a new default `activeTabIndex`, which is `undefined`
- `Tabs Bar` does not work by itself anymore. The `activeTabIndex` needs to be controlled from the outside
  ([read more](https://designsystem.porsche.com/v2/components/tabs-bar/examples))
- Background Color of `Select Wrapper` in `dark` theme to meet accessibility criteria

## [2.0.0-rc.7] - 2021-03-15

### Fixed

- Make shadowed `Flex` and `Grid` work in Firefox + Safari

## [2.0.0-rc.6] - 2021-03-11

### Changed

- Make `Grid` and `Grid Item` use Shadow DOM
- Make `Flex` and `Flex Item` use Shadow DOM

## [2.0.0-rc.5] - 2021-03-09

### Added

- Configurable background color of `Content Wrapper`
- `italic` font-style in `Text` is now overridden with `normal`

### Fixed

- Usage of `Select Wrapper` within custom elements
- A bug that caused `Spinner` to be displayed in a wrong size

## [2.0.0-rc.4] - 2021-03-01

### Changed

- Filter of `Select Wrapper` supports substring search

### Fixed

- Build error in SSR

## [2.0.0-rc.3] - 2021-02-17

### Added

- React: utility function `skipCheckForPorscheDesignSystemProviderDuringTests`
- React: tree shaking for component wrappers

### Fixed

- Angular: error in `Checkbox Wrapper`, `Radio Button Wrapper` and `Text Field Wrapper` when `input[type]` is bound

## [2.0.0-rc.2] - 2021-02-12

### Added

- Validate usage of `Checkbox Wrapper`, `Radio Button Wrapper`, `Select Wrapper`, `Text Field Wrapper` and
  `Textarea Wrapper`

## [2.0.0-rc.1] - 2021-02-04

### Added

- Partial function `getComponentChunkLinks()` to preload Porsche Design System Components

### Changed

- Added a space before asterisk (`*`) when `input`, `textarea` or `select` have `required` attribute within form wrapper
  components
- Renamed partial `getFontLinks()` option from `weight` to `weights`

### Fixed

- A bug in `Tabs Bar` where the nextButton was mistakenly rendered.
- A bug where `Icon` was not rendered when using `lazy` property.
- A bug in `Text Field Wrapper` with input type password where characters would overlap the icon.

## [2.0.0-rc.0] - 2021-01-29

### Added

- Link support for `Marque`
- Sizing options `'responsive' | 'small' | 'medium'` for `Marque`

### Changed

- Angular: added static `load()` function `PorscheDesignSystemModule` for custom prefix
- Hide up/down spin button when using **Text Field** with `type="number"` in Firefox

### Fixed

- Angular: typings
- React: correct handling of `ref` property
- Unhandled exception in `Select Wrapper` if `selected` and `disabled` attributes are set on the same option
- A bug in `Tabs Bar` where scrolling was broken when a tab was selected
- A bug in `Tabs Bar` where the `nextButton` was always rendered

## [2.0.0-alpha.13] - 2021-01-26

### Added

- Partial function `getFontLinks()` to prevent **Flash of Unstyled Text** (FOUT)

### Fixed

- React: correct handling of `className` property

## [2.0.0-alpha.12] - 2021-01-20

### Added

- Partial function `getInitialStyles()` to prevent **Flash of Unstyled Content** (FOUC)
- Partial function `getFontFaceStylesheet()` to prevent **Flash of Unstyled Text** (FOUT)

### Changed

- React: `PorscheDesignSystemProvider` needs to wrap application
- React: component props have to be camelCase
- React: `PorscheDesignSystemProvider` is needed while testing components

### Fixed

- React: typings
- React: support of objects for property values

#### Removed

- React: `getPrefixedComponents`, prefixing is handled by `PorscheDesignSystemProvider`

## [2.0.0-alpha.11] - 2021-01-08

### Changed

- Precision of relative line height
- Changed color of `neutral contrast low`

## [2.0.0-alpha.10] - 2020-12-14

### Added

- `native` property to `Select Wrapper` to force rendering of native Browser select dropdown
- Extended flexibility of `Headline`

### Changed

- Some styling improvements of `Select Wrapper`

### Fixed

- Jsdom Polyfill `fetch` error

## [2.0.0-alpha.9] - 2020-12-09

### Fixed

- Improved reliability of `componentsReady()`

### Changed

- Jsdom Polyfill `console.warn` behaviour

## [2.0.0-alpha.8] - 2020-12-03

### Fixed

- A bug where `Modal` did not remove `overflow=hidden` on document body.

## [2.0.0-alpha.7] - 2020-11-26

### Added

- Jsdom Polyfill

#### Removed

- Jsdom Mocks
- Global "blur on focus" script

### Changed

- Default dropdown direction of `SelectWrapper` from `down` to `auto`
- Made API of `Tabs` consistent with `Tabs Bar`
- Removed transition for focus styling
- Use `:focus-visible` as default and `:focus` as fallback for focusable elements

### Fixed

- The Selected element of `SelectWrapper` dropdown keeps now in sync with native selection if changed programmatically
- Invalid search results get cleared if `SelectWrapper` becomes focus state
- Some bugs in `TabsBar`
- Minification of dynamic slotted content styles
- An issue where `Pagination` throws console errors if disconnected from dom.

## [2.0.0-alpha.6] - 2020-10-28

### Changed

- default `type` of `Button` and `Button Pure` to `submit`

### Fixed

- Typings

## [2.0.0-alpha.5] - 2020-10-26

### Added

- `Modal` component

### Fixed

- Typing for `pageChange` event of `Pagination` component
- Typings

### Changed

- Focus styling

## [2.0.0-alpha.4] - 2020-10-14

### Added

- Custom filter to `Select Wrapper` component
- DropDown direction property to `Select Wrapper` component
- Display `*` after label when `input`, `textarea` or `select` have `required` attribute within form wrapper components
- `Tabs` component
- `Tabs Bar` component
- `Banner` component

#### Removed

- Default `position: relative;` style of `Link Pure` and `Button Pure`

### Fixed

- `Spinner` zooming bug on Safari

## [2.0.0-alpha.3] - 2020-09-11

### Added

- Support to load assets from China CDN directly via browser flag: `PORSCHE_DESIGN_SYSTEM_CDN = 'cn';`

#### Removed

- Support for `<a>` wrapped `Link` and `Link Pure`

## [2.0.0-alpha.2] - 2020-08-20

## [2.0.0-alpha.1] - 2020-08-17

### Changed

- Removed classnames dependency
- Stencil Core `taskQueue` from `congestionAsync` to `async` for more performant component rendering

### Fixed

- Focus input on label click of `Checkbox Wrapper` and `Radio Button Wrapper`

## [1.5.6] - 2020-10-15

## [1.5.6-rc.0] - 2020-10-13

### Fixed

- `Spinner` zooming bug on Safari

## [1.5.5] - 2020-09-11

## [1.5.5-rc.0] - 2020-09-07

### Changed

- Deprecated stencil lifecycle-method `componentDidUnload` to `disconnectedCallback` to fix "`selectObserver` is
  undefined" bug in `Select Wrapper` and `Pagination`

## [1.5.4] - 2020-08-25

## [1.5.4-rc.0] - 2020-08-17

### Changed

- Removed classnames dependency
- Stencil Core `taskQueue` from `congestionAsync` to `async` for more performant component rendering

### Fixed

- Focus input on label click of `Checkbox Wrapper` and `Radio Button Wrapper`
- Fix typings for `orientation` of `Divider` component

## [2.0.0-alpha.0] - 2020-08-06

### Added

- **Experimental:** Optional web component scoping mechanism during runtime to enable micro service architecture

### Changed

- Web components get lazy loaded from central CDN to improve caching strategy across Porsche's digital eco system

#### Removed

- Stop browser support for **IE11** and **EdgeHTML**

### Fixed

- Mix of `Optgroups` and `Options` on same level in `Select Wrapper` component
- Fix typings for `orientation` of `Divider` component

## [1.5.3] - 2020-08-10

## [1.5.3-rc.0] - 2020-08-10

### Fixed

- Mix of `Optgroups` and `Options` on same level in `Select Wrapper` component

## [1.5.2] - 2020-07-22

### Fixed

- Dispatch change event in `Select Wrapper`
- Stencil react-output-target SSR Bug

## [1.5.1] - 2020-07-20

### Fixed

- SVGO settings for icons
- Angular bug which causes `ngcc` to fail

## [1.5.0] - 2020-07-16

### Added

- Icons (active-cabin-ventilation, battery-full, bell, bookmark, car-battery, charging-active, charging-state, climate,
  climate-control, garage, horn, key, map, parking-brake, parking-light, preheating, send, shopping-bag, sidelights,
  user-manual, wrenches)

### Changed

- Icons (arrow-first, arrow-last, battery-empty, car, card, charging-station, question)

### Fixed

- Porsche Marque images

## [1.5.0-rc.2] - 2020-07-06

## [1.5.0-rc.1] - 2020-07-06

### Added

- **Notification Neutral** color to `color` property of `p-text` and `p-icon`

## [1.5.0-rc.0] - 2020-06-25

### Added

- `Fieldset Wrapper` component
- Improved SEO of `p-headline` and `p-text`: Added possibility to write semantic HTML tags (e.g. `<h1>-<h6>` or `<p>`,
  `<blockquote>`, etc.) directly as slotted content.
- Possibility to include anchor tags directly as slots of `Link`, `Link Pure` and `Link Social`
- `Text` new `weight` property `semibold`
- `Button Pure` label with subline pattern as slot
- `Link Pure` label with subline pattern as slot

### Changed

- `Select Wrapper` is now ready for the catwalk. It is dressed now with a custom drop down list box and gets naked by
  default on touch devices.

### Fixed

- Minor accessibility improvements of `icons` and `Text Field`
- Remove native number spinner buttons of `Text Field` with type text for Firefox
- An issue with `Button` and `Button Pure` and their `disabled` attribute

## [1.4.0] - 2020-05-14

## [1.4.0-rc.3] - 2020-05-08

### Added

- `Text List`

### Changed

- Improve caching strategy for fonts by content-based hash
- Improve caching strategy for marque by content-based hash
- Dimensions and sharpness of marque
- Props for `Content Wrapper`

## [1.4.0-rc.2] - 2020-05-06

### Added

- `Content Wrapper`
- Description property to `p-text-field-wrapper`, `p-textarea-wrapper` and `p-select-wrapper`
- `Link Social`

### Changed

- Improve accessibility of error and success states of form elements
- Aria-invalid attribute of form elements if they are in error state is now managed by component
- Rename icon name `configure` to `configurate` (prevents breaking change compared to stable v1.3.0)
- Improve `p-icon` loading behavior

### Fixed

- Display of wrong icons

#### Removed

- `safe-zone` property of `p-grid` (`Content Wrapper` should be used instead)

## [1.4.0-rc.1] - 2020-04-27

### Added

- Add `safe-zone` property to `p-grid` for outer grid margin, max-width and centering
- Submit button with search icon to `p-textfield-wrapper` type search

### Changed

- Background color of readonly state in components `p-textfield-wrapper` and `p-textarea-wrapper`
- Visual appearance of icons
- Improve caching strategy for icons by content-based hash
- Cursor of Radio, Checkbox and Select
- Fixed naming of Mock from `p-textfield-wrapper` to `p-text-field-wrapper`

### Fixed

- Icon loading mechanism

## [1.4.0-rc.0] - 2020-04-09

### Added

- SSR support

## [1.3.0] - 2020-04-08

### Added

- New headline size `headline-5` to `p-headline`
- Test Mocks

### Fixed

- Text styling of Select component on focus in IE11 and Chrome on Windows 10

## [1.3.0-rc.0] - 2020-04-03

### Fixed

- Improve form elements

## [1.2.0] - 2020-03-25

### Added

- `Divider`
- Hover state for form elements

### Fixed

- Support label text of form elements for Screen readers

## [1.1.2] - 2020-03-17

### Changed

- Notification colors

## [1.1.1] - 2020-03-13

### Changed

- Icon of `Checkbox` indeterminate state

## [1.1.0] - 2020-03-11

### Fixed

- Minor improvements

## [1.1.0-rc.0] - 2020-03-02

### Added

- `Select Wrapper`
- `Checkbox Wrapper`
- `Radio Button Wrapper`
- `Textarea Wrapper`

### Fixed

- `Text Field Wrapper` toggle password visibility

## [1.0.3] - 2020-02-13

### Fixed

- JS framework compatibility

## [1.1.0-0] - 2020-02-06

### Added

- `Text Field Wrapper`

### Changed

- Add proper cursor for disabled state for `Button` and `Button Pure`

## [1.0.2] - 2020-02-04

### Fixed

- Inheritable styling of slotted content

## [1.0.1] - 2020-01-30

### Added

- Clickable area of `Link Pure` and `Button Pure` is optionally configurable by defining padding on host element

## [1.0.0] - 2020-01-28

### Added

- Cursor pointer on hover for `Button` and `Button Pure`
- Line-height gets calculated based on Porsche type-scaling formula automatically for `Text`, `Link Pure` and
  `Button Pure`
- Test helper function `componentsReady()` which indicates when lazy loaded components fully have loaded

### Changed

- Update CDN asset paths
- Improve font-weight definitions
- Rename and optimize neutral colors for `Icon` and `Text`

## [1.0.0-rc.1] - 2019-12-13

### Added

- `Headline`
- `Text`
- `Marque`
- `Button`
- `Button Pure`
- `Spinner`
- `Icon`
- `Flex`
- `Grid`
- `Link`
- `Link Pure`
- `Pagination`
- "Blur on focus"<|MERGE_RESOLUTION|>--- conflicted
+++ resolved
@@ -14,25 +14,20 @@
 
 ## [Unreleased]
 
-<<<<<<< HEAD
-#### Added
-
-- `Input Text`: `counter` prop functions independently of `max-length`, allowing character count display even when no
-  limit is set ([#3901](https://github.com/porsche-design-system/porsche-design-system/pull/3901))
-=======
 ### Added
 
 - `Popover`: support for custom slotted button
   ([#3861](https://github.com/porsche-design-system/porsche-design-system/pull/3861))
 - `Icon`: `ai-spark` and `ai-spark-filled`
   ([#3916](https://github.com/porsche-design-system/porsche-design-system/pull/3916))
+- `Input Text`: `counter` prop functions independently of `max-length`, allowing character count display even when no
+  limit is set ([#3901](https://github.com/porsche-design-system/porsche-design-system/pull/3901))
 
 ### Changed
 
 - `Input Search`: `indicator` prop now defaults to `false`
   ([#3917](https://github.com/porsche-design-system/porsche-design-system/pull/3917))
 - Angular: updated peer dependency to `>=20.0.0 <21.0.0`
->>>>>>> bc7c0f11
 
 ## [3.29.0-rc.0] - 2025-06-27
 
