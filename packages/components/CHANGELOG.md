--- conflicted
+++ resolved
@@ -14,12 +14,11 @@
 
 ### [Unreleased]
 
-<<<<<<< HEAD
 #### Added
 
 - Basic support of `Grid` usage inside `Flyout` component
   ([#2756](https://github.com/porsche-design-system/porsche-design-system/pull/2756))
-=======
+
 ### [3.7.0-rc.1] - 2023-09-20
 
 #### Added
@@ -46,7 +45,6 @@
 
 - Usage of `getInitialStyles()` partial is required and validated with an exception
   ([#2749](https://github.com/porsche-design-system/porsche-design-system/pull/2749))
->>>>>>> 1256c193
 
 ### [3.7.0-rc.0] - 2023-09-05
 
