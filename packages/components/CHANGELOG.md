# Changelog

## Porsche Design System - Components
All notable changes to this project will be documented in this file.

The format is based on [Keep a Changelog](https://keepachangelog.com/en/1.0.0/),
and this project adheres to [Semantic Versioning](https://semver.org/spec/v2.0.0.html).

### [Unreleased]

<<<<<<< HEAD
#### Added
- `native` property to `Select Wrapper` to force rendering of native Browser select dropdown

#### Changed
- Some styling improvements of `Select Wrapper`
=======
### Fixed
- Improved reliability of `componentsReady()`
>>>>>>> 5f8cd053

### [2.0.0-alpha.8] - 2020-12-03

### Fixed
- A bug where `Modal` did not remove `overflow=hidden` on document body.

### [2.0.0-alpha.7] - 2020-11-26

#### Added
- Jsdom Polyfill

#### Removed
- Jsdom Mocks
- Global "blur on focus" script

#### Changed
- Default dropdown direction of `SelectWrapper` from `down` to `auto`
- Made API of `Tabs` consistent with `Tabs Bar`
- Removed transition for focus styling
- Use `:focus-visible` as default and `:focus` as fallback for focusable elements

#### Fixed
- The Selected element of `SelectWrapper` dropdown keeps now in sync with native selection if changed programmatically
- Invalid search results get cleared if `SelectWrapper` becomes focus state
- Some bugs in `TabsBar`
- Minification of dynamic slotted content styles
- An issue where `Pagination` throws console errors if disconnected from dom.

### [2.0.0-alpha.6] - 2020-10-28

#### Changed
- default `type` of `Button` and `Button Pure` to `submit`

#### Fixed
- Typings

### [2.0.0-alpha.5] - 2020-10-26

#### Added
- `Modal` component

#### Fixed
- Typing for `pageChange` event of `Pagination` component
- Typings

#### Changed
- Focus styling

### [2.0.0-alpha.4] - 2020-10-14

#### Added
- Custom filter to `Select Wrapper` component
- DropDown direction property to `Select Wrapper` component
- Display `*` after label when `input`, `textarea` or `select` have `required` attribute within form wrapper components
- `Tabs` component
- `Tabs Bar` component
- `Banner` component

#### Removed
- Default `position: relative;` style of `Link Pure` and `Button Pure` 

#### Fixed
- `Spinner` zooming bug on Safari

### [2.0.0-alpha.3] - 2020-09-11

#### Added
- Support to load assets from China CDN directly via browser flag: `PORSCHE_DESIGN_SYSTEM_CDN = 'cn';`

#### Removed
- Support for `<a>` wrapped `Link` and `Link Pure`

### [2.0.0-alpha.2] - 2020-08-20

### [2.0.0-alpha.1] - 2020-08-17

#### Changed
- Removed classnames dependency
- Stencil Core `taskQueue` from `congestionAsync` to `async` for more performant component rendering

#### Fixed
- Focus input on label click of `Checkbox Wrapper` and `Radio Button Wrapper`

### [1.5.6] - 2020-10-15

### [1.5.6-rc.0] - 2020-10-13

### Fixed
- `Spinner` zooming bug on Safari

### [1.5.5] - 2020-09-11

### [1.5.5-rc.0] - 2020-09-07

### Changed
- Deprecated stencil lifecycle-method `componentDidUnload` to `disconnectedCallback` to fix "`selectObserver` is undefined" bug in `Select Wrapper` and `Pagination`

### [1.5.4] - 2020-08-25

### [1.5.4-rc.0] - 2020-08-17

#### Changed
- Removed classnames dependency
- Stencil Core `taskQueue` from `congestionAsync` to `async` for more performant component rendering

#### Fixed
- Focus input on label click of `Checkbox Wrapper` and `Radio Button Wrapper`
- Fix typings for `orientation` of `Divider` component

### [2.0.0-alpha.0] - 2020-08-06

#### Added
- **Experimental:** Optional web component scoping mechanism during runtime to enable micro service architecture

#### Changed
- Web components get lazy loaded from central CDN to improve caching strategy across Porsche's digital eco system

#### Removed
- Stop browser support for **IE11** and **EdgeHTML**

#### Fixed
- Mix of `Optgroups` and `Options` on same level in `Select Wrapper` component
- Fix typings for `orientation` of `Divider` component

### [1.5.3] - 2020-08-10

### [1.5.3-rc.0] - 2020-08-10

#### Fixed
- Mix of `Optgroups` and `Options` on same level in `Select Wrapper` component

### [1.5.2] - 2020-07-22

#### Fixed
- Dispatch change event in `Select Wrapper`
- Stencil react-output-target SSR Bug

### [1.5.1] - 2020-07-20

#### Fixed
- SVGO settings for icons
- Angular bug which causes `ngcc` to fail

### [1.5.0] - 2020-07-16

#### Added
- Icons (active-cabin-ventilation, battery-full, bell, bookmark, car-battery, charging-active, charging-state, climate, climate-control, garage, horn, key, map, parking-brake, parking-light, preheating, send, shopping-bag, sidelights, user-manual, wrenches)

#### Changed
- Icons (arrow-first, arrow-last, battery-empty, car, card, charging-station, question)

#### Fixed
- Porsche Marque images

### [1.5.0-rc.2] - 2020-07-06

### [1.5.0-rc.1] - 2020-07-06

#### Added
- **Notification Neutral** color to `color` property of `p-text` and `p-icon`

### [1.5.0-rc.0] - 2020-06-25

#### Added
- `Fieldset Wrapper` component
- Improved SEO of `p-headline` and `p-text`: Added possibility to write semantic HTML tags (e.g. `<h1>-<h6>` or `<p>`, `<blockquote>`, etc.) directly as slotted content.
- Possibility to include anchor tags directly as slots of `Link`, `Link Pure` and `Link Social` 
- `Text` new `weight` property `semibold`
- `Button Pure` label with subline pattern as slot
- `Link Pure` label with subline pattern as slot

#### Changed
- `Select Wrapper` is now ready for the catwalk. It is dressed now with a custom drop down list box and gets naked by default on touch devices. 

#### Fixed
- Minor accessibility improvements of `icons` and `Text Field`
- Remove native number spinner buttons of `Text Field` with type text for Firefox
- An issue with `Button` and `Button Pure` and their `disabled` attribute

### [1.4.0] - 2020-05-14

### [1.4.0-rc.3] - 2020-05-08

#### Added
- `Text List`

#### Changed
- Improve caching strategy for fonts by content-based hash
- Improve caching strategy for marque by content-based hash
- Dimensions and sharpness of marque
- Props for `Content Wrapper`

### [1.4.0-rc.2] - 2020-05-06

#### Added
- `Content Wrapper`
- Description property to `p-text-field-wrapper`, `p-textarea-wrapper` and `p-select-wrapper`
- `Link Social`

#### Changed
- Improve accessibility of error and success states of form elements
- Aria-invalid attribute of form elements if they are in error state is now managed by component
- Rename icon name `configure` to `configurate` (prevents breaking change compared to stable v1.3.0)
- Improve `p-icon` loading behavior

#### Fixed
- Display of wrong icons

#### Removed
- `safe-zone` property of `p-grid` (`Content Wrapper` should be used instead)

### [1.4.0-rc.1] - 2020-04-27

#### Added
- Add `safe-zone` property to `p-grid` for outer grid margin, max-width and centering
- Submit button with search icon to `p-textfield-wrapper` type search
- Test-Projects React, Angular, Gatsby and NextJS

#### Changed
- Background color of readonly state in components `p-textfield-wrapper` and `p-textarea-wrapper`
- Visual appearance of icons
- Improve caching strategy for icons by content-based hash
- Cursor of Radio, Checkbox and Select
- Fixed naming of Mock from `p-textfield-wrapper` to `p-text-field-wrapper`

#### Fixed
- Icon loading mechanism

### [1.4.0-rc.0] - 2020-04-09

#### Added
- SSR support

### [1.3.0] - 2020-04-08

#### Added
- New headline size `headline-5` to `p-headline`
- Test Mocks

#### Fixed
- Text styling of Select component on focus in IE11 and Chrome on Windows 10

### [1.3.0-rc.0] - 2020-04-03

#### Fixed
- Improve form elements

### [1.2.0] - 2020-03-25

#### Added
- `Divider`
- Hover state for form elements

#### Fixed
- Support label text of form elements for Screen readers

### [1.1.2] - 2020-03-17

#### Changed
- Notification colors

### [1.1.1] - 2020-03-13

#### Changed
- Icon of `Checkbox` indeterminate state

### [1.1.0] - 2020-03-11

#### Fixed
- Minor improvements

### [1.1.0-rc.0] - 2020-03-02

#### Added
- `Select Wrapper`
- `Checkbox Wrapper`
- `Radio Button Wrapper`
- `Textarea Wrapper`

#### Fixed
- `Text Field Wrapper` toggle password visibility

### [1.0.3] - 2020-02-13

#### Fixed
- JS framework compatibility

### [1.1.0-0] - 2020-02-06

#### Added
- `Text Field Wrapper`

#### Changed
- Add proper cursor for disabled state for `Button` and `Button Pure`

### [1.0.2] - 2020-02-04

#### Fixed
- Inheritable styling of slotted content

### [1.0.1] - 2020-01-30

#### Added
- Clickable area of `Link Pure` and `Button Pure` is optionally configurable by defining padding on host element

### [1.0.0] - 2020-01-28

#### Added
- Cursor pointer on hover for `Button` and `Button Pure`
- Line-height gets calculated based on Porsche type-scaling formula automatically for `Text`, `Link Pure` and `Button Pure`
- Test helper function `componentsReady()` which indicates when lazy loaded components fully have loaded

#### Changed
- Update CDN asset paths
- Improve font-weight definitions
- Rename and optimize neutral colors for `Icon` and `Text`

### [1.0.0-rc.1] - 2019-12-13

#### Added
- `Headline`
- `Text`
- `Marque`
- `Button`
- `Button Pure`
- `Spinner`
- `Icon`
- `Flex`
- `Grid`
- `Link`
- `Link Pure`
- `Pagination`
- "Blur on focus"<|MERGE_RESOLUTION|>--- conflicted
+++ resolved
@@ -8,16 +8,14 @@
 
 ### [Unreleased]
 
-<<<<<<< HEAD
 #### Added
 - `native` property to `Select Wrapper` to force rendering of native Browser select dropdown
 
 #### Changed
 - Some styling improvements of `Select Wrapper`
-=======
+
 ### Fixed
 - Improved reliability of `componentsReady()`
->>>>>>> 5f8cd053
 
 ### [2.0.0-alpha.8] - 2020-12-03
 
