# Changelog

## Porsche Design System - Components
All notable changes to this project will be documented in this file.

The format is based on [Keep a Changelog](https://keepachangelog.com/en/1.0.0/),
and this project adheres to [Semantic Versioning](https://semver.org/spec/v2.0.0.html).

### [Unreleased]

<<<<<<< HEAD
### Added
- New `aria` property for `ARIA` attribute handling for: `Button`, `Button-Pure`, `Icon`, `Link`, `Link-Pure`, `Marque`, `Spinner`
=======
#### Added
- New `accessibility` property for `ARIA` attribute handling for: `Button`, `Button Pure`, `Icon`, `Link`, `Link Pure`, `Marque`, `Spinner`

### [2.6.1] - 2021-11-05

#### Fixed
- Prevent breaking entire Porsche Design System due to lacking support of `ResizeObserver`, however `Accordion` still requires it 

### [2.6.0] - 2021-11-04
>>>>>>> fea5a0b5

#### Added
- `unit` and `unitPosition` properties to `Text Field Wrapper`

### [2.6.0-beta.0] - 2021-10-29

#### Changed
- Use `Heiti SC` (pre-installed on iOS/macOS) and `SimHei` (pre-installed on Windows) as Chinese fallback font

#### Added
- `Marque` uses `webp` images for browsers that support it
- `Inline Notification`
- `Icon` now supports `success` for `name` property

#### Fixed
- Colors of `Banner` for dark theme
- Replaced CSS `inset` property with `top`, `left`, `right` and `bottom` for browser compatibility 
- Opening and closing transition of `Modal`

### [2.5.1-beta.0] - 2021-10-11

#### Fixed
- Possible exceptions when components get unmounted directly

### [2.5.0] - 2021-10-04

#### Added
- `SimHei` and `黑体` as fallback for all components' `font-family`

### [2.5.0-beta.1] - 2021-09-28

#### Changed
- React: improved render behavior of components

### [2.5.0-beta.0] - 2021-09-22

#### Added
- React: utility function `skipPorscheDesignSystemCDNRequestsDuringTests`

### [2.4.0] - 2021-09-21

### [2.4.0-beta.2] - 2021-09-21

#### Added
- `Link Social` and `Icon` now support `kakaotalk`, `naver`, `reddit` and `tiktok`
- JSS caching mechanism to improve style performance

#### Changed
- Alignment of `linkedin` icon
- Improved accessibility of `Select Wrapper`
- `Icon` loading behaviour to non-blocking, components using the `Icon` will no longer wait for it to load
- Validation messages of `Fieldset Wrapper` have now an additional icon representing the validation state

#### Fixed
- Box model of `Link Pure`
- Focus of `Link Pure` with slotted anchor and hidden label
- Focus cycling of `Modal` without focusable children
- Suppress CORS error

### [2.4.0-beta.1] - 2021-08-26

#### Added
- `active` property to `Button Pure`

### [2.4.0-beta.0] - 2021-08-26

#### Added
- `icon` property of `Button Pure` and `Link Pure` was extended by `none` value
- `alignLabel` and `stretch` property to `Button Pure` and `Link Pure`

#### Changed
- Improved `:focus-visible` and `:hover:focus-visible` colors for `Link Social` and `Link`
- Improved slotted `<a>` coloring in dark theme for `Link Social` and `Link`
- Validation messages of `Checkbox Wrapper`, `Radio Button Wrapper`, `Select Wrapper`, `Textarea Wrapper` and `Text Field Wrapper` have now an additional icon representing the validation state
- `Modal` backdrop behavior to close modal on mouse-down

#### Fixed
- Slotted `<a>` coloring in dark theme for `Text`, `Headline`, `Text List`, `Banner`, `Select Wrapper` and `Link Pure`
- Wrong background color of scrollable `Modal`'s backdrop in Safari

### [2.3.0] - 2021-07-28

### [2.3.0-beta.3] - 2021-07-28

#### Changed
- `Accordion` reduce paddings, vertically align carets to the first heading row, adjust border color and hover styles

#### Fixed
- `Text Field Wrapper` accessibility of type password and search

### [2.3.0-beta.2] - 2021-07-15

#### Added
- `Checkbox Wrapper`, `Radio Button Wrapper`, `Select Wrapper`, `Textarea Wrapper` and `Text Field Wrapper` now reflect changes of the `required` attribute on their child component
- `multiline` property to `Table Cell`
- Partial function `getLoaderScript()` to initialize Porsche Design System as early as possible

#### Fixed
- `Table Head Cell` uses semi bold instead of bold as font weight
- Transition of `Modal`

### [2.3.0-beta.1] - 2021-07-08

#### Added
- `Accordion`

#### Changed
- Removed initial delay of `Banner`

### [2.3.0-beta.0] - 2021-07-01

#### Added
- `Table`
- Angular: export types from package root
- Accessibility icon

#### Changed
- `Button`, `Button Pure` and `Switch` are now focusable while in `loading` state
- `Text` and `Headline` inherits white-space CSS property
- React: sync component props via property instead of attribute 

#### Fixed
- Angular: support `"strictTemplates": true` option in `tsconfig.json`
- Use correct icon for `arrow-last` and `arrow-first` in `Icon`, `Button` and `Link` components

### [2.2.1] - 2021-06-08

#### Changed
- Optimize vertical alignment of `Modal`

#### Fixed
- URL in inject global style warning

### [2.2.1-beta.1] - 2021-06-02

#### Fixed
- Margin of `Tabs Bar` within `Tabs` for Firefox and Safari
- SVG of `Icon` is not removed after prop change, e.g. on color change
- Fullscreen behavior of `Modal` on screens larger than 1760px

### [2.2.0] - 2021-05-19

#### Fixed
- `Text` inside `Button` now has the proper size on iOS Safari when changing to and from landscape mode
- `Banner` can now be re-opened after closing
- Closing one `Banner` will not close other `Banners` on the site

### [2.2.0-beta.2] - 2021-05-12

#### Fixed
- `Select Wrapper` value changes are now reflected correctly
- `Select Wrapper` dark theme background color if used with `filter` prop

### [2.2.0-beta.1] - 2021-05-05

#### Added
- Partial function `getIconLinks()` to preload Porsche Design System Icons

#### Fixed
- `Text Field Wrapper` spacing in Safari

### [2.2.0-beta.0] - 2021-05-05

#### Added
- Partial function `getMetaTagsAndIconLinks()` to simplify cross device fav and meta icons

### [2.1.0] - 2021-05-03

### [2.1.0-beta.0] - 2021-05-03

#### Added
- `Switch`

#### Changed
- `Text` automatically breaks words/strings into new line being too long to fit inside their container
- `Headline` automatically breaks words/strings into new line being too long to fit inside their container
- Extended `Fieldset Wrapper` with `labelSize`, `required`, `state` and `message` properties. If the `Fieldset Wrapper` is set to required 
  only the label of the **Fieldset Wrapper** gets an asterisk. It is removed from all wrapped child components, as long as they are Porsche Design System form elements.

### [2.0.3] - 2021-04-28

### [2.0.3-beta] - 2021-04-28

#### Fixed
- Angular: Events firing twice in `Pagination`, `Modal`, `Tabs`, `Tabs Bar` and `Banner` component

### [2.0.2] - 2021-04-21

### [2.0.2-beta.0] - 2021-04-20

#### Fixed
- TypeScript build errors due to duplicate declarations in `types.d.ts`

### [2.0.1] - 2021-04-16

#### Fixed
- Visual appearance of `Checkbox Wrapper` in iOS Safari
- A bug where `Text Field Wrapper` would throw an error when reattaching to DOM too quickly
- Visual bug in Firefox when zooming out `Text Field Wrapper`, `Checkbox Wrapper` and `Textarea Wrapper`
- Angular: Streamline component styles in dark theme 

#### Changed
- Aligned focus states of `Checkbox Wrapper` and `Radio Button Wrapper` across browsers

### [2.0.0] - 2021-04-13

In keeping with [Semver](https://semver.org/), Porsche Design System v2.0.0 was released due to changes in the API, fundamental changes in loading behavior and others.
With our new major version `v2.0.0` there are some important changes that you should watch out for.
To make the migration from `v1.5.x` to our current `v2.0.0` easier, we offer a few guidelines.

## General changes / improvements:

#### All components, icons, fonts, styles and marque of the Porsche Design System are loaded versioned and chunked from a central CDN
This way all web based digital Porsche products share and use the cached and versioned assets regardless of the JS framework used to improve loading performance across the Porsche group.
Only a tiny (1.4kb sized) Porsche Design System loader script gets bundled into your application code.
Everything else gets loaded versioned, cached and chunked from a central CDN ([read more](https://designsystem.porsche.com/latest/performance/cdn)).
However, this also means that you will need an **Internet connection** to render the components in a browser (possibly relevant for development stage or intranet applications).

#### Enabling Micro Frontend Architecture
In case of a micro-frontend architecture, multiple instances and versions of the Porsche Design System can be combined in a final application by configurable prefixing technique of the Porsche Design System components during runtime.
Please refer to our framework specific guidelines [Vanilla JS](https://designsystem.porsche.com/latest/start-coding/vanilla-js), [Angular](https://designsystem.porsche.com/latest/start-coding/angular) and [React](https://designsystem.porsche.com/latest/start-coding/react).

#### Prevent Flash of Unstyled Content (FOUC) and Flash of Unstyled Text (FOUT)
To prevent FOUC/FOUT, the Porsche Design System offers various partials as part of the `@porsche-design-system/components-{js|angular|react}` package to ensure all necessary Porsche Design System fonts and components are fully loaded.
If you've used the `@porsche-design-system/partials` package previously, stop using it and replace the integration with the partials provided by `@porsche-design-system/components-{js|angular|react}` package.
Have a look at our [FOUC/FOUT guidelines](https://designsystem.porsche.com/latest/performance/loading-behaviour).

```diff
- <%= require('@porsche-design-system/partials').getPorscheDesignSystemCoreStyles() %>
+ <%= require('@porsche-design-system/components-{js|angular|react}/partials').getInitialStyles() %>

- <%= require('@porsche-design-system/partials').getFontFaceCSS() %>
+ <%= require('@porsche-design-system/components-{js|angular|react}/partials').getFontFaceStylesheet() %>

- <link rel="preload" href="path/to/webfont/nameOfWebFontFile" as="font" type="font/woff2" crossorigin />
+ <%= require('@porsche-design-system/components-{js|angular|react}/partials').getFontLinks({ weights: ['regular', 'semi-bold'] }) %>
```

#### Added support for China CDN
Our CDN is configured to forward requests to Chinese CDN automatically when necessary.
So you're good to go without any configuration or multiple region specific builds of your application.
However, if you are aiming for the maximum possible performance in China, you can configure which CDN the Porsche Design System must use.
Please follow our [CDN guidelines](https://designsystem.porsche.com/latest/performance/cdn) for more information.

#### New/optimized components
- **Tabs**
- **Tabs Bar**
- **Banner**
- **Modal**
- Headline
- Select
- Pagination
- Button
- Button Pure
- Link
- Link Pure
- Spinner
- Checkbox
- Radio Button

#### Improved TypeScript support for Angular and React
To ensure the best possible typing support, we have refactored our Angular and React wrappers which integrate the native web components of the Porsche Design System.

#### componentsReady() works reliable
Because the Porsche Design System components get loaded async at the time they are needed, it might be relevant within your application or test automation to know when those have been initialized.
Therefore, we provide in all three `@porsche-design-system/components-{js|angular|react}')` packages a reliable helper function `componentsReady()`.
[Read more about it](https://designsystem.porsche.com/latest/helpers/components-ready).

#### Removed "blur on focus"
Now focus styling is only applied when you navigate through keyboard and ignored by mouse interaction for browsers supporting `:focus-visible` otherwise it will fallback to `:focus` CSS implementation.

#### Changed focus styling for a better compromise between accessibility and visual appearance
Color and outline of general focus styling has changed to `currentColor` for light/dark theme with an outline of 1px width/offset.
If you have custom components build with the usage of our `@porsche-design-system/utilities` package then update it to the latest version (we also provide a focus [SCSS mixin](https://designsystem.porsche.com/latest/utilities/scss/functions) and [JS function](https://designsystem.porsche.com/latest/utilities/js/functions)).

#### Improved geometry of Porsche Next font
For better alignment and readability we've changed the geometry of the Porsche Next font which results in a visual change of font size and spacing.

#### Dropped support for IE11 and EdgeHTML according to Porsche's official browser strategy 2021
If you still need to support these browsers, you have to stick to `v1.5.x`.
We offer a Browser Notification package `@porsche-design-system/browser-notification` to alert users that these browsers are no longer supported.
It supports a blocking layer (to be used with Porsche Design System `v2.x`), or a dismissible banner (to be used with Porsche Design System `v1.x`).
Please refer to our [Browser compatibility guidelines](https://designsystem.porsche.com/latest/help/browser-compatibility).

#### Changed default type of Button and Button Pure
To be in sync with native `<button>` behavior we've changed the default `type` of **Button** and **Button Pure** component.
Those components will render a button within their Shadow DOM as `<button type="submit">` (previously `<button type="button">`).

- `submit`: The button submits the form data to the server. This is the default if the attribute is not specified for buttons associated with a `<form>`, or if the attribute is an empty or invalid value.
- `button`: The button has no default behavior, and does nothing when pressed by default. It can have client-side scripts listen to the element's events, which are triggered when the events occur.

#### Changed support for wrapped links around Link, Link Pure and Link Social component
Due to the support for setting links (`<a href="#">`) in our **Link**, **Link Pure** and **Link Social** components as child, we've removed support for styling the anchor tag (`<a>`) when it surrounds the component.
So we recommend changing the position of the `<a>` tag from wrapping the component to a direct slot (child) of it.

```diff
- <a href="#"><p-link>Some label</p-link></a>
+ <p-link><a href="#">Some label</a></p-link>

- <a href="#"><p-link-pure>Some label</p-link-pure></a>
+ <p-link-pure><a href="#">Some label</a></p-link-pure>

- <a href="#"><p-link-social>Some label</p-link-social></a>
+ <p-link-social><a href="#">Some label</a></p-link-social>
```

#### Automatic * asterisk symbol to form field labels
We added an automatic generated * asterisk symbol to form field labels which have the required attribute.
This might lead to a doubled * symbol if you set one by yourself.

```diff
- <p-text-field-wrapper label="Some label *"><input type="text" name="some-name" required /></p-text-field-wrapper>
+ <p-text-field-wrapper label="Some label"><input type="text" name="some-name" required /></p-text-field-wrapper>

- <p-checkbox-wrapper label="Some label *"><input type="checkbox" name="some-name" required /></p-checkbox-wrapper>
+ <p-checkbox-wrapper label="Some label"><input type="checkbox" name="some-name" required /></p-checkbox-wrapper>

- <p-radio-button-wrapper label="Some label *"><input type="radio" name="some-name" required /></p-radio-button-wrapper>
+ <p-radio-button-wrapper label="Some label"><input type="radio" name="some-name" required /></p-radio-button-wrapper>

- <p-radio-button-wrapper label="Some label *"><input type="radio" name="some-name" required /></p-radio-button-wrapper>
+ <p-radio-button-wrapper label="Some label"><input type="radio" name="some-name" required /></p-radio-button-wrapper>

- <p-textarea-wrapper label="Some label *"><textarea name="some-name" required></textarea></p-textarea-wrapper>
+ <p-textarea-wrapper label="Some label"><textarea name="some-name" required></textarea></p-textarea-wrapper>

- <p-select-wrapper label="Some label *"><select name="some-name" required><option>A</option></select></p-select-wrapper>
+ <p-select-wrapper label="Some label"><select name="some-name" required><option>A</option></select></p-select-wrapper>
```

#### Shadow DOM
`Flex`, `Flex Item`, `Grid` and `Grid Item` now use Shadow DOM, thus you are not able to overwrite styles defined by these components any longer.

---

## Angular

#### Integration of Angular components
In the past it was possible to provide a token called `PREVENT_WEB_COMPONENTS_REGISTRATION` which prevented the registration of the Porsche Design System components and loading of polyfills.
Due to the fact that we no longer provide / need poly filling, we have completely removed the token.
For advanced usage please [read further](https://designsystem.porsche.com/latest/start-coding/angular).

---

## React

#### Integration of React components
In the past `@porsche-design-system/components-react` components have initialized the **Porsche Design System Loader** automatically as soon as a component was imported.
With `v2.x` you have to import the `PorscheDesignSystemProvider` once in your `index.tsx` which then initializes the **Porsche Design System Loader**, e.g. like:
```diff
  // index.tsx
    
  import ReactDOM from 'react-dom';
  import { PorscheDesignSystemProvider } from '@porsche-design-system/components-react';
  import { App } from './App';
    
  ReactDOM.render(
    <React.StrictMode>
+     <PorscheDesignSystemProvider>
        <App />
+     </PorscheDesignSystemProvider>
    </React.StrictMode>,
    document.getElementById('root')
  );
```
For advanced usage please [read further](https://designsystem.porsche.com/latest/start-coding/react).


#### Jsdom Polyfill for React / Jest / jsdom test automation
We removed test mocks for React / Jest / jsdom as Shadow DOM is supported since jsdom v12.2.0.
Instead, we provide a Jsdom Polyfill (exclusivly for `@porsche-design-system/components-react` package) fixing missing implementation of jsdom which the Porsche Design System relies on.
**Note:** If your test includes Porsche Design System components, make sure to wrap the component you want to test with a PorscheDesignSystemProvider in order to avoid exceptions.
For more information please [read further](https://designsystem.porsche.com/latest/start-coding/react).

---

## Vanilla JS

#### Integration of Vanilla JS components
With `v1.x` of the Porsche Design System you've had to copy all needed JS files of `@porsche-design-system/components-js` into your target directory and include the ES5 and ESM loader snippet.
Now you only need to copy one `index.js` file and initialize the Porsche Design System like in the example below:

```diff
  <!DOCTYPE html>
  <html lang="en">
    <head>
      <meta charset="utf-8">
      <meta name="viewport" content="width=device-width,initial-scale=1.0">
      <title>Porsche Design System</title>
-     <script nomodule src="PATH/TO/PACKAGE/@porsche-design-system/components-js/dist/porsche-design-system/porsche-design-system.js"></script>
-     <script type="module" src="PATH/TO/PACKAGE/@porsche-design-system/components-js/dist/porsche-design-system/porsche-design-system.esm.js"></script>
+     <script src="PATH/TO/PACKAGE/@porsche-design-system/components-js/index.js"></script>
    </head>
    <body>
+     <script type="text/javascript">
+       porscheDesignSystem.load();
+     </script>
      <p-headline variant="headline-1">Some text</p-headline>
    </body>
  </html>
```
For advanced usage please [read further](https://designsystem.porsche.com/latest/start-coding/vanilla-js).

---

### [2.0.0-rc.10] - 2021-04-12

#### Changed
- `Tabs` and `Tabs Bar` now respect dynamic additions / removals of `p-tabs-item`, `a` and `button` elements. Make sure to update the `activeTabIndex` when mutating elements
- Improved performance of `Text`, `Button Pure` and `Link Pure` when `size` is not `inherit`

#### Added
- `Grid` now has a `wrap` and `gutter` property
- Components (`Grid Item`, `Flex Item`, `Tabs Item` and `Text List Item`) that require a specific parent (`Grid`, `Flex`, `Tabs` and `Text List`) will now throw an error if used without that parent

#### Fixed
- Visual appearance of `Checkbox Wrapper` and `Radio Button Wrapper` reflect the state of the wrapped `input` element

### [2.0.0-rc.9] - 2021-03-26

#### Added
- `Button Group` component
- Fullscreen property for `Modal` on mobile

#### Changed
- Spacings, heading and sizes of `Modal`

#### Fixed
- Prevent duplicate loading of `porsche-design-system.v2.x.HASH.js` chunk when using `getComponentChunkLinks()` partial

### [2.0.0-rc.8] - 2021-03-17

#### Added
- Support for full height `Content Wrapper` with flex 
- `Tabs Bar` now supports `undefined` as `activeTabIndex`

#### Changed
- `Tabs Bar` has a new default `activeTabIndex`, which is `undefined`
- `Tabs Bar` does not work by itself anymore. The `activeTabIndex` needs to be controlled from the outside ([read more](https://designsystem.porsche.com/latest/components/tabs-bar/examples))
- Background Color of `Select Wrapper` in `dark` theme to meet accessibility criteria

### [2.0.0-rc.7] - 2021-03-15

#### Fixed
- Make shadowed `Flex` and `Grid` work in Firefox + Safari

### [2.0.0-rc.6] - 2021-03-11

#### Changed
- Make `Grid` and `Grid Item` use Shadow DOM
- Make `Flex` and `Flex Item` use Shadow DOM

### [2.0.0-rc.5] - 2021-03-09

#### Added
- Configurable background color of `Content Wrapper`
- `italic` font-style in `Text` is now overridden with `normal`

#### Fixed
- Usage of `Select Wrapper` within custom elements
- A bug that caused `Spinner` to be displayed in a wrong size

### [2.0.0-rc.4] - 2021-03-01

#### Changed
- Filter of `Select Wrapper` supports substring search

#### Fixed
- Build error in SSR

### [2.0.0-rc.3] - 2021-02-17

#### Added
- React: utility function `skipCheckForPorscheDesignSystemProviderDuringTests`
- React: tree shaking for component wrappers

#### Fixed
- Angular: error in `Checkbox Wrapper`, `Radio Button Wrapper` and `Text Field Wrapper` when `input[type]` is bound

### [2.0.0-rc.2] - 2021-02-12

#### Added
- Validate usage of `Checkbox Wrapper`, `Radio Button Wrapper`, `Select Wrapper`, `Text Field Wrapper` and `Textarea Wrapper`

### [2.0.0-rc.1] - 2021-02-04

#### Added
- Partial function `getComponentChunkLinks()` to preload Porsche Design System Components

#### Changed
- Added a space before asterisk (`*`) when `input`, `textarea` or `select` have `required` attribute within form wrapper components
- Renamed partial `getFontLinks()` option from `weight` to `weights`

#### Fixed
- A bug in `Tabs Bar` where the nextButton was mistakenly rendered.
- A bug where `Icon` was not rendered when using `lazy` property.
- A bug in `Text Field Wrapper` with input type password where characters would overlap the icon.

### [2.0.0-rc.0] - 2021-01-29

#### Added
- Link support for `Marque`
- Sizing options `'responsive' | 'small' | 'medium'` for `Marque`

#### Changed
- Angular: added static `load()` function `PorscheDesignSystemModule` for custom prefix
- Hide up/down spin button when using **Text Field** with `type="number"` in Firefox

#### Fixed
- Angular: typings 
- React: correct handling of `ref` property
- Unhandled exception in `Select Wrapper` if `selected` and `disabled` attributes are set on the same option
- A bug in `Tabs Bar` where scrolling was broken when a tab was selected
- A bug in `Tabs Bar` where the `nextButton` was always rendered

### [2.0.0-alpha.13] - 2021-01-26

#### Added
- Partial function `getFontLinks()` to prevent **Flash of Unstyled Text** (FOUT)

#### Fixed
- React: correct handling of `className` property

### [2.0.0-alpha.12] - 2021-01-20

#### Added
- Partial function `getInitialStyles()` to prevent **Flash of Unstyled Content** (FOUC)
- Partial function `getFontFaceStylesheet()` to prevent **Flash of Unstyled Text** (FOUT)

#### Changed
- React: `PorscheDesignSystemProvider` needs to wrap application
- React: component props have to be camelCase
- React: `PorscheDesignSystemProvider` is needed while testing components

#### Fixed
- React: typings
- React: support of objects for property values

#### Removed
- React: `getPrefixedComponents`, prefixing is handled by `PorscheDesignSystemProvider`

### [2.0.0-alpha.11] - 2021-01-08

#### Changed
- Precision of relative line height
- Changed color of `neutral contrast low`

### [2.0.0-alpha.10] - 2020-12-14

#### Added
- `native` property to `Select Wrapper` to force rendering of native Browser select dropdown
- Extended flexibility of `Headline`

#### Changed
- Some styling improvements of `Select Wrapper`

#### Fixed
- Jsdom Polyfill `fetch` error

### [2.0.0-alpha.9] - 2020-12-09

### Fixed
- Improved reliability of `componentsReady()`

#### Changed
- Jsdom Polyfill `console.warn` behaviour

### [2.0.0-alpha.8] - 2020-12-03

### Fixed
- A bug where `Modal` did not remove `overflow=hidden` on document body.

### [2.0.0-alpha.7] - 2020-11-26

#### Added
- Jsdom Polyfill

#### Removed
- Jsdom Mocks
- Global "blur on focus" script

#### Changed
- Default dropdown direction of `SelectWrapper` from `down` to `auto`
- Made API of `Tabs` consistent with `Tabs Bar`
- Removed transition for focus styling
- Use `:focus-visible` as default and `:focus` as fallback for focusable elements

#### Fixed
- The Selected element of `SelectWrapper` dropdown keeps now in sync with native selection if changed programmatically
- Invalid search results get cleared if `SelectWrapper` becomes focus state
- Some bugs in `TabsBar`
- Minification of dynamic slotted content styles
- An issue where `Pagination` throws console errors if disconnected from dom.

### [2.0.0-alpha.6] - 2020-10-28

#### Changed
- default `type` of `Button` and `Button Pure` to `submit`

#### Fixed
- Typings

### [2.0.0-alpha.5] - 2020-10-26

#### Added
- `Modal` component

#### Fixed
- Typing for `pageChange` event of `Pagination` component
- Typings

#### Changed
- Focus styling

### [2.0.0-alpha.4] - 2020-10-14

#### Added
- Custom filter to `Select Wrapper` component
- DropDown direction property to `Select Wrapper` component
- Display `*` after label when `input`, `textarea` or `select` have `required` attribute within form wrapper components
- `Tabs` component
- `Tabs Bar` component
- `Banner` component

#### Removed
- Default `position: relative;` style of `Link Pure` and `Button Pure` 

#### Fixed
- `Spinner` zooming bug on Safari

### [2.0.0-alpha.3] - 2020-09-11

#### Added
- Support to load assets from China CDN directly via browser flag: `PORSCHE_DESIGN_SYSTEM_CDN = 'cn';`

#### Removed
- Support for `<a>` wrapped `Link` and `Link Pure`

### [2.0.0-alpha.2] - 2020-08-20

### [2.0.0-alpha.1] - 2020-08-17

#### Changed
- Removed classnames dependency
- Stencil Core `taskQueue` from `congestionAsync` to `async` for more performant component rendering

#### Fixed
- Focus input on label click of `Checkbox Wrapper` and `Radio Button Wrapper`

### [1.5.6] - 2020-10-15

### [1.5.6-rc.0] - 2020-10-13

### Fixed
- `Spinner` zooming bug on Safari

### [1.5.5] - 2020-09-11

### [1.5.5-rc.0] - 2020-09-07

### Changed
- Deprecated stencil lifecycle-method `componentDidUnload` to `disconnectedCallback` to fix "`selectObserver` is undefined" bug in `Select Wrapper` and `Pagination`

### [1.5.4] - 2020-08-25

### [1.5.4-rc.0] - 2020-08-17

#### Changed
- Removed classnames dependency
- Stencil Core `taskQueue` from `congestionAsync` to `async` for more performant component rendering

#### Fixed
- Focus input on label click of `Checkbox Wrapper` and `Radio Button Wrapper`
- Fix typings for `orientation` of `Divider` component

### [2.0.0-alpha.0] - 2020-08-06

#### Added
- **Experimental:** Optional web component scoping mechanism during runtime to enable micro service architecture

#### Changed
- Web components get lazy loaded from central CDN to improve caching strategy across Porsche's digital eco system

#### Removed
- Stop browser support for **IE11** and **EdgeHTML**

#### Fixed
- Mix of `Optgroups` and `Options` on same level in `Select Wrapper` component
- Fix typings for `orientation` of `Divider` component

### [1.5.3] - 2020-08-10

### [1.5.3-rc.0] - 2020-08-10

#### Fixed
- Mix of `Optgroups` and `Options` on same level in `Select Wrapper` component

### [1.5.2] - 2020-07-22

#### Fixed
- Dispatch change event in `Select Wrapper`
- Stencil react-output-target SSR Bug

### [1.5.1] - 2020-07-20

#### Fixed
- SVGO settings for icons
- Angular bug which causes `ngcc` to fail

### [1.5.0] - 2020-07-16

#### Added
- Icons (active-cabin-ventilation, battery-full, bell, bookmark, car-battery, charging-active, charging-state, climate, climate-control, garage, horn, key, map, parking-brake, parking-light, preheating, send, shopping-bag, sidelights, user-manual, wrenches)

#### Changed
- Icons (arrow-first, arrow-last, battery-empty, car, card, charging-station, question)

#### Fixed
- Porsche Marque images

### [1.5.0-rc.2] - 2020-07-06

### [1.5.0-rc.1] - 2020-07-06

#### Added
- **Notification Neutral** color to `color` property of `p-text` and `p-icon`

### [1.5.0-rc.0] - 2020-06-25

#### Added
- `Fieldset Wrapper` component
- Improved SEO of `p-headline` and `p-text`: Added possibility to write semantic HTML tags (e.g. `<h1>-<h6>` or `<p>`, `<blockquote>`, etc.) directly as slotted content.
- Possibility to include anchor tags directly as slots of `Link`, `Link Pure` and `Link Social` 
- `Text` new `weight` property `semibold`
- `Button Pure` label with subline pattern as slot
- `Link Pure` label with subline pattern as slot

#### Changed
- `Select Wrapper` is now ready for the catwalk. It is dressed now with a custom drop down list box and gets naked by default on touch devices. 

#### Fixed
- Minor accessibility improvements of `icons` and `Text Field`
- Remove native number spinner buttons of `Text Field` with type text for Firefox
- An issue with `Button` and `Button Pure` and their `disabled` attribute

### [1.4.0] - 2020-05-14

### [1.4.0-rc.3] - 2020-05-08

#### Added
- `Text List`

#### Changed
- Improve caching strategy for fonts by content-based hash
- Improve caching strategy for marque by content-based hash
- Dimensions and sharpness of marque
- Props for `Content Wrapper`

### [1.4.0-rc.2] - 2020-05-06

#### Added
- `Content Wrapper`
- Description property to `p-text-field-wrapper`, `p-textarea-wrapper` and `p-select-wrapper`
- `Link Social`

#### Changed
- Improve accessibility of error and success states of form elements
- Aria-invalid attribute of form elements if they are in error state is now managed by component
- Rename icon name `configure` to `configurate` (prevents breaking change compared to stable v1.3.0)
- Improve `p-icon` loading behavior

#### Fixed
- Display of wrong icons

#### Removed
- `safe-zone` property of `p-grid` (`Content Wrapper` should be used instead)

### [1.4.0-rc.1] - 2020-04-27

#### Added
- Add `safe-zone` property to `p-grid` for outer grid margin, max-width and centering
- Submit button with search icon to `p-textfield-wrapper` type search
- Test-Projects React, Angular, Gatsby and NextJS

#### Changed
- Background color of readonly state in components `p-textfield-wrapper` and `p-textarea-wrapper`
- Visual appearance of icons
- Improve caching strategy for icons by content-based hash
- Cursor of Radio, Checkbox and Select
- Fixed naming of Mock from `p-textfield-wrapper` to `p-text-field-wrapper`

#### Fixed
- Icon loading mechanism

### [1.4.0-rc.0] - 2020-04-09

#### Added
- SSR support

### [1.3.0] - 2020-04-08

#### Added
- New headline size `headline-5` to `p-headline`
- Test Mocks

#### Fixed
- Text styling of Select component on focus in IE11 and Chrome on Windows 10

### [1.3.0-rc.0] - 2020-04-03

#### Fixed
- Improve form elements

### [1.2.0] - 2020-03-25

#### Added
- `Divider`
- Hover state for form elements

#### Fixed
- Support label text of form elements for Screen readers

### [1.1.2] - 2020-03-17

#### Changed
- Notification colors

### [1.1.1] - 2020-03-13

#### Changed
- Icon of `Checkbox` indeterminate state

### [1.1.0] - 2020-03-11

#### Fixed
- Minor improvements

### [1.1.0-rc.0] - 2020-03-02

#### Added
- `Select Wrapper`
- `Checkbox Wrapper`
- `Radio Button Wrapper`
- `Textarea Wrapper`

#### Fixed
- `Text Field Wrapper` toggle password visibility

### [1.0.3] - 2020-02-13

#### Fixed
- JS framework compatibility

### [1.1.0-0] - 2020-02-06

#### Added
- `Text Field Wrapper`

#### Changed
- Add proper cursor for disabled state for `Button` and `Button Pure`

### [1.0.2] - 2020-02-04

#### Fixed
- Inheritable styling of slotted content

### [1.0.1] - 2020-01-30

#### Added
- Clickable area of `Link Pure` and `Button Pure` is optionally configurable by defining padding on host element

### [1.0.0] - 2020-01-28

#### Added
- Cursor pointer on hover for `Button` and `Button Pure`
- Line-height gets calculated based on Porsche type-scaling formula automatically for `Text`, `Link Pure` and `Button Pure`
- Test helper function `componentsReady()` which indicates when lazy loaded components fully have loaded

#### Changed
- Update CDN asset paths
- Improve font-weight definitions
- Rename and optimize neutral colors for `Icon` and `Text`

### [1.0.0-rc.1] - 2019-12-13

#### Added
- `Headline`
- `Text`
- `Marque`
- `Button`
- `Button Pure`
- `Spinner`
- `Icon`
- `Flex`
- `Grid`
- `Link`
- `Link Pure`
- `Pagination`
- "Blur on focus"<|MERGE_RESOLUTION|>--- conflicted
+++ resolved
@@ -8,12 +8,8 @@
 
 ### [Unreleased]
 
-<<<<<<< HEAD
 ### Added
-- New `aria` property for `ARIA` attribute handling for: `Button`, `Button-Pure`, `Icon`, `Link`, `Link-Pure`, `Marque`, `Spinner`
-=======
-#### Added
-- New `accessibility` property for `ARIA` attribute handling for: `Button`, `Button Pure`, `Icon`, `Link`, `Link Pure`, `Marque`, `Spinner`
+- New `aria` property for `ARIA` attribute handling for: `Button`, `Button Pure`, `Icon`, `Link`, `Link Pure`, `Marque`, `Spinner`
 
 ### [2.6.1] - 2021-11-05
 
@@ -21,7 +17,6 @@
 - Prevent breaking entire Porsche Design System due to lacking support of `ResizeObserver`, however `Accordion` still requires it 
 
 ### [2.6.0] - 2021-11-04
->>>>>>> fea5a0b5
 
 #### Added
 - `unit` and `unitPosition` properties to `Text Field Wrapper`
