# Changelog

## Porsche Design System

All notable changes to this project will be documented in this file and published as following npm packages:

- `@porsche-design-system/components-js`
- `@porsche-design-system/components-angular`
- `@porsche-design-system/components-react`
- `@porsche-design-system/components-vue`

The format is based on [Keep a Changelog](https://keepachangelog.com/en/1.0.0), and this project adheres to
[Semantic Versioning](https://semver.org/spec/v2.0.0.html).

### [Unreleased]

### [3.27.0-rc.0] - 2025-02-13

#### Added

- `@font-face` supports Thai language
  ([#3750](https://github.com/porsche-design-system/porsche-design-system/pull/3750))
- Partials: `getFontLinks` supports preloading `thai` subset
  ([#3750](https://github.com/porsche-design-system/porsche-design-system/pull/3750))

#### Changed

- `Popover`: gets rendered on `#top-layer` which enables it to be shown correctly even when used e.g. within a scroll
<<<<<<< HEAD
  container.
- **Breaking Change** `AG Grid`: Updated from v32 to v33, which introduced a new Theming API. AG Grid migrated from a
  CSS-based theming approach to a JavaScript object-based theming system. As a result, our custom theme also had to be
  adjusted accordingly. ([#3740](https://github.com/porsche-design-system/porsche-design-system/pull/3740))
=======
  container ([#3732](https://github.com/porsche-design-system/porsche-design-system/pull/3732))
>>>>>>> 4780d191

#### Removed

- `Popover`: default styling for slotted anchors
  ([#3732](https://github.com/porsche-design-system/porsche-design-system/pull/3732))

### [3.26.0] - 2025-02-07

### [3.26.0-rc.0] - 2025-02-06

#### Added

- `Switch`: `compact` prop to enable a smaller, space-saving version for compact layouts
  ([#3728](https://github.com/porsche-design-system/porsche-design-system/pull/3728))
- `Select`: `compact` prop to enable a smaller, space-saving version for compact layouts
  ([#3731](https://github.com/porsche-design-system/porsche-design-system/pull/3731))
- `Canvas`: named slot `sidebar-end-header`
  ([#3736](https://github.com/porsche-design-system/porsche-design-system/pull/3736))
- `Icon`: `4-wheel-drive`, `aggregation`, `arrow-compact-down`, `arrow-compact-left`, `arrow-compact-right`,
  `arrow-compact-up`, `arrows`, `battery-half`, `battery-one-quarter`, `battery-three-quarters`, `brain`, `cabriolet`,
  `charging-network`, `cloud`, `color-picker`, `compass`, `coupe`, `cut`, `door`, `drag`, `ear`, `error`,
  `exclamation-filled`, `fast-backward`, `fast-forward`, `file-csv`, `file-excel`, `flag`, `genuine-parts`,
  `geo-localization`, `grip`, `group`, `hand`, `highway-filled`, `history`, `laptop`, `limousine`, `linked`,
  `logo-apple-carplay`, `logo-apple-music`, `logo-kununu`, `logo-snapchat`, `microphone`, `news`, `north-arrow`,
  `online-search`, `paste`, `pivot`, `price-tag`, `qr-off`, `question-filled`, `radar`, `radio`, `return`, `road`,
  `seat`, `service-technician`, `skip-backward`, `skip-forward`, `stop`, `suv`, `theme`, `turismo`, `trigger-finger`,
  `unlinked` and `weather` ([#3737](https://github.com/porsche-design-system/porsche-design-system/pull/3737))

### [3.25.1] - 2025-01-23

### [3.25.1-rc.0] - 2025-01-23

#### Fixed

- `Carousel`: throws error when object-like string is passed by `pagination`
  ([#3715](https://github.com/porsche-design-system/porsche-design-system/pull/3715))

### [3.25.0] - 2025-01-23

### [3.25.0-rc.1] - 2025-01-22

#### Fixed

- `Carousel`: throws error when object-like string is passed by `slides-per-page`
  ([#3710](https://github.com/porsche-design-system/porsche-design-system/pull/3710))

### [3.25.0-rc.0] - 2025-01-21

#### Added

- `Sheet` ([#3704](https://github.com/porsche-design-system/porsche-design-system/pull/3704))
- `Button`, `Button-Pure`: Add `form` prop to explicitly associate the component with a form, even when it's not
  directly nested within it. ([#3648](https://github.com/porsche-design-system/porsche-design-system/pull/3648))

#### Changed

- `Table`: Enable `Table Head Cell` to be used within `Table Row` in addition to `Table Head Row` to further align with
  table structure defined by W3C ([#3701](https://github.com/porsche-design-system/porsche-design-system/pull/3701))

#### Fixed

- `Textarea`, `Textarea Wrapper`, `Textfield Wrapper`: color contrast of `unit` prop and counter in `readonly` mode
  meets WCAG 2.2 AA standard ([#3693](https://github.com/porsche-design-system/porsche-design-system/pull/3693))

### [3.24.0] - 2025-01-08

### [3.24.0-rc.1] - 2025-01-08

### [3.24.0-rc.0] - 2025-01-07

#### Added

- Styles: support for `vanilla-extract` available under
  `import { … } from '@porsche-design-system/components-{js|angular|react|vue}/styles/vanilla-extract';`
  ([#3666](https://github.com/porsche-design-system/porsche-design-system/pull/3666))

#### Changed

- React: updated peer dependency to `>=19.0.0 <20.0.0`

### [3.23.0] - 2024-12-12

### [3.23.0-rc.0] - 2024-12-12

#### Changed

- `Select`: Slotted image of selected option now visible in combobox
  ([#3651](https://github.com/porsche-design-system/porsche-design-system/pull/3651))

#### Fixed

- `Flyout`: transition bug in Safari ([3674](https://github.com/porsche-design-system/porsche-design-system/pull/3674))
- `Styles`: dart sass deprecation warnings in `SCSS` variant
  ([3664](https://github.com/porsche-design-system/porsche-design-system/pull/3664))

### [3.22.1] - 2024-12-09

### [3.22.1-rc.0] - 2024-12-09

#### Fixed

- `Flyout Multilevel`: Secondary scroll area not shown in iOS Safari (iPhone only)
  ([3663](https://github.com/porsche-design-system/porsche-design-system/pull/3663))

### [3.22.0] - 2024-12-06

### [3.22.0-rc.1] - 2024-12-06

#### Added

- `Flyout Multilevel`: Supports infinite layers
  ([3647](https://github.com/porsche-design-system/porsche-design-system/pull/3647))

#### Fixed

- Partials: error when using in projects without `react/jsx-runtime` as dependency
  ([#3660](https://github.com/porsche-design-system/porsche-design-system/pull/3660))
- `Textfield Wrapper`: text alignment of type `email` and `tel` values in RTL mode
  ([3655](https://github.com/porsche-design-system/porsche-design-system/pull/3655))
- `Popover`:
  - Rendering bug of drop-shadow in Safari 18.x
    ([3622](https://github.com/porsche-design-system/porsche-design-system/pull/3622))
  - Positioning in RTL mode if rendered inside a table (in #top-layer)
    ([3658](https://github.com/porsche-design-system/porsche-design-system/pull/3658))

### [3.22.0-rc.0] - 2024-11-19

#### Added

- `Modal`, `Flyout`:
  - `aria-label` is generated from slotted header contents if `aria` prop is not provided
  - ARIA `role` to `aria` prop of `Modal` component to support setting `alertdialog` role
    ([3618](https://github.com/porsche-design-system/porsche-design-system/pull/3618))
- `Pin-Code`: Add `form` prop to explicitly associate the component with a form, even when it's not directly nested
  within it. ([#3588](https://github.com/porsche-design-system/porsche-design-system/pull/3588))
- `Segmented-Control`: Use ElementInternals API and add `form` prop to explicitly associate the component with a form,
  even when it's not directly nested within it.
  ([#3614](https://github.com/porsche-design-system/porsche-design-system/pull/3614))

#### Changed

- Angular: updated peer dependency to `>=19.0.0 <20.0.0`
- `Pin-Code`:
  - Remove native input and use ElementInternals API
  - **Breaking Change**: `Pin-Code` component no longer support native validation due to the removal of the underlying
    native `<input>` element. ([#3588](https://github.com/porsche-design-system/porsche-design-system/pull/3588))
- `Styles`: `SCSS` variant uses `@forward/@use` internally to replace deprecated `@import`
  ([#3623](https://github.com/porsche-design-system/porsche-design-system/pull/3623))

#### Fixed

- Partials: removed bundled `react/jsx-runtime` due to React 18/19 incompatibilities. When using `jsx` in the `format`
  option, it is necessary to have `react/jsx-runtime` as a dependency in the project included.
  ([#3613](https://github.com/porsche-design-system/porsche-design-system/pull/3613))
- `Select`, `Multi-Select`: Ensure that dynamically changing the `disabled` property via `optgroups` persists the
  `disabled` state for individual options within the group.
  ([#3614](https://github.com/porsche-design-system/porsche-design-system/pull/3614))

### [3.21.0] - 2024-11-12

### [3.21.0-rc.0] - 2024-11-11

#### Added

- `Flyout`: Prop `footerBehavior` to always make footer fixed
  ([3590](https://github.com/porsche-design-system/porsche-design-system/pull/3590))
- `Checkbox`, `Textarea`: `formDisabledCallback` and `formStateRestoreCallback` from ElementInternals API and sync
  validity with form element. ([#3528](https://github.com/porsche-design-system/porsche-design-system/pull/3528))
- `Link`, `Link Pure`, `Link Tile`: `aria-haspopup` is now supported for `aria` prop
  ([#3589](https://github.com/porsche-design-system/porsche-design-system/pull/3589))
- `Button`, `Link`: `compact` prop is breakpoint customizable
  ([#3580](https://github.com/porsche-design-system/porsche-design-system/pull/3580))
- `Select`, `Multi-Select`: Add `form` prop to explicitly associate these components with a specific form when they are
  not directly nested within it. ([#3542](https://github.com/porsche-design-system/porsche-design-system/pull/3542))

#### Changed

- `Select`, `Multi-Select`:
  - Remove native select and use ElementInternals API
    ([#3542](https://github.com/porsche-design-system/porsche-design-system/pull/3542))
  - **Breaking Change**: `Select` and `Multi-Select` components no longer support native validation due to the removal
    of the underlying native `<select>` element.

#### Fixed

- `Flyout`: overlapping of scrollbar in iOS/iPadOS Safari when sticky header/footer is used
  ([#3607](https://github.com/porsche-design-system/porsche-design-system/pull/3607))
- `Carousel`: dynamic change in `slidesPerPages` when using `focusOnCenterSlide` prop breaks pagination
  ([#3592](https://github.com/porsche-design-system/porsche-design-system/pull/3592))
- `Flyout`, `Modal`:
  - transition not working correctly when using conditionally rendered content
    ([#3590](https://github.com/porsche-design-system/porsche-design-system/pull/3590))
  - dismiss button not sticky in case header slot is not present
    ([#3574](https://github.com/porsche-design-system/porsche-design-system/pull/3574))
  - dismiss button overlaps content area
    ([#3574](https://github.com/porsche-design-system/porsche-design-system/pull/3574))
- `jsdom-polyfill`: errors from included polyfill packages
  ([3543](https://github.com/porsche-design-system/porsche-design-system/pull/3543))
- React: global `hidden` attribute with value `false` not working
  ([#3555](https://github.com/porsche-design-system/porsche-design-system/pull/3555))

### [3.20.0] - 2024-10-24

### [3.20.0-rc.1] - 2024-10-24

#### Added

- React: better tree-shaking for `@porsche-design-system/components-react`
  ([#3554](https://github.com/porsche-design-system/porsche-design-system/pull/3554))
- `Icon`: `sidebar` ([#3556](https://github.com/porsche-design-system/porsche-design-system/pull/3556))

#### Changed

- `Canvas`: Improve UI and UX behaviour in Safari
  ([#3556](https://github.com/porsche-design-system/porsche-design-system/pull/3556))

#### Fixed

- `Flyout`: transition animation in Chrome Browser if `Flyout` has scrollable content
  ([#3550](https://github.com/porsche-design-system/porsche-design-system/pull/3550))

### [3.20.0-rc.0] - 2024-10-18

#### Added

- `Icon`: `attachment`, `dislike`, `dislike-filled`, `like`, `like-filled`, `new-chat`
  ([#3515](https://github.com/porsche-design-system/porsche-design-system/pull/3515))

#### Changed

- `Canvas`: Improve UI and UX behaviour
  ([#3515](https://github.com/porsche-design-system/porsche-design-system/pull/3515))
- `Flyout`, `Modal`: Removed default styling for slotted anchors
  ([#3515](https://github.com/porsche-design-system/porsche-design-system/pull/3515))

### [3.19.0] - 2024-10-14

### [3.19.0-rc.4] - 2024-10-14

#### Added

- `AG Grid`: custom theme ([#3517](https://github.com/porsche-design-system/porsche-design-system/pull/3517))
- `Checkbox`: Added a `compact` prop to enable a smaller, space-saving version of the checkbox for compact layouts.
  ([#3504](https://github.com/porsche-design-system/porsche-design-system/pull/3504))
- `Text`, `Display`, `Heading` and `Headline`: introduce new option `inherit` to prop `align`
  ([#3520](https://github.com/porsche-design-system/porsche-design-system/pull/3520))

#### Fixed

- `Pin Code`, `Select Wrapper`: programmatic focus
  ([#3527](https://github.com/porsche-design-system/porsche-design-system/pull/3527))
- `Select Wrapper`: native option dropdown has wrong colors in theme dark
  ([#3523](https://github.com/porsche-design-system/porsche-design-system/pull/3523))
- `Switch`: width/height calculation of the toggle element supports browser based text only zoom
  ([#3542](https://github.com/porsche-design-system/porsche-design-system/pull/3542))
- Angular, React, Vue: missing `@deprecated` annotations for deprecated components
  ([#3525](https://github.com/porsche-design-system/porsche-design-system/pull/3525))
- Partials: Replace meta tag `apple-mobile-web-app-capable` with `mobile-web-app-capable` in `getMetaTagsAndIconLinks`
  partial. ([#3519](https://github.com/porsche-design-system/porsche-design-system/pull/3519))

### [3.19.0-rc.3] - 2024-10-02

#### Fixed

- `Carousel`: remove gradient styles for carousel if `gradientColor` is not defined
  ([#3518](https://github.com/porsche-design-system/porsche-design-system/pull/3518))

### [3.19.0-rc.2] - 2024-10-01

#### Added

- `Carousel`: introduce `trimSpace` prop
  ([#3496](https://github.com/porsche-design-system/porsche-design-system/pull/3496))
- `Checkbox`: ([#3498](https://github.com/porsche-design-system/porsche-design-system/pull/3498))

#### Fixed

- `Checkbox Wrapper`, `Radio Button Wrapper`: rendering of `checked` state in Blink based Browsers when component is
  rendered in high contrast mode ([#3488](https://github.com/porsche-design-system/porsche-design-system/pull/3488))

### [3.19.0-rc.1] - 2024-09-06

#### Changed

- `Canvas`: Improve UX ([#3494](https://github.com/porsche-design-system/porsche-design-system/pull/3494))

### [3.19.0-rc.0] - 2024-09-03

#### Added

- `componentsReady()`: Introduce optional `readyState` parameter
  ([#3460](https://github.com/porsche-design-system/porsche-design-system/pull/3460))
- `Carousel`: introduce `focusOnCenterSlide` & `gradientColor` props
  ([#3488](https://github.com/porsche-design-system/porsche-design-system/pull/3488))

#### Changed

- `Text Field Wrapper`: width calculation of counter and unit element are now CSS based in relation to the number of
  characters ([#3472](https://github.com/porsche-design-system/porsche-design-system/pull/3472))

#### Fixed

- `jsdom-polyfill`: errors from included polyfill packages
  ([3481](https://github.com/porsche-design-system/porsche-design-system/pull/3481))

### [3.18.0] - 2024-08-21

### [3.18.0-rc.0] - 2024-08-21

#### Added

- `Button Tile`, `Link Tile`, `Link Tile Model Signature`: supports `<video/>` (the tile components automatically check
  for OS reduced motion setting to decide weather the video autoplay should be prevented or not to improve accessibility
  & UX) ([#3454](https://github.com/porsche-design-system/porsche-design-system/pull/3454))
- Extend deprecation console warnings by reference to causing DOM element
  ([#3439](https://github.com/porsche-design-system/porsche-design-system/pull/3439))
- `Textarea`: ([#3443](https://github.com/porsche-design-system/porsche-design-system/pull/3443))

#### Changed

- Partials: `getInitialStyles` uses CSS `:defined` to determine the visibility of web components, as well as
  `[data-ssr]` attribute instead of `.ssr` class for Next JS and Remix
  ([#3466](https://github.com/porsche-design-system/porsche-design-system/pull/3466))
- Components: Use `:defined` & `[data-ssr]` to handle visibility of nested elements within Shadow DOM
  ([#3470](https://github.com/porsche-design-system/porsche-design-system/pull/3470))
- `Button`, `Link`: spacings adjusted for `compact` mode
- `Banner`, `Flyout`, `Inline Notification`, `Modal`, `Scroller`, `Toast`: button style
  ([#3435](https://github.com/porsche-design-system/porsche-design-system/pull/3435))
- `Select`: added `display: block` to host in order to be consistent with other form components
  ([#3462](https://github.com/porsche-design-system/porsche-design-system/pull/3462))

#### Fixed

- `Select`, `Multi-Select`: programmatic focus
  ([#3462](https://github.com/porsche-design-system/porsche-design-system/pull/3462))
- `Button Tile`, `Link Tile`, `Link Tile Model Signature`: correct image position if custom css `position: absolute` is
  used on media element ([#3446](https://github.com/porsche-design-system/porsche-design-system/pull/3446))
- `Button`, `Link`: Safari rendering issue of `backdrop-filter` on border in variant `ghost`
  ([#3435](https://github.com/porsche-design-system/porsche-design-system/pull/3435))
- `Select`, `Select Wrapper`, `Multi Select`, `Textfield Wrapper`: `text-overflow` has now ellipsis behaviour and
  `min-width` is added to prevent text overlapping
  ([#3465](https://github.com/porsche-design-system/porsche-design-system/pull/3465))

### [3.17.0] - 2024-08-01

### [3.17.0-rc.2] - 2024-08-01

#### Fixed

- `Optgoup`: hydration error in Next.js SSR context
  ([#3432](https://github.com/porsche-design-system/porsche-design-system/pull/3432))
- `Select`: ensure slotted image width
  ([#3432](https://github.com/porsche-design-system/porsche-design-system/pull/3432))

### [3.17.0-rc.1] - 2024-07-31

#### Added

- `Button`, `Link`:
  - Prop `variant` extended by value `ghost`
    ([#3423](https://github.com/porsche-design-system/porsche-design-system/pull/3423))
  - Prop `compact` ([#3423](https://github.com/porsche-design-system/porsche-design-system/pull/3423))

#### Fixed

- `Tabs Bar`: fixed tabindex issue when `Tabs Bar` is rendered with the `Scroller` component
  ([#3421](https://github.com/porsche-design-system/porsche-design-system/pull/3421))

### [3.17.0-rc.0] - 2024-07-29

#### Added

- `Link Tile`, `Link Tile Model Signature`, `Button Tile`:
  - Named slot `header` ([#3419](https://github.com/porsche-design-system/porsche-design-system/pull/3419))
- `Link Tile`, `Button Tile`: Prop `size` extended by value `large`
  ([#3419](https://github.com/porsche-design-system/porsche-design-system/pull/3419))
- `Tag`:
  - Prop `compact` ([#3411](https://github.com/porsche-design-system/porsche-design-system/pull/3411))
  - Prop `color` extended by value `background-frosted`
    ([#3411](https://github.com/porsche-design-system/porsche-design-system/pull/3411))
- Styles: `theme{Light|Dark}BackgroundFrosted` and `$pds-theme-{light|dark}-background-frosted` color
  ([#3409](https://github.com/porsche-design-system/porsche-design-system/pull/3409))
- `Optgroup`: Usable in combination with `Select` and `Multi Select`
  ([#3410](https://github.com/porsche-design-system/porsche-design-system/pull/3410))
- `Flyout`, `Modal`: Add custom events `motionVisibleEnd` and `motionHiddenEnd` to notify when opening and closing
  transitions are complete ([#3418](https://github.com/porsche-design-system/porsche-design-system/pull/3418))

#### Changed

- `Link Tile`, `Link Tile Model Signature`, `Button Tile`:
  - Layout behaviour is able to break out of its aspect ratio in case content overflows to be a11y compliant and/or to
    improve visual alignment in CSS Grid context
    ([#3419](https://github.com/porsche-design-system/porsche-design-system/pull/3419))
  - Values `1:1 | 4:3 | 3:4 | 16:9 | 9:16` of prop `aspect-ratio` are deprecated and mapped to new values
    `1/1 | 4/3 | 3/4 | 16/9 | 9/16` to be aligned with CSS spec
    ([#3419](https://github.com/porsche-design-system/porsche-design-system/pull/3419))

```diff
- <p-link-tile aspect-ratio="1:1 | 4:3 | 3:4 | 16:9 | 9:16"></p-link-tile>
+ <p-link-tile aspect-ratio="1/1 | 4/3 | 3/4 | 16/9 | 9/16"></p-link-tile>

- <p-button-tile aspect-ratio="1:1 | 4:3 | 3:4 | 16:9 | 9:16"></p-button-tile>
+ <p-button-tile aspect-ratio="1/1 | 4/3 | 3/4 | 16/9 | 9/16"></p-button-tile>

- <p-link-tile-model-signature aspect-ratio="1:1 | 4:3 | 3:4 | 16:9 | 9:16"></p-link-tile-model-signature>
+ <p-link-tile-model-signature aspect-ratio="1/1 | 4/3 | 3/4 | 16/9 | 9/16"></p-link-tile-model-signature>
```

- `Link Tile`, `Button Tile`: Value `default` of prop `size` is deprecated and mapped to new value `medium` to be in
  sync with typography sizing definition
  ([#3419](https://github.com/porsche-design-system/porsche-design-system/pull/3419))

```diff
- <p-link-tile size="default"></p-link-tile>
+ <p-link-tile size="medium"></p-link-tile>

- <p-button-tile size="default"></p-button-tile>
+ <p-button-tile size="medium"></p-button-tile>
```

- `Icon`: All icons are up-to-date with the One UI look
- Shorten asset filenames
- `Carousel`: Slides and `controls` slot are centered if `alignHeader` prop is set to `center` and amount of slides is
  less than `slidesPerPage` ([#3372](https://github.com/porsche-design-system/porsche-design-system/pull/3372))

#### Fixed

- `Link Pure`: Broken with `alignLabel="start"`, hidden label & nested anchor
  ([#3379](https://github.com/porsche-design-system/porsche-design-system/pull/3379))
- `Textfield Wrapper`, `Textarea Wrapper`: Conditionally rendered component throws
  `TypeError: Cannot read properties of undefined (reading 'type')`
  ([#3383](https://github.com/porsche-design-system/porsche-design-system/pull/3383))
- `Link Tile`: Broken word-break & hyphens Safari
  ([#3397](https://github.com/porsche-design-system/porsche-design-system/pull/3397))
- `Select Wrapper`: `optgroup` styling and behavior
  ([#3410](https://github.com/porsche-design-system/porsche-design-system/pull/3410))

### [3.16.0] - 2024-07-02

### [3.16.0-rc.2] - 2024-07-02

#### Added

- Partials: Added default `og:image` and related meta tags to the `getMetaTagsAndIconLinks` partial. Can be disabled by
  setting the `ogImage` option to `false`.
  ([#3357](https://github.com/porsche-design-system/porsche-design-system/pull/3357))

#### Changed

- `Flyout Navigation`, `Flyout Navigation Item`: Renamed (experimental) component to `Flyout Multilevel` and
  `Flyout Multilevel Item` ([#3351](https://github.com/porsche-design-system/porsche-design-system/pull/3351))
- `Toast`: Renders fully on `#top-layer`, stacking behaviour has changed and follows W3C standards now, see
  https://developer.mozilla.org/en-US/docs/Glossary/Top_layer and
  https://developer.chrome.com/blog/what-is-the-top-layer
  ([#3356](https://github.com/porsche-design-system/porsche-design-system/pull/3356))

```diff
- <p-flyout-navigation><p-flyout-navigation-item></p-flyout-navigation-item></p-flyout-navigation>
+ <p-flyout-multilevel><p-flyout-multilevel-item></p-flyout-multilevel-item></p-flyout-multilevel>
```

#### Fixed

- Types: `@porsche-design-system/components-vue` typings are not exposed
  ([#3355](https://github.com/porsche-design-system/porsche-design-system/pull/3355))

### [3.16.0-rc.1] - 2024-06-18

#### Added

- `jsdom-polyfill` Added polyfills for `Popover API` and `ResizeObserver`
  ([#3334](https://github.com/porsche-design-system/porsche-design-system/pull/3334))
- `Segmented Control`: Prop `aria` added to `Segmented Control Item` to support ARIA attributes
  ([#3327](https://github.com/porsche-design-system/porsche-design-system/pull/3327))

#### Changed

- Angular: updated peer dependency to `>=17.0.0 <19.0.0`
  ([#3346](https://github.com/porsche-design-system/porsche-design-system/pull/3346))
- React: Improve prop typings for all wrappers of `@porsche-design-system/components-react`
  ([#3336](https://github.com/porsche-design-system/porsche-design-system/pull/3336))

### [3.16.0-rc.0] - 2024-06-05

#### Added

- `Flyout`:
  - CSS variable `--p-flyout-sticky-top` (experimental)
    ([#3191](https://github.com/porsche-design-system/porsche-design-system/pull/3191))
  - Prop `disableBackdropClick` ([#3191](https://github.com/porsche-design-system/porsche-design-system/pull/3191))
- `Modal`:
  - CSS variable `--p-modal-width` (experimental)
    ([#3191](https://github.com/porsche-design-system/porsche-design-system/pull/3191))
  - Named slot `header` ([#3191](https://github.com/porsche-design-system/porsche-design-system/pull/3191))

#### Changed

- `Modal`, `Flyout`:
  - Sticky dismiss button ([#3191](https://github.com/porsche-design-system/porsche-design-system/pull/3191))
  - Aligned layout, spacing and UX behaviour
    ([#3191](https://github.com/porsche-design-system/porsche-design-system/pull/3191))
  - Renders fully on `#top-layer`, stacking behaviour has changed and follows W3C standards now, see
    https://developer.mozilla.org/en-US/docs/Glossary/Top_layer and
    https://developer.chrome.com/blog/what-is-the-top-layer
    ([#3191](https://github.com/porsche-design-system/porsche-design-system/pull/3191))
- `Modal`: `heading` prop and `slot="heading"` are deprecated. Use `slot="header"` instead.

#### Fixed

- Types: Fixed incorrectly allowed type `string` in types `BreakpointCustomizable`, `SelectedAriaAttributes`,
  `CarouselInternationalization`, `PaginationInternationalization` and `ScrollToPosition`
- `Modal`, `Flyout`: Dynamically react to adding/removing named slots
  ([#3191](https://github.com/porsche-design-system/porsche-design-system/pull/3191))
- `Modal`: Uses native `<dialog />` element to resolve focus issues, focus trap
  ([#3191](https://github.com/porsche-design-system/porsche-design-system/pull/3191))

### [3.15.2] - 2024-05-29

#### Fixed

- `aria`: Refactor `parseJSONAttribute` to support Safari < 16.4  
  ([#3314](https://github.com/porsche-design-system/porsche-design-system/pull/3314))

### [3.15.1] - 2024-05-23

#### Fixed

- `Banner`: Fixed position on mobile ([#3307](https://github.com/porsche-design-system/porsche-design-system/pull/3307))

### [3.15.0] - 2024-05-16

### [3.15.0-rc.5] - 2024-05-16

#### Added

- `Button Pure`: Prop `underline` to show an underline for the label
  ([#3212](https://github.com/porsche-design-system/porsche-design-system/pull/3212))
- Partials: Added new option `globalStyles` to `getInitialStyles` to disable global reset styles.  
  ([#3213](https://github.com/porsche-design-system/porsche-design-system/pull/3213))

#### Changed

- `Banner`: Refactor Banner to use native `popover`
  ([#3196](https://github.com/porsche-design-system/porsche-design-system/pull/3196))
- Partials: `getInitialStyles` only contain hydration visibility and global styles. All other styles are handled by
  constructable stylesheets at component level.
  ([#3213](https://github.com/porsche-design-system/porsche-design-system/pull/3213))
- `Table`: Removed slotted image style `verticalAlign: 'middle'` from initialStyles
  ([#3213](https://github.com/porsche-design-system/porsche-design-system/pull/3213))
- `Tabs Bar`: Removed sibling tabpanel focus style from initialStyles
  ([#3213](https://github.com/porsche-design-system/porsche-design-system/pull/3213))

#### Fixed

- `Carousel`: Accessible name of carousel region wrapper
  ([#3220](https://github.com/porsche-design-system/porsche-design-system/pull/3220))
- `aria` property now supports escaped single quotes inside JSON strings, e.g.
  `aria="{ 'aria-label': 'You can\'t do that? yes you can!' }"`
  ([#3217](https://github.com/porsche-design-system/porsche-design-system/pull/3217))

### [3.15.0-rc.4] - 2024-05-06

#### Added

- Partials: Added new partial `getFontFaceStyles` which returns an inline style containing all font-face definitions.  
  ([#3188](https://github.com/porsche-design-system/porsche-design-system/pull/3188))

#### Changed

- Partials: Partial `getFontFaceStylesheet` is deprecated and will be removed with the next major release. Use the
  `getFontFaceStyles` partial instead, which directly returns a `<style>` tag containing all font-face definitions and
  can be used in the same way. ([#3188](https://github.com/porsche-design-system/porsche-design-system/pull/3188))

```diff
- getFontFaceStylesheet()
+ getFontFaceStyles()
```

### [3.15.0-rc.3] - 2024-04-23

#### Fixed

- `Pin Code`: Fixed several problems with IME keyboards
  ([#3197](https://github.com/porsche-design-system/porsche-design-system/pull/3197))

### [3.15.0-rc.2] - 2024-04-22

#### Added

- `Accordion`: Add experimental property `sticky` for a fixed heading
  ([#3181](https://github.com/porsche-design-system/porsche-design-system/pull/3181))
- `Inline Notification`, `Banner`: heading hierarchy can now be customized with `headingTag` prop
  ([#3168](https://github.com/porsche-design-system/porsche-design-system/pull/3168))

#### Changed

- `Accordion`: `tag` property is deprecated. Use `headingTag` property instead to specify heading hierarchy level.
  ([#3168](https://github.com/porsche-design-system/porsche-design-system/pull/3168))

```diff
- <p-accordion tag="h3"></p-accordion>
+ <p-accordion heading-tag="h3"></p-accordion>
```

#### Fixed

- `Pin Code`: Input is entered twice in iOS
  ([#3192](https://github.com/porsche-design-system/porsche-design-system/pull/3192))

### [3.15.0-rc.1] - 2024-04-17

#### Added

- Partials: `getMetaTagsAndIconLinks`, `getComponentChunkLinks`, `getIconLinks` and `getFontLinks` support new format
  option `js` ([#3179](https://github.com/porsche-design-system/porsche-design-system/pull/3179))

### [3.15.0-rc.0] - 2024-04-05

#### Changed

- `Model Signature`: Enabling the use of hex colors, CSS gradients, CSS image and video masks. In addition, the size was
  slightly adjusted. ([#3153](https://github.com/porsche-design-system/porsche-design-system/pull/3153))

#### Fixed

- `Modal`: Missing box-shadow on sticky footer when slotted content changes
  ([#3154](https://github.com/porsche-design-system/porsche-design-system/pull/3154))
- `Select`: Hydration error in Next.js when using slotted `img`
  ([#3162](https://github.com/porsche-design-system/porsche-design-system/pull/3162))
- `Text Field Wrapper`, `Textarea Wrapper`: Dynamic changes of `showCounter` and `maxLength` are reflected. The counter
  element dynamically adjusts to changes in the input value accurately.
  ([#3084](https://github.com/porsche-design-system/porsche-design-system/pull/3084))

### [3.14.0] - 2024-03-25

### [3.14.0-rc.0] - 2024-03-25

#### Added

- `Icon`: `battery-empty-fuel` ([#3148](https://github.com/porsche-design-system/porsche-design-system/pull/3148))

#### Changed

- `Icon`: `battery-empty-co2` and `co2-class`
  ([#3148](https://github.com/porsche-design-system/porsche-design-system/pull/3148))
- Angular: updated peer dependency to `>=17.0.0 <18.0.0`
  ([#3125](https://github.com/porsche-design-system/porsche-design-system/pull/3125))
- React: updated peer dependency to `>=18.0.0 <19.0.0`
  ([#3125](https://github.com/porsche-design-system/porsche-design-system/pull/3125))

### [3.13.1] - 2024-03-20

#### Fixed

- `Modal`: Unexpected scrolling behavior on iOS >= 17.4
  ([#3128](https://github.com/porsche-design-system/porsche-design-system/pull/3128))
- `Select`, `Multi-Select`: Cropping issues of select dropdown when used inside `Table` component
  ([#3114](https://github.com/porsche-design-system/porsche-design-system/pull/3114))
- `Flyout`, `Flyout Navigation`: iOS Safari URL bar overlaying
  ([#3131](https://github.com/porsche-design-system/porsche-design-system/pull/3131))

### [3.13.0] - 2024-03-11

### [3.13.0-rc.2] - 2024-03-11

#### Added

- `Icon`: `battery-empty-co2` and `co2-class`
  ([#3103](https://github.com/porsche-design-system/porsche-design-system/pull/3103))

### [3.13.0-rc.1] - 2024-03-08

#### Added

- `Select` ([#3008](https://github.com/porsche-design-system/porsche-design-system/pull/3008))
- `Modal`: Prop `backdrop` ([#3082](https://github.com/porsche-design-system/porsche-design-system/pull/3082))
- `Modal`: CSS variables `--p-modal-spacing-top` and `--p-modal-spacing-bottom`
  ([#3082](https://github.com/porsche-design-system/porsche-design-system/pull/3082))

#### Fixed

- `Flyout`: Refactor Flyout to use native Dialog element to resolve focus issues
  ([#2998](https://github.com/porsche-design-system/porsche-design-system/pull/2998))
- `Accordion`: Fix overflow scrollbar issues
  ([#3042](https://github.com/porsche-design-system/porsche-design-system/pull/3042))
- `Carousel`: Skip link is visible when it receives keyboard focus
  ([#3055](https://github.com/porsche-design-system/porsche-design-system/pull/3055))
- Placeholder color of `Text Field Wrapper` for `input type="date"` and `input type="time"` in Safari and alignment in
  Mobile Safari ([#3068](https://github.com/porsche-design-system/porsche-design-system/pull/3068))
- Counter overlap with long initial value in `Text Field Wrapper` for `input type="text"` with `maxlength`
  ([#3079](https://github.com/porsche-design-system/porsche-design-system/pull/3079))

#### Changed

- Updated favicons output via `getMetaTagsAndIconLinks()` partial
  ([#3081](https://github.com/porsche-design-system/porsche-design-system/pull/3081))

### [3.13.0-rc.0] - 2024-02-19

#### Added

- `Link Tile Product`: Prop `price-original` to be able to visualize sale and original price
  ([#3040](https://github.com/porsche-design-system/porsche-design-system/pull/3040))

#### Changed

- Validation of `getInitialStyles()` partial is temporarily disabled
  ([#3049](https://github.com/porsche-design-system/porsche-design-system/pull/3049))

### [3.12.0] - 2024-02-12

### [3.12.0-rc.1] - 2024-02-08

#### Fixed

- `Checkbox Wrapper`, `Radio Button Wrapper`: Safari visually reflects input status (checked/unchecked) when used in
  another Shadow DOM or changed programmatically
  ([#3028](https://github.com/porsche-design-system/porsche-design-system/pull/3028))

### [3.12.0-rc.0] - 2024-02-05

#### Added

- `Icon`: `logo-x`, `bookmark-filled` and `star-filled`
  ([#3025](https://github.com/porsche-design-system/porsche-design-system/pull/3025))

#### Changed

- `Icon`: Visual appearance of `information-filled`, `information`, `success-filled`, `success`, `bookmark`, `compare`,
  `configurate`, `heart-filled`, `heart`, `menu-lines`, `success`, `search`, `locate`, `star`, `shopping-bag-filled`,
  `shopping-bag`, `user-filled` and `user`
  ([#3025](https://github.com/porsche-design-system/porsche-design-system/pull/3025))
- All components (expect some form elements) have improved focus styling based on `:focus-visible`
  ([#3011](https://github.com/porsche-design-system/porsche-design-system/pull/3011))
- Several components are using CSS property `inset|inset-inline|inset-block` instead of `top|bottom|left|right` for
  better RTL (right-to-left) support ([#3011](https://github.com/porsche-design-system/porsche-design-system/pull/3011))
- `Switch`: Improve RTL (right-to-left) mode
  ([#3011](https://github.com/porsche-design-system/porsche-design-system/pull/3011))
- `Button`, `Button Pure`, `Switch`, `Checkbox Wrapper`, `Radio Button Wrapper`, `Pin Code`: optimized announcement of
  loading state for assistive technologies
  ([#3009](https://github.com/porsche-design-system/porsche-design-system/pull/3009))

#### Fixed

- All components are supporting focus style in High Contrast Mode correctly
  ([#3011](https://github.com/porsche-design-system/porsche-design-system/pull/3011))

### [3.11.0] - 2024-01-30

### [3.11.0-rc.0] - 2024-01-30

#### Fixed

- `Carousel`: Carousel does not work with single pointer event on smaller touch devices
  ([#3003](https://github.com/porsche-design-system/porsche-design-system/pull/3003))
- `Carousel`: `Each child in a list should have a unique "key" prop` warning in Next.js SSR context
  ([#3001](https://github.com/porsche-design-system/porsche-design-system/pull/3001))

#### Changed

- Scroll-lock used in `Flyout`, `Flyout Navigation` and `Modal` is based on `body { overflow: hidden; }` for all devices
  ([#3013](https://github.com/porsche-design-system/porsche-design-system/pull/3013))
- `Toast`: Alignment reflects RTL (right-to-left) mode
  ([#3010](https://github.com/porsche-design-system/porsche-design-system/pull/3010))
- `Carousel`: Pagination can be used for navigation & pagination has more spacing on touch devices
  ([#3003](https://github.com/porsche-design-system/porsche-design-system/pull/3003))

### [3.10.0] - 2024-01-17

### [3.10.0-rc.5] - 2024-01-16

#### Changed

- `visibility` css property can be overridden on all components, e.g. to make use of `visibility: hidden;`  
  ([#2988](https://github.com/porsche-design-system/porsche-design-system/pull/2988))
- `Carousel`: Named slot `header` renamed to `controls`
  ([#2992](https://github.com/porsche-design-system/porsche-design-system/pull/2992))

### [3.10.0-rc.4] - 2024-01-15

#### Added

- `Icon`: Auto-flipping icons (certain ones only) in RTL (right-to-left) mode
  ([#2957](https://github.com/porsche-design-system/porsche-design-system/pull/2957))
- `Carousel`: Prop `heading-size`, named slot `header`
  ([#2915](https://github.com/porsche-design-system/porsche-design-system/pull/2915))
- `Accordion`: support for custom click area for `compact` variant
  ([#2920](https://github.com/porsche-design-system/porsche-design-system/pull/2920))
- `@font-face` supports Middle East languages
  ([#2946](https://github.com/porsche-design-system/porsche-design-system/pull/2946))
- Partials: `getFontLinks` supports preloading `arabic`, `pashto` and `urdu` subsets
  ([#2946](https://github.com/porsche-design-system/porsche-design-system/pull/2946))

#### Changed

- `Flyout Navigation`: Improved validation and `activeIdentifier` isn't automatically updated anymore
  ([#2935](https://github.com/porsche-design-system/porsche-design-system/pull/2935))
- `Carousel`: Position and width of heading and description
  ([#2915](https://github.com/porsche-design-system/porsche-design-system/pull/2915))
- `Model Signature` asset for `model="macan"`
- Aligned naming of all `CustomEvent<T>` types and deprecated old ones since they are in fact typing the `detail: T`
  property of the event

```diff
- AccordionUpdateEvent
+ AccordionUpdateEventDetail
- CarouselUpdateEvent
+ CarouselUpdateEventDetail
- FlyoutNavigationUpdateEvent
+ FlyoutNavigationUpdateEventDetail
- LinkTileProductLikeEvent
+ LinkTileProductLikeEventDetail
- MultiSelectUpdateEvent
+ MultiSelectUpdateEventDetail
- PaginationUpdateEvent
+ PaginationUpdateEventDetail
- PinCodeUpdateEvent
+ PinCodeUpdateEventDetail
- SegmentedControlUpdateEvent
+ SegmentedControlUpdateEventDetail
- StepperHorizontalUpdateEvent
+ StepperHorizontalUpdateEventDetail
- SwitchUpdateEvent
+ SwitchUpdateEventDetail
- TableUpdateEvent
+ TableUpdateEventDetail
- TabsUpdateEvent
+ TabsUpdateEventDetail
- TabsBarUpdateEvent
+ TabsBarUpdateEventDetail
```

#### Fixed

- `Pin Code`: Focus correct input when clicking on label
  ([#2985](https://github.com/porsche-design-system/porsche-design-system/pull/2985))
- `Flyout Navigation`: Focus dismiss button after opening
  ([#2935](https://github.com/porsche-design-system/porsche-design-system/pull/2935))
- `Accordion`: Alignment of slotted heading with custom padding
  ([#2920](https://github.com/porsche-design-system/porsche-design-system/pull/2920))
- `Modal`: Scrollbar is hidden ([#2907](https://github.com/porsche-design-system/porsche-design-system/pull/2907))
- `Toast`: `max-width` when used in scale mode
  ([#2960](https://github.com/porsche-design-system/porsche-design-system/pull/2960))

### [3.10.0-rc.3] - 2023-12-12

### [3.10.0-rc.2] - 2023-12-12

### [3.10.0-rc.1] - 2023-12-11

#### Added

- **[EXPERIMENTAL]** `Link Tile Product`
  ([#2909](https://github.com/porsche-design-system/porsche-design-system/pull/2909))

#### Fixed

- `Wordmark`, `Crest` and `Marque`: custom clickable area
  ([#2930](https://github.com/porsche-design-system/porsche-design-system/pull/2930))

### [3.10.0-rc.0] - 2023-12-07

#### Added

- **[EXPERIMENTAL]** `Flyout Navigation`
  ([#2906](https://github.com/porsche-design-system/porsche-design-system/pull/2906))
- Prop `submit-button` to show/hide a submit button for `Text Field Wrapper` `type="search"` if wrapped inside a form
  ([#2908](https://github.com/porsche-design-system/porsche-design-system/pull/2908))

#### Changed

- `Accordion`: removed `border-bottom` if used standalone
  ([#2911](https://github.com/porsche-design-system/porsche-design-system/pull/2911))
- `display` css property can be overridden on all components, e.g. to make use of `display: none;` within media
  queries  
  ([#2913](https://github.com/porsche-design-system/porsche-design-system/pull/2913))
- `Pagination`: Prop `maxNumberOfPageLinks` is deprecated and has no effect anymore, instead there is responsive
  behavior out of the box with full SSR support
  ([#2898](https://github.com/porsche-design-system/porsche-design-system/pull/2898))

### [3.9.0] - 2023-11-24

### [3.9.0-rc.0] - 2023-11-23

#### Added

- Angular: `theme: 'light' | 'dark' | 'auto'` option to `PorscheDesignSystemModule.load()` to set `theme` on all child
  components  
  ([#2872](https://github.com/porsche-design-system/porsche-design-system/pull/2872))
- React: `theme: 'light' | 'dark' | 'auto'` prop to `PorscheDesignSystemProvider` to set `theme` on all child
  components  
  ([#2872](https://github.com/porsche-design-system/porsche-design-system/pull/2872))
- Vue: `theme: 'light' | 'dark' | 'auto'` prop to `PorscheDesignSystemProvider` to set `theme` on all child components  
  ([#2872](https://github.com/porsche-design-system/porsche-design-system/pull/2872))
- Validation for usage of different PDS versions
  ([#2867](https://github.com/porsche-design-system/porsche-design-system/pull/2867))

#### Changed

- `Text Field Wrapper`, `Textarea Wrapper`, `Select Wrapper`, `Multi Select`, `Pin Code`, `Checkbox Wrapper` and
  `Radio Button Wrapper` have improved visual alignment
  ([#2854](https://github.com/porsche-design-system/porsche-design-system/pull/2854))
- `Text Field Wrapper` fully supports RTL (right-to-left) mode
  ([#2854](https://github.com/porsche-design-system/porsche-design-system/pull/2854))
- `Pin Code`: Prop values from `1` to `6` are now supported for `length` prop
  ([#2859](https://github.com/porsche-design-system/porsche-design-system/pull/2859))
- `Model Signature` asset for `model="macan"`
  ([#2857](https://github.com/porsche-design-system/porsche-design-system/pull/2857))
- Use motion tokens in all components
  ([#2834](https://github.com/porsche-design-system/porsche-design-system/pull/2834))

#### Fixed

- `Select Wrapper`: Select dropdown is now visible if it overflows the `Table` component
  ([#2885](https://github.com/porsche-design-system/porsche-design-system/pull/2885))
- `Select Wrapper` keyboard and scroll behavior
  ([#2864](https://github.com/porsche-design-system/porsche-design-system/pull/2864))
- Safari 15 default margin of button elements in several components
  ([#2858](https://github.com/porsche-design-system/porsche-design-system/pull/2858))
- `Checkbox Wrapper` and `Radio Button Wrapper` border-color/background-color does not reset on hover
  ([#2852](https://github.com/porsche-design-system/porsche-design-system/pull/2852))
- `Tabs Bar` losing `activeTabIndex` and underline in certain framework scenarios
  ([#2896](https://github.com/porsche-design-system/porsche-design-system/pull/2896))
- `Modal` and `Flyout` body jumping in the background and scrolling back to the top in Next Js and Remix
  ([#2890](https://github.com/porsche-design-system/porsche-design-system/pull/2890))

### [3.8.0] - 2023-10-24

### [3.8.0-rc.0] - 2023-10-23

#### Added

- RTL (right-to-left) support for all components
  ([#2819](https://github.com/porsche-design-system/porsche-design-system/pull/2819))
- `Popover` and `Modal` support theme dark and auto
  ([#2789](https://github.com/porsche-design-system/porsche-design-system/pull/2789))
- Styles: `getSkeletonStyle()` and `pds-skeleton()`
  ([#2796](https://github.com/porsche-design-system/porsche-design-system/pull/2796))
- Styles: `motionDuration{Short|Moderate|Long|VeryLong}`, `motionEasing{Base|In|Out}`, and
  `$pds-motion-duration-{short|moderate|long|very-long}`, `$pds-motion-easing-{base|in|out}`
  ([#2791](https://github.com/porsche-design-system/porsche-design-system/pull/2791))

#### Changed

- Styles: `themeDarkBackgroundShading` and `$pds-theme-dark-background-shading` color
  ([#2789](https://github.com/porsche-design-system/porsche-design-system/pull/2789))
- `Spinner` animation was optimized to consume less CPU
  ([#2825](https://github.com/porsche-design-system/porsche-design-system/pull/2825))

- `Text`, `Display`, `Heading`, `Headline`: Prop values `left | right` of `align` prop are deprecated and mapped to new
  values `start | end` for correct RTL (right-to-left) support
  ([#2819](https://github.com/porsche-design-system/porsche-design-system/pull/2819))

```diff
- <p-text align="left"></p-text>
+ <p-text align="start"></p-text>

- <p-text align="right"></p-text>
+ <p-text align="end"></p-text>

- <p-display align="left"></p-display>
+ <p-display align="start"></p-display>

- <p-display align="right"></p-display>
+ <p-display align="end"></p-display>

- <p-heading align="left"></p-heading>
+ <p-heading align="start"></p-heading>

- <p-heading align="right"></p-heading>
+ <p-heading align="end"></p-heading>

- <p-headline align="left"></p-headline>
+ <p-headline align="start"></p-headline>

- <p-headline align="right"></p-headline>
+ <p-headline align="end"></p-headline>
```

- `Button Pure`, `Link Pure`, `Switch`: Prop values `left | right` of `align-label` prop are deprecated and mapped to
  new values `start | end` for correct RTL (right-to-left) support
  ([#2819](https://github.com/porsche-design-system/porsche-design-system/pull/2819))

```diff
- <p-button-pure align-label="left"></p-button-pure>
+ <p-button-pure align-label="start"></p-button-pure>

- <p-button-pure align-label="right"></p-button-pure>
+ <p-button-pure align-label="end"></p-button-pure>

- <p-link-pure align-label="left"></p-link-pure>
+ <p-link-pure align-label="start"></p-link-pure>

- <p-link-pure align-label="right"></p-link-pure>
+ <p-link-pure align-label="end"></p-link-pure>

- <p-switch align-label="left"></p-switch>
+ <p-switch align-label="start"></p-switch>

- <p-switch align-label="right"></p-switch>
+ <p-switch align-label="end"></p-switch>
```

- `Flyout`: Prop values `left | right` of `position` prop are deprecated and mapped to new values `start | end` for
  correct RTL (right-to-left) support
  ([#2819](https://github.com/porsche-design-system/porsche-design-system/pull/2819))

```diff
- <p-flyout position="left"></p-flyout>
+ <p-flyout-pure position="start"></p-flyout>

- <p-flyout-pure position="right"></p-flyout>
+ <p-flyout-pure position="end"></p-flyout>
```

- `Carousel`: Prop value `left` of `align-header` prop is deprecated and mapped to new value `start` for correct RTL
  (right-to-left) support ([#2819](https://github.com/porsche-design-system/porsche-design-system/pull/2819))

```diff
- <p-carousel align-header="left"></p-carousel>
+ <p-carousel-pure align-header="start"></p-carousel>
```

#### Fixed

- `Popover` doesn't get cut off when used within the `Table` component
  ([#2814](https://github.com/porsche-design-system/porsche-design-system/pull/2814))
- `Flyout` and `Modal` with `open="false"` and nested `Accordion` with `open="true"` containing focusable elements like
  links can't be focused anymore ([#2818](https://github.com/porsche-design-system/porsche-design-system/pull/2818))
- Background for open `Flyout` and `Modal` on iOS Mobile Safari with collapsed address bar is no longer scrollable
  ([#2822](https://github.com/porsche-design-system/porsche-design-system/pull/2822))
- `Tabs Bar` works with translated page content
  ([#2847](https://github.com/porsche-design-system/porsche-design-system/pull/2847))

### [3.7.0] - 2023-10-04

### [3.7.0-rc.2] - 2023-10-04

#### Added

- Styles: `gridStyles` and `pds-grid()` support basic usage inside `Flyout` component
  ([#2756](https://github.com/porsche-design-system/porsche-design-system/pull/2756))

#### Fixed

- Overlay issues of header/footer in `Flyout` component
  ([#2786](https://github.com/porsche-design-system/porsche-design-system/pull/2786))

### [3.7.0-rc.1] - 2023-09-20

#### Added

- **[EXPERIMENTAL]** Prop `loading` for `Radio Button Wrapper`
  ([#2774](https://github.com/porsche-design-system/porsche-design-system/pull/2774))
- Theme property supports `auto` for all themeable components, reflecting `prefers-color-scheme` based on OS system
  settings ([#2719](https://github.com/porsche-design-system/porsche-design-system/pull/2719))
- `hyphens` CSS property can now be overwritten in `Button Tile`, `Link Tile` and `Link Tile Model Signature` components
  ([#2758](https://github.com/porsche-design-system/porsche-design-system/pull/2758))
- Partials that produce innerHTML support `{ format: 'sha256' }` option for whitelisting in
  [Content-Security-Policy (CSP)](must-know/security/content-security-policy)
  ([#2773](https://github.com/porsche-design-system/porsche-design-system/pull/2773))
- `Pin Code` ([#2691](https://github.com/porsche-design-system/porsche-design-system/pull/2691))

#### Fixed

- Dragging of `Carousel` can become stucked
  ([#2768](https://github.com/porsche-design-system/porsche-design-system/pull/2768))
- Color of `message` for `Fieldset`, `Fieldset Wrapper`, `Text Field Wrapper` and `Textarea Wrapper` in dark theme
  ([#2769](https://github.com/porsche-design-system/porsche-design-system/pull/2769))

#### Changed

- Usage of `getInitialStyles()` partial is required and validated with an exception
  ([#2749](https://github.com/porsche-design-system/porsche-design-system/pull/2749))

### [3.7.0-rc.0] - 2023-09-05

#### Added

- `Multi Select` ([#2658](https://github.com/porsche-design-system/porsche-design-system/pull/2658))

#### Changed

- Partials: `Cdn` and `Format` types are exposed
  ([#2760](https://github.com/porsche-design-system/porsche-design-system/pull/2760))

### [3.6.1] - 2023-08-29

### [3.6.1-rc.0] - 2023-08-29

#### Fixed

- Overlapping issues of `Accordion` contents when positioned outside of content area
  ([#2746](https://github.com/porsche-design-system/porsche-design-system/pull/2746))
- Backwards compatibility with previous versions of Porsche Design System
  ([#2752](https://github.com/porsche-design-system/porsche-design-system/pull/2752))

### [3.6.0] - 2023-08-28

### [3.6.0-rc.2] - 2023-08-28

#### Fixed

- `Tabs Bar` losing `activeTabIndex` and underline
  ([#2748](https://github.com/porsche-design-system/porsche-design-system/pull/2748))

### [3.6.0-rc.1] - 2023-08-24

#### Fixed

- Bundling format and name of `components-js` entrypoint for Vanilla JS integration
  ([#2745](https://github.com/porsche-design-system/porsche-design-system/pull/2745))

### [3.6.0-rc.0] - 2023-08-23

#### Added

- New value `aria-current` for `aria` property for linked components (`Link`, `Link Pure`, `Link Tile`, `Crest`,
  `Marque`) ([#2696](https://github.com/porsche-design-system/porsche-design-system/pull/2696))
- Angular: `cdn: 'auto' | 'cn'` option to `PorscheDesignSystemModule.load()` as alternative to using
  `window.PORSCHE_DESIGN_SYSTEM_CDN` ([#2676](https://github.com/porsche-design-system/porsche-design-system/pull/2676))
- React: `cdn: 'auto' | 'cn'` prop to `PorscheDesignSystemProvider` as alternative to using
  `window.PORSCHE_DESIGN_SYSTEM_CDN` with SSR support
  ([#2676](https://github.com/porsche-design-system/porsche-design-system/pull/2676))
- Vue: `cdn: 'auto' | 'cn'` prop to `PorscheDesignSystemProvider` as alternative to using
  `window.PORSCHE_DESIGN_SYSTEM_CDN` ([#2676](https://github.com/porsche-design-system/porsche-design-system/pull/2676))
- Support for sticky footer to `Modal`
  ([#2723](https://github.com/porsche-design-system/porsche-design-system/pull/2723))

#### Changed

- Update of Twitter icon ([#2731](https://github.com/porsche-design-system/porsche-design-system/pull/2731))
- Use China CDN and set `window.PORSCHE_DESIGN_SYSTEM_CDN` for backwards compatibility based on .cn top level domain
  before design system initialization
  ([#2676](https://github.com/porsche-design-system/porsche-design-system/pull/2676))

#### Fixed

- `Flyout`: Overlapping of sticky header/footer if slotted content has different z-index
  ([#2736](https://github.com/porsche-design-system/porsche-design-system/pull/2736))
- Keyboard behavior and `aria` semantics if either `a` or `button` elements are used as slotted content in `Tabs Bar`
  component. ([#2713](https://github.com/porsche-design-system/porsche-design-system/pull/2713))
- React/SSR: compatibility with Next.js v13 app router
  ([#2687](https://github.com/porsche-design-system/porsche-design-system/pull/2687))
- Consistent `package.json` ECMAScript module exports with `.mjs` and `.cjs` file extensions for
  `components-{js|angular|react|vue}`
  ([#2739](https://github.com/porsche-design-system/porsche-design-system/pull/2739))

### [3.5.0] - 2023-07-25

### [3.5.0-rc.0] - 2023-07-21

#### Added

- `background` property to `Button Tile` and `Link Tile` component to adapt the description and link/button theme when
  used on light background image ([#2669](https://github.com/porsche-design-system/porsche-design-system/pull/2669))
- Breakpoint customizable property `columns` to `Segmented Control` to set the amount of columns
  ([#2652](https://github.com/porsche-design-system/porsche-design-system/pull/2652))

#### Fixed

- Alignment of `Icon` inside `Accordion` header
  ([#2673](https://github.com/porsche-design-system/porsche-design-system/pull/2673))
- Direction of `Select Wrapper` dropdown if `direction` property is set to `auto`
  ([#2677](https://github.com/porsche-design-system/porsche-design-system/pull/2677))

### [3.4.0] - 2023-07-14

### [3.4.0-rc.0] - 2023-07-13

#### Added

- React: `'use client';` directive is applied on all components for main and `ssr` sub-package
  ([#2654](https://github.com/porsche-design-system/porsche-design-system/pull/2654))

#### Fixed

- Regression in `observeChildren` that affected nested components (e.g. incorrect rendering of nested `Tabs`).
  ([#2649](https://github.com/porsche-design-system/porsche-design-system/pull/2649))
- Click behaviour of slotted interactive elements of `Carousel`
  ([#2663](https://github.com/porsche-design-system/porsche-design-system/pull/2663))

### [3.3.0] - 2023-07-07

### [3.3.0-rc.0] - 2023-07-06

#### Added

- `Tabs` and `Tabs Bar` support SSR ([#2611](https://github.com/porsche-design-system/porsche-design-system/pull/2611))
- Contents of `Tag` component can now be wrapped in multiple lines
  ([#2625](https://github.com/porsche-design-system/porsche-design-system/pull/2625))
- `Carousel`: Possibility to set custom border-radius of slide items
  ([#2645](https://github.com/porsche-design-system/porsche-design-system/pull/2645))
- native lazy loading attribute to `img` tag of `Icon`
  ([#2644](https://github.com/porsche-design-system/porsche-design-system/pull/2644))

#### Fixed

- `Stepper Horizontal` navigation between 2 pages is not working as expected in angular
  ([#2641](https://github.com/porsche-design-system/porsche-design-system/pull/2641))
- `Segmented Control` text is not centered / causing unintended line-breaks
  ([#2614](https://github.com/porsche-design-system/porsche-design-system/pull/2614))
- `jsdom-polyfill` fixes validation errors in unit tests during SSR hydration
  ([#2613](https://github.com/porsche-design-system/porsche-design-system/pull/2613))
- `Accordion` collapsable content is overflowing when used with multiple prefixes  
  ([#2612](https://github.com/porsche-design-system/porsche-design-system/pull/2612))
- `Tabs Bar` position of underline for fluid font-size with `size="medium` when resizing
  ([#2611](https://github.com/porsche-design-system/porsche-design-system/pull/2611))
- `Button Pure`, `Link Pure`: `:hover` bug on Firefox
  ([#2630](https://github.com/porsche-design-system/porsche-design-system/pull/2630))
- `Carousel`: Removed `overflow:hidden` of slide items
  ([#2645](https://github.com/porsche-design-system/porsche-design-system/pull/2645))

#### Changed

- Improved bootstrapping behaviour of `Icon`
  ([#2644](https://github.com/porsche-design-system/porsche-design-system/pull/2644))

### [3.2.0] - 2023-06-19

### [3.2.0-rc.0] - 2023-06-19

#### Added

- `skipLinkTarget` property to `Carousel` component to enhance keyboard functionality
  ([#2557](https://github.com/porsche-design-system/porsche-design-system/pull/2557))
- `showLastPage` property to `Pagination` component
  ([#2606](https://github.com/porsche-design-system/porsche-design-system/pull/2606))

#### Fixed

- Partials: `getInitialStyles` supports `Flyout` component
  ([#2598](https://github.com/porsche-design-system/porsche-design-system/pull/2598))
- `Popover` content can be selected/highlighted
  ([#2599](https://github.com/porsche-design-system/porsche-design-system/pull/2599))

#### Changed

- `Carousel` pagination now shows 5 "infinite bullets" when using more than 5 slides
  ([#2600](https://github.com/porsche-design-system/porsche-design-system/pull/2600))
- `Carousel` supports click events on non-active slides and changed keyboard navigation
  ([#2557](https://github.com/porsche-design-system/porsche-design-system/pull/2557))
- Unified wordings of all console warnings, errors and exceptions
  ([#2602](https://github.com/porsche-design-system/porsche-design-system/pull/2602))
- Angular: increased peer dependency to `>=15.0.0 <17.0.0`
  ([#2602](https://github.com/porsche-design-system/porsche-design-system/pull/2602))
- `Toast` allows line break markups within toast message
  ([#2584](https://github.com/porsche-design-system/porsche-design-system/pull/2584))
- `Toast` shows always the latest toast message and clears its queue immediately if a new message is added
  ([#2584](https://github.com/porsche-design-system/porsche-design-system/pull/2584))

### [3.1.0] - 2023-06-09

### [3.1.0-rc.2] - 2023-06-09

#### Changed

- `Crest` updated assets ([#2595](https://github.com/porsche-design-system/porsche-design-system/pull/2595))
- Partials: `getMetaTagsAndIconLinks` updated assets
  ([#2595](https://github.com/porsche-design-system/porsche-design-system/pull/2595))

#### Added

- `Flyout` ([#2547](https://github.com/porsche-design-system/porsche-design-system/pull/2547))

#### Fixed

- Wrong validation during SSR hydration of `Link Tile` and `Select Wrapper`
  ([#2588](https://github.com/porsche-design-system/porsche-design-system/pull/2588))
- `Modal` scrollable modal does not jump to top on changes within dialog
  ([#2574](https://github.com/porsche-design-system/porsche-design-system/pull/2574))
- Unnecessary lifecycles are prevented when prop values do not change for complex values
  ([#2574](https://github.com/porsche-design-system/porsche-design-system/pull/2574))

### [3.1.0-rc.1] - 2023-06-02

#### Added

- **[EXPERIMENTAL]** Prop `showPasswordToggle` for `Text Field Wrapper` with `input type="password"`
  ([#2586](https://github.com/porsche-design-system/porsche-design-system/pull/2586))
- Prop `name` for `Icon` supports `heart`, `heart-filled`, `copy`, `fingerprint`, `tire`, `roof-open` and `roof-closed`
  ([#2589](https://github.com/porsche-design-system/porsche-design-system/pull/2589))

#### Fixed

- `Select Wrapper` missing border on touch devices
  ([#2579](https://github.com/porsche-design-system/porsche-design-system/pull/2579))
- `Tabs Item` text content can be selected/highlighted
  ([#2582](https://github.com/porsche-design-system/porsche-design-system/pull/2582))

### [3.1.0-rc.0] - 2023-05-24

#### Added

- `Marque` now has a `variant` property, including 75 years variant
  ([#2575](https://github.com/porsche-design-system/porsche-design-system/pull/2575))

### [3.0.0] - 2023-05-11

### [3.0.0-rc.3] - 2023-05-10

#### Fixed

- `Tabs Bar` focus behavior via keyboard navigation
  ([#2546](https://github.com/porsche-design-system/porsche-design-system/pull/2546))
- Rendering of `Wordmark` in Safari ([#2542](https://github.com/porsche-design-system/porsche-design-system/pull/2542))
- Disabled dragging/ghosting of icons
  ([#2536](https://github.com/porsche-design-system/porsche-design-system/pull/2536))

#### Changed

- Styles: `dropShadow{Low|Medium|High}Style`s use `box-shadow` instead of `filter: drop-shadow()` to fix glitches
  together with `frostedGlassStyle` in Firefox
  ([#2545](https://github.com/porsche-design-system/porsche-design-system/pull/2545))
- Size of icon and height of `Accordion`
  ([#2536](https://github.com/porsche-design-system/porsche-design-system/pull/2536))

### [3.0.0-rc.2] - 2023-05-09

#### Fixed

- `Checkbox Wrapper` Safari visual state change while hovering
  ([#2508](https://github.com/porsche-design-system/porsche-design-system/pull/2508))
- `Checkbox Wrapper` keyboard arrow navigation
  ([#2508](https://github.com/porsche-design-system/porsche-design-system/pull/2508))
- `Modal` fix hover state of dismiss button
  ([#2510](https://github.com/porsche-design-system/porsche-design-system/pull/2510))
- `Link Pure`, `Button Pure`: adjust offset of `:hover` and `active` styles
  ([#2511](https://github.com/porsche-design-system/porsche-design-system/pull/2511))
- `Tabs Bar`, `Tabs` ([#2521](https://github.com/porsche-design-system/porsche-design-system/pull/2521)):
  - `focus` state of tabpanel
  - Indicator bar height
- Optimize icon/text alignment of `Link Pure` and `Button Pure` in Safari
- `Select Wrapper` multiline option height and scaling behavior
  ([#2524](https://github.com/porsche-design-system/porsche-design-system/pull/2524))
- Fixed accessibility issues of `Tabs`, `Tabs Bar` and `Stepper Horizontal` to comply with v.4.7.0 of `axe-core`
  ([#2530](https://github.com/porsche-design-system/porsche-design-system/pull/2530))
- React: `patchRemixRunProcessBrowserGlobalIdentifier` binary now supports Remix 1.16.0
  ([#2537](https://github.com/porsche-design-system/porsche-design-system/pull/2537))
- Angular: added optional modifier to optional properties for better type checking in strict mode
  ([#2544](https://github.com/porsche-design-system/porsche-design-system/pull/2544))

#### Added

- Deprecation warning to `Icon` component if `lazy` prop is used
  ([#2521](https://github.com/porsche-design-system/porsche-design-system/pull/2521))
- `aria` prop to `Scroller` component
  ([#2530](https://github.com/porsche-design-system/porsche-design-system/pull/2530))

#### Changed

- Model signature asset of 718 model ([#2532](https://github.com/porsche-design-system/porsche-design-system/pull/2532))

### [3.0.0-rc.1] - 2023-04-19

#### Added

- Prop `name` for `Icon` supports `push-pin`, `push-pin-off`, `qr`, `pin-filled`, `shopping-cart-filled`,
  `shopping-bag-filled`, `logo-apple-podcast`, `logo-spotify` and `user-filled`
  ([#2471](https://github.com/porsche-design-system/porsche-design-system/pull/2471)).
- **[EXPERIMENTAL]** Prop `loading` for `Checkbox Wrapper`
  ([#2483](https://github.com/porsche-design-system/porsche-design-system/pull/2483))

#### Fixed

- `Wordmark`, `Crest` and `Model Signature` respect parent width/height
  ([#2479](https://github.com/porsche-design-system/porsche-design-system/pull/2479))
- `Button Tile`, `Link Tile` and `Link Tile Model Signature` are using correct border radius of
  `$pds-border-radius-large` ([#2473](https://github.com/porsche-design-system/porsche-design-system/pull/2473))
- `Text Field Wrapper` with `input type="search"` has better accessibility for clear button
  ([#2476](https://github.com/porsche-design-system/porsche-design-system/pull/2476))
- `Accordion` layout shift with nested accordions
  ([#2465](https://github.com/porsche-design-system/porsche-design-system/pull/2465))
- Color Contrast issues and rendering in Windows High Contrast Mode
  ([#2420](https://github.com/porsche-design-system/porsche-design-system/pull/2420))

### [3.0.0-rc.0] - 2023-04-11

#### Fixed

- Styles: `borderRadiusLarge` and `$pds-border-radius-large` are exposing correct value
  ([#2463](https://github.com/porsche-design-system/porsche-design-system/pull/2463))

### [3.0.0-alpha.6] - 2023-04-06

#### Added

- `xxl` breakpoint for all breakpoint customizable component values
  ([#2454](https://github.com/porsche-design-system/porsche-design-system/pull/2454))

#### Fixed

- Disabled color of `Icon` component ([#2446](https://github.com/porsche-design-system/porsche-design-system/pull/2446))
- Support of `Radio Button Wrapper` for name value with non-alphanumeric characters
  ([#2443](https://github.com/porsche-design-system/porsche-design-system/pull/2443))

#### Changed

- `Banner` is a controlled component now and its visibility has to be controlled via the `open` prop
  ([#2447](https://github.com/porsche-design-system/porsche-design-system/pull/2447))

```diff
- <p-banner></p-banner>
+ <p-banner open="true"></p-banner>
```

- Renamed all custom `change` events to `update` because of bad event emissions with native `change` events, e.g. with
  nested `select` or `input` elements

#### 🤖 Property deprecations 🤖

##### Accordion:

- Event `accordionChange` is deprecated, use `update` event instead.

```diff
- <PAccordion onAccordionChange={(e: CustomEvent<AccordionChangeEvent>) => {}} />
+ <PAccordion onUpdate={(e: CustomEvent<AccordionUpdateEvent>) => {}} />
```

##### Banner:

- Prop `persistent` is deprecated, use `dismissButton` instead.

```diff
- <p-banner persistent="true"></p-banner>
+ <p-banner dismiss-button="false"></p-banner>
```

##### Carousel:

- Event `carouselChange` is deprecated, use `update` event instead.

```diff
- <PCarousel onCarouselChange={(e: CustomEvent<CarouselChangeEvent>) => {}} />
+ <PCarousel onUpdate={(e: CustomEvent<CarouselUpdateEvent>) => {}} />
```

##### Inline Notification:

- Prop `persistent` is deprecated, use `dismissButton` instead.

```diff
- <p-inline-notification persistent="true"></p-inline-notification>
+ <p-inline-notification dismiss-button="false"></p-inline-notification>
```

##### Pagination:

- Event `pageChange` is deprecated, use `update` event instead.

```diff
- <PPagination onPageChange={(e: CustomEvent<PageChangeEvent>) => {}} />
+ <PPagination onUpdate={(e: CustomEvent<PaginationUpdateEvent>) => {}} />
```

##### Segmented Control:

- Event `segmentedControlChange` is deprecated, use `update` event instead.

```diff
- <PSegmentedControl onSegmentedControlChange={(e: CustomEvent<SegmentedControlChangeEvent>) => {}} />
+ <PSegmentedControl onUpdate={(e: CustomEvent<SegmentedControlUpdateEvent>) => {}} />
```

##### Stepper Horizontal:

- Event `stepChange` is deprecated, use `update` event instead.

```diff
- <PStepperHorizontal onStepChange={(e: CustomEvent<StepChangeEvent>) => {}} />
+ <PStepperHorizontal onUpdate={(e: CustomEvent<StepperHorizontalUpdateEvent>) => {}} />
```

##### Switch:

- Event `switchChange` is deprecated, use `update` event instead.

```diff
- <PSwitch onSwitchChange={(e: CustomEvent<SwitchChangeEvent>) => {}} />
+ <PSwitch onUpdate={(e: CustomEvent<SwitchUpdateEvent>) => {}} />
```

##### Table:

- Event `sortingChange` is deprecated, use `update` event instead.

```diff
- <PTable onSortingChange={(e: CustomEvent<SortingChangeEvent>) => {}} />
+ <PTable onUpdate={(e: CustomEvent<TableUpdateEvent>) => {}} />
```

##### Tabs:

- Event `tabChange` is deprecated, use `update` event instead.

```diff
- <PTabs onTabChange={(e: CustomEvent<TabChangeEvent>) => {}} />
+ <PTabs onUpdate={(e: CustomEvent<TabsUpdateEvent>) => {}} />
```

##### Tabs Bar:

- Event `tabChange` is deprecated, use `update` event instead.

```diff
- <PTabsBar onTabChange={(e: CustomEvent<TabChangeEvent>) => {}} />
+ <PTabsBar onUpdate={(e: CustomEvent<TabsUpdateEvent>) => {}} />
```

### [3.0.0-alpha.5] - 2023-03-30

#### Added

- `Wordmark` ([#2418](https://github.com/porsche-design-system/porsche-design-system/pull/2418))
- `Crest` ([#2437](https://github.com/porsche-design-system/porsche-design-system/pull/2437))

#### Changed

- Styles: changed color values of `theme[Light|Dark]ContrastMedium` and `theme[Light|Dark]Notification[*]` color tokens
  of `Styles` subpackage ([#2436](https://github.com/porsche-design-system/porsche-design-system/pull/2436))

### [3.0.0-alpha.4] - 2023-03-28

#### Changed

- `Table` matches new design language
  ([#2364](https://github.com/porsche-design-system/porsche-design-system/pull/2364/))

#### Added

- Styles: ([#2422](https://github.com/porsche-design-system/porsche-design-system/pull/2422))
  - `gridWide`
  - `gridWideColumnStart` and `$pds-grid-wide-column-start`
  - `gridWideColumnEnd` and `$pds-grid-wide-column-end`
  - `gridNarrowOffset`, `gridNarrowOffsetBase`, `gridNarrowOffsetS`, `gridNarrowOffsetXXL` and
    `$pds-grid-narrow-offset-base`, `$pds-grid-narrow-offset-s`, `$pds-grid-narrow-offset-xxl`
  - `gridBasicOffset`, `gridBasicOffsetBase`, `gridBasicOffsetS`, `gridBasicOffsetXXL` and
    `$pds-grid-basic-offset-base`, `$pds-grid-basic-offset-s`, `$pds-grid-basic-offset-xxl`
  - `gridExtendedOffset`, `gridExtendedOffsetBase`, `gridExtendedOffsetS`, `gridExtendedOffsetXXL` and
    `$pds-grid-extended-offset-base`, `$pds-grid-extended-offset-s`, `$pds-grid-extended-offset-xxl`
  - `gridWideOffset`, `gridWideOffsetBase`, `gridWideOffsetS`, `gridWideOffsetXXL` and `$pds-grid-wide-offset-base`,
    `$pds-grid-wide-offset-s`, `$pds-grid-wide-offset-xxl`
  - `gridFullOffset` and `$pds-grid-full-offset`
- `Button Tile` ([#2381](https://github.com/porsche-design-system/porsche-design-system/pull/2381))
- `Fieldset` ([#2404](https://github.com/porsche-design-system/porsche-design-system/pull/2404))
- `Link Tile Model Signature` ([#2388](https://github.com/porsche-design-system/porsche-design-system/pull/2388))
- Prop `activeSlideIndex` to `Carousel`
  ([#2421](https://github.com/porsche-design-system/porsche-design-system/pull/2421))
- Prop `slidesPerPage` supports value `auto` of `Carousel`
  ([#2421](https://github.com/porsche-design-system/porsche-design-system/pull/2421))
- Prop `scrollbar` for `Scroller` ([#2364](https://github.com/porsche-design-system/porsche-design-system/pull/2364/))
- Prop `theme` for `Table` ([#2364](https://github.com/porsche-design-system/porsche-design-system/pull/2364/))

#### Fixed

- React: missing animation of `Carousel` in certain scenarios

#### Changed

- Styles: `gridStyles` and `pds-grid()` are supporting an additional column range called `wide`
  ([#2422](https://github.com/porsche-design-system/porsche-design-system/pull/2422))
- Styles: SCSS version needs to be imported by `@porsche-design-system/components-js/styles` instead of
  `@porsche-design-system/components-js/styles/scss`
  ([#2422](https://github.com/porsche-design-system/porsche-design-system/pull/2422))

#### Removed

- `Banner`: CSS variable `--p-banner-position-type`
  ([#2422](https://github.com/porsche-design-system/porsche-design-system/pull/2422))
- Styles: `gridSafeZone`, `gridSafeZoneBase`, `gridSafeZoneXXL` and `$pds-grid-safe-zone-base`,
  `$pds-grid-safe-zone-xxl` ([#2422](https://github.com/porsche-design-system/porsche-design-system/pull/2422))
- Styles: `gridWidth`, `gridWidthMin`, `gridWidthMax` and `$pds-grid-width-min`, `$pds-grid-width-max`
  ([#2422](https://github.com/porsche-design-system/porsche-design-system/pull/2422))

#### 🤖 Property deprecations 🤖

##### Banner:

- Prop `width` has no effect anymore, instead the component is aligned with Porsche Grid "extended" by default.
  ([#2422](https://github.com/porsche-design-system/porsche-design-system/pull/2422))

#### 🤡 Component deprecations 🤡

##### Marque: ([#2418](https://github.com/porsche-design-system/porsche-design-system/pull/2418))

```diff
- <p-marque></p-marque>
+ <p-wordmark></p-wordmark>
```

##### Fieldset Wrapper: ([#2404](https://github.com/porsche-design-system/porsche-design-system/pull/2404))

```diff
- <p-fieldset-wrapper label="Some legend label">
+ <p-fieldset label="Some legend label">
  <p-text-field-wrapper label="Some label">
    <input type="text" name="some-name" />
  </p-text-field-wrapper>
- </p-fieldset-wrapper>
+ </p-fieldset>
```

### [3.0.0-alpha.3] - 2023-03-17

#### 🤖 Property deprecations 🤖

##### Accordion:

- Event `accordionChange` is deprecated, use `change` event instead.

```diff
- <PAccordion onAccordionChange={(e: CustomEvent<AccordionChangeEvent>) => {}} />
+ <PAccordion onChange={(e: CustomEvent<AccordionChangeEvent>) => {}} />
```

##### Banner:

- Named `slot="title"` is deprecated, use `heading` prop or `slot="heading"` instead.

```diff
<p-banner>
-  <span slot="title">Some heading</span>
+  <span slot="heading">Some heading</span>
   <span slot="description">Some notification description.</span>
</p-banner>

-<p-banner>
+<p-banner heading="Some heading" description="Some notification description.">
-  <span slot="title">Some heading</span>
-  <span slot="description">Some notification description.</span>
</p-banner>
```

##### Carousel:

- Prop `disablePagination` is deprecated, use `pagination` instead.
- Event `carouselChange` is deprecated, use `change` event instead.

```diff
- <p-carousel disable-pagination="true"></p-carousel>
+ <p-carousel pagination="false"></p-carousel>

- <PCarousel onCarouselChange={(e: CustomEvent<CarouselChangeEvent>) => {}} />
+ <PCarousel onChange={(e: CustomEvent<CarouselChangeEvent>) => {}} />
```

##### Divider:

- Prop `orientation` is deprecated, use `direction` instead.

```diff
- <p-divider orientation="horizontal"></p-divider>
+ <p-divider direction="horizontal"></p-divider>
```

##### Icon:

- Prop `colors`'s value `disabled` is removed, use `state-disabled` instead.

```diff
- <p-icon color="disabled"></p-icon>
+ <p-icon color="state-disabled"></p-icon>
```

##### Link Tile:

- Prop `weight`'s value `semibold` is deprecated, use `semi-bold` instead.

```diff
- <p-link-tile weight="semibold"></p-link-tile>
+ <p-link-tile weight="semi-bold"></p-link-tile>
```

##### Modal:

- Prop `disableCloseButton` is deprecated, use `dismissButton` instead.
- Event `close` is deprecated, use `dismiss` event instead.

```diff
- <p-modal disable-close-button="true"></p-modal>
+ <p-modal dismiss-button="false"></p-modal>

- <PModal onClose={(e: CustomEvent<void>) => {}} />
+ <PModal onDismiss={(e: CustomEvent<void>) => {}} />
```

##### Pagination:

- Props `allyLabelNext`, `allyLabelPage`, `allyLabelPrev` and `allyLabel` are deprecated.
- Event `pageChange` is deprecated, use `change` event instead.

```diff
- <p-pagination ally-label="Paginierung" ally-label-prev="Vorherige Seite" ally-label-next="Nächste Seite" ally-label-page="Seite"></p-pagination>
+ <p-pagination intl="{root: 'Paginierung', prev: 'Vorherige Seite', next: 'Nächste Seite', page: 'Seite'}"></p-pagination>

- <PPagination onPageChange={(e: CustomEvent<PageChangeEvent>) => {}} />
+ <PPagination onChange={(e: CustomEvent<PaginationChangeEvent>) => {}} />
```

##### Scroller:

- Prop `gradientColorScheme` is deprecated, use `gradientColor` instead.
- Prop `scrollIndicatorPosition` is deprecated, use `alignScrollIndicator` instead.

```diff
- <p-scroller gradient-color-scheme="surface"></p-scroller>
+ <p-scroller gradient-color="background-surface"></p-scroller>

- <p-scroller scroll-indicator-position="top"></p-scroller>
+ <p-scroller align-scroll-indicator="top"></p-scroller>
```

##### Segmented Control:

- Event `segmentedControlChange` is deprecated, use `change` event instead.

```diff
- <PSegmentedControl onSegmentedControlChange={(e: CustomEvent<SegmentedControlChangeEvent>) => {}} />
+ <PSegmentedControl onChange={(e: CustomEvent<SegmentedControlChangeEvent>) => {}} />
```

##### Stepper Horizontal:

- Event `stepChange` is deprecated, use `change` event instead.

```diff
- <PStepperHorizontal onStepChange={(e: CustomEvent<StepChangeEvent>) => {}} />
+ <PStepperHorizontal onChange={(e: CustomEvent<StepperHorizontalChangeEvent>) => {}} />
```

##### Switch:

- Event `switchChange` is deprecated, use `change` event instead.

```diff
- <PSwitch onSwitchChange={(e: CustomEvent<SwitchChangeEvent>) => {}} />
+ <PSwitch onChange={(e: CustomEvent<SwitchChangeEvent>) => {}} />
```

##### Table:

- Event `sortingChange` is deprecated, use `change` event instead.

```diff
- <PTable onSortingChange={(e: CustomEvent<SortingChangeEvent>) => {}} />
+ <PTable onChange={(e: CustomEvent<TableChangeEvent>) => {}} />
```

##### Tabs:

- Prop `gradientColorScheme` is deprecated, use `gradientColor` instead.
- Prop `weight`'s value `semibold` is deprecated, use `semi-bold` instead.
- Event `tabChange` is deprecated, use `change` event instead.

```diff
- <p-tabs gradient-color-scheme="surface"></p-tabs>
+ <p-tabs gradient-color="background-surface"></p-tabs>

- <p-tabs weight="semibold"></p-tabs>
+ <p-tabs weight="semi-bold"></p-tabs>

- <PTabs onTabChange={(e: CustomEvent<TabChangeEvent>) => {}} />
+ <PTabs onChange={(e: CustomEvent<TabsChangeEvent>) => {}} />
```

##### Tabs Bar:

- Prop `gradientColorScheme` is deprecated, use `gradientColor` instead.
- Prop `weight`'s value `semibold` is deprecated, use `semi-bold` instead.
- Event `tabChange` is deprecated, use `change` event instead.

```diff
- <p-tabs-bar gradient-color-scheme="surface"></p-tabs-bar>
+ <p-tabs-bar gradient-color="background-surface"></p-tabs-bar>

- <p-tabs-bar weight="semibold"></p-tabs>
+ <p-tabs-bar weight="semi-bold"></p-tabs>

- <PTabsBar onTabChange={(e: CustomEvent<TabChangeEvent>) => {}} />
+ <PTabsBar onChange={(e: CustomEvent<TabsChangeEvent>) => {}} />
```

##### Tag:

- Prop `color`'s value `notification-warning`, `notification-success` and `notification-error` are deprecated, use
  `notification-warning-soft`, `notification-success-soft` and `notification-error-soft` instead.

```diff
- <p-tag color="notification-warning"></p-tag>
+ <p-tag color="notification-warning-soft"></p-tag>

- <p-tag color="notification-success"></p-tag>
+ <p-tag color="notification-success-soft"></p-tag>

- <p-tag color="notification-error"></p-tag>
+ <p-tag color="notification-error-soft"></p-tag>
```

##### Text Field Wrapper:

- Prop `showCharacterCount` is deprecated, use `showCounter` instead.

```diff
- <p-text-field-wrapper show-character-count="false">
+ <p-text-field-wrapper show-counter="false">
    <input type="text" maxlength="20" />
</p-text-field-wrapper>
```

##### Textarea Wrapper:

- Prop `showCharacterCount` is deprecated, use `showCounter` instead.

```diff
- <p-textarea-wrapper show-character-count="false">
+ <p-textarea-wrapper show-counter="false">
    <textarea maxlength="80"></textarea>
</p-textarea-wrapper>
```

##### Text List

- Props `listType` and `orderType` are deprecated, use `type` instead.

```diff
- <p-text-list list-type="unordered"></p-text-list>
+ <p-text-list type="unordered"></p-text-list>

- <p-text-list list-type="ordered" order-type="numbered"></p-text-list>
+ <p-text-list type="numbered"></p-text-list>

- <p-text-list list-type="ordered" order-type="alphabetically"></p-text-list>
+ <p-text-list type="alphabetically"></p-text-list>
```

#### Added

- `Text`, `Icon`, `Button Pure` and `Link Pure` support value `xx-small` for prop `size`
- `Display` supports value `small` for prop `size`
- Partials: `getInitialStyles` supports multi prefix, e.g.
  `getInitialStyles({ prefix: ['', 'some-prefix', 'another-prefix'] });`
- Styles: `displaySmallStyle` and `$pds-display-small`
- Styles: `textXXSmallStyle` and `$pds-text-xx-small`
- Styles: `fontSizeDisplaySmall` and `$pds-font-size-display-small`
- Styles: `fontSizeTextXXSmall` and `$pds-font-size-text-xx-small`
- Styles: `getHoverStyle` and `pds-hover()`
- `Banner` has `heading` and `description` prop as well as `slot="heading"` and deprecated `slot="title"`
- Custom events have consistent names across components and deprecated old event names
  - `Accordion` emits `change` and deprecated `accordionChange` event
  - `Carousel` emits `change` and deprecated `carouselChange` event
  - `Modal` emits `dismiss` and deprecated `close` event
  - `Pagination` emits `change` and deprecated `pageChange` event
  - `Segmented Control` emits `change` and deprecated `segmentedControlChange` event
  - `Stepper Horizontal` emits `change` and deprecated `stepChange` event
  - `Switch` emits `change` and deprecated `switchChange` event
  - `Table` emits `change` and deprecated `sortingChange` event
  - `Tabs` emits `change` and deprecated `tabChange` event
  - `Tabs Bar` emits `change` and deprecated `tabChange` event
- Props have consistent names across components and deprecated old props
  - `Carousel` got `pagination` prop and deprecated `disablePagination` prop
  - `Divider` got `direction` prop and deprecated `orientation` prop
  - `Modal` got `dismissButton` prop and deprecated `disableCloseButton` prop
  - `Pagination` got `intl` prop and deprecated `allyLabelNext`, `allyLabelPage`, `allyLabelPrev` and `allyLabel` props
  - `Scroller` got `gradientColor` prop and deprecated `gradientColorScheme` prop
  - `Scroller` got `alignScrollIndicator` prop and deprecated `scrollIndicatorPosition` prop
  - `Tabs` got `gradientColor` prop and deprecated `gradientColorScheme` prop
  - `Tabs Bar` got `gradientColor` prop and deprecated `gradientColorScheme` prop
  - `Text Field Wrapper` got `showCounter` prop and deprecated `showCharacterCount` prop
  - `Textarea Wrapper` got `showCounter` prop and deprecated `showCharacterCount` prop
  - `Text List` got `type` prop and deprecated `listType` and `orderType` prop
- Props have consistent values across components and deprecated old values
  - `Icon` prop `color` got value `state-disabled` and removed `disabled` value
  - `Link Tile` prop `weight` got value `semi-bold` and deprecated `semibold` value
  - `Tabs Bar` and `Tabs` prop `weight` got value `semi-bold` and deprecated `semibold` value
  - `Tag` prop `color` got values `notification-info-soft`, `notification-warning-soft`, `notification-success-soft`,
    `notification-error-soft` and deprecated `notification-warning`, `notification-success`, `notification-error` values

#### Changed

- `Display` uses font-weight regular and font-style normal
- Partials: `getInitialStyles` matches new design language
- Partials: All component related, slotted Light DOM styles have been moved to `getInitialStyles`
- Styles: `getFocusStyle` and `pds-focus()` doesn't need `theme` parameter anymore
- Styles: `breakpoint{Base|XS|S|M|L|XL|XXL}` and `$pds-breakpoint-{base|xs|s|m|l|xl|xxl}` are provided as number without
  unit (px)
- `Link Tile` matches new design language
- Typings for all component props start with the component name, e.g. `SwitchAlignLabel`, `TabsBarGradientColor` or
  `LinkPureIcon`
- `Icon` prop `color` value `disabled` is renamed to `state-disabled`
- `Tag` prop `color` value `notification-info` is renamed to `notification-info-soft`

#### Fixed

- `Text Field Wrapper` calendar and time indicator icons respect color definition in dark theme
- `Text Field Wrapper` has correct height when type date or time is used
- Partials: Typings of return value with and without options parameter
- `Modal` scrolling behavior on mouse drag

#### Removed

- `Heading`: value `xxx-large` for prop `size`
- Styles: `headingXXXLargeStyle` and `$pds-heading-xxx-large`
- Styles: `fontSizeHeadingXXLarge` and `$pds-font-size-heading-xx-large`

### [3.0.0-alpha.2] - 2023-02-27

#### 🤖 Property deprecations 🤖

##### Carousel:

- Prop `wrap-content` is deprecated.

```diff
- <p-carousel wrap-content="true"></p-carousel>
+ <p-carousel></p-carousel>
```

##### Divider:

- Prop values `neutral-contrast-low | neutral-contrast-medium | neutral-contrast-high` of `color` prop are deprecated.

```diff
- <p-divider color="neutral-contrast-low"></p-divider>
+ <p-divider color="contrast-low"></p-divider>

- <p-divider color="neutral-contrast-medium"></p-divider>
+ <p-divider color="contrast-medium"></p-divider>

- <p-divider color="neutral-contrast-high"></p-divider>
+ <p-divider color="contrast-high"></p-divider>
```

#### Changed

- `Divider`, `Button Group`, `Carousel` and `Text List` match new design language
- Background color of `Scroller`'s `prev` and `next` buttons in dark theme
- Partials: Removed deprecated `withoutTags` option for all partials, please use `format: 'jsx'` instead
- `Content Wrapper` default value of prop `width` has changed from `basic` to `extended`

#### Added

- `Model Signature`
- Props `align-header` and `width` for `Carousel`
- Vue: plugin functions `createPorscheDesignSystem` and `usePorscheDesignSystemPlugin`

#### Fixed

- `Radio Button Wrapper` keyboard arrow navigation
- `Button Pure` and `Link Pure` lagging active state background when scrolling on iOS

### [3.0.0-alpha.1] - 2023-02-16

#### Added

- Porsche Next font supports Vietnamese charset
- Prop `color` of `Icon` supports `disabled`
- React: `patchRemixRunProcessBrowserGlobalIdentifier` binary to support SSR components with Remix

#### Changed

- `Stepper Horizontal` matches new design language
- Styles: Optimize design tokens "spacing", "typography" and "theme" provided by styles sub-package
  `@porsche-design-system/components-{js|angular|react|vue}/styles`
- Styles: Use calc() instead of max() to calculate padding for `gridStyle` (JS) and `pds-grid()` (SCSS)
- Styles: `gridStyle` (JS) and `pds-grid()` (SCSS) uses optimized grid gap

### [3.0.0-alpha.0] - 2023-02-08

#### Note to the new `v3` major release of the Porsche Design System

With the new **Porsche Design Language** comes a lot of changes regarding layout and design principles. To keep
refactoring efforts as low as possible when upgrading from `v2` to `v3`, **breaking changes** were avoided as far as
possible. Nevertheless, there are a few breaking changes and some more deprecations which should receive attention.

#### 👹 Breaking Changes 👹

##### Button:

- Removed deprecated prop `tabbable`.

```diff
- <p-button tabbable="false">Some label</p-button>
+ <p-button tabindex="-1">Some label</p-button>
```

- Default value of prop `icon` has changed from `arrow-head-right` to `none`. Therefore, the `icon` property **must** be
  set if the component has the `hide-label` property.

```diff
- <p-button hide-label="true">Some label</p-button>
+ <p-button hide-label="true" icon="arrow-right">Some label</p-button>

- <p-button hide-label="{ base: true, m: false }">Some label</p-button>
+ <p-button hide-label="{ base: true, m: false }" icon="arrow-right">Some label</p-button>
```

##### Button Pure:

- Removed `subline` slot (visually not intended anymore).

```diff
<p-button-pure>
  Some label
-   <p slot="subline">Some Subline</p>
</p-button-pure>
```

- Removed deprecated prop `tabbable`.

```diff
- <p-button-pure tabbable="false">Some label</p-button-pure>
+ <p-button-pure tabindex="-1">Some label</p-button-pure>
```

##### Icon:

- Value `inherit` for prop `color` works slightly different to the previous major version. A CSS filter is required to
  apply custom coloring to take advantage of using an SVG embedded in an `<img/>` for better SSR support and loading
  performance in general.

```diff
- <p-icon color="inherit" style="color: white;"></p-icon>
+ <p-icon color="inherit" style="filter: invert(100%);"></p-icon>
```

- Camel case syntax for `name` prop isn't supported, please use param case syntax instead (TypeScript typings have been
  updated too).

```diff
- <p-icon name="arrowRight"></p-icon>
+ <p-icon name="arrow-right"></p-icon>
```

##### Link:

- Default value of prop `icon` has changed from `arrow-head-right` to `none`. Therefore, the `icon` property **must** be
  set if the component has the `hide-label` property.

```diff
- <p-link href="#" hide-label="true">Some label</p-link>
+ <p-link href="#" hide-label="true" icon="arrow-right">Some label</p-link>

- <p-link href="#" hide-label="{ base: true, m: false }">Some label</p-link>
+ <p-link href="#" hide-label="{ base: true, m: false }" icon="arrow-right">Some label</p-link>
```

##### Link Pure:

- Removed `subline` slot (visually not intended anymore).

```diff
<p-link-pure href="#">
  Some label
-   <p slot="subline">Some Subline</p>
</p-link-pure>
```

##### Marque:

- Removed `variant` property.

```diff
- <p-marque variant="75-years"></p-marque>
+ <p-marque></p-marque>
// or even better, replace component by wordmark
+ <p-wordmark></p-wordmark>
```

##### Switch:

- Removed deprecated prop `tabbable`.

```diff
- <p-switch tabbable="false">Some label</p-switch>
+ <p-switch tabindex="-1">Some label</p-switch>
```

##### Partials:

- `getIconLinks()` partial accepts only param-cased icon names.

```diff
- require('@porsche-design-system/components-js/partials').getIconLinks({ icons: ['arrowRight'] })

+ require('@porsche-design-system/components-js/partials').getIconLinks({ icons: ['arrow-right'] })
```

##### CSS global scope:

- Changed naming of CSS global variables names.

```diff
- --p-animation-duration__spinner
- --p-animation-duration__banner
+ --p-animation-duration
```

#### 🤡 Component deprecations 🤡

All deprecated components are refactored to match the new design language, therefor it's technically not breaking, but
we highly recommend to migrate to the mentioned alternative, since those deprecated components will be removed with next
major version.

##### Content Wrapper:

- Component is deprecated and will be removed with the next major release. Please use **[Porsche Grid](styles/grid)**
  instead, which is based on [CSS Grid](https://css-tricks.com/snippets/css/complete-guide-grid) covering the specific
  layout needs for a harmonic appearance across all digital Porsche touch-points.

##### Flex:

- Component is deprecated and will be removed with the next major release. In general, please use native
  [CSS Flex](https://css-tricks.com/snippets/css/a-guide-to-flexbox) instead for better performance and more
  standardized layout technique.

##### Grid:

- Component is deprecated and will be removed with the next major release. In general, please use native
  [CSS Grid](https://css-tricks.com/snippets/css/complete-guide-grid) in combination with
  **[Porsche Grid](styles/grid)** instead for better performance and more standardized layout technique.

##### Headline:

```diff
- <p-headline>The quick brown fox jumps over the lazy dog</p-headline>
+ <p-heading>The quick brown fox jumps over the lazy dog</p-heading>
```

##### Link Social:

- Component is deprecated and will be removed with the next major release. Please use the **[Link](components/link)**
  component instead.

#### 🤖 Property deprecations 🤖

All deprecated properties are still present without any effect, therefor it's technically not breaking, but we highly
recommend to migrate and remove the deprecated props since those ones will be removed with next major version.

##### Button Pure:

- Prop `weight` is deprecated, only regular font weight will be applied.

```diff
- <p-button-pure weight="thin">Some label</p-button-pure>
- <p-button-pure weight="regular">Some label</p-button-pure>
- <p-button-pure weight="semibold">Some label</p-button-pure>
- <p-button-pure weight="bold">Some label</p-button-pure>
+ <p-button-pure>Some label</p-button-pure>
```

##### Content Wrapper (deprecated):

- Prop `theme` and `background-color` are deprecated.

```diff
- <p-content-wrapper theme="dark" background-color="default">Some content</p-content-wrapper>
+ <p-content-wrapper>Some content</p-content-wrapper>
```

##### Grid (deprecated):

- The `gutter` property is deprecated and has no effect anymore. Instead, a fluid gutter depending on the viewport width
  is used.

```diff
- <p-grid gutter="16">Some content</p-grid>
- <p-grid gutter="24">Some content</p-grid>
- <p-grid gutter="36">Some content</p-grid>
+ <p-grid>Some content</p-grid>
```

##### Icon:

- Prop `lazy` is deprecated.

```diff
- <p-icon lazy="true"></p-icon>
+ <p-icon></p-icon>
```

##### Link Pure:

- Prop `weight` is deprecated, only regular font weight will be applied.

```diff
- <p-link-pure href="#" weight="thin">Some label</p-link-pure>
- <p-link-pure href="#" weight="regular">Some label</p-link-pure>
- <p-link-pure href="#" weight="semibold">Some label</p-link-pure>
- <p-link-pure href="#" weight="bold">Some label</p-link-pure>
+ <p-link-pure href="#">Some label</p-link-pure>
```

##### Segmented Control:

- Prop `background-color` is deprecated.

```diff
- <p-segmented-control background-color="background-surface">
   <p-segmented-control-item value="xs">XS</p-segmented-control-item>
   <p-segmented-control-item value="s">S</p-segmented-control-item>
 </p-segmented-control>
+ <p-segmented-control>
   <p-segmented-control-item value="xs">XS</p-segmented-control-item>
   <p-segmented-control-item value="s">S</p-segmented-control-item>
 </p-segmented-control>
```

#### 👾 Property value deprecations 👾

All deprecated values are mapped to new ones, therefor it's technically not breaking, but we highly recommend to migrate
to the new values since those ones will be removed with next major version.

##### Banner:

- Prop value `fluid` of `width` prop is deprecated.

```diff
- <p-banner width="fluid"></p-banner>
+ <p-banner></p-banner>
```

- Prop value `neutral` of `state` prop is deprecated.

```diff
- <p-banner state="neutral">
  <span slot="title">Some banner title</span>
  <span slot="description">Some banner description. You can also add inline <a href="https://porsche.com">links</a> to route to another page.</span>
 </p-banner>
+ <p-banner state="info">
  <span slot="title">Some banner title</span>
  <span slot="description">Some banner description. You can also add inline <a href="https://porsche.com">links</a> to route to another page.</span>
 </p-banner>
```

##### Content Wrapper:

- Prop value `fluid` of `width` prop is deprecated.

```diff
- <p-content-wrapper width="fluid">Some content</p-content-wrapper>
+ <p-content-wrapper>Some content</p-content-wrapper>
```

##### Icon:

- Prop values
  `brand | default | neutral-contrast-low | neutral-contrast-medium | neutral-contrast-high | notification-neutral` of
  `color` prop are deprecated.

```diff
- <p-icon color="brand"></p-icon>
+ <p-icon color="primary"></p-icon>

- <p-icon color="default"></p-icon>
+ <p-icon color="primary"></p-icon>

- <p-icon color="neutral-contrast-low"></p-icon>
+ <p-icon color="contrast-low"></p-icon>

- <p-icon color="neutral-contrast-medium"></p-icon>
+ <p-icon color="contrast-medium"></p-icon>

- <p-icon color="neutral-contrast-high"></p-icon>
+ <p-icon color="contrast-high"></p-icon>

- <p-icon color="neutral-contrast-neutral"></p-icon>
+ <p-icon color="contrast-info"></p-icon>
```

##### Inline Notification:

- Prop value `neutral` of `state` prop is deprecated.

```diff
- <p-inline-notification state="neutral"></p-inline-notification>
+ <p-inline-notification state="info"></p-inline-notification>
```

##### Tag:

- Prop value `notification-neutral | neutral-contrast-high | background-default` of `color` prop is deprecated.

```diff
- <p-tag color="notification-neutral">Color label</p-tag>
+ <p-tag color="notification-info">Color label</p-tag>

- <p-tag color="neutral-contrast-high">Color label</p-tag>
+ <p-tag color="primary">Color label</p-tag>

- <p-tag color="background-default">Color label</p-tag>
+ <p-tag color="background-base">Color label</p-tag>
```

##### Tag Dismissible:

- Prop value `background-default` of `color` prop is deprecated.

```diff
- <p-tag-dismissible color="background-default">Color label</p-tag-dismissible>
+ <p-tag-dismissible color="background-base">Color label</p-tag-dismissible>
```

##### Text:

- Prop value `thin | semibold` of `weight` prop is deprecated.

```diff
- <p-text weight="thin">Some text</p-text>
+ <p-text>Some text</p-text>

- <p-text weight="semibold">Some text</p-text>
+ <p-text weight="semi-bold">Some text</p-text>
```

- Prop value
  `brand | default | neutral-contrast-low | neutral-contrast-medium | neutral-contrast-high | notification-neutral` of
  `color` prop is deprecated.

```diff
- <p-text color="brand">Some text</p-text>
+ <p-text>Some text</p-text>

- <p-text color="default">Some text</p-text>
+ <p-text>Some text</p-text>

- <p-text color="neutral-contrast-low">Some text</p-text>
+ <p-text color="contrast-low">Some text</p-text>

- <p-text color="neutral-contrast-medium">Some text</p-text>
+ <p-text color="contrast-medium">Some text</p-text>

- <p-text color="neutral-contrast-high">Some text</p-text>
+ <p-text color="contrast-high">Some text</p-text>

- <p-text color="notification-neutral">Some text</p-text>
+ <p-text color="notification-info">Some text</p-text>
```

##### ToastManager:

- Prop value `neutral` of `state` parameter is deprecated.

```diff
- …addMessage({ text: `Some message`, state: 'neutral' })
+ …addMessage({ text: `Some message`, state: 'info' })
```

#### Added

- `Display` component
- `Heading` component
- Prop `underline` for `Link Pure`
- Prop `theme` for `Checkbox Wrapper`, `Radio Button Wrapper`, `Popover`, `Tag Dismissible`, `Textarea Wrapper`,
  `Text Field Wrapper` and `Fieldset Wrapper`
- Prop `size` for `Icon` supports `x-small` and `x-large`
- Prop `size` for `Accordion` `compact="true"` supports `medium`

#### Changed

- `Spinner`, `Icon`, `Link Pure`, `Button Pure`, `Link`, `Link Social`, `Button`, `Checkbox Wrapper`,
  `Radio Button Wrapper`, `Popover`, `Modal`, `Select Wrapper`, `Tag`, `Tag Dismissible`, `Textarea Wrapper`,
  `Inline Notification`, `Banner`, `Toast`, `Grid`, `Flex`, `Pagination`, `Scroller`, `Accordion`, `Text`,
  `Text Field Wrapper`, `Content Wrapper`, `Segmented Control`, `Tabs`, `Tabs Bar`, `Headline` and `Fieldset Wrapper`
  match new design language
- `Icon` supports
  `primary | contrast-low | contrast-medium | contrast-high | notification-success | notification-warning | notification-error | notification-info | inherit`
  for `color` prop
- Default value of prop `width` of `Banner` has changed from `basic` to `extended`
- Default value of prop `action-icon` of `Inline Notification` has changed from `arrow-head-right` to `arrow-right`
- Default value of prop `name` of `Icon` has changed from `arrow-head-right` to `arrow-right`
- Default value of prop `variant` of `Link` and `Button` has changed from `secondary` to `primary`

#### Removed

- Custom slotted CSS for mostly all components. Equivalent styles are now provided by `getInitialStyles()` partial
  instead.
- `applyNormalizeStyles` option from `getInitialStyles()` partial which is applied by default now.

### [2.20.0] - 2023-02-06

### [2.20.0-rc.1] - 2023-02-06

### [2.20.0-rc.0] - 2023-01-30

#### Added

- `applyNormalizeStyles` option for `getInitialStyles()` partial which includes basic css styles for Light DOM

### [2.19.1-rc.1] - 2023-01-18

#### Added

- `jsdom-polyfill` subpackage is available at `@porsche-design-system/components-{js|angular|react|vue}/jsdom-polyfill`
  and can be used to have working web components in jsdom based tests (e.g. jest)
- `testing` subpackage is available at `@porsche-design-system/components-{js|angular|react|vue}/testing` to provide
  `getByRoleShadowed`, `getByLabelTextShadowed` and `getByTextShadowed` utilities which use `@testing-library/dom`
  queries internally to support Shadow DOM
- Validation if `prefix` is already reserved by a different version upon initialization of the Porsche Design System

#### Fixed

- `componentsReady()` waits for Porsche Design System being initialized before checking components which can happen in
  certain test scenarios without partials

### [2.19.1-rc.0] - 2023-01-18

#### Fixed

- Bug in `@porsche-design-system/components-react/ssr` where in some cases during SSG an error was thrown when
  components render their children conditionally

### [2.19.0] - 2022-12-22

### [2.19.0-rc.2] - 2022-12-22

### [2.19.0-rc.1] - 2022-12-22

#### Fixed

- `Stepper Horizontal` calculation of scroll position when used within any parent that has a margin or padding

### [2.19.0-rc.0] - 2022-12-21

#### Added

- Vue: typed components are available via the `@porsche-design-system/components-vue` package

#### Fixed

- `Modal` focus cycle when pressing Shift Tab right after it was opened

### [2.18.0] - 2022-12-15

### [2.18.0-rc.2] - 2022-12-14

#### Added

- Validation to ensure crucial partials are used.  
  **Disclaimer:** The Porsche Design System will **not** inject its initial styles anymore. Please use the
  `getInitialStyles()` partial to reduce flash of unstyled content (FOUC) as described here:
  [getInitialStyles() documentation](https://designsystem.porsche.com/v2/partials/initial-styles)

#### Changed

- `line-height` calculation for all components is handled CSS only now by using `ex`-unit in combination with `calc()`
  which gives the best performance, the easiest possible integration and respects UI best practices in having **larger**
  `line-height` values for **small** `font-size` definitions and **smaller** `line-height` values for **larger**
  `font-size` definitions. The calculated values by CSS slightly differ compared to the ones calculated by JavaScript,
  which might result in minor visual changes.

#### Fixed

- Screen reader announcements of `Textfield` and `Textarea` in `counter` mode
- Screen reader announcements in `Select Wrapper`

### [2.18.0-rc.1] - 2022-11-24

#### Added

- `Carousel` now has a `rewind` property, better prev/next icons, a `max-width` for `heading` and `description` and
  support for slotted `description`

#### Fixed

- `Select Wrapper` height if text is zoomed up to 200%

### [2.18.0-rc.0] - 2022-11-17

#### Added

- SSR/SSG ready components using Declarative Shadow DOM for Next JS are shipped via
  `@porsche-design-system/components-react/ssr`. To use it simply change your imports.

**Important:** make sure to apply the new `getDSRPonyfill()` partial right before your closing `</body>` tag. More
information can be found here:
[getDSRPonyfill() documentation](https://designsystem.porsche.com/v2/partials/dsr-ponyfill)

```diff
- import { PorscheDesignSystemProvider, PButton, ... } from '@porsche-design-system/components-react';
+ import { PorscheDesignSystemProvider, PButton, ... } from '@porsche-design-system/components-react/ssr';
+ import { getDSRPonyfill } from '@porsche-design-system/components-react/partials';
```

#### Changed

- Improve height calculation for `Accordion`
- Slotted anchor support for `Link Pure` is stricter (In case slotted `<a>` is used it must be a direct child of
  `Link Pure`)
- `getFontLinks()` partial now has `{ weights: ['regular', 'semi-bold'] }` for a default

### [2.17.0] - 2022-10-31

### [2.17.0-rc.0] - 2022-10-31

#### Added

- `Link Tile`

#### Fixed

- `Scroller` bug where scrollable content was not fully hidden by the gradient, when zoomed into the page.

#### Changed

- Removed `!important` keyword from css property `display` of `Link Pure` and `Button Pure`

### [2.16.3] - 2022-10-21

### [2.16.3-rc.0] - 2022-10-21

#### Fixed

- `Button Pure` and `Link Pure` error when using `size="inherit"` and `icon="none"`

#### Changed

- Replaced all internal usage of `Text` and `Headline` components

### [2.16.2] - 2022-09-15

### [2.16.2-rc.0] - 2022-09-15

#### Fixed

- Issue with `Popover` where drop-shadow is not shown correctly in Chrome >= 105
- Issue with `Carousel` and `wrap-content="true"` where the layout was out of sync with `Content Wrapper` for
  viewports >= 1760px.
- `Select Wrapper` with custom dropdown keeps attribute changes of native select options in sync if changed
  programmatically

### [2.16.1] - 2022-09-09

#### Fixed

- Issue with `Options` typing import for `Carousel`

### [2.16.0] - 2022-09-08

### [2.15.1-rc.1] - 2022-09-08

#### Added

- `Carousel`
- `Scroller`

#### Changed

- `Stepper Horizontal` now has `size` property
- `Stepper Horizontal` uses improved focus behavior in case it becomes scrollable and scroll indicators are centered
  correctly.
- `Tabs Bar` uses improved focus behavior in case it becomes scrollable and scroll indicators are centered correctly.

### [2.15.1-rc.0] - 2022-08-24

#### Fixed

- `Radio Button Wrapper` visual selection change bug in Safari >= 15.5

### [2.15.0] - 2022-08-22

### [2.15.0-rc.1] - 2022-08-18

#### Changed

- Downgraded `@angular` to `v13` to ensure backwards compatibility of `@porsche-design-system/components-angular`

### [2.15.0-rc.0] - 2022-08-16

#### Fixed

- `Popover` visual shadow bug in Safari
- `Stepper Horizontal Item` bug where pseudo styles of the counter element were overridable

### [2.15.0-beta.0] - 2022-08-05

#### Fixed

- `Tabs` & `Tabs Bar` `size` property when using `BreakpointCustomizable`

#### Changed

- `Modal` uses poly fluid sizing for outer spacing
- `Banner` uses poly fluid sizing for outer spacing
- `Content Wrapper` uses poly fluid sizing for inner spacing
- `Modal` min-width is slightly updated to perfectly fit into content area of `Content Wrapper` at 320px viewport width

#### Added

- Validation of properties for all components
- `Text Field Wrapper` with `input type="search"` is clearable via Escape key and custom clear button across browsers
- `Text Field Wrapper` with `input type="search"` shows a "Locate me" button when `actionIcon="locate"` is set, emits
  the `action` event on click and can be put into a loading state via `actionLoading="true"`

### [2.14.0] - 2022-07-11

### [2.14.0-rc.1] - 2022-07-11

### [2.14.0-rc.0] - 2022-07-11

#### Added

- `getBrowserSupportFallbackScript()` partial supporting `cdn` and `format` options as replacement for
  `includeOverlay()` of `@porsche-design-system/browser-notification` npm package
- `getCookiesFallbackScript()` partial supporting `cdn` and `format` options as replacement for `includeCookieOverlay()`
  of `@porsche-design-system/browser-notification` npm package

#### Changed

- `getMetaTagsAndIconLinks()` partial to return `theme-color` meta tags with `prefers-color-scheme: {light|dark}` media
  query

### [2.13.0] - 2022-06-23

### [2.13.0-rc.5] - 2022-06-23

#### Fixed

- `Stepper Horizontal Item` `state` validation
- `Button` and `Link` with `theme="dark" variant="tertiary"` and `Tag Dismissible` bug on Safari < v15.5 where wrong
  colors on hover were shown

### [2.13.0-rc.4] - 2022-06-22

#### Added

- `Stepper Horizontal`

### [2.13.0-rc.3] - 2022-06-22

#### Added

- `Segmented Control`

### [2.13.0-rc.2] - 2022-06-21

### [2.13.0-rc.1] - 2022-06-21

### [2.13.0-rc.0] - 2022-06-21

#### Changed

- `Button`, `Button Pure` and `Switch` apply `aria-disabled="true"` instead of `disabled` attribute to native button
  internally in case `disabled` and/or `loading` property is set

### [2.12.1] - 2022-05-25

### [2.12.1-rc.0] - 2022-05-25

#### Fixed

- Issue with `JssStyle` typing import

### [2.12.0] - 2022-05-19

#### Changed

- npm package is prepared for public release on [npmjs.org](https://npmjs.com)

### [2.12.0-rc.2] - 2022-05-12

### [2.12.0-rc.1] - 2022-05-11

### [2.12.0-rc.0] - 2022-05-04

#### Added

- `Table Head Cell` now has a `multiline` property

#### Changed

- `Headline` has no `hypens` / `overflow-wrap` style by default
- Partials now throw an exception if they are executed in browser

#### Fixed

- Exception in `Headline`, `Select Wrapper`, `Text` and `Text List` when changing `theme` prop from `dark` to `light`
- `getInitialStyles()` partial now returns `.hydrated` styles, too

### [2.11.0-skeletons] - 2022-04-21

### [2.11.0] - 2022-04-21

### [2.11.0-rc.0] - 2022-04-20

#### Added

- `Tag`
- `Tag Dismissible`

### [2.10.0-skeletons] - 2022-04-13

### [2.10.0] - 2022-04-13

### [2.9.3-rc.1] - 2022-04-06

#### Added

- `Text Field Wrapper` now has a `showCharacterCount` property which can be used to hide the character count when a
  `maxLength` attribute is set on the wrapped `input`.
- `Textarea Wrapper` now has a `showCharacterCount` property which can be used to hide the character count when a
  `maxLength` attribute is set on the wrapped `textarea`.

### [2.9.3-rc.0-skeletons] - 2022-03-29

### [2.9.3-rc.0] - 2022-03-28

#### Added

- `Text Field Wrapper` supports `unit` property on `input type="text"`
- `Marque` optional configurable clickable/focusable area by defining padding on host element

#### Fixed

- `Tabs Item` improved accessibility
- Angular: circular dependency in development mode in `2.9.2-skeletons`

### [2.9.2-skeletons] - 2022-03-24

#### Added

- **[EXPERIMENTAL]** `getInitialStyles` partial now accepts a `skeletonTagNames` array of component names that will
  initially have skeleton styles while the Porsche Design System is loading
- **[EXPERIMENTAL]** `Button`, `Button Pure`, `Checkbox Wrapper`, `Fieldset Wrapper`, `Link`, `Link Pure`,
  `Link Social`, `Radio Button Wrapper`, `Select Wrapper`, `Text Field Wrapper`, `Textarea Wrapper` can now have initial
  skeleton styles when passed as `skeletonTagNames` to the `getInitialStyles` partial

### [2.9.2] - 2022-03-24

### [2.9.2-rc.1] - 2022-03-23

#### Fixed

- Bug caused by Chrome where hover styles of `Link Pure` are not displayed correctly

### [2.9.2-rc.0] - 2022-03-22

#### Added

- Normalized font behavior (`hyphen`, `overflow-wrap` and `text-size-adjust`) across components

#### Fixed

- `Modal` scrolling and pinch to zoom on iOS
- `Modal` initial position if scrollable
- `Table Head Cell` sort icon `asc` + `desc`

### [2.9.1] - 2022-03-10

### [2.9.1-rc.0] - 2022-03-09

#### Added

- Styles for slotted `<button>` in `Text`

#### Changed

- `Modal` heading and aria validation happens only when open

#### Fixed

- React: bundling format of partials

### [2.9.0] - 2022-02-28

### [2.9.0-rc.1] - 2022-02-25

#### Fixed

- `Modal` focus trap respecting elements in shadow DOM and dynamically added/removed elements on first level
- `Tabs Item` focus outline on click in Safari
- Error while using partials in Vanilla JS and Angular

### [2.9.0-rc.0] - 2022-02-16

#### Added

- `getFontFaceStylesheet` returns additional `<link>` tags with `rel="preconnect"` and `rel="dns-prefetch"`
- Option `format` to partials `getFontFaceStylesheet`, `getComponentChunkLinks()`, `getFontLinks()`, `getIconLinks()`,
  `getInitialStyles()`, `getLoaderScript()` and `getMetaTagsAndIconLinks()`

#### Deprecated

- The option `withoutTags` of partials `getFontFaceStylesheet`, `getComponentChunkLinks()`, `getFontLinks()`,
  `getIconLinks()`, `getInitialStyles()`, `getLoaderScript()` and `getMetaTagsAndIconLinks()` is deprecated and will be
  removed in `v3.0.0`. Please use `format: 'jsx'` instead.

```diff
- <link rel="stylesheet" href={getFontFaceStylesheet({ withoutTags: true })} crossOrigin="true" />
+ {getFontFaceStylesheet({ format: 'jsx' })}
```

### [2.9.0-beta.1] - 2022-01-27

#### Added

- `:focus-visible` content of selected Tab in `Tabs` component gets focus styling
- Improved accessibility of `Text Field Wrapper` and `Textarea Wrapper` when `maxlength` attribute is set
- `Modal` aria property
- `Modal` class for slotted elements to make content full-width

#### Changed

- `Button Pure` and `Link Pure` removed `position: relative` imposition, make sure to **not** override it with
  `position: static`

#### Fixed

- `Modal` close button styles when no heading is passed

### [2.9.0-beta.0] - 2022-01-18

#### Added

- React: `getByRoleShadowed`, `getByLabelTextShadowed` and `getByTextShadowed` utilities which uses
  `@testing-library/dom` queries internally to support Shadow DOM

#### Fixed

- React: `UnhandledPromiseRejectionWarning` when using `skipPorscheDesignSystemCDNRequestsDuringTests()`

### [2.8.0] - 2022-01-17

#### Fixed

- Accessibility issue of `Icon` component in Windows High Contrast Mode in Chromium Browser

### [2.8.0-rc.0] - 2022-01-14

#### Added

- Support for `tabindex` attribute on `Button`, `Button Pure`, `Switch`, `Link`, `Link Pure` and `Link Social`

#### Changed

- `:focus-visible` style matches outline color of `Button` while hovered

#### Deprecated

- The `tabbable` property of `Button`, `Button Pure` and `Switch` is deprecated and will be removed in `v3.0.0`. Please
  use `tabindex` instead.

```diff
- <p-button tabbable="false">Some button</p-button>
+ <p-button tabindex="-1">Some button</p-button>
```

### [2.8.0-beta.3] - 2021-12-22

#### Added

**Disclaimer:** The provided themes `light-electric` and `dark-electric` are just a proof of concept, it's **not**
accessible regarding its color contrast and might even be removed in an upcoming major release again.

- `light-electric` theme for `Switch`
- `dark-electric` theme for `Button Pure` and `Link Pure`
- Character counter to `Text Field Wrapper` and `Textarea Wrapper` if `maxlength` is present on `input type="text"` and
  `textarea`

#### Changed

- `:focus-visible` style matches outline color of `Switch` while hovered

#### Fixed

- Box model of `Button Pure`

### [2.8.0-beta.2] - 2021-12-22

#### Fixed

- `Content Wrapper` regression for `!important` style

#### Added

- Usage validation for `Link`, `Link Pure` and `Link Social`

### [2.8.0-beta.1] - 2021-12-16

#### Fixed

- `Select Wrapper` validation of select element

### [2.8.0-beta.0] - 2021-12-15

#### Changed

- Angular: increased peer dependency to `>=12.0.0 <14.0.0`

### [2.7.0] - 2021-12-14

### [2.7.0-rc.0] - 2021-12-14

#### Removed

- `offset-bottom` prop of `Toast` (use `--p-toast-position-bottom` CSS variable instead)

### [2.7.0-beta.6] - 2021-12-08

#### Added

- `Popover`

### [2.7.0-beta.5] - 2021-12-07

#### Added

**Disclaimer:** The provided theme `light-electric` is just a proof of concept, it's **not** accessible regarding its
color contrast and might even be removed in an upcoming major release again.

- `light-electric` theme for `Accordion`, `Link`, `Link Pure`, `Button`, `Button Pure`, `Tabs`, `Tabs Bar`

### [2.7.0-beta.4] - 2021-12-02

### [2.7.0-beta.3] - 2021-11-30

#### Added

- `Accordion` uses `MutationObserver` fallback when no `ResizeObserver` is available in older browsers

#### Fixed

- `Link` and `Link Social` not adapting slotted anchor to the width of the element

### [2.7.0-beta.2] - 2021-11-24

#### Added

- `Toast`

#### Fixed

- `Banner` animations respect offset correctly

### [2.7.0-beta.1] - 2021-11-16

#### Fixed

- `Headline` applies `align` and `ellipsis` prop correctly

### [2.7.0-beta.0] - 2021-11-11

#### Added

- New `aria` property for `ARIA` attribute handling for: `Button`, `Button Pure`, `Icon`, `Link`, `Link Pure`, `Marque`,
  `Spinner`

#### Fixed

- React: warnings about `useLayoutEffect` in SSR context

### [2.6.1] - 2021-11-05

#### Fixed

- Prevent breaking entire Porsche Design System due to lacking support of `ResizeObserver`, however `Accordion` still
  requires it

### [2.6.0] - 2021-11-04

#### Added

- `unit` and `unitPosition` properties to `Text Field Wrapper`

### [2.6.0-beta.0] - 2021-10-29

#### Changed

- Use `Heiti SC` (pre-installed on iOS/macOS) and `SimHei` (pre-installed on Windows) as Chinese fallback font

#### Added

- `Marque` uses `webp` images for browsers that support it
- `Inline Notification`
- `Icon` now supports `success` for `name` property

#### Fixed

- Colors of `Banner` for dark theme
- Replaced CSS `inset` property with `top`, `left`, `right` and `bottom` for browser compatibility
- Opening and closing transition of `Modal`

### [2.5.1-beta.0] - 2021-10-11

#### Fixed

- Possible exceptions when components get unmounted directly

### [2.5.0] - 2021-10-04

#### Added

- `SimHei` and `黑体` as fallback for all components' `font-family`

### [2.5.0-beta.1] - 2021-09-28

#### Changed

- React: improved render behavior of components

### [2.5.0-beta.0] - 2021-09-22

#### Added

- React: utility function `skipPorscheDesignSystemCDNRequestsDuringTests`

### [2.4.0] - 2021-09-21

### [2.4.0-beta.2] - 2021-09-21

#### Added

- `Link Social` and `Icon` now support `kakaotalk`, `naver`, `reddit` and `tiktok`
- JSS caching mechanism to improve style performance

#### Changed

- Alignment of `linkedin` icon
- Improved accessibility of `Select Wrapper`
- `Icon` loading behaviour to non-blocking, components using the `Icon` will no longer wait for it to load
- Validation messages of `Fieldset Wrapper` have now an additional icon representing the validation state

#### Fixed

- Box model of `Link Pure`
- Focus of `Link Pure` with slotted anchor and hidden label
- Focus cycling of `Modal` without focusable children
- Suppress CORS error

### [2.4.0-beta.1] - 2021-08-26

#### Added

- `active` property to `Button Pure`

### [2.4.0-beta.0] - 2021-08-26

#### Added

- `icon` property of `Button Pure` and `Link Pure` was extended by `none` value
- `alignLabel` and `stretch` property to `Button Pure` and `Link Pure`

#### Changed

- Improved `:focus-visible` and `:hover:focus-visible` colors for `Link Social` and `Link`
- Improved slotted `<a>` coloring in dark theme for `Link Social` and `Link`
- Validation messages of `Checkbox Wrapper`, `Radio Button Wrapper`, `Select Wrapper`, `Textarea Wrapper` and
  `Text Field Wrapper` have now an additional icon representing the validation state
- `Modal` backdrop behavior to close modal on mouse-down

#### Fixed

- Slotted `<a>` coloring in dark theme for `Text`, `Headline`, `Text List`, `Banner`, `Select Wrapper` and `Link Pure`
- Wrong background color of scrollable `Modal`'s backdrop in Safari

### [2.3.0] - 2021-07-28

### [2.3.0-beta.3] - 2021-07-28

#### Changed

- `Accordion` reduce paddings, vertically align carets to the first heading row, adjust border color and hover styles

#### Fixed

- `Text Field Wrapper` accessibility of type password and search

### [2.3.0-beta.2] - 2021-07-15

#### Added

- `Checkbox Wrapper`, `Radio Button Wrapper`, `Select Wrapper`, `Textarea Wrapper` and `Text Field Wrapper` now reflect
  changes of the `required` attribute on their child component
- `multiline` property to `Table Cell`
- Partial function `getLoaderScript()` to initialize Porsche Design System as early as possible

#### Fixed

- `Table Head Cell` uses semi bold instead of bold as font weight
- Transition of `Modal`

### [2.3.0-beta.1] - 2021-07-08

#### Added

- `Accordion`

#### Changed

- Removed initial delay of `Banner`

### [2.3.0-beta.0] - 2021-07-01

#### Added

- `Table`
- Angular: export types from package root
- Accessibility icon

#### Changed

- `Button`, `Button Pure` and `Switch` are now focusable while in `loading` state
- `Text` and `Headline` inherits white-space CSS property
- React: sync component props via property instead of attribute

#### Fixed

- Angular: support `"strictTemplates": true` option in `tsconfig.json`
- Use correct icon for `arrow-last` and `arrow-first` in `Icon`, `Button` and `Link` components

### [2.2.1] - 2021-06-08

#### Changed

- Optimize vertical alignment of `Modal`

#### Fixed

- URL in inject global style warning

### [2.2.1-beta.1] - 2021-06-02

#### Fixed

- Margin of `Tabs Bar` within `Tabs` for Firefox and Safari
- SVG of `Icon` is not removed after prop change, e.g. on color change
- Fullscreen behavior of `Modal` on screens larger than 1760px

### [2.2.0] - 2021-05-19

#### Fixed

- `Text` inside `Button` now has the proper size on iOS Safari when changing to and from landscape mode
- `Banner` can now be re-opened after closing
- Closing one `Banner` will not close other `Banners` on the site

### [2.2.0-beta.2] - 2021-05-12

#### Fixed

- `Select Wrapper` value changes are now reflected correctly
- `Select Wrapper` dark theme background color if used with `filter` prop

### [2.2.0-beta.1] - 2021-05-05

#### Added

- Partial function `getIconLinks()` to preload Porsche Design System Icons

#### Fixed

- `Text Field Wrapper` spacing in Safari

### [2.2.0-beta.0] - 2021-05-05

#### Added

- Partial function `getMetaTagsAndIconLinks()` to simplify cross device fav and meta icons

### [2.1.0] - 2021-05-03

### [2.1.0-beta.0] - 2021-05-03

#### Added

- `Switch`

#### Changed

- `Text` automatically breaks words/strings into new line being too long to fit inside their container
- `Headline` automatically breaks words/strings into new line being too long to fit inside their container
- Extended `Fieldset Wrapper` with `labelSize`, `required`, `state` and `message` properties. If the `Fieldset Wrapper`
  is set to required only the label of the **Fieldset Wrapper** gets an asterisk. It is removed from all wrapped child
  components, as long as they are Porsche Design System form elements.

### [2.0.3] - 2021-04-28

### [2.0.3-beta] - 2021-04-28

#### Fixed

- Angular: events firing twice in `Pagination`, `Modal`, `Tabs`, `Tabs Bar` and `Banner` component

### [2.0.2] - 2021-04-21

### [2.0.2-beta.0] - 2021-04-20

#### Fixed

- TypeScript build errors due to duplicate declarations in `types.d.ts`

### [2.0.1] - 2021-04-16

#### Fixed

- Visual appearance of `Checkbox Wrapper` in iOS Safari
- A bug where `Text Field Wrapper` would throw an error when reattaching to DOM too quickly
- Visual bug in Firefox when zooming out `Text Field Wrapper`, `Checkbox Wrapper` and `Textarea Wrapper`
- Angular: streamline component styles in dark theme

#### Changed

- Aligned focus states of `Checkbox Wrapper` and `Radio Button Wrapper` across browsers

### [2.0.0] - 2021-04-13

In keeping with [Semver](https://semver.org), Porsche Design System v2.0.0 was released due to changes in the API,
fundamental changes in loading behavior and others. With our new major version `v2.0.0` there are some important changes
that you should watch out for. To make the migration from `v1.5.x` to our current `v2.0.0` easier, we offer a few
guidelines.

## General changes / improvements:

### All components, icons, fonts, styles and marque of the Porsche Design System are loaded versioned and chunked from a central CDN

This way all web based digital Porsche products share and use the cached and versioned assets regardless of the JS
framework used to improve loading performance across the Porsche group. Only a tiny (1.4kb sized) Porsche Design System
loader script gets bundled into your application code. Everything else gets loaded versioned, cached and chunked from a
central CDN ([read more](https://designsystem.porsche.com/v3/must-know/performance/cdn)). However, this also means that
you will need an **Internet connection** to render the components in a browser (possibly relevant for development stage
or intranet applications).

### Enabling Micro Frontend Architecture

In case of a micro-frontend architecture, multiple instances and versions of the Porsche Design System can be combined
in a final application by configurable prefixing technique of the Porsche Design System components during runtime.
Please refer to our framework specific guidelines
[Vanilla JS](https://designsystem.porsche.com/v2/start-coding/vanilla-js),
[Angular](https://designsystem.porsche.com/v2/start-coding/angular) and
[React](https://designsystem.porsche.com/v2/start-coding/react).

### Prevent Flash of Unstyled Content (FOUC) and Flash of Unstyled Text (FOUT)

To prevent FOUC/FOUT, the Porsche Design System offers various partials as part of the
`@porsche-design-system/components-{js|angular|react}` package to ensure all necessary Porsche Design System fonts and
components are fully loaded. If you've used the `@porsche-design-system/partials` package previously, stop using it and
replace the integration with the partials provided by `@porsche-design-system/components-{js|angular|react}` package.
Have a look at our [FOUC/FOUT guidelines](https://designsystem.porsche.com/v3/must-know/performance/loading-behaviour).

```diff
- <%= require('@porsche-design-system/partials').getPorscheDesignSystemCoreStyles() %>
+ <%= require('@porsche-design-system/components-{js|angular|react}/partials').getInitialStyles() %>

- <%= require('@porsche-design-system/partials').getFontFaceCSS() %>
+ <%= require('@porsche-design-system/components-{js|angular|react}/partials').getFontFaceStylesheet() %>

- <link rel="preload" href="path/to/webfont/nameOfWebFontFile" as="font" type="font/woff2" crossorigin />
+ <%= require('@porsche-design-system/components-{js|angular|react}/partials').getFontLinks({ weights: ['regular', 'semi-bold'] }) %>
```

### Added support for China CDN

Our CDN is configured to forward requests to Chinese CDN automatically when necessary. So you're good to go without any
configuration or multiple region specific builds of your application. However, if you are aiming for the maximum
possible performance in China, you can configure which CDN the Porsche Design System must use. Please follow our
[CDN guidelines](https://designsystem.porsche.com/v3/must-know/performance/cdn) for more information.

### New/optimized components

- **Tabs**
- **Tabs Bar**
- **Banner**
- **Modal**
- Headline
- Select
- Pagination
- Button
- Button Pure
- Link
- Link Pure
- Spinner
- Checkbox
- Radio Button

### Improved TypeScript support for Angular and React

To ensure the best possible typing support, we have refactored our Angular and React wrappers which integrate the native
web components of the Porsche Design System.

### componentsReady() works reliable

Because the Porsche Design System components get loaded async at the time they are needed, it might be relevant within
your application or test automation to know when those have been initialized. Therefore, we provide in all three
`@porsche-design-system/components-{js|angular|react}')` packages a reliable helper function `componentsReady()`.
[Read more about it](https://designsystem.porsche.com/v3/developing/components-ready).

### Removed "blur on focus"

Now focus styling is only applied when you navigate through keyboard and ignored by mouse interaction for browsers
supporting `:focus-visible` otherwise it will fallback to `:focus` CSS implementation.

### Changed focus styling for a better compromise between accessibility and visual appearance

Color and outline of general focus styling has changed to `currentColor` for light/dark theme with an outline of 1px
width/offset. If you have custom components build with the usage of our `@porsche-design-system/utilities` package then
update it to the latest version.

### Improved geometry of Porsche Next font

For better alignment and readability we've changed the geometry of the Porsche Next font which results in a visual
change of font size and spacing.

### Dropped support for IE11 and EdgeHTML according to Porsche's official browser strategy 2021

If you still need to support these browsers, you have to stick to `v1.5.x`. We offer a Browser Notification package
`@porsche-design-system/browser-notification` to alert users that these browsers are no longer supported. It supports a
blocking layer (to be used with Porsche Design System `v2.x`), or a dismissible banner (to be used with Porsche Design
System `v1.x`). Please refer to our
[Browser compatibility guidelines](https://designsystem.porsche.com/v3/must-know/browser-compatibility).

### Changed default type of Button and Button Pure

To be in sync with native `<button>` behavior we've changed the default `type` of **Button** and **Button Pure**
component. Those components will render a button within their Shadow DOM as `<button type="submit">` ( previously
`<button type="button">`).

- `submit`: The button submits the form data to the server. This is the default if the attribute is not specified for
  buttons associated with a `<form>`, or if the attribute is an empty or invalid value.
- `button`: The button has no default behavior, and does nothing when pressed by default. It can have client-side
  scripts listen to the element's events, which are triggered when the events occur.

### Changed support for wrapped links around Link, Link Pure and Link Social component

Due to the support for setting links (`<a href="#">`) in our **Link**, **Link Pure** and **Link Social** components as
child, we've removed support for styling the anchor tag (`<a>`) when it surrounds the component. So we recommend
changing the position of the `<a>` tag from wrapping the component to a direct slot (child) of it.

```diff
- <a href="#"><p-link>Some label</p-link></a>
+ <p-link><a href="#">Some label</a></p-link>

- <a href="#"><p-link-pure>Some label</p-link-pure></a>
+ <p-link-pure><a href="#">Some label</a></p-link-pure>

- <a href="#"><p-link-social>Some label</p-link-social></a>
+ <p-link-social><a href="#">Some label</a></p-link-social>
```

### Automatic \* asterisk symbol to form field labels

We added an automatic generated _ asterisk symbol to form field labels which have the required attribute. This might
lead to a doubled _ symbol if you set one by yourself.

```diff
- <p-text-field-wrapper label="Some label *"><input type="text" name="some-name" required /></p-text-field-wrapper>
+ <p-text-field-wrapper label="Some label"><input type="text" name="some-name" required /></p-text-field-wrapper>

- <p-checkbox-wrapper label="Some label *"><input type="checkbox" name="some-name" required /></p-checkbox-wrapper>
+ <p-checkbox-wrapper label="Some label"><input type="checkbox" name="some-name" required /></p-checkbox-wrapper>

- <p-radio-button-wrapper label="Some label *"><input type="radio" name="some-name" required /></p-radio-button-wrapper>
+ <p-radio-button-wrapper label="Some label"><input type="radio" name="some-name" required /></p-radio-button-wrapper>

- <p-radio-button-wrapper label="Some label *"><input type="radio" name="some-name" required /></p-radio-button-wrapper>
+ <p-radio-button-wrapper label="Some label"><input type="radio" name="some-name" required /></p-radio-button-wrapper>

- <p-textarea-wrapper label="Some label *"><textarea name="some-name" required></textarea></p-textarea-wrapper>
+ <p-textarea-wrapper label="Some label"><textarea name="some-name" required></textarea></p-textarea-wrapper>

- <p-select-wrapper label="Some label *"><select name="some-name" required><option>A</option></select></p-select-wrapper>
+ <p-select-wrapper label="Some label"><select name="some-name" required><option>A</option></select></p-select-wrapper>
```

### Shadow DOM

`Flex`, `Flex Item`, `Grid` and `Grid Item` now use Shadow DOM, thus you are not able to overwrite styles defined by
these components any longer.

---

## Angular

### Integration of Angular components

In the past it was possible to provide a token called `PREVENT_WEB_COMPONENTS_REGISTRATION` which prevented the
registration of the Porsche Design System components and loading of polyfills. Due to the fact that we no longer provide
/ need poly filling, we have completely removed the token. For advanced usage please
[read further](https://designsystem.porsche.com/v2/start-coding/angular).

---

## React

### Integration of React components

In the past `@porsche-design-system/components-react` components have initialized the **Porsche Design System Loader**
automatically as soon as a component was imported. With `v2.x` you have to import the `PorscheDesignSystemProvider` once
in your `index.tsx` which then initializes the **Porsche Design System Loader**, e.g. like:

```diff
  // index.tsx

  import ReactDOM from 'react-dom';
  import { PorscheDesignSystemProvider } from '@porsche-design-system/components-react';
  import { App } from './App';

  ReactDOM.render(
    <React.StrictMode>
+     <PorscheDesignSystemProvider>
        <App />
+     </PorscheDesignSystemProvider>
    </React.StrictMode>,
    document.getElementById('root')
  );
```

For advanced usage please [read further](https://designsystem.porsche.com/v2/start-coding/react).

#### Jsdom Polyfill for React / Jest / jsdom test automation

We removed test mocks for React / Jest / jsdom as Shadow DOM is supported since jsdom v12.2.0. Instead, we provide a
Jsdom Polyfill (exclusivly for `@porsche-design-system/components-react` package) fixing missing implementation of jsdom
which the Porsche Design System relies on. **Note:** If your test includes Porsche Design System components, make sure
to wrap the component you want to test with a PorscheDesignSystemProvider in order to avoid exceptions. For more
information please [read further](https://designsystem.porsche.com/v2/start-coding/react).

---

## Vanilla JS

### Integration of Vanilla JS components

With `v1.x` of the Porsche Design System you've had to copy all needed JS files of
`@porsche-design-system/components-js` into your target directory and include the ES5 and ESM loader snippet. Now you
only need to copy one `index.js` file and initialize the Porsche Design System like in the example below:

```diff
  <!DOCTYPE html>
  <html lang="en">
    <head>
      <meta charset="utf-8">
      <meta name="viewport" content="width=device-width,initial-scale=1.0">
      <title>Porsche Design System</title>
-     <script nomodule src="PATH/TO/PACKAGE/@porsche-design-system/components-js/dist/porsche-design-system/porsche-design-system.js"></script>
-     <script type="module" src="PATH/TO/PACKAGE/@porsche-design-system/components-js/dist/porsche-design-system/porsche-design-system.esm.js"></script>
+     <script src="PATH/TO/PACKAGE/@porsche-design-system/components-js/index.js"></script>
    </head>
    <body>
+     <script type="text/javascript">
+       porscheDesignSystem.load();
+     </script>
      <p-headline variant="headline-1">Some text</p-headline>
    </body>
  </html>
```

For advanced usage please [read further](https://designsystem.porsche.com/v2/start-coding/vanilla-js).

---

### [2.0.0-rc.10] - 2021-04-12

#### Changed

- `Tabs` and `Tabs Bar` now respect dynamic additions / removals of `p-tabs-item`, `a` and `button` elements. Make sure
  to update the `activeTabIndex` when mutating elements
- Improved performance of `Text`, `Button Pure` and `Link Pure` when `size` is not `inherit`

#### Added

- `Grid` now has a `wrap` and `gutter` property
- Components (`Grid Item`, `Flex Item`, `Tabs Item` and `Text List Item`) that require a specific parent (`Grid`,
  `Flex`, `Tabs` and `Text List`) will now throw an error if used without that parent

#### Fixed

- Visual appearance of `Checkbox Wrapper` and `Radio Button Wrapper` reflect the state of the wrapped `input` element

### [2.0.0-rc.9] - 2021-03-26

#### Added

- `Button Group` component
- Fullscreen property for `Modal` on mobile

#### Changed

- Spacings, heading and sizes of `Modal`

#### Fixed

- Prevent duplicate loading of `porsche-design-system.v2.x.HASH.js` chunk when using `getComponentChunkLinks()` partial

### [2.0.0-rc.8] - 2021-03-17

#### Added

- Support for full height `Content Wrapper` with flex
- `Tabs Bar` now supports `undefined` as `activeTabIndex`

#### Changed

- `Tabs Bar` has a new default `activeTabIndex`, which is `undefined`
- `Tabs Bar` does not work by itself anymore. The `activeTabIndex` needs to be controlled from the outside
  ([read more](https://designsystem.porsche.com/v2/components/tabs-bar/examples))
- Background Color of `Select Wrapper` in `dark` theme to meet accessibility criteria

### [2.0.0-rc.7] - 2021-03-15

#### Fixed

- Make shadowed `Flex` and `Grid` work in Firefox + Safari

### [2.0.0-rc.6] - 2021-03-11

#### Changed

- Make `Grid` and `Grid Item` use Shadow DOM
- Make `Flex` and `Flex Item` use Shadow DOM

### [2.0.0-rc.5] - 2021-03-09

#### Added

- Configurable background color of `Content Wrapper`
- `italic` font-style in `Text` is now overridden with `normal`

#### Fixed

- Usage of `Select Wrapper` within custom elements
- A bug that caused `Spinner` to be displayed in a wrong size

### [2.0.0-rc.4] - 2021-03-01

#### Changed

- Filter of `Select Wrapper` supports substring search

#### Fixed

- Build error in SSR

### [2.0.0-rc.3] - 2021-02-17

#### Added

- React: utility function `skipCheckForPorscheDesignSystemProviderDuringTests`
- React: tree shaking for component wrappers

#### Fixed

- Angular: error in `Checkbox Wrapper`, `Radio Button Wrapper` and `Text Field Wrapper` when `input[type]` is bound

### [2.0.0-rc.2] - 2021-02-12

#### Added

- Validate usage of `Checkbox Wrapper`, `Radio Button Wrapper`, `Select Wrapper`, `Text Field Wrapper` and
  `Textarea Wrapper`

### [2.0.0-rc.1] - 2021-02-04

#### Added

- Partial function `getComponentChunkLinks()` to preload Porsche Design System Components

#### Changed

- Added a space before asterisk (`*`) when `input`, `textarea` or `select` have `required` attribute within form wrapper
  components
- Renamed partial `getFontLinks()` option from `weight` to `weights`

#### Fixed

- A bug in `Tabs Bar` where the nextButton was mistakenly rendered.
- A bug where `Icon` was not rendered when using `lazy` property.
- A bug in `Text Field Wrapper` with input type password where characters would overlap the icon.

### [2.0.0-rc.0] - 2021-01-29

#### Added

- Link support for `Marque`
- Sizing options `'responsive' | 'small' | 'medium'` for `Marque`

#### Changed

- Angular: added static `load()` function `PorscheDesignSystemModule` for custom prefix
- Hide up/down spin button when using **Text Field** with `type="number"` in Firefox

#### Fixed

- Angular: typings
- React: correct handling of `ref` property
- Unhandled exception in `Select Wrapper` if `selected` and `disabled` attributes are set on the same option
- A bug in `Tabs Bar` where scrolling was broken when a tab was selected
- A bug in `Tabs Bar` where the `nextButton` was always rendered

### [2.0.0-alpha.13] - 2021-01-26

#### Added

- Partial function `getFontLinks()` to prevent **Flash of Unstyled Text** (FOUT)

#### Fixed

- React: correct handling of `className` property

### [2.0.0-alpha.12] - 2021-01-20

#### Added

- Partial function `getInitialStyles()` to prevent **Flash of Unstyled Content** (FOUC)
- Partial function `getFontFaceStylesheet()` to prevent **Flash of Unstyled Text** (FOUT)

#### Changed

- React: `PorscheDesignSystemProvider` needs to wrap application
- React: component props have to be camelCase
- React: `PorscheDesignSystemProvider` is needed while testing components

#### Fixed

- React: typings
- React: support of objects for property values

#### Removed

- React: `getPrefixedComponents`, prefixing is handled by `PorscheDesignSystemProvider`

### [2.0.0-alpha.11] - 2021-01-08

#### Changed

- Precision of relative line height
- Changed color of `neutral contrast low`

### [2.0.0-alpha.10] - 2020-12-14

#### Added

- `native` property to `Select Wrapper` to force rendering of native Browser select dropdown
- Extended flexibility of `Headline`

#### Changed

- Some styling improvements of `Select Wrapper`

#### Fixed

- Jsdom Polyfill `fetch` error

### [2.0.0-alpha.9] - 2020-12-09

### Fixed

- Improved reliability of `componentsReady()`

#### Changed

- Jsdom Polyfill `console.warn` behaviour

### [2.0.0-alpha.8] - 2020-12-03

### Fixed

- A bug where `Modal` did not remove `overflow=hidden` on document body.

### [2.0.0-alpha.7] - 2020-11-26

#### Added

- Jsdom Polyfill

#### Removed

- Jsdom Mocks
- Global "blur on focus" script

#### Changed

- Default dropdown direction of `SelectWrapper` from `down` to `auto`
- Made API of `Tabs` consistent with `Tabs Bar`
- Removed transition for focus styling
- Use `:focus-visible` as default and `:focus` as fallback for focusable elements

#### Fixed

- The Selected element of `SelectWrapper` dropdown keeps now in sync with native selection if changed programmatically
- Invalid search results get cleared if `SelectWrapper` becomes focus state
- Some bugs in `TabsBar`
- Minification of dynamic slotted content styles
- An issue where `Pagination` throws console errors if disconnected from dom.

### [2.0.0-alpha.6] - 2020-10-28

#### Changed

- default `type` of `Button` and `Button Pure` to `submit`

#### Fixed

- Typings

### [2.0.0-alpha.5] - 2020-10-26

#### Added

- `Modal` component

#### Fixed

- Typing for `pageChange` event of `Pagination` component
- Typings

#### Changed

- Focus styling

### [2.0.0-alpha.4] - 2020-10-14

#### Added

- Custom filter to `Select Wrapper` component
- DropDown direction property to `Select Wrapper` component
- Display `*` after label when `input`, `textarea` or `select` have `required` attribute within form wrapper components
- `Tabs` component
- `Tabs Bar` component
- `Banner` component

#### Removed

- Default `position: relative;` style of `Link Pure` and `Button Pure`

#### Fixed

- `Spinner` zooming bug on Safari

### [2.0.0-alpha.3] - 2020-09-11

#### Added

- Support to load assets from China CDN directly via browser flag: `PORSCHE_DESIGN_SYSTEM_CDN = 'cn';`

#### Removed

- Support for `<a>` wrapped `Link` and `Link Pure`

### [2.0.0-alpha.2] - 2020-08-20

### [2.0.0-alpha.1] - 2020-08-17

#### Changed

- Removed classnames dependency
- Stencil Core `taskQueue` from `congestionAsync` to `async` for more performant component rendering

#### Fixed

- Focus input on label click of `Checkbox Wrapper` and `Radio Button Wrapper`

### [1.5.6] - 2020-10-15

### [1.5.6-rc.0] - 2020-10-13

### Fixed

- `Spinner` zooming bug on Safari

### [1.5.5] - 2020-09-11

### [1.5.5-rc.0] - 2020-09-07

### Changed

- Deprecated stencil lifecycle-method `componentDidUnload` to `disconnectedCallback` to fix "`selectObserver` is
  undefined" bug in `Select Wrapper` and `Pagination`

### [1.5.4] - 2020-08-25

### [1.5.4-rc.0] - 2020-08-17

#### Changed

- Removed classnames dependency
- Stencil Core `taskQueue` from `congestionAsync` to `async` for more performant component rendering

#### Fixed

- Focus input on label click of `Checkbox Wrapper` and `Radio Button Wrapper`
- Fix typings for `orientation` of `Divider` component

### [2.0.0-alpha.0] - 2020-08-06

#### Added

- **Experimental:** Optional web component scoping mechanism during runtime to enable micro service architecture

#### Changed

- Web components get lazy loaded from central CDN to improve caching strategy across Porsche's digital eco system

#### Removed

- Stop browser support for **IE11** and **EdgeHTML**

#### Fixed

- Mix of `Optgroups` and `Options` on same level in `Select Wrapper` component
- Fix typings for `orientation` of `Divider` component

### [1.5.3] - 2020-08-10

### [1.5.3-rc.0] - 2020-08-10

#### Fixed

- Mix of `Optgroups` and `Options` on same level in `Select Wrapper` component

### [1.5.2] - 2020-07-22

#### Fixed

- Dispatch change event in `Select Wrapper`
- Stencil react-output-target SSR Bug

### [1.5.1] - 2020-07-20

#### Fixed

- SVGO settings for icons
- Angular bug which causes `ngcc` to fail

### [1.5.0] - 2020-07-16

#### Added

- Icons (active-cabin-ventilation, battery-full, bell, bookmark, car-battery, charging-active, charging-state, climate,
  climate-control, garage, horn, key, map, parking-brake, parking-light, preheating, send, shopping-bag, sidelights,
  user-manual, wrenches)

#### Changed

- Icons (arrow-first, arrow-last, battery-empty, car, card, charging-station, question)

#### Fixed

- Porsche Marque images

### [1.5.0-rc.2] - 2020-07-06

### [1.5.0-rc.1] - 2020-07-06

#### Added

- **Notification Neutral** color to `color` property of `p-text` and `p-icon`

### [1.5.0-rc.0] - 2020-06-25

#### Added

- `Fieldset Wrapper` component
- Improved SEO of `p-headline` and `p-text`: Added possibility to write semantic HTML tags (e.g. `<h1>-<h6>` or `<p>`,
  `<blockquote>`, etc.) directly as slotted content.
- Possibility to include anchor tags directly as slots of `Link`, `Link Pure` and `Link Social`
- `Text` new `weight` property `semibold`
- `Button Pure` label with subline pattern as slot
- `Link Pure` label with subline pattern as slot

#### Changed

- `Select Wrapper` is now ready for the catwalk. It is dressed now with a custom drop down list box and gets naked by
  default on touch devices.

#### Fixed

- Minor accessibility improvements of `icons` and `Text Field`
- Remove native number spinner buttons of `Text Field` with type text for Firefox
- An issue with `Button` and `Button Pure` and their `disabled` attribute

### [1.4.0] - 2020-05-14

### [1.4.0-rc.3] - 2020-05-08

#### Added

- `Text List`

#### Changed

- Improve caching strategy for fonts by content-based hash
- Improve caching strategy for marque by content-based hash
- Dimensions and sharpness of marque
- Props for `Content Wrapper`

### [1.4.0-rc.2] - 2020-05-06

#### Added

- `Content Wrapper`
- Description property to `p-text-field-wrapper`, `p-textarea-wrapper` and `p-select-wrapper`
- `Link Social`

#### Changed

- Improve accessibility of error and success states of form elements
- Aria-invalid attribute of form elements if they are in error state is now managed by component
- Rename icon name `configure` to `configurate` (prevents breaking change compared to stable v1.3.0)
- Improve `p-icon` loading behavior

#### Fixed

- Display of wrong icons

#### Removed

- `safe-zone` property of `p-grid` (`Content Wrapper` should be used instead)

### [1.4.0-rc.1] - 2020-04-27

#### Added

- Add `safe-zone` property to `p-grid` for outer grid margin, max-width and centering
- Submit button with search icon to `p-textfield-wrapper` type search

#### Changed

- Background color of readonly state in components `p-textfield-wrapper` and `p-textarea-wrapper`
- Visual appearance of icons
- Improve caching strategy for icons by content-based hash
- Cursor of Radio, Checkbox and Select
- Fixed naming of Mock from `p-textfield-wrapper` to `p-text-field-wrapper`

#### Fixed

- Icon loading mechanism

### [1.4.0-rc.0] - 2020-04-09

#### Added

- SSR support

### [1.3.0] - 2020-04-08

#### Added

- New headline size `headline-5` to `p-headline`
- Test Mocks

#### Fixed

- Text styling of Select component on focus in IE11 and Chrome on Windows 10

### [1.3.0-rc.0] - 2020-04-03

#### Fixed

- Improve form elements

### [1.2.0] - 2020-03-25

#### Added

- `Divider`
- Hover state for form elements

#### Fixed

- Support label text of form elements for Screen readers

### [1.1.2] - 2020-03-17

#### Changed

- Notification colors

### [1.1.1] - 2020-03-13

#### Changed

- Icon of `Checkbox` indeterminate state

### [1.1.0] - 2020-03-11

#### Fixed

- Minor improvements

### [1.1.0-rc.0] - 2020-03-02

#### Added

- `Select Wrapper`
- `Checkbox Wrapper`
- `Radio Button Wrapper`
- `Textarea Wrapper`

#### Fixed

- `Text Field Wrapper` toggle password visibility

### [1.0.3] - 2020-02-13

#### Fixed

- JS framework compatibility

### [1.1.0-0] - 2020-02-06

#### Added

- `Text Field Wrapper`

#### Changed

- Add proper cursor for disabled state for `Button` and `Button Pure`

### [1.0.2] - 2020-02-04

#### Fixed

- Inheritable styling of slotted content

### [1.0.1] - 2020-01-30

#### Added

- Clickable area of `Link Pure` and `Button Pure` is optionally configurable by defining padding on host element

### [1.0.0] - 2020-01-28

#### Added

- Cursor pointer on hover for `Button` and `Button Pure`
- Line-height gets calculated based on Porsche type-scaling formula automatically for `Text`, `Link Pure` and
  `Button Pure`
- Test helper function `componentsReady()` which indicates when lazy loaded components fully have loaded

#### Changed

- Update CDN asset paths
- Improve font-weight definitions
- Rename and optimize neutral colors for `Icon` and `Text`

### [1.0.0-rc.1] - 2019-12-13

#### Added

- `Headline`
- `Text`
- `Marque`
- `Button`
- `Button Pure`
- `Spinner`
- `Icon`
- `Flex`
- `Grid`
- `Link`
- `Link Pure`
- `Pagination`
- "Blur on focus"<|MERGE_RESOLUTION|>--- conflicted
+++ resolved
@@ -14,6 +14,12 @@
 
 ### [Unreleased]
 
+#### Changed
+
+- **Breaking Change** `AG Grid`: Updated from v32 to v33, which introduced a new Theming API. AG Grid migrated from a
+  CSS-based theming approach to a JavaScript object-based theming system. As a result, our custom theme also had to be
+  adjusted accordingly. ([#3740](https://github.com/porsche-design-system/porsche-design-system/pull/3740))
+
 ### [3.27.0-rc.0] - 2025-02-13
 
 #### Added
@@ -26,14 +32,7 @@
 #### Changed
 
 - `Popover`: gets rendered on `#top-layer` which enables it to be shown correctly even when used e.g. within a scroll
-<<<<<<< HEAD
-  container.
-- **Breaking Change** `AG Grid`: Updated from v32 to v33, which introduced a new Theming API. AG Grid migrated from a
-  CSS-based theming approach to a JavaScript object-based theming system. As a result, our custom theme also had to be
-  adjusted accordingly. ([#3740](https://github.com/porsche-design-system/porsche-design-system/pull/3740))
-=======
   container ([#3732](https://github.com/porsche-design-system/porsche-design-system/pull/3732))
->>>>>>> 4780d191
 
 #### Removed
 
