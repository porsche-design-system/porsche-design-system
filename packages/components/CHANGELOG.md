# Changelog

## Porsche Design System - Components

All notable changes to this project will be documented in this file.

The format is based on [Keep a Changelog](https://keepachangelog.com/en/1.0.0/), and this project adheres to
[Semantic Versioning](https://semver.org/spec/v2.0.0.html).

### [Unreleased]

#### Added

<<<<<<< HEAD
- Prop `underline` for `Link Pure`
- Prop `theme` for `Checkbox Wrapper`, `Radio Button Wrapper`, `Tag Dismissible` and `Text Field Wrapper`
=======
- `underline` prop for `Link Pure`
- `Checkbox Wrapper`, `Radio Button Wrapper`, `Popover` and `Tag Dismissible` supports `theme` prop
- `Icon` supports `x-small` and `x-large` values of `size` prop
>>>>>>> 427f4007

#### Changed

- `Icon` supports
  `'primary' | 'contrast-low' | 'contrast-medium' | 'contrast-high' | 'notification-success' | 'notification-warning' | 'notification-error' | 'notification-info' | 'inherit'`
  for color prop while
  `'brand' | 'default' | 'neutral-contrast-low' | 'neutral-contrast-medium' | 'neutral-contrast-high' | 'notification-neutral'`
  is deprecated now.
- Value `inherit` for prop `color` of `Icon` works slightly different to the previous major version. A CSS filter is
  required to apply custom coloring to take advantage of using an SVG embedded in an `<img/>` for better SSR support and
  loading performance in general.

```diff
- <p-icon color="inherit" style="color: #fff"></p-icon>

+ <p-icon color="inherit" style="filter: invert(100%)"></p-icon>
```

- `getIconLinks()` partial accepts only param-cased icon names

```diff
- require('@porsche-design-system/components-js/partials').getIconLinks({ icons: ['arrowRight'] })

+ require('@porsche-design-system/components-js/partials').getIconLinks({ icons: ['arrow-right'] })
```

- Default value of prop `name` of `Icon` has changed from **"arrow-head-right"** to **"arrow-right"**
- Default value of prop `variant` of `Link` and `Button` has changed from **"secondary"** to **"primary"**
<<<<<<< HEAD
- Default value of prop `icon` of `Link` and `Button` has changed from **"arrow-head-right"** to **"none"**. Therefore,
=======
- Default value of prop `icon` of `Link` and `Button` has changed from **"arrow-head-right"** to **"none"**. Therefor
>>>>>>> 427f4007
  the `icon` property **must** be set if the `link` or `button` has the `hide-label` property:

```diff
- <p-link href="#" hide-label="true">Some label</p-link>
+ <p-link href="#" hide-label="true" icon="arrow-right">Some label</p-link>

- <p-link href="#" hide-label="{ base: true, m: false }">Some label</p-link>
+ <p-link href="#" hide-label="{ base: true, m: false }" icon="arrow-right">Some label</p-link>

- <p-button hide-label="true">Some label</p-button>
+ <p-button hide-label="true" icon="arrow-right">Some label</p-button>

- <p-button hide-label="{ base: true, m: false }">Some label</p-button>
+ <p-button hide-label="{ base: true, m: false }" icon="arrow-right">Some label</p-button>
```

<<<<<<< HEAD
- `Spinner`, `Link Pure`, `Button Pure`,`Link`, `Button`, `Checkbox Wrapper`, `Radio Button Wrapper`, `Tag Dismissible`
  and `Text Field Wrapper` match new design language
- Prop `weight` for `Link Pure` and `Button Pure` is deprecated now, only regular font weight will be applied
=======
- `Spinner`, `Icon`, `Link Pure`, `Button Pure`, `Link`, `Button`, `Checkbox Wrapper`, `Radio Button Wrapper`,
  `Popover`, `Tag Dismissible` matches new design language
- CSS global variables names

```diff
- --p-animation-duration__spinner
- --p-animation-duration__banner

+ --p-animation-duration
```

- Prop `weight` for `Link Pure` and `Button Pure` is deprecated now, only regular font weight will be applied:
>>>>>>> 427f4007

```diff
- <p-link-pure href="#" weight="thin">Some label</p-link-pure>
- <p-link-pure href="#" weight="regular">Some label</p-link-pure>
- <p-link-pure href="#" weight="semibold">Some label</p-link-pure>
- <p-link-pure href="#" weight="bold">Some label</p-link-pure>
+ <p-link-pure href="#">Some label</p-link-pure>

- <p-button-pure weight="thin">Some label</p-button-pure>
- <p-button-pure weight="regular">Some label</p-button-pure>
- <p-button-pure weight="semibold">Some label</p-button-pure>
- <p-button-pure weight="bold">Some label</p-button-pure>
+ <p-button-pure>Some label</p-button-pure>
```

- Prop `lazy` for `Icon` is deprecated now:
-

```diff
- <p-icon laze="true"></p-icon>

+ <p-icon></p-icon>
```

#### Removed

- Custom slotted CSS for `Checkbox Wrapper`, `Radio Button Wrapper` and `Text Field Wrapper` (use normalize styles,
  provided by `getInitialStyles()` partial instead)
- `subline` slot for `Link Pure` and `Button Pure`

```diff
<p-link-pure href="#">
  Some label
-   <p slot="subline">Some Subline</p>
</p-link-pure>

<p-button-pure>
  Some label
-   <p slot="subline">Some Subline</p>
</p-button-pure>
```

- Deprecated prop `tabbable` for `Button Pure`, `Button` and `Switch`

```diff
- <p-button-pure tabbable="false">Some label</p-button-pure>
+ <p-button-pure tabindex="-1">Some label</p-button-pure>

- <p-button tabbable="false">Some label</p-button>
+ <p-button tabindex="-1">Some label</p-button>

- <p-switch tabbable="false">Some label</p-switch>
+ <p-switch tabindex="-1">Some label</p-switch>
```

#### Fixed

- `Icon` supports param cased icon names only, typings are adapted accordingly:

```diff
- <p-icon name="arrowRight"></p-icon>
+ <p-icon name="arrow-right"></p-icon>
```

### [2.19.1-rc.1] - 2023-01-18

#### Added

- `jsdom-polyfill` subpackage is available at `@porsche-design-system/components-{js|angular|react|vue}/jsdom-polyfill`
  and can be used to have working web components in jsdom based tests (e.g. jest)
- `testing` subpackage is available at `@porsche-design-system/components-{js|angular|react|vue}/testing` to provide
  `getByRoleShadowed`, `getByLabelTextShadowed` and `getByTextShadowed` utilities which use `@testing-library/dom`
  queries internally to support Shadow DOM
- Validation if `prefix` is already reserved by a different version upon initialization of the Porsche Design System

#### Fixed

- `componentsReady()` waits for Porsche Design System being initialized before checking components which can happen in
  certain test scenarios without partials

### [2.19.1-rc.0] - 2023-01-18

#### Fixed

- Bug in `@porsche-design-system/components-react/ssr` where in some cases during SSG an error was thrown when
  components render their children conditionally

### [2.19.0] - 2022-12-22

### [2.19.0-rc.2] - 2022-12-22

### [2.19.0-rc.1] - 2022-12-22

#### Fixed

- `Stepper Horizontal` calculation of scroll position when used within any parent that has a margin or padding

### [2.19.0-rc.0] - 2022-12-21

#### Added

- Vue: typed components are available via the `@porsche-design-system/components-vue` package

#### Fixed

- `Modal` focus cycle when pressing Shift Tab right after it was opened

### [2.18.0] - 2022-12-15

### [2.18.0-rc.2] - 2022-12-14

#### Added

- Validation to ensure crucial partials are used.  
  **Disclaimer:** The Porsche Design System will **not** inject its initial styles anymore. Please use the
  `getInitialStyles()` partial to reduce flash of unstyled content (FOUC) as described here:
  [getInitialStyles() documentation](https://designsystem.porsche.com/latest/partials/initial-styles)

#### Changed

- `line-height` calculation for all components is handled CSS only now by using `ex`-unit in combination with `calc()`
  which gives the best performance, the easiest possible integration and respects UI best practices in having **larger**
  `line-height` values for **small** `font-size` definitions and **smaller** `line-height` values for **larger**
  `font-size` definitions. The calculated values by CSS slightly differ compared to the ones calculated by JavaScript,
  which might result in minor visual changes.

#### Fixed

- Screen reader announcements of `Textfield` and `Textarea` in `counter` mode
- Screen reader announcements in `Select Wrapper`

### [2.18.0-rc.1] - 2022-11-24

#### Added

- `Carousel` now has a `rewind` property, better prev/next icons, a `max-width` for `heading` and `description` and
  support for slotted `description`

#### Fixed

- `Select Wrapper` height if text is zoomed up to 200%

### [2.18.0-rc.0] - 2022-11-17

#### Added

- SSR/SSG ready components using Declarative Shadow DOM for Next JS are shipped via
  `@porsche-design-system/components-react/ssr`. To use it simply change your imports.

**Important:** make sure to apply the new `getDSRPonyfill()` partial right before your closing `</body>` tag. More
information can be found here:
[getDSRPonyfill() documentation](https://designsystem.porsche.com/latest/partials/dsr-ponyfill)

```diff
- import { PorscheDesignSystemProvider, PButton, ... } from '@porsche-design-system/components-react';
+ import { PorscheDesignSystemProvider, PButton, ... } from '@porsche-design-system/components-react/ssr';
+ import { getDSRPonyfill } from '@porsche-design-system/components-react/partials';
```

#### Changed

- Improve height calculation for `Accordion`
- Slotted anchor support for `Link Pure` is stricter (In case slotted `<a>` is used it must be a direct child of
  `Link Pure`)
- `getFontLinks()` partial now has `{ weights: ['regular', 'semi-bold'] }` for a default

### [2.17.0] - 2022-10-31

### [2.17.0-rc.0] - 2022-10-31

#### Added

- `Link Tile`

#### Fixed

- `Scroller` bug where scrollable content was not fully hidden by the gradient, when zoomed into the page.

#### Changed

- Removed `!important` keyword from css property `display` of `Link Pure` and `Button Pure`

### [2.16.3] - 2022-10-21

### [2.16.3-rc.0] - 2022-10-21

#### Fixed

- `Button Pure` and `Link Pure` error when using `size="inherit"` and `icon="none"`

#### Changed

- Replaced all internal usage of `Text` and `Headline` components

### [2.16.2] - 2022-09-15

### [2.16.2-rc.0] - 2022-09-15

#### Fixed

- Issue with `Popover` where drop-shadow is not shown correctly in Chrome >= 105
- Issue with `Carousel` and `wrap-content="true"` where the layout was out of sync with `Content Wrapper` for
  viewports >= 1760px.
- `Select Wrapper` with custom dropdown keeps attribute changes of native select options in sync if changed
  programmatically

### [2.16.1] - 2022-09-09

#### Fixed

- Issue with `Options` typing import for `Carousel`

### [2.16.0] - 2022-09-08

### [2.15.1-rc.1] - 2022-09-08

#### Added

- `Carousel`
- `Scroller`

#### Changed

- `Stepper Horizontal` now has `size` property
- `Stepper Horizontal` uses improved focus behavior in case it becomes scrollable and scroll indicators are centered
  correctly.
- `Tabs Bar` uses improved focus behavior in case it becomes scrollable and scroll indicators are centered correctly.

### [2.15.1-rc.0] - 2022-08-24

#### Fixed

- `Radio Button Wrapper` visual selection change bug in Safari >= 15.5

### [2.15.0] - 2022-08-22

### [2.15.0-rc.1] - 2022-08-18

#### Changed

- Downgraded `@angular` to `v13` to ensure backwards compatibility of `@porsche-design-system/components-angular`

### [2.15.0-rc.0] - 2022-08-16

#### Fixed

- `Popover` visual shadow bug in Safari
- `Stepper Horizontal Item` bug where pseudo styles of the counter element were overridable

### [2.15.0-beta.0] - 2022-08-05

#### Fixed

- `Tabs` & `Tabs Bar` `size` property when using `BreakpointCustomizable`

#### Changed

- `Modal` uses poly fluid sizing for outer spacing
- `Banner` uses poly fluid sizing for outer spacing
- `Content Wrapper` uses poly fluid sizing for inner spacing
- `Modal` min-width is slightly updated to perfectly fit into content area of `Content Wrapper` at 320px viewport width

#### Added

- Validation of properties for all components
- `Text Field Wrapper` with `input type="search"` is clearable via Escape key and custom clear button across browsers
- `Text Field Wrapper` with `input type="search"` shows a "Locate me" button when `actionIcon="locate"` is set, emits
  the `action` event on click and can be put into a loading state via `actionLoading="true"`

### [2.14.0] - 2022-07-11

### [2.14.0-rc.1] - 2022-07-11

### [2.14.0-rc.0] - 2022-07-11

#### Added

- `getBrowserSupportFallbackScript()` partial supporting `cdn` and `format` options as replacement for
  `includeOverlay()` of `@porsche-design-system/browser-notification` npm package
- `getCookiesFallbackScript()` partial supporting `cdn` and `format` options as replacement for `includeCookieOverlay()`
  of `@porsche-design-system/browser-notification` npm package

#### Changed

- `getMetaTagsAndIconLinks()` partial to return `theme-color` meta tags with `prefers-color-scheme: {light|dark}` media
  query

### [2.13.0] - 2022-06-23

### [2.13.0-rc.5] - 2022-06-23

#### Fixed

- `Stepper Horizontal Item` `state` validation
- `Button` and `Link` with `theme="dark" variant="tertiary"` and `Tag Dismissible` bug on Safari < v15.5 where wrong
  colors on hover were shown

### [2.13.0-rc.4] - 2022-06-22

#### Added

- `Stepper Horizontal`

### [2.13.0-rc.3] - 2022-06-22

#### Added

- `Segmented Control`

### [2.13.0-rc.2] - 2022-06-21

### [2.13.0-rc.1] - 2022-06-21

### [2.13.0-rc.0] - 2022-06-21

#### Changed

- `Button`, `Button Pure` and `Switch` apply `aria-disabled="true"` instead of `disabled` attribute to native button
  internally in case `disabled` and/or `loading` property is set

### [2.12.1] - 2022-05-25

### [2.12.1-rc.0] - 2022-05-25

#### Fixed

- Issue with `JssStyle` typing import

### [2.12.0] - 2022-05-19

#### Changed

- npm package is prepared for public release on [npmjs.org](https://npmjs.com)

### [2.12.0-rc.2] - 2022-05-12

### [2.12.0-rc.1] - 2022-05-11

### [2.12.0-rc.0] - 2022-05-04

#### Added

- `Table Head Cell` now has a `multiline` property

#### Changed

- `Headline` has no `hypens` / `overflow-wrap` style by default
- Partials now throw an exception if they are executed in browser

#### Fixed

- Exception in `Headline`, `Select Wrapper`, `Text` and `Text List` when changing `theme` prop from `dark` to `light`
- `getInitialStyles()` partial now returns `.hydrated` styles, too

### [2.11.0-skeletons] - 2022-04-21

### [2.11.0] - 2022-04-21

### [2.11.0-rc.0] - 2022-04-20

#### Added

- `Tag`
- `Tag Dismissible`

### [2.10.0-skeletons] - 2022-04-13

### [2.10.0] - 2022-04-13

### [2.9.3-rc.1] - 2022-04-06

#### Added

- `Text Field Wrapper` now has a `showCharacterCount` property which can be used to hide the character count when a
  `maxLength` attribute is set on the wrapped `input`.
- `Textarea Wrapper` now has a `showCharacterCount` property which can be used to hide the character count when a
  `maxLength` attribute is set on the wrapped `textarea`.

### [2.9.3-rc.0-skeletons] - 2022-03-29

### [2.9.3-rc.0] - 2022-03-28

#### Added

- `Text Field Wrapper` supports `unit` property on `input type="text"`
- `Marque` optional configurable clickable/focusable area by defining padding on host element

#### Fixed

- `Tabs Item` improved accessibility
- Angular: circular dependency in development mode in `2.9.2-skeletons`

### [2.9.2-skeletons] - 2022-03-24

#### Added

- **[EXPERIMENTAL]** `getInitialStyles` partial now accepts a `skeletonTagNames` array of component names that will
  initially have skeleton styles while the Porsche Design System is loading
- **[EXPERIMENTAL]** `Button`, `Button Pure`, `Checkbox Wrapper`, `Fieldset Wrapper`, `Link`, `Link Pure`,
  `Link Social`, `Radio Button Wrapper`, `Select Wrapper`, `Text Field Wrapper`, `Textarea Wrapper` can now have initial
  skeleton styles when passed as `skeletonTagNames` to the `getInitialStyles` partial

### [2.9.2] - 2022-03-24

### [2.9.2-rc.1] - 2022-03-23

#### Fixed

- Bug caused by Chrome where hover styles of `Link Pure` are not displayed correctly

### [2.9.2-rc.0] - 2022-03-22

#### Added

- Normalized font behavior (`hyphen`, `overflow-wrap` and `text-size-adjust`) across components

#### Fixed

- `Modal` scrolling and pinch to zoom on iOS
- `Modal` initial position if scrollable
- `Table Head Cell` sort icon `asc` + `desc`

### [2.9.1] - 2022-03-10

### [2.9.1-rc.0] - 2022-03-09

#### Added

- Styles for slotted `<button>` in `Text`

#### Changed

- `Modal` heading and aria validation happens only when open

#### Fixed

- React: bundling format of partials

### [2.9.0] - 2022-02-28

### [2.9.0-rc.1] - 2022-02-25

#### Fixed

- `Modal` focus trap respecting elements in shadow DOM and dynamically added/removed elements on first level
- `Tabs Item` focus outline on click in Safari
- Error while using partials in Vanilla JS and Angular

### [2.9.0-rc.0] - 2022-02-16

#### Added

- `getFontFaceStylesheet` returns additional `<link>` tags with `rel="preconnect"` and `rel="dns-prefetch"`
- Option `format` to partials `getFontFaceStylesheet`, `getComponentChunkLinks()`, `getFontLinks()`, `getIconLinks()`,
  `getInitialStyles()`, `getLoaderScript()` and `getMetaTagsAndIconLinks()`

#### Deprecated

- The option `withoutTags` of partials `getFontFaceStylesheet`, `getComponentChunkLinks()`, `getFontLinks()`,
  `getIconLinks()`, `getInitialStyles()`, `getLoaderScript()` and `getMetaTagsAndIconLinks()` is deprecated and will be
  removed in `v3.0.0`. Please use `format: 'jsx'` instead.

```diff
- <link rel="stylesheet" href={getFontFaceStylesheet({ withoutTags: true })} crossOrigin="true" />
+ {getFontFaceStylesheet({ format: 'jsx' })}
```

### [2.9.0-beta.1] - 2022-01-27

#### Added

- `:focus-visible` content of selected Tab in `Tabs` component gets focus styling
- Improved accessibility of `Text Field Wrapper` and `Textarea Wrapper` when `maxlength` attribute is set
- `Modal` aria property
- `Modal` class for slotted elements to make content full-width

#### Changed

- `Button Pure` and `Link Pure` removed `position: relative` imposition, make sure to **not** override it with
  `position: static`

#### Fixed

- `Modal` close button styles when no heading is passed

### [2.9.0-beta.0] - 2022-01-18

#### Added

- React: `getByRoleShadowed`, `getByLabelTextShadowed` and `getByTextShadowed` utilities which use
  `@testing-library/dom` queries internally to support Shadow DOM

#### Fixed

- React: `UnhandledPromiseRejectionWarning` when using `skipPorscheDesignSystemCDNRequestsDuringTests()`

### [2.8.0] - 2022-01-17

#### Fixed

- Accessibility issue of `Icon` component in Windows High Contrast Mode in Chromium Browser

### [2.8.0-rc.0] - 2022-01-14

#### Added

- Support for `tabindex` attribute on `Button`, `Button Pure`, `Switch`, `Link`, `Link Pure` and `Link Social`

#### Changed

- `:focus-visible` style matches outline color of `Button` while hovered

#### Deprecated

- The `tabbable` property of `Button`, `Button Pure` and `Switch` is deprecated and will be removed in `v3.0.0`. Please
  use `tabindex` instead.

```diff
- <p-button tabbable="false">Some button</p-button>
+ <p-button tabindex="-1">Some button</p-button>
```

### [2.8.0-beta.3] - 2021-12-22

#### Added

**Disclaimer:** The provided themes `light-electric` and `dark-electric` are just a proof of concept, it's **not**
accessible regarding its color contrast and might even be removed in an upcoming major release again.

- `light-electric` theme for `Switch`
- `dark-electric` theme for `Button Pure` and `Link Pure`
- Character counter to `Text Field Wrapper` and `Textarea Wrapper` if `maxlength` is present on `input type="text"` and
  `textarea`

#### Changed

- `:focus-visible` style matches outline color of `Switch` while hovered

#### Fixed

- Box model of `Button Pure`

### [2.8.0-beta.2] - 2021-12-22

#### Fixed

- `Content Wrapper` regression for `!important` style

#### Added

- Usage validation for `Link`, `Link Pure` and `Link Social`

### [2.8.0-beta.1] - 2021-12-16

#### Fixed

- `Select Wrapper` validation of select element

### [2.8.0-beta.0] - 2021-12-15

#### Changed

- Angular: Increased peer dependency to `>=12.0.0 <14.0.0`

### [2.7.0] - 2021-12-14

### [2.7.0-rc.0] - 2021-12-14

#### Removed

- `offset-bottom` prop of `Toast` (use `--p-toast-position-bottom` CSS variable instead)

### [2.7.0-beta.6] - 2021-12-08

#### Added

- `Popover`

### [2.7.0-beta.5] - 2021-12-07

#### Added

**Disclaimer:** The provided theme `light-electric` is just a proof of concept, it's **not** accessible regarding its
color contrast and might even be removed in an upcoming major release again.

- `light-electric` theme for `Accordion`, `Link`, `Link Pure`, `Button`, `Button Pure`, `Tabs`, `Tabs Bar`

### [2.7.0-beta.4] - 2021-12-02

### [2.7.0-beta.3] - 2021-11-30

#### Added

- `Accordion` uses `MutationObserver` fallback when no `ResizeObserver` is available in older browsers

#### Fixed

- `Link` and `Link Social` not adapting slotted anchor to the width of the element

### [2.7.0-beta.2] - 2021-11-24

#### Added

- `Toast`

#### Fixed

- `Banner` animations respect offset correctly

### [2.7.0-beta.1] - 2021-11-16

#### Fixed

- `Headline` applies `align` and `ellipsis` prop correctly

### [2.7.0-beta.0] - 2021-11-11

#### Added

- New `aria` property for `ARIA` attribute handling for: `Button`, `Button Pure`, `Icon`, `Link`, `Link Pure`, `Marque`,
  `Spinner`

#### Fixed

- React: warnings about `useLayoutEffect` in SSR context

### [2.6.1] - 2021-11-05

#### Fixed

- Prevent breaking entire Porsche Design System due to lacking support of `ResizeObserver`, however `Accordion` still
  requires it

### [2.6.0] - 2021-11-04

#### Added

- `unit` and `unitPosition` properties to `Text Field Wrapper`

### [2.6.0-beta.0] - 2021-10-29

#### Changed

- Use `Heiti SC` (pre-installed on iOS/macOS) and `SimHei` (pre-installed on Windows) as Chinese fallback font

#### Added

- `Marque` uses `webp` images for browsers that support it
- `Inline Notification`
- `Icon` now supports `success` for `name` property

#### Fixed

- Colors of `Banner` for dark theme
- Replaced CSS `inset` property with `top`, `left`, `right` and `bottom` for browser compatibility
- Opening and closing transition of `Modal`

### [2.5.1-beta.0] - 2021-10-11

#### Fixed

- Possible exceptions when components get unmounted directly

### [2.5.0] - 2021-10-04

#### Added

- `SimHei` and `黑体` as fallback for all components' `font-family`

### [2.5.0-beta.1] - 2021-09-28

#### Changed

- React: improved render behavior of components

### [2.5.0-beta.0] - 2021-09-22

#### Added

- React: utility function `skipPorscheDesignSystemCDNRequestsDuringTests`

### [2.4.0] - 2021-09-21

### [2.4.0-beta.2] - 2021-09-21

#### Added

- `Link Social` and `Icon` now support `kakaotalk`, `naver`, `reddit` and `tiktok`
- JSS caching mechanism to improve style performance

#### Changed

- Alignment of `linkedin` icon
- Improved accessibility of `Select Wrapper`
- `Icon` loading behaviour to non-blocking, components using the `Icon` will no longer wait for it to load
- Validation messages of `Fieldset Wrapper` have now an additional icon representing the validation state

#### Fixed

- Box model of `Link Pure`
- Focus of `Link Pure` with slotted anchor and hidden label
- Focus cycling of `Modal` without focusable children
- Suppress CORS error

### [2.4.0-beta.1] - 2021-08-26

#### Added

- `active` property to `Button Pure`

### [2.4.0-beta.0] - 2021-08-26

#### Added

- `icon` property of `Button Pure` and `Link Pure` was extended by `none` value
- `alignLabel` and `stretch` property to `Button Pure` and `Link Pure`

#### Changed

- Improved `:focus-visible` and `:hover:focus-visible` colors for `Link Social` and `Link`
- Improved slotted `<a>` coloring in dark theme for `Link Social` and `Link`
- Validation messages of `Checkbox Wrapper`, `Radio Button Wrapper`, `Select Wrapper`, `Textarea Wrapper` and
  `Text Field Wrapper` have now an additional icon representing the validation state
- `Modal` backdrop behavior to close modal on mouse-down

#### Fixed

- Slotted `<a>` coloring in dark theme for `Text`, `Headline`, `Text List`, `Banner`, `Select Wrapper` and `Link Pure`
- Wrong background color of scrollable `Modal`'s backdrop in Safari

### [2.3.0] - 2021-07-28

### [2.3.0-beta.3] - 2021-07-28

#### Changed

- `Accordion` reduce paddings, vertically align carets to the first heading row, adjust border color and hover styles

#### Fixed

- `Text Field Wrapper` accessibility of type password and search

### [2.3.0-beta.2] - 2021-07-15

#### Added

- `Checkbox Wrapper`, `Radio Button Wrapper`, `Select Wrapper`, `Textarea Wrapper` and `Text Field Wrapper` now reflect
  changes of the `required` attribute on their child component
- `multiline` property to `Table Cell`
- Partial function `getLoaderScript()` to initialize Porsche Design System as early as possible

#### Fixed

- `Table Head Cell` uses semi bold instead of bold as font weight
- Transition of `Modal`

### [2.3.0-beta.1] - 2021-07-08

#### Added

- `Accordion`

#### Changed

- Removed initial delay of `Banner`

### [2.3.0-beta.0] - 2021-07-01

#### Added

- `Table`
- Angular: export types from package root
- Accessibility icon

#### Changed

- `Button`, `Button Pure` and `Switch` are now focusable while in `loading` state
- `Text` and `Headline` inherits white-space CSS property
- React: sync component props via property instead of attribute

#### Fixed

- Angular: support `"strictTemplates": true` option in `tsconfig.json`
- Use correct icon for `arrow-last` and `arrow-first` in `Icon`, `Button` and `Link` components

### [2.2.1] - 2021-06-08

#### Changed

- Optimize vertical alignment of `Modal`

#### Fixed

- URL in inject global style warning

### [2.2.1-beta.1] - 2021-06-02

#### Fixed

- Margin of `Tabs Bar` within `Tabs` for Firefox and Safari
- SVG of `Icon` is not removed after prop change, e.g. on color change
- Fullscreen behavior of `Modal` on screens larger than 1760px

### [2.2.0] - 2021-05-19

#### Fixed

- `Text` inside `Button` now has the proper size on iOS Safari when changing to and from landscape mode
- `Banner` can now be re-opened after closing
- Closing one `Banner` will not close other `Banners` on the site

### [2.2.0-beta.2] - 2021-05-12

#### Fixed

- `Select Wrapper` value changes are now reflected correctly
- `Select Wrapper` dark theme background color if used with `filter` prop

### [2.2.0-beta.1] - 2021-05-05

#### Added

- Partial function `getIconLinks()` to preload Porsche Design System Icons

#### Fixed

- `Text Field Wrapper` spacing in Safari

### [2.2.0-beta.0] - 2021-05-05

#### Added

- Partial function `getMetaTagsAndIconLinks()` to simplify cross device fav and meta icons

### [2.1.0] - 2021-05-03

### [2.1.0-beta.0] - 2021-05-03

#### Added

- `Switch`

#### Changed

- `Text` automatically breaks words/strings into new line being too long to fit inside their container
- `Headline` automatically breaks words/strings into new line being too long to fit inside their container
- Extended `Fieldset Wrapper` with `labelSize`, `required`, `state` and `message` properties. If the `Fieldset Wrapper`
  is set to required only the label of the **Fieldset Wrapper** gets an asterisk. It is removed from all wrapped child
  components, as long as they are Porsche Design System form elements.

### [2.0.3] - 2021-04-28

### [2.0.3-beta] - 2021-04-28

#### Fixed

- Angular: Events firing twice in `Pagination`, `Modal`, `Tabs`, `Tabs Bar` and `Banner` component

### [2.0.2] - 2021-04-21

### [2.0.2-beta.0] - 2021-04-20

#### Fixed

- TypeScript build errors due to duplicate declarations in `types.d.ts`

### [2.0.1] - 2021-04-16

#### Fixed

- Visual appearance of `Checkbox Wrapper` in iOS Safari
- A bug where `Text Field Wrapper` would throw an error when reattaching to DOM too quickly
- Visual bug in Firefox when zooming out `Text Field Wrapper`, `Checkbox Wrapper` and `Textarea Wrapper`
- Angular: Streamline component styles in dark theme

#### Changed

- Aligned focus states of `Checkbox Wrapper` and `Radio Button Wrapper` across browsers

### [2.0.0] - 2021-04-13

In keeping with [Semver](https://semver.org/), Porsche Design System v2.0.0 was released due to changes in the API,
fundamental changes in loading behavior and others. With our new major version `v2.0.0` there are some important changes
that you should watch out for. To make the migration from `v1.5.x` to our current `v2.0.0` easier, we offer a few
guidelines.

## General changes / improvements:

#### All components, icons, fonts, styles and marque of the Porsche Design System are loaded versioned and chunked from a central CDN

This way all web based digital Porsche products share and use the cached and versioned assets regardless of the JS
framework used to improve loading performance across the Porsche group. Only a tiny (1.4kb sized) Porsche Design System
loader script gets bundled into your application code. Everything else gets loaded versioned, cached and chunked from a
central CDN ([read more](https://designsystem.porsche.com/latest/performance/cdn)). However, this also means that you
will need an **Internet connection** to render the components in a browser (possibly relevant for development stage or
intranet applications).

#### Enabling Micro Frontend Architecture

In case of a micro-frontend architecture, multiple instances and versions of the Porsche Design System can be combined
in a final application by configurable prefixing technique of the Porsche Design System components during runtime.
Please refer to our framework specific guidelines
[Vanilla JS](https://designsystem.porsche.com/latest/start-coding/vanilla-js),
[Angular](https://designsystem.porsche.com/latest/start-coding/angular) and
[React](https://designsystem.porsche.com/latest/start-coding/react).

#### Prevent Flash of Unstyled Content (FOUC) and Flash of Unstyled Text (FOUT)

To prevent FOUC/FOUT, the Porsche Design System offers various partials as part of the
`@porsche-design-system/components-{js|angular|react}` package to ensure all necessary Porsche Design System fonts and
components are fully loaded. If you've used the `@porsche-design-system/partials` package previously, stop using it and
replace the integration with the partials provided by `@porsche-design-system/components-{js|angular|react}` package.
Have a look at our [FOUC/FOUT guidelines](https://designsystem.porsche.com/latest/performance/loading-behaviour).

```diff
- <%= require('@porsche-design-system/partials').getPorscheDesignSystemCoreStyles() %>
+ <%= require('@porsche-design-system/components-{js|angular|react}/partials').getInitialStyles() %>

- <%= require('@porsche-design-system/partials').getFontFaceCSS() %>
+ <%= require('@porsche-design-system/components-{js|angular|react}/partials').getFontFaceStylesheet() %>

- <link rel="preload" href="path/to/webfont/nameOfWebFontFile" as="font" type="font/woff2" crossorigin />
+ <%= require('@porsche-design-system/components-{js|angular|react}/partials').getFontLinks({ weights: ['regular', 'semi-bold'] }) %>
```

#### Added support for China CDN

Our CDN is configured to forward requests to Chinese CDN automatically when necessary. So you're good to go without any
configuration or multiple region specific builds of your application. However, if you are aiming for the maximum
possible performance in China, you can configure which CDN the Porsche Design System must use. Please follow our
[CDN guidelines](https://designsystem.porsche.com/latest/performance/cdn) for more information.

#### New/optimized components

- **Tabs**
- **Tabs Bar**
- **Banner**
- **Modal**
- Headline
- Select
- Pagination
- Button
- Button Pure
- Link
- Link Pure
- Spinner
- Checkbox
- Radio Button

#### Improved TypeScript support for Angular and React

To ensure the best possible typing support, we have refactored our Angular and React wrappers which integrate the native
web components of the Porsche Design System.

#### componentsReady() works reliable

Because the Porsche Design System components get loaded async at the time they are needed, it might be relevant within
your application or test automation to know when those have been initialized. Therefore, we provide in all three
`@porsche-design-system/components-{js|angular|react}')` packages a reliable helper function `componentsReady()`.
[Read more about it](https://designsystem.porsche.com/latest/helpers/components-ready).

#### Removed "blur on focus"

Now focus styling is only applied when you navigate through keyboard and ignored by mouse interaction for browsers
supporting `:focus-visible` otherwise it will fallback to `:focus` CSS implementation.

#### Changed focus styling for a better compromise between accessibility and visual appearance

Color and outline of general focus styling has changed to `currentColor` for light/dark theme with an outline of 1px
width/offset. If you have custom components build with the usage of our `@porsche-design-system/utilities` package then
update it to the latest version (we also provide a focus
[SCSS mixin](https://designsystem.porsche.com/latest/utilities/scss/functions) and
[JS function](https://designsystem.porsche.com/latest/utilities/js/functions)).

#### Improved geometry of Porsche Next font

For better alignment and readability we've changed the geometry of the Porsche Next font which results in a visual
change of font size and spacing.

#### Dropped support for IE11 and EdgeHTML according to Porsche's official browser strategy 2021

If you still need to support these browsers, you have to stick to `v1.5.x`. We offer a Browser Notification package
`@porsche-design-system/browser-notification` to alert users that these browsers are no longer supported. It supports a
blocking layer (to be used with Porsche Design System `v2.x`), or a dismissible banner (to be used with Porsche Design
System `v1.x`). Please refer to our
[Browser compatibility guidelines](https://designsystem.porsche.com/latest/help/browser-compatibility).

#### Changed default type of Button and Button Pure

To be in sync with native `<button>` behavior we've changed the default `type` of **Button** and **Button Pure**
component. Those components will render a button within their Shadow DOM as `<button type="submit">` ( previously
`<button type="button">`).

- `submit`: The button submits the form data to the server. This is the default if the attribute is not specified for
  buttons associated with a `<form>`, or if the attribute is an empty or invalid value.
- `button`: The button has no default behavior, and does nothing when pressed by default. It can have client-side
  scripts listen to the element's events, which are triggered when the events occur.

#### Changed support for wrapped links around Link, Link Pure and Link Social component

Due to the support for setting links (`<a href="#">`) in our **Link**, **Link Pure** and **Link Social** components as
child, we've removed support for styling the anchor tag (`<a>`) when it surrounds the component. So we recommend
changing the position of the `<a>` tag from wrapping the component to a direct slot (child) of it.

```diff
- <a href="#"><p-link>Some label</p-link></a>
+ <p-link><a href="#">Some label</a></p-link>

- <a href="#"><p-link-pure>Some label</p-link-pure></a>
+ <p-link-pure><a href="#">Some label</a></p-link-pure>

- <a href="#"><p-link-social>Some label</p-link-social></a>
+ <p-link-social><a href="#">Some label</a></p-link-social>
```

#### Automatic \* asterisk symbol to form field labels

We added an automatic generated _ asterisk symbol to form field labels which have the required attribute. This might
lead to a doubled _ symbol if you set one by yourself.

```diff
- <p-text-field-wrapper label="Some label *"><input type="text" name="some-name" required /></p-text-field-wrapper>
+ <p-text-field-wrapper label="Some label"><input type="text" name="some-name" required /></p-text-field-wrapper>

- <p-checkbox-wrapper label="Some label *"><input type="checkbox" name="some-name" required /></p-checkbox-wrapper>
+ <p-checkbox-wrapper label="Some label"><input type="checkbox" name="some-name" required /></p-checkbox-wrapper>

- <p-radio-button-wrapper label="Some label *"><input type="radio" name="some-name" required /></p-radio-button-wrapper>
+ <p-radio-button-wrapper label="Some label"><input type="radio" name="some-name" required /></p-radio-button-wrapper>

- <p-radio-button-wrapper label="Some label *"><input type="radio" name="some-name" required /></p-radio-button-wrapper>
+ <p-radio-button-wrapper label="Some label"><input type="radio" name="some-name" required /></p-radio-button-wrapper>

- <p-textarea-wrapper label="Some label *"><textarea name="some-name" required></textarea></p-textarea-wrapper>
+ <p-textarea-wrapper label="Some label"><textarea name="some-name" required></textarea></p-textarea-wrapper>

- <p-select-wrapper label="Some label *"><select name="some-name" required><option>A</option></select></p-select-wrapper>
+ <p-select-wrapper label="Some label"><select name="some-name" required><option>A</option></select></p-select-wrapper>
```

#### Shadow DOM

`Flex`, `Flex Item`, `Grid` and `Grid Item` now use Shadow DOM, thus you are not able to overwrite styles defined by
these components any longer.

---

## Angular

#### Integration of Angular components

In the past it was possible to provide a token called `PREVENT_WEB_COMPONENTS_REGISTRATION` which prevented the
registration of the Porsche Design System components and loading of polyfills. Due to the fact that we no longer provide
/ need poly filling, we have completely removed the token. For advanced usage please
[read further](https://designsystem.porsche.com/latest/start-coding/angular).

---

## React

#### Integration of React components

In the past `@porsche-design-system/components-react` components have initialized the **Porsche Design System Loader**
automatically as soon as a component was imported. With `v2.x` you have to import the `PorscheDesignSystemProvider` once
in your `index.tsx` which then initializes the **Porsche Design System Loader**, e.g. like:

```diff
  // index.tsx

  import ReactDOM from 'react-dom';
  import { PorscheDesignSystemProvider } from '@porsche-design-system/components-react';
  import { App } from './App';

  ReactDOM.render(
    <React.StrictMode>
+     <PorscheDesignSystemProvider>
        <App />
+     </PorscheDesignSystemProvider>
    </React.StrictMode>,
    document.getElementById('root')
  );
```

For advanced usage please [read further](https://designsystem.porsche.com/latest/start-coding/react).

#### Jsdom Polyfill for React / Jest / jsdom test automation

We removed test mocks for React / Jest / jsdom as Shadow DOM is supported since jsdom v12.2.0. Instead, we provide a
Jsdom Polyfill (exclusivly for `@porsche-design-system/components-react` package) fixing missing implementation of jsdom
which the Porsche Design System relies on. **Note:** If your test includes Porsche Design System components, make sure
to wrap the component you want to test with a PorscheDesignSystemProvider in order to avoid exceptions. For more
information please [read further](https://designsystem.porsche.com/latest/start-coding/react).

---

## Vanilla JS

#### Integration of Vanilla JS components

With `v1.x` of the Porsche Design System you've had to copy all needed JS files of
`@porsche-design-system/components-js` into your target directory and include the ES5 and ESM loader snippet. Now you
only need to copy one `index.js` file and initialize the Porsche Design System like in the example below:

```diff
  <!DOCTYPE html>
  <html lang="en">
    <head>
      <meta charset="utf-8">
      <meta name="viewport" content="width=device-width,initial-scale=1.0">
      <title>Porsche Design System</title>
-     <script nomodule src="PATH/TO/PACKAGE/@porsche-design-system/components-js/dist/porsche-design-system/porsche-design-system.js"></script>
-     <script type="module" src="PATH/TO/PACKAGE/@porsche-design-system/components-js/dist/porsche-design-system/porsche-design-system.esm.js"></script>
+     <script src="PATH/TO/PACKAGE/@porsche-design-system/components-js/index.js"></script>
    </head>
    <body>
+     <script type="text/javascript">
+       porscheDesignSystem.load();
+     </script>
      <p-headline variant="headline-1">Some text</p-headline>
    </body>
  </html>
```

For advanced usage please [read further](https://designsystem.porsche.com/latest/start-coding/vanilla-js).

---

### [2.0.0-rc.10] - 2021-04-12

#### Changed

- `Tabs` and `Tabs Bar` now respect dynamic additions / removals of `p-tabs-item`, `a` and `button` elements. Make sure
  to update the `activeTabIndex` when mutating elements
- Improved performance of `Text`, `Button Pure` and `Link Pure` when `size` is not `inherit`

#### Added

- `Grid` now has a `wrap` and `gutter` property
- Components (`Grid Item`, `Flex Item`, `Tabs Item` and `Text List Item`) that require a specific parent (`Grid`,
  `Flex`, `Tabs` and `Text List`) will now throw an error if used without that parent

#### Fixed

- Visual appearance of `Checkbox Wrapper` and `Radio Button Wrapper` reflect the state of the wrapped `input` element

### [2.0.0-rc.9] - 2021-03-26

#### Added

- `Button Group` component
- Fullscreen property for `Modal` on mobile

#### Changed

- Spacings, heading and sizes of `Modal`

#### Fixed

- Prevent duplicate loading of `porsche-design-system.v2.x.HASH.js` chunk when using `getComponentChunkLinks()` partial

### [2.0.0-rc.8] - 2021-03-17

#### Added

- Support for full height `Content Wrapper` with flex
- `Tabs Bar` now supports `undefined` as `activeTabIndex`

#### Changed

- `Tabs Bar` has a new default `activeTabIndex`, which is `undefined`
- `Tabs Bar` does not work by itself anymore. The `activeTabIndex` needs to be controlled from the outside
  ([read more](https://designsystem.porsche.com/latest/components/tabs-bar/examples))
- Background Color of `Select Wrapper` in `dark` theme to meet accessibility criteria

### [2.0.0-rc.7] - 2021-03-15

#### Fixed

- Make shadowed `Flex` and `Grid` work in Firefox + Safari

### [2.0.0-rc.6] - 2021-03-11

#### Changed

- Make `Grid` and `Grid Item` use Shadow DOM
- Make `Flex` and `Flex Item` use Shadow DOM

### [2.0.0-rc.5] - 2021-03-09

#### Added

- Configurable background color of `Content Wrapper`
- `italic` font-style in `Text` is now overridden with `normal`

#### Fixed

- Usage of `Select Wrapper` within custom elements
- A bug that caused `Spinner` to be displayed in a wrong size

### [2.0.0-rc.4] - 2021-03-01

#### Changed

- Filter of `Select Wrapper` supports substring search

#### Fixed

- Build error in SSR

### [2.0.0-rc.3] - 2021-02-17

#### Added

- React: utility function `skipCheckForPorscheDesignSystemProviderDuringTests`
- React: tree shaking for component wrappers

#### Fixed

- Angular: error in `Checkbox Wrapper`, `Radio Button Wrapper` and `Text Field Wrapper` when `input[type]` is bound

### [2.0.0-rc.2] - 2021-02-12

#### Added

- Validate usage of `Checkbox Wrapper`, `Radio Button Wrapper`, `Select Wrapper`, `Text Field Wrapper` and
  `Textarea Wrapper`

### [2.0.0-rc.1] - 2021-02-04

#### Added

- Partial function `getComponentChunkLinks()` to preload Porsche Design System Components

#### Changed

- Added a space before asterisk (`*`) when `input`, `textarea` or `select` have `required` attribute within form wrapper
  components
- Renamed partial `getFontLinks()` option from `weight` to `weights`

#### Fixed

- A bug in `Tabs Bar` where the nextButton was mistakenly rendered.
- A bug where `Icon` was not rendered when using `lazy` property.
- A bug in `Text Field Wrapper` with input type password where characters would overlap the icon.

### [2.0.0-rc.0] - 2021-01-29

#### Added

- Link support for `Marque`
- Sizing options `'responsive' | 'small' | 'medium'` for `Marque`

#### Changed

- Angular: added static `load()` function `PorscheDesignSystemModule` for custom prefix
- Hide up/down spin button when using **Text Field** with `type="number"` in Firefox

#### Fixed

- Angular: typings
- React: correct handling of `ref` property
- Unhandled exception in `Select Wrapper` if `selected` and `disabled` attributes are set on the same option
- A bug in `Tabs Bar` where scrolling was broken when a tab was selected
- A bug in `Tabs Bar` where the `nextButton` was always rendered

### [2.0.0-alpha.13] - 2021-01-26

#### Added

- Partial function `getFontLinks()` to prevent **Flash of Unstyled Text** (FOUT)

#### Fixed

- React: correct handling of `className` property

### [2.0.0-alpha.12] - 2021-01-20

#### Added

- Partial function `getInitialStyles()` to prevent **Flash of Unstyled Content** (FOUC)
- Partial function `getFontFaceStylesheet()` to prevent **Flash of Unstyled Text** (FOUT)

#### Changed

- React: `PorscheDesignSystemProvider` needs to wrap application
- React: component props have to be camelCase
- React: `PorscheDesignSystemProvider` is needed while testing components

#### Fixed

- React: typings
- React: support of objects for property values

#### Removed

- React: `getPrefixedComponents`, prefixing is handled by `PorscheDesignSystemProvider`

### [2.0.0-alpha.11] - 2021-01-08

#### Changed

- Precision of relative line height
- Changed color of `neutral contrast low`

### [2.0.0-alpha.10] - 2020-12-14

#### Added

- `native` property to `Select Wrapper` to force rendering of native Browser select dropdown
- Extended flexibility of `Headline`

#### Changed

- Some styling improvements of `Select Wrapper`

#### Fixed

- Jsdom Polyfill `fetch` error

### [2.0.0-alpha.9] - 2020-12-09

### Fixed

- Improved reliability of `componentsReady()`

#### Changed

- Jsdom Polyfill `console.warn` behaviour

### [2.0.0-alpha.8] - 2020-12-03

### Fixed

- A bug where `Modal` did not remove `overflow=hidden` on document body.

### [2.0.0-alpha.7] - 2020-11-26

#### Added

- Jsdom Polyfill

#### Removed

- Jsdom Mocks
- Global "blur on focus" script

#### Changed

- Default dropdown direction of `SelectWrapper` from `down` to `auto`
- Made API of `Tabs` consistent with `Tabs Bar`
- Removed transition for focus styling
- Use `:focus-visible` as default and `:focus` as fallback for focusable elements

#### Fixed

- The Selected element of `SelectWrapper` dropdown keeps now in sync with native selection if changed programmatically
- Invalid search results get cleared if `SelectWrapper` becomes focus state
- Some bugs in `TabsBar`
- Minification of dynamic slotted content styles
- An issue where `Pagination` throws console errors if disconnected from dom.

### [2.0.0-alpha.6] - 2020-10-28

#### Changed

- default `type` of `Button` and `Button Pure` to `submit`

#### Fixed

- Typings

### [2.0.0-alpha.5] - 2020-10-26

#### Added

- `Modal` component

#### Fixed

- Typing for `pageChange` event of `Pagination` component
- Typings

#### Changed

- Focus styling

### [2.0.0-alpha.4] - 2020-10-14

#### Added

- Custom filter to `Select Wrapper` component
- DropDown direction property to `Select Wrapper` component
- Display `*` after label when `input`, `textarea` or `select` have `required` attribute within form wrapper components
- `Tabs` component
- `Tabs Bar` component
- `Banner` component

#### Removed

- Default `position: relative;` style of `Link Pure` and `Button Pure`

#### Fixed

- `Spinner` zooming bug on Safari

### [2.0.0-alpha.3] - 2020-09-11

#### Added

- Support to load assets from China CDN directly via browser flag: `PORSCHE_DESIGN_SYSTEM_CDN = 'cn';`

#### Removed

- Support for `<a>` wrapped `Link` and `Link Pure`

### [2.0.0-alpha.2] - 2020-08-20

### [2.0.0-alpha.1] - 2020-08-17

#### Changed

- Removed classnames dependency
- Stencil Core `taskQueue` from `congestionAsync` to `async` for more performant component rendering

#### Fixed

- Focus input on label click of `Checkbox Wrapper` and `Radio Button Wrapper`

### [1.5.6] - 2020-10-15

### [1.5.6-rc.0] - 2020-10-13

### Fixed

- `Spinner` zooming bug on Safari

### [1.5.5] - 2020-09-11

### [1.5.5-rc.0] - 2020-09-07

### Changed

- Deprecated stencil lifecycle-method `componentDidUnload` to `disconnectedCallback` to fix "`selectObserver` is
  undefined" bug in `Select Wrapper` and `Pagination`

### [1.5.4] - 2020-08-25

### [1.5.4-rc.0] - 2020-08-17

#### Changed

- Removed classnames dependency
- Stencil Core `taskQueue` from `congestionAsync` to `async` for more performant component rendering

#### Fixed

- Focus input on label click of `Checkbox Wrapper` and `Radio Button Wrapper`
- Fix typings for `orientation` of `Divider` component

### [2.0.0-alpha.0] - 2020-08-06

#### Added

- **Experimental:** Optional web component scoping mechanism during runtime to enable micro service architecture

#### Changed

- Web components get lazy loaded from central CDN to improve caching strategy across Porsche's digital eco system

#### Removed

- Stop browser support for **IE11** and **EdgeHTML**

#### Fixed

- Mix of `Optgroups` and `Options` on same level in `Select Wrapper` component
- Fix typings for `orientation` of `Divider` component

### [1.5.3] - 2020-08-10

### [1.5.3-rc.0] - 2020-08-10

#### Fixed

- Mix of `Optgroups` and `Options` on same level in `Select Wrapper` component

### [1.5.2] - 2020-07-22

#### Fixed

- Dispatch change event in `Select Wrapper`
- Stencil react-output-target SSR Bug

### [1.5.1] - 2020-07-20

#### Fixed

- SVGO settings for icons
- Angular bug which causes `ngcc` to fail

### [1.5.0] - 2020-07-16

#### Added

- Icons (active-cabin-ventilation, battery-full, bell, bookmark, car-battery, charging-active, charging-state, climate,
  climate-control, garage, horn, key, map, parking-brake, parking-light, preheating, send, shopping-bag, sidelights,
  user-manual, wrenches)

#### Changed

- Icons (arrow-first, arrow-last, battery-empty, car, card, charging-station, question)

#### Fixed

- Porsche Marque images

### [1.5.0-rc.2] - 2020-07-06

### [1.5.0-rc.1] - 2020-07-06

#### Added

- **Notification Neutral** color to `color` property of `p-text` and `p-icon`

### [1.5.0-rc.0] - 2020-06-25

#### Added

- `Fieldset Wrapper` component
- Improved SEO of `p-headline` and `p-text`: Added possibility to write semantic HTML tags (e.g. `<h1>-<h6>` or `<p>`,
  `<blockquote>`, etc.) directly as slotted content.
- Possibility to include anchor tags directly as slots of `Link`, `Link Pure` and `Link Social`
- `Text` new `weight` property `semibold`
- `Button Pure` label with subline pattern as slot
- `Link Pure` label with subline pattern as slot

#### Changed

- `Select Wrapper` is now ready for the catwalk. It is dressed now with a custom drop down list box and gets naked by
  default on touch devices.

#### Fixed

- Minor accessibility improvements of `icons` and `Text Field`
- Remove native number spinner buttons of `Text Field` with type text for Firefox
- An issue with `Button` and `Button Pure` and their `disabled` attribute

### [1.4.0] - 2020-05-14

### [1.4.0-rc.3] - 2020-05-08

#### Added

- `Text List`

#### Changed

- Improve caching strategy for fonts by content-based hash
- Improve caching strategy for marque by content-based hash
- Dimensions and sharpness of marque
- Props for `Content Wrapper`

### [1.4.0-rc.2] - 2020-05-06

#### Added

- `Content Wrapper`
- Description property to `p-text-field-wrapper`, `p-textarea-wrapper` and `p-select-wrapper`
- `Link Social`

#### Changed

- Improve accessibility of error and success states of form elements
- Aria-invalid attribute of form elements if they are in error state is now managed by component
- Rename icon name `configure` to `configurate` (prevents breaking change compared to stable v1.3.0)
- Improve `p-icon` loading behavior

#### Fixed

- Display of wrong icons

#### Removed

- `safe-zone` property of `p-grid` (`Content Wrapper` should be used instead)

### [1.4.0-rc.1] - 2020-04-27

#### Added

- Add `safe-zone` property to `p-grid` for outer grid margin, max-width and centering
- Submit button with search icon to `p-textfield-wrapper` type search

#### Changed

- Background color of readonly state in components `p-textfield-wrapper` and `p-textarea-wrapper`
- Visual appearance of icons
- Improve caching strategy for icons by content-based hash
- Cursor of Radio, Checkbox and Select
- Fixed naming of Mock from `p-textfield-wrapper` to `p-text-field-wrapper`

#### Fixed

- Icon loading mechanism

### [1.4.0-rc.0] - 2020-04-09

#### Added

- SSR support

### [1.3.0] - 2020-04-08

#### Added

- New headline size `headline-5` to `p-headline`
- Test Mocks

#### Fixed

- Text styling of Select component on focus in IE11 and Chrome on Windows 10

### [1.3.0-rc.0] - 2020-04-03

#### Fixed

- Improve form elements

### [1.2.0] - 2020-03-25

#### Added

- `Divider`
- Hover state for form elements

#### Fixed

- Support label text of form elements for Screen readers

### [1.1.2] - 2020-03-17

#### Changed

- Notification colors

### [1.1.1] - 2020-03-13

#### Changed

- Icon of `Checkbox` indeterminate state

### [1.1.0] - 2020-03-11

#### Fixed

- Minor improvements

### [1.1.0-rc.0] - 2020-03-02

#### Added

- `Select Wrapper`
- `Checkbox Wrapper`
- `Radio Button Wrapper`
- `Textarea Wrapper`

#### Fixed

- `Text Field Wrapper` toggle password visibility

### [1.0.3] - 2020-02-13

#### Fixed

- JS framework compatibility

### [1.1.0-0] - 2020-02-06

#### Added

- `Text Field Wrapper`

#### Changed

- Add proper cursor for disabled state for `Button` and `Button Pure`

### [1.0.2] - 2020-02-04

#### Fixed

- Inheritable styling of slotted content

### [1.0.1] - 2020-01-30

#### Added

- Clickable area of `Link Pure` and `Button Pure` is optionally configurable by defining padding on host element

### [1.0.0] - 2020-01-28

#### Added

- Cursor pointer on hover for `Button` and `Button Pure`
- Line-height gets calculated based on Porsche type-scaling formula automatically for `Text`, `Link Pure` and
  `Button Pure`
- Test helper function `componentsReady()` which indicates when lazy loaded components fully have loaded

#### Changed

- Update CDN asset paths
- Improve font-weight definitions
- Rename and optimize neutral colors for `Icon` and `Text`

### [1.0.0-rc.1] - 2019-12-13

#### Added

- `Headline`
- `Text`
- `Marque`
- `Button`
- `Button Pure`
- `Spinner`
- `Icon`
- `Flex`
- `Grid`
- `Link`
- `Link Pure`
- `Pagination`
- "Blur on focus"<|MERGE_RESOLUTION|>--- conflicted
+++ resolved
@@ -11,14 +11,9 @@
 
 #### Added
 
-<<<<<<< HEAD
 - Prop `underline` for `Link Pure`
-- Prop `theme` for `Checkbox Wrapper`, `Radio Button Wrapper`, `Tag Dismissible` and `Text Field Wrapper`
-=======
-- `underline` prop for `Link Pure`
-- `Checkbox Wrapper`, `Radio Button Wrapper`, `Popover` and `Tag Dismissible` supports `theme` prop
-- `Icon` supports `x-small` and `x-large` values of `size` prop
->>>>>>> 427f4007
+- Prop `theme` for `Checkbox Wrapper`, `Radio Button Wrapper`, `Popover` and `Tag Dismissible`
+- Prop `size` for `Icon` supports `x-small` and `x-large`
 
 #### Changed
 
@@ -47,11 +42,7 @@
 
 - Default value of prop `name` of `Icon` has changed from **"arrow-head-right"** to **"arrow-right"**
 - Default value of prop `variant` of `Link` and `Button` has changed from **"secondary"** to **"primary"**
-<<<<<<< HEAD
 - Default value of prop `icon` of `Link` and `Button` has changed from **"arrow-head-right"** to **"none"**. Therefore,
-=======
-- Default value of prop `icon` of `Link` and `Button` has changed from **"arrow-head-right"** to **"none"**. Therefor
->>>>>>> 427f4007
   the `icon` property **must** be set if the `link` or `button` has the `hide-label` property:
 
 ```diff
@@ -68,13 +59,8 @@
 + <p-button hide-label="{ base: true, m: false }" icon="arrow-right">Some label</p-button>
 ```
 
-<<<<<<< HEAD
-- `Spinner`, `Link Pure`, `Button Pure`,`Link`, `Button`, `Checkbox Wrapper`, `Radio Button Wrapper`, `Tag Dismissible`
-  and `Text Field Wrapper` match new design language
-- Prop `weight` for `Link Pure` and `Button Pure` is deprecated now, only regular font weight will be applied
-=======
 - `Spinner`, `Icon`, `Link Pure`, `Button Pure`, `Link`, `Button`, `Checkbox Wrapper`, `Radio Button Wrapper`,
-  `Popover`, `Tag Dismissible` matches new design language
+  `Popover`, `Tag Dismissible` and `Text Field Wrapper` matches new design language
 - CSS global variables names
 
 ```diff
@@ -85,7 +71,6 @@
 ```
 
 - Prop `weight` for `Link Pure` and `Button Pure` is deprecated now, only regular font weight will be applied:
->>>>>>> 427f4007
 
 ```diff
 - <p-link-pure href="#" weight="thin">Some label</p-link-pure>
