--- conflicted
+++ resolved
@@ -101,13 +101,8 @@
 ```
 
 - `Spinner`, `Icon`, `Link Pure`, `Button Pure`, `Link`, `Link Social`, `Button`, `Checkbox Wrapper`,
-<<<<<<< HEAD
-  `Radio Button Wrapper`, `Popover`, `Tag`, `Tag Dismissible`, `Textarea Wrapper`, `Inline Notification`, `Banner`,
-  `Toast`, `Grid`, `Flex`, `Accordion` and `Text Field Wrapper` matches new design language
-=======
   `Radio Button Wrapper`, `Popover`, `Select Wrapper`, `Tag`, `Tag Dismissible`, `Textarea Wrapper`,
-  `Inline Notification`, `Banner`, `Toast`, `Grid`, `Flex`, `Pagination`,  and `Text Field Wrapper` matches new design language
->>>>>>> db14549f
+  `Inline Notification`, `Banner`, `Toast`, `Grid`, `Flex`, `Pagination`, `Accordion`  and `Text Field Wrapper` matches new design language
 - CSS global variables names
 
 ```diff
