--- conflicted
+++ resolved
@@ -90,11 +90,7 @@
 ```
 
 - `Spinner`, `Icon`, `Link Pure`, `Button Pure`, `Link`, `Button`, `Checkbox Wrapper`, `Radio Button Wrapper`,
-<<<<<<< HEAD
-  `Popover`, `Tag Dismissible`, `Accordion` and `Text Field Wrapper` matches new design language
-=======
-  `Popover`, `Tag`, `Tag Dismissible`, `Textarea Wrapper` and `Text Field Wrapper` matches new design language
->>>>>>> 1f9158bb
+  `Popover`, `Tag`, `Tag Dismissible`, `Textarea Wrapper`, `Text Field Wrapper` and `Accordion` matches new design language
 - CSS global variables names
 
 ```diff
