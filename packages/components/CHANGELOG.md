# Changelog

## Porsche Design System

All notable changes to this project will be documented in this file and published as following npm packages:

- `@porsche-design-system/components-js`
- `@porsche-design-system/components-angular`
- `@porsche-design-system/components-react`
- `@porsche-design-system/components-vue`

The format is based on [Keep a Changelog](https://keepachangelog.com/en/1.0.0), and this project adheres to
[Semantic Versioning](https://semver.org/spec/v2.0.0.html).

### [Unreleased]

<<<<<<< HEAD
#### Added

- Styles: support for `vanilla-extract` available under
  `import { … } from '@porsche-design-system/components-{js|angular|react|vue}/styles/vanilla-extract';`
  ([#3666](https://github.com/porsche-design-system/porsche-design-system/pull/3666))
=======
#### Changed

- React: updated peer dependency to `>=19.0.0 <20.0.0`
>>>>>>> e3a4584f

### [3.23.0] - 2024-12-12

### [3.23.0-rc.0] - 2024-12-12

#### Changed

- `Select`: Slotted image of selected option now visible in combobox
  ([#3651](https://github.com/porsche-design-system/porsche-design-system/pull/3651))

#### Fixed

- `Flyout`: transition bug in Safari ([3674](https://github.com/porsche-design-system/porsche-design-system/pull/3674))
- `Styles`: dart sass deprecation warnings in `SCSS` variant
  ([3664](https://github.com/porsche-design-system/porsche-design-system/pull/3664))

### [3.22.1] - 2024-12-09

### [3.22.1-rc.0] - 2024-12-09

#### Fixed

- `Flyout Multilevel`: Secondary scroll area not shown in iOS Safari (iPhone only)
  ([3663](https://github.com/porsche-design-system/porsche-design-system/pull/3663))

### [3.22.0] - 2024-12-06

### [3.22.0-rc.1] - 2024-12-06

#### Added

- `Flyout Multilevel`: Supports infinite layers
  ([3647](https://github.com/porsche-design-system/porsche-design-system/pull/3647))

#### Fixed

- Partials: error when using in projects without `react/jsx-runtime` as dependency
  ([#3660](https://github.com/porsche-design-system/porsche-design-system/pull/3660))
- `Textfield Wrapper`: text alignment of type `email` and `tel` values in RTL mode
  ([3655](https://github.com/porsche-design-system/porsche-design-system/pull/3655))
- `Popover`:
  - Rendering bug of drop-shadow in Safari 18.x
    ([3622](https://github.com/porsche-design-system/porsche-design-system/pull/3622))
  - Positioning in RTL mode if rendered inside a table (in #top-layer)
    ([3658](https://github.com/porsche-design-system/porsche-design-system/pull/3658))

### [3.22.0-rc.0] - 2024-11-19

#### Added

- `Modal`, `Flyout`:
  - `aria-label` is generated from slotted header contents if `aria` prop is not provided
  - ARIA `role` to `aria` prop of `Modal` component to support setting `alertdialog` role
    ([3618](https://github.com/porsche-design-system/porsche-design-system/pull/3618))
- `Pin-Code`: Add `form` prop to explicitly associate the component with a form, even when it's not directly nested
  within it. ([#3588](https://github.com/porsche-design-system/porsche-design-system/pull/3588))
- `Segmented-Control`: Use ElementInternals API and add `form` prop to explicitly associate the component with a form,
  even when it's not directly nested within it.
  ([#3614](https://github.com/porsche-design-system/porsche-design-system/pull/3614))

#### Changed

- Angular: updated peer dependency to `>=19.0.0 <20.0.0`
- `Pin-Code`:
  - Remove native input and use ElementInternals API
  - **Breaking Change**: `Pin-Code` component no longer support native validation due to the removal of the underlying
    native `<input>` element. ([#3588](https://github.com/porsche-design-system/porsche-design-system/pull/3588))
- `Styles`: `SCSS` variant uses `@forward/@use` internally to replace deprecated `@import`
  ([#3623](https://github.com/porsche-design-system/porsche-design-system/pull/3623))

#### Fixed

- Partials: removed bundled `react/jsx-runtime` due to React 18/19 incompatibilities. When using `jsx` in the `format`
  option, it is necessary to have `react/jsx-runtime` as a dependency in the project included.
  ([#3613](https://github.com/porsche-design-system/porsche-design-system/pull/3613))
- `Select`, `Multi-Select`: Ensure that dynamically changing the `disabled` property via `optgroups` persists the
  `disabled` state for individual options within the group.
  ([#3614](https://github.com/porsche-design-system/porsche-design-system/pull/3614))

### [3.21.0] - 2024-11-12

### [3.21.0-rc.0] - 2024-11-11

#### Added

- `Flyout`: Prop `footerBehavior` to always make footer fixed
  ([3590](https://github.com/porsche-design-system/porsche-design-system/pull/3590))
- `Checkbox`, `Textarea`: `formDisabledCallback` and `formStateRestoreCallback` from ElementInternals API and sync
  validity with form element. ([#3528](https://github.com/porsche-design-system/porsche-design-system/pull/3528))
- `Link`, `Link Pure`, `Link Tile`: `aria-haspopup` is now supported for `aria` prop
  ([#3589](https://github.com/porsche-design-system/porsche-design-system/pull/3589))
- `Button`, `Link`: `compact` prop is breakpoint customizable
  ([#3580](https://github.com/porsche-design-system/porsche-design-system/pull/3580))
- `Select`, `Multi-Select`: Add `form` prop to explicitly associate these components with a specific form when they are
  not directly nested within it. ([#3542](https://github.com/porsche-design-system/porsche-design-system/pull/3542))

#### Changed

- `Select`, `Multi-Select`:
  - Remove native select and use ElementInternals API
    ([#3542](https://github.com/porsche-design-system/porsche-design-system/pull/3542))
  - **Breaking Change**: `Select` and `Multi-Select` components no longer support native validation due to the removal
    of the underlying native `<select>` element.

#### Fixed

- `Flyout`: overlapping of scrollbar in iOS/iPadOS Safari when sticky header/footer is used
  ([#3607](https://github.com/porsche-design-system/porsche-design-system/pull/3607))
- `Carousel`: dynamic change in `slidesPerPages` when using `focusOnCenterSlide` prop breaks pagination
  ([#3592](https://github.com/porsche-design-system/porsche-design-system/pull/3592))
- `Flyout`, `Modal`:
  - transition not working correctly when using conditionally rendered content
    ([#3590](https://github.com/porsche-design-system/porsche-design-system/pull/3590))
  - dismiss button not sticky in case header slot is not present
    ([#3574](https://github.com/porsche-design-system/porsche-design-system/pull/3574))
  - dismiss button overlaps content area
    ([#3574](https://github.com/porsche-design-system/porsche-design-system/pull/3574))
- `jsdom-polyfill`: errors from included polyfill packages
  ([3543](https://github.com/porsche-design-system/porsche-design-system/pull/3543))
- React: global `hidden` attribute with value `false` not working
  ([#3555](https://github.com/porsche-design-system/porsche-design-system/pull/3555))

### [3.20.0] - 2024-10-24

### [3.20.0-rc.1] - 2024-10-24

#### Added

- React: better tree-shaking for `@porsche-design-system/components-react`
  ([#3554](https://github.com/porsche-design-system/porsche-design-system/pull/3554))
- `Icon`: `sidebar` ([#3556](https://github.com/porsche-design-system/porsche-design-system/pull/3556))

#### Changed

- `Canvas`: Improve UI and UX behaviour in Safari
  ([#3556](https://github.com/porsche-design-system/porsche-design-system/pull/3556))

#### Fixed

- `Flyout`: transition animation in Chrome Browser if `Flyout` has scrollable content
  ([#3550](https://github.com/porsche-design-system/porsche-design-system/pull/3550))

### [3.20.0-rc.0] - 2024-10-18

#### Added

- `Icon`: `attachment`, `dislike`, `dislike-filled`, `like`, `like-filled`, `new-chat`
  ([#3515](https://github.com/porsche-design-system/porsche-design-system/pull/3515))

#### Changed

- `Canvas`: Improve UI and UX behaviour
  ([#3515](https://github.com/porsche-design-system/porsche-design-system/pull/3515))
- `Flyout`, `Modal`: Removed default styling for slotted anchors
  ([#3515](https://github.com/porsche-design-system/porsche-design-system/pull/3515))

### [3.19.0] - 2024-10-14

### [3.19.0-rc.4] - 2024-10-14

#### Added

- `AG Grid`: custom theme ([#3517](https://github.com/porsche-design-system/porsche-design-system/pull/3517))
- `Checkbox`: Added a `compact` prop to enable a smaller, space-saving version of the checkbox for compact layouts.
  ([#3504](https://github.com/porsche-design-system/porsche-design-system/pull/3504))
- `Text`, `Display`, `Heading` and `Headline`: introduce new option `inherit` to prop `align`
  ([#3520](https://github.com/porsche-design-system/porsche-design-system/pull/3520))

#### Fixed

- `Pin Code`, `Select Wrapper`: programmatic focus
  ([#3527](https://github.com/porsche-design-system/porsche-design-system/pull/3527))
- `Select Wrapper`: native option dropdown has wrong colors in theme dark
  ([#3523](https://github.com/porsche-design-system/porsche-design-system/pull/3523))
- `Switch`: width/height calculation of the toggle element supports browser based text only zoom
  ([#3542](https://github.com/porsche-design-system/porsche-design-system/pull/3542))
- Angular, React, Vue: missing `@deprecated` annotations for deprecated components
  ([#3525](https://github.com/porsche-design-system/porsche-design-system/pull/3525))
- Partials: Replace meta tag `apple-mobile-web-app-capable` with `mobile-web-app-capable` in `getMetaTagsAndIconLinks`
  partial. ([#3519](https://github.com/porsche-design-system/porsche-design-system/pull/3519))

### [3.19.0-rc.3] - 2024-10-02

#### Fixed

- `Carousel`: remove gradient styles for carousel if `gradientColor` is not defined
  ([#3518](https://github.com/porsche-design-system/porsche-design-system/pull/3518))

### [3.19.0-rc.2] - 2024-10-01

#### Added

- `Carousel`: introduce `trimSpace` prop
  ([#3496](https://github.com/porsche-design-system/porsche-design-system/pull/3496))
- `Checkbox`: ([#3498](https://github.com/porsche-design-system/porsche-design-system/pull/3498))

#### Fixed

- `Checkbox Wrapper`, `Radio Button Wrapper`: rendering of `checked` state in Blink based Browsers when component is
  rendered in high contrast mode ([#3488](https://github.com/porsche-design-system/porsche-design-system/pull/3488))

### [3.19.0-rc.1] - 2024-09-06

#### Changed

- `Canvas`: Improve UX ([#3494](https://github.com/porsche-design-system/porsche-design-system/pull/3494))

### [3.19.0-rc.0] - 2024-09-03

#### Added

- `componentsReady()`: Introduce optional `readyState` parameter
  ([#3460](https://github.com/porsche-design-system/porsche-design-system/pull/3460))
- `Carousel`: introduce `focusOnCenterSlide` & `gradientColor` props
  ([#3488](https://github.com/porsche-design-system/porsche-design-system/pull/3488))

#### Changed

- `Text Field Wrapper`: width calculation of counter and unit element are now CSS based in relation to the number of
  characters ([#3472](https://github.com/porsche-design-system/porsche-design-system/pull/3472))

#### Fixed

- `jsdom-polyfill`: errors from included polyfill packages
  ([3481](https://github.com/porsche-design-system/porsche-design-system/pull/3481))

### [3.18.0] - 2024-08-21

### [3.18.0-rc.0] - 2024-08-21

#### Added

- `Button Tile`, `Link Tile`, `Link Tile Model Signature`: supports `<video/>` (the tile components automatically check
  for OS reduced motion setting to decide weather the video autoplay should be prevented or not to improve accessibility
  & UX) ([#3454](https://github.com/porsche-design-system/porsche-design-system/pull/3454))
- Extend deprecation console warnings by reference to causing DOM element
  ([#3439](https://github.com/porsche-design-system/porsche-design-system/pull/3439))
- `Textarea`: ([#3443](https://github.com/porsche-design-system/porsche-design-system/pull/3443))

#### Changed

- Partials: `getInitialStyles` uses CSS `:defined` to determine the visibility of web components, as well as
  `[data-ssr]` attribute instead of `.ssr` class for Next JS and Remix
  ([#3466](https://github.com/porsche-design-system/porsche-design-system/pull/3466))
- Components: Use `:defined` & `[data-ssr]` to handle visibility of nested elements within Shadow DOM
  ([#3470](https://github.com/porsche-design-system/porsche-design-system/pull/3470))
- `Button`, `Link`: spacings adjusted for `compact` mode
- `Banner`, `Flyout`, `Inline Notification`, `Modal`, `Scroller`, `Toast`: button style
  ([#3435](https://github.com/porsche-design-system/porsche-design-system/pull/3435))
- `Select`: added `display: block` to host in order to be consistent with other form components
  ([#3462](https://github.com/porsche-design-system/porsche-design-system/pull/3462))

#### Fixed

- `Select`, `Multi-Select`: programmatic focus
  ([#3462](https://github.com/porsche-design-system/porsche-design-system/pull/3462))
- `Button Tile`, `Link Tile`, `Link Tile Model Signature`: correct image position if custom css `position: absolute` is
  used on media element ([#3446](https://github.com/porsche-design-system/porsche-design-system/pull/3446))
- `Button`, `Link`: Safari rendering issue of `backdrop-filter` on border in variant `ghost`
  ([#3435](https://github.com/porsche-design-system/porsche-design-system/pull/3435))
- `Select`, `Select Wrapper`, `Multi Select`, `Textfield Wrapper`: `text-overflow` has now ellipsis behaviour and
  `min-width` is added to prevent text overlapping
  ([#3465](https://github.com/porsche-design-system/porsche-design-system/pull/3465))

### [3.17.0] - 2024-08-01

### [3.17.0-rc.2] - 2024-08-01

#### Fixed

- `Optgoup`: hydration error in Next.js SSR context
  ([#3432](https://github.com/porsche-design-system/porsche-design-system/pull/3432))
- `Select`: ensure slotted image width
  ([#3432](https://github.com/porsche-design-system/porsche-design-system/pull/3432))

### [3.17.0-rc.1] - 2024-07-31

#### Added

- `Button`, `Link`:
  - Prop `variant` extended by value `ghost`
    ([#3423](https://github.com/porsche-design-system/porsche-design-system/pull/3423))
  - Prop `compact` ([#3423](https://github.com/porsche-design-system/porsche-design-system/pull/3423))

#### Fixed

- `Tabs Bar`: fixed tabindex issue when `Tabs Bar` is rendered with the `Scroller` component
  ([#3421](https://github.com/porsche-design-system/porsche-design-system/pull/3421))

### [3.17.0-rc.0] - 2024-07-29

#### Added

- `Link Tile`, `Link Tile Model Signature`, `Button Tile`:
  - Named slot `header` ([#3419](https://github.com/porsche-design-system/porsche-design-system/pull/3419))
- `Link Tile`, `Button Tile`: Prop `size` extended by value `large`
  ([#3419](https://github.com/porsche-design-system/porsche-design-system/pull/3419))
- `Tag`:
  - Prop `compact` ([#3411](https://github.com/porsche-design-system/porsche-design-system/pull/3411))
  - Prop `color` extended by value `background-frosted`
    ([#3411](https://github.com/porsche-design-system/porsche-design-system/pull/3411))
- Styles: `theme{Light|Dark}BackgroundFrosted` and `$pds-theme-{light|dark}-background-frosted` color
  ([#3409](https://github.com/porsche-design-system/porsche-design-system/pull/3409))
- `Optgroup`: Usable in combination with `Select` and `Multi Select`
  ([#3410](https://github.com/porsche-design-system/porsche-design-system/pull/3410))
- `Flyout`, `Modal`: Add custom events `motionVisibleEnd` and `motionHiddenEnd` to notify when opening and closing
  transitions are complete ([#3418](https://github.com/porsche-design-system/porsche-design-system/pull/3418))

#### Changed

- `Link Tile`, `Link Tile Model Signature`, `Button Tile`:
  - Layout behaviour is able to break out of its aspect ratio in case content overflows to be a11y compliant and/or to
    improve visual alignment in CSS Grid context
    ([#3419](https://github.com/porsche-design-system/porsche-design-system/pull/3419))
  - Values `1:1 | 4:3 | 3:4 | 16:9 | 9:16` of prop `aspect-ratio` are deprecated and mapped to new values
    `1/1 | 4/3 | 3/4 | 16/9 | 9/16` to be aligned with CSS spec
    ([#3419](https://github.com/porsche-design-system/porsche-design-system/pull/3419))

```diff
- <p-link-tile aspect-ratio="1:1 | 4:3 | 3:4 | 16:9 | 9:16"></p-link-tile>
+ <p-link-tile aspect-ratio="1/1 | 4/3 | 3/4 | 16/9 | 9/16"></p-link-tile>

- <p-button-tile aspect-ratio="1:1 | 4:3 | 3:4 | 16:9 | 9:16"></p-button-tile>
+ <p-button-tile aspect-ratio="1/1 | 4/3 | 3/4 | 16/9 | 9/16"></p-button-tile>

- <p-link-tile-model-signature aspect-ratio="1:1 | 4:3 | 3:4 | 16:9 | 9:16"></p-link-tile-model-signature>
+ <p-link-tile-model-signature aspect-ratio="1/1 | 4/3 | 3/4 | 16/9 | 9/16"></p-link-tile-model-signature>
```

- `Link Tile`, `Button Tile`: Value `default` of prop `size` is deprecated and mapped to new value `medium` to be in
  sync with typography sizing definition
  ([#3419](https://github.com/porsche-design-system/porsche-design-system/pull/3419))

```diff
- <p-link-tile size="default"></p-link-tile>
+ <p-link-tile size="medium"></p-link-tile>

- <p-button-tile size="default"></p-button-tile>
+ <p-button-tile size="medium"></p-button-tile>
```

- `Icon`: All icons are up-to-date with the One UI look
- Shorten asset filenames
- `Carousel`: Slides and `controls` slot are centered if `alignHeader` prop is set to `center` and amount of slides is
  less than `slidesPerPage` ([#3372](https://github.com/porsche-design-system/porsche-design-system/pull/3372))

#### Fixed

- `Link Pure`: Broken with `alignLabel="start"`, hidden label & nested anchor
  ([#3379](https://github.com/porsche-design-system/porsche-design-system/pull/3379))
- `Textfield Wrapper`, `Textarea Wrapper`: Conditionally rendered component throws
  `TypeError: Cannot read properties of undefined (reading 'type')`
  ([#3383](https://github.com/porsche-design-system/porsche-design-system/pull/3383))
- `Link Tile`: Broken word-break & hyphens Safari
  ([#3397](https://github.com/porsche-design-system/porsche-design-system/pull/3397))
- `Select Wrapper`: `optgroup` styling and behavior
  ([#3410](https://github.com/porsche-design-system/porsche-design-system/pull/3410))

### [3.16.0] - 2024-07-02

### [3.16.0-rc.2] - 2024-07-02

#### Added

- Partials: Added default `og:image` and related meta tags to the `getMetaTagsAndIconLinks` partial. Can be disabled by
  setting the `ogImage` option to `false`.
  ([#3357](https://github.com/porsche-design-system/porsche-design-system/pull/3357))

#### Changed

- `Flyout Navigation`, `Flyout Navigation Item`: Renamed (experimental) component to `Flyout Multilevel` and
  `Flyout Multilevel Item` ([#3351](https://github.com/porsche-design-system/porsche-design-system/pull/3351))
- `Toast`: Renders fully on `#top-layer`, stacking behaviour has changed and follows W3C standards now, see
  https://developer.mozilla.org/en-US/docs/Glossary/Top_layer and
  https://developer.chrome.com/blog/what-is-the-top-layer
  ([#3356](https://github.com/porsche-design-system/porsche-design-system/pull/3356))

```diff
- <p-flyout-navigation><p-flyout-navigation-item></p-flyout-navigation-item></p-flyout-navigation>
+ <p-flyout-multilevel><p-flyout-multilevel-item></p-flyout-multilevel-item></p-flyout-multilevel>
```

#### Fixed

- Types: `@porsche-design-system/components-vue` typings are not exposed
  ([#3355](https://github.com/porsche-design-system/porsche-design-system/pull/3355))

### [3.16.0-rc.1] - 2024-06-18

#### Added

- `jsdom-polyfill` Added polyfills for `Popover API` and `ResizeObserver`
  ([#3334](https://github.com/porsche-design-system/porsche-design-system/pull/3334))
- `Segmented Control`: Prop `aria` added to `Segmented Control Item` to support ARIA attributes
  ([#3327](https://github.com/porsche-design-system/porsche-design-system/pull/3327))

#### Changed

- Angular: updated peer dependency to `>=17.0.0 <19.0.0`
  ([#3346](https://github.com/porsche-design-system/porsche-design-system/pull/3346))
- React: Improve prop typings for all wrappers of `@porsche-design-system/components-react`
  ([#3336](https://github.com/porsche-design-system/porsche-design-system/pull/3336))

### [3.16.0-rc.0] - 2024-06-05

#### Added

- `Flyout`:
  - CSS variable `--p-flyout-sticky-top` (experimental)
    ([#3191](https://github.com/porsche-design-system/porsche-design-system/pull/3191))
  - Prop `disableBackdropClick` ([#3191](https://github.com/porsche-design-system/porsche-design-system/pull/3191))
- `Modal`:
  - CSS variable `--p-modal-width` (experimental)
    ([#3191](https://github.com/porsche-design-system/porsche-design-system/pull/3191))
  - Named slot `header` ([#3191](https://github.com/porsche-design-system/porsche-design-system/pull/3191))

#### Changed

- `Modal`, `Flyout`:
  - Sticky dismiss button ([#3191](https://github.com/porsche-design-system/porsche-design-system/pull/3191))
  - Aligned layout, spacing and UX behaviour
    ([#3191](https://github.com/porsche-design-system/porsche-design-system/pull/3191))
  - Renders fully on `#top-layer`, stacking behaviour has changed and follows W3C standards now, see
    https://developer.mozilla.org/en-US/docs/Glossary/Top_layer and
    https://developer.chrome.com/blog/what-is-the-top-layer
    ([#3191](https://github.com/porsche-design-system/porsche-design-system/pull/3191))
- `Modal`: `heading` prop and `slot="heading"` are deprecated. Use `slot="header"` instead.

#### Fixed

- Types: Fixed incorrectly allowed type `string` in types `BreakpointCustomizable`, `SelectedAriaAttributes`,
  `CarouselInternationalization`, `PaginationInternationalization` and `ScrollToPosition`
- `Modal`, `Flyout`: Dynamically react to adding/removing named slots
  ([#3191](https://github.com/porsche-design-system/porsche-design-system/pull/3191))
- `Modal`: Uses native `<dialog />` element to resolve focus issues, focus trap
  ([#3191](https://github.com/porsche-design-system/porsche-design-system/pull/3191))

### [3.15.2] - 2024-05-29

#### Fixed

- `aria`: Refactor `parseJSONAttribute` to support Safari < 16.4  
  ([#3314](https://github.com/porsche-design-system/porsche-design-system/pull/3314))

### [3.15.1] - 2024-05-23

#### Fixed

- `Banner`: Fixed position on mobile ([#3307](https://github.com/porsche-design-system/porsche-design-system/pull/3307))

### [3.15.0] - 2024-05-16

### [3.15.0-rc.5] - 2024-05-16

#### Added

- `Button Pure`: Prop `underline` to show an underline for the label
  ([#3212](https://github.com/porsche-design-system/porsche-design-system/pull/3212))
- Partials: Added new option `globalStyles` to `getInitialStyles` to disable global reset styles.  
  ([#3213](https://github.com/porsche-design-system/porsche-design-system/pull/3213))

#### Changed

- `Banner`: Refactor Banner to use native `popover`
  ([#3196](https://github.com/porsche-design-system/porsche-design-system/pull/3196))
- Partials: `getInitialStyles` only contain hydration visibility and global styles. All other styles are handled by
  constructable stylesheets at component level.
  ([#3213](https://github.com/porsche-design-system/porsche-design-system/pull/3213))
- `Table`: Removed slotted image style `verticalAlign: 'middle'` from initialStyles
  ([#3213](https://github.com/porsche-design-system/porsche-design-system/pull/3213))
- `Tabs Bar`: Removed sibling tabpanel focus style from initialStyles
  ([#3213](https://github.com/porsche-design-system/porsche-design-system/pull/3213))

#### Fixed

- `Carousel`: Accessible name of carousel region wrapper
  ([#3220](https://github.com/porsche-design-system/porsche-design-system/pull/3220))
- `aria` property now supports escaped single quotes inside JSON strings, e.g.
  `aria="{ 'aria-label': 'You can\'t do that? yes you can!' }"`
  ([#3217](https://github.com/porsche-design-system/porsche-design-system/pull/3217))

### [3.15.0-rc.4] - 2024-05-06

#### Added

- Partials: Added new partial `getFontFaceStyles` which returns an inline style containing all font-face definitions.  
  ([#3188](https://github.com/porsche-design-system/porsche-design-system/pull/3188))

#### Changed

- Partials: Partial `getFontFaceStylesheet` is deprecated and will be removed with the next major release. Use the
  `getFontFaceStyles` partial instead, which directly returns a `<style>` tag containing all font-face definitions and
  can be used in the same way. ([#3188](https://github.com/porsche-design-system/porsche-design-system/pull/3188))

```diff
- getFontFaceStylesheet()
+ getFontFaceStyles()
```

### [3.15.0-rc.3] - 2024-04-23

#### Fixed

- `Pin Code`: Fixed several problems with IME keyboards
  ([#3197](https://github.com/porsche-design-system/porsche-design-system/pull/3197))

### [3.15.0-rc.2] - 2024-04-22

#### Added

- `Accordion`: Add experimental property `sticky` for a fixed heading
  ([#3181](https://github.com/porsche-design-system/porsche-design-system/pull/3181))
- `Inline Notification`, `Banner`: heading hierarchy can now be customized with `headingTag` prop
  ([#3168](https://github.com/porsche-design-system/porsche-design-system/pull/3168))

#### Changed

- `Accordion`: `tag` property is deprecated. Use `headingTag` property instead to specify heading hierarchy level.
  ([#3168](https://github.com/porsche-design-system/porsche-design-system/pull/3168))

```diff
- <p-accordion tag="h3"></p-accordion>
+ <p-accordion heading-tag="h3"></p-accordion>
```

#### Fixed

- `Pin Code`: Input is entered twice in iOS
  ([#3192](https://github.com/porsche-design-system/porsche-design-system/pull/3192))

### [3.15.0-rc.1] - 2024-04-17

#### Added

- Partials: `getMetaTagsAndIconLinks`, `getComponentChunkLinks`, `getIconLinks` and `getFontLinks` support new format
  option `js` ([#3179](https://github.com/porsche-design-system/porsche-design-system/pull/3179))

### [3.15.0-rc.0] - 2024-04-05

#### Changed

- `Model Signature`: Enabling the use of hex colors, CSS gradients, CSS image and video masks. In addition, the size was
  slightly adjusted. ([#3153](https://github.com/porsche-design-system/porsche-design-system/pull/3153))

#### Fixed

- `Modal`: Missing box-shadow on sticky footer when slotted content changes
  ([#3154](https://github.com/porsche-design-system/porsche-design-system/pull/3154))
- `Select`: Hydration error in Next.js when using slotted `img`
  ([#3162](https://github.com/porsche-design-system/porsche-design-system/pull/3162))
- `Text Field Wrapper`, `Textarea Wrapper`: Dynamic changes of `showCounter` and `maxLength` are reflected. The counter
  element dynamically adjusts to changes in the input value accurately.
  ([#3084](https://github.com/porsche-design-system/porsche-design-system/pull/3084))

### [3.14.0] - 2024-03-25

### [3.14.0-rc.0] - 2024-03-25

#### Added

- `Icon`: `battery-empty-fuel` ([#3148](https://github.com/porsche-design-system/porsche-design-system/pull/3148))

#### Changed

- `Icon`: `battery-empty-co2` and `co2-class`
  ([#3148](https://github.com/porsche-design-system/porsche-design-system/pull/3148))
- Angular: updated peer dependency to `>=17.0.0 <18.0.0`
  ([#3125](https://github.com/porsche-design-system/porsche-design-system/pull/3125))
- React: updated peer dependency to `>=18.0.0 <19.0.0`
  ([#3125](https://github.com/porsche-design-system/porsche-design-system/pull/3125))

### [3.13.1] - 2024-03-20

#### Fixed

- `Modal`: Unexpected scrolling behavior on iOS >= 17.4
  ([#3128](https://github.com/porsche-design-system/porsche-design-system/pull/3128))
- `Select`, `Multi-Select`: Cropping issues of select dropdown when used inside `Table` component
  ([#3114](https://github.com/porsche-design-system/porsche-design-system/pull/3114))
- `Flyout`, `Flyout Navigation`: iOS Safari URL bar overlaying
  ([#3131](https://github.com/porsche-design-system/porsche-design-system/pull/3131))

### [3.13.0] - 2024-03-11

### [3.13.0-rc.2] - 2024-03-11

#### Added

- `Icon`: `battery-empty-co2` and `co2-class`
  ([#3103](https://github.com/porsche-design-system/porsche-design-system/pull/3103))

### [3.13.0-rc.1] - 2024-03-08

#### Added

- `Select` ([#3008](https://github.com/porsche-design-system/porsche-design-system/pull/3008))
- `Modal`: Prop `backdrop` ([#3082](https://github.com/porsche-design-system/porsche-design-system/pull/3082))
- `Modal`: CSS variables `--p-modal-spacing-top` and `--p-modal-spacing-bottom`
  ([#3082](https://github.com/porsche-design-system/porsche-design-system/pull/3082))

#### Fixed

- `Flyout`: Refactor Flyout to use native Dialog element to resolve focus issues
  ([#2998](https://github.com/porsche-design-system/porsche-design-system/pull/2998))
- `Accordion`: Fix overflow scrollbar issues
  ([#3042](https://github.com/porsche-design-system/porsche-design-system/pull/3042))
- `Carousel`: Skip link is visible when it receives keyboard focus
  ([#3055](https://github.com/porsche-design-system/porsche-design-system/pull/3055))
- Placeholder color of `Text Field Wrapper` for `input type="date"` and `input type="time"` in Safari and alignment in
  Mobile Safari ([#3068](https://github.com/porsche-design-system/porsche-design-system/pull/3068))
- Counter overlap with long initial value in `Text Field Wrapper` for `input type="text"` with `maxlength`
  ([#3079](https://github.com/porsche-design-system/porsche-design-system/pull/3079))

#### Changed

- Updated favicons output via `getMetaTagsAndIconLinks()` partial
  ([#3081](https://github.com/porsche-design-system/porsche-design-system/pull/3081))

### [3.13.0-rc.0] - 2024-02-19

#### Added

- `Link Tile Product`: Prop `price-original` to be able to visualize sale and original price
  ([#3040](https://github.com/porsche-design-system/porsche-design-system/pull/3040))

#### Changed

- Validation of `getInitialStyles()` partial is temporarily disabled
  ([#3049](https://github.com/porsche-design-system/porsche-design-system/pull/3049))

### [3.12.0] - 2024-02-12

### [3.12.0-rc.1] - 2024-02-08

#### Fixed

- `Checkbox Wrapper`, `Radio Button Wrapper`: Safari visually reflects input status (checked/unchecked) when used in
  another Shadow DOM or changed programmatically
  ([#3028](https://github.com/porsche-design-system/porsche-design-system/pull/3028))

### [3.12.0-rc.0] - 2024-02-05

#### Added

- `Icon`: `logo-x`, `bookmark-filled` and `star-filled`
  ([#3025](https://github.com/porsche-design-system/porsche-design-system/pull/3025))

#### Changed

- `Icon`: Visual appearance of `information-filled`, `information`, `success-filled`, `success`, `bookmark`, `compare`,
  `configurate`, `heart-filled`, `heart`, `menu-lines`, `success`, `search`, `locate`, `star`, `shopping-bag-filled`,
  `shopping-bag`, `user-filled` and `user`
  ([#3025](https://github.com/porsche-design-system/porsche-design-system/pull/3025))
- All components (expect some form elements) have improved focus styling based on `:focus-visible`
  ([#3011](https://github.com/porsche-design-system/porsche-design-system/pull/3011))
- Several components are using CSS property `inset|inset-inline|inset-block` instead of `top|bottom|left|right` for
  better RTL (right-to-left) support ([#3011](https://github.com/porsche-design-system/porsche-design-system/pull/3011))
- `Switch`: Improve RTL (right-to-left) mode
  ([#3011](https://github.com/porsche-design-system/porsche-design-system/pull/3011))
- `Button`, `Button Pure`, `Switch`, `Checkbox Wrapper`, `Radio Button Wrapper`, `Pin Code`: optimized announcement of
  loading state for assistive technologies
  ([#3009](https://github.com/porsche-design-system/porsche-design-system/pull/3009))

#### Fixed

- All components are supporting focus style in High Contrast Mode correctly
  ([#3011](https://github.com/porsche-design-system/porsche-design-system/pull/3011))

### [3.11.0] - 2024-01-30

### [3.11.0-rc.0] - 2024-01-30

#### Fixed

- `Carousel`: Carousel does not work with single pointer event on smaller touch devices
  ([#3003](https://github.com/porsche-design-system/porsche-design-system/pull/3003))
- `Carousel`: `Each child in a list should have a unique "key" prop` warning in Next.js SSR context
  ([#3001](https://github.com/porsche-design-system/porsche-design-system/pull/3001))

#### Changed

- Scroll-lock used in `Flyout`, `Flyout Navigation` and `Modal` is based on `body { overflow: hidden; }` for all devices
  ([#3013](https://github.com/porsche-design-system/porsche-design-system/pull/3013))
- `Toast`: Alignment reflects RTL (right-to-left) mode
  ([#3010](https://github.com/porsche-design-system/porsche-design-system/pull/3010))
- `Carousel`: Pagination can be used for navigation & pagination has more spacing on touch devices
  ([#3003](https://github.com/porsche-design-system/porsche-design-system/pull/3003))

### [3.10.0] - 2024-01-17

### [3.10.0-rc.5] - 2024-01-16

#### Changed

- `visibility` css property can be overridden on all components, e.g. to make use of `visibility: hidden;`  
  ([#2988](https://github.com/porsche-design-system/porsche-design-system/pull/2988))
- `Carousel`: Named slot `header` renamed to `controls`
  ([#2992](https://github.com/porsche-design-system/porsche-design-system/pull/2992))

### [3.10.0-rc.4] - 2024-01-15

#### Added

- `Icon`: Auto-flipping icons (certain ones only) in RTL (right-to-left) mode
  ([#2957](https://github.com/porsche-design-system/porsche-design-system/pull/2957))
- `Carousel`: Prop `heading-size`, named slot `header`
  ([#2915](https://github.com/porsche-design-system/porsche-design-system/pull/2915))
- `Accordion`: support for custom click area for `compact` variant
  ([#2920](https://github.com/porsche-design-system/porsche-design-system/pull/2920))
- `@font-face` supports Middle East languages
  ([#2946](https://github.com/porsche-design-system/porsche-design-system/pull/2946))
- Partials: `getFontLinks` supports preloading `arabic`, `pashto` and `urdu` subsets
  ([#2946](https://github.com/porsche-design-system/porsche-design-system/pull/2946))

#### Changed

- `Flyout Navigation`: Improved validation and `activeIdentifier` isn't automatically updated anymore
  ([#2935](https://github.com/porsche-design-system/porsche-design-system/pull/2935))
- `Carousel`: Position and width of heading and description
  ([#2915](https://github.com/porsche-design-system/porsche-design-system/pull/2915))
- `Model Signature` asset for `model="macan"`
- Aligned naming of all `CustomEvent<T>` types and deprecated old ones since they are in fact typing the `detail: T`
  property of the event

```diff
- AccordionUpdateEvent
+ AccordionUpdateEventDetail
- CarouselUpdateEvent
+ CarouselUpdateEventDetail
- FlyoutNavigationUpdateEvent
+ FlyoutNavigationUpdateEventDetail
- LinkTileProductLikeEvent
+ LinkTileProductLikeEventDetail
- MultiSelectUpdateEvent
+ MultiSelectUpdateEventDetail
- PaginationUpdateEvent
+ PaginationUpdateEventDetail
- PinCodeUpdateEvent
+ PinCodeUpdateEventDetail
- SegmentedControlUpdateEvent
+ SegmentedControlUpdateEventDetail
- StepperHorizontalUpdateEvent
+ StepperHorizontalUpdateEventDetail
- SwitchUpdateEvent
+ SwitchUpdateEventDetail
- TableUpdateEvent
+ TableUpdateEventDetail
- TabsUpdateEvent
+ TabsUpdateEventDetail
- TabsBarUpdateEvent
+ TabsBarUpdateEventDetail
```

#### Fixed

- `Pin Code`: Focus correct input when clicking on label
  ([#2985](https://github.com/porsche-design-system/porsche-design-system/pull/2985))
- `Flyout Navigation`: Focus dismiss button after opening
  ([#2935](https://github.com/porsche-design-system/porsche-design-system/pull/2935))
- `Accordion`: Alignment of slotted heading with custom padding
  ([#2920](https://github.com/porsche-design-system/porsche-design-system/pull/2920))
- `Modal`: Scrollbar is hidden ([#2907](https://github.com/porsche-design-system/porsche-design-system/pull/2907))
- `Toast`: `max-width` when used in scale mode
  ([#2960](https://github.com/porsche-design-system/porsche-design-system/pull/2960))

### [3.10.0-rc.3] - 2023-12-12

### [3.10.0-rc.2] - 2023-12-12

### [3.10.0-rc.1] - 2023-12-11

#### Added

- **[EXPERIMENTAL]** `Link Tile Product`
  ([#2909](https://github.com/porsche-design-system/porsche-design-system/pull/2909))

#### Fixed

- `Wordmark`, `Crest` and `Marque`: custom clickable area
  ([#2930](https://github.com/porsche-design-system/porsche-design-system/pull/2930))

### [3.10.0-rc.0] - 2023-12-07

#### Added

- **[EXPERIMENTAL]** `Flyout Navigation`
  ([#2906](https://github.com/porsche-design-system/porsche-design-system/pull/2906))
- Prop `submit-button` to show/hide a submit button for `Text Field Wrapper` `type="search"` if wrapped inside a form
  ([#2908](https://github.com/porsche-design-system/porsche-design-system/pull/2908))

#### Changed

- `Accordion`: removed `border-bottom` if used standalone
  ([#2911](https://github.com/porsche-design-system/porsche-design-system/pull/2911))
- `display` css property can be overridden on all components, e.g. to make use of `display: none;` within media
  queries  
  ([#2913](https://github.com/porsche-design-system/porsche-design-system/pull/2913))
- `Pagination`: Prop `maxNumberOfPageLinks` is deprecated and has no effect anymore, instead there is responsive
  behavior out of the box with full SSR support
  ([#2898](https://github.com/porsche-design-system/porsche-design-system/pull/2898))

### [3.9.0] - 2023-11-24

### [3.9.0-rc.0] - 2023-11-23

#### Added

- Angular: `theme: 'light' | 'dark' | 'auto'` option to `PorscheDesignSystemModule.load()` to set `theme` on all child
  components  
  ([#2872](https://github.com/porsche-design-system/porsche-design-system/pull/2872))
- React: `theme: 'light' | 'dark' | 'auto'` prop to `PorscheDesignSystemProvider` to set `theme` on all child
  components  
  ([#2872](https://github.com/porsche-design-system/porsche-design-system/pull/2872))
- Vue: `theme: 'light' | 'dark' | 'auto'` prop to `PorscheDesignSystemProvider` to set `theme` on all child components  
  ([#2872](https://github.com/porsche-design-system/porsche-design-system/pull/2872))
- Validation for usage of different PDS versions
  ([#2867](https://github.com/porsche-design-system/porsche-design-system/pull/2867))

#### Changed

- `Text Field Wrapper`, `Textarea Wrapper`, `Select Wrapper`, `Multi Select`, `Pin Code`, `Checkbox Wrapper` and
  `Radio Button Wrapper` have improved visual alignment
  ([#2854](https://github.com/porsche-design-system/porsche-design-system/pull/2854))
- `Text Field Wrapper` fully supports RTL (right-to-left) mode
  ([#2854](https://github.com/porsche-design-system/porsche-design-system/pull/2854))
- `Pin Code`: Prop values from `1` to `6` are now supported for `length` prop
  ([#2859](https://github.com/porsche-design-system/porsche-design-system/pull/2859))
- `Model Signature` asset for `model="macan"`
  ([#2857](https://github.com/porsche-design-system/porsche-design-system/pull/2857))
- Use motion tokens in all components
  ([#2834](https://github.com/porsche-design-system/porsche-design-system/pull/2834))

#### Fixed

- `Select Wrapper`: Select dropdown is now visible if it overflows the `Table` component
  ([#2885](https://github.com/porsche-design-system/porsche-design-system/pull/2885))
- `Select Wrapper` keyboard and scroll behavior
  ([#2864](https://github.com/porsche-design-system/porsche-design-system/pull/2864))
- Safari 15 default margin of button elements in several components
  ([#2858](https://github.com/porsche-design-system/porsche-design-system/pull/2858))
- `Checkbox Wrapper` and `Radio Button Wrapper` border-color/background-color does not reset on hover
  ([#2852](https://github.com/porsche-design-system/porsche-design-system/pull/2852))
- `Tabs Bar` losing `activeTabIndex` and underline in certain framework scenarios
  ([#2896](https://github.com/porsche-design-system/porsche-design-system/pull/2896))
- `Modal` and `Flyout` body jumping in the background and scrolling back to the top in Next Js and Remix
  ([#2890](https://github.com/porsche-design-system/porsche-design-system/pull/2890))

### [3.8.0] - 2023-10-24

### [3.8.0-rc.0] - 2023-10-23

#### Added

- RTL (right-to-left) support for all components
  ([#2819](https://github.com/porsche-design-system/porsche-design-system/pull/2819))
- `Popover` and `Modal` support theme dark and auto
  ([#2789](https://github.com/porsche-design-system/porsche-design-system/pull/2789))
- Styles: `getSkeletonStyle()` and `pds-skeleton()`
  ([#2796](https://github.com/porsche-design-system/porsche-design-system/pull/2796))
- Styles: `motionDuration{Short|Moderate|Long|VeryLong}`, `motionEasing{Base|In|Out}`, and
  `$pds-motion-duration-{short|moderate|long|very-long}`, `$pds-motion-easing-{base|in|out}`
  ([#2791](https://github.com/porsche-design-system/porsche-design-system/pull/2791))

#### Changed

- Styles: `themeDarkBackgroundShading` and `$pds-theme-dark-background-shading` color
  ([#2789](https://github.com/porsche-design-system/porsche-design-system/pull/2789))
- `Spinner` animation was optimized to consume less CPU
  ([#2825](https://github.com/porsche-design-system/porsche-design-system/pull/2825))

- `Text`, `Display`, `Heading`, `Headline`: Prop values `left | right` of `align` prop are deprecated and mapped to new
  values `start | end` for correct RTL (right-to-left) support
  ([#2819](https://github.com/porsche-design-system/porsche-design-system/pull/2819))

```diff
- <p-text align="left"></p-text>
+ <p-text align="start"></p-text>

- <p-text align="right"></p-text>
+ <p-text align="end"></p-text>

- <p-display align="left"></p-display>
+ <p-display align="start"></p-display>

- <p-display align="right"></p-display>
+ <p-display align="end"></p-display>

- <p-heading align="left"></p-heading>
+ <p-heading align="start"></p-heading>

- <p-heading align="right"></p-heading>
+ <p-heading align="end"></p-heading>

- <p-headline align="left"></p-headline>
+ <p-headline align="start"></p-headline>

- <p-headline align="right"></p-headline>
+ <p-headline align="end"></p-headline>
```

- `Button Pure`, `Link Pure`, `Switch`: Prop values `left | right` of `align-label` prop are deprecated and mapped to
  new values `start | end` for correct RTL (right-to-left) support
  ([#2819](https://github.com/porsche-design-system/porsche-design-system/pull/2819))

```diff
- <p-button-pure align-label="left"></p-button-pure>
+ <p-button-pure align-label="start"></p-button-pure>

- <p-button-pure align-label="right"></p-button-pure>
+ <p-button-pure align-label="end"></p-button-pure>

- <p-link-pure align-label="left"></p-link-pure>
+ <p-link-pure align-label="start"></p-link-pure>

- <p-link-pure align-label="right"></p-link-pure>
+ <p-link-pure align-label="end"></p-link-pure>

- <p-switch align-label="left"></p-switch>
+ <p-switch align-label="start"></p-switch>

- <p-switch align-label="right"></p-switch>
+ <p-switch align-label="end"></p-switch>
```

- `Flyout`: Prop values `left | right` of `position` prop are deprecated and mapped to new values `start | end` for
  correct RTL (right-to-left) support
  ([#2819](https://github.com/porsche-design-system/porsche-design-system/pull/2819))

```diff
- <p-flyout position="left"></p-flyout>
+ <p-flyout-pure position="start"></p-flyout>

- <p-flyout-pure position="right"></p-flyout>
+ <p-flyout-pure position="end"></p-flyout>
```

- `Carousel`: Prop value `left` of `align-header` prop is deprecated and mapped to new value `start` for correct RTL
  (right-to-left) support ([#2819](https://github.com/porsche-design-system/porsche-design-system/pull/2819))

```diff
- <p-carousel align-header="left"></p-carousel>
+ <p-carousel-pure align-header="start"></p-carousel>
```

#### Fixed

- `Popover` doesn't get cut off when used within the `Table` component
  ([#2814](https://github.com/porsche-design-system/porsche-design-system/pull/2814))
- `Flyout` and `Modal` with `open="false"` and nested `Accordion` with `open="true"` containing focusable elements like
  links can't be focused anymore ([#2818](https://github.com/porsche-design-system/porsche-design-system/pull/2818))
- Background for open `Flyout` and `Modal` on iOS Mobile Safari with collapsed address bar is no longer scrollable
  ([#2822](https://github.com/porsche-design-system/porsche-design-system/pull/2822))
- `Tabs Bar` works with translated page content
  ([#2847](https://github.com/porsche-design-system/porsche-design-system/pull/2847))

### [3.7.0] - 2023-10-04

### [3.7.0-rc.2] - 2023-10-04

#### Added

- Styles: `gridStyles` and `pds-grid()` support basic usage inside `Flyout` component
  ([#2756](https://github.com/porsche-design-system/porsche-design-system/pull/2756))

#### Fixed

- Overlay issues of header/footer in `Flyout` component
  ([#2786](https://github.com/porsche-design-system/porsche-design-system/pull/2786))

### [3.7.0-rc.1] - 2023-09-20

#### Added

- **[EXPERIMENTAL]** Prop `loading` for `Radio Button Wrapper`
  ([#2774](https://github.com/porsche-design-system/porsche-design-system/pull/2774))
- Theme property supports `auto` for all themeable components, reflecting `prefers-color-scheme` based on OS system
  settings ([#2719](https://github.com/porsche-design-system/porsche-design-system/pull/2719))
- `hyphens` CSS property can now be overwritten in `Button Tile`, `Link Tile` and `Link Tile Model Signature` components
  ([#2758](https://github.com/porsche-design-system/porsche-design-system/pull/2758))
- Partials that produce innerHTML support `{ format: 'sha256' }` option for whitelisting in
  [Content-Security-Policy (CSP)](must-know/security/content-security-policy)
  ([#2773](https://github.com/porsche-design-system/porsche-design-system/pull/2773))
- `Pin Code` ([#2691](https://github.com/porsche-design-system/porsche-design-system/pull/2691))

#### Fixed

- Dragging of `Carousel` can become stucked
  ([#2768](https://github.com/porsche-design-system/porsche-design-system/pull/2768))
- Color of `message` for `Fieldset`, `Fieldset Wrapper`, `Text Field Wrapper` and `Textarea Wrapper` in dark theme
  ([#2769](https://github.com/porsche-design-system/porsche-design-system/pull/2769))

#### Changed

- Usage of `getInitialStyles()` partial is required and validated with an exception
  ([#2749](https://github.com/porsche-design-system/porsche-design-system/pull/2749))

### [3.7.0-rc.0] - 2023-09-05

#### Added

- `Multi Select` ([#2658](https://github.com/porsche-design-system/porsche-design-system/pull/2658))

#### Changed

- Partials: `Cdn` and `Format` types are exposed
  ([#2760](https://github.com/porsche-design-system/porsche-design-system/pull/2760))

### [3.6.1] - 2023-08-29

### [3.6.1-rc.0] - 2023-08-29

#### Fixed

- Overlapping issues of `Accordion` contents when positioned outside of content area
  ([#2746](https://github.com/porsche-design-system/porsche-design-system/pull/2746))
- Backwards compatibility with previous versions of Porsche Design System
  ([#2752](https://github.com/porsche-design-system/porsche-design-system/pull/2752))

### [3.6.0] - 2023-08-28

### [3.6.0-rc.2] - 2023-08-28

#### Fixed

- `Tabs Bar` losing `activeTabIndex` and underline
  ([#2748](https://github.com/porsche-design-system/porsche-design-system/pull/2748))

### [3.6.0-rc.1] - 2023-08-24

#### Fixed

- Bundling format and name of `components-js` entrypoint for Vanilla JS integration
  ([#2745](https://github.com/porsche-design-system/porsche-design-system/pull/2745))

### [3.6.0-rc.0] - 2023-08-23

#### Added

- New value `aria-current` for `aria` property for linked components (`Link`, `Link Pure`, `Link Tile`, `Crest`,
  `Marque`) ([#2696](https://github.com/porsche-design-system/porsche-design-system/pull/2696))
- Angular: `cdn: 'auto' | 'cn'` option to `PorscheDesignSystemModule.load()` as alternative to using
  `window.PORSCHE_DESIGN_SYSTEM_CDN` ([#2676](https://github.com/porsche-design-system/porsche-design-system/pull/2676))
- React: `cdn: 'auto' | 'cn'` prop to `PorscheDesignSystemProvider` as alternative to using
  `window.PORSCHE_DESIGN_SYSTEM_CDN` with SSR support
  ([#2676](https://github.com/porsche-design-system/porsche-design-system/pull/2676))
- Vue: `cdn: 'auto' | 'cn'` prop to `PorscheDesignSystemProvider` as alternative to using
  `window.PORSCHE_DESIGN_SYSTEM_CDN` ([#2676](https://github.com/porsche-design-system/porsche-design-system/pull/2676))
- Support for sticky footer to `Modal`
  ([#2723](https://github.com/porsche-design-system/porsche-design-system/pull/2723))

#### Changed

- Update of Twitter icon ([#2731](https://github.com/porsche-design-system/porsche-design-system/pull/2731))
- Use China CDN and set `window.PORSCHE_DESIGN_SYSTEM_CDN` for backwards compatibility based on .cn top level domain
  before design system initialization
  ([#2676](https://github.com/porsche-design-system/porsche-design-system/pull/2676))

#### Fixed

- `Flyout`: Overlapping of sticky header/footer if slotted content has different z-index
  ([#2736](https://github.com/porsche-design-system/porsche-design-system/pull/2736))
- Keyboard behavior and `aria` semantics if either `a` or `button` elements are used as slotted content in `Tabs Bar`
  component. ([#2713](https://github.com/porsche-design-system/porsche-design-system/pull/2713))
- React/SSR: compatibility with Next.js v13 app router
  ([#2687](https://github.com/porsche-design-system/porsche-design-system/pull/2687))
- Consistent `package.json` ECMAScript module exports with `.mjs` and `.cjs` file extensions for
  `components-{js|angular|react|vue}`
  ([#2739](https://github.com/porsche-design-system/porsche-design-system/pull/2739))

### [3.5.0] - 2023-07-25

### [3.5.0-rc.0] - 2023-07-21

#### Added

- `background` property to `Button Tile` and `Link Tile` component to adapt the description and link/button theme when
  used on light background image ([#2669](https://github.com/porsche-design-system/porsche-design-system/pull/2669))
- Breakpoint customizable property `columns` to `Segmented Control` to set the amount of columns
  ([#2652](https://github.com/porsche-design-system/porsche-design-system/pull/2652))

#### Fixed

- Alignment of `Icon` inside `Accordion` header
  ([#2673](https://github.com/porsche-design-system/porsche-design-system/pull/2673))
- Direction of `Select Wrapper` dropdown if `direction` property is set to `auto`
  ([#2677](https://github.com/porsche-design-system/porsche-design-system/pull/2677))

### [3.4.0] - 2023-07-14

### [3.4.0-rc.0] - 2023-07-13

#### Added

- React: `'use client';` directive is applied on all components for main and `ssr` sub-package
  ([#2654](https://github.com/porsche-design-system/porsche-design-system/pull/2654))

#### Fixed

- Regression in `observeChildren` that affected nested components (e.g. incorrect rendering of nested `Tabs`).
  ([#2649](https://github.com/porsche-design-system/porsche-design-system/pull/2649))
- Click behaviour of slotted interactive elements of `Carousel`
  ([#2663](https://github.com/porsche-design-system/porsche-design-system/pull/2663))

### [3.3.0] - 2023-07-07

### [3.3.0-rc.0] - 2023-07-06

#### Added

- `Tabs` and `Tabs Bar` support SSR ([#2611](https://github.com/porsche-design-system/porsche-design-system/pull/2611))
- Contents of `Tag` component can now be wrapped in multiple lines
  ([#2625](https://github.com/porsche-design-system/porsche-design-system/pull/2625))
- `Carousel`: Possibility to set custom border-radius of slide items
  ([#2645](https://github.com/porsche-design-system/porsche-design-system/pull/2645))
- native lazy loading attribute to `img` tag of `Icon`
  ([#2644](https://github.com/porsche-design-system/porsche-design-system/pull/2644))

#### Fixed

- `Stepper Horizontal` navigation between 2 pages is not working as expected in angular
  ([#2641](https://github.com/porsche-design-system/porsche-design-system/pull/2641))
- `Segmented Control` text is not centered / causing unintended line-breaks
  ([#2614](https://github.com/porsche-design-system/porsche-design-system/pull/2614))
- `jsdom-polyfill` fixes validation errors in unit tests during SSR hydration
  ([#2613](https://github.com/porsche-design-system/porsche-design-system/pull/2613))
- `Accordion` collapsable content is overflowing when used with multiple prefixes  
  ([#2612](https://github.com/porsche-design-system/porsche-design-system/pull/2612))
- `Tabs Bar` position of underline for fluid font-size with `size="medium` when resizing
  ([#2611](https://github.com/porsche-design-system/porsche-design-system/pull/2611))
- `Button Pure`, `Link Pure`: `:hover` bug on Firefox
  ([#2630](https://github.com/porsche-design-system/porsche-design-system/pull/2630))
- `Carousel`: Removed `overflow:hidden` of slide items
  ([#2645](https://github.com/porsche-design-system/porsche-design-system/pull/2645))

#### Changed

- Improved bootstrapping behaviour of `Icon`
  ([#2644](https://github.com/porsche-design-system/porsche-design-system/pull/2644))

### [3.2.0] - 2023-06-19

### [3.2.0-rc.0] - 2023-06-19

#### Added

- `skipLinkTarget` property to `Carousel` component to enhance keyboard functionality
  ([#2557](https://github.com/porsche-design-system/porsche-design-system/pull/2557))
- `showLastPage` property to `Pagination` component
  ([#2606](https://github.com/porsche-design-system/porsche-design-system/pull/2606))

#### Fixed

- Partials: `getInitialStyles` supports `Flyout` component
  ([#2598](https://github.com/porsche-design-system/porsche-design-system/pull/2598))
- `Popover` content can be selected/highlighted
  ([#2599](https://github.com/porsche-design-system/porsche-design-system/pull/2599))

#### Changed

- `Carousel` pagination now shows 5 "infinite bullets" when using more than 5 slides
  ([#2600](https://github.com/porsche-design-system/porsche-design-system/pull/2600))
- `Carousel` supports click events on non-active slides and changed keyboard navigation
  ([#2557](https://github.com/porsche-design-system/porsche-design-system/pull/2557))
- Unified wordings of all console warnings, errors and exceptions
  ([#2602](https://github.com/porsche-design-system/porsche-design-system/pull/2602))
- Angular: increased peer dependency to `>=15.0.0 <17.0.0`
  ([#2602](https://github.com/porsche-design-system/porsche-design-system/pull/2602))
- `Toast` allows line break markups within toast message
  ([#2584](https://github.com/porsche-design-system/porsche-design-system/pull/2584))
- `Toast` shows always the latest toast message and clears its queue immediately if a new message is added
  ([#2584](https://github.com/porsche-design-system/porsche-design-system/pull/2584))

### [3.1.0] - 2023-06-09

### [3.1.0-rc.2] - 2023-06-09

#### Changed

- `Crest` updated assets ([#2595](https://github.com/porsche-design-system/porsche-design-system/pull/2595))
- Partials: `getMetaTagsAndIconLinks` updated assets
  ([#2595](https://github.com/porsche-design-system/porsche-design-system/pull/2595))

#### Added

- `Flyout` ([#2547](https://github.com/porsche-design-system/porsche-design-system/pull/2547))

#### Fixed

- Wrong validation during SSR hydration of `Link Tile` and `Select Wrapper`
  ([#2588](https://github.com/porsche-design-system/porsche-design-system/pull/2588))
- `Modal` scrollable modal does not jump to top on changes within dialog
  ([#2574](https://github.com/porsche-design-system/porsche-design-system/pull/2574))
- Unnecessary lifecycles are prevented when prop values do not change for complex values
  ([#2574](https://github.com/porsche-design-system/porsche-design-system/pull/2574))

### [3.1.0-rc.1] - 2023-06-02

#### Added

- **[EXPERIMENTAL]** Prop `showPasswordToggle` for `Text Field Wrapper` with `input type="password"`
  ([#2586](https://github.com/porsche-design-system/porsche-design-system/pull/2586))
- Prop `name` for `Icon` supports `heart`, `heart-filled`, `copy`, `fingerprint`, `tire`, `roof-open` and `roof-closed`
  ([#2589](https://github.com/porsche-design-system/porsche-design-system/pull/2589))

#### Fixed

- `Select Wrapper` missing border on touch devices
  ([#2579](https://github.com/porsche-design-system/porsche-design-system/pull/2579))
- `Tabs Item` text content can be selected/highlighted
  ([#2582](https://github.com/porsche-design-system/porsche-design-system/pull/2582))

### [3.1.0-rc.0] - 2023-05-24

#### Added

- `Marque` now has a `variant` property, including 75 years variant
  ([#2575](https://github.com/porsche-design-system/porsche-design-system/pull/2575))

### [3.0.0] - 2023-05-11

### [3.0.0-rc.3] - 2023-05-10

#### Fixed

- `Tabs Bar` focus behavior via keyboard navigation
  ([#2546](https://github.com/porsche-design-system/porsche-design-system/pull/2546))
- Rendering of `Wordmark` in Safari ([#2542](https://github.com/porsche-design-system/porsche-design-system/pull/2542))
- Disabled dragging/ghosting of icons
  ([#2536](https://github.com/porsche-design-system/porsche-design-system/pull/2536))

#### Changed

- Styles: `dropShadow{Low|Medium|High}Style`s use `box-shadow` instead of `filter: drop-shadow()` to fix glitches
  together with `frostedGlassStyle` in Firefox
  ([#2545](https://github.com/porsche-design-system/porsche-design-system/pull/2545))
- Size of icon and height of `Accordion`
  ([#2536](https://github.com/porsche-design-system/porsche-design-system/pull/2536))

### [3.0.0-rc.2] - 2023-05-09

#### Fixed

- `Checkbox Wrapper` Safari visual state change while hovering
  ([#2508](https://github.com/porsche-design-system/porsche-design-system/pull/2508))
- `Checkbox Wrapper` keyboard arrow navigation
  ([#2508](https://github.com/porsche-design-system/porsche-design-system/pull/2508))
- `Modal` fix hover state of dismiss button
  ([#2510](https://github.com/porsche-design-system/porsche-design-system/pull/2510))
- `Link Pure`, `Button Pure`: adjust offset of `:hover` and `active` styles
  ([#2511](https://github.com/porsche-design-system/porsche-design-system/pull/2511))
- `Tabs Bar`, `Tabs` ([#2521](https://github.com/porsche-design-system/porsche-design-system/pull/2521)):
  - `focus` state of tabpanel
  - Indicator bar height
- Optimize icon/text alignment of `Link Pure` and `Button Pure` in Safari
- `Select Wrapper` multiline option height and scaling behavior
  ([#2524](https://github.com/porsche-design-system/porsche-design-system/pull/2524))
- Fixed accessibility issues of `Tabs`, `Tabs Bar` and `Stepper Horizontal` to comply with v.4.7.0 of `axe-core`
  ([#2530](https://github.com/porsche-design-system/porsche-design-system/pull/2530))
- React: `patchRemixRunProcessBrowserGlobalIdentifier` binary now supports Remix 1.16.0
  ([#2537](https://github.com/porsche-design-system/porsche-design-system/pull/2537))
- Angular: added optional modifier to optional properties for better type checking in strict mode
  ([#2544](https://github.com/porsche-design-system/porsche-design-system/pull/2544))

#### Added

- Deprecation warning to `Icon` component if `lazy` prop is used
  ([#2521](https://github.com/porsche-design-system/porsche-design-system/pull/2521))
- `aria` prop to `Scroller` component
  ([#2530](https://github.com/porsche-design-system/porsche-design-system/pull/2530))

#### Changed

- Model signature asset of 718 model ([#2532](https://github.com/porsche-design-system/porsche-design-system/pull/2532))

### [3.0.0-rc.1] - 2023-04-19

#### Added

- Prop `name` for `Icon` supports `push-pin`, `push-pin-off`, `qr`, `pin-filled`, `shopping-cart-filled`,
  `shopping-bag-filled`, `logo-apple-podcast`, `logo-spotify` and `user-filled`
  ([#2471](https://github.com/porsche-design-system/porsche-design-system/pull/2471)).
- **[EXPERIMENTAL]** Prop `loading` for `Checkbox Wrapper`
  ([#2483](https://github.com/porsche-design-system/porsche-design-system/pull/2483))

#### Fixed

- `Wordmark`, `Crest` and `Model Signature` respect parent width/height
  ([#2479](https://github.com/porsche-design-system/porsche-design-system/pull/2479))
- `Button Tile`, `Link Tile` and `Link Tile Model Signature` are using correct border radius of
  `$pds-border-radius-large` ([#2473](https://github.com/porsche-design-system/porsche-design-system/pull/2473))
- `Text Field Wrapper` with `input type="search"` has better accessibility for clear button
  ([#2476](https://github.com/porsche-design-system/porsche-design-system/pull/2476))
- `Accordion` layout shift with nested accordions
  ([#2465](https://github.com/porsche-design-system/porsche-design-system/pull/2465))
- Color Contrast issues and rendering in Windows High Contrast Mode
  ([#2420](https://github.com/porsche-design-system/porsche-design-system/pull/2420))

### [3.0.0-rc.0] - 2023-04-11

#### Fixed

- Styles: `borderRadiusLarge` and `$pds-border-radius-large` are exposing correct value
  ([#2463](https://github.com/porsche-design-system/porsche-design-system/pull/2463))

### [3.0.0-alpha.6] - 2023-04-06

#### Added

- `xxl` breakpoint for all breakpoint customizable component values
  ([#2454](https://github.com/porsche-design-system/porsche-design-system/pull/2454))

#### Fixed

- Disabled color of `Icon` component ([#2446](https://github.com/porsche-design-system/porsche-design-system/pull/2446))
- Support of `Radio Button Wrapper` for name value with non-alphanumeric characters
  ([#2443](https://github.com/porsche-design-system/porsche-design-system/pull/2443))

#### Changed

- `Banner` is a controlled component now and its visibility has to be controlled via the `open` prop
  ([#2447](https://github.com/porsche-design-system/porsche-design-system/pull/2447))

```diff
- <p-banner></p-banner>
+ <p-banner open="true"></p-banner>
```

- Renamed all custom `change` events to `update` because of bad event emissions with native `change` events, e.g. with
  nested `select` or `input` elements

#### 🤖 Property deprecations 🤖

##### Accordion:

- Event `accordionChange` is deprecated, use `update` event instead.

```diff
- <PAccordion onAccordionChange={(e: CustomEvent<AccordionChangeEvent>) => {}} />
+ <PAccordion onUpdate={(e: CustomEvent<AccordionUpdateEvent>) => {}} />
```

##### Banner:

- Prop `persistent` is deprecated, use `dismissButton` instead.

```diff
- <p-banner persistent="true"></p-banner>
+ <p-banner dismiss-button="false"></p-banner>
```

##### Carousel:

- Event `carouselChange` is deprecated, use `update` event instead.

```diff
- <PCarousel onCarouselChange={(e: CustomEvent<CarouselChangeEvent>) => {}} />
+ <PCarousel onUpdate={(e: CustomEvent<CarouselUpdateEvent>) => {}} />
```

##### Inline Notification:

- Prop `persistent` is deprecated, use `dismissButton` instead.

```diff
- <p-inline-notification persistent="true"></p-inline-notification>
+ <p-inline-notification dismiss-button="false"></p-inline-notification>
```

##### Pagination:

- Event `pageChange` is deprecated, use `update` event instead.

```diff
- <PPagination onPageChange={(e: CustomEvent<PageChangeEvent>) => {}} />
+ <PPagination onUpdate={(e: CustomEvent<PaginationUpdateEvent>) => {}} />
```

##### Segmented Control:

- Event `segmentedControlChange` is deprecated, use `update` event instead.

```diff
- <PSegmentedControl onSegmentedControlChange={(e: CustomEvent<SegmentedControlChangeEvent>) => {}} />
+ <PSegmentedControl onUpdate={(e: CustomEvent<SegmentedControlUpdateEvent>) => {}} />
```

##### Stepper Horizontal:

- Event `stepChange` is deprecated, use `update` event instead.

```diff
- <PStepperHorizontal onStepChange={(e: CustomEvent<StepChangeEvent>) => {}} />
+ <PStepperHorizontal onUpdate={(e: CustomEvent<StepperHorizontalUpdateEvent>) => {}} />
```

##### Switch:

- Event `switchChange` is deprecated, use `update` event instead.

```diff
- <PSwitch onSwitchChange={(e: CustomEvent<SwitchChangeEvent>) => {}} />
+ <PSwitch onUpdate={(e: CustomEvent<SwitchUpdateEvent>) => {}} />
```

##### Table:

- Event `sortingChange` is deprecated, use `update` event instead.

```diff
- <PTable onSortingChange={(e: CustomEvent<SortingChangeEvent>) => {}} />
+ <PTable onUpdate={(e: CustomEvent<TableUpdateEvent>) => {}} />
```

##### Tabs:

- Event `tabChange` is deprecated, use `update` event instead.

```diff
- <PTabs onTabChange={(e: CustomEvent<TabChangeEvent>) => {}} />
+ <PTabs onUpdate={(e: CustomEvent<TabsUpdateEvent>) => {}} />
```

##### Tabs Bar:

- Event `tabChange` is deprecated, use `update` event instead.

```diff
- <PTabsBar onTabChange={(e: CustomEvent<TabChangeEvent>) => {}} />
+ <PTabsBar onUpdate={(e: CustomEvent<TabsUpdateEvent>) => {}} />
```

### [3.0.0-alpha.5] - 2023-03-30

#### Added

- `Wordmark` ([#2418](https://github.com/porsche-design-system/porsche-design-system/pull/2418))
- `Crest` ([#2437](https://github.com/porsche-design-system/porsche-design-system/pull/2437))

#### Changed

- Styles: changed color values of `theme[Light|Dark]ContrastMedium` and `theme[Light|Dark]Notification[*]` color tokens
  of `Styles` subpackage ([#2436](https://github.com/porsche-design-system/porsche-design-system/pull/2436))

### [3.0.0-alpha.4] - 2023-03-28

#### Changed

- `Table` matches new design language
  ([#2364](https://github.com/porsche-design-system/porsche-design-system/pull/2364/))

#### Added

- Styles: ([#2422](https://github.com/porsche-design-system/porsche-design-system/pull/2422))
  - `gridWide`
  - `gridWideColumnStart` and `$pds-grid-wide-column-start`
  - `gridWideColumnEnd` and `$pds-grid-wide-column-end`
  - `gridNarrowOffset`, `gridNarrowOffsetBase`, `gridNarrowOffsetS`, `gridNarrowOffsetXXL` and
    `$pds-grid-narrow-offset-base`, `$pds-grid-narrow-offset-s`, `$pds-grid-narrow-offset-xxl`
  - `gridBasicOffset`, `gridBasicOffsetBase`, `gridBasicOffsetS`, `gridBasicOffsetXXL` and
    `$pds-grid-basic-offset-base`, `$pds-grid-basic-offset-s`, `$pds-grid-basic-offset-xxl`
  - `gridExtendedOffset`, `gridExtendedOffsetBase`, `gridExtendedOffsetS`, `gridExtendedOffsetXXL` and
    `$pds-grid-extended-offset-base`, `$pds-grid-extended-offset-s`, `$pds-grid-extended-offset-xxl`
  - `gridWideOffset`, `gridWideOffsetBase`, `gridWideOffsetS`, `gridWideOffsetXXL` and `$pds-grid-wide-offset-base`,
    `$pds-grid-wide-offset-s`, `$pds-grid-wide-offset-xxl`
  - `gridFullOffset` and `$pds-grid-full-offset`
- `Button Tile` ([#2381](https://github.com/porsche-design-system/porsche-design-system/pull/2381))
- `Fieldset` ([#2404](https://github.com/porsche-design-system/porsche-design-system/pull/2404))
- `Link Tile Model Signature` ([#2388](https://github.com/porsche-design-system/porsche-design-system/pull/2388))
- Prop `activeSlideIndex` to `Carousel`
  ([#2421](https://github.com/porsche-design-system/porsche-design-system/pull/2421))
- Prop `slidesPerPage` supports value `auto` of `Carousel`
  ([#2421](https://github.com/porsche-design-system/porsche-design-system/pull/2421))
- Prop `scrollbar` for `Scroller` ([#2364](https://github.com/porsche-design-system/porsche-design-system/pull/2364/))
- Prop `theme` for `Table` ([#2364](https://github.com/porsche-design-system/porsche-design-system/pull/2364/))

#### Fixed

- React: missing animation of `Carousel` in certain scenarios

#### Changed

- Styles: `gridStyles` and `pds-grid()` are supporting an additional column range called `wide`
  ([#2422](https://github.com/porsche-design-system/porsche-design-system/pull/2422))
- Styles: SCSS version needs to be imported by `@porsche-design-system/components-js/styles` instead of
  `@porsche-design-system/components-js/styles/scss`
  ([#2422](https://github.com/porsche-design-system/porsche-design-system/pull/2422))

#### Removed

- `Banner`: CSS variable `--p-banner-position-type`
  ([#2422](https://github.com/porsche-design-system/porsche-design-system/pull/2422))
- Styles: `gridSafeZone`, `gridSafeZoneBase`, `gridSafeZoneXXL` and `$pds-grid-safe-zone-base`,
  `$pds-grid-safe-zone-xxl` ([#2422](https://github.com/porsche-design-system/porsche-design-system/pull/2422))
- Styles: `gridWidth`, `gridWidthMin`, `gridWidthMax` and `$pds-grid-width-min`, `$pds-grid-width-max`
  ([#2422](https://github.com/porsche-design-system/porsche-design-system/pull/2422))

#### 🤖 Property deprecations 🤖

##### Banner:

- Prop `width` has no effect anymore, instead the component is aligned with Porsche Grid "extended" by default.
  ([#2422](https://github.com/porsche-design-system/porsche-design-system/pull/2422))

#### 🤡 Component deprecations 🤡

##### Marque: ([#2418](https://github.com/porsche-design-system/porsche-design-system/pull/2418))

```diff
- <p-marque></p-marque>
+ <p-wordmark></p-wordmark>
```

##### Fieldset Wrapper: ([#2404](https://github.com/porsche-design-system/porsche-design-system/pull/2404))

```diff
- <p-fieldset-wrapper label="Some legend label">
+ <p-fieldset label="Some legend label">
  <p-text-field-wrapper label="Some label">
    <input type="text" name="some-name" />
  </p-text-field-wrapper>
- </p-fieldset-wrapper>
+ </p-fieldset>
```

### [3.0.0-alpha.3] - 2023-03-17

#### 🤖 Property deprecations 🤖

##### Accordion:

- Event `accordionChange` is deprecated, use `change` event instead.

```diff
- <PAccordion onAccordionChange={(e: CustomEvent<AccordionChangeEvent>) => {}} />
+ <PAccordion onChange={(e: CustomEvent<AccordionChangeEvent>) => {}} />
```

##### Banner:

- Named `slot="title"` is deprecated, use `heading` prop or `slot="heading"` instead.

```diff
<p-banner>
-  <span slot="title">Some heading</span>
+  <span slot="heading">Some heading</span>
   <span slot="description">Some notification description.</span>
</p-banner>

-<p-banner>
+<p-banner heading="Some heading" description="Some notification description.">
-  <span slot="title">Some heading</span>
-  <span slot="description">Some notification description.</span>
</p-banner>
```

##### Carousel:

- Prop `disablePagination` is deprecated, use `pagination` instead.
- Event `carouselChange` is deprecated, use `change` event instead.

```diff
- <p-carousel disable-pagination="true"></p-carousel>
+ <p-carousel pagination="false"></p-carousel>

- <PCarousel onCarouselChange={(e: CustomEvent<CarouselChangeEvent>) => {}} />
+ <PCarousel onChange={(e: CustomEvent<CarouselChangeEvent>) => {}} />
```

##### Divider:

- Prop `orientation` is deprecated, use `direction` instead.

```diff
- <p-divider orientation="horizontal"></p-divider>
+ <p-divider direction="horizontal"></p-divider>
```

##### Icon:

- Prop `colors`'s value `disabled` is removed, use `state-disabled` instead.

```diff
- <p-icon color="disabled"></p-icon>
+ <p-icon color="state-disabled"></p-icon>
```

##### Link Tile:

- Prop `weight`'s value `semibold` is deprecated, use `semi-bold` instead.

```diff
- <p-link-tile weight="semibold"></p-link-tile>
+ <p-link-tile weight="semi-bold"></p-link-tile>
```

##### Modal:

- Prop `disableCloseButton` is deprecated, use `dismissButton` instead.
- Event `close` is deprecated, use `dismiss` event instead.

```diff
- <p-modal disable-close-button="true"></p-modal>
+ <p-modal dismiss-button="false"></p-modal>

- <PModal onClose={(e: CustomEvent<void>) => {}} />
+ <PModal onDismiss={(e: CustomEvent<void>) => {}} />
```

##### Pagination:

- Props `allyLabelNext`, `allyLabelPage`, `allyLabelPrev` and `allyLabel` are deprecated.
- Event `pageChange` is deprecated, use `change` event instead.

```diff
- <p-pagination ally-label="Paginierung" ally-label-prev="Vorherige Seite" ally-label-next="Nächste Seite" ally-label-page="Seite"></p-pagination>
+ <p-pagination intl="{root: 'Paginierung', prev: 'Vorherige Seite', next: 'Nächste Seite', page: 'Seite'}"></p-pagination>

- <PPagination onPageChange={(e: CustomEvent<PageChangeEvent>) => {}} />
+ <PPagination onChange={(e: CustomEvent<PaginationChangeEvent>) => {}} />
```

##### Scroller:

- Prop `gradientColorScheme` is deprecated, use `gradientColor` instead.
- Prop `scrollIndicatorPosition` is deprecated, use `alignScrollIndicator` instead.

```diff
- <p-scroller gradient-color-scheme="surface"></p-scroller>
+ <p-scroller gradient-color="background-surface"></p-scroller>

- <p-scroller scroll-indicator-position="top"></p-scroller>
+ <p-scroller align-scroll-indicator="top"></p-scroller>
```

##### Segmented Control:

- Event `segmentedControlChange` is deprecated, use `change` event instead.

```diff
- <PSegmentedControl onSegmentedControlChange={(e: CustomEvent<SegmentedControlChangeEvent>) => {}} />
+ <PSegmentedControl onChange={(e: CustomEvent<SegmentedControlChangeEvent>) => {}} />
```

##### Stepper Horizontal:

- Event `stepChange` is deprecated, use `change` event instead.

```diff
- <PStepperHorizontal onStepChange={(e: CustomEvent<StepChangeEvent>) => {}} />
+ <PStepperHorizontal onChange={(e: CustomEvent<StepperHorizontalChangeEvent>) => {}} />
```

##### Switch:

- Event `switchChange` is deprecated, use `change` event instead.

```diff
- <PSwitch onSwitchChange={(e: CustomEvent<SwitchChangeEvent>) => {}} />
+ <PSwitch onChange={(e: CustomEvent<SwitchChangeEvent>) => {}} />
```

##### Table:

- Event `sortingChange` is deprecated, use `change` event instead.

```diff
- <PTable onSortingChange={(e: CustomEvent<SortingChangeEvent>) => {}} />
+ <PTable onChange={(e: CustomEvent<TableChangeEvent>) => {}} />
```

##### Tabs:

- Prop `gradientColorScheme` is deprecated, use `gradientColor` instead.
- Prop `weight`'s value `semibold` is deprecated, use `semi-bold` instead.
- Event `tabChange` is deprecated, use `change` event instead.

```diff
- <p-tabs gradient-color-scheme="surface"></p-tabs>
+ <p-tabs gradient-color="background-surface"></p-tabs>

- <p-tabs weight="semibold"></p-tabs>
+ <p-tabs weight="semi-bold"></p-tabs>

- <PTabs onTabChange={(e: CustomEvent<TabChangeEvent>) => {}} />
+ <PTabs onChange={(e: CustomEvent<TabsChangeEvent>) => {}} />
```

##### Tabs Bar:

- Prop `gradientColorScheme` is deprecated, use `gradientColor` instead.
- Prop `weight`'s value `semibold` is deprecated, use `semi-bold` instead.
- Event `tabChange` is deprecated, use `change` event instead.

```diff
- <p-tabs-bar gradient-color-scheme="surface"></p-tabs-bar>
+ <p-tabs-bar gradient-color="background-surface"></p-tabs-bar>

- <p-tabs-bar weight="semibold"></p-tabs>
+ <p-tabs-bar weight="semi-bold"></p-tabs>

- <PTabsBar onTabChange={(e: CustomEvent<TabChangeEvent>) => {}} />
+ <PTabsBar onChange={(e: CustomEvent<TabsChangeEvent>) => {}} />
```

##### Tag:

- Prop `color`'s value `notification-warning`, `notification-success` and `notification-error` are deprecated, use
  `notification-warning-soft`, `notification-success-soft` and `notification-error-soft` instead.

```diff
- <p-tag color="notification-warning"></p-tag>
+ <p-tag color="notification-warning-soft"></p-tag>

- <p-tag color="notification-success"></p-tag>
+ <p-tag color="notification-success-soft"></p-tag>

- <p-tag color="notification-error"></p-tag>
+ <p-tag color="notification-error-soft"></p-tag>
```

##### Text Field Wrapper:

- Prop `showCharacterCount` is deprecated, use `showCounter` instead.

```diff
- <p-text-field-wrapper show-character-count="false">
+ <p-text-field-wrapper show-counter="false">
    <input type="text" maxlength="20" />
</p-text-field-wrapper>
```

##### Textarea Wrapper:

- Prop `showCharacterCount` is deprecated, use `showCounter` instead.

```diff
- <p-textarea-wrapper show-character-count="false">
+ <p-textarea-wrapper show-counter="false">
    <textarea maxlength="80"></textarea>
</p-textarea-wrapper>
```

##### Text List

- Props `listType` and `orderType` are deprecated, use `type` instead.

```diff
- <p-text-list list-type="unordered"></p-text-list>
+ <p-text-list type="unordered"></p-text-list>

- <p-text-list list-type="ordered" order-type="numbered"></p-text-list>
+ <p-text-list type="numbered"></p-text-list>

- <p-text-list list-type="ordered" order-type="alphabetically"></p-text-list>
+ <p-text-list type="alphabetically"></p-text-list>
```

#### Added

- `Text`, `Icon`, `Button Pure` and `Link Pure` support value `xx-small` for prop `size`
- `Display` supports value `small` for prop `size`
- Partials: `getInitialStyles` supports multi prefix, e.g.
  `getInitialStyles({ prefix: ['', 'some-prefix', 'another-prefix'] });`
- Styles: `displaySmallStyle` and `$pds-display-small`
- Styles: `textXXSmallStyle` and `$pds-text-xx-small`
- Styles: `fontSizeDisplaySmall` and `$pds-font-size-display-small`
- Styles: `fontSizeTextXXSmall` and `$pds-font-size-text-xx-small`
- Styles: `getHoverStyle` and `pds-hover()`
- `Banner` has `heading` and `description` prop as well as `slot="heading"` and deprecated `slot="title"`
- Custom events have consistent names across components and deprecated old event names
  - `Accordion` emits `change` and deprecated `accordionChange` event
  - `Carousel` emits `change` and deprecated `carouselChange` event
  - `Modal` emits `dismiss` and deprecated `close` event
  - `Pagination` emits `change` and deprecated `pageChange` event
  - `Segmented Control` emits `change` and deprecated `segmentedControlChange` event
  - `Stepper Horizontal` emits `change` and deprecated `stepChange` event
  - `Switch` emits `change` and deprecated `switchChange` event
  - `Table` emits `change` and deprecated `sortingChange` event
  - `Tabs` emits `change` and deprecated `tabChange` event
  - `Tabs Bar` emits `change` and deprecated `tabChange` event
- Props have consistent names across components and deprecated old props
  - `Carousel` got `pagination` prop and deprecated `disablePagination` prop
  - `Divider` got `direction` prop and deprecated `orientation` prop
  - `Modal` got `dismissButton` prop and deprecated `disableCloseButton` prop
  - `Pagination` got `intl` prop and deprecated `allyLabelNext`, `allyLabelPage`, `allyLabelPrev` and `allyLabel` props
  - `Scroller` got `gradientColor` prop and deprecated `gradientColorScheme` prop
  - `Scroller` got `alignScrollIndicator` prop and deprecated `scrollIndicatorPosition` prop
  - `Tabs` got `gradientColor` prop and deprecated `gradientColorScheme` prop
  - `Tabs Bar` got `gradientColor` prop and deprecated `gradientColorScheme` prop
  - `Text Field Wrapper` got `showCounter` prop and deprecated `showCharacterCount` prop
  - `Textarea Wrapper` got `showCounter` prop and deprecated `showCharacterCount` prop
  - `Text List` got `type` prop and deprecated `listType` and `orderType` prop
- Props have consistent values across components and deprecated old values
  - `Icon` prop `color` got value `state-disabled` and removed `disabled` value
  - `Link Tile` prop `weight` got value `semi-bold` and deprecated `semibold` value
  - `Tabs Bar` and `Tabs` prop `weight` got value `semi-bold` and deprecated `semibold` value
  - `Tag` prop `color` got values `notification-info-soft`, `notification-warning-soft`, `notification-success-soft`,
    `notification-error-soft` and deprecated `notification-warning`, `notification-success`, `notification-error` values

#### Changed

- `Display` uses font-weight regular and font-style normal
- Partials: `getInitialStyles` matches new design language
- Partials: All component related, slotted Light DOM styles have been moved to `getInitialStyles`
- Styles: `getFocusStyle` and `pds-focus()` doesn't need `theme` parameter anymore
- Styles: `breakpoint{Base|XS|S|M|L|XL|XXL}` and `$pds-breakpoint-{base|xs|s|m|l|xl|xxl}` are provided as number without
  unit (px)
- `Link Tile` matches new design language
- Typings for all component props start with the component name, e.g. `SwitchAlignLabel`, `TabsBarGradientColor` or
  `LinkPureIcon`
- `Icon` prop `color` value `disabled` is renamed to `state-disabled`
- `Tag` prop `color` value `notification-info` is renamed to `notification-info-soft`

#### Fixed

- `Text Field Wrapper` calendar and time indicator icons respect color definition in dark theme
- `Text Field Wrapper` has correct height when type date or time is used
- Partials: Typings of return value with and without options parameter
- `Modal` scrolling behavior on mouse drag

#### Removed

- `Heading`: value `xxx-large` for prop `size`
- Styles: `headingXXXLargeStyle` and `$pds-heading-xxx-large`
- Styles: `fontSizeHeadingXXLarge` and `$pds-font-size-heading-xx-large`

### [3.0.0-alpha.2] - 2023-02-27

#### 🤖 Property deprecations 🤖

##### Carousel:

- Prop `wrap-content` is deprecated.

```diff
- <p-carousel wrap-content="true"></p-carousel>
+ <p-carousel></p-carousel>
```

##### Divider:

- Prop values `neutral-contrast-low | neutral-contrast-medium | neutral-contrast-high` of `color` prop are deprecated.

```diff
- <p-divider color="neutral-contrast-low"></p-divider>
+ <p-divider color="contrast-low"></p-divider>

- <p-divider color="neutral-contrast-medium"></p-divider>
+ <p-divider color="contrast-medium"></p-divider>

- <p-divider color="neutral-contrast-high"></p-divider>
+ <p-divider color="contrast-high"></p-divider>
```

#### Changed

- `Divider`, `Button Group`, `Carousel` and `Text List` match new design language
- Background color of `Scroller`'s `prev` and `next` buttons in dark theme
- Partials: Removed deprecated `withoutTags` option for all partials, please use `format: 'jsx'` instead
- `Content Wrapper` default value of prop `width` has changed from `basic` to `extended`

#### Added

- `Model Signature`
- Props `align-header` and `width` for `Carousel`
- Vue: plugin functions `createPorscheDesignSystem` and `usePorscheDesignSystemPlugin`

#### Fixed

- `Radio Button Wrapper` keyboard arrow navigation
- `Button Pure` and `Link Pure` lagging active state background when scrolling on iOS

### [3.0.0-alpha.1] - 2023-02-16

#### Added

- Porsche Next font supports Vietnamese charset
- Prop `color` of `Icon` supports `disabled`
- React: `patchRemixRunProcessBrowserGlobalIdentifier` binary to support SSR components with Remix

#### Changed

- `Stepper Horizontal` matches new design language
- Styles: Optimize design tokens "spacing", "typography" and "theme" provided by styles sub-package
  `@porsche-design-system/components-{js|angular|react|vue}/styles`
- Styles: Use calc() instead of max() to calculate padding for `gridStyle` (JS) and `pds-grid()` (SCSS)
- Styles: `gridStyle` (JS) and `pds-grid()` (SCSS) uses optimized grid gap

### [3.0.0-alpha.0] - 2023-02-08

#### Note to the new `v3` major release of the Porsche Design System

With the new **Porsche Design Language** comes a lot of changes regarding layout and design principles. To keep
refactoring efforts as low as possible when upgrading from `v2` to `v3`, **breaking changes** were avoided as far as
possible. Nevertheless, there are a few breaking changes and some more deprecations which should receive attention.

#### 👹 Breaking Changes 👹

##### Button:

- Removed deprecated prop `tabbable`.

```diff
- <p-button tabbable="false">Some label</p-button>
+ <p-button tabindex="-1">Some label</p-button>
```

- Default value of prop `icon` has changed from `arrow-head-right` to `none`. Therefore, the `icon` property **must** be
  set if the component has the `hide-label` property.

```diff
- <p-button hide-label="true">Some label</p-button>
+ <p-button hide-label="true" icon="arrow-right">Some label</p-button>

- <p-button hide-label="{ base: true, m: false }">Some label</p-button>
+ <p-button hide-label="{ base: true, m: false }" icon="arrow-right">Some label</p-button>
```

##### Button Pure:

- Removed `subline` slot (visually not intended anymore).

```diff
<p-button-pure>
  Some label
-   <p slot="subline">Some Subline</p>
</p-button-pure>
```

- Removed deprecated prop `tabbable`.

```diff
- <p-button-pure tabbable="false">Some label</p-button-pure>
+ <p-button-pure tabindex="-1">Some label</p-button-pure>
```

##### Icon:

- Value `inherit` for prop `color` works slightly different to the previous major version. A CSS filter is required to
  apply custom coloring to take advantage of using an SVG embedded in an `<img/>` for better SSR support and loading
  performance in general.

```diff
- <p-icon color="inherit" style="color: white;"></p-icon>
+ <p-icon color="inherit" style="filter: invert(100%);"></p-icon>
```

- Camel case syntax for `name` prop isn't supported, please use param case syntax instead (TypeScript typings have been
  updated too).

```diff
- <p-icon name="arrowRight"></p-icon>
+ <p-icon name="arrow-right"></p-icon>
```

##### Link:

- Default value of prop `icon` has changed from `arrow-head-right` to `none`. Therefore, the `icon` property **must** be
  set if the component has the `hide-label` property.

```diff
- <p-link href="#" hide-label="true">Some label</p-link>
+ <p-link href="#" hide-label="true" icon="arrow-right">Some label</p-link>

- <p-link href="#" hide-label="{ base: true, m: false }">Some label</p-link>
+ <p-link href="#" hide-label="{ base: true, m: false }" icon="arrow-right">Some label</p-link>
```

##### Link Pure:

- Removed `subline` slot (visually not intended anymore).

```diff
<p-link-pure href="#">
  Some label
-   <p slot="subline">Some Subline</p>
</p-link-pure>
```

##### Marque:

- Removed `variant` property.

```diff
- <p-marque variant="75-years"></p-marque>
+ <p-marque></p-marque>
// or even better, replace component by wordmark
+ <p-wordmark></p-wordmark>
```

##### Switch:

- Removed deprecated prop `tabbable`.

```diff
- <p-switch tabbable="false">Some label</p-switch>
+ <p-switch tabindex="-1">Some label</p-switch>
```

##### Partials:

- `getIconLinks()` partial accepts only param-cased icon names.

```diff
- require('@porsche-design-system/components-js/partials').getIconLinks({ icons: ['arrowRight'] })

+ require('@porsche-design-system/components-js/partials').getIconLinks({ icons: ['arrow-right'] })
```

##### CSS global scope:

- Changed naming of CSS global variables names.

```diff
- --p-animation-duration__spinner
- --p-animation-duration__banner
+ --p-animation-duration
```

#### 🤡 Component deprecations 🤡

All deprecated components are refactored to match the new design language, therefor it's technically not breaking, but
we highly recommend to migrate to the mentioned alternative, since those deprecated components will be removed with next
major version.

##### Content Wrapper:

- Component is deprecated and will be removed with the next major release. Please use **[Porsche Grid](styles/grid)**
  instead, which is based on [CSS Grid](https://css-tricks.com/snippets/css/complete-guide-grid) covering the specific
  layout needs for a harmonic appearance across all digital Porsche touch-points.

##### Flex:

- Component is deprecated and will be removed with the next major release. In general, please use native
  [CSS Flex](https://css-tricks.com/snippets/css/a-guide-to-flexbox) instead for better performance and more
  standardized layout technique.

##### Grid:

- Component is deprecated and will be removed with the next major release. In general, please use native
  [CSS Grid](https://css-tricks.com/snippets/css/complete-guide-grid) in combination with
  **[Porsche Grid](styles/grid)** instead for better performance and more standardized layout technique.

##### Headline:

```diff
- <p-headline>The quick brown fox jumps over the lazy dog</p-headline>
+ <p-heading>The quick brown fox jumps over the lazy dog</p-heading>
```

##### Link Social:

- Component is deprecated and will be removed with the next major release. Please use the **[Link](components/link)**
  component instead.

#### 🤖 Property deprecations 🤖

All deprecated properties are still present without any effect, therefor it's technically not breaking, but we highly
recommend to migrate and remove the deprecated props since those ones will be removed with next major version.

##### Button Pure:

- Prop `weight` is deprecated, only regular font weight will be applied.

```diff
- <p-button-pure weight="thin">Some label</p-button-pure>
- <p-button-pure weight="regular">Some label</p-button-pure>
- <p-button-pure weight="semibold">Some label</p-button-pure>
- <p-button-pure weight="bold">Some label</p-button-pure>
+ <p-button-pure>Some label</p-button-pure>
```

##### Content Wrapper (deprecated):

- Prop `theme` and `background-color` are deprecated.

```diff
- <p-content-wrapper theme="dark" background-color="default">Some content</p-content-wrapper>
+ <p-content-wrapper>Some content</p-content-wrapper>
```

##### Grid (deprecated):

- The `gutter` property is deprecated and has no effect anymore. Instead, a fluid gutter depending on the viewport width
  is used.

```diff
- <p-grid gutter="16">Some content</p-grid>
- <p-grid gutter="24">Some content</p-grid>
- <p-grid gutter="36">Some content</p-grid>
+ <p-grid>Some content</p-grid>
```

##### Icon:

- Prop `lazy` is deprecated.

```diff
- <p-icon lazy="true"></p-icon>
+ <p-icon></p-icon>
```

##### Link Pure:

- Prop `weight` is deprecated, only regular font weight will be applied.

```diff
- <p-link-pure href="#" weight="thin">Some label</p-link-pure>
- <p-link-pure href="#" weight="regular">Some label</p-link-pure>
- <p-link-pure href="#" weight="semibold">Some label</p-link-pure>
- <p-link-pure href="#" weight="bold">Some label</p-link-pure>
+ <p-link-pure href="#">Some label</p-link-pure>
```

##### Segmented Control:

- Prop `background-color` is deprecated.

```diff
- <p-segmented-control background-color="background-surface">
   <p-segmented-control-item value="xs">XS</p-segmented-control-item>
   <p-segmented-control-item value="s">S</p-segmented-control-item>
 </p-segmented-control>
+ <p-segmented-control>
   <p-segmented-control-item value="xs">XS</p-segmented-control-item>
   <p-segmented-control-item value="s">S</p-segmented-control-item>
 </p-segmented-control>
```

#### 👾 Property value deprecations 👾

All deprecated values are mapped to new ones, therefor it's technically not breaking, but we highly recommend to migrate
to the new values since those ones will be removed with next major version.

##### Banner:

- Prop value `fluid` of `width` prop is deprecated.

```diff
- <p-banner width="fluid"></p-banner>
+ <p-banner></p-banner>
```

- Prop value `neutral` of `state` prop is deprecated.

```diff
- <p-banner state="neutral">
  <span slot="title">Some banner title</span>
  <span slot="description">Some banner description. You can also add inline <a href="https://porsche.com">links</a> to route to another page.</span>
 </p-banner>
+ <p-banner state="info">
  <span slot="title">Some banner title</span>
  <span slot="description">Some banner description. You can also add inline <a href="https://porsche.com">links</a> to route to another page.</span>
 </p-banner>
```

##### Content Wrapper:

- Prop value `fluid` of `width` prop is deprecated.

```diff
- <p-content-wrapper width="fluid">Some content</p-content-wrapper>
+ <p-content-wrapper>Some content</p-content-wrapper>
```

##### Icon:

- Prop values
  `brand | default | neutral-contrast-low | neutral-contrast-medium | neutral-contrast-high | notification-neutral` of
  `color` prop are deprecated.

```diff
- <p-icon color="brand"></p-icon>
+ <p-icon color="primary"></p-icon>

- <p-icon color="default"></p-icon>
+ <p-icon color="primary"></p-icon>

- <p-icon color="neutral-contrast-low"></p-icon>
+ <p-icon color="contrast-low"></p-icon>

- <p-icon color="neutral-contrast-medium"></p-icon>
+ <p-icon color="contrast-medium"></p-icon>

- <p-icon color="neutral-contrast-high"></p-icon>
+ <p-icon color="contrast-high"></p-icon>

- <p-icon color="neutral-contrast-neutral"></p-icon>
+ <p-icon color="contrast-info"></p-icon>
```

##### Inline Notification:

- Prop value `neutral` of `state` prop is deprecated.

```diff
- <p-inline-notification state="neutral"></p-inline-notification>
+ <p-inline-notification state="info"></p-inline-notification>
```

##### Tag:

- Prop value `notification-neutral | neutral-contrast-high | background-default` of `color` prop is deprecated.

```diff
- <p-tag color="notification-neutral">Color label</p-tag>
+ <p-tag color="notification-info">Color label</p-tag>

- <p-tag color="neutral-contrast-high">Color label</p-tag>
+ <p-tag color="primary">Color label</p-tag>

- <p-tag color="background-default">Color label</p-tag>
+ <p-tag color="background-base">Color label</p-tag>
```

##### Tag Dismissible:

- Prop value `background-default` of `color` prop is deprecated.

```diff
- <p-tag-dismissible color="background-default">Color label</p-tag-dismissible>
+ <p-tag-dismissible color="background-base">Color label</p-tag-dismissible>
```

##### Text:

- Prop value `thin | semibold` of `weight` prop is deprecated.

```diff
- <p-text weight="thin">Some text</p-text>
+ <p-text>Some text</p-text>

- <p-text weight="semibold">Some text</p-text>
+ <p-text weight="semi-bold">Some text</p-text>
```

- Prop value
  `brand | default | neutral-contrast-low | neutral-contrast-medium | neutral-contrast-high | notification-neutral` of
  `color` prop is deprecated.

```diff
- <p-text color="brand">Some text</p-text>
+ <p-text>Some text</p-text>

- <p-text color="default">Some text</p-text>
+ <p-text>Some text</p-text>

- <p-text color="neutral-contrast-low">Some text</p-text>
+ <p-text color="contrast-low">Some text</p-text>

- <p-text color="neutral-contrast-medium">Some text</p-text>
+ <p-text color="contrast-medium">Some text</p-text>

- <p-text color="neutral-contrast-high">Some text</p-text>
+ <p-text color="contrast-high">Some text</p-text>

- <p-text color="notification-neutral">Some text</p-text>
+ <p-text color="notification-info">Some text</p-text>
```

##### ToastManager:

- Prop value `neutral` of `state` parameter is deprecated.

```diff
- …addMessage({ text: `Some message`, state: 'neutral' })
+ …addMessage({ text: `Some message`, state: 'info' })
```

#### Added

- `Display` component
- `Heading` component
- Prop `underline` for `Link Pure`
- Prop `theme` for `Checkbox Wrapper`, `Radio Button Wrapper`, `Popover`, `Tag Dismissible`, `Textarea Wrapper`,
  `Text Field Wrapper` and `Fieldset Wrapper`
- Prop `size` for `Icon` supports `x-small` and `x-large`
- Prop `size` for `Accordion` `compact="true"` supports `medium`

#### Changed

- `Spinner`, `Icon`, `Link Pure`, `Button Pure`, `Link`, `Link Social`, `Button`, `Checkbox Wrapper`,
  `Radio Button Wrapper`, `Popover`, `Modal`, `Select Wrapper`, `Tag`, `Tag Dismissible`, `Textarea Wrapper`,
  `Inline Notification`, `Banner`, `Toast`, `Grid`, `Flex`, `Pagination`, `Scroller`, `Accordion`, `Text`,
  `Text Field Wrapper`, `Content Wrapper`, `Segmented Control`, `Tabs`, `Tabs Bar`, `Headline` and `Fieldset Wrapper`
  match new design language
- `Icon` supports
  `primary | contrast-low | contrast-medium | contrast-high | notification-success | notification-warning | notification-error | notification-info | inherit`
  for `color` prop
- Default value of prop `width` of `Banner` has changed from `basic` to `extended`
- Default value of prop `action-icon` of `Inline Notification` has changed from `arrow-head-right` to `arrow-right`
- Default value of prop `name` of `Icon` has changed from `arrow-head-right` to `arrow-right`
- Default value of prop `variant` of `Link` and `Button` has changed from `secondary` to `primary`

#### Removed

- Custom slotted CSS for mostly all components. Equivalent styles are now provided by `getInitialStyles()` partial
  instead.
- `applyNormalizeStyles` option from `getInitialStyles()` partial which is applied by default now.

### [2.20.0] - 2023-02-06

### [2.20.0-rc.1] - 2023-02-06

### [2.20.0-rc.0] - 2023-01-30

#### Added

- `applyNormalizeStyles` option for `getInitialStyles()` partial which includes basic css styles for Light DOM

### [2.19.1-rc.1] - 2023-01-18

#### Added

- `jsdom-polyfill` subpackage is available at `@porsche-design-system/components-{js|angular|react|vue}/jsdom-polyfill`
  and can be used to have working web components in jsdom based tests (e.g. jest)
- `testing` subpackage is available at `@porsche-design-system/components-{js|angular|react|vue}/testing` to provide
  `getByRoleShadowed`, `getByLabelTextShadowed` and `getByTextShadowed` utilities which use `@testing-library/dom`
  queries internally to support Shadow DOM
- Validation if `prefix` is already reserved by a different version upon initialization of the Porsche Design System

#### Fixed

- `componentsReady()` waits for Porsche Design System being initialized before checking components which can happen in
  certain test scenarios without partials

### [2.19.1-rc.0] - 2023-01-18

#### Fixed

- Bug in `@porsche-design-system/components-react/ssr` where in some cases during SSG an error was thrown when
  components render their children conditionally

### [2.19.0] - 2022-12-22

### [2.19.0-rc.2] - 2022-12-22

### [2.19.0-rc.1] - 2022-12-22

#### Fixed

- `Stepper Horizontal` calculation of scroll position when used within any parent that has a margin or padding

### [2.19.0-rc.0] - 2022-12-21

#### Added

- Vue: typed components are available via the `@porsche-design-system/components-vue` package

#### Fixed

- `Modal` focus cycle when pressing Shift Tab right after it was opened

### [2.18.0] - 2022-12-15

### [2.18.0-rc.2] - 2022-12-14

#### Added

- Validation to ensure crucial partials are used.  
  **Disclaimer:** The Porsche Design System will **not** inject its initial styles anymore. Please use the
  `getInitialStyles()` partial to reduce flash of unstyled content (FOUC) as described here:
  [getInitialStyles() documentation](https://designsystem.porsche.com/v2/partials/initial-styles)

#### Changed

- `line-height` calculation for all components is handled CSS only now by using `ex`-unit in combination with `calc()`
  which gives the best performance, the easiest possible integration and respects UI best practices in having **larger**
  `line-height` values for **small** `font-size` definitions and **smaller** `line-height` values for **larger**
  `font-size` definitions. The calculated values by CSS slightly differ compared to the ones calculated by JavaScript,
  which might result in minor visual changes.

#### Fixed

- Screen reader announcements of `Textfield` and `Textarea` in `counter` mode
- Screen reader announcements in `Select Wrapper`

### [2.18.0-rc.1] - 2022-11-24

#### Added

- `Carousel` now has a `rewind` property, better prev/next icons, a `max-width` for `heading` and `description` and
  support for slotted `description`

#### Fixed

- `Select Wrapper` height if text is zoomed up to 200%

### [2.18.0-rc.0] - 2022-11-17

#### Added

- SSR/SSG ready components using Declarative Shadow DOM for Next JS are shipped via
  `@porsche-design-system/components-react/ssr`. To use it simply change your imports.

**Important:** make sure to apply the new `getDSRPonyfill()` partial right before your closing `</body>` tag. More
information can be found here:
[getDSRPonyfill() documentation](https://designsystem.porsche.com/v2/partials/dsr-ponyfill)

```diff
- import { PorscheDesignSystemProvider, PButton, ... } from '@porsche-design-system/components-react';
+ import { PorscheDesignSystemProvider, PButton, ... } from '@porsche-design-system/components-react/ssr';
+ import { getDSRPonyfill } from '@porsche-design-system/components-react/partials';
```

#### Changed

- Improve height calculation for `Accordion`
- Slotted anchor support for `Link Pure` is stricter (In case slotted `<a>` is used it must be a direct child of
  `Link Pure`)
- `getFontLinks()` partial now has `{ weights: ['regular', 'semi-bold'] }` for a default

### [2.17.0] - 2022-10-31

### [2.17.0-rc.0] - 2022-10-31

#### Added

- `Link Tile`

#### Fixed

- `Scroller` bug where scrollable content was not fully hidden by the gradient, when zoomed into the page.

#### Changed

- Removed `!important` keyword from css property `display` of `Link Pure` and `Button Pure`

### [2.16.3] - 2022-10-21

### [2.16.3-rc.0] - 2022-10-21

#### Fixed

- `Button Pure` and `Link Pure` error when using `size="inherit"` and `icon="none"`

#### Changed

- Replaced all internal usage of `Text` and `Headline` components

### [2.16.2] - 2022-09-15

### [2.16.2-rc.0] - 2022-09-15

#### Fixed

- Issue with `Popover` where drop-shadow is not shown correctly in Chrome >= 105
- Issue with `Carousel` and `wrap-content="true"` where the layout was out of sync with `Content Wrapper` for
  viewports >= 1760px.
- `Select Wrapper` with custom dropdown keeps attribute changes of native select options in sync if changed
  programmatically

### [2.16.1] - 2022-09-09

#### Fixed

- Issue with `Options` typing import for `Carousel`

### [2.16.0] - 2022-09-08

### [2.15.1-rc.1] - 2022-09-08

#### Added

- `Carousel`
- `Scroller`

#### Changed

- `Stepper Horizontal` now has `size` property
- `Stepper Horizontal` uses improved focus behavior in case it becomes scrollable and scroll indicators are centered
  correctly.
- `Tabs Bar` uses improved focus behavior in case it becomes scrollable and scroll indicators are centered correctly.

### [2.15.1-rc.0] - 2022-08-24

#### Fixed

- `Radio Button Wrapper` visual selection change bug in Safari >= 15.5

### [2.15.0] - 2022-08-22

### [2.15.0-rc.1] - 2022-08-18

#### Changed

- Downgraded `@angular` to `v13` to ensure backwards compatibility of `@porsche-design-system/components-angular`

### [2.15.0-rc.0] - 2022-08-16

#### Fixed

- `Popover` visual shadow bug in Safari
- `Stepper Horizontal Item` bug where pseudo styles of the counter element were overridable

### [2.15.0-beta.0] - 2022-08-05

#### Fixed

- `Tabs` & `Tabs Bar` `size` property when using `BreakpointCustomizable`

#### Changed

- `Modal` uses poly fluid sizing for outer spacing
- `Banner` uses poly fluid sizing for outer spacing
- `Content Wrapper` uses poly fluid sizing for inner spacing
- `Modal` min-width is slightly updated to perfectly fit into content area of `Content Wrapper` at 320px viewport width

#### Added

- Validation of properties for all components
- `Text Field Wrapper` with `input type="search"` is clearable via Escape key and custom clear button across browsers
- `Text Field Wrapper` with `input type="search"` shows a "Locate me" button when `actionIcon="locate"` is set, emits
  the `action` event on click and can be put into a loading state via `actionLoading="true"`

### [2.14.0] - 2022-07-11

### [2.14.0-rc.1] - 2022-07-11

### [2.14.0-rc.0] - 2022-07-11

#### Added

- `getBrowserSupportFallbackScript()` partial supporting `cdn` and `format` options as replacement for
  `includeOverlay()` of `@porsche-design-system/browser-notification` npm package
- `getCookiesFallbackScript()` partial supporting `cdn` and `format` options as replacement for `includeCookieOverlay()`
  of `@porsche-design-system/browser-notification` npm package

#### Changed

- `getMetaTagsAndIconLinks()` partial to return `theme-color` meta tags with `prefers-color-scheme: {light|dark}` media
  query

### [2.13.0] - 2022-06-23

### [2.13.0-rc.5] - 2022-06-23

#### Fixed

- `Stepper Horizontal Item` `state` validation
- `Button` and `Link` with `theme="dark" variant="tertiary"` and `Tag Dismissible` bug on Safari < v15.5 where wrong
  colors on hover were shown

### [2.13.0-rc.4] - 2022-06-22

#### Added

- `Stepper Horizontal`

### [2.13.0-rc.3] - 2022-06-22

#### Added

- `Segmented Control`

### [2.13.0-rc.2] - 2022-06-21

### [2.13.0-rc.1] - 2022-06-21

### [2.13.0-rc.0] - 2022-06-21

#### Changed

- `Button`, `Button Pure` and `Switch` apply `aria-disabled="true"` instead of `disabled` attribute to native button
  internally in case `disabled` and/or `loading` property is set

### [2.12.1] - 2022-05-25

### [2.12.1-rc.0] - 2022-05-25

#### Fixed

- Issue with `JssStyle` typing import

### [2.12.0] - 2022-05-19

#### Changed

- npm package is prepared for public release on [npmjs.org](https://npmjs.com)

### [2.12.0-rc.2] - 2022-05-12

### [2.12.0-rc.1] - 2022-05-11

### [2.12.0-rc.0] - 2022-05-04

#### Added

- `Table Head Cell` now has a `multiline` property

#### Changed

- `Headline` has no `hypens` / `overflow-wrap` style by default
- Partials now throw an exception if they are executed in browser

#### Fixed

- Exception in `Headline`, `Select Wrapper`, `Text` and `Text List` when changing `theme` prop from `dark` to `light`
- `getInitialStyles()` partial now returns `.hydrated` styles, too

### [2.11.0-skeletons] - 2022-04-21

### [2.11.0] - 2022-04-21

### [2.11.0-rc.0] - 2022-04-20

#### Added

- `Tag`
- `Tag Dismissible`

### [2.10.0-skeletons] - 2022-04-13

### [2.10.0] - 2022-04-13

### [2.9.3-rc.1] - 2022-04-06

#### Added

- `Text Field Wrapper` now has a `showCharacterCount` property which can be used to hide the character count when a
  `maxLength` attribute is set on the wrapped `input`.
- `Textarea Wrapper` now has a `showCharacterCount` property which can be used to hide the character count when a
  `maxLength` attribute is set on the wrapped `textarea`.

### [2.9.3-rc.0-skeletons] - 2022-03-29

### [2.9.3-rc.0] - 2022-03-28

#### Added

- `Text Field Wrapper` supports `unit` property on `input type="text"`
- `Marque` optional configurable clickable/focusable area by defining padding on host element

#### Fixed

- `Tabs Item` improved accessibility
- Angular: circular dependency in development mode in `2.9.2-skeletons`

### [2.9.2-skeletons] - 2022-03-24

#### Added

- **[EXPERIMENTAL]** `getInitialStyles` partial now accepts a `skeletonTagNames` array of component names that will
  initially have skeleton styles while the Porsche Design System is loading
- **[EXPERIMENTAL]** `Button`, `Button Pure`, `Checkbox Wrapper`, `Fieldset Wrapper`, `Link`, `Link Pure`,
  `Link Social`, `Radio Button Wrapper`, `Select Wrapper`, `Text Field Wrapper`, `Textarea Wrapper` can now have initial
  skeleton styles when passed as `skeletonTagNames` to the `getInitialStyles` partial

### [2.9.2] - 2022-03-24

### [2.9.2-rc.1] - 2022-03-23

#### Fixed

- Bug caused by Chrome where hover styles of `Link Pure` are not displayed correctly

### [2.9.2-rc.0] - 2022-03-22

#### Added

- Normalized font behavior (`hyphen`, `overflow-wrap` and `text-size-adjust`) across components

#### Fixed

- `Modal` scrolling and pinch to zoom on iOS
- `Modal` initial position if scrollable
- `Table Head Cell` sort icon `asc` + `desc`

### [2.9.1] - 2022-03-10

### [2.9.1-rc.0] - 2022-03-09

#### Added

- Styles for slotted `<button>` in `Text`

#### Changed

- `Modal` heading and aria validation happens only when open

#### Fixed

- React: bundling format of partials

### [2.9.0] - 2022-02-28

### [2.9.0-rc.1] - 2022-02-25

#### Fixed

- `Modal` focus trap respecting elements in shadow DOM and dynamically added/removed elements on first level
- `Tabs Item` focus outline on click in Safari
- Error while using partials in Vanilla JS and Angular

### [2.9.0-rc.0] - 2022-02-16

#### Added

- `getFontFaceStylesheet` returns additional `<link>` tags with `rel="preconnect"` and `rel="dns-prefetch"`
- Option `format` to partials `getFontFaceStylesheet`, `getComponentChunkLinks()`, `getFontLinks()`, `getIconLinks()`,
  `getInitialStyles()`, `getLoaderScript()` and `getMetaTagsAndIconLinks()`

#### Deprecated

- The option `withoutTags` of partials `getFontFaceStylesheet`, `getComponentChunkLinks()`, `getFontLinks()`,
  `getIconLinks()`, `getInitialStyles()`, `getLoaderScript()` and `getMetaTagsAndIconLinks()` is deprecated and will be
  removed in `v3.0.0`. Please use `format: 'jsx'` instead.

```diff
- <link rel="stylesheet" href={getFontFaceStylesheet({ withoutTags: true })} crossOrigin="true" />
+ {getFontFaceStylesheet({ format: 'jsx' })}
```

### [2.9.0-beta.1] - 2022-01-27

#### Added

- `:focus-visible` content of selected Tab in `Tabs` component gets focus styling
- Improved accessibility of `Text Field Wrapper` and `Textarea Wrapper` when `maxlength` attribute is set
- `Modal` aria property
- `Modal` class for slotted elements to make content full-width

#### Changed

- `Button Pure` and `Link Pure` removed `position: relative` imposition, make sure to **not** override it with
  `position: static`

#### Fixed

- `Modal` close button styles when no heading is passed

### [2.9.0-beta.0] - 2022-01-18

#### Added

- React: `getByRoleShadowed`, `getByLabelTextShadowed` and `getByTextShadowed` utilities which uses
  `@testing-library/dom` queries internally to support Shadow DOM

#### Fixed

- React: `UnhandledPromiseRejectionWarning` when using `skipPorscheDesignSystemCDNRequestsDuringTests()`

### [2.8.0] - 2022-01-17

#### Fixed

- Accessibility issue of `Icon` component in Windows High Contrast Mode in Chromium Browser

### [2.8.0-rc.0] - 2022-01-14

#### Added

- Support for `tabindex` attribute on `Button`, `Button Pure`, `Switch`, `Link`, `Link Pure` and `Link Social`

#### Changed

- `:focus-visible` style matches outline color of `Button` while hovered

#### Deprecated

- The `tabbable` property of `Button`, `Button Pure` and `Switch` is deprecated and will be removed in `v3.0.0`. Please
  use `tabindex` instead.

```diff
- <p-button tabbable="false">Some button</p-button>
+ <p-button tabindex="-1">Some button</p-button>
```

### [2.8.0-beta.3] - 2021-12-22

#### Added

**Disclaimer:** The provided themes `light-electric` and `dark-electric` are just a proof of concept, it's **not**
accessible regarding its color contrast and might even be removed in an upcoming major release again.

- `light-electric` theme for `Switch`
- `dark-electric` theme for `Button Pure` and `Link Pure`
- Character counter to `Text Field Wrapper` and `Textarea Wrapper` if `maxlength` is present on `input type="text"` and
  `textarea`

#### Changed

- `:focus-visible` style matches outline color of `Switch` while hovered

#### Fixed

- Box model of `Button Pure`

### [2.8.0-beta.2] - 2021-12-22

#### Fixed

- `Content Wrapper` regression for `!important` style

#### Added

- Usage validation for `Link`, `Link Pure` and `Link Social`

### [2.8.0-beta.1] - 2021-12-16

#### Fixed

- `Select Wrapper` validation of select element

### [2.8.0-beta.0] - 2021-12-15

#### Changed

- Angular: increased peer dependency to `>=12.0.0 <14.0.0`

### [2.7.0] - 2021-12-14

### [2.7.0-rc.0] - 2021-12-14

#### Removed

- `offset-bottom` prop of `Toast` (use `--p-toast-position-bottom` CSS variable instead)

### [2.7.0-beta.6] - 2021-12-08

#### Added

- `Popover`

### [2.7.0-beta.5] - 2021-12-07

#### Added

**Disclaimer:** The provided theme `light-electric` is just a proof of concept, it's **not** accessible regarding its
color contrast and might even be removed in an upcoming major release again.

- `light-electric` theme for `Accordion`, `Link`, `Link Pure`, `Button`, `Button Pure`, `Tabs`, `Tabs Bar`

### [2.7.0-beta.4] - 2021-12-02

### [2.7.0-beta.3] - 2021-11-30

#### Added

- `Accordion` uses `MutationObserver` fallback when no `ResizeObserver` is available in older browsers

#### Fixed

- `Link` and `Link Social` not adapting slotted anchor to the width of the element

### [2.7.0-beta.2] - 2021-11-24

#### Added

- `Toast`

#### Fixed

- `Banner` animations respect offset correctly

### [2.7.0-beta.1] - 2021-11-16

#### Fixed

- `Headline` applies `align` and `ellipsis` prop correctly

### [2.7.0-beta.0] - 2021-11-11

#### Added

- New `aria` property for `ARIA` attribute handling for: `Button`, `Button Pure`, `Icon`, `Link`, `Link Pure`, `Marque`,
  `Spinner`

#### Fixed

- React: warnings about `useLayoutEffect` in SSR context

### [2.6.1] - 2021-11-05

#### Fixed

- Prevent breaking entire Porsche Design System due to lacking support of `ResizeObserver`, however `Accordion` still
  requires it

### [2.6.0] - 2021-11-04

#### Added

- `unit` and `unitPosition` properties to `Text Field Wrapper`

### [2.6.0-beta.0] - 2021-10-29

#### Changed

- Use `Heiti SC` (pre-installed on iOS/macOS) and `SimHei` (pre-installed on Windows) as Chinese fallback font

#### Added

- `Marque` uses `webp` images for browsers that support it
- `Inline Notification`
- `Icon` now supports `success` for `name` property

#### Fixed

- Colors of `Banner` for dark theme
- Replaced CSS `inset` property with `top`, `left`, `right` and `bottom` for browser compatibility
- Opening and closing transition of `Modal`

### [2.5.1-beta.0] - 2021-10-11

#### Fixed

- Possible exceptions when components get unmounted directly

### [2.5.0] - 2021-10-04

#### Added

- `SimHei` and `黑体` as fallback for all components' `font-family`

### [2.5.0-beta.1] - 2021-09-28

#### Changed

- React: improved render behavior of components

### [2.5.0-beta.0] - 2021-09-22

#### Added

- React: utility function `skipPorscheDesignSystemCDNRequestsDuringTests`

### [2.4.0] - 2021-09-21

### [2.4.0-beta.2] - 2021-09-21

#### Added

- `Link Social` and `Icon` now support `kakaotalk`, `naver`, `reddit` and `tiktok`
- JSS caching mechanism to improve style performance

#### Changed

- Alignment of `linkedin` icon
- Improved accessibility of `Select Wrapper`
- `Icon` loading behaviour to non-blocking, components using the `Icon` will no longer wait for it to load
- Validation messages of `Fieldset Wrapper` have now an additional icon representing the validation state

#### Fixed

- Box model of `Link Pure`
- Focus of `Link Pure` with slotted anchor and hidden label
- Focus cycling of `Modal` without focusable children
- Suppress CORS error

### [2.4.0-beta.1] - 2021-08-26

#### Added

- `active` property to `Button Pure`

### [2.4.0-beta.0] - 2021-08-26

#### Added

- `icon` property of `Button Pure` and `Link Pure` was extended by `none` value
- `alignLabel` and `stretch` property to `Button Pure` and `Link Pure`

#### Changed

- Improved `:focus-visible` and `:hover:focus-visible` colors for `Link Social` and `Link`
- Improved slotted `<a>` coloring in dark theme for `Link Social` and `Link`
- Validation messages of `Checkbox Wrapper`, `Radio Button Wrapper`, `Select Wrapper`, `Textarea Wrapper` and
  `Text Field Wrapper` have now an additional icon representing the validation state
- `Modal` backdrop behavior to close modal on mouse-down

#### Fixed

- Slotted `<a>` coloring in dark theme for `Text`, `Headline`, `Text List`, `Banner`, `Select Wrapper` and `Link Pure`
- Wrong background color of scrollable `Modal`'s backdrop in Safari

### [2.3.0] - 2021-07-28

### [2.3.0-beta.3] - 2021-07-28

#### Changed

- `Accordion` reduce paddings, vertically align carets to the first heading row, adjust border color and hover styles

#### Fixed

- `Text Field Wrapper` accessibility of type password and search

### [2.3.0-beta.2] - 2021-07-15

#### Added

- `Checkbox Wrapper`, `Radio Button Wrapper`, `Select Wrapper`, `Textarea Wrapper` and `Text Field Wrapper` now reflect
  changes of the `required` attribute on their child component
- `multiline` property to `Table Cell`
- Partial function `getLoaderScript()` to initialize Porsche Design System as early as possible

#### Fixed

- `Table Head Cell` uses semi bold instead of bold as font weight
- Transition of `Modal`

### [2.3.0-beta.1] - 2021-07-08

#### Added

- `Accordion`

#### Changed

- Removed initial delay of `Banner`

### [2.3.0-beta.0] - 2021-07-01

#### Added

- `Table`
- Angular: export types from package root
- Accessibility icon

#### Changed

- `Button`, `Button Pure` and `Switch` are now focusable while in `loading` state
- `Text` and `Headline` inherits white-space CSS property
- React: sync component props via property instead of attribute

#### Fixed

- Angular: support `"strictTemplates": true` option in `tsconfig.json`
- Use correct icon for `arrow-last` and `arrow-first` in `Icon`, `Button` and `Link` components

### [2.2.1] - 2021-06-08

#### Changed

- Optimize vertical alignment of `Modal`

#### Fixed

- URL in inject global style warning

### [2.2.1-beta.1] - 2021-06-02

#### Fixed

- Margin of `Tabs Bar` within `Tabs` for Firefox and Safari
- SVG of `Icon` is not removed after prop change, e.g. on color change
- Fullscreen behavior of `Modal` on screens larger than 1760px

### [2.2.0] - 2021-05-19

#### Fixed

- `Text` inside `Button` now has the proper size on iOS Safari when changing to and from landscape mode
- `Banner` can now be re-opened after closing
- Closing one `Banner` will not close other `Banners` on the site

### [2.2.0-beta.2] - 2021-05-12

#### Fixed

- `Select Wrapper` value changes are now reflected correctly
- `Select Wrapper` dark theme background color if used with `filter` prop

### [2.2.0-beta.1] - 2021-05-05

#### Added

- Partial function `getIconLinks()` to preload Porsche Design System Icons

#### Fixed

- `Text Field Wrapper` spacing in Safari

### [2.2.0-beta.0] - 2021-05-05

#### Added

- Partial function `getMetaTagsAndIconLinks()` to simplify cross device fav and meta icons

### [2.1.0] - 2021-05-03

### [2.1.0-beta.0] - 2021-05-03

#### Added

- `Switch`

#### Changed

- `Text` automatically breaks words/strings into new line being too long to fit inside their container
- `Headline` automatically breaks words/strings into new line being too long to fit inside their container
- Extended `Fieldset Wrapper` with `labelSize`, `required`, `state` and `message` properties. If the `Fieldset Wrapper`
  is set to required only the label of the **Fieldset Wrapper** gets an asterisk. It is removed from all wrapped child
  components, as long as they are Porsche Design System form elements.

### [2.0.3] - 2021-04-28

### [2.0.3-beta] - 2021-04-28

#### Fixed

- Angular: events firing twice in `Pagination`, `Modal`, `Tabs`, `Tabs Bar` and `Banner` component

### [2.0.2] - 2021-04-21

### [2.0.2-beta.0] - 2021-04-20

#### Fixed

- TypeScript build errors due to duplicate declarations in `types.d.ts`

### [2.0.1] - 2021-04-16

#### Fixed

- Visual appearance of `Checkbox Wrapper` in iOS Safari
- A bug where `Text Field Wrapper` would throw an error when reattaching to DOM too quickly
- Visual bug in Firefox when zooming out `Text Field Wrapper`, `Checkbox Wrapper` and `Textarea Wrapper`
- Angular: streamline component styles in dark theme

#### Changed

- Aligned focus states of `Checkbox Wrapper` and `Radio Button Wrapper` across browsers

### [2.0.0] - 2021-04-13

In keeping with [Semver](https://semver.org), Porsche Design System v2.0.0 was released due to changes in the API,
fundamental changes in loading behavior and others. With our new major version `v2.0.0` there are some important changes
that you should watch out for. To make the migration from `v1.5.x` to our current `v2.0.0` easier, we offer a few
guidelines.

## General changes / improvements:

### All components, icons, fonts, styles and marque of the Porsche Design System are loaded versioned and chunked from a central CDN

This way all web based digital Porsche products share and use the cached and versioned assets regardless of the JS
framework used to improve loading performance across the Porsche group. Only a tiny (1.4kb sized) Porsche Design System
loader script gets bundled into your application code. Everything else gets loaded versioned, cached and chunked from a
central CDN ([read more](https://designsystem.porsche.com/v3/must-know/performance/cdn)). However, this also means that
you will need an **Internet connection** to render the components in a browser (possibly relevant for development stage
or intranet applications).

### Enabling Micro Frontend Architecture

In case of a micro-frontend architecture, multiple instances and versions of the Porsche Design System can be combined
in a final application by configurable prefixing technique of the Porsche Design System components during runtime.
Please refer to our framework specific guidelines
[Vanilla JS](https://designsystem.porsche.com/v2/start-coding/vanilla-js),
[Angular](https://designsystem.porsche.com/v2/start-coding/angular) and
[React](https://designsystem.porsche.com/v2/start-coding/react).

### Prevent Flash of Unstyled Content (FOUC) and Flash of Unstyled Text (FOUT)

To prevent FOUC/FOUT, the Porsche Design System offers various partials as part of the
`@porsche-design-system/components-{js|angular|react}` package to ensure all necessary Porsche Design System fonts and
components are fully loaded. If you've used the `@porsche-design-system/partials` package previously, stop using it and
replace the integration with the partials provided by `@porsche-design-system/components-{js|angular|react}` package.
Have a look at our [FOUC/FOUT guidelines](https://designsystem.porsche.com/v3/must-know/performance/loading-behaviour).

```diff
- <%= require('@porsche-design-system/partials').getPorscheDesignSystemCoreStyles() %>
+ <%= require('@porsche-design-system/components-{js|angular|react}/partials').getInitialStyles() %>

- <%= require('@porsche-design-system/partials').getFontFaceCSS() %>
+ <%= require('@porsche-design-system/components-{js|angular|react}/partials').getFontFaceStylesheet() %>

- <link rel="preload" href="path/to/webfont/nameOfWebFontFile" as="font" type="font/woff2" crossorigin />
+ <%= require('@porsche-design-system/components-{js|angular|react}/partials').getFontLinks({ weights: ['regular', 'semi-bold'] }) %>
```

### Added support for China CDN

Our CDN is configured to forward requests to Chinese CDN automatically when necessary. So you're good to go without any
configuration or multiple region specific builds of your application. However, if you are aiming for the maximum
possible performance in China, you can configure which CDN the Porsche Design System must use. Please follow our
[CDN guidelines](https://designsystem.porsche.com/v3/must-know/performance/cdn) for more information.

### New/optimized components

- **Tabs**
- **Tabs Bar**
- **Banner**
- **Modal**
- Headline
- Select
- Pagination
- Button
- Button Pure
- Link
- Link Pure
- Spinner
- Checkbox
- Radio Button

### Improved TypeScript support for Angular and React

To ensure the best possible typing support, we have refactored our Angular and React wrappers which integrate the native
web components of the Porsche Design System.

### componentsReady() works reliable

Because the Porsche Design System components get loaded async at the time they are needed, it might be relevant within
your application or test automation to know when those have been initialized. Therefore, we provide in all three
`@porsche-design-system/components-{js|angular|react}')` packages a reliable helper function `componentsReady()`.
[Read more about it](https://designsystem.porsche.com/v3/developing/components-ready).

### Removed "blur on focus"

Now focus styling is only applied when you navigate through keyboard and ignored by mouse interaction for browsers
supporting `:focus-visible` otherwise it will fallback to `:focus` CSS implementation.

### Changed focus styling for a better compromise between accessibility and visual appearance

Color and outline of general focus styling has changed to `currentColor` for light/dark theme with an outline of 1px
width/offset. If you have custom components build with the usage of our `@porsche-design-system/utilities` package then
update it to the latest version.

### Improved geometry of Porsche Next font

For better alignment and readability we've changed the geometry of the Porsche Next font which results in a visual
change of font size and spacing.

### Dropped support for IE11 and EdgeHTML according to Porsche's official browser strategy 2021

If you still need to support these browsers, you have to stick to `v1.5.x`. We offer a Browser Notification package
`@porsche-design-system/browser-notification` to alert users that these browsers are no longer supported. It supports a
blocking layer (to be used with Porsche Design System `v2.x`), or a dismissible banner (to be used with Porsche Design
System `v1.x`). Please refer to our
[Browser compatibility guidelines](https://designsystem.porsche.com/v3/must-know/browser-compatibility).

### Changed default type of Button and Button Pure

To be in sync with native `<button>` behavior we've changed the default `type` of **Button** and **Button Pure**
component. Those components will render a button within their Shadow DOM as `<button type="submit">` ( previously
`<button type="button">`).

- `submit`: The button submits the form data to the server. This is the default if the attribute is not specified for
  buttons associated with a `<form>`, or if the attribute is an empty or invalid value.
- `button`: The button has no default behavior, and does nothing when pressed by default. It can have client-side
  scripts listen to the element's events, which are triggered when the events occur.

### Changed support for wrapped links around Link, Link Pure and Link Social component

Due to the support for setting links (`<a href="#">`) in our **Link**, **Link Pure** and **Link Social** components as
child, we've removed support for styling the anchor tag (`<a>`) when it surrounds the component. So we recommend
changing the position of the `<a>` tag from wrapping the component to a direct slot (child) of it.

```diff
- <a href="#"><p-link>Some label</p-link></a>
+ <p-link><a href="#">Some label</a></p-link>

- <a href="#"><p-link-pure>Some label</p-link-pure></a>
+ <p-link-pure><a href="#">Some label</a></p-link-pure>

- <a href="#"><p-link-social>Some label</p-link-social></a>
+ <p-link-social><a href="#">Some label</a></p-link-social>
```

### Automatic \* asterisk symbol to form field labels

We added an automatic generated _ asterisk symbol to form field labels which have the required attribute. This might
lead to a doubled _ symbol if you set one by yourself.

```diff
- <p-text-field-wrapper label="Some label *"><input type="text" name="some-name" required /></p-text-field-wrapper>
+ <p-text-field-wrapper label="Some label"><input type="text" name="some-name" required /></p-text-field-wrapper>

- <p-checkbox-wrapper label="Some label *"><input type="checkbox" name="some-name" required /></p-checkbox-wrapper>
+ <p-checkbox-wrapper label="Some label"><input type="checkbox" name="some-name" required /></p-checkbox-wrapper>

- <p-radio-button-wrapper label="Some label *"><input type="radio" name="some-name" required /></p-radio-button-wrapper>
+ <p-radio-button-wrapper label="Some label"><input type="radio" name="some-name" required /></p-radio-button-wrapper>

- <p-radio-button-wrapper label="Some label *"><input type="radio" name="some-name" required /></p-radio-button-wrapper>
+ <p-radio-button-wrapper label="Some label"><input type="radio" name="some-name" required /></p-radio-button-wrapper>

- <p-textarea-wrapper label="Some label *"><textarea name="some-name" required></textarea></p-textarea-wrapper>
+ <p-textarea-wrapper label="Some label"><textarea name="some-name" required></textarea></p-textarea-wrapper>

- <p-select-wrapper label="Some label *"><select name="some-name" required><option>A</option></select></p-select-wrapper>
+ <p-select-wrapper label="Some label"><select name="some-name" required><option>A</option></select></p-select-wrapper>
```

### Shadow DOM

`Flex`, `Flex Item`, `Grid` and `Grid Item` now use Shadow DOM, thus you are not able to overwrite styles defined by
these components any longer.

---

## Angular

### Integration of Angular components

In the past it was possible to provide a token called `PREVENT_WEB_COMPONENTS_REGISTRATION` which prevented the
registration of the Porsche Design System components and loading of polyfills. Due to the fact that we no longer provide
/ need poly filling, we have completely removed the token. For advanced usage please
[read further](https://designsystem.porsche.com/v2/start-coding/angular).

---

## React

### Integration of React components

In the past `@porsche-design-system/components-react` components have initialized the **Porsche Design System Loader**
automatically as soon as a component was imported. With `v2.x` you have to import the `PorscheDesignSystemProvider` once
in your `index.tsx` which then initializes the **Porsche Design System Loader**, e.g. like:

```diff
  // index.tsx

  import ReactDOM from 'react-dom';
  import { PorscheDesignSystemProvider } from '@porsche-design-system/components-react';
  import { App } from './App';

  ReactDOM.render(
    <React.StrictMode>
+     <PorscheDesignSystemProvider>
        <App />
+     </PorscheDesignSystemProvider>
    </React.StrictMode>,
    document.getElementById('root')
  );
```

For advanced usage please [read further](https://designsystem.porsche.com/v2/start-coding/react).

#### Jsdom Polyfill for React / Jest / jsdom test automation

We removed test mocks for React / Jest / jsdom as Shadow DOM is supported since jsdom v12.2.0. Instead, we provide a
Jsdom Polyfill (exclusivly for `@porsche-design-system/components-react` package) fixing missing implementation of jsdom
which the Porsche Design System relies on. **Note:** If your test includes Porsche Design System components, make sure
to wrap the component you want to test with a PorscheDesignSystemProvider in order to avoid exceptions. For more
information please [read further](https://designsystem.porsche.com/v2/start-coding/react).

---

## Vanilla JS

### Integration of Vanilla JS components

With `v1.x` of the Porsche Design System you've had to copy all needed JS files of
`@porsche-design-system/components-js` into your target directory and include the ES5 and ESM loader snippet. Now you
only need to copy one `index.js` file and initialize the Porsche Design System like in the example below:

```diff
  <!DOCTYPE html>
  <html lang="en">
    <head>
      <meta charset="utf-8">
      <meta name="viewport" content="width=device-width,initial-scale=1.0">
      <title>Porsche Design System</title>
-     <script nomodule src="PATH/TO/PACKAGE/@porsche-design-system/components-js/dist/porsche-design-system/porsche-design-system.js"></script>
-     <script type="module" src="PATH/TO/PACKAGE/@porsche-design-system/components-js/dist/porsche-design-system/porsche-design-system.esm.js"></script>
+     <script src="PATH/TO/PACKAGE/@porsche-design-system/components-js/index.js"></script>
    </head>
    <body>
+     <script type="text/javascript">
+       porscheDesignSystem.load();
+     </script>
      <p-headline variant="headline-1">Some text</p-headline>
    </body>
  </html>
```

For advanced usage please [read further](https://designsystem.porsche.com/v2/start-coding/vanilla-js).

---

### [2.0.0-rc.10] - 2021-04-12

#### Changed

- `Tabs` and `Tabs Bar` now respect dynamic additions / removals of `p-tabs-item`, `a` and `button` elements. Make sure
  to update the `activeTabIndex` when mutating elements
- Improved performance of `Text`, `Button Pure` and `Link Pure` when `size` is not `inherit`

#### Added

- `Grid` now has a `wrap` and `gutter` property
- Components (`Grid Item`, `Flex Item`, `Tabs Item` and `Text List Item`) that require a specific parent (`Grid`,
  `Flex`, `Tabs` and `Text List`) will now throw an error if used without that parent

#### Fixed

- Visual appearance of `Checkbox Wrapper` and `Radio Button Wrapper` reflect the state of the wrapped `input` element

### [2.0.0-rc.9] - 2021-03-26

#### Added

- `Button Group` component
- Fullscreen property for `Modal` on mobile

#### Changed

- Spacings, heading and sizes of `Modal`

#### Fixed

- Prevent duplicate loading of `porsche-design-system.v2.x.HASH.js` chunk when using `getComponentChunkLinks()` partial

### [2.0.0-rc.8] - 2021-03-17

#### Added

- Support for full height `Content Wrapper` with flex
- `Tabs Bar` now supports `undefined` as `activeTabIndex`

#### Changed

- `Tabs Bar` has a new default `activeTabIndex`, which is `undefined`
- `Tabs Bar` does not work by itself anymore. The `activeTabIndex` needs to be controlled from the outside
  ([read more](https://designsystem.porsche.com/v2/components/tabs-bar/examples))
- Background Color of `Select Wrapper` in `dark` theme to meet accessibility criteria

### [2.0.0-rc.7] - 2021-03-15

#### Fixed

- Make shadowed `Flex` and `Grid` work in Firefox + Safari

### [2.0.0-rc.6] - 2021-03-11

#### Changed

- Make `Grid` and `Grid Item` use Shadow DOM
- Make `Flex` and `Flex Item` use Shadow DOM

### [2.0.0-rc.5] - 2021-03-09

#### Added

- Configurable background color of `Content Wrapper`
- `italic` font-style in `Text` is now overridden with `normal`

#### Fixed

- Usage of `Select Wrapper` within custom elements
- A bug that caused `Spinner` to be displayed in a wrong size

### [2.0.0-rc.4] - 2021-03-01

#### Changed

- Filter of `Select Wrapper` supports substring search

#### Fixed

- Build error in SSR

### [2.0.0-rc.3] - 2021-02-17

#### Added

- React: utility function `skipCheckForPorscheDesignSystemProviderDuringTests`
- React: tree shaking for component wrappers

#### Fixed

- Angular: error in `Checkbox Wrapper`, `Radio Button Wrapper` and `Text Field Wrapper` when `input[type]` is bound

### [2.0.0-rc.2] - 2021-02-12

#### Added

- Validate usage of `Checkbox Wrapper`, `Radio Button Wrapper`, `Select Wrapper`, `Text Field Wrapper` and
  `Textarea Wrapper`

### [2.0.0-rc.1] - 2021-02-04

#### Added

- Partial function `getComponentChunkLinks()` to preload Porsche Design System Components

#### Changed

- Added a space before asterisk (`*`) when `input`, `textarea` or `select` have `required` attribute within form wrapper
  components
- Renamed partial `getFontLinks()` option from `weight` to `weights`

#### Fixed

- A bug in `Tabs Bar` where the nextButton was mistakenly rendered.
- A bug where `Icon` was not rendered when using `lazy` property.
- A bug in `Text Field Wrapper` with input type password where characters would overlap the icon.

### [2.0.0-rc.0] - 2021-01-29

#### Added

- Link support for `Marque`
- Sizing options `'responsive' | 'small' | 'medium'` for `Marque`

#### Changed

- Angular: added static `load()` function `PorscheDesignSystemModule` for custom prefix
- Hide up/down spin button when using **Text Field** with `type="number"` in Firefox

#### Fixed

- Angular: typings
- React: correct handling of `ref` property
- Unhandled exception in `Select Wrapper` if `selected` and `disabled` attributes are set on the same option
- A bug in `Tabs Bar` where scrolling was broken when a tab was selected
- A bug in `Tabs Bar` where the `nextButton` was always rendered

### [2.0.0-alpha.13] - 2021-01-26

#### Added

- Partial function `getFontLinks()` to prevent **Flash of Unstyled Text** (FOUT)

#### Fixed

- React: correct handling of `className` property

### [2.0.0-alpha.12] - 2021-01-20

#### Added

- Partial function `getInitialStyles()` to prevent **Flash of Unstyled Content** (FOUC)
- Partial function `getFontFaceStylesheet()` to prevent **Flash of Unstyled Text** (FOUT)

#### Changed

- React: `PorscheDesignSystemProvider` needs to wrap application
- React: component props have to be camelCase
- React: `PorscheDesignSystemProvider` is needed while testing components

#### Fixed

- React: typings
- React: support of objects for property values

#### Removed

- React: `getPrefixedComponents`, prefixing is handled by `PorscheDesignSystemProvider`

### [2.0.0-alpha.11] - 2021-01-08

#### Changed

- Precision of relative line height
- Changed color of `neutral contrast low`

### [2.0.0-alpha.10] - 2020-12-14

#### Added

- `native` property to `Select Wrapper` to force rendering of native Browser select dropdown
- Extended flexibility of `Headline`

#### Changed

- Some styling improvements of `Select Wrapper`

#### Fixed

- Jsdom Polyfill `fetch` error

### [2.0.0-alpha.9] - 2020-12-09

### Fixed

- Improved reliability of `componentsReady()`

#### Changed

- Jsdom Polyfill `console.warn` behaviour

### [2.0.0-alpha.8] - 2020-12-03

### Fixed

- A bug where `Modal` did not remove `overflow=hidden` on document body.

### [2.0.0-alpha.7] - 2020-11-26

#### Added

- Jsdom Polyfill

#### Removed

- Jsdom Mocks
- Global "blur on focus" script

#### Changed

- Default dropdown direction of `SelectWrapper` from `down` to `auto`
- Made API of `Tabs` consistent with `Tabs Bar`
- Removed transition for focus styling
- Use `:focus-visible` as default and `:focus` as fallback for focusable elements

#### Fixed

- The Selected element of `SelectWrapper` dropdown keeps now in sync with native selection if changed programmatically
- Invalid search results get cleared if `SelectWrapper` becomes focus state
- Some bugs in `TabsBar`
- Minification of dynamic slotted content styles
- An issue where `Pagination` throws console errors if disconnected from dom.

### [2.0.0-alpha.6] - 2020-10-28

#### Changed

- default `type` of `Button` and `Button Pure` to `submit`

#### Fixed

- Typings

### [2.0.0-alpha.5] - 2020-10-26

#### Added

- `Modal` component

#### Fixed

- Typing for `pageChange` event of `Pagination` component
- Typings

#### Changed

- Focus styling

### [2.0.0-alpha.4] - 2020-10-14

#### Added

- Custom filter to `Select Wrapper` component
- DropDown direction property to `Select Wrapper` component
- Display `*` after label when `input`, `textarea` or `select` have `required` attribute within form wrapper components
- `Tabs` component
- `Tabs Bar` component
- `Banner` component

#### Removed

- Default `position: relative;` style of `Link Pure` and `Button Pure`

#### Fixed

- `Spinner` zooming bug on Safari

### [2.0.0-alpha.3] - 2020-09-11

#### Added

- Support to load assets from China CDN directly via browser flag: `PORSCHE_DESIGN_SYSTEM_CDN = 'cn';`

#### Removed

- Support for `<a>` wrapped `Link` and `Link Pure`

### [2.0.0-alpha.2] - 2020-08-20

### [2.0.0-alpha.1] - 2020-08-17

#### Changed

- Removed classnames dependency
- Stencil Core `taskQueue` from `congestionAsync` to `async` for more performant component rendering

#### Fixed

- Focus input on label click of `Checkbox Wrapper` and `Radio Button Wrapper`

### [1.5.6] - 2020-10-15

### [1.5.6-rc.0] - 2020-10-13

### Fixed

- `Spinner` zooming bug on Safari

### [1.5.5] - 2020-09-11

### [1.5.5-rc.0] - 2020-09-07

### Changed

- Deprecated stencil lifecycle-method `componentDidUnload` to `disconnectedCallback` to fix "`selectObserver` is
  undefined" bug in `Select Wrapper` and `Pagination`

### [1.5.4] - 2020-08-25

### [1.5.4-rc.0] - 2020-08-17

#### Changed

- Removed classnames dependency
- Stencil Core `taskQueue` from `congestionAsync` to `async` for more performant component rendering

#### Fixed

- Focus input on label click of `Checkbox Wrapper` and `Radio Button Wrapper`
- Fix typings for `orientation` of `Divider` component

### [2.0.0-alpha.0] - 2020-08-06

#### Added

- **Experimental:** Optional web component scoping mechanism during runtime to enable micro service architecture

#### Changed

- Web components get lazy loaded from central CDN to improve caching strategy across Porsche's digital eco system

#### Removed

- Stop browser support for **IE11** and **EdgeHTML**

#### Fixed

- Mix of `Optgroups` and `Options` on same level in `Select Wrapper` component
- Fix typings for `orientation` of `Divider` component

### [1.5.3] - 2020-08-10

### [1.5.3-rc.0] - 2020-08-10

#### Fixed

- Mix of `Optgroups` and `Options` on same level in `Select Wrapper` component

### [1.5.2] - 2020-07-22

#### Fixed

- Dispatch change event in `Select Wrapper`
- Stencil react-output-target SSR Bug

### [1.5.1] - 2020-07-20

#### Fixed

- SVGO settings for icons
- Angular bug which causes `ngcc` to fail

### [1.5.0] - 2020-07-16

#### Added

- Icons (active-cabin-ventilation, battery-full, bell, bookmark, car-battery, charging-active, charging-state, climate,
  climate-control, garage, horn, key, map, parking-brake, parking-light, preheating, send, shopping-bag, sidelights,
  user-manual, wrenches)

#### Changed

- Icons (arrow-first, arrow-last, battery-empty, car, card, charging-station, question)

#### Fixed

- Porsche Marque images

### [1.5.0-rc.2] - 2020-07-06

### [1.5.0-rc.1] - 2020-07-06

#### Added

- **Notification Neutral** color to `color` property of `p-text` and `p-icon`

### [1.5.0-rc.0] - 2020-06-25

#### Added

- `Fieldset Wrapper` component
- Improved SEO of `p-headline` and `p-text`: Added possibility to write semantic HTML tags (e.g. `<h1>-<h6>` or `<p>`,
  `<blockquote>`, etc.) directly as slotted content.
- Possibility to include anchor tags directly as slots of `Link`, `Link Pure` and `Link Social`
- `Text` new `weight` property `semibold`
- `Button Pure` label with subline pattern as slot
- `Link Pure` label with subline pattern as slot

#### Changed

- `Select Wrapper` is now ready for the catwalk. It is dressed now with a custom drop down list box and gets naked by
  default on touch devices.

#### Fixed

- Minor accessibility improvements of `icons` and `Text Field`
- Remove native number spinner buttons of `Text Field` with type text for Firefox
- An issue with `Button` and `Button Pure` and their `disabled` attribute

### [1.4.0] - 2020-05-14

### [1.4.0-rc.3] - 2020-05-08

#### Added

- `Text List`

#### Changed

- Improve caching strategy for fonts by content-based hash
- Improve caching strategy for marque by content-based hash
- Dimensions and sharpness of marque
- Props for `Content Wrapper`

### [1.4.0-rc.2] - 2020-05-06

#### Added

- `Content Wrapper`
- Description property to `p-text-field-wrapper`, `p-textarea-wrapper` and `p-select-wrapper`
- `Link Social`

#### Changed

- Improve accessibility of error and success states of form elements
- Aria-invalid attribute of form elements if they are in error state is now managed by component
- Rename icon name `configure` to `configurate` (prevents breaking change compared to stable v1.3.0)
- Improve `p-icon` loading behavior

#### Fixed

- Display of wrong icons

#### Removed

- `safe-zone` property of `p-grid` (`Content Wrapper` should be used instead)

### [1.4.0-rc.1] - 2020-04-27

#### Added

- Add `safe-zone` property to `p-grid` for outer grid margin, max-width and centering
- Submit button with search icon to `p-textfield-wrapper` type search

#### Changed

- Background color of readonly state in components `p-textfield-wrapper` and `p-textarea-wrapper`
- Visual appearance of icons
- Improve caching strategy for icons by content-based hash
- Cursor of Radio, Checkbox and Select
- Fixed naming of Mock from `p-textfield-wrapper` to `p-text-field-wrapper`

#### Fixed

- Icon loading mechanism

### [1.4.0-rc.0] - 2020-04-09

#### Added

- SSR support

### [1.3.0] - 2020-04-08

#### Added

- New headline size `headline-5` to `p-headline`
- Test Mocks

#### Fixed

- Text styling of Select component on focus in IE11 and Chrome on Windows 10

### [1.3.0-rc.0] - 2020-04-03

#### Fixed

- Improve form elements

### [1.2.0] - 2020-03-25

#### Added

- `Divider`
- Hover state for form elements

#### Fixed

- Support label text of form elements for Screen readers

### [1.1.2] - 2020-03-17

#### Changed

- Notification colors

### [1.1.1] - 2020-03-13

#### Changed

- Icon of `Checkbox` indeterminate state

### [1.1.0] - 2020-03-11

#### Fixed

- Minor improvements

### [1.1.0-rc.0] - 2020-03-02

#### Added

- `Select Wrapper`
- `Checkbox Wrapper`
- `Radio Button Wrapper`
- `Textarea Wrapper`

#### Fixed

- `Text Field Wrapper` toggle password visibility

### [1.0.3] - 2020-02-13

#### Fixed

- JS framework compatibility

### [1.1.0-0] - 2020-02-06

#### Added

- `Text Field Wrapper`

#### Changed

- Add proper cursor for disabled state for `Button` and `Button Pure`

### [1.0.2] - 2020-02-04

#### Fixed

- Inheritable styling of slotted content

### [1.0.1] - 2020-01-30

#### Added

- Clickable area of `Link Pure` and `Button Pure` is optionally configurable by defining padding on host element

### [1.0.0] - 2020-01-28

#### Added

- Cursor pointer on hover for `Button` and `Button Pure`
- Line-height gets calculated based on Porsche type-scaling formula automatically for `Text`, `Link Pure` and
  `Button Pure`
- Test helper function `componentsReady()` which indicates when lazy loaded components fully have loaded

#### Changed

- Update CDN asset paths
- Improve font-weight definitions
- Rename and optimize neutral colors for `Icon` and `Text`

### [1.0.0-rc.1] - 2019-12-13

#### Added

- `Headline`
- `Text`
- `Marque`
- `Button`
- `Button Pure`
- `Spinner`
- `Icon`
- `Flex`
- `Grid`
- `Link`
- `Link Pure`
- `Pagination`
- "Blur on focus"<|MERGE_RESOLUTION|>--- conflicted
+++ resolved
@@ -14,17 +14,15 @@
 
 ### [Unreleased]
 
-<<<<<<< HEAD
 #### Added
 
 - Styles: support for `vanilla-extract` available under
   `import { … } from '@porsche-design-system/components-{js|angular|react|vue}/styles/vanilla-extract';`
   ([#3666](https://github.com/porsche-design-system/porsche-design-system/pull/3666))
-=======
+
 #### Changed
 
 - React: updated peer dependency to `>=19.0.0 <20.0.0`
->>>>>>> e3a4584f
 
 ### [3.23.0] - 2024-12-12
 
