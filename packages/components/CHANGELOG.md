--- conflicted
+++ resolved
@@ -16,12 +16,9 @@
 
 #### Changed
 
-<<<<<<< HEAD
-- `Spinner`, `Link Pure`, `Button Pure`, `Tag` matches new design language
+- `Spinner`, `Link Pure`, `Button Pure`, `Checkbox Wrapper`, `Tag` matches new design language
 - Color `notification-neutral` is renamed to `notification-information` for `Tag`
-=======
-- `Spinner`, `Link Pure`, `Button Pure`, `Checkbox Wrapper` matches new design language
->>>>>>> 5623f75d
+
 - Prop `weight` for `Link Pure` and `Button Pure` is deprecated now, only regular font weight will be applied
 
 ```diff
