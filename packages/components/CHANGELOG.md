# Changelog

## Porsche Design System - Components

All notable changes to this project will be documented in this file.

The format is based on [Keep a Changelog](https://keepachangelog.com/en/1.0.0/), and this project adheres to
[Semantic Versioning](https://semver.org/spec/v2.0.0.html).

### [Unreleased]

<<<<<<< HEAD
#### Fixed
- `Select Wrapper` height if text is zoomed up to 200%
=======
### [2.18.0-rc.0] - 2022-11-17

#### Added

- SSR/SSG ready components using Declarative Shadow DOM for Next JS are shipped via
  `@porsche-design-system/components-react/ssr`. To use it simply change your imports:

```diff
- import { PorscheDesignSystemProvider, PButton, ... } from '@porsche-design-system/components-react';
+ import { PorscheDesignSystemProvider, PButton, ... } from '@porsche-design-system/components-react/ssr';
```

#### Changed

- Improve height calculation for `Accordion`
- Slotted anchor support for `Link Pure` is stricter (In case slotted `<a>` is used it must be a direct child of
  `Link Pure`)
- `getFontLinks()` partial now has `{ weights: ['regular', 'semi-bold'] }` for a default
>>>>>>> 25ee194f

### [2.17.0] - 2022-10-31

### [2.17.0-rc.0] - 2022-10-31

#### Added

- `Link Tile`

#### Fixed

- `Scroller` bug where scrollable content was not fully hidden by the gradient, when zoomed into the page.

#### Changed

- Removed `!important` keyword from css property `display` of `Link Pure` and `Button Pure`

### [2.16.3] - 2022-10-21

### [2.16.3-rc.0] - 2022-10-21

#### Fixed

- `Button Pure` and `Link Pure` error when using `size="inherit"` and `icon="none"`

#### Changed

- Replaced all internal usage of `Text` and `Headline` components

### [2.16.2] - 2022-09-15

### [2.16.2-rc.0] - 2022-09-15

#### Fixed

- Issue with `Popover` where drop-shadow is not shown correctly in Chrome >= 105
- Issue with `Carousel` and `wrap-content="true"` where the layout was out of sync with `Content Wrapper` for
  viewports >= 1760px.
- `Select Wrapper` with custom dropdown keeps attribute changes of native select options in sync if changed
  programmatically

### [2.16.1] - 2022-09-09

#### Fixed

- Issue with `Options` typing import for `Carousel`

### [2.16.0] - 2022-09-08

### [2.15.1-rc.1] - 2022-09-08

#### Added

- `Carousel`
- `Scroller`

#### Changed

- `Stepper Horizontal` now has `size` property
- `Stepper Horizontal` uses improved focus behavior in case it becomes scrollable and scroll indicators are centered
  correctly.
- `Tabs Bar` uses improved focus behavior in case it becomes scrollable and scroll indicators are centered correctly.

### [2.15.1-rc.0] - 2022-08-24

#### Fixed

- `Radio Button Wrapper` visual selection change bug in Safari >= 15.5

### [2.15.0] - 2022-08-22

### [2.15.0-rc.1] - 2022-08-18

#### Changed

- Downgraded `@angular` to `v13` to ensure backwards compatibility of `@porsche-design-system/components-angular`

### [2.15.0-rc.0] - 2022-08-16

#### Fixed

- `Popover` visual shadow bug in Safari
- `Stepper Horizontal Item` bug where pseudo styles of the counter element were overridable

### [2.15.0-beta.0] - 2022-08-05

#### Fixed

- `Tabs` & `Tabs Bar` `size` property when using `BreakpointCustomizable`

#### Changed

- `Modal` uses poly fluid sizing for outer spacing
- `Banner` uses poly fluid sizing for outer spacing
- `Content Wrapper` uses poly fluid sizing for inner spacing
- `Modal` min-width is slightly updated to perfectly fit into content area of `Content Wrapper` at 320px viewport width

#### Added

- Validation of properties for all components
- `Text Field Wrapper` with `input type="search"` is clearable via Escape key and custom clear button across browsers
- `Text Field Wrapper` with `input type="search"` shows a "Locate me" button when `actionIcon="locate"` is set, emits
  the `action` event on click and can be put into a loading state via `actionLoading="true"`

### [2.14.0] - 2022-07-11

### [2.14.0-rc.1] - 2022-07-11

### [2.14.0-rc.0] - 2022-07-11

#### Added

- `getBrowserSupportFallbackScript()` partial supporting `cdn` and `format` options as replacement for
  `includeOverlay()` of `@porsche-design-system/browser-notification` npm package
- `getCookiesFallbackScript()` partial supporting `cdn` and `format` options as replacement for `includeCookieOverlay()`
  of `@porsche-design-system/browser-notification` npm package

#### Changed

- `getMetaTagsAndIconLinks()` partial to return `theme-color` meta tags with `prefers-color-scheme: {light|dark}` media
  query

### [2.13.0] - 2022-06-23

### [2.13.0-rc.5] - 2022-06-23

#### Fixed

- `Stepper Horizontal Item` `state` validation
- `Button` and `Link` with `theme="dark" variant="tertiary"` and `Tag Dismissible` bug on Safari < v15.5 where wrong
  colors on hover were shown

### [2.13.0-rc.4] - 2022-06-22

#### Added

- `Stepper Horizontal`

### [2.13.0-rc.3] - 2022-06-22

#### Added

- `Segmented Control`

### [2.13.0-rc.2] - 2022-06-21

### [2.13.0-rc.1] - 2022-06-21

### [2.13.0-rc.0] - 2022-06-21

#### Changed

- `Button`, `Button Pure` and `Switch` apply `aria-disabled="true"` instead of `disabled` attribute to native button
  internally in case `disabled` and/or `loading` property is set

### [2.12.1] - 2022-05-25

### [2.12.1-rc.0] - 2022-05-25

#### Fixed

- Issue with `JssStyle` typing import

### [2.12.0] - 2022-05-19

#### Changed

- npm package is prepared for public release on [npmjs.org](https://npmjs.com)

### [2.12.0-rc.2] - 2022-05-12

### [2.12.0-rc.1] - 2022-05-11

### [2.12.0-rc.0] - 2022-05-04

#### Added

- `Table Head Cell` now has a `multiline` property

#### Changed

- `Headline` has no `hypens` / `overflow-wrap` style by default
- Partials now throw an exception if they are executed in browser

#### Fixed

- Exception in `Headline`, `Select Wrapper`, `Text` and `Text List` when changing `theme` prop from `dark` to `light`
- `getInitialStyles()` partial now returns `.hydrated` styles, too

### [2.11.0-skeletons] - 2022-04-21

### [2.11.0] - 2022-04-21

### [2.11.0-rc.0] - 2022-04-20

#### Added

- `Tag`
- `Tag Dismissible`

### [2.10.0-skeletons] - 2022-04-13

### [2.10.0] - 2022-04-13

### [2.9.3-rc.1] - 2022-04-06

#### Added

- `Text Field Wrapper` now has a `showCharacterCount` property which can be used to hide the character count when a
  `maxLength` attribute is set on the wrapped `input`.
- `Textarea Wrapper` now has a `showCharacterCount` property which can be used to hide the character count when a
  `maxLength` attribute is set on the wrapped `textarea`.

### [2.9.3-rc.0-skeletons] - 2022-03-29

### [2.9.3-rc.0] - 2022-03-28

#### Added

- `Text Field Wrapper` supports `unit` property on `input type="text"`
- `Marque` optional configurable clickable/focusable area by defining padding on host element

#### Fixed

- `Tabs Item` improved accessibility
- Angular: circular dependency in development mode in `2.9.2-skeletons`

### [2.9.2-skeletons] - 2022-03-24

#### Added

- **[EXPERIMENTAL]** `getInitialStyles` partial now accepts a `skeletonTagNames` array of component names that will
  initially have skeleton styles while the Porsche Design System is loading
- **[EXPERIMENTAL]** `Button`, `Button Pure`, `Checkbox Wrapper`, `Fieldset Wrapper`, `Link`, `Link Pure`, `Link Social`
  , `Radio Button Wrapper`, `Select Wrapper`, `Text Field Wrapper`, `Textarea Wrapper` can now have initial skeleton
  styles when passed as `skeletonTagNames` to the `getInitialStyles` partial

### [2.9.2] - 2022-03-24

### [2.9.2-rc.1] - 2022-03-23

#### Fixed

- Bug caused by Chrome where hover styles of `Link Pure` are not displayed correctly

### [2.9.2-rc.0] - 2022-03-22

#### Added

- Normalized font behavior (`hyphen`, `overflow-wrap` and `text-size-adjust`) across components

#### Fixed

- `Modal` scrolling and pinch to zoom on iOS
- `Modal` initial position if scrollable
- `Table Head Cell` sort icon `asc` + `desc`

### [2.9.1] - 2022-03-10

### [2.9.1-rc.0] - 2022-03-09

#### Added

- Styles for slotted `<button>` in `Text`

#### Changed

- `Modal` heading and aria validation happens only when open

#### Fixed

- React: bundling format of partials

### [2.9.0] - 2022-02-28

### [2.9.0-rc.1] - 2022-02-25

#### Fixed

- `Modal` focus trap respecting elements in shadow DOM and dynamically added/removed elements on first level
- `Tabs Item` focus outline on click in Safari
- Error while using partials in Vanilla JS and Angular

### [2.9.0-rc.0] - 2022-02-16

#### Added

- `getFontFaceStylesheet` returns additional `<link>` tags with `rel="preconnect"` and `rel="dns-prefetch"`
- Option `format` to partials `getFontFaceStylesheet`, `getComponentChunkLinks()`, `getFontLinks()`, `getIconLinks()` ,
  `getInitialStyles()`, `getLoaderScript()` and `getMetaTagsAndIconLinks()`

#### Deprecated

- The option `withoutTags` of partials `getFontFaceStylesheet`, `getComponentChunkLinks()`, `getFontLinks()` ,
  `getIconLinks()`, `getInitialStyles()`, `getLoaderScript()` and `getMetaTagsAndIconLinks()` is deprecated and will be
  removed in `v3.0.0`. Please use `format: 'jsx'` instead.

```diff
- <link rel="stylesheet" href={getFontFaceStylesheet({ withoutTags: true })} crossOrigin="true" />
+ {getFontFaceStylesheet({ format: 'jsx' })}
```

### [2.9.0-beta.1] - 2022-01-27

#### Added

- `:focus-visible` content of selected Tab in `Tabs` component gets focus styling
- Improved accessibility of `Text Field Wrapper` and `Textarea Wrapper` when `maxlength` attribute is set
- `Modal` aria property
- `Modal` class for slotted elements to make content full-width

#### Changed

- `Button Pure` and `Link Pure` removed `position: relative` imposition, make sure to **not** override it with
  `position: static`

#### Fixed

- `Modal` close button styles when no heading is passed

### [2.9.0-beta.0] - 2022-01-18

#### Added

- React: `getByRoleShadowed`, `getByLabelTextShadowed` and `getByTextShadowed` utilities which uses
  `@testing-library/dom` queries internally to support Shadow DOM

#### Fixed

- React: `UnhandledPromiseRejectionWarning` when using `skipPorscheDesignSystemCDNRequestsDuringTests()`

### [2.8.0] - 2022-01-17

#### Fixed

- Accessibility issue of `Icon` component in Windows High Contrast Mode in Chromium Browser

### [2.8.0-rc.0] - 2022-01-14

#### Added

- Support for `tabindex` attribute on `Button`, `Button Pure`, `Switch`, `Link`, `Link Pure` and `Link Social`

#### Changed

- `:focus-visible` style matches outline color of `Button` while hovered

#### Deprecated

- The `tabbable` property of `Button`, `Button Pure` and `Switch` is deprecated and will be removed in `v3.0.0`. Please
  use `tabindex` instead.

```diff
- <p-button tabbable="false">Some button</p-button>
+ <p-button tabindex="-1">Some button</p-button>
```

### [2.8.0-beta.3] - 2021-12-22

#### Added

**Disclaimer:** The provided themes `light-electric` and `dark-electric` are just a proof of concept, it's **not**
accessible regarding its color contrast and might even be removed in an upcoming major release again.

- `light-electric` theme for `Switch`
- `dark-electric` theme for `Button Pure` and `Link Pure`
- Character counter to `Text Field Wrapper` and `Textarea Wrapper` if `maxlength` is present on `input type="text"` and
  `textarea`

#### Changed

- `:focus-visible` style matches outline color of `Switch` while hovered

#### Fixed

- Box model of `Button Pure`

### [2.8.0-beta.2] - 2021-12-22

#### Fixed

- `Content Wrapper` regression for `!important` style

#### Added

- Usage validation for `Link`, `Link Pure` and `Link Social`

### [2.8.0-beta.1] - 2021-12-16

#### Fixed

- `Select Wrapper` validation of select element

### [2.8.0-beta.0] - 2021-12-15

#### Changed

- Angular: Increased peer dependency to `>=12.0.0 <14.0.0`

### [2.7.0] - 2021-12-14

### [2.7.0-rc.0] - 2021-12-14

#### Removed

- `offset-bottom` prop of `Toast` (use `--p-toast-position-bottom` CSS variable instead)

### [2.7.0-beta.6] - 2021-12-08

#### Added

- `Popover`

### [2.7.0-beta.5] - 2021-12-07

#### Added

**Disclaimer:** The provided theme `light-electric` is just a proof of concept, it's **not** accessible regarding its
color contrast and might even be removed in an upcoming major release again.

- `light-electric` theme for `Accordion`, `Link`, `Link Pure`, `Button`, `Button Pure`, `Tabs`, `Tabs Bar`

### [2.7.0-beta.4] - 2021-12-02

### [2.7.0-beta.3] - 2021-11-30

#### Added

- `Accordion` uses `MutationObserver` fallback when no `ResizeObserver` is available in older browsers

#### Fixed

- `Link` and `Link Social` not adapting slotted anchor to the width of the element

### [2.7.0-beta.2] - 2021-11-24

#### Added

- `Toast`

#### Fixed

- `Banner` animations respect offset correctly

### [2.7.0-beta.1] - 2021-11-16

#### Fixed

- `Headline` applies `align` and `ellipsis` prop correctly

### [2.7.0-beta.0] - 2021-11-11

#### Added

- New `aria` property for `ARIA` attribute handling for: `Button`, `Button Pure`, `Icon`, `Link`, `Link Pure`, `Marque`
  , `Spinner`

#### Fixed

- React: warnings about `useLayoutEffect` in SSR context

### [2.6.1] - 2021-11-05

#### Fixed

- Prevent breaking entire Porsche Design System due to lacking support of `ResizeObserver`, however `Accordion` still
  requires it

### [2.6.0] - 2021-11-04

#### Added

- `unit` and `unitPosition` properties to `Text Field Wrapper`

### [2.6.0-beta.0] - 2021-10-29

#### Changed

- Use `Heiti SC` (pre-installed on iOS/macOS) and `SimHei` (pre-installed on Windows) as Chinese fallback font

#### Added

- `Marque` uses `webp` images for browsers that support it
- `Inline Notification`
- `Icon` now supports `success` for `name` property

#### Fixed

- Colors of `Banner` for dark theme
- Replaced CSS `inset` property with `top`, `left`, `right` and `bottom` for browser compatibility
- Opening and closing transition of `Modal`

### [2.5.1-beta.0] - 2021-10-11

#### Fixed

- Possible exceptions when components get unmounted directly

### [2.5.0] - 2021-10-04

#### Added

- `SimHei` and `黑体` as fallback for all components' `font-family`

### [2.5.0-beta.1] - 2021-09-28

#### Changed

- React: improved render behavior of components

### [2.5.0-beta.0] - 2021-09-22

#### Added

- React: utility function `skipPorscheDesignSystemCDNRequestsDuringTests`

### [2.4.0] - 2021-09-21

### [2.4.0-beta.2] - 2021-09-21

#### Added

- `Link Social` and `Icon` now support `kakaotalk`, `naver`, `reddit` and `tiktok`
- JSS caching mechanism to improve style performance

#### Changed

- Alignment of `linkedin` icon
- Improved accessibility of `Select Wrapper`
- `Icon` loading behaviour to non-blocking, components using the `Icon` will no longer wait for it to load
- Validation messages of `Fieldset Wrapper` have now an additional icon representing the validation state

#### Fixed

- Box model of `Link Pure`
- Focus of `Link Pure` with slotted anchor and hidden label
- Focus cycling of `Modal` without focusable children
- Suppress CORS error

### [2.4.0-beta.1] - 2021-08-26

#### Added

- `active` property to `Button Pure`

### [2.4.0-beta.0] - 2021-08-26

#### Added

- `icon` property of `Button Pure` and `Link Pure` was extended by `none` value
- `alignLabel` and `stretch` property to `Button Pure` and `Link Pure`

#### Changed

- Improved `:focus-visible` and `:hover:focus-visible` colors for `Link Social` and `Link`
- Improved slotted `<a>` coloring in dark theme for `Link Social` and `Link`
- Validation messages of `Checkbox Wrapper`, `Radio Button Wrapper`, `Select Wrapper`, `Textarea Wrapper` and
  `Text Field Wrapper` have now an additional icon representing the validation state
- `Modal` backdrop behavior to close modal on mouse-down

#### Fixed

- Slotted `<a>` coloring in dark theme for `Text`, `Headline`, `Text List`, `Banner`, `Select Wrapper` and `Link Pure`
- Wrong background color of scrollable `Modal`'s backdrop in Safari

### [2.3.0] - 2021-07-28

### [2.3.0-beta.3] - 2021-07-28

#### Changed

- `Accordion` reduce paddings, vertically align carets to the first heading row, adjust border color and hover styles

#### Fixed

- `Text Field Wrapper` accessibility of type password and search

### [2.3.0-beta.2] - 2021-07-15

#### Added

- `Checkbox Wrapper`, `Radio Button Wrapper`, `Select Wrapper`, `Textarea Wrapper` and `Text Field Wrapper` now reflect
  changes of the `required` attribute on their child component
- `multiline` property to `Table Cell`
- Partial function `getLoaderScript()` to initialize Porsche Design System as early as possible

#### Fixed

- `Table Head Cell` uses semi bold instead of bold as font weight
- Transition of `Modal`

### [2.3.0-beta.1] - 2021-07-08

#### Added

- `Accordion`

#### Changed

- Removed initial delay of `Banner`

### [2.3.0-beta.0] - 2021-07-01

#### Added

- `Table`
- Angular: export types from package root
- Accessibility icon

#### Changed

- `Button`, `Button Pure` and `Switch` are now focusable while in `loading` state
- `Text` and `Headline` inherits white-space CSS property
- React: sync component props via property instead of attribute

#### Fixed

- Angular: support `"strictTemplates": true` option in `tsconfig.json`
- Use correct icon for `arrow-last` and `arrow-first` in `Icon`, `Button` and `Link` components

### [2.2.1] - 2021-06-08

#### Changed

- Optimize vertical alignment of `Modal`

#### Fixed

- URL in inject global style warning

### [2.2.1-beta.1] - 2021-06-02

#### Fixed

- Margin of `Tabs Bar` within `Tabs` for Firefox and Safari
- SVG of `Icon` is not removed after prop change, e.g. on color change
- Fullscreen behavior of `Modal` on screens larger than 1760px

### [2.2.0] - 2021-05-19

#### Fixed

- `Text` inside `Button` now has the proper size on iOS Safari when changing to and from landscape mode
- `Banner` can now be re-opened after closing
- Closing one `Banner` will not close other `Banners` on the site

### [2.2.0-beta.2] - 2021-05-12

#### Fixed

- `Select Wrapper` value changes are now reflected correctly
- `Select Wrapper` dark theme background color if used with `filter` prop

### [2.2.0-beta.1] - 2021-05-05

#### Added

- Partial function `getIconLinks()` to preload Porsche Design System Icons

#### Fixed

- `Text Field Wrapper` spacing in Safari

### [2.2.0-beta.0] - 2021-05-05

#### Added

- Partial function `getMetaTagsAndIconLinks()` to simplify cross device fav and meta icons

### [2.1.0] - 2021-05-03

### [2.1.0-beta.0] - 2021-05-03

#### Added

- `Switch`

#### Changed

- `Text` automatically breaks words/strings into new line being too long to fit inside their container
- `Headline` automatically breaks words/strings into new line being too long to fit inside their container
- Extended `Fieldset Wrapper` with `labelSize`, `required`, `state` and `message` properties. If the `Fieldset Wrapper`
  is set to required only the label of the **Fieldset Wrapper** gets an asterisk. It is removed from all wrapped child
  components, as long as they are Porsche Design System form elements.

### [2.0.3] - 2021-04-28

### [2.0.3-beta] - 2021-04-28

#### Fixed

- Angular: Events firing twice in `Pagination`, `Modal`, `Tabs`, `Tabs Bar` and `Banner` component

### [2.0.2] - 2021-04-21

### [2.0.2-beta.0] - 2021-04-20

#### Fixed

- TypeScript build errors due to duplicate declarations in `types.d.ts`

### [2.0.1] - 2021-04-16

#### Fixed

- Visual appearance of `Checkbox Wrapper` in iOS Safari
- A bug where `Text Field Wrapper` would throw an error when reattaching to DOM too quickly
- Visual bug in Firefox when zooming out `Text Field Wrapper`, `Checkbox Wrapper` and `Textarea Wrapper`
- Angular: Streamline component styles in dark theme

#### Changed

- Aligned focus states of `Checkbox Wrapper` and `Radio Button Wrapper` across browsers

### [2.0.0] - 2021-04-13

In keeping with [Semver](https://semver.org/), Porsche Design System v2.0.0 was released due to changes in the API,
fundamental changes in loading behavior and others. With our new major version `v2.0.0` there are some important changes
that you should watch out for. To make the migration from `v1.5.x` to our current `v2.0.0` easier, we offer a few
guidelines.

## General changes / improvements:

#### All components, icons, fonts, styles and marque of the Porsche Design System are loaded versioned and chunked from a central CDN

This way all web based digital Porsche products share and use the cached and versioned assets regardless of the JS
framework used to improve loading performance across the Porsche group. Only a tiny (1.4kb sized) Porsche Design System
loader script gets bundled into your application code. Everything else gets loaded versioned, cached and chunked from a
central CDN ([read more](https://designsystem.porsche.com/latest/performance/cdn)). However, this also means that you
will need an **Internet connection** to render the components in a browser (possibly relevant for development stage or
intranet applications).

#### Enabling Micro Frontend Architecture

In case of a micro-frontend architecture, multiple instances and versions of the Porsche Design System can be combined
in a final application by configurable prefixing technique of the Porsche Design System components during runtime.
Please refer to our framework specific guidelines
[Vanilla JS](https://designsystem.porsche.com/latest/start-coding/vanilla-js) ,
[Angular](https://designsystem.porsche.com/latest/start-coding/angular) and
[React](https://designsystem.porsche.com/latest/start-coding/react).

#### Prevent Flash of Unstyled Content (FOUC) and Flash of Unstyled Text (FOUT)

To prevent FOUC/FOUT, the Porsche Design System offers various partials as part of the
`@porsche-design-system/components-{js|angular|react}` package to ensure all necessary Porsche Design System fonts and
components are fully loaded. If you've used the `@porsche-design-system/partials` package previously, stop using it and
replace the integration with the partials provided by `@porsche-design-system/components-{js|angular|react}` package.
Have a look at our [FOUC/FOUT guidelines](https://designsystem.porsche.com/latest/performance/loading-behaviour).

```diff
- <%= require('@porsche-design-system/partials').getPorscheDesignSystemCoreStyles() %>
+ <%= require('@porsche-design-system/components-{js|angular|react}/partials').getInitialStyles() %>

- <%= require('@porsche-design-system/partials').getFontFaceCSS() %>
+ <%= require('@porsche-design-system/components-{js|angular|react}/partials').getFontFaceStylesheet() %>

- <link rel="preload" href="path/to/webfont/nameOfWebFontFile" as="font" type="font/woff2" crossorigin />
+ <%= require('@porsche-design-system/components-{js|angular|react}/partials').getFontLinks({ weights: ['regular', 'semi-bold'] }) %>
```

#### Added support for China CDN

Our CDN is configured to forward requests to Chinese CDN automatically when necessary. So you're good to go without any
configuration or multiple region specific builds of your application. However, if you are aiming for the maximum
possible performance in China, you can configure which CDN the Porsche Design System must use. Please follow our
[CDN guidelines](https://designsystem.porsche.com/latest/performance/cdn) for more information.

#### New/optimized components

- **Tabs**
- **Tabs Bar**
- **Banner**
- **Modal**
- Headline
- Select
- Pagination
- Button
- Button Pure
- Link
- Link Pure
- Spinner
- Checkbox
- Radio Button

#### Improved TypeScript support for Angular and React

To ensure the best possible typing support, we have refactored our Angular and React wrappers which integrate the native
web components of the Porsche Design System.

#### componentsReady() works reliable

Because the Porsche Design System components get loaded async at the time they are needed, it might be relevant within
your application or test automation to know when those have been initialized. Therefore, we provide in all three
`@porsche-design-system/components-{js|angular|react}')` packages a reliable helper function `componentsReady()`.
[Read more about it](https://designsystem.porsche.com/latest/helpers/components-ready).

#### Removed "blur on focus"

Now focus styling is only applied when you navigate through keyboard and ignored by mouse interaction for browsers
supporting `:focus-visible` otherwise it will fallback to `:focus` CSS implementation.

#### Changed focus styling for a better compromise between accessibility and visual appearance

Color and outline of general focus styling has changed to `currentColor` for light/dark theme with an outline of 1px
width/offset. If you have custom components build with the usage of our `@porsche-design-system/utilities` package then
update it to the latest version (we also provide a focus
[SCSS mixin](https://designsystem.porsche.com/latest/utilities/scss/functions) and
[JS function](https://designsystem.porsche.com/latest/utilities/js/functions)).

#### Improved geometry of Porsche Next font

For better alignment and readability we've changed the geometry of the Porsche Next font which results in a visual
change of font size and spacing.

#### Dropped support for IE11 and EdgeHTML according to Porsche's official browser strategy 2021

If you still need to support these browsers, you have to stick to `v1.5.x`. We offer a Browser Notification package
`@porsche-design-system/browser-notification` to alert users that these browsers are no longer supported. It supports a
blocking layer (to be used with Porsche Design System `v2.x`), or a dismissible banner (to be used with Porsche Design
System `v1.x`). Please refer to our
[Browser compatibility guidelines](https://designsystem.porsche.com/latest/help/browser-compatibility).

#### Changed default type of Button and Button Pure

To be in sync with native `<button>` behavior we've changed the default `type` of **Button** and **Button Pure**
component. Those components will render a button within their Shadow DOM as `<button type="submit">` ( previously
`<button type="button">`).

- `submit`: The button submits the form data to the server. This is the default if the attribute is not specified for
  buttons associated with a `<form>`, or if the attribute is an empty or invalid value.
- `button`: The button has no default behavior, and does nothing when pressed by default. It can have client-side
  scripts listen to the element's events, which are triggered when the events occur.

#### Changed support for wrapped links around Link, Link Pure and Link Social component

Due to the support for setting links (`<a href="#">`) in our **Link**, **Link Pure** and **Link Social** components as
child, we've removed support for styling the anchor tag (`<a>`) when it surrounds the component. So we recommend
changing the position of the `<a>` tag from wrapping the component to a direct slot (child) of it.

```diff
- <a href="#"><p-link>Some label</p-link></a>
+ <p-link><a href="#">Some label</a></p-link>

- <a href="#"><p-link-pure>Some label</p-link-pure></a>
+ <p-link-pure><a href="#">Some label</a></p-link-pure>

- <a href="#"><p-link-social>Some label</p-link-social></a>
+ <p-link-social><a href="#">Some label</a></p-link-social>
```

#### Automatic \* asterisk symbol to form field labels

We added an automatic generated _ asterisk symbol to form field labels which have the required attribute. This might
lead to a doubled _ symbol if you set one by yourself.

```diff
- <p-text-field-wrapper label="Some label *"><input type="text" name="some-name" required /></p-text-field-wrapper>
+ <p-text-field-wrapper label="Some label"><input type="text" name="some-name" required /></p-text-field-wrapper>

- <p-checkbox-wrapper label="Some label *"><input type="checkbox" name="some-name" required /></p-checkbox-wrapper>
+ <p-checkbox-wrapper label="Some label"><input type="checkbox" name="some-name" required /></p-checkbox-wrapper>

- <p-radio-button-wrapper label="Some label *"><input type="radio" name="some-name" required /></p-radio-button-wrapper>
+ <p-radio-button-wrapper label="Some label"><input type="radio" name="some-name" required /></p-radio-button-wrapper>

- <p-radio-button-wrapper label="Some label *"><input type="radio" name="some-name" required /></p-radio-button-wrapper>
+ <p-radio-button-wrapper label="Some label"><input type="radio" name="some-name" required /></p-radio-button-wrapper>

- <p-textarea-wrapper label="Some label *"><textarea name="some-name" required></textarea></p-textarea-wrapper>
+ <p-textarea-wrapper label="Some label"><textarea name="some-name" required></textarea></p-textarea-wrapper>

- <p-select-wrapper label="Some label *"><select name="some-name" required><option>A</option></select></p-select-wrapper>
+ <p-select-wrapper label="Some label"><select name="some-name" required><option>A</option></select></p-select-wrapper>
```

#### Shadow DOM

`Flex`, `Flex Item`, `Grid` and `Grid Item` now use Shadow DOM, thus you are not able to overwrite styles defined by
these components any longer.

---

## Angular

#### Integration of Angular components

In the past it was possible to provide a token called `PREVENT_WEB_COMPONENTS_REGISTRATION` which prevented the
registration of the Porsche Design System components and loading of polyfills. Due to the fact that we no longer provide
/ need poly filling, we have completely removed the token. For advanced usage please
[read further](https://designsystem.porsche.com/latest/start-coding/angular).

---

## React

#### Integration of React components

In the past `@porsche-design-system/components-react` components have initialized the **Porsche Design System Loader**
automatically as soon as a component was imported. With `v2.x` you have to import the `PorscheDesignSystemProvider` once
in your `index.tsx` which then initializes the **Porsche Design System Loader**, e.g. like:

```diff
  // index.tsx

  import ReactDOM from 'react-dom';
  import { PorscheDesignSystemProvider } from '@porsche-design-system/components-react';
  import { App } from './App';

  ReactDOM.render(
    <React.StrictMode>
+     <PorscheDesignSystemProvider>
        <App />
+     </PorscheDesignSystemProvider>
    </React.StrictMode>,
    document.getElementById('root')
  );
```

For advanced usage please [read further](https://designsystem.porsche.com/latest/start-coding/react).

#### Jsdom Polyfill for React / Jest / jsdom test automation

We removed test mocks for React / Jest / jsdom as Shadow DOM is supported since jsdom v12.2.0. Instead, we provide a
Jsdom Polyfill (exclusivly for `@porsche-design-system/components-react` package) fixing missing implementation of jsdom
which the Porsche Design System relies on. **Note:** If your test includes Porsche Design System components, make sure
to wrap the component you want to test with a PorscheDesignSystemProvider in order to avoid exceptions. For more
information please [read further](https://designsystem.porsche.com/latest/start-coding/react).

---

## Vanilla JS

#### Integration of Vanilla JS components

With `v1.x` of the Porsche Design System you've had to copy all needed JS files of
`@porsche-design-system/components-js` into your target directory and include the ES5 and ESM loader snippet. Now you
only need to copy one `index.js` file and initialize the Porsche Design System like in the example below:

```diff
  <!DOCTYPE html>
  <html lang="en">
    <head>
      <meta charset="utf-8">
      <meta name="viewport" content="width=device-width,initial-scale=1.0">
      <title>Porsche Design System</title>
-     <script nomodule src="PATH/TO/PACKAGE/@porsche-design-system/components-js/dist/porsche-design-system/porsche-design-system.js"></script>
-     <script type="module" src="PATH/TO/PACKAGE/@porsche-design-system/components-js/dist/porsche-design-system/porsche-design-system.esm.js"></script>
+     <script src="PATH/TO/PACKAGE/@porsche-design-system/components-js/index.js"></script>
    </head>
    <body>
+     <script type="text/javascript">
+       porscheDesignSystem.load();
+     </script>
      <p-headline variant="headline-1">Some text</p-headline>
    </body>
  </html>
```

For advanced usage please [read further](https://designsystem.porsche.com/latest/start-coding/vanilla-js).

---

### [2.0.0-rc.10] - 2021-04-12

#### Changed

- `Tabs` and `Tabs Bar` now respect dynamic additions / removals of `p-tabs-item`, `a` and `button` elements. Make sure
  to update the `activeTabIndex` when mutating elements
- Improved performance of `Text`, `Button Pure` and `Link Pure` when `size` is not `inherit`

#### Added

- `Grid` now has a `wrap` and `gutter` property
- Components (`Grid Item`, `Flex Item`, `Tabs Item` and `Text List Item`) that require a specific parent (`Grid`, `Flex`
  , `Tabs` and `Text List`) will now throw an error if used without that parent

#### Fixed

- Visual appearance of `Checkbox Wrapper` and `Radio Button Wrapper` reflect the state of the wrapped `input` element

### [2.0.0-rc.9] - 2021-03-26

#### Added

- `Button Group` component
- Fullscreen property for `Modal` on mobile

#### Changed

- Spacings, heading and sizes of `Modal`

#### Fixed

- Prevent duplicate loading of `porsche-design-system.v2.x.HASH.js` chunk when using `getComponentChunkLinks()` partial

### [2.0.0-rc.8] - 2021-03-17

#### Added

- Support for full height `Content Wrapper` with flex
- `Tabs Bar` now supports `undefined` as `activeTabIndex`

#### Changed

- `Tabs Bar` has a new default `activeTabIndex`, which is `undefined`
- `Tabs Bar` does not work by itself anymore. The `activeTabIndex` needs to be controlled from the outside
  ([read more](https://designsystem.porsche.com/latest/components/tabs-bar/examples))
- Background Color of `Select Wrapper` in `dark` theme to meet accessibility criteria

### [2.0.0-rc.7] - 2021-03-15

#### Fixed

- Make shadowed `Flex` and `Grid` work in Firefox + Safari

### [2.0.0-rc.6] - 2021-03-11

#### Changed

- Make `Grid` and `Grid Item` use Shadow DOM
- Make `Flex` and `Flex Item` use Shadow DOM

### [2.0.0-rc.5] - 2021-03-09

#### Added

- Configurable background color of `Content Wrapper`
- `italic` font-style in `Text` is now overridden with `normal`

#### Fixed

- Usage of `Select Wrapper` within custom elements
- A bug that caused `Spinner` to be displayed in a wrong size

### [2.0.0-rc.4] - 2021-03-01

#### Changed

- Filter of `Select Wrapper` supports substring search

#### Fixed

- Build error in SSR

### [2.0.0-rc.3] - 2021-02-17

#### Added

- React: utility function `skipCheckForPorscheDesignSystemProviderDuringTests`
- React: tree shaking for component wrappers

#### Fixed

- Angular: error in `Checkbox Wrapper`, `Radio Button Wrapper` and `Text Field Wrapper` when `input[type]` is bound

### [2.0.0-rc.2] - 2021-02-12

#### Added

- Validate usage of `Checkbox Wrapper`, `Radio Button Wrapper`, `Select Wrapper`, `Text Field Wrapper` and
  `Textarea Wrapper`

### [2.0.0-rc.1] - 2021-02-04

#### Added

- Partial function `getComponentChunkLinks()` to preload Porsche Design System Components

#### Changed

- Added a space before asterisk (`*`) when `input`, `textarea` or `select` have `required` attribute within form wrapper
  components
- Renamed partial `getFontLinks()` option from `weight` to `weights`

#### Fixed

- A bug in `Tabs Bar` where the nextButton was mistakenly rendered.
- A bug where `Icon` was not rendered when using `lazy` property.
- A bug in `Text Field Wrapper` with input type password where characters would overlap the icon.

### [2.0.0-rc.0] - 2021-01-29

#### Added

- Link support for `Marque`
- Sizing options `'responsive' | 'small' | 'medium'` for `Marque`

#### Changed

- Angular: added static `load()` function `PorscheDesignSystemModule` for custom prefix
- Hide up/down spin button when using **Text Field** with `type="number"` in Firefox

#### Fixed

- Angular: typings
- React: correct handling of `ref` property
- Unhandled exception in `Select Wrapper` if `selected` and `disabled` attributes are set on the same option
- A bug in `Tabs Bar` where scrolling was broken when a tab was selected
- A bug in `Tabs Bar` where the `nextButton` was always rendered

### [2.0.0-alpha.13] - 2021-01-26

#### Added

- Partial function `getFontLinks()` to prevent **Flash of Unstyled Text** (FOUT)

#### Fixed

- React: correct handling of `className` property

### [2.0.0-alpha.12] - 2021-01-20

#### Added

- Partial function `getInitialStyles()` to prevent **Flash of Unstyled Content** (FOUC)
- Partial function `getFontFaceStylesheet()` to prevent **Flash of Unstyled Text** (FOUT)

#### Changed

- React: `PorscheDesignSystemProvider` needs to wrap application
- React: component props have to be camelCase
- React: `PorscheDesignSystemProvider` is needed while testing components

#### Fixed

- React: typings
- React: support of objects for property values

#### Removed

- React: `getPrefixedComponents`, prefixing is handled by `PorscheDesignSystemProvider`

### [2.0.0-alpha.11] - 2021-01-08

#### Changed

- Precision of relative line height
- Changed color of `neutral contrast low`

### [2.0.0-alpha.10] - 2020-12-14

#### Added

- `native` property to `Select Wrapper` to force rendering of native Browser select dropdown
- Extended flexibility of `Headline`

#### Changed

- Some styling improvements of `Select Wrapper`

#### Fixed

- Jsdom Polyfill `fetch` error

### [2.0.0-alpha.9] - 2020-12-09

### Fixed

- Improved reliability of `componentsReady()`

#### Changed

- Jsdom Polyfill `console.warn` behaviour

### [2.0.0-alpha.8] - 2020-12-03

### Fixed

- A bug where `Modal` did not remove `overflow=hidden` on document body.

### [2.0.0-alpha.7] - 2020-11-26

#### Added

- Jsdom Polyfill

#### Removed

- Jsdom Mocks
- Global "blur on focus" script

#### Changed

- Default dropdown direction of `SelectWrapper` from `down` to `auto`
- Made API of `Tabs` consistent with `Tabs Bar`
- Removed transition for focus styling
- Use `:focus-visible` as default and `:focus` as fallback for focusable elements

#### Fixed

- The Selected element of `SelectWrapper` dropdown keeps now in sync with native selection if changed programmatically
- Invalid search results get cleared if `SelectWrapper` becomes focus state
- Some bugs in `TabsBar`
- Minification of dynamic slotted content styles
- An issue where `Pagination` throws console errors if disconnected from dom.

### [2.0.0-alpha.6] - 2020-10-28

#### Changed

- default `type` of `Button` and `Button Pure` to `submit`

#### Fixed

- Typings

### [2.0.0-alpha.5] - 2020-10-26

#### Added

- `Modal` component

#### Fixed

- Typing for `pageChange` event of `Pagination` component
- Typings

#### Changed

- Focus styling

### [2.0.0-alpha.4] - 2020-10-14

#### Added

- Custom filter to `Select Wrapper` component
- DropDown direction property to `Select Wrapper` component
- Display `*` after label when `input`, `textarea` or `select` have `required` attribute within form wrapper components
- `Tabs` component
- `Tabs Bar` component
- `Banner` component

#### Removed

- Default `position: relative;` style of `Link Pure` and `Button Pure`

#### Fixed

- `Spinner` zooming bug on Safari

### [2.0.0-alpha.3] - 2020-09-11

#### Added

- Support to load assets from China CDN directly via browser flag: `PORSCHE_DESIGN_SYSTEM_CDN = 'cn';`

#### Removed

- Support for `<a>` wrapped `Link` and `Link Pure`

### [2.0.0-alpha.2] - 2020-08-20

### [2.0.0-alpha.1] - 2020-08-17

#### Changed

- Removed classnames dependency
- Stencil Core `taskQueue` from `congestionAsync` to `async` for more performant component rendering

#### Fixed

- Focus input on label click of `Checkbox Wrapper` and `Radio Button Wrapper`

### [1.5.6] - 2020-10-15

### [1.5.6-rc.0] - 2020-10-13

### Fixed

- `Spinner` zooming bug on Safari

### [1.5.5] - 2020-09-11

### [1.5.5-rc.0] - 2020-09-07

### Changed

- Deprecated stencil lifecycle-method `componentDidUnload` to `disconnectedCallback` to fix "`selectObserver` is
  undefined" bug in `Select Wrapper` and `Pagination`

### [1.5.4] - 2020-08-25

### [1.5.4-rc.0] - 2020-08-17

#### Changed

- Removed classnames dependency
- Stencil Core `taskQueue` from `congestionAsync` to `async` for more performant component rendering

#### Fixed

- Focus input on label click of `Checkbox Wrapper` and `Radio Button Wrapper`
- Fix typings for `orientation` of `Divider` component

### [2.0.0-alpha.0] - 2020-08-06

#### Added

- **Experimental:** Optional web component scoping mechanism during runtime to enable micro service architecture

#### Changed

- Web components get lazy loaded from central CDN to improve caching strategy across Porsche's digital eco system

#### Removed

- Stop browser support for **IE11** and **EdgeHTML**

#### Fixed

- Mix of `Optgroups` and `Options` on same level in `Select Wrapper` component
- Fix typings for `orientation` of `Divider` component

### [1.5.3] - 2020-08-10

### [1.5.3-rc.0] - 2020-08-10

#### Fixed

- Mix of `Optgroups` and `Options` on same level in `Select Wrapper` component

### [1.5.2] - 2020-07-22

#### Fixed

- Dispatch change event in `Select Wrapper`
- Stencil react-output-target SSR Bug

### [1.5.1] - 2020-07-20

#### Fixed

- SVGO settings for icons
- Angular bug which causes `ngcc` to fail

### [1.5.0] - 2020-07-16

#### Added

- Icons (active-cabin-ventilation, battery-full, bell, bookmark, car-battery, charging-active, charging-state, climate,
  climate-control, garage, horn, key, map, parking-brake, parking-light, preheating, send, shopping-bag, sidelights,
  user-manual, wrenches)

#### Changed

- Icons (arrow-first, arrow-last, battery-empty, car, card, charging-station, question)

#### Fixed

- Porsche Marque images

### [1.5.0-rc.2] - 2020-07-06

### [1.5.0-rc.1] - 2020-07-06

#### Added

- **Notification Neutral** color to `color` property of `p-text` and `p-icon`

### [1.5.0-rc.0] - 2020-06-25

#### Added

- `Fieldset Wrapper` component
- Improved SEO of `p-headline` and `p-text`: Added possibility to write semantic HTML tags (e.g. `<h1>-<h6>` or `<p>` ,
  `<blockquote>`, etc.) directly as slotted content.
- Possibility to include anchor tags directly as slots of `Link`, `Link Pure` and `Link Social`
- `Text` new `weight` property `semibold`
- `Button Pure` label with subline pattern as slot
- `Link Pure` label with subline pattern as slot

#### Changed

- `Select Wrapper` is now ready for the catwalk. It is dressed now with a custom drop down list box and gets naked by
  default on touch devices.

#### Fixed

- Minor accessibility improvements of `icons` and `Text Field`
- Remove native number spinner buttons of `Text Field` with type text for Firefox
- An issue with `Button` and `Button Pure` and their `disabled` attribute

### [1.4.0] - 2020-05-14

### [1.4.0-rc.3] - 2020-05-08

#### Added

- `Text List`

#### Changed

- Improve caching strategy for fonts by content-based hash
- Improve caching strategy for marque by content-based hash
- Dimensions and sharpness of marque
- Props for `Content Wrapper`

### [1.4.0-rc.2] - 2020-05-06

#### Added

- `Content Wrapper`
- Description property to `p-text-field-wrapper`, `p-textarea-wrapper` and `p-select-wrapper`
- `Link Social`

#### Changed

- Improve accessibility of error and success states of form elements
- Aria-invalid attribute of form elements if they are in error state is now managed by component
- Rename icon name `configure` to `configurate` (prevents breaking change compared to stable v1.3.0)
- Improve `p-icon` loading behavior

#### Fixed

- Display of wrong icons

#### Removed

- `safe-zone` property of `p-grid` (`Content Wrapper` should be used instead)

### [1.4.0-rc.1] - 2020-04-27

#### Added

- Add `safe-zone` property to `p-grid` for outer grid margin, max-width and centering
- Submit button with search icon to `p-textfield-wrapper` type search

#### Changed

- Background color of readonly state in components `p-textfield-wrapper` and `p-textarea-wrapper`
- Visual appearance of icons
- Improve caching strategy for icons by content-based hash
- Cursor of Radio, Checkbox and Select
- Fixed naming of Mock from `p-textfield-wrapper` to `p-text-field-wrapper`

#### Fixed

- Icon loading mechanism

### [1.4.0-rc.0] - 2020-04-09

#### Added

- SSR support

### [1.3.0] - 2020-04-08

#### Added

- New headline size `headline-5` to `p-headline`
- Test Mocks

#### Fixed

- Text styling of Select component on focus in IE11 and Chrome on Windows 10

### [1.3.0-rc.0] - 2020-04-03

#### Fixed

- Improve form elements

### [1.2.0] - 2020-03-25

#### Added

- `Divider`
- Hover state for form elements

#### Fixed

- Support label text of form elements for Screen readers

### [1.1.2] - 2020-03-17

#### Changed

- Notification colors

### [1.1.1] - 2020-03-13

#### Changed

- Icon of `Checkbox` indeterminate state

### [1.1.0] - 2020-03-11

#### Fixed

- Minor improvements

### [1.1.0-rc.0] - 2020-03-02

#### Added

- `Select Wrapper`
- `Checkbox Wrapper`
- `Radio Button Wrapper`
- `Textarea Wrapper`

#### Fixed

- `Text Field Wrapper` toggle password visibility

### [1.0.3] - 2020-02-13

#### Fixed

- JS framework compatibility

### [1.1.0-0] - 2020-02-06

#### Added

- `Text Field Wrapper`

#### Changed

- Add proper cursor for disabled state for `Button` and `Button Pure`

### [1.0.2] - 2020-02-04

#### Fixed

- Inheritable styling of slotted content

### [1.0.1] - 2020-01-30

#### Added

- Clickable area of `Link Pure` and `Button Pure` is optionally configurable by defining padding on host element

### [1.0.0] - 2020-01-28

#### Added

- Cursor pointer on hover for `Button` and `Button Pure`
- Line-height gets calculated based on Porsche type-scaling formula automatically for `Text`, `Link Pure` and
  `Button Pure`
- Test helper function `componentsReady()` which indicates when lazy loaded components fully have loaded

#### Changed

- Update CDN asset paths
- Improve font-weight definitions
- Rename and optimize neutral colors for `Icon` and `Text`

### [1.0.0-rc.1] - 2019-12-13

#### Added

- `Headline`
- `Text`
- `Marque`
- `Button`
- `Button Pure`
- `Spinner`
- `Icon`
- `Flex`
- `Grid`
- `Link`
- `Link Pure`
- `Pagination`
- "Blur on focus"<|MERGE_RESOLUTION|>--- conflicted
+++ resolved
@@ -9,10 +9,9 @@
 
 ### [Unreleased]
 
-<<<<<<< HEAD
 #### Fixed
 - `Select Wrapper` height if text is zoomed up to 200%
-=======
+
 ### [2.18.0-rc.0] - 2022-11-17
 
 #### Added
@@ -31,7 +30,6 @@
 - Slotted anchor support for `Link Pure` is stricter (In case slotted `<a>` is used it must be a direct child of
   `Link Pure`)
 - `getFontLinks()` partial now has `{ weights: ['regular', 'semi-bold'] }` for a default
->>>>>>> 25ee194f
 
 ### [2.17.0] - 2022-10-31
 
