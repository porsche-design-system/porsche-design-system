--- conflicted
+++ resolved
@@ -100,14 +100,9 @@
 ```
 
 - `Spinner`, `Icon`, `Link Pure`, `Button Pure`, `Link`, `Link Social`, `Button`, `Checkbox Wrapper`,
-<<<<<<< HEAD
   `Radio Button Wrapper`, `Popover`, `Modal`, `Select Wrapper`, `Tag`, `Tag Dismissible`, `Textarea Wrapper`,
-  `Inline Notification`, `Banner`, `Toast`, `Grid`, `Flex`, `Pagination`,  and `Text Field Wrapper` matches new design language
-=======
-  `Radio Button Wrapper`, `Popover`, `Select Wrapper`, `Tag`, `Tag Dismissible`, `Textarea Wrapper`,
   `Inline Notification`, `Banner`, `Toast`, `Grid`, `Flex`, `Pagination`, and `Text Field Wrapper` matches new design
   language
->>>>>>> 253edc5b
 - CSS global variables names
 
 ```diff
