--- conflicted
+++ resolved
@@ -14,7 +14,6 @@
 
 ### [Unreleased]
 
-<<<<<<< HEAD
 #### Added
 
 - `Inline Notification`, `Banner`: heading hierarchy can now be customized with `headingTag` prop
@@ -29,14 +28,13 @@
 - <p-accordion tag="h3"></p-accordion>
 + <p-accordion heading-tag="h3"></p-accordion>
 ```
-=======
+
 ### [3.15.0-rc.1] - 2024-04-17
 
 #### Added 
 
 - Partials: `getMetaTagsAndIconLinks`, `getComponentChunkLinks`, `getIconLinks` and `getFontLinks` support new format option `js`
   ([#3179](https://github.com/porsche-design-system/porsche-design-system/pull/3179))
->>>>>>> f675c27b
 
 ### [3.15.0-rc.0] - 2024-04-05
 
