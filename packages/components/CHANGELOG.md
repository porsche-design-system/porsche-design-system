--- conflicted
+++ resolved
@@ -9,19 +9,13 @@
 ### [Unreleased]
 
 #### Added
-<<<<<<< HEAD
-- Support for full height `Content Wrapper` with flex
-
-#### Changed
-- Background Color of `Select Wrapper` to meet accessibility criteria
-=======
 - Support for full height `Content Wrapper` with flex 
 - `Tabs Bar` now supports `undefined` as `activeTabIndex`
 
 #### Changed
 - `Tabs Bar` has a new default `activeTabIndex`, which is `undefined`
 - `Tabs Bar` does not work by itself anymore. The `activeTabIndex` needs to be controlled from the outside ([read more](https://designsystem.porsche.com/latest/#/components/tabs-bar#examples))
->>>>>>> 603ed74b
+- Background Color of `Select Wrapper` to meet accessibility criteria
 
 ### [2.0.0-rc.7] - 2021-03-15
 
