# Changelog

## Porsche Design System

All notable changes to this project will be documented in this file and published as following npm packages:

- `@porsche-design-system/components-js`
- `@porsche-design-system/components-angular`
- `@porsche-design-system/components-react`
- `@porsche-design-system/components-vue`

The format is based on [Keep a Changelog](https://keepachangelog.com/en/1.0.0), and this project adheres to
[Semantic Versioning](https://semver.org/spec/v2.0.0.html).

### [Unreleased]

#### Added

<<<<<<< HEAD
- `Modal`, `Flyout`:
  - `aria-label` is generated for of slotted header contents if `aria` prop is not provided
  - ARIA `role` to `aria` prop of `Modal` component to support setting `alertdialog` role
    ([3618](https://github.com/porsche-design-system/porsche-design-system/pull/3618))
=======
- `Pin-Code`: Add `form` prop to explicitly associate the component with a form, even when it's not directly nested
  within it. ([#3588](https://github.com/porsche-design-system/porsche-design-system/pull/3588))

#### Changed

- `Pin-Code`:
  - Remove native input and use ElementInternals API
  - **Breaking Change**: `Pin-Code` component no longer support native validation due to the removal of the underlying
    native `<input>` element. ([#3588](https://github.com/porsche-design-system/porsche-design-system/pull/3588))
>>>>>>> f30ff7e1

### [3.21.0] - 2024-11-12

### [3.21.0-rc.0] - 2024-11-11

#### Added

- `Flyout`: Prop `footerBehavior` to always make footer fixed
  ([3590](https://github.com/porsche-design-system/porsche-design-system/pull/3590))
- `Checkbox`, `Textarea`: `formDisabledCallback` and `formStateRestoreCallback` from ElementInternals API and sync
  validity with form element. ([#3528](https://github.com/porsche-design-system/porsche-design-system/pull/3528))
- `Link`, `Link Pure`, `Link Tile`: `aria-haspopup` is now supported for `aria` prop
  ([#3589](https://github.com/porsche-design-system/porsche-design-system/pull/3589))
- `Button`, `Link`: `compact` prop is breakpoint customizable
  ([#3580](https://github.com/porsche-design-system/porsche-design-system/pull/3580))
- `Select`, `Multi-Select`: Add `form` prop to explicitly associate these components with a specific form when they are
  not directly nested within it. ([#3542](https://github.com/porsche-design-system/porsche-design-system/pull/3542))

#### Changed

- `Select`, `Multi-Select`:
  - Remove native select and use ElementInternals API
    ([#3542](https://github.com/porsche-design-system/porsche-design-system/pull/3542))
  - **Breaking Change**: `Select` and `Multi-Select` components no longer support native validation due to the removal
    of the underlying native `<select>` element.

#### Fixed

- `Flyout`: overlapping of scrollbar in iOS/iPadOS Safari when sticky header/footer is used
  ([#3607](https://github.com/porsche-design-system/porsche-design-system/pull/3607))
- `Carousel`: dynamic change in `slidesPerPages` when using `focusOnCenterSlide` prop breaks pagination
  ([#3592](https://github.com/porsche-design-system/porsche-design-system/pull/3592))
- `Flyout`, `Modal`:
  - transition not working correctly when using conditionally rendered content
    ([#3590](https://github.com/porsche-design-system/porsche-design-system/pull/3590))
  - dismiss button not sticky in case header slot is not present
    ([#3574](https://github.com/porsche-design-system/porsche-design-system/pull/3574))
  - dismiss button overlaps content area
    ([#3574](https://github.com/porsche-design-system/porsche-design-system/pull/3574))
- `jsdom-polyfill`: errors from included polyfill packages
  ([3543](https://github.com/porsche-design-system/porsche-design-system/pull/3543))
- React: global `hidden` attribute with value `false` not working
  ([#3555](https://github.com/porsche-design-system/porsche-design-system/pull/3555))

### [3.20.0] - 2024-10-24

### [3.20.0-rc.1] - 2024-10-24

#### Added

- React: better tree-shaking for `@porsche-design-system/components-react`
  ([#3554](https://github.com/porsche-design-system/porsche-design-system/pull/3554))
- `Icon`: `sidebar` ([#3556](https://github.com/porsche-design-system/porsche-design-system/pull/3556))

#### Changed

- `Canvas`: Improve UI and UX behaviour in Safari
  ([#3556](https://github.com/porsche-design-system/porsche-design-system/pull/3556))

#### Fixed

- `Flyout`: transition animation in Chrome Browser if `Flyout` has scrollable content
  ([#3550](https://github.com/porsche-design-system/porsche-design-system/pull/3550))

### [3.20.0-rc.0] - 2024-10-18

#### Added

- `Icon`: `attachment`, `dislike`, `dislike-filled`, `like`, `like-filled`, `new-chat`
  ([#3515](https://github.com/porsche-design-system/porsche-design-system/pull/3515))

#### Changed

- `Canvas`: Improve UI and UX behaviour
  ([#3515](https://github.com/porsche-design-system/porsche-design-system/pull/3515))
- `Flyout`, `Modal`: Removed default styling for slotted anchors
  ([#3515](https://github.com/porsche-design-system/porsche-design-system/pull/3515))

### [3.19.0] - 2024-10-14

### [3.19.0-rc.4] - 2024-10-14

#### Added

- `AG Grid`: custom theme ([#3517](https://github.com/porsche-design-system/porsche-design-system/pull/3517))
- `Checkbox`: Added a `compact` prop to enable a smaller, space-saving version of the checkbox for compact layouts.
  ([#3504](https://github.com/porsche-design-system/porsche-design-system/pull/3504))
- `Text`, `Display`, `Heading` and `Headline`: introduce new option `inherit` to prop `align`
  ([#3520](https://github.com/porsche-design-system/porsche-design-system/pull/3520))

#### Fixed

- `Pin Code`, `Select Wrapper`: programmatic focus
  ([#3527](https://github.com/porsche-design-system/porsche-design-system/pull/3527))
- `Select Wrapper`: native option dropdown has wrong colors in theme dark
  ([#3523](https://github.com/porsche-design-system/porsche-design-system/pull/3523))
- `Switch`: width/height calculation of the toggle element supports browser based text only zoom
  ([#3542](https://github.com/porsche-design-system/porsche-design-system/pull/3542))
- Angular, React, Vue: missing `@deprecated` annotations for deprecated components
  ([#3525](https://github.com/porsche-design-system/porsche-design-system/pull/3525))
- Partials: Replace meta tag `apple-mobile-web-app-capable` with `mobile-web-app-capable` in `getMetaTagsAndIconLinks`
  partial. ([#3519](https://github.com/porsche-design-system/porsche-design-system/pull/3519))

### [3.19.0-rc.3] - 2024-10-02

#### Fixed

- `Carousel`: remove gradient styles for carousel if `gradientColor` is not defined
  ([#3518](https://github.com/porsche-design-system/porsche-design-system/pull/3518))

### [3.19.0-rc.2] - 2024-10-01

#### Added

- `Carousel`: introduce `trimSpace` prop
  ([#3496](https://github.com/porsche-design-system/porsche-design-system/pull/3496))
- `Checkbox`: ([#3498](https://github.com/porsche-design-system/porsche-design-system/pull/3498))

#### Fixed

- `Checkbox Wrapper`, `Radio Button Wrapper`: rendering of `checked` state in Blink based Browsers when component is
  rendered in high contrast mode ([#3488](https://github.com/porsche-design-system/porsche-design-system/pull/3488))

### [3.19.0-rc.1] - 2024-09-06

#### Changed

- `Canvas`: Improve UX ([#3494](https://github.com/porsche-design-system/porsche-design-system/pull/3494))

### [3.19.0-rc.0] - 2024-09-03

#### Added

- `componentsReady()`: Introduce optional `readyState` parameter
  ([#3460](https://github.com/porsche-design-system/porsche-design-system/pull/3460))
- `Carousel`: introduce `focusOnCenterSlide` & `gradientColor` props
  ([#3488](https://github.com/porsche-design-system/porsche-design-system/pull/3488))

#### Changed

- `Text Field Wrapper`: width calculation of counter and unit element are now CSS based in relation to the number of
  characters ([#3472](https://github.com/porsche-design-system/porsche-design-system/pull/3472))

#### Fixed

- `jsdom-polyfill`: errors from included polyfill packages
  ([3481](https://github.com/porsche-design-system/porsche-design-system/pull/3481))

### [3.18.0] - 2024-08-21

### [3.18.0-rc.0] - 2024-08-21

#### Added

- `Button Tile`, `Link Tile`, `Link Tile Model Signature`: supports `<video/>` (the tile components automatically check
  for OS reduced motion setting to decide weather the video autoplay should be prevented or not to improve accessibility
  & UX) ([#3454](https://github.com/porsche-design-system/porsche-design-system/pull/3454))
- Extend deprecation console warnings by reference to causing DOM element
  ([#3439](https://github.com/porsche-design-system/porsche-design-system/pull/3439))
- `Textarea`: ([#3443](https://github.com/porsche-design-system/porsche-design-system/pull/3443))

#### Changed

- Partials: `getInitialStyles` uses CSS `:defined` to determine the visibility of web components, as well as
  `[data-ssr]` attribute instead of `.ssr` class for Next JS and Remix
  ([#3466](https://github.com/porsche-design-system/porsche-design-system/pull/3466))
- Components: Use `:defined` & `[data-ssr]` to handle visibility of nested elements within Shadow DOM
  ([#3470](https://github.com/porsche-design-system/porsche-design-system/pull/3470))
- `Button`, `Link`: spacings adjusted for `compact` mode
- `Banner`, `Flyout`, `Inline Notification`, `Modal`, `Scroller`, `Toast`: button style
  ([#3435](https://github.com/porsche-design-system/porsche-design-system/pull/3435))
- `Select`: added `display: block` to host in order to be consistent with other form components
  ([#3462](https://github.com/porsche-design-system/porsche-design-system/pull/3462))

#### Fixed

- `Select`, `Multi-Select`: programmatic focus
  ([#3462](https://github.com/porsche-design-system/porsche-design-system/pull/3462))
- `Button Tile`, `Link Tile`, `Link Tile Model Signature`: correct image position if custom css `position: absolute` is
  used on media element ([#3446](https://github.com/porsche-design-system/porsche-design-system/pull/3446))
- `Button`, `Link`: Safari rendering issue of `backdrop-filter` on border in variant `ghost`
  ([#3435](https://github.com/porsche-design-system/porsche-design-system/pull/3435))
- `Select`, `Select Wrapper`, `Multi Select`, `Textfield Wrapper`: `text-overflow` has now ellipsis behaviour and
  `min-width` is added to prevent text overlapping
  ([#3465](https://github.com/porsche-design-system/porsche-design-system/pull/3465))

### [3.17.0] - 2024-08-01

### [3.17.0-rc.2] - 2024-08-01

#### Fixed

- `Optgoup`: hydration error in Next.js SSR context
  ([#3432](https://github.com/porsche-design-system/porsche-design-system/pull/3432))
- `Select`: ensure slotted image width
  ([#3432](https://github.com/porsche-design-system/porsche-design-system/pull/3432))

### [3.17.0-rc.1] - 2024-07-31

#### Added

- `Button`, `Link`:
  - Prop `variant` extended by value `ghost`
    ([#3423](https://github.com/porsche-design-system/porsche-design-system/pull/3423))
  - Prop `compact` ([#3423](https://github.com/porsche-design-system/porsche-design-system/pull/3423))

#### Fixed

- `Tabs Bar`: fixed tabindex issue when `Tabs Bar` is rendered with the `Scroller` component
  ([#3421](https://github.com/porsche-design-system/porsche-design-system/pull/3421))

### [3.17.0-rc.0] - 2024-07-29

#### Added

- `Link Tile`, `Link Tile Model Signature`, `Button Tile`:
  - Named slot `header` ([#3419](https://github.com/porsche-design-system/porsche-design-system/pull/3419))
- `Link Tile`, `Button Tile`: Prop `size` extended by value `large`
  ([#3419](https://github.com/porsche-design-system/porsche-design-system/pull/3419))
- `Tag`:
  - Prop `compact` ([#3411](https://github.com/porsche-design-system/porsche-design-system/pull/3411))
  - Prop `color` extended by value `background-frosted`
    ([#3411](https://github.com/porsche-design-system/porsche-design-system/pull/3411))
- Styles: `theme{Light|Dark}BackgroundFrosted` and `$pds-theme-{light|dark}-background-frosted` color
  ([#3409](https://github.com/porsche-design-system/porsche-design-system/pull/3409))
- `Optgroup`: Usable in combination with `Select` and `Multi Select`
  ([#3410](https://github.com/porsche-design-system/porsche-design-system/pull/3410))
- `Flyout`, `Modal`: Add custom events `motionVisibleEnd` and `motionHiddenEnd` to notify when opening and closing
  transitions are complete ([#3418](https://github.com/porsche-design-system/porsche-design-system/pull/3418))

#### Changed

- `Link Tile`, `Link Tile Model Signature`, `Button Tile`:
  - Layout behaviour is able to break out of its aspect ratio in case content overflows to be a11y compliant and/or to
    improve visual alignment in CSS Grid context
    ([#3419](https://github.com/porsche-design-system/porsche-design-system/pull/3419))
  - Values `1:1 | 4:3 | 3:4 | 16:9 | 9:16` of prop `aspect-ratio` are deprecated and mapped to new values
    `1/1 | 4/3 | 3/4 | 16/9 | 9/16` to be aligned with CSS spec
    ([#3419](https://github.com/porsche-design-system/porsche-design-system/pull/3419))

```diff
- <p-link-tile aspect-ratio="1:1 | 4:3 | 3:4 | 16:9 | 9:16"></p-link-tile>
+ <p-link-tile aspect-ratio="1/1 | 4/3 | 3/4 | 16/9 | 9/16"></p-link-tile>

- <p-button-tile aspect-ratio="1:1 | 4:3 | 3:4 | 16:9 | 9:16"></p-button-tile>
+ <p-button-tile aspect-ratio="1/1 | 4/3 | 3/4 | 16/9 | 9/16"></p-button-tile>

- <p-link-tile-model-signature aspect-ratio="1:1 | 4:3 | 3:4 | 16:9 | 9:16"></p-link-tile-model-signature>
+ <p-link-tile-model-signature aspect-ratio="1/1 | 4/3 | 3/4 | 16/9 | 9/16"></p-link-tile-model-signature>
```

- `Link Tile`, `Button Tile`: Value `default` of prop `size` is deprecated and mapped to new value `medium` to be in
  sync with typography sizing definition
  ([#3419](https://github.com/porsche-design-system/porsche-design-system/pull/3419))

```diff
- <p-link-tile size="default"></p-link-tile>
+ <p-link-tile size="medium"></p-link-tile>

- <p-button-tile size="default"></p-button-tile>
+ <p-button-tile size="medium"></p-button-tile>
```

- `Icon`: All icons are up-to-date with the One UI look
- Shorten asset filenames
- `Carousel`: Slides and `controls` slot are centered if `alignHeader` prop is set to `center` and amount of slides is
  less than `slidesPerPage` ([#3372](https://github.com/porsche-design-system/porsche-design-system/pull/3372))

#### Fixed

- `Link Pure`: Broken with `alignLabel="start"`, hidden label & nested anchor
  ([#3379](https://github.com/porsche-design-system/porsche-design-system/pull/3379))
- `Textfield Wrapper`, `Textarea Wrapper`: Conditionally rendered component throws
  `TypeError: Cannot read properties of undefined (reading 'type')`
  ([#3383](https://github.com/porsche-design-system/porsche-design-system/pull/3383))
- `Link Tile`: Broken word-break & hyphens Safari
  ([#3397](https://github.com/porsche-design-system/porsche-design-system/pull/3397))
- `Select Wrapper`: `optgroup` styling and behavior
  ([#3410](https://github.com/porsche-design-system/porsche-design-system/pull/3410))

### [3.16.0] - 2024-07-02

### [3.16.0-rc.2] - 2024-07-02

#### Added

- Partials: Added default `og:image` and related meta tags to the `getMetaTagsAndIconLinks` partial. Can be disabled by
  setting the `ogImage` option to `false`.
  ([#3357](https://github.com/porsche-design-system/porsche-design-system/pull/3357))

#### Changed

- `Flyout Navigation`, `Flyout Navigation Item`: Renamed (experimental) component to `Flyout Multilevel` and
  `Flyout Multilevel Item` ([#3351](https://github.com/porsche-design-system/porsche-design-system/pull/3351))
- `Toast`: Renders fully on `#top-layer`, stacking behaviour has changed and follows W3C standards now, see
  https://developer.mozilla.org/en-US/docs/Glossary/Top_layer and
  https://developer.chrome.com/blog/what-is-the-top-layer
  ([#3356](https://github.com/porsche-design-system/porsche-design-system/pull/3356))

```diff
- <p-flyout-navigation><p-flyout-navigation-item></p-flyout-navigation-item></p-flyout-navigation>
+ <p-flyout-multilevel><p-flyout-multilevel-item></p-flyout-multilevel-item></p-flyout-multilevel>
```

#### Fixed

- Types: `@porsche-design-system/components-vue` typings are not exposed
  ([#3355](https://github.com/porsche-design-system/porsche-design-system/pull/3355))

### [3.16.0-rc.1] - 2024-06-18

#### Added

- `jsdom-polyfill` Added polyfills for `Popover API` and `ResizeObserver`
  ([#3334](https://github.com/porsche-design-system/porsche-design-system/pull/3334))
- `Segmented Control`: Prop `aria` added to `Segmented Control Item` to support ARIA attributes
  ([#3327](https://github.com/porsche-design-system/porsche-design-system/pull/3327))

#### Changed

- Angular: updated peer dependency to `>=17.0.0 <19.0.0`
  ([#3346](https://github.com/porsche-design-system/porsche-design-system/pull/3346))
- React: Improve prop typings for all wrappers of `@porsche-design-system/components-react`
  ([#3336](https://github.com/porsche-design-system/porsche-design-system/pull/3336))

### [3.16.0-rc.0] - 2024-06-05

#### Added

- `Flyout`:
  - CSS variable `--p-flyout-sticky-top` (experimental)
    ([#3191](https://github.com/porsche-design-system/porsche-design-system/pull/3191))
  - Prop `disableBackdropClick` ([#3191](https://github.com/porsche-design-system/porsche-design-system/pull/3191))
- `Modal`:
  - CSS variable `--p-modal-width` (experimental)
    ([#3191](https://github.com/porsche-design-system/porsche-design-system/pull/3191))
  - Named slot `header` ([#3191](https://github.com/porsche-design-system/porsche-design-system/pull/3191))

#### Changed

- `Modal`, `Flyout`:
  - Sticky dismiss button ([#3191](https://github.com/porsche-design-system/porsche-design-system/pull/3191))
  - Aligned layout, spacing and UX behaviour
    ([#3191](https://github.com/porsche-design-system/porsche-design-system/pull/3191))
  - Renders fully on `#top-layer`, stacking behaviour has changed and follows W3C standards now, see
    https://developer.mozilla.org/en-US/docs/Glossary/Top_layer and
    https://developer.chrome.com/blog/what-is-the-top-layer
    ([#3191](https://github.com/porsche-design-system/porsche-design-system/pull/3191))
- `Modal`: `heading` prop and `slot="heading"` are deprecated. Use `slot="header"` instead.

#### Fixed

- Types: Fixed incorrectly allowed type `string` in types `BreakpointCustomizable`, `SelectedAriaAttributes`,
  `CarouselInternationalization`, `PaginationInternationalization` and `ScrollToPosition`
- `Modal`, `Flyout`: Dynamically react to adding/removing named slots
  ([#3191](https://github.com/porsche-design-system/porsche-design-system/pull/3191))
- `Modal`: Uses native `<dialog />` element to resolve focus issues, focus trap
  ([#3191](https://github.com/porsche-design-system/porsche-design-system/pull/3191))

### [3.15.2] - 2024-05-29

#### Fixed

- `aria`: Refactor `parseJSONAttribute` to support Safari < 16.4  
  ([#3314](https://github.com/porsche-design-system/porsche-design-system/pull/3314))

### [3.15.1] - 2024-05-23

#### Fixed

- `Banner`: Fixed position on mobile ([#3307](https://github.com/porsche-design-system/porsche-design-system/pull/3307))

### [3.15.0] - 2024-05-16

### [3.15.0-rc.5] - 2024-05-16

#### Added

- `Button Pure`: Prop `underline` to show an underline for the label
  ([#3212](https://github.com/porsche-design-system/porsche-design-system/pull/3212))
- Partials: Added new option `globalStyles` to `getInitialStyles` to disable global reset styles.  
  ([#3213](https://github.com/porsche-design-system/porsche-design-system/pull/3213))

#### Changed

- `Banner`: Refactor Banner to use native `popover`
  ([#3196](https://github.com/porsche-design-system/porsche-design-system/pull/3196))
- Partials: `getInitialStyles` only contain hydration visibility and global styles. All other styles are handled by
  constructable stylesheets at component level.
  ([#3213](https://github.com/porsche-design-system/porsche-design-system/pull/3213))
- `Table`: Removed slotted image style `verticalAlign: 'middle'` from initialStyles
  ([#3213](https://github.com/porsche-design-system/porsche-design-system/pull/3213))
- `Tabs Bar`: Removed sibling tabpanel focus style from initialStyles
  ([#3213](https://github.com/porsche-design-system/porsche-design-system/pull/3213))

#### Fixed

- `Carousel`: Accessible name of carousel region wrapper
  ([#3220](https://github.com/porsche-design-system/porsche-design-system/pull/3220))
- `aria` property now supports escaped single quotes inside JSON strings, e.g.
  `aria="{ 'aria-label': 'You can\'t do that? yes you can!' }"`
  ([#3217](https://github.com/porsche-design-system/porsche-design-system/pull/3217))

### [3.15.0-rc.4] - 2024-05-06

#### Added

- Partials: Added new partial `getFontFaceStyles` which returns an inline style containing all font-face definitions.  
  ([#3188](https://github.com/porsche-design-system/porsche-design-system/pull/3188))

#### Changed

- Partials: Partial `getFontFaceStylesheet` is deprecated and will be removed with the next major release. Use the
  `getFontFaceStyles` partial instead, which directly returns a `<style>` tag containing all font-face definitions and
  can be used in the same way. ([#3188](https://github.com/porsche-design-system/porsche-design-system/pull/3188))

```diff
- getFontFaceStylesheet()
+ getFontFaceStyles()
```

### [3.15.0-rc.3] - 2024-04-23

#### Fixed

- `Pin Code`: Fixed several problems with IME keyboards
  ([#3197](https://github.com/porsche-design-system/porsche-design-system/pull/3197))

### [3.15.0-rc.2] - 2024-04-22

#### Added

- `Accordion`: Add experimental property `sticky` for a fixed heading
  ([#3181](https://github.com/porsche-design-system/porsche-design-system/pull/3181))
- `Inline Notification`, `Banner`: heading hierarchy can now be customized with `headingTag` prop
  ([#3168](https://github.com/porsche-design-system/porsche-design-system/pull/3168))

#### Changed

- `Accordion`: `tag` property is deprecated. Use `headingTag` property instead to specify heading hierarchy level.
  ([#3168](https://github.com/porsche-design-system/porsche-design-system/pull/3168))

```diff
- <p-accordion tag="h3"></p-accordion>
+ <p-accordion heading-tag="h3"></p-accordion>
```

#### Fixed

- `Pin Code`: Input is entered twice in iOS
  ([#3192](https://github.com/porsche-design-system/porsche-design-system/pull/3192))

### [3.15.0-rc.1] - 2024-04-17

#### Added

- Partials: `getMetaTagsAndIconLinks`, `getComponentChunkLinks`, `getIconLinks` and `getFontLinks` support new format
  option `js` ([#3179](https://github.com/porsche-design-system/porsche-design-system/pull/3179))

### [3.15.0-rc.0] - 2024-04-05

#### Changed

- `Model Signature`: Enabling the use of hex colors, CSS gradients, CSS image and video masks. In addition, the size was
  slightly adjusted. ([#3153](https://github.com/porsche-design-system/porsche-design-system/pull/3153))

#### Fixed

- `Modal`: Missing box-shadow on sticky footer when slotted content changes
  ([#3154](https://github.com/porsche-design-system/porsche-design-system/pull/3154))
- `Select`: Hydration error in Next.js when using slotted `img`
  ([#3162](https://github.com/porsche-design-system/porsche-design-system/pull/3162))
- `Text Field Wrapper`, `Textarea Wrapper`: Dynamic changes of `showCounter` and `maxLength` are reflected. The counter
  element dynamically adjusts to changes in the input value accurately.
  ([#3084](https://github.com/porsche-design-system/porsche-design-system/pull/3084))

### [3.14.0] - 2024-03-25

### [3.14.0-rc.0] - 2024-03-25

#### Added

- `Icon`: `battery-empty-fuel` ([#3148](https://github.com/porsche-design-system/porsche-design-system/pull/3148))

#### Changed

- `Icon`: `battery-empty-co2` and `co2-class`
  ([#3148](https://github.com/porsche-design-system/porsche-design-system/pull/3148))
- Angular: updated peer dependency to `>=17.0.0 <18.0.0`
  ([#3125](https://github.com/porsche-design-system/porsche-design-system/pull/3125))
- React: updated peer dependency to `>=18.0.0 <19.0.0`
  ([#3125](https://github.com/porsche-design-system/porsche-design-system/pull/3125))

### [3.13.1] - 2024-03-20

#### Fixed

- `Modal`: Unexpected scrolling behavior on iOS >= 17.4
  ([#3128](https://github.com/porsche-design-system/porsche-design-system/pull/3128))
- `Select`, `Multi-Select`: Cropping issues of select dropdown when used inside `Table` component
  ([#3114](https://github.com/porsche-design-system/porsche-design-system/pull/3114))
- `Flyout`, `Flyout Navigation`: iOS Safari URL bar overlaying
  ([#3131](https://github.com/porsche-design-system/porsche-design-system/pull/3131))

### [3.13.0] - 2024-03-11

### [3.13.0-rc.2] - 2024-03-11

#### Added

- `Icon`: `battery-empty-co2` and `co2-class`
  ([#3103](https://github.com/porsche-design-system/porsche-design-system/pull/3103))

### [3.13.0-rc.1] - 2024-03-08

#### Added

- `Select` ([#3008](https://github.com/porsche-design-system/porsche-design-system/pull/3008))
- `Modal`: Prop `backdrop` ([#3082](https://github.com/porsche-design-system/porsche-design-system/pull/3082))
- `Modal`: CSS variables `--p-modal-spacing-top` and `--p-modal-spacing-bottom`
  ([#3082](https://github.com/porsche-design-system/porsche-design-system/pull/3082))

#### Fixed

- `Flyout`: Refactor Flyout to use native Dialog element to resolve focus issues
  ([#2998](https://github.com/porsche-design-system/porsche-design-system/pull/2998))
- `Accordion`: Fix overflow scrollbar issues
  ([#3042](https://github.com/porsche-design-system/porsche-design-system/pull/3042))
- `Carousel`: Skip link is visible when it receives keyboard focus
  ([#3055](https://github.com/porsche-design-system/porsche-design-system/pull/3055))
- Placeholder color of `Text Field Wrapper` for `input type="date"` and `input type="time"` in Safari and alignment in
  Mobile Safari ([#3068](https://github.com/porsche-design-system/porsche-design-system/pull/3068))
- Counter overlap with long initial value in `Text Field Wrapper` for `input type="text"` with `maxlength`
  ([#3079](https://github.com/porsche-design-system/porsche-design-system/pull/3079))

#### Changed

- Updated favicons output via `getMetaTagsAndIconLinks()` partial
  ([#3081](https://github.com/porsche-design-system/porsche-design-system/pull/3081))

### [3.13.0-rc.0] - 2024-02-19

#### Added

- `Link Tile Product`: Prop `price-original` to be able to visualize sale and original price
  ([#3040](https://github.com/porsche-design-system/porsche-design-system/pull/3040))

#### Changed

- Validation of `getInitialStyles()` partial is temporarily disabled
  ([#3049](https://github.com/porsche-design-system/porsche-design-system/pull/3049))

### [3.12.0] - 2024-02-12

### [3.12.0-rc.1] - 2024-02-08

#### Fixed

- `Checkbox Wrapper`, `Radio Button Wrapper`: Safari visually reflects input status (checked/unchecked) when used in
  another Shadow DOM or changed programmatically
  ([#3028](https://github.com/porsche-design-system/porsche-design-system/pull/3028))

### [3.12.0-rc.0] - 2024-02-05

#### Added

- `Icon`: `logo-x`, `bookmark-filled` and `star-filled`
  ([#3025](https://github.com/porsche-design-system/porsche-design-system/pull/3025))

#### Changed

- `Icon`: Visual appearance of `information-filled`, `information`, `success-filled`, `success`, `bookmark`, `compare`,
  `configurate`, `heart-filled`, `heart`, `menu-lines`, `success`, `search`, `locate`, `star`, `shopping-bag-filled`,
  `shopping-bag`, `user-filled` and `user`
  ([#3025](https://github.com/porsche-design-system/porsche-design-system/pull/3025))
- All components (expect some form elements) have improved focus styling based on `:focus-visible`
  ([#3011](https://github.com/porsche-design-system/porsche-design-system/pull/3011))
- Several components are using CSS property `inset|inset-inline|inset-block` instead of `top|bottom|left|right` for
  better RTL (right-to-left) support ([#3011](https://github.com/porsche-design-system/porsche-design-system/pull/3011))
- `Switch`: Improve RTL (right-to-left) mode
  ([#3011](https://github.com/porsche-design-system/porsche-design-system/pull/3011))
- `Button`, `Button Pure`, `Switch`, `Checkbox Wrapper`, `Radio Button Wrapper`, `Pin Code`: optimized announcement of
  loading state for assistive technologies
  ([#3009](https://github.com/porsche-design-system/porsche-design-system/pull/3009))

#### Fixed

- All components are supporting focus style in High Contrast Mode correctly
  ([#3011](https://github.com/porsche-design-system/porsche-design-system/pull/3011))

### [3.11.0] - 2024-01-30

### [3.11.0-rc.0] - 2024-01-30

#### Fixed

- `Carousel`: Carousel does not work with single pointer event on smaller touch devices
  ([#3003](https://github.com/porsche-design-system/porsche-design-system/pull/3003))
- `Carousel`: `Each child in a list should have a unique "key" prop` warning in Next.js SSR context
  ([#3001](https://github.com/porsche-design-system/porsche-design-system/pull/3001))

#### Changed

- Scroll-lock used in `Flyout`, `Flyout Navigation` and `Modal` is based on `body { overflow: hidden; }` for all devices
  ([#3013](https://github.com/porsche-design-system/porsche-design-system/pull/3013))
- `Toast`: Alignment reflects RTL (right-to-left) mode
  ([#3010](https://github.com/porsche-design-system/porsche-design-system/pull/3010))
- `Carousel`: Pagination can be used for navigation & pagination has more spacing on touch devices
  ([#3003](https://github.com/porsche-design-system/porsche-design-system/pull/3003))

### [3.10.0] - 2024-01-17

### [3.10.0-rc.5] - 2024-01-16

#### Changed

- `visibility` css property can be overridden on all components, e.g. to make use of `visibility: hidden;`  
  ([#2988](https://github.com/porsche-design-system/porsche-design-system/pull/2988))
- `Carousel`: Named slot `header` renamed to `controls`
  ([#2992](https://github.com/porsche-design-system/porsche-design-system/pull/2992))

### [3.10.0-rc.4] - 2024-01-15

#### Added

- `Icon`: Auto-flipping icons (certain ones only) in RTL (right-to-left) mode
  ([#2957](https://github.com/porsche-design-system/porsche-design-system/pull/2957))
- `Carousel`: Prop `heading-size`, named slot `header`
  ([#2915](https://github.com/porsche-design-system/porsche-design-system/pull/2915))
- `Accordion`: support for custom click area for `compact` variant
  ([#2920](https://github.com/porsche-design-system/porsche-design-system/pull/2920))
- `@font-face` supports Middle East languages
  ([#2946](https://github.com/porsche-design-system/porsche-design-system/pull/2946))
- Partials: `getFontLinks` supports preloading `arabic`, `pashto` and `urdu` subsets
  ([#2946](https://github.com/porsche-design-system/porsche-design-system/pull/2946))

#### Changed

- `Flyout Navigation`: Improved validation and `activeIdentifier` isn't automatically updated anymore
  ([#2935](https://github.com/porsche-design-system/porsche-design-system/pull/2935))
- `Carousel`: Position and width of heading and description
  ([#2915](https://github.com/porsche-design-system/porsche-design-system/pull/2915))
- `Model Signature` asset for `model="macan"`
- Aligned naming of all `CustomEvent<T>` types and deprecated old ones since they are in fact typing the `detail: T`
  property of the event

```diff
- AccordionUpdateEvent
+ AccordionUpdateEventDetail
- CarouselUpdateEvent
+ CarouselUpdateEventDetail
- FlyoutNavigationUpdateEvent
+ FlyoutNavigationUpdateEventDetail
- LinkTileProductLikeEvent
+ LinkTileProductLikeEventDetail
- MultiSelectUpdateEvent
+ MultiSelectUpdateEventDetail
- PaginationUpdateEvent
+ PaginationUpdateEventDetail
- PinCodeUpdateEvent
+ PinCodeUpdateEventDetail
- SegmentedControlUpdateEvent
+ SegmentedControlUpdateEventDetail
- StepperHorizontalUpdateEvent
+ StepperHorizontalUpdateEventDetail
- SwitchUpdateEvent
+ SwitchUpdateEventDetail
- TableUpdateEvent
+ TableUpdateEventDetail
- TabsUpdateEvent
+ TabsUpdateEventDetail
- TabsBarUpdateEvent
+ TabsBarUpdateEventDetail
```

#### Fixed

- `Pin Code`: Focus correct input when clicking on label
  ([#2985](https://github.com/porsche-design-system/porsche-design-system/pull/2985))
- `Flyout Navigation`: Focus dismiss button after opening
  ([#2935](https://github.com/porsche-design-system/porsche-design-system/pull/2935))
- `Accordion`: Alignment of slotted heading with custom padding
  ([#2920](https://github.com/porsche-design-system/porsche-design-system/pull/2920))
- `Modal`: Scrollbar is hidden ([#2907](https://github.com/porsche-design-system/porsche-design-system/pull/2907))
- `Toast`: `max-width` when used in scale mode
  ([#2960](https://github.com/porsche-design-system/porsche-design-system/pull/2960))

### [3.10.0-rc.3] - 2023-12-12

### [3.10.0-rc.2] - 2023-12-12

### [3.10.0-rc.1] - 2023-12-11

#### Added

- **[EXPERIMENTAL]** `Link Tile Product`
  ([#2909](https://github.com/porsche-design-system/porsche-design-system/pull/2909))

#### Fixed

- `Wordmark`, `Crest` and `Marque`: custom clickable area
  ([#2930](https://github.com/porsche-design-system/porsche-design-system/pull/2930))

### [3.10.0-rc.0] - 2023-12-07

#### Added

- **[EXPERIMENTAL]** `Flyout Navigation`
  ([#2906](https://github.com/porsche-design-system/porsche-design-system/pull/2906))
- Prop `submit-button` to show/hide a submit button for `Text Field Wrapper` `type="search"` if wrapped inside a form
  ([#2908](https://github.com/porsche-design-system/porsche-design-system/pull/2908))

#### Changed

- `Accordion`: removed `border-bottom` if used standalone
  ([#2911](https://github.com/porsche-design-system/porsche-design-system/pull/2911))
- `display` css property can be overridden on all components, e.g. to make use of `display: none;` within media
  queries  
  ([#2913](https://github.com/porsche-design-system/porsche-design-system/pull/2913))
- `Pagination`: Prop `maxNumberOfPageLinks` is deprecated and has no effect anymore, instead there is responsive
  behavior out of the box with full SSR support
  ([#2898](https://github.com/porsche-design-system/porsche-design-system/pull/2898))

### [3.9.0] - 2023-11-24

### [3.9.0-rc.0] - 2023-11-23

#### Added

- Angular: `theme: 'light' | 'dark' | 'auto'` option to `PorscheDesignSystemModule.load()` to set `theme` on all child
  components  
  ([#2872](https://github.com/porsche-design-system/porsche-design-system/pull/2872))
- React: `theme: 'light' | 'dark' | 'auto'` prop to `PorscheDesignSystemProvider` to set `theme` on all child
  components  
  ([#2872](https://github.com/porsche-design-system/porsche-design-system/pull/2872))
- Vue: `theme: 'light' | 'dark' | 'auto'` prop to `PorscheDesignSystemProvider` to set `theme` on all child components  
  ([#2872](https://github.com/porsche-design-system/porsche-design-system/pull/2872))
- Validation for usage of different PDS versions
  ([#2867](https://github.com/porsche-design-system/porsche-design-system/pull/2867))

#### Changed

- `Text Field Wrapper`, `Textarea Wrapper`, `Select Wrapper`, `Multi Select`, `Pin Code`, `Checkbox Wrapper` and
  `Radio Button Wrapper` have improved visual alignment
  ([#2854](https://github.com/porsche-design-system/porsche-design-system/pull/2854))
- `Text Field Wrapper` fully supports RTL (right-to-left) mode
  ([#2854](https://github.com/porsche-design-system/porsche-design-system/pull/2854))
- `Pin Code`: Prop values from `1` to `6` are now supported for `length` prop
  ([#2859](https://github.com/porsche-design-system/porsche-design-system/pull/2859))
- `Model Signature` asset for `model="macan"`
  ([#2857](https://github.com/porsche-design-system/porsche-design-system/pull/2857))
- Use motion tokens in all components
  ([#2834](https://github.com/porsche-design-system/porsche-design-system/pull/2834))

#### Fixed

- `Select Wrapper`: Select dropdown is now visible if it overflows the `Table` component
  ([#2885](https://github.com/porsche-design-system/porsche-design-system/pull/2885))
- `Select Wrapper` keyboard and scroll behavior
  ([#2864](https://github.com/porsche-design-system/porsche-design-system/pull/2864))
- Safari 15 default margin of button elements in several components
  ([#2858](https://github.com/porsche-design-system/porsche-design-system/pull/2858))
- `Checkbox Wrapper` and `Radio Button Wrapper` border-color/background-color does not reset on hover
  ([#2852](https://github.com/porsche-design-system/porsche-design-system/pull/2852))
- `Tabs Bar` losing `activeTabIndex` and underline in certain framework scenarios
  ([#2896](https://github.com/porsche-design-system/porsche-design-system/pull/2896))
- `Modal` and `Flyout` body jumping in the background and scrolling back to the top in Next Js and Remix
  ([#2890](https://github.com/porsche-design-system/porsche-design-system/pull/2890))

### [3.8.0] - 2023-10-24

### [3.8.0-rc.0] - 2023-10-23

#### Added

- RTL (right-to-left) support for all components
  ([#2819](https://github.com/porsche-design-system/porsche-design-system/pull/2819))
- `Popover` and `Modal` support theme dark and auto
  ([#2789](https://github.com/porsche-design-system/porsche-design-system/pull/2789))
- Styles: `getSkeletonStyle()` and `pds-skeleton()`
  ([#2796](https://github.com/porsche-design-system/porsche-design-system/pull/2796))
- Styles: `motionDuration{Short|Moderate|Long|VeryLong}`, `motionEasing{Base|In|Out}`, and
  `$pds-motion-duration-{short|moderate|long|very-long}`, `$pds-motion-easing-{base|in|out}`
  ([#2791](https://github.com/porsche-design-system/porsche-design-system/pull/2791))

#### Changed

- Styles: `themeDarkBackgroundShading` and `$pds-theme-dark-background-shading` color
  ([#2789](https://github.com/porsche-design-system/porsche-design-system/pull/2789))
- `Spinner` animation was optimized to consume less CPU
  ([#2825](https://github.com/porsche-design-system/porsche-design-system/pull/2825))

- `Text`, `Display`, `Heading`, `Headline`: Prop values `left | right` of `align` prop are deprecated and mapped to new
  values `start | end` for correct RTL (right-to-left) support
  ([#2819](https://github.com/porsche-design-system/porsche-design-system/pull/2819))

```diff
- <p-text align="left"></p-text>
+ <p-text align="start"></p-text>

- <p-text align="right"></p-text>
+ <p-text align="end"></p-text>

- <p-display align="left"></p-display>
+ <p-display align="start"></p-display>

- <p-display align="right"></p-display>
+ <p-display align="end"></p-display>

- <p-heading align="left"></p-heading>
+ <p-heading align="start"></p-heading>

- <p-heading align="right"></p-heading>
+ <p-heading align="end"></p-heading>

- <p-headline align="left"></p-headline>
+ <p-headline align="start"></p-headline>

- <p-headline align="right"></p-headline>
+ <p-headline align="end"></p-headline>
```

- `Button Pure`, `Link Pure`, `Switch`: Prop values `left | right` of `align-label` prop are deprecated and mapped to
  new values `start | end` for correct RTL (right-to-left) support
  ([#2819](https://github.com/porsche-design-system/porsche-design-system/pull/2819))

```diff
- <p-button-pure align-label="left"></p-button-pure>
+ <p-button-pure align-label="start"></p-button-pure>

- <p-button-pure align-label="right"></p-button-pure>
+ <p-button-pure align-label="end"></p-button-pure>

- <p-link-pure align-label="left"></p-link-pure>
+ <p-link-pure align-label="start"></p-link-pure>

- <p-link-pure align-label="right"></p-link-pure>
+ <p-link-pure align-label="end"></p-link-pure>

- <p-switch align-label="left"></p-switch>
+ <p-switch align-label="start"></p-switch>

- <p-switch align-label="right"></p-switch>
+ <p-switch align-label="end"></p-switch>
```

- `Flyout`: Prop values `left | right` of `position` prop are deprecated and mapped to new values `start | end` for
  correct RTL (right-to-left) support
  ([#2819](https://github.com/porsche-design-system/porsche-design-system/pull/2819))

```diff
- <p-flyout position="left"></p-flyout>
+ <p-flyout-pure position="start"></p-flyout>

- <p-flyout-pure position="right"></p-flyout>
+ <p-flyout-pure position="end"></p-flyout>
```

- `Carousel`: Prop value `left` of `align-header` prop is deprecated and mapped to new value `start` for correct RTL
  (right-to-left) support ([#2819](https://github.com/porsche-design-system/porsche-design-system/pull/2819))

```diff
- <p-carousel align-header="left"></p-carousel>
+ <p-carousel-pure align-header="start"></p-carousel>
```

#### Fixed

- `Popover` doesn't get cut off when used within the `Table` component
  ([#2814](https://github.com/porsche-design-system/porsche-design-system/pull/2814))
- `Flyout` and `Modal` with `open="false"` and nested `Accordion` with `open="true"` containing focusable elements like
  links can't be focused anymore ([#2818](https://github.com/porsche-design-system/porsche-design-system/pull/2818))
- Background for open `Flyout` and `Modal` on iOS Mobile Safari with collapsed address bar is no longer scrollable
  ([#2822](https://github.com/porsche-design-system/porsche-design-system/pull/2822))
- `Tabs Bar` works with translated page content
  ([#2847](https://github.com/porsche-design-system/porsche-design-system/pull/2847))

### [3.7.0] - 2023-10-04

### [3.7.0-rc.2] - 2023-10-04

#### Added

- Styles: `gridStyles` and `pds-grid()` support basic usage inside `Flyout` component
  ([#2756](https://github.com/porsche-design-system/porsche-design-system/pull/2756))

#### Fixed

- Overlay issues of header/footer in `Flyout` component
  ([#2786](https://github.com/porsche-design-system/porsche-design-system/pull/2786))

### [3.7.0-rc.1] - 2023-09-20

#### Added

- **[EXPERIMENTAL]** Prop `loading` for `Radio Button Wrapper`
  ([#2774](https://github.com/porsche-design-system/porsche-design-system/pull/2774))
- Theme property supports `auto` for all themeable components, reflecting `prefers-color-scheme` based on OS system
  settings ([#2719](https://github.com/porsche-design-system/porsche-design-system/pull/2719))
- `hyphens` CSS property can now be overwritten in `Button Tile`, `Link Tile` and `Link Tile Model Signature` components
  ([#2758](https://github.com/porsche-design-system/porsche-design-system/pull/2758))
- Partials that produce innerHTML support `{ format: 'sha256' }` option for whitelisting in
  [Content-Security-Policy (CSP)](must-know/security/content-security-policy)
  ([#2773](https://github.com/porsche-design-system/porsche-design-system/pull/2773))
- `Pin Code` ([#2691](https://github.com/porsche-design-system/porsche-design-system/pull/2691))

#### Fixed

- Dragging of `Carousel` can become stucked
  ([#2768](https://github.com/porsche-design-system/porsche-design-system/pull/2768))
- Color of `message` for `Fieldset`, `Fieldset Wrapper`, `Text Field Wrapper` and `Textarea Wrapper` in dark theme
  ([#2769](https://github.com/porsche-design-system/porsche-design-system/pull/2769))

#### Changed

- Usage of `getInitialStyles()` partial is required and validated with an exception
  ([#2749](https://github.com/porsche-design-system/porsche-design-system/pull/2749))

### [3.7.0-rc.0] - 2023-09-05

#### Added

- `Multi Select` ([#2658](https://github.com/porsche-design-system/porsche-design-system/pull/2658))

#### Changed

- Partials: `Cdn` and `Format` types are exposed
  ([#2760](https://github.com/porsche-design-system/porsche-design-system/pull/2760))

### [3.6.1] - 2023-08-29

### [3.6.1-rc.0] - 2023-08-29

#### Fixed

- Overlapping issues of `Accordion` contents when positioned outside of content area
  ([#2746](https://github.com/porsche-design-system/porsche-design-system/pull/2746))
- Backwards compatibility with previous versions of Porsche Design System
  ([#2752](https://github.com/porsche-design-system/porsche-design-system/pull/2752))

### [3.6.0] - 2023-08-28

### [3.6.0-rc.2] - 2023-08-28

#### Fixed

- `Tabs Bar` losing `activeTabIndex` and underline
  ([#2748](https://github.com/porsche-design-system/porsche-design-system/pull/2748))

### [3.6.0-rc.1] - 2023-08-24

#### Fixed

- Bundling format and name of `components-js` entrypoint for Vanilla JS integration
  ([#2745](https://github.com/porsche-design-system/porsche-design-system/pull/2745))

### [3.6.0-rc.0] - 2023-08-23

#### Added

- New value `aria-current` for `aria` property for linked components (`Link`, `Link Pure`, `Link Tile`, `Crest`,
  `Marque`) ([#2696](https://github.com/porsche-design-system/porsche-design-system/pull/2696))
- Angular: `cdn: 'auto' | 'cn'` option to `PorscheDesignSystemModule.load()` as alternative to using
  `window.PORSCHE_DESIGN_SYSTEM_CDN` ([#2676](https://github.com/porsche-design-system/porsche-design-system/pull/2676))
- React: `cdn: 'auto' | 'cn'` prop to `PorscheDesignSystemProvider` as alternative to using
  `window.PORSCHE_DESIGN_SYSTEM_CDN` with SSR support
  ([#2676](https://github.com/porsche-design-system/porsche-design-system/pull/2676))
- Vue: `cdn: 'auto' | 'cn'` prop to `PorscheDesignSystemProvider` as alternative to using
  `window.PORSCHE_DESIGN_SYSTEM_CDN` ([#2676](https://github.com/porsche-design-system/porsche-design-system/pull/2676))
- Support for sticky footer to `Modal`
  ([#2723](https://github.com/porsche-design-system/porsche-design-system/pull/2723))

#### Changed

- Update of Twitter icon ([#2731](https://github.com/porsche-design-system/porsche-design-system/pull/2731))
- Use China CDN and set `window.PORSCHE_DESIGN_SYSTEM_CDN` for backwards compatibility based on .cn top level domain
  before design system initialization
  ([#2676](https://github.com/porsche-design-system/porsche-design-system/pull/2676))

#### Fixed

- `Flyout`: Overlapping of sticky header/footer if slotted content has different z-index
  ([#2736](https://github.com/porsche-design-system/porsche-design-system/pull/2736))
- Keyboard behavior and `aria` semantics if either `a` or `button` elements are used as slotted content in `Tabs Bar`
  component. ([#2713](https://github.com/porsche-design-system/porsche-design-system/pull/2713))
- React/SSR: compatibility with Next.js v13 app router
  ([#2687](https://github.com/porsche-design-system/porsche-design-system/pull/2687))
- Consistent `package.json` ECMAScript module exports with `.mjs` and `.cjs` file extensions for
  `components-{js|angular|react|vue}`
  ([#2739](https://github.com/porsche-design-system/porsche-design-system/pull/2739))

### [3.5.0] - 2023-07-25

### [3.5.0-rc.0] - 2023-07-21

#### Added

- `background` property to `Button Tile` and `Link Tile` component to adapt the description and link/button theme when
  used on light background image ([#2669](https://github.com/porsche-design-system/porsche-design-system/pull/2669))
- Breakpoint customizable property `columns` to `Segmented Control` to set the amount of columns
  ([#2652](https://github.com/porsche-design-system/porsche-design-system/pull/2652))

#### Fixed

- Alignment of `Icon` inside `Accordion` header
  ([#2673](https://github.com/porsche-design-system/porsche-design-system/pull/2673))
- Direction of `Select Wrapper` dropdown if `direction` property is set to `auto`
  ([#2677](https://github.com/porsche-design-system/porsche-design-system/pull/2677))

### [3.4.0] - 2023-07-14

### [3.4.0-rc.0] - 2023-07-13

#### Added

- React: `'use client';` directive is applied on all components for main and `ssr` sub-package
  ([#2654](https://github.com/porsche-design-system/porsche-design-system/pull/2654))

#### Fixed

- Regression in `observeChildren` that affected nested components (e.g. incorrect rendering of nested `Tabs`).
  ([#2649](https://github.com/porsche-design-system/porsche-design-system/pull/2649))
- Click behaviour of slotted interactive elements of `Carousel`
  ([#2663](https://github.com/porsche-design-system/porsche-design-system/pull/2663))

### [3.3.0] - 2023-07-07

### [3.3.0-rc.0] - 2023-07-06

#### Added

- `Tabs` and `Tabs Bar` support SSR ([#2611](https://github.com/porsche-design-system/porsche-design-system/pull/2611))
- Contents of `Tag` component can now be wrapped in multiple lines
  ([#2625](https://github.com/porsche-design-system/porsche-design-system/pull/2625))
- `Carousel`: Possibility to set custom border-radius of slide items
  ([#2645](https://github.com/porsche-design-system/porsche-design-system/pull/2645))
- native lazy loading attribute to `img` tag of `Icon`
  ([#2644](https://github.com/porsche-design-system/porsche-design-system/pull/2644))

#### Fixed

- `Stepper Horizontal` navigation between 2 pages is not working as expected in angular
  ([#2641](https://github.com/porsche-design-system/porsche-design-system/pull/2641))
- `Segmented Control` text is not centered / causing unintended line-breaks
  ([#2614](https://github.com/porsche-design-system/porsche-design-system/pull/2614))
- `jsdom-polyfill` fixes validation errors in unit tests during SSR hydration
  ([#2613](https://github.com/porsche-design-system/porsche-design-system/pull/2613))
- `Accordion` collapsable content is overflowing when used with multiple prefixes  
  ([#2612](https://github.com/porsche-design-system/porsche-design-system/pull/2612))
- `Tabs Bar` position of underline for fluid font-size with `size="medium` when resizing
  ([#2611](https://github.com/porsche-design-system/porsche-design-system/pull/2611))
- `Button Pure`, `Link Pure`: `:hover` bug on Firefox
  ([#2630](https://github.com/porsche-design-system/porsche-design-system/pull/2630))
- `Carousel`: Removed `overflow:hidden` of slide items
  ([#2645](https://github.com/porsche-design-system/porsche-design-system/pull/2645))

#### Changed

- Improved bootstrapping behaviour of `Icon`
  ([#2644](https://github.com/porsche-design-system/porsche-design-system/pull/2644))

### [3.2.0] - 2023-06-19

### [3.2.0-rc.0] - 2023-06-19

#### Added

- `skipLinkTarget` property to `Carousel` component to enhance keyboard functionality
  ([#2557](https://github.com/porsche-design-system/porsche-design-system/pull/2557))
- `showLastPage` property to `Pagination` component
  ([#2606](https://github.com/porsche-design-system/porsche-design-system/pull/2606))

#### Fixed

- Partials: `getInitialStyles` supports `Flyout` component
  ([#2598](https://github.com/porsche-design-system/porsche-design-system/pull/2598))
- `Popover` content can be selected/highlighted
  ([#2599](https://github.com/porsche-design-system/porsche-design-system/pull/2599))

#### Changed

- `Carousel` pagination now shows 5 "infinite bullets" when using more than 5 slides
  ([#2600](https://github.com/porsche-design-system/porsche-design-system/pull/2600))
- `Carousel` supports click events on non-active slides and changed keyboard navigation
  ([#2557](https://github.com/porsche-design-system/porsche-design-system/pull/2557))
- Unified wordings of all console warnings, errors and exceptions
  ([#2602](https://github.com/porsche-design-system/porsche-design-system/pull/2602))
- Angular: increased peer dependency to `>=15.0.0 <17.0.0`
  ([#2602](https://github.com/porsche-design-system/porsche-design-system/pull/2602))
- `Toast` allows line break markups within toast message
  ([#2584](https://github.com/porsche-design-system/porsche-design-system/pull/2584))
- `Toast` shows always the latest toast message and clears its queue immediately if a new message is added
  ([#2584](https://github.com/porsche-design-system/porsche-design-system/pull/2584))

### [3.1.0] - 2023-06-09

### [3.1.0-rc.2] - 2023-06-09

#### Changed

- `Crest` updated assets ([#2595](https://github.com/porsche-design-system/porsche-design-system/pull/2595))
- Partials: `getMetaTagsAndIconLinks` updated assets
  ([#2595](https://github.com/porsche-design-system/porsche-design-system/pull/2595))

#### Added

- `Flyout` ([#2547](https://github.com/porsche-design-system/porsche-design-system/pull/2547))

#### Fixed

- Wrong validation during SSR hydration of `Link Tile` and `Select Wrapper`
  ([#2588](https://github.com/porsche-design-system/porsche-design-system/pull/2588))
- `Modal` scrollable modal does not jump to top on changes within dialog
  ([#2574](https://github.com/porsche-design-system/porsche-design-system/pull/2574))
- Unnecessary lifecycles are prevented when prop values do not change for complex values
  ([#2574](https://github.com/porsche-design-system/porsche-design-system/pull/2574))

### [3.1.0-rc.1] - 2023-06-02

#### Added

- **[EXPERIMENTAL]** Prop `showPasswordToggle` for `Text Field Wrapper` with `input type="password"`
  ([#2586](https://github.com/porsche-design-system/porsche-design-system/pull/2586))
- Prop `name` for `Icon` supports `heart`, `heart-filled`, `copy`, `fingerprint`, `tire`, `roof-open` and `roof-closed`
  ([#2589](https://github.com/porsche-design-system/porsche-design-system/pull/2589))

#### Fixed

- `Select Wrapper` missing border on touch devices
  ([#2579](https://github.com/porsche-design-system/porsche-design-system/pull/2579))
- `Tabs Item` text content can be selected/highlighted
  ([#2582](https://github.com/porsche-design-system/porsche-design-system/pull/2582))

### [3.1.0-rc.0] - 2023-05-24

#### Added

- `Marque` now has a `variant` property, including 75 years variant
  ([#2575](https://github.com/porsche-design-system/porsche-design-system/pull/2575))

### [3.0.0] - 2023-05-11

### [3.0.0-rc.3] - 2023-05-10

#### Fixed

- `Tabs Bar` focus behavior via keyboard navigation
  ([#2546](https://github.com/porsche-design-system/porsche-design-system/pull/2546))
- Rendering of `Wordmark` in Safari ([#2542](https://github.com/porsche-design-system/porsche-design-system/pull/2542))
- Disabled dragging/ghosting of icons
  ([#2536](https://github.com/porsche-design-system/porsche-design-system/pull/2536))

#### Changed

- Styles: `dropShadow{Low|Medium|High}Style`s use `box-shadow` instead of `filter: drop-shadow()` to fix glitches
  together with `frostedGlassStyle` in Firefox
  ([#2545](https://github.com/porsche-design-system/porsche-design-system/pull/2545))
- Size of icon and height of `Accordion`
  ([#2536](https://github.com/porsche-design-system/porsche-design-system/pull/2536))

### [3.0.0-rc.2] - 2023-05-09

#### Fixed

- `Checkbox Wrapper` Safari visual state change while hovering
  ([#2508](https://github.com/porsche-design-system/porsche-design-system/pull/2508))
- `Checkbox Wrapper` keyboard arrow navigation
  ([#2508](https://github.com/porsche-design-system/porsche-design-system/pull/2508))
- `Modal` fix hover state of dismiss button
  ([#2510](https://github.com/porsche-design-system/porsche-design-system/pull/2510))
- `Link Pure`, `Button Pure`: adjust offset of `:hover` and `active` styles
  ([#2511](https://github.com/porsche-design-system/porsche-design-system/pull/2511))
- `Tabs Bar`, `Tabs` ([#2521](https://github.com/porsche-design-system/porsche-design-system/pull/2521)):
  - `focus` state of tabpanel
  - Indicator bar height
- Optimize icon/text alignment of `Link Pure` and `Button Pure` in Safari
- `Select Wrapper` multiline option height and scaling behavior
  ([#2524](https://github.com/porsche-design-system/porsche-design-system/pull/2524))
- Fixed accessibility issues of `Tabs`, `Tabs Bar` and `Stepper Horizontal` to comply with v.4.7.0 of `axe-core`
  ([#2530](https://github.com/porsche-design-system/porsche-design-system/pull/2530))
- React: `patchRemixRunProcessBrowserGlobalIdentifier` binary now supports Remix 1.16.0
  ([#2537](https://github.com/porsche-design-system/porsche-design-system/pull/2537))
- Angular: added optional modifier to optional properties for better type checking in strict mode
  ([#2544](https://github.com/porsche-design-system/porsche-design-system/pull/2544))

#### Added

- Deprecation warning to `Icon` component if `lazy` prop is used
  ([#2521](https://github.com/porsche-design-system/porsche-design-system/pull/2521))
- `aria` prop to `Scroller` component
  ([#2530](https://github.com/porsche-design-system/porsche-design-system/pull/2530))

#### Changed

- Model signature asset of 718 model ([#2532](https://github.com/porsche-design-system/porsche-design-system/pull/2532))

### [3.0.0-rc.1] - 2023-04-19

#### Added

- Prop `name` for `Icon` supports `push-pin`, `push-pin-off`, `qr`, `pin-filled`, `shopping-cart-filled`,
  `shopping-bag-filled`, `logo-apple-podcast`, `logo-spotify` and `user-filled`
  ([#2471](https://github.com/porsche-design-system/porsche-design-system/pull/2471)).
- **[EXPERIMENTAL]** Prop `loading` for `Checkbox Wrapper`
  ([#2483](https://github.com/porsche-design-system/porsche-design-system/pull/2483))

#### Fixed

- `Wordmark`, `Crest` and `Model Signature` respect parent width/height
  ([#2479](https://github.com/porsche-design-system/porsche-design-system/pull/2479))
- `Button Tile`, `Link Tile` and `Link Tile Model Signature` are using correct border radius of
  `$pds-border-radius-large` ([#2473](https://github.com/porsche-design-system/porsche-design-system/pull/2473))
- `Text Field Wrapper` with `input type="search"` has better accessibility for clear button
  ([#2476](https://github.com/porsche-design-system/porsche-design-system/pull/2476))
- `Accordion` layout shift with nested accordions
  ([#2465](https://github.com/porsche-design-system/porsche-design-system/pull/2465))
- Color Contrast issues and rendering in Windows High Contrast Mode
  ([#2420](https://github.com/porsche-design-system/porsche-design-system/pull/2420))

### [3.0.0-rc.0] - 2023-04-11

#### Fixed

- Styles: `borderRadiusLarge` and `$pds-border-radius-large` are exposing correct value
  ([#2463](https://github.com/porsche-design-system/porsche-design-system/pull/2463))

### [3.0.0-alpha.6] - 2023-04-06

#### Added

- `xxl` breakpoint for all breakpoint customizable component values
  ([#2454](https://github.com/porsche-design-system/porsche-design-system/pull/2454))

#### Fixed

- Disabled color of `Icon` component ([#2446](https://github.com/porsche-design-system/porsche-design-system/pull/2446))
- Support of `Radio Button Wrapper` for name value with non-alphanumeric characters
  ([#2443](https://github.com/porsche-design-system/porsche-design-system/pull/2443))

#### Changed

- `Banner` is a controlled component now and its visibility has to be controlled via the `open` prop
  ([#2447](https://github.com/porsche-design-system/porsche-design-system/pull/2447))

```diff
- <p-banner></p-banner>
+ <p-banner open="true"></p-banner>
```

- Renamed all custom `change` events to `update` because of bad event emissions with native `change` events, e.g. with
  nested `select` or `input` elements

#### 🤖 Property deprecations 🤖

##### Accordion:

- Event `accordionChange` is deprecated, use `update` event instead.

```diff
- <PAccordion onAccordionChange={(e: CustomEvent<AccordionChangeEvent>) => {}} />
+ <PAccordion onUpdate={(e: CustomEvent<AccordionUpdateEvent>) => {}} />
```

##### Banner:

- Prop `persistent` is deprecated, use `dismissButton` instead.

```diff
- <p-banner persistent="true"></p-banner>
+ <p-banner dismiss-button="false"></p-banner>
```

##### Carousel:

- Event `carouselChange` is deprecated, use `update` event instead.

```diff
- <PCarousel onCarouselChange={(e: CustomEvent<CarouselChangeEvent>) => {}} />
+ <PCarousel onUpdate={(e: CustomEvent<CarouselUpdateEvent>) => {}} />
```

##### Inline Notification:

- Prop `persistent` is deprecated, use `dismissButton` instead.

```diff
- <p-inline-notification persistent="true"></p-inline-notification>
+ <p-inline-notification dismiss-button="false"></p-inline-notification>
```

##### Pagination:

- Event `pageChange` is deprecated, use `update` event instead.

```diff
- <PPagination onPageChange={(e: CustomEvent<PageChangeEvent>) => {}} />
+ <PPagination onUpdate={(e: CustomEvent<PaginationUpdateEvent>) => {}} />
```

##### Segmented Control:

- Event `segmentedControlChange` is deprecated, use `update` event instead.

```diff
- <PSegmentedControl onSegmentedControlChange={(e: CustomEvent<SegmentedControlChangeEvent>) => {}} />
+ <PSegmentedControl onUpdate={(e: CustomEvent<SegmentedControlUpdateEvent>) => {}} />
```

##### Stepper Horizontal:

- Event `stepChange` is deprecated, use `update` event instead.

```diff
- <PStepperHorizontal onStepChange={(e: CustomEvent<StepChangeEvent>) => {}} />
+ <PStepperHorizontal onUpdate={(e: CustomEvent<StepperHorizontalUpdateEvent>) => {}} />
```

##### Switch:

- Event `switchChange` is deprecated, use `update` event instead.

```diff
- <PSwitch onSwitchChange={(e: CustomEvent<SwitchChangeEvent>) => {}} />
+ <PSwitch onUpdate={(e: CustomEvent<SwitchUpdateEvent>) => {}} />
```

##### Table:

- Event `sortingChange` is deprecated, use `update` event instead.

```diff
- <PTable onSortingChange={(e: CustomEvent<SortingChangeEvent>) => {}} />
+ <PTable onUpdate={(e: CustomEvent<TableUpdateEvent>) => {}} />
```

##### Tabs:

- Event `tabChange` is deprecated, use `update` event instead.

```diff
- <PTabs onTabChange={(e: CustomEvent<TabChangeEvent>) => {}} />
+ <PTabs onUpdate={(e: CustomEvent<TabsUpdateEvent>) => {}} />
```

##### Tabs Bar:

- Event `tabChange` is deprecated, use `update` event instead.

```diff
- <PTabsBar onTabChange={(e: CustomEvent<TabChangeEvent>) => {}} />
+ <PTabsBar onUpdate={(e: CustomEvent<TabsUpdateEvent>) => {}} />
```

### [3.0.0-alpha.5] - 2023-03-30

#### Added

- `Wordmark` ([#2418](https://github.com/porsche-design-system/porsche-design-system/pull/2418))
- `Crest` ([#2437](https://github.com/porsche-design-system/porsche-design-system/pull/2437))

#### Changed

- Styles: changed color values of `theme[Light|Dark]ContrastMedium` and `theme[Light|Dark]Notification[*]` color tokens
  of `Styles` subpackage ([#2436](https://github.com/porsche-design-system/porsche-design-system/pull/2436))

### [3.0.0-alpha.4] - 2023-03-28

#### Changed

- `Table` matches new design language
  ([#2364](https://github.com/porsche-design-system/porsche-design-system/pull/2364/))

#### Added

- Styles: ([#2422](https://github.com/porsche-design-system/porsche-design-system/pull/2422))
  - `gridWide`
  - `gridWideColumnStart` and `$pds-grid-wide-column-start`
  - `gridWideColumnEnd` and `$pds-grid-wide-column-end`
  - `gridNarrowOffset`, `gridNarrowOffsetBase`, `gridNarrowOffsetS`, `gridNarrowOffsetXXL` and
    `$pds-grid-narrow-offset-base`, `$pds-grid-narrow-offset-s`, `$pds-grid-narrow-offset-xxl`
  - `gridBasicOffset`, `gridBasicOffsetBase`, `gridBasicOffsetS`, `gridBasicOffsetXXL` and
    `$pds-grid-basic-offset-base`, `$pds-grid-basic-offset-s`, `$pds-grid-basic-offset-xxl`
  - `gridExtendedOffset`, `gridExtendedOffsetBase`, `gridExtendedOffsetS`, `gridExtendedOffsetXXL` and
    `$pds-grid-extended-offset-base`, `$pds-grid-extended-offset-s`, `$pds-grid-extended-offset-xxl`
  - `gridWideOffset`, `gridWideOffsetBase`, `gridWideOffsetS`, `gridWideOffsetXXL` and `$pds-grid-wide-offset-base`,
    `$pds-grid-wide-offset-s`, `$pds-grid-wide-offset-xxl`
  - `gridFullOffset` and `$pds-grid-full-offset`
- `Button Tile` ([#2381](https://github.com/porsche-design-system/porsche-design-system/pull/2381))
- `Fieldset` ([#2404](https://github.com/porsche-design-system/porsche-design-system/pull/2404))
- `Link Tile Model Signature` ([#2388](https://github.com/porsche-design-system/porsche-design-system/pull/2388))
- Prop `activeSlideIndex` to `Carousel`
  ([#2421](https://github.com/porsche-design-system/porsche-design-system/pull/2421))
- Prop `slidesPerPage` supports value `auto` of `Carousel`
  ([#2421](https://github.com/porsche-design-system/porsche-design-system/pull/2421))
- Prop `scrollbar` for `Scroller` ([#2364](https://github.com/porsche-design-system/porsche-design-system/pull/2364/))
- Prop `theme` for `Table` ([#2364](https://github.com/porsche-design-system/porsche-design-system/pull/2364/))

#### Fixed

- React: missing animation of `Carousel` in certain scenarios

#### Changed

- Styles: `gridStyles` and `pds-grid()` are supporting an additional column range called `wide`
  ([#2422](https://github.com/porsche-design-system/porsche-design-system/pull/2422))
- Styles: SCSS version needs to be imported by `@porsche-design-system/components-js/styles` instead of
  `@porsche-design-system/components-js/styles/scss`
  ([#2422](https://github.com/porsche-design-system/porsche-design-system/pull/2422))

#### Removed

- `Banner`: CSS variable `--p-banner-position-type`
  ([#2422](https://github.com/porsche-design-system/porsche-design-system/pull/2422))
- Styles: `gridSafeZone`, `gridSafeZoneBase`, `gridSafeZoneXXL` and `$pds-grid-safe-zone-base`,
  `$pds-grid-safe-zone-xxl` ([#2422](https://github.com/porsche-design-system/porsche-design-system/pull/2422))
- Styles: `gridWidth`, `gridWidthMin`, `gridWidthMax` and `$pds-grid-width-min`, `$pds-grid-width-max`
  ([#2422](https://github.com/porsche-design-system/porsche-design-system/pull/2422))

#### 🤖 Property deprecations 🤖

##### Banner:

- Prop `width` has no effect anymore, instead the component is aligned with Porsche Grid "extended" by default.
  ([#2422](https://github.com/porsche-design-system/porsche-design-system/pull/2422))

#### 🤡 Component deprecations 🤡

##### Marque: ([#2418](https://github.com/porsche-design-system/porsche-design-system/pull/2418))

```diff
- <p-marque></p-marque>
+ <p-wordmark></p-wordmark>
```

##### Fieldset Wrapper: ([#2404](https://github.com/porsche-design-system/porsche-design-system/pull/2404))

```diff
- <p-fieldset-wrapper label="Some legend label">
+ <p-fieldset label="Some legend label">
  <p-text-field-wrapper label="Some label">
    <input type="text" name="some-name" />
  </p-text-field-wrapper>
- </p-fieldset-wrapper>
+ </p-fieldset>
```

### [3.0.0-alpha.3] - 2023-03-17

#### 🤖 Property deprecations 🤖

##### Accordion:

- Event `accordionChange` is deprecated, use `change` event instead.

```diff
- <PAccordion onAccordionChange={(e: CustomEvent<AccordionChangeEvent>) => {}} />
+ <PAccordion onChange={(e: CustomEvent<AccordionChangeEvent>) => {}} />
```

##### Banner:

- Named `slot="title"` is deprecated, use `heading` prop or `slot="heading"` instead.

```diff
<p-banner>
-  <span slot="title">Some heading</span>
+  <span slot="heading">Some heading</span>
   <span slot="description">Some notification description.</span>
</p-banner>

-<p-banner>
+<p-banner heading="Some heading" description="Some notification description.">
-  <span slot="title">Some heading</span>
-  <span slot="description">Some notification description.</span>
</p-banner>
```

##### Carousel:

- Prop `disablePagination` is deprecated, use `pagination` instead.
- Event `carouselChange` is deprecated, use `change` event instead.

```diff
- <p-carousel disable-pagination="true"></p-carousel>
+ <p-carousel pagination="false"></p-carousel>

- <PCarousel onCarouselChange={(e: CustomEvent<CarouselChangeEvent>) => {}} />
+ <PCarousel onChange={(e: CustomEvent<CarouselChangeEvent>) => {}} />
```

##### Divider:

- Prop `orientation` is deprecated, use `direction` instead.

```diff
- <p-divider orientation="horizontal"></p-divider>
+ <p-divider direction="horizontal"></p-divider>
```

##### Icon:

- Prop `colors`'s value `disabled` is removed, use `state-disabled` instead.

```diff
- <p-icon color="disabled"></p-icon>
+ <p-icon color="state-disabled"></p-icon>
```

##### Link Tile:

- Prop `weight`'s value `semibold` is deprecated, use `semi-bold` instead.

```diff
- <p-link-tile weight="semibold"></p-link-tile>
+ <p-link-tile weight="semi-bold"></p-link-tile>
```

##### Modal:

- Prop `disableCloseButton` is deprecated, use `dismissButton` instead.
- Event `close` is deprecated, use `dismiss` event instead.

```diff
- <p-modal disable-close-button="true"></p-modal>
+ <p-modal dismiss-button="false"></p-modal>

- <PModal onClose={(e: CustomEvent<void>) => {}} />
+ <PModal onDismiss={(e: CustomEvent<void>) => {}} />
```

##### Pagination:

- Props `allyLabelNext`, `allyLabelPage`, `allyLabelPrev` and `allyLabel` are deprecated.
- Event `pageChange` is deprecated, use `change` event instead.

```diff
- <p-pagination ally-label="Paginierung" ally-label-prev="Vorherige Seite" ally-label-next="Nächste Seite" ally-label-page="Seite"></p-pagination>
+ <p-pagination intl="{root: 'Paginierung', prev: 'Vorherige Seite', next: 'Nächste Seite', page: 'Seite'}"></p-pagination>

- <PPagination onPageChange={(e: CustomEvent<PageChangeEvent>) => {}} />
+ <PPagination onChange={(e: CustomEvent<PaginationChangeEvent>) => {}} />
```

##### Scroller:

- Prop `gradientColorScheme` is deprecated, use `gradientColor` instead.
- Prop `scrollIndicatorPosition` is deprecated, use `alignScrollIndicator` instead.

```diff
- <p-scroller gradient-color-scheme="surface"></p-scroller>
+ <p-scroller gradient-color="background-surface"></p-scroller>

- <p-scroller scroll-indicator-position="top"></p-scroller>
+ <p-scroller align-scroll-indicator="top"></p-scroller>
```

##### Segmented Control:

- Event `segmentedControlChange` is deprecated, use `change` event instead.

```diff
- <PSegmentedControl onSegmentedControlChange={(e: CustomEvent<SegmentedControlChangeEvent>) => {}} />
+ <PSegmentedControl onChange={(e: CustomEvent<SegmentedControlChangeEvent>) => {}} />
```

##### Stepper Horizontal:

- Event `stepChange` is deprecated, use `change` event instead.

```diff
- <PStepperHorizontal onStepChange={(e: CustomEvent<StepChangeEvent>) => {}} />
+ <PStepperHorizontal onChange={(e: CustomEvent<StepperHorizontalChangeEvent>) => {}} />
```

##### Switch:

- Event `switchChange` is deprecated, use `change` event instead.

```diff
- <PSwitch onSwitchChange={(e: CustomEvent<SwitchChangeEvent>) => {}} />
+ <PSwitch onChange={(e: CustomEvent<SwitchChangeEvent>) => {}} />
```

##### Table:

- Event `sortingChange` is deprecated, use `change` event instead.

```diff
- <PTable onSortingChange={(e: CustomEvent<SortingChangeEvent>) => {}} />
+ <PTable onChange={(e: CustomEvent<TableChangeEvent>) => {}} />
```

##### Tabs:

- Prop `gradientColorScheme` is deprecated, use `gradientColor` instead.
- Prop `weight`'s value `semibold` is deprecated, use `semi-bold` instead.
- Event `tabChange` is deprecated, use `change` event instead.

```diff
- <p-tabs gradient-color-scheme="surface"></p-tabs>
+ <p-tabs gradient-color="background-surface"></p-tabs>

- <p-tabs weight="semibold"></p-tabs>
+ <p-tabs weight="semi-bold"></p-tabs>

- <PTabs onTabChange={(e: CustomEvent<TabChangeEvent>) => {}} />
+ <PTabs onChange={(e: CustomEvent<TabsChangeEvent>) => {}} />
```

##### Tabs Bar:

- Prop `gradientColorScheme` is deprecated, use `gradientColor` instead.
- Prop `weight`'s value `semibold` is deprecated, use `semi-bold` instead.
- Event `tabChange` is deprecated, use `change` event instead.

```diff
- <p-tabs-bar gradient-color-scheme="surface"></p-tabs-bar>
+ <p-tabs-bar gradient-color="background-surface"></p-tabs-bar>

- <p-tabs-bar weight="semibold"></p-tabs>
+ <p-tabs-bar weight="semi-bold"></p-tabs>

- <PTabsBar onTabChange={(e: CustomEvent<TabChangeEvent>) => {}} />
+ <PTabsBar onChange={(e: CustomEvent<TabsChangeEvent>) => {}} />
```

##### Tag:

- Prop `color`'s value `notification-warning`, `notification-success` and `notification-error` are deprecated, use
  `notification-warning-soft`, `notification-success-soft` and `notification-error-soft` instead.

```diff
- <p-tag color="notification-warning"></p-tag>
+ <p-tag color="notification-warning-soft"></p-tag>

- <p-tag color="notification-success"></p-tag>
+ <p-tag color="notification-success-soft"></p-tag>

- <p-tag color="notification-error"></p-tag>
+ <p-tag color="notification-error-soft"></p-tag>
```

##### Text Field Wrapper:

- Prop `showCharacterCount` is deprecated, use `showCounter` instead.

```diff
- <p-text-field-wrapper show-character-count="false">
+ <p-text-field-wrapper show-counter="false">
    <input type="text" maxlength="20" />
</p-text-field-wrapper>
```

##### Textarea Wrapper:

- Prop `showCharacterCount` is deprecated, use `showCounter` instead.

```diff
- <p-textarea-wrapper show-character-count="false">
+ <p-textarea-wrapper show-counter="false">
    <textarea maxlength="80"></textarea>
</p-textarea-wrapper>
```

##### Text List

- Props `listType` and `orderType` are deprecated, use `type` instead.

```diff
- <p-text-list list-type="unordered"></p-text-list>
+ <p-text-list type="unordered"></p-text-list>

- <p-text-list list-type="ordered" order-type="numbered"></p-text-list>
+ <p-text-list type="numbered"></p-text-list>

- <p-text-list list-type="ordered" order-type="alphabetically"></p-text-list>
+ <p-text-list type="alphabetically"></p-text-list>
```

#### Added

- `Text`, `Icon`, `Button Pure` and `Link Pure` support value `xx-small` for prop `size`
- `Display` supports value `small` for prop `size`
- Partials: `getInitialStyles` supports multi prefix, e.g.
  `getInitialStyles({ prefix: ['', 'some-prefix', 'another-prefix'] });`
- Styles: `displaySmallStyle` and `$pds-display-small`
- Styles: `textXXSmallStyle` and `$pds-text-xx-small`
- Styles: `fontSizeDisplaySmall` and `$pds-font-size-display-small`
- Styles: `fontSizeTextXXSmall` and `$pds-font-size-text-xx-small`
- Styles: `getHoverStyle` and `pds-hover()`
- `Banner` has `heading` and `description` prop as well as `slot="heading"` and deprecated `slot="title"`
- Custom events have consistent names across components and deprecated old event names
  - `Accordion` emits `change` and deprecated `accordionChange` event
  - `Carousel` emits `change` and deprecated `carouselChange` event
  - `Modal` emits `dismiss` and deprecated `close` event
  - `Pagination` emits `change` and deprecated `pageChange` event
  - `Segmented Control` emits `change` and deprecated `segmentedControlChange` event
  - `Stepper Horizontal` emits `change` and deprecated `stepChange` event
  - `Switch` emits `change` and deprecated `switchChange` event
  - `Table` emits `change` and deprecated `sortingChange` event
  - `Tabs` emits `change` and deprecated `tabChange` event
  - `Tabs Bar` emits `change` and deprecated `tabChange` event
- Props have consistent names across components and deprecated old props
  - `Carousel` got `pagination` prop and deprecated `disablePagination` prop
  - `Divider` got `direction` prop and deprecated `orientation` prop
  - `Modal` got `dismissButton` prop and deprecated `disableCloseButton` prop
  - `Pagination` got `intl` prop and deprecated `allyLabelNext`, `allyLabelPage`, `allyLabelPrev` and `allyLabel` props
  - `Scroller` got `gradientColor` prop and deprecated `gradientColorScheme` prop
  - `Scroller` got `alignScrollIndicator` prop and deprecated `scrollIndicatorPosition` prop
  - `Tabs` got `gradientColor` prop and deprecated `gradientColorScheme` prop
  - `Tabs Bar` got `gradientColor` prop and deprecated `gradientColorScheme` prop
  - `Text Field Wrapper` got `showCounter` prop and deprecated `showCharacterCount` prop
  - `Textarea Wrapper` got `showCounter` prop and deprecated `showCharacterCount` prop
  - `Text List` got `type` prop and deprecated `listType` and `orderType` prop
- Props have consistent values across components and deprecated old values
  - `Icon` prop `color` got value `state-disabled` and removed `disabled` value
  - `Link Tile` prop `weight` got value `semi-bold` and deprecated `semibold` value
  - `Tabs Bar` and `Tabs` prop `weight` got value `semi-bold` and deprecated `semibold` value
  - `Tag` prop `color` got values `notification-info-soft`, `notification-warning-soft`, `notification-success-soft`,
    `notification-error-soft` and deprecated `notification-warning`, `notification-success`, `notification-error` values

#### Changed

- `Display` uses font-weight regular and font-style normal
- Partials: `getInitialStyles` matches new design language
- Partials: All component related, slotted Light DOM styles have been moved to `getInitialStyles`
- Styles: `getFocusStyle` and `pds-focus()` doesn't need `theme` parameter anymore
- Styles: `breakpoint{Base|XS|S|M|L|XL|XXL}` and `$pds-breakpoint-{base|xs|s|m|l|xl|xxl}` are provided as number without
  unit (px)
- `Link Tile` matches new design language
- Typings for all component props start with the component name, e.g. `SwitchAlignLabel`, `TabsBarGradientColor` or
  `LinkPureIcon`
- `Icon` prop `color` value `disabled` is renamed to `state-disabled`
- `Tag` prop `color` value `notification-info` is renamed to `notification-info-soft`

#### Fixed

- `Text Field Wrapper` calendar and time indicator icons respect color definition in dark theme
- `Text Field Wrapper` has correct height when type date or time is used
- Partials: Typings of return value with and without options parameter
- `Modal` scrolling behavior on mouse drag

#### Removed

- `Heading`: value `xxx-large` for prop `size`
- Styles: `headingXXXLargeStyle` and `$pds-heading-xxx-large`
- Styles: `fontSizeHeadingXXLarge` and `$pds-font-size-heading-xx-large`

### [3.0.0-alpha.2] - 2023-02-27

#### 🤖 Property deprecations 🤖

##### Carousel:

- Prop `wrap-content` is deprecated.

```diff
- <p-carousel wrap-content="true"></p-carousel>
+ <p-carousel></p-carousel>
```

##### Divider:

- Prop values `neutral-contrast-low | neutral-contrast-medium | neutral-contrast-high` of `color` prop are deprecated.

```diff
- <p-divider color="neutral-contrast-low"></p-divider>
+ <p-divider color="contrast-low"></p-divider>

- <p-divider color="neutral-contrast-medium"></p-divider>
+ <p-divider color="contrast-medium"></p-divider>

- <p-divider color="neutral-contrast-high"></p-divider>
+ <p-divider color="contrast-high"></p-divider>
```

#### Changed

- `Divider`, `Button Group`, `Carousel` and `Text List` match new design language
- Background color of `Scroller`'s `prev` and `next` buttons in dark theme
- Partials: Removed deprecated `withoutTags` option for all partials, please use `format: 'jsx'` instead
- `Content Wrapper` default value of prop `width` has changed from `basic` to `extended`

#### Added

- `Model Signature`
- Props `align-header` and `width` for `Carousel`
- Vue: plugin functions `createPorscheDesignSystem` and `usePorscheDesignSystemPlugin`

#### Fixed

- `Radio Button Wrapper` keyboard arrow navigation
- `Button Pure` and `Link Pure` lagging active state background when scrolling on iOS

### [3.0.0-alpha.1] - 2023-02-16

#### Added

- Porsche Next font supports Vietnamese charset
- Prop `color` of `Icon` supports `disabled`
- React: `patchRemixRunProcessBrowserGlobalIdentifier` binary to support SSR components with Remix

#### Changed

- `Stepper Horizontal` matches new design language
- Styles: Optimize design tokens "spacing", "typography" and "theme" provided by styles sub-package
  `@porsche-design-system/components-{js|angular|react|vue}/styles`
- Styles: Use calc() instead of max() to calculate padding for `gridStyle` (JS) and `pds-grid()` (SCSS)
- Styles: `gridStyle` (JS) and `pds-grid()` (SCSS) uses optimized grid gap

### [3.0.0-alpha.0] - 2023-02-08

#### Note to the new `v3` major release of the Porsche Design System

With the new **Porsche Design Language** comes a lot of changes regarding layout and design principles. To keep
refactoring efforts as low as possible when upgrading from `v2` to `v3`, **breaking changes** were avoided as far as
possible. Nevertheless, there are a few breaking changes and some more deprecations which should receive attention.

#### 👹 Breaking Changes 👹

##### Button:

- Removed deprecated prop `tabbable`.

```diff
- <p-button tabbable="false">Some label</p-button>
+ <p-button tabindex="-1">Some label</p-button>
```

- Default value of prop `icon` has changed from `arrow-head-right` to `none`. Therefore, the `icon` property **must** be
  set if the component has the `hide-label` property.

```diff
- <p-button hide-label="true">Some label</p-button>
+ <p-button hide-label="true" icon="arrow-right">Some label</p-button>

- <p-button hide-label="{ base: true, m: false }">Some label</p-button>
+ <p-button hide-label="{ base: true, m: false }" icon="arrow-right">Some label</p-button>
```

##### Button Pure:

- Removed `subline` slot (visually not intended anymore).

```diff
<p-button-pure>
  Some label
-   <p slot="subline">Some Subline</p>
</p-button-pure>
```

- Removed deprecated prop `tabbable`.

```diff
- <p-button-pure tabbable="false">Some label</p-button-pure>
+ <p-button-pure tabindex="-1">Some label</p-button-pure>
```

##### Icon:

- Value `inherit` for prop `color` works slightly different to the previous major version. A CSS filter is required to
  apply custom coloring to take advantage of using an SVG embedded in an `<img/>` for better SSR support and loading
  performance in general.

```diff
- <p-icon color="inherit" style="color: white;"></p-icon>
+ <p-icon color="inherit" style="filter: invert(100%);"></p-icon>
```

- Camel case syntax for `name` prop isn't supported, please use param case syntax instead (TypeScript typings have been
  updated too).

```diff
- <p-icon name="arrowRight"></p-icon>
+ <p-icon name="arrow-right"></p-icon>
```

##### Link:

- Default value of prop `icon` has changed from `arrow-head-right` to `none`. Therefore, the `icon` property **must** be
  set if the component has the `hide-label` property.

```diff
- <p-link href="#" hide-label="true">Some label</p-link>
+ <p-link href="#" hide-label="true" icon="arrow-right">Some label</p-link>

- <p-link href="#" hide-label="{ base: true, m: false }">Some label</p-link>
+ <p-link href="#" hide-label="{ base: true, m: false }" icon="arrow-right">Some label</p-link>
```

##### Link Pure:

- Removed `subline` slot (visually not intended anymore).

```diff
<p-link-pure href="#">
  Some label
-   <p slot="subline">Some Subline</p>
</p-link-pure>
```

##### Marque:

- Removed `variant` property.

```diff
- <p-marque variant="75-years"></p-marque>
+ <p-marque></p-marque>
// or even better, replace component by wordmark
+ <p-wordmark></p-wordmark>
```

##### Switch:

- Removed deprecated prop `tabbable`.

```diff
- <p-switch tabbable="false">Some label</p-switch>
+ <p-switch tabindex="-1">Some label</p-switch>
```

##### Partials:

- `getIconLinks()` partial accepts only param-cased icon names.

```diff
- require('@porsche-design-system/components-js/partials').getIconLinks({ icons: ['arrowRight'] })

+ require('@porsche-design-system/components-js/partials').getIconLinks({ icons: ['arrow-right'] })
```

##### CSS global scope:

- Changed naming of CSS global variables names.

```diff
- --p-animation-duration__spinner
- --p-animation-duration__banner
+ --p-animation-duration
```

#### 🤡 Component deprecations 🤡

All deprecated components are refactored to match the new design language, therefor it's technically not breaking, but
we highly recommend to migrate to the mentioned alternative, since those deprecated components will be removed with next
major version.

##### Content Wrapper:

- Component is deprecated and will be removed with the next major release. Please use **[Porsche Grid](styles/grid)**
  instead, which is based on [CSS Grid](https://css-tricks.com/snippets/css/complete-guide-grid) covering the specific
  layout needs for a harmonic appearance across all digital Porsche touch-points.

##### Flex:

- Component is deprecated and will be removed with the next major release. In general, please use native
  [CSS Flex](https://css-tricks.com/snippets/css/a-guide-to-flexbox) instead for better performance and more
  standardized layout technique.

##### Grid:

- Component is deprecated and will be removed with the next major release. In general, please use native
  [CSS Grid](https://css-tricks.com/snippets/css/complete-guide-grid) in combination with
  **[Porsche Grid](styles/grid)** instead for better performance and more standardized layout technique.

##### Headline:

```diff
- <p-headline>The quick brown fox jumps over the lazy dog</p-headline>
+ <p-heading>The quick brown fox jumps over the lazy dog</p-heading>
```

##### Link Social:

- Component is deprecated and will be removed with the next major release. Please use the **[Link](components/link)**
  component instead.

#### 🤖 Property deprecations 🤖

All deprecated properties are still present without any effect, therefor it's technically not breaking, but we highly
recommend to migrate and remove the deprecated props since those ones will be removed with next major version.

##### Button Pure:

- Prop `weight` is deprecated, only regular font weight will be applied.

```diff
- <p-button-pure weight="thin">Some label</p-button-pure>
- <p-button-pure weight="regular">Some label</p-button-pure>
- <p-button-pure weight="semibold">Some label</p-button-pure>
- <p-button-pure weight="bold">Some label</p-button-pure>
+ <p-button-pure>Some label</p-button-pure>
```

##### Content Wrapper (deprecated):

- Prop `theme` and `background-color` are deprecated.

```diff
- <p-content-wrapper theme="dark" background-color="default">Some content</p-content-wrapper>
+ <p-content-wrapper>Some content</p-content-wrapper>
```

##### Grid (deprecated):

- The `gutter` property is deprecated and has no effect anymore. Instead, a fluid gutter depending on the viewport width
  is used.

```diff
- <p-grid gutter="16">Some content</p-grid>
- <p-grid gutter="24">Some content</p-grid>
- <p-grid gutter="36">Some content</p-grid>
+ <p-grid>Some content</p-grid>
```

##### Icon:

- Prop `lazy` is deprecated.

```diff
- <p-icon lazy="true"></p-icon>
+ <p-icon></p-icon>
```

##### Link Pure:

- Prop `weight` is deprecated, only regular font weight will be applied.

```diff
- <p-link-pure href="#" weight="thin">Some label</p-link-pure>
- <p-link-pure href="#" weight="regular">Some label</p-link-pure>
- <p-link-pure href="#" weight="semibold">Some label</p-link-pure>
- <p-link-pure href="#" weight="bold">Some label</p-link-pure>
+ <p-link-pure href="#">Some label</p-link-pure>
```

##### Segmented Control:

- Prop `background-color` is deprecated.

```diff
- <p-segmented-control background-color="background-surface">
   <p-segmented-control-item value="xs">XS</p-segmented-control-item>
   <p-segmented-control-item value="s">S</p-segmented-control-item>
 </p-segmented-control>
+ <p-segmented-control>
   <p-segmented-control-item value="xs">XS</p-segmented-control-item>
   <p-segmented-control-item value="s">S</p-segmented-control-item>
 </p-segmented-control>
```

#### 👾 Property value deprecations 👾

All deprecated values are mapped to new ones, therefor it's technically not breaking, but we highly recommend to migrate
to the new values since those ones will be removed with next major version.

##### Banner:

- Prop value `fluid` of `width` prop is deprecated.

```diff
- <p-banner width="fluid"></p-banner>
+ <p-banner></p-banner>
```

- Prop value `neutral` of `state` prop is deprecated.

```diff
- <p-banner state="neutral">
  <span slot="title">Some banner title</span>
  <span slot="description">Some banner description. You can also add inline <a href="https://porsche.com">links</a> to route to another page.</span>
 </p-banner>
+ <p-banner state="info">
  <span slot="title">Some banner title</span>
  <span slot="description">Some banner description. You can also add inline <a href="https://porsche.com">links</a> to route to another page.</span>
 </p-banner>
```

##### Content Wrapper:

- Prop value `fluid` of `width` prop is deprecated.

```diff
- <p-content-wrapper width="fluid">Some content</p-content-wrapper>
+ <p-content-wrapper>Some content</p-content-wrapper>
```

##### Icon:

- Prop values
  `brand | default | neutral-contrast-low | neutral-contrast-medium | neutral-contrast-high | notification-neutral` of
  `color` prop are deprecated.

```diff
- <p-icon color="brand"></p-icon>
+ <p-icon color="primary"></p-icon>

- <p-icon color="default"></p-icon>
+ <p-icon color="primary"></p-icon>

- <p-icon color="neutral-contrast-low"></p-icon>
+ <p-icon color="contrast-low"></p-icon>

- <p-icon color="neutral-contrast-medium"></p-icon>
+ <p-icon color="contrast-medium"></p-icon>

- <p-icon color="neutral-contrast-high"></p-icon>
+ <p-icon color="contrast-high"></p-icon>

- <p-icon color="neutral-contrast-neutral"></p-icon>
+ <p-icon color="contrast-info"></p-icon>
```

##### Inline Notification:

- Prop value `neutral` of `state` prop is deprecated.

```diff
- <p-inline-notification state="neutral"></p-inline-notification>
+ <p-inline-notification state="info"></p-inline-notification>
```

##### Tag:

- Prop value `notification-neutral | neutral-contrast-high | background-default` of `color` prop is deprecated.

```diff
- <p-tag color="notification-neutral">Color label</p-tag>
+ <p-tag color="notification-info">Color label</p-tag>

- <p-tag color="neutral-contrast-high">Color label</p-tag>
+ <p-tag color="primary">Color label</p-tag>

- <p-tag color="background-default">Color label</p-tag>
+ <p-tag color="background-base">Color label</p-tag>
```

##### Tag Dismissible:

- Prop value `background-default` of `color` prop is deprecated.

```diff
- <p-tag-dismissible color="background-default">Color label</p-tag-dismissible>
+ <p-tag-dismissible color="background-base">Color label</p-tag-dismissible>
```

##### Text:

- Prop value `thin | semibold` of `weight` prop is deprecated.

```diff
- <p-text weight="thin">Some text</p-text>
+ <p-text>Some text</p-text>

- <p-text weight="semibold">Some text</p-text>
+ <p-text weight="semi-bold">Some text</p-text>
```

- Prop value
  `brand | default | neutral-contrast-low | neutral-contrast-medium | neutral-contrast-high | notification-neutral` of
  `color` prop is deprecated.

```diff
- <p-text color="brand">Some text</p-text>
+ <p-text>Some text</p-text>

- <p-text color="default">Some text</p-text>
+ <p-text>Some text</p-text>

- <p-text color="neutral-contrast-low">Some text</p-text>
+ <p-text color="contrast-low">Some text</p-text>

- <p-text color="neutral-contrast-medium">Some text</p-text>
+ <p-text color="contrast-medium">Some text</p-text>

- <p-text color="neutral-contrast-high">Some text</p-text>
+ <p-text color="contrast-high">Some text</p-text>

- <p-text color="notification-neutral">Some text</p-text>
+ <p-text color="notification-info">Some text</p-text>
```

##### ToastManager:

- Prop value `neutral` of `state` parameter is deprecated.

```diff
- …addMessage({ text: `Some message`, state: 'neutral' })
+ …addMessage({ text: `Some message`, state: 'info' })
```

#### Added

- `Display` component
- `Heading` component
- Prop `underline` for `Link Pure`
- Prop `theme` for `Checkbox Wrapper`, `Radio Button Wrapper`, `Popover`, `Tag Dismissible`, `Textarea Wrapper`,
  `Text Field Wrapper` and `Fieldset Wrapper`
- Prop `size` for `Icon` supports `x-small` and `x-large`
- Prop `size` for `Accordion` `compact="true"` supports `medium`

#### Changed

- `Spinner`, `Icon`, `Link Pure`, `Button Pure`, `Link`, `Link Social`, `Button`, `Checkbox Wrapper`,
  `Radio Button Wrapper`, `Popover`, `Modal`, `Select Wrapper`, `Tag`, `Tag Dismissible`, `Textarea Wrapper`,
  `Inline Notification`, `Banner`, `Toast`, `Grid`, `Flex`, `Pagination`, `Scroller`, `Accordion`, `Text`,
  `Text Field Wrapper`, `Content Wrapper`, `Segmented Control`, `Tabs`, `Tabs Bar`, `Headline` and `Fieldset Wrapper`
  match new design language
- `Icon` supports
  `primary | contrast-low | contrast-medium | contrast-high | notification-success | notification-warning | notification-error | notification-info | inherit`
  for `color` prop
- Default value of prop `width` of `Banner` has changed from `basic` to `extended`
- Default value of prop `action-icon` of `Inline Notification` has changed from `arrow-head-right` to `arrow-right`
- Default value of prop `name` of `Icon` has changed from `arrow-head-right` to `arrow-right`
- Default value of prop `variant` of `Link` and `Button` has changed from `secondary` to `primary`

#### Removed

- Custom slotted CSS for mostly all components. Equivalent styles are now provided by `getInitialStyles()` partial
  instead.
- `applyNormalizeStyles` option from `getInitialStyles()` partial which is applied by default now.

### [2.20.0] - 2023-02-06

### [2.20.0-rc.1] - 2023-02-06

### [2.20.0-rc.0] - 2023-01-30

#### Added

- `applyNormalizeStyles` option for `getInitialStyles()` partial which includes basic css styles for Light DOM

### [2.19.1-rc.1] - 2023-01-18

#### Added

- `jsdom-polyfill` subpackage is available at `@porsche-design-system/components-{js|angular|react|vue}/jsdom-polyfill`
  and can be used to have working web components in jsdom based tests (e.g. jest)
- `testing` subpackage is available at `@porsche-design-system/components-{js|angular|react|vue}/testing` to provide
  `getByRoleShadowed`, `getByLabelTextShadowed` and `getByTextShadowed` utilities which use `@testing-library/dom`
  queries internally to support Shadow DOM
- Validation if `prefix` is already reserved by a different version upon initialization of the Porsche Design System

#### Fixed

- `componentsReady()` waits for Porsche Design System being initialized before checking components which can happen in
  certain test scenarios without partials

### [2.19.1-rc.0] - 2023-01-18

#### Fixed

- Bug in `@porsche-design-system/components-react/ssr` where in some cases during SSG an error was thrown when
  components render their children conditionally

### [2.19.0] - 2022-12-22

### [2.19.0-rc.2] - 2022-12-22

### [2.19.0-rc.1] - 2022-12-22

#### Fixed

- `Stepper Horizontal` calculation of scroll position when used within any parent that has a margin or padding

### [2.19.0-rc.0] - 2022-12-21

#### Added

- Vue: typed components are available via the `@porsche-design-system/components-vue` package

#### Fixed

- `Modal` focus cycle when pressing Shift Tab right after it was opened

### [2.18.0] - 2022-12-15

### [2.18.0-rc.2] - 2022-12-14

#### Added

- Validation to ensure crucial partials are used.  
  **Disclaimer:** The Porsche Design System will **not** inject its initial styles anymore. Please use the
  `getInitialStyles()` partial to reduce flash of unstyled content (FOUC) as described here:
  [getInitialStyles() documentation](https://designsystem.porsche.com/v2/partials/initial-styles)

#### Changed

- `line-height` calculation for all components is handled CSS only now by using `ex`-unit in combination with `calc()`
  which gives the best performance, the easiest possible integration and respects UI best practices in having **larger**
  `line-height` values for **small** `font-size` definitions and **smaller** `line-height` values for **larger**
  `font-size` definitions. The calculated values by CSS slightly differ compared to the ones calculated by JavaScript,
  which might result in minor visual changes.

#### Fixed

- Screen reader announcements of `Textfield` and `Textarea` in `counter` mode
- Screen reader announcements in `Select Wrapper`

### [2.18.0-rc.1] - 2022-11-24

#### Added

- `Carousel` now has a `rewind` property, better prev/next icons, a `max-width` for `heading` and `description` and
  support for slotted `description`

#### Fixed

- `Select Wrapper` height if text is zoomed up to 200%

### [2.18.0-rc.0] - 2022-11-17

#### Added

- SSR/SSG ready components using Declarative Shadow DOM for Next JS are shipped via
  `@porsche-design-system/components-react/ssr`. To use it simply change your imports.

**Important:** make sure to apply the new `getDSRPonyfill()` partial right before your closing `</body>` tag. More
information can be found here:
[getDSRPonyfill() documentation](https://designsystem.porsche.com/v2/partials/dsr-ponyfill)

```diff
- import { PorscheDesignSystemProvider, PButton, ... } from '@porsche-design-system/components-react';
+ import { PorscheDesignSystemProvider, PButton, ... } from '@porsche-design-system/components-react/ssr';
+ import { getDSRPonyfill } from '@porsche-design-system/components-react/partials';
```

#### Changed

- Improve height calculation for `Accordion`
- Slotted anchor support for `Link Pure` is stricter (In case slotted `<a>` is used it must be a direct child of
  `Link Pure`)
- `getFontLinks()` partial now has `{ weights: ['regular', 'semi-bold'] }` for a default

### [2.17.0] - 2022-10-31

### [2.17.0-rc.0] - 2022-10-31

#### Added

- `Link Tile`

#### Fixed

- `Scroller` bug where scrollable content was not fully hidden by the gradient, when zoomed into the page.

#### Changed

- Removed `!important` keyword from css property `display` of `Link Pure` and `Button Pure`

### [2.16.3] - 2022-10-21

### [2.16.3-rc.0] - 2022-10-21

#### Fixed

- `Button Pure` and `Link Pure` error when using `size="inherit"` and `icon="none"`

#### Changed

- Replaced all internal usage of `Text` and `Headline` components

### [2.16.2] - 2022-09-15

### [2.16.2-rc.0] - 2022-09-15

#### Fixed

- Issue with `Popover` where drop-shadow is not shown correctly in Chrome >= 105
- Issue with `Carousel` and `wrap-content="true"` where the layout was out of sync with `Content Wrapper` for
  viewports >= 1760px.
- `Select Wrapper` with custom dropdown keeps attribute changes of native select options in sync if changed
  programmatically

### [2.16.1] - 2022-09-09

#### Fixed

- Issue with `Options` typing import for `Carousel`

### [2.16.0] - 2022-09-08

### [2.15.1-rc.1] - 2022-09-08

#### Added

- `Carousel`
- `Scroller`

#### Changed

- `Stepper Horizontal` now has `size` property
- `Stepper Horizontal` uses improved focus behavior in case it becomes scrollable and scroll indicators are centered
  correctly.
- `Tabs Bar` uses improved focus behavior in case it becomes scrollable and scroll indicators are centered correctly.

### [2.15.1-rc.0] - 2022-08-24

#### Fixed

- `Radio Button Wrapper` visual selection change bug in Safari >= 15.5

### [2.15.0] - 2022-08-22

### [2.15.0-rc.1] - 2022-08-18

#### Changed

- Downgraded `@angular` to `v13` to ensure backwards compatibility of `@porsche-design-system/components-angular`

### [2.15.0-rc.0] - 2022-08-16

#### Fixed

- `Popover` visual shadow bug in Safari
- `Stepper Horizontal Item` bug where pseudo styles of the counter element were overridable

### [2.15.0-beta.0] - 2022-08-05

#### Fixed

- `Tabs` & `Tabs Bar` `size` property when using `BreakpointCustomizable`

#### Changed

- `Modal` uses poly fluid sizing for outer spacing
- `Banner` uses poly fluid sizing for outer spacing
- `Content Wrapper` uses poly fluid sizing for inner spacing
- `Modal` min-width is slightly updated to perfectly fit into content area of `Content Wrapper` at 320px viewport width

#### Added

- Validation of properties for all components
- `Text Field Wrapper` with `input type="search"` is clearable via Escape key and custom clear button across browsers
- `Text Field Wrapper` with `input type="search"` shows a "Locate me" button when `actionIcon="locate"` is set, emits
  the `action` event on click and can be put into a loading state via `actionLoading="true"`

### [2.14.0] - 2022-07-11

### [2.14.0-rc.1] - 2022-07-11

### [2.14.0-rc.0] - 2022-07-11

#### Added

- `getBrowserSupportFallbackScript()` partial supporting `cdn` and `format` options as replacement for
  `includeOverlay()` of `@porsche-design-system/browser-notification` npm package
- `getCookiesFallbackScript()` partial supporting `cdn` and `format` options as replacement for `includeCookieOverlay()`
  of `@porsche-design-system/browser-notification` npm package

#### Changed

- `getMetaTagsAndIconLinks()` partial to return `theme-color` meta tags with `prefers-color-scheme: {light|dark}` media
  query

### [2.13.0] - 2022-06-23

### [2.13.0-rc.5] - 2022-06-23

#### Fixed

- `Stepper Horizontal Item` `state` validation
- `Button` and `Link` with `theme="dark" variant="tertiary"` and `Tag Dismissible` bug on Safari < v15.5 where wrong
  colors on hover were shown

### [2.13.0-rc.4] - 2022-06-22

#### Added

- `Stepper Horizontal`

### [2.13.0-rc.3] - 2022-06-22

#### Added

- `Segmented Control`

### [2.13.0-rc.2] - 2022-06-21

### [2.13.0-rc.1] - 2022-06-21

### [2.13.0-rc.0] - 2022-06-21

#### Changed

- `Button`, `Button Pure` and `Switch` apply `aria-disabled="true"` instead of `disabled` attribute to native button
  internally in case `disabled` and/or `loading` property is set

### [2.12.1] - 2022-05-25

### [2.12.1-rc.0] - 2022-05-25

#### Fixed

- Issue with `JssStyle` typing import

### [2.12.0] - 2022-05-19

#### Changed

- npm package is prepared for public release on [npmjs.org](https://npmjs.com)

### [2.12.0-rc.2] - 2022-05-12

### [2.12.0-rc.1] - 2022-05-11

### [2.12.0-rc.0] - 2022-05-04

#### Added

- `Table Head Cell` now has a `multiline` property

#### Changed

- `Headline` has no `hypens` / `overflow-wrap` style by default
- Partials now throw an exception if they are executed in browser

#### Fixed

- Exception in `Headline`, `Select Wrapper`, `Text` and `Text List` when changing `theme` prop from `dark` to `light`
- `getInitialStyles()` partial now returns `.hydrated` styles, too

### [2.11.0-skeletons] - 2022-04-21

### [2.11.0] - 2022-04-21

### [2.11.0-rc.0] - 2022-04-20

#### Added

- `Tag`
- `Tag Dismissible`

### [2.10.0-skeletons] - 2022-04-13

### [2.10.0] - 2022-04-13

### [2.9.3-rc.1] - 2022-04-06

#### Added

- `Text Field Wrapper` now has a `showCharacterCount` property which can be used to hide the character count when a
  `maxLength` attribute is set on the wrapped `input`.
- `Textarea Wrapper` now has a `showCharacterCount` property which can be used to hide the character count when a
  `maxLength` attribute is set on the wrapped `textarea`.

### [2.9.3-rc.0-skeletons] - 2022-03-29

### [2.9.3-rc.0] - 2022-03-28

#### Added

- `Text Field Wrapper` supports `unit` property on `input type="text"`
- `Marque` optional configurable clickable/focusable area by defining padding on host element

#### Fixed

- `Tabs Item` improved accessibility
- Angular: circular dependency in development mode in `2.9.2-skeletons`

### [2.9.2-skeletons] - 2022-03-24

#### Added

- **[EXPERIMENTAL]** `getInitialStyles` partial now accepts a `skeletonTagNames` array of component names that will
  initially have skeleton styles while the Porsche Design System is loading
- **[EXPERIMENTAL]** `Button`, `Button Pure`, `Checkbox Wrapper`, `Fieldset Wrapper`, `Link`, `Link Pure`,
  `Link Social`, `Radio Button Wrapper`, `Select Wrapper`, `Text Field Wrapper`, `Textarea Wrapper` can now have initial
  skeleton styles when passed as `skeletonTagNames` to the `getInitialStyles` partial

### [2.9.2] - 2022-03-24

### [2.9.2-rc.1] - 2022-03-23

#### Fixed

- Bug caused by Chrome where hover styles of `Link Pure` are not displayed correctly

### [2.9.2-rc.0] - 2022-03-22

#### Added

- Normalized font behavior (`hyphen`, `overflow-wrap` and `text-size-adjust`) across components

#### Fixed

- `Modal` scrolling and pinch to zoom on iOS
- `Modal` initial position if scrollable
- `Table Head Cell` sort icon `asc` + `desc`

### [2.9.1] - 2022-03-10

### [2.9.1-rc.0] - 2022-03-09

#### Added

- Styles for slotted `<button>` in `Text`

#### Changed

- `Modal` heading and aria validation happens only when open

#### Fixed

- React: bundling format of partials

### [2.9.0] - 2022-02-28

### [2.9.0-rc.1] - 2022-02-25

#### Fixed

- `Modal` focus trap respecting elements in shadow DOM and dynamically added/removed elements on first level
- `Tabs Item` focus outline on click in Safari
- Error while using partials in Vanilla JS and Angular

### [2.9.0-rc.0] - 2022-02-16

#### Added

- `getFontFaceStylesheet` returns additional `<link>` tags with `rel="preconnect"` and `rel="dns-prefetch"`
- Option `format` to partials `getFontFaceStylesheet`, `getComponentChunkLinks()`, `getFontLinks()`, `getIconLinks()`,
  `getInitialStyles()`, `getLoaderScript()` and `getMetaTagsAndIconLinks()`

#### Deprecated

- The option `withoutTags` of partials `getFontFaceStylesheet`, `getComponentChunkLinks()`, `getFontLinks()`,
  `getIconLinks()`, `getInitialStyles()`, `getLoaderScript()` and `getMetaTagsAndIconLinks()` is deprecated and will be
  removed in `v3.0.0`. Please use `format: 'jsx'` instead.

```diff
- <link rel="stylesheet" href={getFontFaceStylesheet({ withoutTags: true })} crossOrigin="true" />
+ {getFontFaceStylesheet({ format: 'jsx' })}
```

### [2.9.0-beta.1] - 2022-01-27

#### Added

- `:focus-visible` content of selected Tab in `Tabs` component gets focus styling
- Improved accessibility of `Text Field Wrapper` and `Textarea Wrapper` when `maxlength` attribute is set
- `Modal` aria property
- `Modal` class for slotted elements to make content full-width

#### Changed

- `Button Pure` and `Link Pure` removed `position: relative` imposition, make sure to **not** override it with
  `position: static`

#### Fixed

- `Modal` close button styles when no heading is passed

### [2.9.0-beta.0] - 2022-01-18

#### Added

- React: `getByRoleShadowed`, `getByLabelTextShadowed` and `getByTextShadowed` utilities which uses
  `@testing-library/dom` queries internally to support Shadow DOM

#### Fixed

- React: `UnhandledPromiseRejectionWarning` when using `skipPorscheDesignSystemCDNRequestsDuringTests()`

### [2.8.0] - 2022-01-17

#### Fixed

- Accessibility issue of `Icon` component in Windows High Contrast Mode in Chromium Browser

### [2.8.0-rc.0] - 2022-01-14

#### Added

- Support for `tabindex` attribute on `Button`, `Button Pure`, `Switch`, `Link`, `Link Pure` and `Link Social`

#### Changed

- `:focus-visible` style matches outline color of `Button` while hovered

#### Deprecated

- The `tabbable` property of `Button`, `Button Pure` and `Switch` is deprecated and will be removed in `v3.0.0`. Please
  use `tabindex` instead.

```diff
- <p-button tabbable="false">Some button</p-button>
+ <p-button tabindex="-1">Some button</p-button>
```

### [2.8.0-beta.3] - 2021-12-22

#### Added

**Disclaimer:** The provided themes `light-electric` and `dark-electric` are just a proof of concept, it's **not**
accessible regarding its color contrast and might even be removed in an upcoming major release again.

- `light-electric` theme for `Switch`
- `dark-electric` theme for `Button Pure` and `Link Pure`
- Character counter to `Text Field Wrapper` and `Textarea Wrapper` if `maxlength` is present on `input type="text"` and
  `textarea`

#### Changed

- `:focus-visible` style matches outline color of `Switch` while hovered

#### Fixed

- Box model of `Button Pure`

### [2.8.0-beta.2] - 2021-12-22

#### Fixed

- `Content Wrapper` regression for `!important` style

#### Added

- Usage validation for `Link`, `Link Pure` and `Link Social`

### [2.8.0-beta.1] - 2021-12-16

#### Fixed

- `Select Wrapper` validation of select element

### [2.8.0-beta.0] - 2021-12-15

#### Changed

- Angular: increased peer dependency to `>=12.0.0 <14.0.0`

### [2.7.0] - 2021-12-14

### [2.7.0-rc.0] - 2021-12-14

#### Removed

- `offset-bottom` prop of `Toast` (use `--p-toast-position-bottom` CSS variable instead)

### [2.7.0-beta.6] - 2021-12-08

#### Added

- `Popover`

### [2.7.0-beta.5] - 2021-12-07

#### Added

**Disclaimer:** The provided theme `light-electric` is just a proof of concept, it's **not** accessible regarding its
color contrast and might even be removed in an upcoming major release again.

- `light-electric` theme for `Accordion`, `Link`, `Link Pure`, `Button`, `Button Pure`, `Tabs`, `Tabs Bar`

### [2.7.0-beta.4] - 2021-12-02

### [2.7.0-beta.3] - 2021-11-30

#### Added

- `Accordion` uses `MutationObserver` fallback when no `ResizeObserver` is available in older browsers

#### Fixed

- `Link` and `Link Social` not adapting slotted anchor to the width of the element

### [2.7.0-beta.2] - 2021-11-24

#### Added

- `Toast`

#### Fixed

- `Banner` animations respect offset correctly

### [2.7.0-beta.1] - 2021-11-16

#### Fixed

- `Headline` applies `align` and `ellipsis` prop correctly

### [2.7.0-beta.0] - 2021-11-11

#### Added

- New `aria` property for `ARIA` attribute handling for: `Button`, `Button Pure`, `Icon`, `Link`, `Link Pure`, `Marque`,
  `Spinner`

#### Fixed

- React: warnings about `useLayoutEffect` in SSR context

### [2.6.1] - 2021-11-05

#### Fixed

- Prevent breaking entire Porsche Design System due to lacking support of `ResizeObserver`, however `Accordion` still
  requires it

### [2.6.0] - 2021-11-04

#### Added

- `unit` and `unitPosition` properties to `Text Field Wrapper`

### [2.6.0-beta.0] - 2021-10-29

#### Changed

- Use `Heiti SC` (pre-installed on iOS/macOS) and `SimHei` (pre-installed on Windows) as Chinese fallback font

#### Added

- `Marque` uses `webp` images for browsers that support it
- `Inline Notification`
- `Icon` now supports `success` for `name` property

#### Fixed

- Colors of `Banner` for dark theme
- Replaced CSS `inset` property with `top`, `left`, `right` and `bottom` for browser compatibility
- Opening and closing transition of `Modal`

### [2.5.1-beta.0] - 2021-10-11

#### Fixed

- Possible exceptions when components get unmounted directly

### [2.5.0] - 2021-10-04

#### Added

- `SimHei` and `黑体` as fallback for all components' `font-family`

### [2.5.0-beta.1] - 2021-09-28

#### Changed

- React: improved render behavior of components

### [2.5.0-beta.0] - 2021-09-22

#### Added

- React: utility function `skipPorscheDesignSystemCDNRequestsDuringTests`

### [2.4.0] - 2021-09-21

### [2.4.0-beta.2] - 2021-09-21

#### Added

- `Link Social` and `Icon` now support `kakaotalk`, `naver`, `reddit` and `tiktok`
- JSS caching mechanism to improve style performance

#### Changed

- Alignment of `linkedin` icon
- Improved accessibility of `Select Wrapper`
- `Icon` loading behaviour to non-blocking, components using the `Icon` will no longer wait for it to load
- Validation messages of `Fieldset Wrapper` have now an additional icon representing the validation state

#### Fixed

- Box model of `Link Pure`
- Focus of `Link Pure` with slotted anchor and hidden label
- Focus cycling of `Modal` without focusable children
- Suppress CORS error

### [2.4.0-beta.1] - 2021-08-26

#### Added

- `active` property to `Button Pure`

### [2.4.0-beta.0] - 2021-08-26

#### Added

- `icon` property of `Button Pure` and `Link Pure` was extended by `none` value
- `alignLabel` and `stretch` property to `Button Pure` and `Link Pure`

#### Changed

- Improved `:focus-visible` and `:hover:focus-visible` colors for `Link Social` and `Link`
- Improved slotted `<a>` coloring in dark theme for `Link Social` and `Link`
- Validation messages of `Checkbox Wrapper`, `Radio Button Wrapper`, `Select Wrapper`, `Textarea Wrapper` and
  `Text Field Wrapper` have now an additional icon representing the validation state
- `Modal` backdrop behavior to close modal on mouse-down

#### Fixed

- Slotted `<a>` coloring in dark theme for `Text`, `Headline`, `Text List`, `Banner`, `Select Wrapper` and `Link Pure`
- Wrong background color of scrollable `Modal`'s backdrop in Safari

### [2.3.0] - 2021-07-28

### [2.3.0-beta.3] - 2021-07-28

#### Changed

- `Accordion` reduce paddings, vertically align carets to the first heading row, adjust border color and hover styles

#### Fixed

- `Text Field Wrapper` accessibility of type password and search

### [2.3.0-beta.2] - 2021-07-15

#### Added

- `Checkbox Wrapper`, `Radio Button Wrapper`, `Select Wrapper`, `Textarea Wrapper` and `Text Field Wrapper` now reflect
  changes of the `required` attribute on their child component
- `multiline` property to `Table Cell`
- Partial function `getLoaderScript()` to initialize Porsche Design System as early as possible

#### Fixed

- `Table Head Cell` uses semi bold instead of bold as font weight
- Transition of `Modal`

### [2.3.0-beta.1] - 2021-07-08

#### Added

- `Accordion`

#### Changed

- Removed initial delay of `Banner`

### [2.3.0-beta.0] - 2021-07-01

#### Added

- `Table`
- Angular: export types from package root
- Accessibility icon

#### Changed

- `Button`, `Button Pure` and `Switch` are now focusable while in `loading` state
- `Text` and `Headline` inherits white-space CSS property
- React: sync component props via property instead of attribute

#### Fixed

- Angular: support `"strictTemplates": true` option in `tsconfig.json`
- Use correct icon for `arrow-last` and `arrow-first` in `Icon`, `Button` and `Link` components

### [2.2.1] - 2021-06-08

#### Changed

- Optimize vertical alignment of `Modal`

#### Fixed

- URL in inject global style warning

### [2.2.1-beta.1] - 2021-06-02

#### Fixed

- Margin of `Tabs Bar` within `Tabs` for Firefox and Safari
- SVG of `Icon` is not removed after prop change, e.g. on color change
- Fullscreen behavior of `Modal` on screens larger than 1760px

### [2.2.0] - 2021-05-19

#### Fixed

- `Text` inside `Button` now has the proper size on iOS Safari when changing to and from landscape mode
- `Banner` can now be re-opened after closing
- Closing one `Banner` will not close other `Banners` on the site

### [2.2.0-beta.2] - 2021-05-12

#### Fixed

- `Select Wrapper` value changes are now reflected correctly
- `Select Wrapper` dark theme background color if used with `filter` prop

### [2.2.0-beta.1] - 2021-05-05

#### Added

- Partial function `getIconLinks()` to preload Porsche Design System Icons

#### Fixed

- `Text Field Wrapper` spacing in Safari

### [2.2.0-beta.0] - 2021-05-05

#### Added

- Partial function `getMetaTagsAndIconLinks()` to simplify cross device fav and meta icons

### [2.1.0] - 2021-05-03

### [2.1.0-beta.0] - 2021-05-03

#### Added

- `Switch`

#### Changed

- `Text` automatically breaks words/strings into new line being too long to fit inside their container
- `Headline` automatically breaks words/strings into new line being too long to fit inside their container
- Extended `Fieldset Wrapper` with `labelSize`, `required`, `state` and `message` properties. If the `Fieldset Wrapper`
  is set to required only the label of the **Fieldset Wrapper** gets an asterisk. It is removed from all wrapped child
  components, as long as they are Porsche Design System form elements.

### [2.0.3] - 2021-04-28

### [2.0.3-beta] - 2021-04-28

#### Fixed

- Angular: events firing twice in `Pagination`, `Modal`, `Tabs`, `Tabs Bar` and `Banner` component

### [2.0.2] - 2021-04-21

### [2.0.2-beta.0] - 2021-04-20

#### Fixed

- TypeScript build errors due to duplicate declarations in `types.d.ts`

### [2.0.1] - 2021-04-16

#### Fixed

- Visual appearance of `Checkbox Wrapper` in iOS Safari
- A bug where `Text Field Wrapper` would throw an error when reattaching to DOM too quickly
- Visual bug in Firefox when zooming out `Text Field Wrapper`, `Checkbox Wrapper` and `Textarea Wrapper`
- Angular: streamline component styles in dark theme

#### Changed

- Aligned focus states of `Checkbox Wrapper` and `Radio Button Wrapper` across browsers

### [2.0.0] - 2021-04-13

In keeping with [Semver](https://semver.org), Porsche Design System v2.0.0 was released due to changes in the API,
fundamental changes in loading behavior and others. With our new major version `v2.0.0` there are some important changes
that you should watch out for. To make the migration from `v1.5.x` to our current `v2.0.0` easier, we offer a few
guidelines.

## General changes / improvements:

### All components, icons, fonts, styles and marque of the Porsche Design System are loaded versioned and chunked from a central CDN

This way all web based digital Porsche products share and use the cached and versioned assets regardless of the JS
framework used to improve loading performance across the Porsche group. Only a tiny (1.4kb sized) Porsche Design System
loader script gets bundled into your application code. Everything else gets loaded versioned, cached and chunked from a
central CDN ([read more](https://designsystem.porsche.com/v3/must-know/performance/cdn)). However, this also means that
you will need an **Internet connection** to render the components in a browser (possibly relevant for development stage
or intranet applications).

### Enabling Micro Frontend Architecture

In case of a micro-frontend architecture, multiple instances and versions of the Porsche Design System can be combined
in a final application by configurable prefixing technique of the Porsche Design System components during runtime.
Please refer to our framework specific guidelines
[Vanilla JS](https://designsystem.porsche.com/v2/start-coding/vanilla-js),
[Angular](https://designsystem.porsche.com/v2/start-coding/angular) and
[React](https://designsystem.porsche.com/v2/start-coding/react).

### Prevent Flash of Unstyled Content (FOUC) and Flash of Unstyled Text (FOUT)

To prevent FOUC/FOUT, the Porsche Design System offers various partials as part of the
`@porsche-design-system/components-{js|angular|react}` package to ensure all necessary Porsche Design System fonts and
components are fully loaded. If you've used the `@porsche-design-system/partials` package previously, stop using it and
replace the integration with the partials provided by `@porsche-design-system/components-{js|angular|react}` package.
Have a look at our [FOUC/FOUT guidelines](https://designsystem.porsche.com/v3/must-know/performance/loading-behaviour).

```diff
- <%= require('@porsche-design-system/partials').getPorscheDesignSystemCoreStyles() %>
+ <%= require('@porsche-design-system/components-{js|angular|react}/partials').getInitialStyles() %>

- <%= require('@porsche-design-system/partials').getFontFaceCSS() %>
+ <%= require('@porsche-design-system/components-{js|angular|react}/partials').getFontFaceStylesheet() %>

- <link rel="preload" href="path/to/webfont/nameOfWebFontFile" as="font" type="font/woff2" crossorigin />
+ <%= require('@porsche-design-system/components-{js|angular|react}/partials').getFontLinks({ weights: ['regular', 'semi-bold'] }) %>
```

### Added support for China CDN

Our CDN is configured to forward requests to Chinese CDN automatically when necessary. So you're good to go without any
configuration or multiple region specific builds of your application. However, if you are aiming for the maximum
possible performance in China, you can configure which CDN the Porsche Design System must use. Please follow our
[CDN guidelines](https://designsystem.porsche.com/v3/must-know/performance/cdn) for more information.

### New/optimized components

- **Tabs**
- **Tabs Bar**
- **Banner**
- **Modal**
- Headline
- Select
- Pagination
- Button
- Button Pure
- Link
- Link Pure
- Spinner
- Checkbox
- Radio Button

### Improved TypeScript support for Angular and React

To ensure the best possible typing support, we have refactored our Angular and React wrappers which integrate the native
web components of the Porsche Design System.

### componentsReady() works reliable

Because the Porsche Design System components get loaded async at the time they are needed, it might be relevant within
your application or test automation to know when those have been initialized. Therefore, we provide in all three
`@porsche-design-system/components-{js|angular|react}')` packages a reliable helper function `componentsReady()`.
[Read more about it](https://designsystem.porsche.com/v3/developing/components-ready).

### Removed "blur on focus"

Now focus styling is only applied when you navigate through keyboard and ignored by mouse interaction for browsers
supporting `:focus-visible` otherwise it will fallback to `:focus` CSS implementation.

### Changed focus styling for a better compromise between accessibility and visual appearance

Color and outline of general focus styling has changed to `currentColor` for light/dark theme with an outline of 1px
width/offset. If you have custom components build with the usage of our `@porsche-design-system/utilities` package then
update it to the latest version.

### Improved geometry of Porsche Next font

For better alignment and readability we've changed the geometry of the Porsche Next font which results in a visual
change of font size and spacing.

### Dropped support for IE11 and EdgeHTML according to Porsche's official browser strategy 2021

If you still need to support these browsers, you have to stick to `v1.5.x`. We offer a Browser Notification package
`@porsche-design-system/browser-notification` to alert users that these browsers are no longer supported. It supports a
blocking layer (to be used with Porsche Design System `v2.x`), or a dismissible banner (to be used with Porsche Design
System `v1.x`). Please refer to our
[Browser compatibility guidelines](https://designsystem.porsche.com/v3/must-know/browser-compatibility).

### Changed default type of Button and Button Pure

To be in sync with native `<button>` behavior we've changed the default `type` of **Button** and **Button Pure**
component. Those components will render a button within their Shadow DOM as `<button type="submit">` ( previously
`<button type="button">`).

- `submit`: The button submits the form data to the server. This is the default if the attribute is not specified for
  buttons associated with a `<form>`, or if the attribute is an empty or invalid value.
- `button`: The button has no default behavior, and does nothing when pressed by default. It can have client-side
  scripts listen to the element's events, which are triggered when the events occur.

### Changed support for wrapped links around Link, Link Pure and Link Social component

Due to the support for setting links (`<a href="#">`) in our **Link**, **Link Pure** and **Link Social** components as
child, we've removed support for styling the anchor tag (`<a>`) when it surrounds the component. So we recommend
changing the position of the `<a>` tag from wrapping the component to a direct slot (child) of it.

```diff
- <a href="#"><p-link>Some label</p-link></a>
+ <p-link><a href="#">Some label</a></p-link>

- <a href="#"><p-link-pure>Some label</p-link-pure></a>
+ <p-link-pure><a href="#">Some label</a></p-link-pure>

- <a href="#"><p-link-social>Some label</p-link-social></a>
+ <p-link-social><a href="#">Some label</a></p-link-social>
```

### Automatic \* asterisk symbol to form field labels

We added an automatic generated _ asterisk symbol to form field labels which have the required attribute. This might
lead to a doubled _ symbol if you set one by yourself.

```diff
- <p-text-field-wrapper label="Some label *"><input type="text" name="some-name" required /></p-text-field-wrapper>
+ <p-text-field-wrapper label="Some label"><input type="text" name="some-name" required /></p-text-field-wrapper>

- <p-checkbox-wrapper label="Some label *"><input type="checkbox" name="some-name" required /></p-checkbox-wrapper>
+ <p-checkbox-wrapper label="Some label"><input type="checkbox" name="some-name" required /></p-checkbox-wrapper>

- <p-radio-button-wrapper label="Some label *"><input type="radio" name="some-name" required /></p-radio-button-wrapper>
+ <p-radio-button-wrapper label="Some label"><input type="radio" name="some-name" required /></p-radio-button-wrapper>

- <p-radio-button-wrapper label="Some label *"><input type="radio" name="some-name" required /></p-radio-button-wrapper>
+ <p-radio-button-wrapper label="Some label"><input type="radio" name="some-name" required /></p-radio-button-wrapper>

- <p-textarea-wrapper label="Some label *"><textarea name="some-name" required></textarea></p-textarea-wrapper>
+ <p-textarea-wrapper label="Some label"><textarea name="some-name" required></textarea></p-textarea-wrapper>

- <p-select-wrapper label="Some label *"><select name="some-name" required><option>A</option></select></p-select-wrapper>
+ <p-select-wrapper label="Some label"><select name="some-name" required><option>A</option></select></p-select-wrapper>
```

### Shadow DOM

`Flex`, `Flex Item`, `Grid` and `Grid Item` now use Shadow DOM, thus you are not able to overwrite styles defined by
these components any longer.

---

## Angular

### Integration of Angular components

In the past it was possible to provide a token called `PREVENT_WEB_COMPONENTS_REGISTRATION` which prevented the
registration of the Porsche Design System components and loading of polyfills. Due to the fact that we no longer provide
/ need poly filling, we have completely removed the token. For advanced usage please
[read further](https://designsystem.porsche.com/v2/start-coding/angular).

---

## React

### Integration of React components

In the past `@porsche-design-system/components-react` components have initialized the **Porsche Design System Loader**
automatically as soon as a component was imported. With `v2.x` you have to import the `PorscheDesignSystemProvider` once
in your `index.tsx` which then initializes the **Porsche Design System Loader**, e.g. like:

```diff
  // index.tsx

  import ReactDOM from 'react-dom';
  import { PorscheDesignSystemProvider } from '@porsche-design-system/components-react';
  import { App } from './App';

  ReactDOM.render(
    <React.StrictMode>
+     <PorscheDesignSystemProvider>
        <App />
+     </PorscheDesignSystemProvider>
    </React.StrictMode>,
    document.getElementById('root')
  );
```

For advanced usage please [read further](https://designsystem.porsche.com/v2/start-coding/react).

#### Jsdom Polyfill for React / Jest / jsdom test automation

We removed test mocks for React / Jest / jsdom as Shadow DOM is supported since jsdom v12.2.0. Instead, we provide a
Jsdom Polyfill (exclusivly for `@porsche-design-system/components-react` package) fixing missing implementation of jsdom
which the Porsche Design System relies on. **Note:** If your test includes Porsche Design System components, make sure
to wrap the component you want to test with a PorscheDesignSystemProvider in order to avoid exceptions. For more
information please [read further](https://designsystem.porsche.com/v2/start-coding/react).

---

## Vanilla JS

### Integration of Vanilla JS components

With `v1.x` of the Porsche Design System you've had to copy all needed JS files of
`@porsche-design-system/components-js` into your target directory and include the ES5 and ESM loader snippet. Now you
only need to copy one `index.js` file and initialize the Porsche Design System like in the example below:

```diff
  <!DOCTYPE html>
  <html lang="en">
    <head>
      <meta charset="utf-8">
      <meta name="viewport" content="width=device-width,initial-scale=1.0">
      <title>Porsche Design System</title>
-     <script nomodule src="PATH/TO/PACKAGE/@porsche-design-system/components-js/dist/porsche-design-system/porsche-design-system.js"></script>
-     <script type="module" src="PATH/TO/PACKAGE/@porsche-design-system/components-js/dist/porsche-design-system/porsche-design-system.esm.js"></script>
+     <script src="PATH/TO/PACKAGE/@porsche-design-system/components-js/index.js"></script>
    </head>
    <body>
+     <script type="text/javascript">
+       porscheDesignSystem.load();
+     </script>
      <p-headline variant="headline-1">Some text</p-headline>
    </body>
  </html>
```

For advanced usage please [read further](https://designsystem.porsche.com/v2/start-coding/vanilla-js).

---

### [2.0.0-rc.10] - 2021-04-12

#### Changed

- `Tabs` and `Tabs Bar` now respect dynamic additions / removals of `p-tabs-item`, `a` and `button` elements. Make sure
  to update the `activeTabIndex` when mutating elements
- Improved performance of `Text`, `Button Pure` and `Link Pure` when `size` is not `inherit`

#### Added

- `Grid` now has a `wrap` and `gutter` property
- Components (`Grid Item`, `Flex Item`, `Tabs Item` and `Text List Item`) that require a specific parent (`Grid`,
  `Flex`, `Tabs` and `Text List`) will now throw an error if used without that parent

#### Fixed

- Visual appearance of `Checkbox Wrapper` and `Radio Button Wrapper` reflect the state of the wrapped `input` element

### [2.0.0-rc.9] - 2021-03-26

#### Added

- `Button Group` component
- Fullscreen property for `Modal` on mobile

#### Changed

- Spacings, heading and sizes of `Modal`

#### Fixed

- Prevent duplicate loading of `porsche-design-system.v2.x.HASH.js` chunk when using `getComponentChunkLinks()` partial

### [2.0.0-rc.8] - 2021-03-17

#### Added

- Support for full height `Content Wrapper` with flex
- `Tabs Bar` now supports `undefined` as `activeTabIndex`

#### Changed

- `Tabs Bar` has a new default `activeTabIndex`, which is `undefined`
- `Tabs Bar` does not work by itself anymore. The `activeTabIndex` needs to be controlled from the outside
  ([read more](https://designsystem.porsche.com/v2/components/tabs-bar/examples))
- Background Color of `Select Wrapper` in `dark` theme to meet accessibility criteria

### [2.0.0-rc.7] - 2021-03-15

#### Fixed

- Make shadowed `Flex` and `Grid` work in Firefox + Safari

### [2.0.0-rc.6] - 2021-03-11

#### Changed

- Make `Grid` and `Grid Item` use Shadow DOM
- Make `Flex` and `Flex Item` use Shadow DOM

### [2.0.0-rc.5] - 2021-03-09

#### Added

- Configurable background color of `Content Wrapper`
- `italic` font-style in `Text` is now overridden with `normal`

#### Fixed

- Usage of `Select Wrapper` within custom elements
- A bug that caused `Spinner` to be displayed in a wrong size

### [2.0.0-rc.4] - 2021-03-01

#### Changed

- Filter of `Select Wrapper` supports substring search

#### Fixed

- Build error in SSR

### [2.0.0-rc.3] - 2021-02-17

#### Added

- React: utility function `skipCheckForPorscheDesignSystemProviderDuringTests`
- React: tree shaking for component wrappers

#### Fixed

- Angular: error in `Checkbox Wrapper`, `Radio Button Wrapper` and `Text Field Wrapper` when `input[type]` is bound

### [2.0.0-rc.2] - 2021-02-12

#### Added

- Validate usage of `Checkbox Wrapper`, `Radio Button Wrapper`, `Select Wrapper`, `Text Field Wrapper` and
  `Textarea Wrapper`

### [2.0.0-rc.1] - 2021-02-04

#### Added

- Partial function `getComponentChunkLinks()` to preload Porsche Design System Components

#### Changed

- Added a space before asterisk (`*`) when `input`, `textarea` or `select` have `required` attribute within form wrapper
  components
- Renamed partial `getFontLinks()` option from `weight` to `weights`

#### Fixed

- A bug in `Tabs Bar` where the nextButton was mistakenly rendered.
- A bug where `Icon` was not rendered when using `lazy` property.
- A bug in `Text Field Wrapper` with input type password where characters would overlap the icon.

### [2.0.0-rc.0] - 2021-01-29

#### Added

- Link support for `Marque`
- Sizing options `'responsive' | 'small' | 'medium'` for `Marque`

#### Changed

- Angular: added static `load()` function `PorscheDesignSystemModule` for custom prefix
- Hide up/down spin button when using **Text Field** with `type="number"` in Firefox

#### Fixed

- Angular: typings
- React: correct handling of `ref` property
- Unhandled exception in `Select Wrapper` if `selected` and `disabled` attributes are set on the same option
- A bug in `Tabs Bar` where scrolling was broken when a tab was selected
- A bug in `Tabs Bar` where the `nextButton` was always rendered

### [2.0.0-alpha.13] - 2021-01-26

#### Added

- Partial function `getFontLinks()` to prevent **Flash of Unstyled Text** (FOUT)

#### Fixed

- React: correct handling of `className` property

### [2.0.0-alpha.12] - 2021-01-20

#### Added

- Partial function `getInitialStyles()` to prevent **Flash of Unstyled Content** (FOUC)
- Partial function `getFontFaceStylesheet()` to prevent **Flash of Unstyled Text** (FOUT)

#### Changed

- React: `PorscheDesignSystemProvider` needs to wrap application
- React: component props have to be camelCase
- React: `PorscheDesignSystemProvider` is needed while testing components

#### Fixed

- React: typings
- React: support of objects for property values

#### Removed

- React: `getPrefixedComponents`, prefixing is handled by `PorscheDesignSystemProvider`

### [2.0.0-alpha.11] - 2021-01-08

#### Changed

- Precision of relative line height
- Changed color of `neutral contrast low`

### [2.0.0-alpha.10] - 2020-12-14

#### Added

- `native` property to `Select Wrapper` to force rendering of native Browser select dropdown
- Extended flexibility of `Headline`

#### Changed

- Some styling improvements of `Select Wrapper`

#### Fixed

- Jsdom Polyfill `fetch` error

### [2.0.0-alpha.9] - 2020-12-09

### Fixed

- Improved reliability of `componentsReady()`

#### Changed

- Jsdom Polyfill `console.warn` behaviour

### [2.0.0-alpha.8] - 2020-12-03

### Fixed

- A bug where `Modal` did not remove `overflow=hidden` on document body.

### [2.0.0-alpha.7] - 2020-11-26

#### Added

- Jsdom Polyfill

#### Removed

- Jsdom Mocks
- Global "blur on focus" script

#### Changed

- Default dropdown direction of `SelectWrapper` from `down` to `auto`
- Made API of `Tabs` consistent with `Tabs Bar`
- Removed transition for focus styling
- Use `:focus-visible` as default and `:focus` as fallback for focusable elements

#### Fixed

- The Selected element of `SelectWrapper` dropdown keeps now in sync with native selection if changed programmatically
- Invalid search results get cleared if `SelectWrapper` becomes focus state
- Some bugs in `TabsBar`
- Minification of dynamic slotted content styles
- An issue where `Pagination` throws console errors if disconnected from dom.

### [2.0.0-alpha.6] - 2020-10-28

#### Changed

- default `type` of `Button` and `Button Pure` to `submit`

#### Fixed

- Typings

### [2.0.0-alpha.5] - 2020-10-26

#### Added

- `Modal` component

#### Fixed

- Typing for `pageChange` event of `Pagination` component
- Typings

#### Changed

- Focus styling

### [2.0.0-alpha.4] - 2020-10-14

#### Added

- Custom filter to `Select Wrapper` component
- DropDown direction property to `Select Wrapper` component
- Display `*` after label when `input`, `textarea` or `select` have `required` attribute within form wrapper components
- `Tabs` component
- `Tabs Bar` component
- `Banner` component

#### Removed

- Default `position: relative;` style of `Link Pure` and `Button Pure`

#### Fixed

- `Spinner` zooming bug on Safari

### [2.0.0-alpha.3] - 2020-09-11

#### Added

- Support to load assets from China CDN directly via browser flag: `PORSCHE_DESIGN_SYSTEM_CDN = 'cn';`

#### Removed

- Support for `<a>` wrapped `Link` and `Link Pure`

### [2.0.0-alpha.2] - 2020-08-20

### [2.0.0-alpha.1] - 2020-08-17

#### Changed

- Removed classnames dependency
- Stencil Core `taskQueue` from `congestionAsync` to `async` for more performant component rendering

#### Fixed

- Focus input on label click of `Checkbox Wrapper` and `Radio Button Wrapper`

### [1.5.6] - 2020-10-15

### [1.5.6-rc.0] - 2020-10-13

### Fixed

- `Spinner` zooming bug on Safari

### [1.5.5] - 2020-09-11

### [1.5.5-rc.0] - 2020-09-07

### Changed

- Deprecated stencil lifecycle-method `componentDidUnload` to `disconnectedCallback` to fix "`selectObserver` is
  undefined" bug in `Select Wrapper` and `Pagination`

### [1.5.4] - 2020-08-25

### [1.5.4-rc.0] - 2020-08-17

#### Changed

- Removed classnames dependency
- Stencil Core `taskQueue` from `congestionAsync` to `async` for more performant component rendering

#### Fixed

- Focus input on label click of `Checkbox Wrapper` and `Radio Button Wrapper`
- Fix typings for `orientation` of `Divider` component

### [2.0.0-alpha.0] - 2020-08-06

#### Added

- **Experimental:** Optional web component scoping mechanism during runtime to enable micro service architecture

#### Changed

- Web components get lazy loaded from central CDN to improve caching strategy across Porsche's digital eco system

#### Removed

- Stop browser support for **IE11** and **EdgeHTML**

#### Fixed

- Mix of `Optgroups` and `Options` on same level in `Select Wrapper` component
- Fix typings for `orientation` of `Divider` component

### [1.5.3] - 2020-08-10

### [1.5.3-rc.0] - 2020-08-10

#### Fixed

- Mix of `Optgroups` and `Options` on same level in `Select Wrapper` component

### [1.5.2] - 2020-07-22

#### Fixed

- Dispatch change event in `Select Wrapper`
- Stencil react-output-target SSR Bug

### [1.5.1] - 2020-07-20

#### Fixed

- SVGO settings for icons
- Angular bug which causes `ngcc` to fail

### [1.5.0] - 2020-07-16

#### Added

- Icons (active-cabin-ventilation, battery-full, bell, bookmark, car-battery, charging-active, charging-state, climate,
  climate-control, garage, horn, key, map, parking-brake, parking-light, preheating, send, shopping-bag, sidelights,
  user-manual, wrenches)

#### Changed

- Icons (arrow-first, arrow-last, battery-empty, car, card, charging-station, question)

#### Fixed

- Porsche Marque images

### [1.5.0-rc.2] - 2020-07-06

### [1.5.0-rc.1] - 2020-07-06

#### Added

- **Notification Neutral** color to `color` property of `p-text` and `p-icon`

### [1.5.0-rc.0] - 2020-06-25

#### Added

- `Fieldset Wrapper` component
- Improved SEO of `p-headline` and `p-text`: Added possibility to write semantic HTML tags (e.g. `<h1>-<h6>` or `<p>`,
  `<blockquote>`, etc.) directly as slotted content.
- Possibility to include anchor tags directly as slots of `Link`, `Link Pure` and `Link Social`
- `Text` new `weight` property `semibold`
- `Button Pure` label with subline pattern as slot
- `Link Pure` label with subline pattern as slot

#### Changed

- `Select Wrapper` is now ready for the catwalk. It is dressed now with a custom drop down list box and gets naked by
  default on touch devices.

#### Fixed

- Minor accessibility improvements of `icons` and `Text Field`
- Remove native number spinner buttons of `Text Field` with type text for Firefox
- An issue with `Button` and `Button Pure` and their `disabled` attribute

### [1.4.0] - 2020-05-14

### [1.4.0-rc.3] - 2020-05-08

#### Added

- `Text List`

#### Changed

- Improve caching strategy for fonts by content-based hash
- Improve caching strategy for marque by content-based hash
- Dimensions and sharpness of marque
- Props for `Content Wrapper`

### [1.4.0-rc.2] - 2020-05-06

#### Added

- `Content Wrapper`
- Description property to `p-text-field-wrapper`, `p-textarea-wrapper` and `p-select-wrapper`
- `Link Social`

#### Changed

- Improve accessibility of error and success states of form elements
- Aria-invalid attribute of form elements if they are in error state is now managed by component
- Rename icon name `configure` to `configurate` (prevents breaking change compared to stable v1.3.0)
- Improve `p-icon` loading behavior

#### Fixed

- Display of wrong icons

#### Removed

- `safe-zone` property of `p-grid` (`Content Wrapper` should be used instead)

### [1.4.0-rc.1] - 2020-04-27

#### Added

- Add `safe-zone` property to `p-grid` for outer grid margin, max-width and centering
- Submit button with search icon to `p-textfield-wrapper` type search

#### Changed

- Background color of readonly state in components `p-textfield-wrapper` and `p-textarea-wrapper`
- Visual appearance of icons
- Improve caching strategy for icons by content-based hash
- Cursor of Radio, Checkbox and Select
- Fixed naming of Mock from `p-textfield-wrapper` to `p-text-field-wrapper`

#### Fixed

- Icon loading mechanism

### [1.4.0-rc.0] - 2020-04-09

#### Added

- SSR support

### [1.3.0] - 2020-04-08

#### Added

- New headline size `headline-5` to `p-headline`
- Test Mocks

#### Fixed

- Text styling of Select component on focus in IE11 and Chrome on Windows 10

### [1.3.0-rc.0] - 2020-04-03

#### Fixed

- Improve form elements

### [1.2.0] - 2020-03-25

#### Added

- `Divider`
- Hover state for form elements

#### Fixed

- Support label text of form elements for Screen readers

### [1.1.2] - 2020-03-17

#### Changed

- Notification colors

### [1.1.1] - 2020-03-13

#### Changed

- Icon of `Checkbox` indeterminate state

### [1.1.0] - 2020-03-11

#### Fixed

- Minor improvements

### [1.1.0-rc.0] - 2020-03-02

#### Added

- `Select Wrapper`
- `Checkbox Wrapper`
- `Radio Button Wrapper`
- `Textarea Wrapper`

#### Fixed

- `Text Field Wrapper` toggle password visibility

### [1.0.3] - 2020-02-13

#### Fixed

- JS framework compatibility

### [1.1.0-0] - 2020-02-06

#### Added

- `Text Field Wrapper`

#### Changed

- Add proper cursor for disabled state for `Button` and `Button Pure`

### [1.0.2] - 2020-02-04

#### Fixed

- Inheritable styling of slotted content

### [1.0.1] - 2020-01-30

#### Added

- Clickable area of `Link Pure` and `Button Pure` is optionally configurable by defining padding on host element

### [1.0.0] - 2020-01-28

#### Added

- Cursor pointer on hover for `Button` and `Button Pure`
- Line-height gets calculated based on Porsche type-scaling formula automatically for `Text`, `Link Pure` and
  `Button Pure`
- Test helper function `componentsReady()` which indicates when lazy loaded components fully have loaded

#### Changed

- Update CDN asset paths
- Improve font-weight definitions
- Rename and optimize neutral colors for `Icon` and `Text`

### [1.0.0-rc.1] - 2019-12-13

#### Added

- `Headline`
- `Text`
- `Marque`
- `Button`
- `Button Pure`
- `Spinner`
- `Icon`
- `Flex`
- `Grid`
- `Link`
- `Link Pure`
- `Pagination`
- "Blur on focus"<|MERGE_RESOLUTION|>--- conflicted
+++ resolved
@@ -16,12 +16,10 @@
 
 #### Added
 
-<<<<<<< HEAD
 - `Modal`, `Flyout`:
   - `aria-label` is generated for of slotted header contents if `aria` prop is not provided
   - ARIA `role` to `aria` prop of `Modal` component to support setting `alertdialog` role
     ([3618](https://github.com/porsche-design-system/porsche-design-system/pull/3618))
-=======
 - `Pin-Code`: Add `form` prop to explicitly associate the component with a form, even when it's not directly nested
   within it. ([#3588](https://github.com/porsche-design-system/porsche-design-system/pull/3588))
 
@@ -31,7 +29,6 @@
   - Remove native input and use ElementInternals API
   - **Breaking Change**: `Pin-Code` component no longer support native validation due to the removal of the underlying
     native `<input>` element. ([#3588](https://github.com/porsche-design-system/porsche-design-system/pull/3588))
->>>>>>> f30ff7e1
 
 ### [3.21.0] - 2024-11-12
 
