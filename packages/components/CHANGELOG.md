# Changelog

## Porsche Design System - Components

All notable changes to this project will be documented in this file.

The format is based on [Keep a Changelog](https://keepachangelog.com/en/1.0.0/), and this project adheres to
[Semantic Versioning](https://semver.org/spec/v2.0.0.html).

### [Unreleased]

#### Added

- Prop `underline` for `Link Pure`
- Prop `theme` for `Checkbox Wrapper`, `Radio Button Wrapper`, `Popover`, `Tag Dismissible`, `Textarea Wrapper` and
  `Text Field Wrapper`
- Prop `size` for `Icon` supports `x-small` and `x-large`
- Prop `size` for `Accordion` `compact="true"` supports `medium`

#### Changed

- `Flex` is deprecated and will be removed with the next major release. In general, please use native
  <a href="https://css-tricks.com/snippets/css/a-guide-to-flexbox">CSS Flex</a> instead for better performance and more
  standardized layout technique.
- `Grid` is deprecated and will be removed with the next major release. In general, please use native
  <a href="https://css-tricks.com/snippets/css/complete-guide-grid">CSS Grid</a> instead for better performance and more
  standardized layout technique. Additionally, we provide a Porsche Grid utility instead based on CSS Grid covering the
  specific layout needs for a harmonic appearance across all digital touch-points.
- The `gutter` property of `Grid` is deprecated and has no effect anymore. Instead, a fluid gutter depending on the
  viewport width is used.
- `Icon` supports
  `'primary' | 'contrast-low' | 'contrast-medium' | 'contrast-high' | 'notification-success' | 'notification-warning' | 'notification-error' | 'notification-info' | 'inherit'`
  for color prop while
  `'brand' | 'default' | 'neutral-contrast-low' | 'neutral-contrast-medium' | 'neutral-contrast-high' | 'notification-neutral'`
  is deprecated now.
- Value `inherit` for prop `color` of `Icon` works slightly different to the previous major version. A CSS filter is
  required to apply custom coloring to take advantage of using an SVG embedded in an `<img/>` for better SSR support and
  loading performance in general.

```diff
- <p-icon color="inherit" style="color: #fff"></p-icon>

+ <p-icon color="inherit" style="filter: invert(100%)"></p-icon>
```

- `getIconLinks()` partial accepts only param-cased icon names

```diff
- require('@porsche-design-system/components-js/partials').getIconLinks({ icons: ['arrowRight'] })

+ require('@porsche-design-system/components-js/partials').getIconLinks({ icons: ['arrow-right'] })
```

- Color `notification-neutral` for `Tag` is deprecated now, replaced by `notification-info`

```diff
- <p-tag color="notification-neutral">Color label</p-tag>
+ <p-tag color="notification-info">Color label</p-tag>
```

- Color `neutral-contrast-high` for `Tag` is deprecated now, replaced by `primary`

```diff
- <p-tag color="neutral-contrast-high">Color label</p-tag>
+ <p-tag color="primary">Color label</p-tag>
```

- Color `background-default` for `Tag` is deprecated now, replaced by `background-base`

```diff
- <p-tag color="background-default">Color label</p-tag>
+ <p-tag color="background-base">Color label</p-tag>
```

- Color `background-default` for `Tag Dismissible` is deprecated now, replaced by `background-base`

```diff
- <p-tag-dismissible color="background-default">Color label</p-tag>
+ <p-tag-dismissible color="background-base">Color label</p-tag>
```

- Default value of prop `action-icon` of `Inline Notification` has changed from **"arrow-head-right"** to
  **"arrow-right"**
- Default value of prop `name` of `Icon` has changed from **"arrow-head-right"** to **"arrow-right"**
- Default value of prop `variant` of `Link` and `Button` has changed from **"secondary"** to **"primary"**
- Default value of prop `icon` of `Link` and `Button` has changed from **"arrow-head-right"** to **"none"**. Therefore,
  the `icon` property **must** be set if the `link` or `button` has the `hide-label` property:

```diff
- <p-link href="#" hide-label="true">Some label</p-link>
+ <p-link href="#" hide-label="true" icon="arrow-right">Some label</p-link>

- <p-link href="#" hide-label="{ base: true, m: false }">Some label</p-link>
+ <p-link href="#" hide-label="{ base: true, m: false }" icon="arrow-right">Some label</p-link>

- <p-button hide-label="true">Some label</p-button>
+ <p-button hide-label="true" icon="arrow-right">Some label</p-button>

- <p-button hide-label="{ base: true, m: false }">Some label</p-button>
+ <p-button hide-label="{ base: true, m: false }" icon="arrow-right">Some label</p-button>
```

- `Spinner`, `Icon`, `Link Pure`, `Button Pure`, `Link`, `Link Social`, `Button`, `Checkbox Wrapper`,
<<<<<<< HEAD
  `Radio Button Wrapper`, `Popover`, `Select Wrapper`, `Tag`, `Tag Dismissible`, `Textarea Wrapper`,
  `Inline Notification`, `Banner`, `Toast`, `Grid`, `Flex`, `Pagination`, `Scroller`, `Segmented Control` and `Text Field Wrapper` matches new design
=======
  `Radio Button Wrapper`, `Popover`, `Modal`, `Select Wrapper`, `Tag`, `Tag Dismissible`, `Textarea Wrapper`,
  `Inline Notification`, `Banner`, `Toast`, `Grid`, `Flex`, `Pagination`, `Scroller`, `Accordion` and `Text Field Wrapper` matches new design
>>>>>>> 73573296
  language
- CSS global variables names

```diff
- --p-animation-duration__spinner
- --p-animation-duration__banner

+ --p-animation-duration
```

- Prop `weight` for `Link Pure` and `Button Pure` is deprecated now, only regular font weight will be applied:

```diff
- <p-link-pure href="#" weight="thin">Some label</p-link-pure>
- <p-link-pure href="#" weight="regular">Some label</p-link-pure>
- <p-link-pure href="#" weight="semibold">Some label</p-link-pure>
- <p-link-pure href="#" weight="bold">Some label</p-link-pure>
+ <p-link-pure href="#">Some label</p-link-pure>

- <p-button-pure weight="thin">Some label</p-button-pure>
- <p-button-pure weight="regular">Some label</p-button-pure>
- <p-button-pure weight="semibold">Some label</p-button-pure>
- <p-button-pure weight="bold">Some label</p-button-pure>
+ <p-button-pure>Some label</p-button-pure>
```

- Prop `lazy` for `Icon` is deprecated now:
-

```diff
- <p-icon laze="true"></p-icon>

+ <p-icon></p-icon>
```

- Prop `background-color` for `Segmented Control` is deprecated now

#### Removed

- Custom slotted CSS for `Checkbox Wrapper`, `Radio Button Wrapper`, `Select Wrapper`, `Textarea Wrapper` and
  `Text Field Wrapper` (use normalize styles, provided by `getInitialStyles()` partial instead)
- `subline` slot for `Link Pure` and `Button Pure`

```diff
<p-link-pure href="#">
  Some label
-   <p slot="subline">Some Subline</p>
</p-link-pure>

<p-button-pure>
  Some label
-   <p slot="subline">Some Subline</p>
</p-button-pure>
```

- Deprecated prop `tabbable` for `Button Pure`, `Button` and `Switch`

```diff
- <p-button-pure tabbable="false">Some label</p-button-pure>
+ <p-button-pure tabindex="-1">Some label</p-button-pure>

- <p-button tabbable="false">Some label</p-button>
+ <p-button tabindex="-1">Some label</p-button>

- <p-switch tabbable="false">Some label</p-switch>
+ <p-switch tabindex="-1">Some label</p-switch>
```

- `applyNormalizeStyles` option from `getInitialStyles()` partial which is applied by default now

- Deprecated prop `state`'s value `neutral` for `Inline Notification`, `Banner`, `Toast` and renamed the value to `info`

```diff
- <p-inline-notification heading="Some heading" description="Some description" state="neutral"></p-inline-notification>
+ <p-inline-notification heading="Some heading" description="Some description" state="info"></p-inline-notification>

- <p-inline-notification state="neutral"></p-inline-notification>
+ <p-inline-notification state="info"></p-inline-notification>
```

```diff
- <p-banner state="neutral">
-  <span slot="title">Some banner title</span>
-  <span slot="description">Some banner description. You can also add inline <a href="https://porsche.com">links</a> to route to another page.</span>
- </p-banner>
+ <p-banner state="info">
+  <span slot="title">Some banner title</span>
+  <span slot="description">Some banner description. You can also add inline <a href="https://porsche.com">links</a> to route to another page.</span>
+ </p-banner>
```

```diff
- <p-toast state="neutral"></p-toast>
+ <p-toast state="info"></p-toast>
```

#### Fixed

- `Icon` supports param cased icon names only, typings are adapted accordingly:

```diff
- <p-icon name="arrowRight"></p-icon>
+ <p-icon name="arrow-right"></p-icon>
```

### [2.20.0-rc.0] - 2023-01-30

#### Added

- `applyNormalizeStyles` option for `getInitialStyles()` partial which includes basic css styles for Light DOM

### [2.19.1-rc.1] - 2023-01-18

#### Added

- `jsdom-polyfill` subpackage is available at `@porsche-design-system/components-{js|angular|react|vue}/jsdom-polyfill`
  and can be used to have working web components in jsdom based tests (e.g. jest)
- `testing` subpackage is available at `@porsche-design-system/components-{js|angular|react|vue}/testing` to provide
  `getByRoleShadowed`, `getByLabelTextShadowed` and `getByTextShadowed` utilities which use `@testing-library/dom`
  queries internally to support Shadow DOM
- Validation if `prefix` is already reserved by a different version upon initialization of the Porsche Design System

#### Fixed

- `componentsReady()` waits for Porsche Design System being initialized before checking components which can happen in
  certain test scenarios without partials

### [2.19.1-rc.0] - 2023-01-18

#### Fixed

- Bug in `@porsche-design-system/components-react/ssr` where in some cases during SSG an error was thrown when
  components render their children conditionally

### [2.19.0] - 2022-12-22

### [2.19.0-rc.2] - 2022-12-22

### [2.19.0-rc.1] - 2022-12-22

#### Fixed

- `Stepper Horizontal` calculation of scroll position when used within any parent that has a margin or padding

### [2.19.0-rc.0] - 2022-12-21

#### Added

- Vue: typed components are available via the `@porsche-design-system/components-vue` package

#### Fixed

- `Modal` focus cycle when pressing Shift Tab right after it was opened

### [2.18.0] - 2022-12-15

### [2.18.0-rc.2] - 2022-12-14

#### Added

- Validation to ensure crucial partials are used.  
  **Disclaimer:** The Porsche Design System will **not** inject its initial styles anymore. Please use the
  `getInitialStyles()` partial to reduce flash of unstyled content (FOUC) as described here:
  [getInitialStyles() documentation](https://designsystem.porsche.com/latest/partials/initial-styles)

#### Changed

- `line-height` calculation for all components is handled CSS only now by using `ex`-unit in combination with `calc()`
  which gives the best performance, the easiest possible integration and respects UI best practices in having **larger**
  `line-height` values for **small** `font-size` definitions and **smaller** `line-height` values for **larger**
  `font-size` definitions. The calculated values by CSS slightly differ compared to the ones calculated by JavaScript,
  which might result in minor visual changes.

#### Fixed

- Screen reader announcements of `Textfield` and `Textarea` in `counter` mode
- Screen reader announcements in `Select Wrapper`

### [2.18.0-rc.1] - 2022-11-24

#### Added

- `Carousel` now has a `rewind` property, better prev/next icons, a `max-width` for `heading` and `description` and
  support for slotted `description`

#### Fixed

- `Select Wrapper` height if text is zoomed up to 200%

### [2.18.0-rc.0] - 2022-11-17

#### Added

- SSR/SSG ready components using Declarative Shadow DOM for Next JS are shipped via
  `@porsche-design-system/components-react/ssr`. To use it simply change your imports.

**Important:** make sure to apply the new `getDSRPonyfill()` partial right before your closing `</body>` tag. More
information can be found here:
[getDSRPonyfill() documentation](https://designsystem.porsche.com/latest/partials/dsr-ponyfill)

```diff
- import { PorscheDesignSystemProvider, PButton, ... } from '@porsche-design-system/components-react';
+ import { PorscheDesignSystemProvider, PButton, ... } from '@porsche-design-system/components-react/ssr';
+ import { getDSRPonyfill } from '@porsche-design-system/components-react/partials';
```

#### Changed

- Improve height calculation for `Accordion`
- Slotted anchor support for `Link Pure` is stricter (In case slotted `<a>` is used it must be a direct child of
  `Link Pure`)
- `getFontLinks()` partial now has `{ weights: ['regular', 'semi-bold'] }` for a default

### [2.17.0] - 2022-10-31

### [2.17.0-rc.0] - 2022-10-31

#### Added

- `Link Tile`

#### Fixed

- `Scroller` bug where scrollable content was not fully hidden by the gradient, when zoomed into the page.

#### Changed

- Removed `!important` keyword from css property `display` of `Link Pure` and `Button Pure`

### [2.16.3] - 2022-10-21

### [2.16.3-rc.0] - 2022-10-21

#### Fixed

- `Button Pure` and `Link Pure` error when using `size="inherit"` and `icon="none"`

#### Changed

- Replaced all internal usage of `Text` and `Headline` components

### [2.16.2] - 2022-09-15

### [2.16.2-rc.0] - 2022-09-15

#### Fixed

- Issue with `Popover` where drop-shadow is not shown correctly in Chrome >= 105
- Issue with `Carousel` and `wrap-content="true"` where the layout was out of sync with `Content Wrapper` for
  viewports >= 1760px.
- `Select Wrapper` with custom dropdown keeps attribute changes of native select options in sync if changed
  programmatically

### [2.16.1] - 2022-09-09

#### Fixed

- Issue with `Options` typing import for `Carousel`

### [2.16.0] - 2022-09-08

### [2.15.1-rc.1] - 2022-09-08

#### Added

- `Carousel`
- `Scroller`

#### Changed

- `Stepper Horizontal` now has `size` property
- `Stepper Horizontal` uses improved focus behavior in case it becomes scrollable and scroll indicators are centered
  correctly.
- `Tabs Bar` uses improved focus behavior in case it becomes scrollable and scroll indicators are centered correctly.

### [2.15.1-rc.0] - 2022-08-24

#### Fixed

- `Radio Button Wrapper` visual selection change bug in Safari >= 15.5

### [2.15.0] - 2022-08-22

### [2.15.0-rc.1] - 2022-08-18

#### Changed

- Downgraded `@angular` to `v13` to ensure backwards compatibility of `@porsche-design-system/components-angular`

### [2.15.0-rc.0] - 2022-08-16

#### Fixed

- `Popover` visual shadow bug in Safari
- `Stepper Horizontal Item` bug where pseudo styles of the counter element were overridable

### [2.15.0-beta.0] - 2022-08-05

#### Fixed

- `Tabs` & `Tabs Bar` `size` property when using `BreakpointCustomizable`

#### Changed

- `Modal` uses poly fluid sizing for outer spacing
- `Banner` uses poly fluid sizing for outer spacing
- `Content Wrapper` uses poly fluid sizing for inner spacing
- `Modal` min-width is slightly updated to perfectly fit into content area of `Content Wrapper` at 320px viewport width

#### Added

- Validation of properties for all components
- `Text Field Wrapper` with `input type="search"` is clearable via Escape key and custom clear button across browsers
- `Text Field Wrapper` with `input type="search"` shows a "Locate me" button when `actionIcon="locate"` is set, emits
  the `action` event on click and can be put into a loading state via `actionLoading="true"`

### [2.14.0] - 2022-07-11

### [2.14.0-rc.1] - 2022-07-11

### [2.14.0-rc.0] - 2022-07-11

#### Added

- `getBrowserSupportFallbackScript()` partial supporting `cdn` and `format` options as replacement for
  `includeOverlay()` of `@porsche-design-system/browser-notification` npm package
- `getCookiesFallbackScript()` partial supporting `cdn` and `format` options as replacement for `includeCookieOverlay()`
  of `@porsche-design-system/browser-notification` npm package

#### Changed

- `getMetaTagsAndIconLinks()` partial to return `theme-color` meta tags with `prefers-color-scheme: {light|dark}` media
  query

### [2.13.0] - 2022-06-23

### [2.13.0-rc.5] - 2022-06-23

#### Fixed

- `Stepper Horizontal Item` `state` validation
- `Button` and `Link` with `theme="dark" variant="tertiary"` and `Tag Dismissible` bug on Safari < v15.5 where wrong
  colors on hover were shown

### [2.13.0-rc.4] - 2022-06-22

#### Added

- `Stepper Horizontal`

### [2.13.0-rc.3] - 2022-06-22

#### Added

- `Segmented Control`

### [2.13.0-rc.2] - 2022-06-21

### [2.13.0-rc.1] - 2022-06-21

### [2.13.0-rc.0] - 2022-06-21

#### Changed

- `Button`, `Button Pure` and `Switch` apply `aria-disabled="true"` instead of `disabled` attribute to native button
  internally in case `disabled` and/or `loading` property is set

### [2.12.1] - 2022-05-25

### [2.12.1-rc.0] - 2022-05-25

#### Fixed

- Issue with `JssStyle` typing import

### [2.12.0] - 2022-05-19

#### Changed

- npm package is prepared for public release on [npmjs.org](https://npmjs.com)

### [2.12.0-rc.2] - 2022-05-12

### [2.12.0-rc.1] - 2022-05-11

### [2.12.0-rc.0] - 2022-05-04

#### Added

- `Table Head Cell` now has a `multiline` property

#### Changed

- `Headline` has no `hypens` / `overflow-wrap` style by default
- Partials now throw an exception if they are executed in browser

#### Fixed

- Exception in `Headline`, `Select Wrapper`, `Text` and `Text List` when changing `theme` prop from `dark` to `light`
- `getInitialStyles()` partial now returns `.hydrated` styles, too

### [2.11.0-skeletons] - 2022-04-21

### [2.11.0] - 2022-04-21

### [2.11.0-rc.0] - 2022-04-20

#### Added

- `Tag`
- `Tag Dismissible`

### [2.10.0-skeletons] - 2022-04-13

### [2.10.0] - 2022-04-13

### [2.9.3-rc.1] - 2022-04-06

#### Added

- `Text Field Wrapper` now has a `showCharacterCount` property which can be used to hide the character count when a
  `maxLength` attribute is set on the wrapped `input`.
- `Textarea Wrapper` now has a `showCharacterCount` property which can be used to hide the character count when a
  `maxLength` attribute is set on the wrapped `textarea`.

### [2.9.3-rc.0-skeletons] - 2022-03-29

### [2.9.3-rc.0] - 2022-03-28

#### Added

- `Text Field Wrapper` supports `unit` property on `input type="text"`
- `Marque` optional configurable clickable/focusable area by defining padding on host element

#### Fixed

- `Tabs Item` improved accessibility
- Angular: circular dependency in development mode in `2.9.2-skeletons`

### [2.9.2-skeletons] - 2022-03-24

#### Added

- **[EXPERIMENTAL]** `getInitialStyles` partial now accepts a `skeletonTagNames` array of component names that will
  initially have skeleton styles while the Porsche Design System is loading
- **[EXPERIMENTAL]** `Button`, `Button Pure`, `Checkbox Wrapper`, `Fieldset Wrapper`, `Link`, `Link Pure`,
  `Link Social`, `Radio Button Wrapper`, `Select Wrapper`, `Text Field Wrapper`, `Textarea Wrapper` can now have initial
  skeleton styles when passed as `skeletonTagNames` to the `getInitialStyles` partial

### [2.9.2] - 2022-03-24

### [2.9.2-rc.1] - 2022-03-23

#### Fixed

- Bug caused by Chrome where hover styles of `Link Pure` are not displayed correctly

### [2.9.2-rc.0] - 2022-03-22

#### Added

- Normalized font behavior (`hyphen`, `overflow-wrap` and `text-size-adjust`) across components

#### Fixed

- `Modal` scrolling and pinch to zoom on iOS
- `Modal` initial position if scrollable
- `Table Head Cell` sort icon `asc` + `desc`

### [2.9.1] - 2022-03-10

### [2.9.1-rc.0] - 2022-03-09

#### Added

- Styles for slotted `<button>` in `Text`

#### Changed

- `Modal` heading and aria validation happens only when open

#### Fixed

- React: bundling format of partials

### [2.9.0] - 2022-02-28

### [2.9.0-rc.1] - 2022-02-25

#### Fixed

- `Modal` focus trap respecting elements in shadow DOM and dynamically added/removed elements on first level
- `Tabs Item` focus outline on click in Safari
- Error while using partials in Vanilla JS and Angular

### [2.9.0-rc.0] - 2022-02-16

#### Added

- `getFontFaceStylesheet` returns additional `<link>` tags with `rel="preconnect"` and `rel="dns-prefetch"`
- Option `format` to partials `getFontFaceStylesheet`, `getComponentChunkLinks()`, `getFontLinks()`, `getIconLinks()`,
  `getInitialStyles()`, `getLoaderScript()` and `getMetaTagsAndIconLinks()`

#### Deprecated

- The option `withoutTags` of partials `getFontFaceStylesheet`, `getComponentChunkLinks()`, `getFontLinks()`,
  `getIconLinks()`, `getInitialStyles()`, `getLoaderScript()` and `getMetaTagsAndIconLinks()` is deprecated and will be
  removed in `v3.0.0`. Please use `format: 'jsx'` instead.

```diff
- <link rel="stylesheet" href={getFontFaceStylesheet({ withoutTags: true })} crossOrigin="true" />
+ {getFontFaceStylesheet({ format: 'jsx' })}
```

### [2.9.0-beta.1] - 2022-01-27

#### Added

- `:focus-visible` content of selected Tab in `Tabs` component gets focus styling
- Improved accessibility of `Text Field Wrapper` and `Textarea Wrapper` when `maxlength` attribute is set
- `Modal` aria property
- `Modal` class for slotted elements to make content full-width

#### Changed

- `Button Pure` and `Link Pure` removed `position: relative` imposition, make sure to **not** override it with
  `position: static`

#### Fixed

- `Modal` close button styles when no heading is passed

### [2.9.0-beta.0] - 2022-01-18

#### Added

- React: `getByRoleShadowed`, `getByLabelTextShadowed` and `getByTextShadowed` utilities which uses
  `@testing-library/dom` queries internally to support Shadow DOM

#### Fixed

- React: `UnhandledPromiseRejectionWarning` when using `skipPorscheDesignSystemCDNRequestsDuringTests()`

### [2.8.0] - 2022-01-17

#### Fixed

- Accessibility issue of `Icon` component in Windows High Contrast Mode in Chromium Browser

### [2.8.0-rc.0] - 2022-01-14

#### Added

- Support for `tabindex` attribute on `Button`, `Button Pure`, `Switch`, `Link`, `Link Pure` and `Link Social`

#### Changed

- `:focus-visible` style matches outline color of `Button` while hovered

#### Deprecated

- The `tabbable` property of `Button`, `Button Pure` and `Switch` is deprecated and will be removed in `v3.0.0`. Please
  use `tabindex` instead.

```diff
- <p-button tabbable="false">Some button</p-button>
+ <p-button tabindex="-1">Some button</p-button>
```

### [2.8.0-beta.3] - 2021-12-22

#### Added

**Disclaimer:** The provided themes `light-electric` and `dark-electric` are just a proof of concept, it's **not**
accessible regarding its color contrast and might even be removed in an upcoming major release again.

- `light-electric` theme for `Switch`
- `dark-electric` theme for `Button Pure` and `Link Pure`
- Character counter to `Text Field Wrapper` and `Textarea Wrapper` if `maxlength` is present on `input type="text"` and
  `textarea`

#### Changed

- `:focus-visible` style matches outline color of `Switch` while hovered

#### Fixed

- Box model of `Button Pure`

### [2.8.0-beta.2] - 2021-12-22

#### Fixed

- `Content Wrapper` regression for `!important` style

#### Added

- Usage validation for `Link`, `Link Pure` and `Link Social`

### [2.8.0-beta.1] - 2021-12-16

#### Fixed

- `Select Wrapper` validation of select element

### [2.8.0-beta.0] - 2021-12-15

#### Changed

- Angular: Increased peer dependency to `>=12.0.0 <14.0.0`

### [2.7.0] - 2021-12-14

### [2.7.0-rc.0] - 2021-12-14

#### Removed

- `offset-bottom` prop of `Toast` (use `--p-toast-position-bottom` CSS variable instead)

### [2.7.0-beta.6] - 2021-12-08

#### Added

- `Popover`

### [2.7.0-beta.5] - 2021-12-07

#### Added

**Disclaimer:** The provided theme `light-electric` is just a proof of concept, it's **not** accessible regarding its
color contrast and might even be removed in an upcoming major release again.

- `light-electric` theme for `Accordion`, `Link`, `Link Pure`, `Button`, `Button Pure`, `Tabs`, `Tabs Bar`

### [2.7.0-beta.4] - 2021-12-02

### [2.7.0-beta.3] - 2021-11-30

#### Added

- `Accordion` uses `MutationObserver` fallback when no `ResizeObserver` is available in older browsers

#### Fixed

- `Link` and `Link Social` not adapting slotted anchor to the width of the element

### [2.7.0-beta.2] - 2021-11-24

#### Added

- `Toast`

#### Fixed

- `Banner` animations respect offset correctly

### [2.7.0-beta.1] - 2021-11-16

#### Fixed

- `Headline` applies `align` and `ellipsis` prop correctly

### [2.7.0-beta.0] - 2021-11-11

#### Added

- New `aria` property for `ARIA` attribute handling for: `Button`, `Button Pure`, `Icon`, `Link`, `Link Pure`, `Marque`,
  `Spinner`

#### Fixed

- React: warnings about `useLayoutEffect` in SSR context

### [2.6.1] - 2021-11-05

#### Fixed

- Prevent breaking entire Porsche Design System due to lacking support of `ResizeObserver`, however `Accordion` still
  requires it

### [2.6.0] - 2021-11-04

#### Added

- `unit` and `unitPosition` properties to `Text Field Wrapper`

### [2.6.0-beta.0] - 2021-10-29

#### Changed

- Use `Heiti SC` (pre-installed on iOS/macOS) and `SimHei` (pre-installed on Windows) as Chinese fallback font

#### Added

- `Marque` uses `webp` images for browsers that support it
- `Inline Notification`
- `Icon` now supports `success` for `name` property

#### Fixed

- Colors of `Banner` for dark theme
- Replaced CSS `inset` property with `top`, `left`, `right` and `bottom` for browser compatibility
- Opening and closing transition of `Modal`

### [2.5.1-beta.0] - 2021-10-11

#### Fixed

- Possible exceptions when components get unmounted directly

### [2.5.0] - 2021-10-04

#### Added

- `SimHei` and `黑体` as fallback for all components' `font-family`

### [2.5.0-beta.1] - 2021-09-28

#### Changed

- React: improved render behavior of components

### [2.5.0-beta.0] - 2021-09-22

#### Added

- React: utility function `skipPorscheDesignSystemCDNRequestsDuringTests`

### [2.4.0] - 2021-09-21

### [2.4.0-beta.2] - 2021-09-21

#### Added

- `Link Social` and `Icon` now support `kakaotalk`, `naver`, `reddit` and `tiktok`
- JSS caching mechanism to improve style performance

#### Changed

- Alignment of `linkedin` icon
- Improved accessibility of `Select Wrapper`
- `Icon` loading behaviour to non-blocking, components using the `Icon` will no longer wait for it to load
- Validation messages of `Fieldset Wrapper` have now an additional icon representing the validation state

#### Fixed

- Box model of `Link Pure`
- Focus of `Link Pure` with slotted anchor and hidden label
- Focus cycling of `Modal` without focusable children
- Suppress CORS error

### [2.4.0-beta.1] - 2021-08-26

#### Added

- `active` property to `Button Pure`

### [2.4.0-beta.0] - 2021-08-26

#### Added

- `icon` property of `Button Pure` and `Link Pure` was extended by `none` value
- `alignLabel` and `stretch` property to `Button Pure` and `Link Pure`

#### Changed

- Improved `:focus-visible` and `:hover:focus-visible` colors for `Link Social` and `Link`
- Improved slotted `<a>` coloring in dark theme for `Link Social` and `Link`
- Validation messages of `Checkbox Wrapper`, `Radio Button Wrapper`, `Select Wrapper`, `Textarea Wrapper` and
  `Text Field Wrapper` have now an additional icon representing the validation state
- `Modal` backdrop behavior to close modal on mouse-down

#### Fixed

- Slotted `<a>` coloring in dark theme for `Text`, `Headline`, `Text List`, `Banner`, `Select Wrapper` and `Link Pure`
- Wrong background color of scrollable `Modal`'s backdrop in Safari

### [2.3.0] - 2021-07-28

### [2.3.0-beta.3] - 2021-07-28

#### Changed

- `Accordion` reduce paddings, vertically align carets to the first heading row, adjust border color and hover styles

#### Fixed

- `Text Field Wrapper` accessibility of type password and search

### [2.3.0-beta.2] - 2021-07-15

#### Added

- `Checkbox Wrapper`, `Radio Button Wrapper`, `Select Wrapper`, `Textarea Wrapper` and `Text Field Wrapper` now reflect
  changes of the `required` attribute on their child component
- `multiline` property to `Table Cell`
- Partial function `getLoaderScript()` to initialize Porsche Design System as early as possible

#### Fixed

- `Table Head Cell` uses semi bold instead of bold as font weight
- Transition of `Modal`

### [2.3.0-beta.1] - 2021-07-08

#### Added

- `Accordion`

#### Changed

- Removed initial delay of `Banner`

### [2.3.0-beta.0] - 2021-07-01

#### Added

- `Table`
- Angular: export types from package root
- Accessibility icon

#### Changed

- `Button`, `Button Pure` and `Switch` are now focusable while in `loading` state
- `Text` and `Headline` inherits white-space CSS property
- React: sync component props via property instead of attribute

#### Fixed

- Angular: support `"strictTemplates": true` option in `tsconfig.json`
- Use correct icon for `arrow-last` and `arrow-first` in `Icon`, `Button` and `Link` components

### [2.2.1] - 2021-06-08

#### Changed

- Optimize vertical alignment of `Modal`

#### Fixed

- URL in inject global style warning

### [2.2.1-beta.1] - 2021-06-02

#### Fixed

- Margin of `Tabs Bar` within `Tabs` for Firefox and Safari
- SVG of `Icon` is not removed after prop change, e.g. on color change
- Fullscreen behavior of `Modal` on screens larger than 1760px

### [2.2.0] - 2021-05-19

#### Fixed

- `Text` inside `Button` now has the proper size on iOS Safari when changing to and from landscape mode
- `Banner` can now be re-opened after closing
- Closing one `Banner` will not close other `Banners` on the site

### [2.2.0-beta.2] - 2021-05-12

#### Fixed

- `Select Wrapper` value changes are now reflected correctly
- `Select Wrapper` dark theme background color if used with `filter` prop

### [2.2.0-beta.1] - 2021-05-05

#### Added

- Partial function `getIconLinks()` to preload Porsche Design System Icons

#### Fixed

- `Text Field Wrapper` spacing in Safari

### [2.2.0-beta.0] - 2021-05-05

#### Added

- Partial function `getMetaTagsAndIconLinks()` to simplify cross device fav and meta icons

### [2.1.0] - 2021-05-03

### [2.1.0-beta.0] - 2021-05-03

#### Added

- `Switch`

#### Changed

- `Text` automatically breaks words/strings into new line being too long to fit inside their container
- `Headline` automatically breaks words/strings into new line being too long to fit inside their container
- Extended `Fieldset Wrapper` with `labelSize`, `required`, `state` and `message` properties. If the `Fieldset Wrapper`
  is set to required only the label of the **Fieldset Wrapper** gets an asterisk. It is removed from all wrapped child
  components, as long as they are Porsche Design System form elements.

### [2.0.3] - 2021-04-28

### [2.0.3-beta] - 2021-04-28

#### Fixed

- Angular: Events firing twice in `Pagination`, `Modal`, `Tabs`, `Tabs Bar` and `Banner` component

### [2.0.2] - 2021-04-21

### [2.0.2-beta.0] - 2021-04-20

#### Fixed

- TypeScript build errors due to duplicate declarations in `types.d.ts`

### [2.0.1] - 2021-04-16

#### Fixed

- Visual appearance of `Checkbox Wrapper` in iOS Safari
- A bug where `Text Field Wrapper` would throw an error when reattaching to DOM too quickly
- Visual bug in Firefox when zooming out `Text Field Wrapper`, `Checkbox Wrapper` and `Textarea Wrapper`
- Angular: Streamline component styles in dark theme

#### Changed

- Aligned focus states of `Checkbox Wrapper` and `Radio Button Wrapper` across browsers

### [2.0.0] - 2021-04-13

In keeping with [Semver](https://semver.org/), Porsche Design System v2.0.0 was released due to changes in the API,
fundamental changes in loading behavior and others. With our new major version `v2.0.0` there are some important changes
that you should watch out for. To make the migration from `v1.5.x` to our current `v2.0.0` easier, we offer a few
guidelines.

## General changes / improvements:

#### All components, icons, fonts, styles and marque of the Porsche Design System are loaded versioned and chunked from a central CDN

This way all web based digital Porsche products share and use the cached and versioned assets regardless of the JS
framework used to improve loading performance across the Porsche group. Only a tiny (1.4kb sized) Porsche Design System
loader script gets bundled into your application code. Everything else gets loaded versioned, cached and chunked from a
central CDN ([read more](https://designsystem.porsche.com/latest/performance/cdn)). However, this also means that you
will need an **Internet connection** to render the components in a browser (possibly relevant for development stage or
intranet applications).

#### Enabling Micro Frontend Architecture

In case of a micro-frontend architecture, multiple instances and versions of the Porsche Design System can be combined
in a final application by configurable prefixing technique of the Porsche Design System components during runtime.
Please refer to our framework specific guidelines
[Vanilla JS](https://designsystem.porsche.com/latest/start-coding/vanilla-js),
[Angular](https://designsystem.porsche.com/latest/start-coding/angular) and
[React](https://designsystem.porsche.com/latest/start-coding/react).

#### Prevent Flash of Unstyled Content (FOUC) and Flash of Unstyled Text (FOUT)

To prevent FOUC/FOUT, the Porsche Design System offers various partials as part of the
`@porsche-design-system/components-{js|angular|react}` package to ensure all necessary Porsche Design System fonts and
components are fully loaded. If you've used the `@porsche-design-system/partials` package previously, stop using it and
replace the integration with the partials provided by `@porsche-design-system/components-{js|angular|react}` package.
Have a look at our [FOUC/FOUT guidelines](https://designsystem.porsche.com/latest/performance/loading-behaviour).

```diff
- <%= require('@porsche-design-system/partials').getPorscheDesignSystemCoreStyles() %>
+ <%= require('@porsche-design-system/components-{js|angular|react}/partials').getInitialStyles() %>

- <%= require('@porsche-design-system/partials').getFontFaceCSS() %>
+ <%= require('@porsche-design-system/components-{js|angular|react}/partials').getFontFaceStylesheet() %>

- <link rel="preload" href="path/to/webfont/nameOfWebFontFile" as="font" type="font/woff2" crossorigin />
+ <%= require('@porsche-design-system/components-{js|angular|react}/partials').getFontLinks({ weights: ['regular', 'semi-bold'] }) %>
```

#### Added support for China CDN

Our CDN is configured to forward requests to Chinese CDN automatically when necessary. So you're good to go without any
configuration or multiple region specific builds of your application. However, if you are aiming for the maximum
possible performance in China, you can configure which CDN the Porsche Design System must use. Please follow our
[CDN guidelines](https://designsystem.porsche.com/latest/performance/cdn) for more information.

#### New/optimized components

- **Tabs**
- **Tabs Bar**
- **Banner**
- **Modal**
- Headline
- Select
- Pagination
- Button
- Button Pure
- Link
- Link Pure
- Spinner
- Checkbox
- Radio Button

#### Improved TypeScript support for Angular and React

To ensure the best possible typing support, we have refactored our Angular and React wrappers which integrate the native
web components of the Porsche Design System.

#### componentsReady() works reliable

Because the Porsche Design System components get loaded async at the time they are needed, it might be relevant within
your application or test automation to know when those have been initialized. Therefore, we provide in all three
`@porsche-design-system/components-{js|angular|react}')` packages a reliable helper function `componentsReady()`.
[Read more about it](https://designsystem.porsche.com/latest/helpers/components-ready).

#### Removed "blur on focus"

Now focus styling is only applied when you navigate through keyboard and ignored by mouse interaction for browsers
supporting `:focus-visible` otherwise it will fallback to `:focus` CSS implementation.

#### Changed focus styling for a better compromise between accessibility and visual appearance

Color and outline of general focus styling has changed to `currentColor` for light/dark theme with an outline of 1px
width/offset. If you have custom components build with the usage of our `@porsche-design-system/utilities` package then
update it to the latest version.

#### Improved geometry of Porsche Next font

For better alignment and readability we've changed the geometry of the Porsche Next font which results in a visual
change of font size and spacing.

#### Dropped support for IE11 and EdgeHTML according to Porsche's official browser strategy 2021

If you still need to support these browsers, you have to stick to `v1.5.x`. We offer a Browser Notification package
`@porsche-design-system/browser-notification` to alert users that these browsers are no longer supported. It supports a
blocking layer (to be used with Porsche Design System `v2.x`), or a dismissible banner (to be used with Porsche Design
System `v1.x`). Please refer to our
[Browser compatibility guidelines](https://designsystem.porsche.com/latest/help/browser-compatibility).

#### Changed default type of Button and Button Pure

To be in sync with native `<button>` behavior we've changed the default `type` of **Button** and **Button Pure**
component. Those components will render a button within their Shadow DOM as `<button type="submit">` ( previously
`<button type="button">`).

- `submit`: The button submits the form data to the server. This is the default if the attribute is not specified for
  buttons associated with a `<form>`, or if the attribute is an empty or invalid value.
- `button`: The button has no default behavior, and does nothing when pressed by default. It can have client-side
  scripts listen to the element's events, which are triggered when the events occur.

#### Changed support for wrapped links around Link, Link Pure and Link Social component

Due to the support for setting links (`<a href="#">`) in our **Link**, **Link Pure** and **Link Social** components as
child, we've removed support for styling the anchor tag (`<a>`) when it surrounds the component. So we recommend
changing the position of the `<a>` tag from wrapping the component to a direct slot (child) of it.

```diff
- <a href="#"><p-link>Some label</p-link></a>
+ <p-link><a href="#">Some label</a></p-link>

- <a href="#"><p-link-pure>Some label</p-link-pure></a>
+ <p-link-pure><a href="#">Some label</a></p-link-pure>

- <a href="#"><p-link-social>Some label</p-link-social></a>
+ <p-link-social><a href="#">Some label</a></p-link-social>
```

#### Automatic \* asterisk symbol to form field labels

We added an automatic generated _ asterisk symbol to form field labels which have the required attribute. This might
lead to a doubled _ symbol if you set one by yourself.

```diff
- <p-text-field-wrapper label="Some label *"><input type="text" name="some-name" required /></p-text-field-wrapper>
+ <p-text-field-wrapper label="Some label"><input type="text" name="some-name" required /></p-text-field-wrapper>

- <p-checkbox-wrapper label="Some label *"><input type="checkbox" name="some-name" required /></p-checkbox-wrapper>
+ <p-checkbox-wrapper label="Some label"><input type="checkbox" name="some-name" required /></p-checkbox-wrapper>

- <p-radio-button-wrapper label="Some label *"><input type="radio" name="some-name" required /></p-radio-button-wrapper>
+ <p-radio-button-wrapper label="Some label"><input type="radio" name="some-name" required /></p-radio-button-wrapper>

- <p-radio-button-wrapper label="Some label *"><input type="radio" name="some-name" required /></p-radio-button-wrapper>
+ <p-radio-button-wrapper label="Some label"><input type="radio" name="some-name" required /></p-radio-button-wrapper>

- <p-textarea-wrapper label="Some label *"><textarea name="some-name" required></textarea></p-textarea-wrapper>
+ <p-textarea-wrapper label="Some label"><textarea name="some-name" required></textarea></p-textarea-wrapper>

- <p-select-wrapper label="Some label *"><select name="some-name" required><option>A</option></select></p-select-wrapper>
+ <p-select-wrapper label="Some label"><select name="some-name" required><option>A</option></select></p-select-wrapper>
```

#### Shadow DOM

`Flex`, `Flex Item`, `Grid` and `Grid Item` now use Shadow DOM, thus you are not able to overwrite styles defined by
these components any longer.

---

## Angular

#### Integration of Angular components

In the past it was possible to provide a token called `PREVENT_WEB_COMPONENTS_REGISTRATION` which prevented the
registration of the Porsche Design System components and loading of polyfills. Due to the fact that we no longer provide
/ need poly filling, we have completely removed the token. For advanced usage please
[read further](https://designsystem.porsche.com/latest/start-coding/angular).

---

## React

#### Integration of React components

In the past `@porsche-design-system/components-react` components have initialized the **Porsche Design System Loader**
automatically as soon as a component was imported. With `v2.x` you have to import the `PorscheDesignSystemProvider` once
in your `index.tsx` which then initializes the **Porsche Design System Loader**, e.g. like:

```diff
  // index.tsx

  import ReactDOM from 'react-dom';
  import { PorscheDesignSystemProvider } from '@porsche-design-system/components-react';
  import { App } from './App';

  ReactDOM.render(
    <React.StrictMode>
+     <PorscheDesignSystemProvider>
        <App />
+     </PorscheDesignSystemProvider>
    </React.StrictMode>,
    document.getElementById('root')
  );
```

For advanced usage please [read further](https://designsystem.porsche.com/latest/start-coding/react).

#### Jsdom Polyfill for React / Jest / jsdom test automation

We removed test mocks for React / Jest / jsdom as Shadow DOM is supported since jsdom v12.2.0. Instead, we provide a
Jsdom Polyfill (exclusivly for `@porsche-design-system/components-react` package) fixing missing implementation of jsdom
which the Porsche Design System relies on. **Note:** If your test includes Porsche Design System components, make sure
to wrap the component you want to test with a PorscheDesignSystemProvider in order to avoid exceptions. For more
information please [read further](https://designsystem.porsche.com/latest/start-coding/react).

---

## Vanilla JS

#### Integration of Vanilla JS components

With `v1.x` of the Porsche Design System you've had to copy all needed JS files of
`@porsche-design-system/components-js` into your target directory and include the ES5 and ESM loader snippet. Now you
only need to copy one `index.js` file and initialize the Porsche Design System like in the example below:

```diff
  <!DOCTYPE html>
  <html lang="en">
    <head>
      <meta charset="utf-8">
      <meta name="viewport" content="width=device-width,initial-scale=1.0">
      <title>Porsche Design System</title>
-     <script nomodule src="PATH/TO/PACKAGE/@porsche-design-system/components-js/dist/porsche-design-system/porsche-design-system.js"></script>
-     <script type="module" src="PATH/TO/PACKAGE/@porsche-design-system/components-js/dist/porsche-design-system/porsche-design-system.esm.js"></script>
+     <script src="PATH/TO/PACKAGE/@porsche-design-system/components-js/index.js"></script>
    </head>
    <body>
+     <script type="text/javascript">
+       porscheDesignSystem.load();
+     </script>
      <p-headline variant="headline-1">Some text</p-headline>
    </body>
  </html>
```

For advanced usage please [read further](https://designsystem.porsche.com/latest/start-coding/vanilla-js).

---

### [2.0.0-rc.10] - 2021-04-12

#### Changed

- `Tabs` and `Tabs Bar` now respect dynamic additions / removals of `p-tabs-item`, `a` and `button` elements. Make sure
  to update the `activeTabIndex` when mutating elements
- Improved performance of `Text`, `Button Pure` and `Link Pure` when `size` is not `inherit`

#### Added

- `Grid` now has a `wrap` and `gutter` property
- Components (`Grid Item`, `Flex Item`, `Tabs Item` and `Text List Item`) that require a specific parent (`Grid`,
  `Flex`, `Tabs` and `Text List`) will now throw an error if used without that parent

#### Fixed

- Visual appearance of `Checkbox Wrapper` and `Radio Button Wrapper` reflect the state of the wrapped `input` element

### [2.0.0-rc.9] - 2021-03-26

#### Added

- `Button Group` component
- Fullscreen property for `Modal` on mobile

#### Changed

- Spacings, heading and sizes of `Modal`

#### Fixed

- Prevent duplicate loading of `porsche-design-system.v2.x.HASH.js` chunk when using `getComponentChunkLinks()` partial

### [2.0.0-rc.8] - 2021-03-17

#### Added

- Support for full height `Content Wrapper` with flex
- `Tabs Bar` now supports `undefined` as `activeTabIndex`

#### Changed

- `Tabs Bar` has a new default `activeTabIndex`, which is `undefined`
- `Tabs Bar` does not work by itself anymore. The `activeTabIndex` needs to be controlled from the outside
  ([read more](https://designsystem.porsche.com/latest/components/tabs-bar/examples))
- Background Color of `Select Wrapper` in `dark` theme to meet accessibility criteria

### [2.0.0-rc.7] - 2021-03-15

#### Fixed

- Make shadowed `Flex` and `Grid` work in Firefox + Safari

### [2.0.0-rc.6] - 2021-03-11

#### Changed

- Make `Grid` and `Grid Item` use Shadow DOM
- Make `Flex` and `Flex Item` use Shadow DOM

### [2.0.0-rc.5] - 2021-03-09

#### Added

- Configurable background color of `Content Wrapper`
- `italic` font-style in `Text` is now overridden with `normal`

#### Fixed

- Usage of `Select Wrapper` within custom elements
- A bug that caused `Spinner` to be displayed in a wrong size

### [2.0.0-rc.4] - 2021-03-01

#### Changed

- Filter of `Select Wrapper` supports substring search

#### Fixed

- Build error in SSR

### [2.0.0-rc.3] - 2021-02-17

#### Added

- React: utility function `skipCheckForPorscheDesignSystemProviderDuringTests`
- React: tree shaking for component wrappers

#### Fixed

- Angular: error in `Checkbox Wrapper`, `Radio Button Wrapper` and `Text Field Wrapper` when `input[type]` is bound

### [2.0.0-rc.2] - 2021-02-12

#### Added

- Validate usage of `Checkbox Wrapper`, `Radio Button Wrapper`, `Select Wrapper`, `Text Field Wrapper` and
  `Textarea Wrapper`

### [2.0.0-rc.1] - 2021-02-04

#### Added

- Partial function `getComponentChunkLinks()` to preload Porsche Design System Components

#### Changed

- Added a space before asterisk (`*`) when `input`, `textarea` or `select` have `required` attribute within form wrapper
  components
- Renamed partial `getFontLinks()` option from `weight` to `weights`

#### Fixed

- A bug in `Tabs Bar` where the nextButton was mistakenly rendered.
- A bug where `Icon` was not rendered when using `lazy` property.
- A bug in `Text Field Wrapper` with input type password where characters would overlap the icon.

### [2.0.0-rc.0] - 2021-01-29

#### Added

- Link support for `Marque`
- Sizing options `'responsive' | 'small' | 'medium'` for `Marque`

#### Changed

- Angular: added static `load()` function `PorscheDesignSystemModule` for custom prefix
- Hide up/down spin button when using **Text Field** with `type="number"` in Firefox

#### Fixed

- Angular: typings
- React: correct handling of `ref` property
- Unhandled exception in `Select Wrapper` if `selected` and `disabled` attributes are set on the same option
- A bug in `Tabs Bar` where scrolling was broken when a tab was selected
- A bug in `Tabs Bar` where the `nextButton` was always rendered

### [2.0.0-alpha.13] - 2021-01-26

#### Added

- Partial function `getFontLinks()` to prevent **Flash of Unstyled Text** (FOUT)

#### Fixed

- React: correct handling of `className` property

### [2.0.0-alpha.12] - 2021-01-20

#### Added

- Partial function `getInitialStyles()` to prevent **Flash of Unstyled Content** (FOUC)
- Partial function `getFontFaceStylesheet()` to prevent **Flash of Unstyled Text** (FOUT)

#### Changed

- React: `PorscheDesignSystemProvider` needs to wrap application
- React: component props have to be camelCase
- React: `PorscheDesignSystemProvider` is needed while testing components

#### Fixed

- React: typings
- React: support of objects for property values

#### Removed

- React: `getPrefixedComponents`, prefixing is handled by `PorscheDesignSystemProvider`

### [2.0.0-alpha.11] - 2021-01-08

#### Changed

- Precision of relative line height
- Changed color of `neutral contrast low`

### [2.0.0-alpha.10] - 2020-12-14

#### Added

- `native` property to `Select Wrapper` to force rendering of native Browser select dropdown
- Extended flexibility of `Headline`

#### Changed

- Some styling improvements of `Select Wrapper`

#### Fixed

- Jsdom Polyfill `fetch` error

### [2.0.0-alpha.9] - 2020-12-09

### Fixed

- Improved reliability of `componentsReady()`

#### Changed

- Jsdom Polyfill `console.warn` behaviour

### [2.0.0-alpha.8] - 2020-12-03

### Fixed

- A bug where `Modal` did not remove `overflow=hidden` on document body.

### [2.0.0-alpha.7] - 2020-11-26

#### Added

- Jsdom Polyfill

#### Removed

- Jsdom Mocks
- Global "blur on focus" script

#### Changed

- Default dropdown direction of `SelectWrapper` from `down` to `auto`
- Made API of `Tabs` consistent with `Tabs Bar`
- Removed transition for focus styling
- Use `:focus-visible` as default and `:focus` as fallback for focusable elements

#### Fixed

- The Selected element of `SelectWrapper` dropdown keeps now in sync with native selection if changed programmatically
- Invalid search results get cleared if `SelectWrapper` becomes focus state
- Some bugs in `TabsBar`
- Minification of dynamic slotted content styles
- An issue where `Pagination` throws console errors if disconnected from dom.

### [2.0.0-alpha.6] - 2020-10-28

#### Changed

- default `type` of `Button` and `Button Pure` to `submit`

#### Fixed

- Typings

### [2.0.0-alpha.5] - 2020-10-26

#### Added

- `Modal` component

#### Fixed

- Typing for `pageChange` event of `Pagination` component
- Typings

#### Changed

- Focus styling

### [2.0.0-alpha.4] - 2020-10-14

#### Added

- Custom filter to `Select Wrapper` component
- DropDown direction property to `Select Wrapper` component
- Display `*` after label when `input`, `textarea` or `select` have `required` attribute within form wrapper components
- `Tabs` component
- `Tabs Bar` component
- `Banner` component

#### Removed

- Default `position: relative;` style of `Link Pure` and `Button Pure`

#### Fixed

- `Spinner` zooming bug on Safari

### [2.0.0-alpha.3] - 2020-09-11

#### Added

- Support to load assets from China CDN directly via browser flag: `PORSCHE_DESIGN_SYSTEM_CDN = 'cn';`

#### Removed

- Support for `<a>` wrapped `Link` and `Link Pure`

### [2.0.0-alpha.2] - 2020-08-20

### [2.0.0-alpha.1] - 2020-08-17

#### Changed

- Removed classnames dependency
- Stencil Core `taskQueue` from `congestionAsync` to `async` for more performant component rendering

#### Fixed

- Focus input on label click of `Checkbox Wrapper` and `Radio Button Wrapper`

### [1.5.6] - 2020-10-15

### [1.5.6-rc.0] - 2020-10-13

### Fixed

- `Spinner` zooming bug on Safari

### [1.5.5] - 2020-09-11

### [1.5.5-rc.0] - 2020-09-07

### Changed

- Deprecated stencil lifecycle-method `componentDidUnload` to `disconnectedCallback` to fix "`selectObserver` is
  undefined" bug in `Select Wrapper` and `Pagination`

### [1.5.4] - 2020-08-25

### [1.5.4-rc.0] - 2020-08-17

#### Changed

- Removed classnames dependency
- Stencil Core `taskQueue` from `congestionAsync` to `async` for more performant component rendering

#### Fixed

- Focus input on label click of `Checkbox Wrapper` and `Radio Button Wrapper`
- Fix typings for `orientation` of `Divider` component

### [2.0.0-alpha.0] - 2020-08-06

#### Added

- **Experimental:** Optional web component scoping mechanism during runtime to enable micro service architecture

#### Changed

- Web components get lazy loaded from central CDN to improve caching strategy across Porsche's digital eco system

#### Removed

- Stop browser support for **IE11** and **EdgeHTML**

#### Fixed

- Mix of `Optgroups` and `Options` on same level in `Select Wrapper` component
- Fix typings for `orientation` of `Divider` component

### [1.5.3] - 2020-08-10

### [1.5.3-rc.0] - 2020-08-10

#### Fixed

- Mix of `Optgroups` and `Options` on same level in `Select Wrapper` component

### [1.5.2] - 2020-07-22

#### Fixed

- Dispatch change event in `Select Wrapper`
- Stencil react-output-target SSR Bug

### [1.5.1] - 2020-07-20

#### Fixed

- SVGO settings for icons
- Angular bug which causes `ngcc` to fail

### [1.5.0] - 2020-07-16

#### Added

- Icons (active-cabin-ventilation, battery-full, bell, bookmark, car-battery, charging-active, charging-state, climate,
  climate-control, garage, horn, key, map, parking-brake, parking-light, preheating, send, shopping-bag, sidelights,
  user-manual, wrenches)

#### Changed

- Icons (arrow-first, arrow-last, battery-empty, car, card, charging-station, question)

#### Fixed

- Porsche Marque images

### [1.5.0-rc.2] - 2020-07-06

### [1.5.0-rc.1] - 2020-07-06

#### Added

- **Notification Neutral** color to `color` property of `p-text` and `p-icon`

### [1.5.0-rc.0] - 2020-06-25

#### Added

- `Fieldset Wrapper` component
- Improved SEO of `p-headline` and `p-text`: Added possibility to write semantic HTML tags (e.g. `<h1>-<h6>` or `<p>`,
  `<blockquote>`, etc.) directly as slotted content.
- Possibility to include anchor tags directly as slots of `Link`, `Link Pure` and `Link Social`
- `Text` new `weight` property `semibold`
- `Button Pure` label with subline pattern as slot
- `Link Pure` label with subline pattern as slot

#### Changed

- `Select Wrapper` is now ready for the catwalk. It is dressed now with a custom drop down list box and gets naked by
  default on touch devices.

#### Fixed

- Minor accessibility improvements of `icons` and `Text Field`
- Remove native number spinner buttons of `Text Field` with type text for Firefox
- An issue with `Button` and `Button Pure` and their `disabled` attribute

### [1.4.0] - 2020-05-14

### [1.4.0-rc.3] - 2020-05-08

#### Added

- `Text List`

#### Changed

- Improve caching strategy for fonts by content-based hash
- Improve caching strategy for marque by content-based hash
- Dimensions and sharpness of marque
- Props for `Content Wrapper`

### [1.4.0-rc.2] - 2020-05-06

#### Added

- `Content Wrapper`
- Description property to `p-text-field-wrapper`, `p-textarea-wrapper` and `p-select-wrapper`
- `Link Social`

#### Changed

- Improve accessibility of error and success states of form elements
- Aria-invalid attribute of form elements if they are in error state is now managed by component
- Rename icon name `configure` to `configurate` (prevents breaking change compared to stable v1.3.0)
- Improve `p-icon` loading behavior

#### Fixed

- Display of wrong icons

#### Removed

- `safe-zone` property of `p-grid` (`Content Wrapper` should be used instead)

### [1.4.0-rc.1] - 2020-04-27

#### Added

- Add `safe-zone` property to `p-grid` for outer grid margin, max-width and centering
- Submit button with search icon to `p-textfield-wrapper` type search

#### Changed

- Background color of readonly state in components `p-textfield-wrapper` and `p-textarea-wrapper`
- Visual appearance of icons
- Improve caching strategy for icons by content-based hash
- Cursor of Radio, Checkbox and Select
- Fixed naming of Mock from `p-textfield-wrapper` to `p-text-field-wrapper`

#### Fixed

- Icon loading mechanism

### [1.4.0-rc.0] - 2020-04-09

#### Added

- SSR support

### [1.3.0] - 2020-04-08

#### Added

- New headline size `headline-5` to `p-headline`
- Test Mocks

#### Fixed

- Text styling of Select component on focus in IE11 and Chrome on Windows 10

### [1.3.0-rc.0] - 2020-04-03

#### Fixed

- Improve form elements

### [1.2.0] - 2020-03-25

#### Added

- `Divider`
- Hover state for form elements

#### Fixed

- Support label text of form elements for Screen readers

### [1.1.2] - 2020-03-17

#### Changed

- Notification colors

### [1.1.1] - 2020-03-13

#### Changed

- Icon of `Checkbox` indeterminate state

### [1.1.0] - 2020-03-11

#### Fixed

- Minor improvements

### [1.1.0-rc.0] - 2020-03-02

#### Added

- `Select Wrapper`
- `Checkbox Wrapper`
- `Radio Button Wrapper`
- `Textarea Wrapper`

#### Fixed

- `Text Field Wrapper` toggle password visibility

### [1.0.3] - 2020-02-13

#### Fixed

- JS framework compatibility

### [1.1.0-0] - 2020-02-06

#### Added

- `Text Field Wrapper`

#### Changed

- Add proper cursor for disabled state for `Button` and `Button Pure`

### [1.0.2] - 2020-02-04

#### Fixed

- Inheritable styling of slotted content

### [1.0.1] - 2020-01-30

#### Added

- Clickable area of `Link Pure` and `Button Pure` is optionally configurable by defining padding on host element

### [1.0.0] - 2020-01-28

#### Added

- Cursor pointer on hover for `Button` and `Button Pure`
- Line-height gets calculated based on Porsche type-scaling formula automatically for `Text`, `Link Pure` and
  `Button Pure`
- Test helper function `componentsReady()` which indicates when lazy loaded components fully have loaded

#### Changed

- Update CDN asset paths
- Improve font-weight definitions
- Rename and optimize neutral colors for `Icon` and `Text`

### [1.0.0-rc.1] - 2019-12-13

#### Added

- `Headline`
- `Text`
- `Marque`
- `Button`
- `Button Pure`
- `Spinner`
- `Icon`
- `Flex`
- `Grid`
- `Link`
- `Link Pure`
- `Pagination`
- "Blur on focus"<|MERGE_RESOLUTION|>--- conflicted
+++ resolved
@@ -101,13 +101,8 @@
 ```
 
 - `Spinner`, `Icon`, `Link Pure`, `Button Pure`, `Link`, `Link Social`, `Button`, `Checkbox Wrapper`,
-<<<<<<< HEAD
-  `Radio Button Wrapper`, `Popover`, `Select Wrapper`, `Tag`, `Tag Dismissible`, `Textarea Wrapper`,
-  `Inline Notification`, `Banner`, `Toast`, `Grid`, `Flex`, `Pagination`, `Scroller`, `Segmented Control` and `Text Field Wrapper` matches new design
-=======
   `Radio Button Wrapper`, `Popover`, `Modal`, `Select Wrapper`, `Tag`, `Tag Dismissible`, `Textarea Wrapper`,
-  `Inline Notification`, `Banner`, `Toast`, `Grid`, `Flex`, `Pagination`, `Scroller`, `Accordion` and `Text Field Wrapper` matches new design
->>>>>>> 73573296
+  `Inline Notification`, `Banner`, `Toast`, `Grid`, `Flex`, `Pagination`, `Scroller`, `Accordion`, `Segmented Control` and `Text Field Wrapper` matches new design
   language
 - CSS global variables names
 
