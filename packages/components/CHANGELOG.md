--- conflicted
+++ resolved
@@ -126,7 +126,8 @@
 + <p-switch tabindex="-1">Some label</p-switch>
 ```
 
-<<<<<<< HEAD
+- `applyNormalizeStyles` option from `getInitialStyles()` partial which is applied by default now
+
 - Deprecated prop `state`'s value `neutral` for `Inline Notification`, `Banner`, `Toast` and renamed the value to `info`
 
 ```diff
@@ -152,9 +153,6 @@
 - <p-toast state="neutral"></p-toast>
 + <p-toast state="info"></p-toast>
 ```
-=======
-- `applyNormalizeStyles` option from `getInitialStyles()` partial which is applied by default now
->>>>>>> 44d4d0f6
 
 #### Fixed
 
