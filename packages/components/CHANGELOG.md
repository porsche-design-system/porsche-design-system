--- conflicted
+++ resolved
@@ -8,10 +8,9 @@
 
 ### [Unreleased]
 
-<<<<<<< HEAD
 #### Fixed
 - `Link Pure` dark theme active color
-=======
+
 ### [2.3.0] - 2021-07-28
 
 ### [2.3.0-beta.3] - 2021-07-28
@@ -21,7 +20,6 @@
 
 #### Fixed
 - `Text Field Wrapper` accessibility of type password and search
->>>>>>> 249f031a
 
 ### [2.3.0-beta.2] - 2021-07-15
 
