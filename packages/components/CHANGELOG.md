--- conflicted
+++ resolved
@@ -291,11 +291,8 @@
 
 - `Text Field Wrapper` calendar and time indicator icons respect color definition in dark theme
 - `Text Field Wrapper` has correct height when type date or time is used
-<<<<<<< HEAD
+- Partials: Typings of return value with and without options parameter
 - `Modal` scrolling behavior on mouse drag
-=======
-- Partials: Typings of return value with and without options parameter
->>>>>>> 80eaae41
 
 #### Removed
 
