--- conflicted
+++ resolved
@@ -14,11 +14,10 @@
 
 ## [Unreleased]
 
-<<<<<<< HEAD
 #### Added
 
 - `Input Number`: ([#3855](https://github.com/porsche-design-system/porsche-design-system/pull/3855))
-=======
+
 ## [3.28.0-rc.3] - 2025-05-19
 
 ### Added
@@ -31,7 +30,6 @@
 
 - Partials: `getInitialStyles` removed default styles for `h1`, `h2`, `h3`, `h4`, `h5`, `h6`, `p`, `b` and `strong`
   ([#3849](https://github.com/porsche-design-system/porsche-design-system/pull/3849))
->>>>>>> 6860dc46
 
 #### Fixed
 
@@ -47,11 +45,7 @@
 - `Canvas`: stealing focus from `Text Field Wrapper`
   ([#3843](https://github.com/porsche-design-system/porsche-design-system/pull/3843))
 
-<<<<<<< HEAD
-### [3.28.0-rc.1] - 2025-04-14
-=======
 ## [3.28.0-rc.1] - 2025-04-14
->>>>>>> 6860dc46
 
 ### Fixed
 
