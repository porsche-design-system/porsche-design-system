--- conflicted
+++ resolved
@@ -9,7 +9,6 @@
 
 ### [Unreleased]
 
-<<<<<<< HEAD
 #### Added
 
 - `underline` prop for `Link Pure`
@@ -61,7 +60,7 @@
 - <p-switch tabbable="false">Some label</p-switch>
 + <p-switch tabindex="-1">Some label</p-switch>
 ```
-=======
+
 ### [2.19.1-rc.1] - 2023-01-18
 
 #### Added
@@ -77,7 +76,6 @@
 
 - `componentsReady()` waits for Porsche Design System being initialized before checking components which can happen in
   certain test scenarios without partials
->>>>>>> 0de29126
 
 ### [2.19.1-rc.0] - 2023-01-18
 
