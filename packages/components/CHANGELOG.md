--- conflicted
+++ resolved
@@ -8,16 +8,14 @@
 
 ### [Unreleased]
 
-<<<<<<< HEAD
 #### Added
 - React: utility function `skipCheckForPorscheDesignSystemProviderDuringTests`
 - React: tree shaking for component wrappers
-=======
+
 ### [2.0.0-rc.2] - 2021-02-12
 
 #### Added
 - Validate usage of `Checkbox Wrapper`, `Radio Button Wrapper`, `Select Wrapper`, `Text Field Wrapper` and `Textarea Wrapper`
->>>>>>> e87a5d3e
 
 ### [2.0.0-rc.1] - 2021-02-04
 
