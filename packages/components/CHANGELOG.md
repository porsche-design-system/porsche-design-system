# Changelog

## Porsche Design System

All notable changes to this project will be documented in this file and published as following npm packages:

- `@porsche-design-system/components-js`
- `@porsche-design-system/components-angular`
- `@porsche-design-system/components-react`
- `@porsche-design-system/components-vue`

The format is based on [Keep a Changelog](https://keepachangelog.com/en/1.0.0/), and this project adheres to
[Semantic Versioning](https://semver.org/spec/v2.0.0.html).

### [Unreleased]

<<<<<<< HEAD
#### Changed

- Usage of `getInitialStyles()` partial is required and validated with an exception
  ([#2749](https://github.com/porsche-design-system/porsche-design-system/pull/2749))
=======
#### Added

- Theme property supports `auto` for all themeable components, reflecting `prefers-color-scheme` based on OS system
  settings ([#2719](https://github.com/porsche-design-system/porsche-design-system/pull/2719))

### [3.7.0-rc.0] - 2023-09-05

#### Added

- `Multi Select` ([#2658](https://github.com/porsche-design-system/porsche-design-system/pull/2658))

#### Changed

- Partials: `Cdn` and `Format` types are exposed
  ([#2760](https://github.com/porsche-design-system/porsche-design-system/pull/2760))
>>>>>>> a3da926b

### [3.6.1] - 2023-08-29

### [3.6.1-rc.0] - 2023-08-29

#### Fixed

- Overlapping issues of `Accordion` contents when positioned outside of content area
  ([#2746](https://github.com/porsche-design-system/porsche-design-system/pull/2746))
- Backwards compatibility with previous versions of Porsche Design System
  ([#2752](https://github.com/porsche-design-system/porsche-design-system/pull/2752))

### [3.6.0] - 2023-08-28

### [3.6.0-rc.2] - 2023-08-28

#### Fixed

- `Tabs Bar` losing `activeTabIndex` and underline
  ([#2748](https://github.com/porsche-design-system/porsche-design-system/pull/2748))

### [3.6.0-rc.1] - 2023-08-24

#### Fixed

- Bundling format and name of `components-js` entrypoint for Vanilla JS integration
  ([#2745](https://github.com/porsche-design-system/porsche-design-system/pull/2745))

### [3.6.0-rc.0] - 2023-08-23

#### Added

- New value `aria-current` for `aria` property for linked components (`Link`, `Link Pure`, `Link Tile`, `Crest`,
  `Marque`) ([#2696](https://github.com/porsche-design-system/porsche-design-system/pull/2696))
- Angular: `cdn: 'auto' | 'cn'` option to `PorscheDesignSystemModule.load()` as alternative to using
  `window.PORSCHE_DESIGN_SYSTEM_CDN` ([#2676](https://github.com/porsche-design-system/porsche-design-system/pull/2676))
- React: `cdn: 'auto' | 'cn'` prop to `PorscheDesignSystemProvider` as alternative to using
  `window.PORSCHE_DESIGN_SYSTEM_CDN` with SSR support
  ([#2676](https://github.com/porsche-design-system/porsche-design-system/pull/2676))
- Vue: `cdn: 'auto' | 'cn'` prop to `PorscheDesignSystemProvider` as alternative to using
  `window.PORSCHE_DESIGN_SYSTEM_CDN` ([#2676](https://github.com/porsche-design-system/porsche-design-system/pull/2676))
- Support for sticky footer to `Modal`
  ([#2723](https://github.com/porsche-design-system/porsche-design-system/pull/2723))

#### Changed

- Update of Twitter icon ([#2731](https://github.com/porsche-design-system/porsche-design-system/pull/2731))
- Use China CDN and set `window.PORSCHE_DESIGN_SYSTEM_CDN` for backwards compatibility based on .cn top level domain
  before design system initialization
  ([#2676](https://github.com/porsche-design-system/porsche-design-system/pull/2676))

#### Fixed

- `Flyout`: Overlapping of sticky header/footer if slotted content has different z-index
  ([#2736](https://github.com/porsche-design-system/porsche-design-system/pull/2736))
- Keyboard behavior and `aria` semantics if either `a` or `button` elements are used as slotted content in `Tabs Bar`
  component. ([#2713](https://github.com/porsche-design-system/porsche-design-system/pull/2713))
- React/SSR: compatibility with Next.js v13 app router
  ([#2687](https://github.com/porsche-design-system/porsche-design-system/pull/2687))
- Consistent `package.json` ECMAScript module exports with `.mjs` and `.cjs` file extensions for
  `components-{js|angular|react|vue}`
  ([#2739](https://github.com/porsche-design-system/porsche-design-system/pull/2739))

### [3.5.0] - 2023-07-25

### [3.5.0-rc.0] - 2023-07-21

#### Added

- `background` property to `Button Tile` and `Link Tile` component to adapt the description and link/button theme when
  used on light background image ([#2669](https://github.com/porsche-design-system/porsche-design-system/pull/2669))
- Breakpoint customizable property `columns` to `Segmented Control` to set the amount of columns
  ([#2652](https://github.com/porsche-design-system/porsche-design-system/pull/2652))

#### Fixed

- Alignment of `Icon` inside `Accordion` header
  ([#2673](https://github.com/porsche-design-system/porsche-design-system/pull/2673))
- Direction of `Select Wrapper` dropdown if `direction` property is set to `auto`
  ([#2677](https://github.com/porsche-design-system/porsche-design-system/pull/2677))

### [3.4.0] - 2023-07-14

### [3.4.0-rc.0] - 2023-07-13

#### Added

- React: `'use client';` directive is applied on all components for main and `ssr` sub-package
  ([#2654](https://github.com/porsche-design-system/porsche-design-system/pull/2654))

#### Fixed

- Regression in `observeChildren` that affected nested components (e.g. incorrect rendering of nested `Tabs`).
  ([#2649](https://github.com/porsche-design-system/porsche-design-system/pull/2649))
- Click behaviour of slotted interactive elements of `Carousel`
  ([#2663](https://github.com/porsche-design-system/porsche-design-system/pull/2663))

### [3.3.0] - 2023-07-07

### [3.3.0-rc.0] - 2023-07-06

#### Added

- `Tabs` and `Tabs Bar` support SSR ([#2611](https://github.com/porsche-design-system/porsche-design-system/pull/2611))
- Contents of `Tag` component can now be wrapped in multiple lines
  ([#2625](https://github.com/porsche-design-system/porsche-design-system/pull/2625))
- `Carousel`: Possibility to set custom border-radius of slide items
  ([#2645](https://github.com/porsche-design-system/porsche-design-system/pull/2645))
- native lazy loading attribute to `img` tag of `Icon`
  ([#2644](https://github.com/porsche-design-system/porsche-design-system/pull/2644))

#### Fixed

- `Stepper Horizontal` navigation between 2 pages is not working as expected in angular
  ([#2641](https://github.com/porsche-design-system/porsche-design-system/pull/2641))
- `Segmented Control` text is not centered / causing unintended line-breaks
  ([#2614](https://github.com/porsche-design-system/porsche-design-system/pull/2614))
- `jsdom-polyfill` fixes validation errors in unit tests during SSR hydration
  ([#2613](https://github.com/porsche-design-system/porsche-design-system/pull/2613))
- `Accordion` collapsable content is overflowing when used with multiple prefixes  
  ([#2612](https://github.com/porsche-design-system/porsche-design-system/pull/2612))
- `Tabs Bar` position of underline for fluid font-size with `size="medium` when resizing
  ([#2611](https://github.com/porsche-design-system/porsche-design-system/pull/2611))
- `Button Pure`, `Link Pure`: `:hover` bug on Firefox
  ([#2630](https://github.com/porsche-design-system/porsche-design-system/pull/2630))
- `Carousel`: Removed `overflow:hidden` of slide items
  ([#2645](https://github.com/porsche-design-system/porsche-design-system/pull/2645))

#### Changed

- Improved bootstrapping behaviour of `Icon`
  ([#2644](https://github.com/porsche-design-system/porsche-design-system/pull/2644))

### [3.2.0] - 2023-06-19

### [3.2.0-rc.0] - 2023-06-19

#### Added

- `skipLinkTarget` property to `Carousel` component to enhance keyboard functionality
  ([#2557](https://github.com/porsche-design-system/porsche-design-system/pull/2557))
- `showLastPage` property to `Pagination` component
  ([#2606](https://github.com/porsche-design-system/porsche-design-system/pull/2606))

#### Fixed

- Partials: `getInitialStyles` supports `Flyout` component
  ([#2598](https://github.com/porsche-design-system/porsche-design-system/pull/2598))
- `Popover` content can be selected/highlighted
  ([#2599](https://github.com/porsche-design-system/porsche-design-system/pull/2599))

#### Changed

- `Carousel` pagination now shows 5 "infinite bullets" when using more than 5 slides
  ([#2600](https://github.com/porsche-design-system/porsche-design-system/pull/2600))
- `Carousel` supports click events on non-active slides and changed keyboard navigation
  ([#2557](https://github.com/porsche-design-system/porsche-design-system/pull/2557))
- Unified wordings of all console warnings, errors and exceptions
  ([#2602](https://github.com/porsche-design-system/porsche-design-system/pull/2602))
- Angular: increased peer dependency to `>=15.0.0 <17.0.0`
  ([#2602](https://github.com/porsche-design-system/porsche-design-system/pull/2602))
- `Toast` allows line break markups within toast message
  ([#2584](https://github.com/porsche-design-system/porsche-design-system/pull/2584))
- `Toast` shows always the latest toast message and clears its queue immediately if a new message is added
  ([#2584](https://github.com/porsche-design-system/porsche-design-system/pull/2584))

### [3.1.0] - 2023-06-09

### [3.1.0-rc.2] - 2023-06-09

#### Changed

- `Crest` updated assets ([#2595](https://github.com/porsche-design-system/porsche-design-system/pull/2595))
- Partials: `getMetaTagsAndIconLinks` updated assets
  ([#2595](https://github.com/porsche-design-system/porsche-design-system/pull/2595))

#### Added

- `Flyout` ([#2547](https://github.com/porsche-design-system/porsche-design-system/pull/2547))

#### Fixed

- Wrong validation during SSR hydration of `Link Tile` and `Select Wrapper`
  ([#2588](https://github.com/porsche-design-system/porsche-design-system/pull/2588))
- `Modal` scrollable modal does not jump to top on changes within dialog
  ([#2574](https://github.com/porsche-design-system/porsche-design-system/pull/2574))
- Unnecessary lifecycles are prevented when prop values do not change for complex values
  ([#2574](https://github.com/porsche-design-system/porsche-design-system/pull/2574))

### [3.1.0-rc.1] - 2023-06-02

#### Added

- **[EXPERIMENTAL]** Prop `showPasswordToggle` for `Text Field Wrapper` with `input type="password"`
  ([#2586](https://github.com/porsche-design-system/porsche-design-system/pull/2586))
- Prop `name` for `Icon` supports `heart`, `heart-filled`, `copy`, `fingerprint`, `tire`, `roof-open` and `roof-closed`
  ([#2589](https://github.com/porsche-design-system/porsche-design-system/pull/2589))

#### Fixed

- `Select Wrapper` missing border on touch devices
  ([#2579](https://github.com/porsche-design-system/porsche-design-system/pull/2579))
- `Tabs Item` text content can be selected/highlighted
  ([#2582](https://github.com/porsche-design-system/porsche-design-system/pull/2582))

### [3.1.0-rc.0] - 2023-05-24

#### Added

- `Marque` now has a `variant` property, including 75 years variant
  ([#2575](https://github.com/porsche-design-system/porsche-design-system/pull/2575))

### [3.0.0] - 2023-05-11

### [3.0.0-rc.3] - 2023-05-10

#### Fixed

- `Tabs Bar` focus behavior via keyboard navigation
  ([#2546](https://github.com/porsche-design-system/porsche-design-system/pull/2546))
- Rendering of `Wordmark` in Safari ([#2542](https://github.com/porsche-design-system/porsche-design-system/pull/2542))
- Disabled dragging/ghosting of icons
  ([#2536](https://github.com/porsche-design-system/porsche-design-system/pull/2536))

#### Changed

- Styles: `dropShadow{Low|Medium|High}Style`s use `box-shadow` instead of `filter: drop-shadow()` to fix glitches
  together with `frostedGlassStyle` in Firefox
  ([#2545](https://github.com/porsche-design-system/porsche-design-system/pull/2545))
- Size of icon and height of `Accordion`
  ([#2536](https://github.com/porsche-design-system/porsche-design-system/pull/2536))

### [3.0.0-rc.2] - 2023-05-09

#### Fixed

- `Checkbox Wrapper` Safari visual state change while hovering
  ([#2508](https://github.com/porsche-design-system/porsche-design-system/pull/2508))
- `Checkbox Wrapper` keyboard arrow navigation
  ([#2508](https://github.com/porsche-design-system/porsche-design-system/pull/2508))
- `Modal` fix hover state of dismiss button
  ([#2510](https://github.com/porsche-design-system/porsche-design-system/pull/2510))
- `Link Pure`, `Button Pure`: adjust offset of `:hover` and `active` styles
  ([#2511](https://github.com/porsche-design-system/porsche-design-system/pull/2511))
- `Tabs Bar`, `Tabs` ([#2521](https://github.com/porsche-design-system/porsche-design-system/pull/2521)):
  - `focus` state of tabpanel
  - Indicator bar height
- Optimize icon/text alignment of `Link Pure` and `Button Pure` in Safari
- `Select Wrapper` multiline option height and scaling behavior
  ([#2524](https://github.com/porsche-design-system/porsche-design-system/pull/2524))
- Fixed accessibility issues of `Tabs`, `Tabs Bar` and `Stepper Horizontal` to comply with v.4.7.0 of `axe-core`
  ([#2530](https://github.com/porsche-design-system/porsche-design-system/pull/2530))
- React: `patchRemixRunProcessBrowserGlobalIdentifier` binary now supports Remix 1.16.0
  ([#2537](https://github.com/porsche-design-system/porsche-design-system/pull/2537))
- Angular: added optional modifier to optional properties for better type checking in strict mode
  ([#2544](https://github.com/porsche-design-system/porsche-design-system/pull/2544))

#### Added

- Deprecation warning to `Icon` component if `lazy` prop is used
  ([#2521](https://github.com/porsche-design-system/porsche-design-system/pull/2521))
- `aria` prop to `Scroller` component
  ([#2530](https://github.com/porsche-design-system/porsche-design-system/pull/2530))

#### Changed

- Model signature asset of 718 model ([#2532](https://github.com/porsche-design-system/porsche-design-system/pull/2532))

### [3.0.0-rc.1] - 2023-04-19

#### Added

- Prop `name` for `Icon` supports `push-pin`, `push-pin-off`, `qr`, `pin-filled`, `shopping-cart-filled`,
  `shopping-bag-filled`, `logo-apple-podcast`, `logo-spotify` and `user-filled`
  ([#2471](https://github.com/porsche-design-system/porsche-design-system/pull/2471)).
- **[EXPERIMENTAL]** Prop `loading` for `Checkbox Wrapper`
  ([#2483](https://github.com/porsche-design-system/porsche-design-system/pull/2483))

#### Fixed

- `Wordmark`, `Crest` and `Model Signature` respect parent width/height
  ([#2479](https://github.com/porsche-design-system/porsche-design-system/pull/2479))
- `Button Tile`, `Link Tile` and `Link Tile Model Signature` are using correct border radius of
  `pds-border-radius-large` ([#2473](https://github.com/porsche-design-system/porsche-design-system/pull/2473))
- `Text Field Wrapper` with `input type="search"` has better accessibility for clear button
  ([#2476](https://github.com/porsche-design-system/porsche-design-system/pull/2476))
- `Accordion` layout shift with nested accordions
  ([#2465](https://github.com/porsche-design-system/porsche-design-system/pull/2465))
- Color Contrast issues and rendering in Windows High Contrast Mode
  ([#2420](https://github.com/porsche-design-system/porsche-design-system/pull/2420))

### [3.0.0-rc.0] - 2023-04-11

#### Fixed

- Styles: `borderRadiusLarge` and `pds-border-radius-large` are exposing correct value
  ([#2463](https://github.com/porsche-design-system/porsche-design-system/pull/2463))

### [3.0.0-alpha.6] - 2023-04-06

#### Added

- `xxl` breakpoint for all breakpoint customizable component values
  ([#2454](https://github.com/porsche-design-system/porsche-design-system/pull/2454))

#### Fixed

- Disabled color of `Icon` component ([#2446](https://github.com/porsche-design-system/porsche-design-system/pull/2446))
- Support of `Radio Button Wrapper` for name value with non-alphanumeric characters
  ([#2443](https://github.com/porsche-design-system/porsche-design-system/pull/2443))

#### Changed

- `Banner` is a controlled component now and its visibility has to be controlled via the `open` prop
  ([#2447](https://github.com/porsche-design-system/porsche-design-system/pull/2447))

```diff
- <p-banner></p-banner>
+ <p-banner open="true"></p-banner>
```

- Renamed all custom `change` events to `update` because of bad event emissions with native `change` events, e.g. with
  nested `select` or `input` elements

#### 🤖 Property deprecations 🤖

##### Accordion:

- Event `accordionChange` is deprecated, use `update` event instead.

```diff
- <PAccordion onAccordionChange={(e: CustomEvent<AccordionChangeEvent>) => {}} />
+ <PAccordion onUpdate={(e: CustomEvent<AccordionUpdateEvent>) => {}} />
```

##### Banner:

- Prop `persistent` is deprecated, use `dismissButton` instead.

```diff
- <p-banner persistent="true"></p-banner>
+ <p-banner dismiss-button="false"></p-banner>
```

##### Carousel:

- Event `carouselChange` is deprecated, use `update` event instead.

```diff
- <PCarousel onCarouselChange={(e: CustomEvent<CarouselChangeEvent>) => {}} />
+ <PCarousel onUpdate={(e: CustomEvent<CarouselUpdateEvent>) => {}} />
```

##### Inline Notification:

- Prop `persistent` is deprecated, use `dismissButton` instead.

```diff
- <p-inline-notification persistent="true"></p-inline-notification>
+ <p-inline-notification dismiss-button="false"></p-inline-notification>
```

##### Pagination:

- Event `pageChange` is deprecated, use `update` event instead.

```diff
- <PPagination onPageChange={(e: CustomEvent<PageChangeEvent>) => {}} />
+ <PPagination onUpdate={(e: CustomEvent<PaginationUpdateEvent>) => {}} />
```

##### Segmented Control:

- Event `segmentedControlChange` is deprecated, use `update` event instead.

```diff
- <PSegmentedControl onSegmentedControlChange={(e: CustomEvent<SegmentedControlChangeEvent>) => {}} />
+ <PSegmentedControl onUpdate={(e: CustomEvent<SegmentedControlUpdateEvent>) => {}} />
```

##### Stepper Horizontal:

- Event `stepChange` is deprecated, use `update` event instead.

```diff
- <PStepperHorizontal onStepChange={(e: CustomEvent<StepChangeEvent>) => {}} />
+ <PStepperHorizontal onUpdate={(e: CustomEvent<StepperHorizontalUpdateEvent>) => {}} />
```

##### Switch:

- Event `switchChange` is deprecated, use `update` event instead.

```diff
- <PSwitch onSwitchChange={(e: CustomEvent<SwitchChangeEvent>) => {}} />
+ <PSwitch onUpdate={(e: CustomEvent<SwitchUpdateEvent>) => {}} />
```

##### Table:

- Event `sortingChange` is deprecated, use `update` event instead.

```diff
- <PTable onSortingChange={(e: CustomEvent<SortingChangeEvent>) => {}} />
+ <PTable onUpdate={(e: CustomEvent<TableUpdateEvent>) => {}} />
```

##### Tabs:

- Event `tabChange` is deprecated, use `update` event instead.

```diff
- <PTabs onTabChange={(e: CustomEvent<TabChangeEvent>) => {}} />
+ <PTabs onUpdate={(e: CustomEvent<TabsUpdateEvent>) => {}} />
```

##### Tabs Bar:

- Event `tabChange` is deprecated, use `update` event instead.

```diff
- <PTabsBar onTabChange={(e: CustomEvent<TabChangeEvent>) => {}} />
+ <PTabsBar onUpdate={(e: CustomEvent<TabsUpdateEvent>) => {}} />
```

### [3.0.0-alpha.5] - 2023-03-30

#### Added

- `Wordmark` ([#2418](https://github.com/porsche-design-system/porsche-design-system/pull/2418))
- `Crest` ([#2437](https://github.com/porsche-design-system/porsche-design-system/pull/2437))

#### Changed

- Styles: changed color values of `theme[Light|Dark]ContrastMedium` and `theme[Light|Dark]Notification[*]` color tokens
  of `Styles` subpackage ([#2436](https://github.com/porsche-design-system/porsche-design-system/pull/2436))

### [3.0.0-alpha.4] - 2023-03-28

#### Changed

- `Table` matches new design language
  ([#2364](https://github.com/porsche-design-system/porsche-design-system/pull/2364/))

#### Added

- Styles: ([#2422](https://github.com/porsche-design-system/porsche-design-system/pull/2422))
  - `gridWide`
  - `gridWideColumnStart` and `pds-grid-wide-column-start`
  - `gridWideColumnEnd` and `pds-grid-wide-column-end`
  - `gridNarrowOffset`, `gridNarrowOffsetBase`, `gridNarrowOffsetS`, `gridNarrowOffsetXXL` and
    `$pds-grid-narrow-offset-base`, `$pds-grid-narrow-offset-s`, `$pds-grid-narrow-offset-xxl`
  - `gridBasicOffset`, `gridBasicOffsetBase`, `gridBasicOffsetS`, `gridBasicOffsetXXL` and
    `$pds-grid-basic-offset-base`, `$pds-grid-basic-offset-s`, `$pds-grid-basic-offset-xxl`
  - `gridExtendedOffset`, `gridExtendedOffsetBase`, `gridExtendedOffsetS`, `gridExtendedOffsetXXL` and
    `$pds-grid-extended-offset-base`, `$pds-grid-extended-offset-s`, `$pds-grid-extended-offset-xxl`
  - `gridWideOffset`, `gridWideOffsetBase`, `gridWideOffsetS`, `gridWideOffsetXXL` and `$pds-grid-wide-offset-base`,
    `$pds-grid-wide-offset-s`, `$pds-grid-wide-offset-xxl`
  - `gridFullOffset` and `$pds-grid-full-offset`
- `Button Tile` ([#2381](https://github.com/porsche-design-system/porsche-design-system/pull/2381))
- `Fieldset` ([#2404](https://github.com/porsche-design-system/porsche-design-system/pull/2404))
- `Link Tile Model Signature` ([#2388](https://github.com/porsche-design-system/porsche-design-system/pull/2388))
- Prop `activeSlideIndex` to `Carousel`
  ([#2421](https://github.com/porsche-design-system/porsche-design-system/pull/2421))
- Prop `slidesPerPage` supports value `auto` of `Carousel`
  ([#2421](https://github.com/porsche-design-system/porsche-design-system/pull/2421))
- Prop `scrollbar` for `Scroller` ([#2364](https://github.com/porsche-design-system/porsche-design-system/pull/2364/))
- Prop `theme` for `Table` ([#2364](https://github.com/porsche-design-system/porsche-design-system/pull/2364/))

#### Fixed

- React: missing animation of `Carousel` in certain scenarios

#### Changed

- Styles: `gridStyles` and `pds-grid` are supporting an additional column range called `wide`
  ([#2422](https://github.com/porsche-design-system/porsche-design-system/pull/2422))
- Styles: SCSS version needs to be imported by `@porsche-design-system/components-js/styles` instead of
  `@porsche-design-system/components-js/styles/scss`
  ([#2422](https://github.com/porsche-design-system/porsche-design-system/pull/2422))

#### Removed

- `Banner`: CSS variable `--p-banner-position-type`
  ([#2422](https://github.com/porsche-design-system/porsche-design-system/pull/2422))
- Styles: `gridSafeZone`, `gridSafeZoneBase`, `gridSafeZoneXXL` and `pds-grid-safe-zone-base`, `pds-grid-safe-zone-xxl`
  ([#2422](https://github.com/porsche-design-system/porsche-design-system/pull/2422))
- Styles: `gridWidth`, `gridWidthMin`, `gridWidthMax` and `pds-grid-width-min`, `pds-grid-width-max`
  ([#2422](https://github.com/porsche-design-system/porsche-design-system/pull/2422))

#### 🤖 Property deprecations 🤖

##### Banner:

- Prop `width` has no effect anymore, instead the component is aligned with Porsche Grid "extended" by default.
  ([#2422](https://github.com/porsche-design-system/porsche-design-system/pull/2422))

#### 🤡 Component deprecations 🤡

##### Marque: ([#2418](https://github.com/porsche-design-system/porsche-design-system/pull/2418))

```diff
- <p-marque></p-marque>
+ <p-wordmark></p-wordmark>
```

##### Fieldset Wrapper: ([#2404](https://github.com/porsche-design-system/porsche-design-system/pull/2404))

```diff
- <p-fieldset-wrapper label="Some legend label">
+ <p-fieldset label="Some legend label">
  <p-text-field-wrapper label="Some label">
    <input type="text" name="some-name" />
  </p-text-field-wrapper>
- </p-fieldset-wrapper>
+ </p-fieldset>
```

### [3.0.0-alpha.3] - 2023-03-17

#### 🤖 Property deprecations 🤖

##### Accordion:

- Event `accordionChange` is deprecated, use `change` event instead.

```diff
- <PAccordion onAccordionChange={(e: CustomEvent<AccordionChangeEvent>) => {}} />
+ <PAccordion onChange={(e: CustomEvent<AccordionChangeEvent>) => {}} />
```

##### Banner:

- Named `slot="title"` is deprecated, use `heading` prop or `slot="heading"` instead.

```diff
<p-banner>
-  <span slot="title">Some heading</span>
+  <span slot="heading">Some heading</span>
   <span slot="description">Some notification description.</span>
</p-banner>

-<p-banner>
+<p-banner heading="Some heading" description="Some notification description.">
-  <span slot="title">Some heading</span>
-  <span slot="description">Some notification description.</span>
</p-banner>
```

##### Carousel:

- Prop `disablePagination` is deprecated, use `pagination` instead.
- Event `carouselChange` is deprecated, use `change` event instead.

```diff
- <p-carousel disable-pagination="true"></p-carousel>
+ <p-carousel pagination="false"></p-carousel>

- <PCarousel onCarouselChange={(e: CustomEvent<CarouselChangeEvent>) => {}} />
+ <PCarousel onChange={(e: CustomEvent<CarouselChangeEvent>) => {}} />
```

##### Divider:

- Prop `orientation` is deprecated, use `direction` instead.

```diff
- <p-divider orientation="horizontal"></p-divider>
+ <p-divider direction="horizontal"></p-divider>
```

##### Icon:

- Prop `colors`'s value `disabled` is removed, use `state-disabled` instead.

```diff
- <p-icon color="disabled"></p-icon>
+ <p-icon color="state-disabled"></p-icon>
```

##### Link Tile:

- Prop `weight`'s value `semibold` is deprecated, use `semi-bold` instead.

```diff
- <p-link-tile weight="semibold"></p-link-tile>
+ <p-link-tile weight="semi-bold"></p-link-tile>
```

##### Modal:

- Prop `disableCloseButton` is deprecated, use `dismissButton` instead.
- Event `close` is deprecated, use `dismiss` event instead.

```diff
- <p-modal disable-close-button="true"></p-modal>
+ <p-modal dismiss-button="false"></p-modal>

- <PModal onClose={(e: CustomEvent<void>) => {}} />
+ <PModal onDismiss={(e: CustomEvent<void>) => {}} />
```

##### Pagination:

- Props `allyLabelNext`, `allyLabelPage`, `allyLabelPrev` and `allyLabel` are deprecated.
- Event `pageChange` is deprecated, use `change` event instead.

```diff
- <p-pagination ally-label="Paginierung" ally-label-prev="Vorherige Seite" ally-label-next="Nächste Seite" ally-label-page="Seite"></p-pagination>
+ <p-pagination intl="{root: 'Paginierung', prev: 'Vorherige Seite', next: 'Nächste Seite', page: 'Seite'}"></p-pagination>

- <PPagination onPageChange={(e: CustomEvent<PageChangeEvent>) => {}} />
+ <PPagination onChange={(e: CustomEvent<PaginationChangeEvent>) => {}} />
```

##### Scroller:

- Prop `gradientColorScheme` is deprecated, use `gradientColor` instead.
- Prop `scrollIndicatorPosition` is deprecated, use `alignScrollIndicator` instead.

```diff
- <p-scroller gradient-color-scheme="surface"></p-scroller>
+ <p-scroller gradient-color="background-surface"></p-scroller>

- <p-scroller scroll-indicator-position="top"></p-scroller>
+ <p-scroller align-scroll-indicator="top"></p-scroller>
```

##### Segmented Control:

- Event `segmentedControlChange` is deprecated, use `change` event instead.

```diff
- <PSegmentedControl onSegmentedControlChange={(e: CustomEvent<SegmentedControlChangeEvent>) => {}} />
+ <PSegmentedControl onChange={(e: CustomEvent<SegmentedControlChangeEvent>) => {}} />
```

##### Stepper Horizontal:

- Event `stepChange` is deprecated, use `change` event instead.

```diff
- <PStepperHorizontal onStepChange={(e: CustomEvent<StepChangeEvent>) => {}} />
+ <PStepperHorizontal onChange={(e: CustomEvent<StepperHorizontalChangeEvent>) => {}} />
```

##### Switch:

- Event `switchChange` is deprecated, use `change` event instead.

```diff
- <PSwitch onSwitchChange={(e: CustomEvent<SwitchChangeEvent>) => {}} />
+ <PSwitch onChange={(e: CustomEvent<SwitchChangeEvent>) => {}} />
```

##### Table:

- Event `sortingChange` is deprecated, use `change` event instead.

```diff
- <PTable onSortingChange={(e: CustomEvent<SortingChangeEvent>) => {}} />
+ <PTable onChange={(e: CustomEvent<TableChangeEvent>) => {}} />
```

##### Tabs:

- Prop `gradientColorScheme` is deprecated, use `gradientColor` instead.
- Prop `weight`'s value `semibold` is deprecated, use `semi-bold` instead.
- Event `tabChange` is deprecated, use `change` event instead.

```diff
- <p-tabs gradient-color-scheme="surface"></p-tabs>
+ <p-tabs gradient-color="background-surface"></p-tabs>

- <p-tabs weight="semibold"></p-tabs>
+ <p-tabs weight="semi-bold"></p-tabs>

- <PTabs onTabChange={(e: CustomEvent<TabChangeEvent>) => {}} />
+ <PTabs onChange={(e: CustomEvent<TabsChangeEvent>) => {}} />
```

##### Tabs Bar:

- Prop `gradientColorScheme` is deprecated, use `gradientColor` instead.
- Prop `weight`'s value `semibold` is deprecated, use `semi-bold` instead.
- Event `tabChange` is deprecated, use `change` event instead.

```diff
- <p-tabs-bar gradient-color-scheme="surface"></p-tabs-bar>
+ <p-tabs-bar gradient-color="background-surface"></p-tabs-bar>

- <p-tabs-bar weight="semibold"></p-tabs>
+ <p-tabs-bar weight="semi-bold"></p-tabs>

- <PTabsBar onTabChange={(e: CustomEvent<TabChangeEvent>) => {}} />
+ <PTabsBar onChange={(e: CustomEvent<TabsChangeEvent>) => {}} />
```

##### Tag:

- Prop `color`'s value `notification-warning`, `notification-success` and `notification-error` are deprecated, use
  `notification-warning-soft`, `notification-success-soft` and `notification-error-soft` instead.

```diff
- <p-tag color="notification-warning"></p-tag>
+ <p-tag color="notification-warning-soft"></p-tag>

- <p-tag color="notification-success"></p-tag>
+ <p-tag color="notification-success-soft"></p-tag>

- <p-tag color="notification-error"></p-tag>
+ <p-tag color="notification-error-soft"></p-tag>
```

##### Text Field Wrapper:

- Prop `showCharacterCount` is deprecated, use `showCounter` instead.

```diff
- <p-text-field-wrapper show-character-count="false">
+ <p-text-field-wrapper show-counter="false">
    <input type="text" maxlength="20" />
</p-text-field-wrapper>
```

##### Textarea Wrapper:

- Prop `showCharacterCount` is deprecated, use `showCounter` instead.

```diff
- <p-textarea-wrapper show-character-count="false">
+ <p-textarea-wrapper show-counter="false">
    <textarea maxlength="80"></textarea>
</p-textarea-wrapper>
```

##### Text List

- Props `listType` and `orderType` are deprecated, use `type` instead.

```diff
- <p-text-list list-type="unordered"></p-text-list>
+ <p-text-list type="unordered"></p-text-list>

- <p-text-list list-type="ordered" order-type="numbered"></p-text-list>
+ <p-text-list type="numbered"></p-text-list>

- <p-text-list list-type="ordered" order-type="alphabetically"></p-text-list>
+ <p-text-list type="alphabetically"></p-text-list>
```

#### Added

- `Text`, `Icon`, `Button Pure` and `Link Pure` support value `xx-small` for prop `size`
- `Display` supports value `small` for prop `size`
- Partials: `getInitialStyles` supports multi prefix, e.g.
  `getInitialStyles({ prefix: ['', 'some-prefix', 'another-prefix'] });`
- Styles: `displaySmallStyle` and `pds-display-small`
- Styles: `textXXSmallStyle` and `pds-text-xx-small`
- Styles: `fontSizeDisplaySmall` and `$pds-font-size-display-small`
- Styles: `fontSizeTextXXSmall` and `$pds-font-size-text-xx-small`
- Styles: `getHoverStyle` and `pds-hover`
- `Banner` has `heading` and `description` prop as well as `slot="heading"` and deprecated `slot="title"`
- Custom events have consistent names across components and deprecated old event names
  - `Accordion` emits `change` and deprecated `accordionChange` event
  - `Carousel` emits `change` and deprecated `carouselChange` event
  - `Modal` emits `dismiss` and deprecated `close` event
  - `Pagination` emits `change` and deprecated `pageChange` event
  - `Segmented Control` emits `change` and deprecated `segmentedControlChange` event
  - `Stepper Horizontal` emits `change` and deprecated `stepChange` event
  - `Switch` emits `change` and deprecated `switchChange` event
  - `Table` emits `change` and deprecated `sortingChange` event
  - `Tabs` emits `change` and deprecated `tabChange` event
  - `Tabs Bar` emits `change` and deprecated `tabChange` event
- Props have consistent names across components and deprecated old props
  - `Carousel` got `pagination` prop and deprecated `disablePagination` prop
  - `Divider` got `direction` prop and deprecated `orientation` prop
  - `Modal` got `dismissButton` prop and deprecated `disableCloseButton` prop
  - `Pagination` got `intl` prop and deprecated `allyLabelNext`, `allyLabelPage`, `allyLabelPrev` and `allyLabel` props
  - `Scroller` got `gradientColor` prop and deprecated `gradientColorScheme` prop
  - `Scroller` got `alignScrollIndicator` prop and deprecated `scrollIndicatorPosition` prop
  - `Tabs` got `gradientColor` prop and deprecated `gradientColorScheme` prop
  - `Tabs Bar` got `gradientColor` prop and deprecated `gradientColorScheme` prop
  - `Text Field Wrapper` got `showCounter` prop and deprecated `showCharacterCount` prop
  - `Textarea Wrapper` got `showCounter` prop and deprecated `showCharacterCount` prop
  - `Text List` got `type` prop and deprecated `listType` and `orderType` prop
- Props have consistent values across components and deprecated old values
  - `Icon` prop `color` got value `state-disabled` and removed `disabled` value
  - `Link Tile` prop `weight` got value `semi-bold` and deprecated `semibold` value
  - `Tabs Bar` and `Tabs` prop `weight` got value `semi-bold` and deprecated `semibold` value
  - `Tag` prop `color` got values `notification-info-soft`, `notification-warning-soft`, `notification-success-soft`,
    `notification-error-soft` and deprecated `notification-warning`, `notification-success`, `notification-error` values

#### Changed

- `Display` uses font-weight regular and font-style normal
- Partials: `getInitialStyles` matches new design language
- Partials: All component related, slotted Light DOM styles have been moved to `getInitialStyles`
- Styles: `getFocusStyle` and `pds-focus` doesn't need `theme` parameter anymore
- Styles: `breakpoint{Base|XS|S|M|L|XL|XXL}` and `$pds-breakpoint-{base|xs|s|m|l|xl|xxl}` are provided as number without
  unit (px)
- `Link Tile` matches new design language
- Typings for all component props start with the component name, e.g. `SwitchAlignLabel`, `TabsBarGradientColor` or
  `LinkPureIcon`
- `Icon` prop `color` value `disabled` is renamed to `state-disabled`
- `Tag` prop `color` value `notification-info` is renamed to `notification-info-soft`

#### Fixed

- `Text Field Wrapper` calendar and time indicator icons respect color definition in dark theme
- `Text Field Wrapper` has correct height when type date or time is used
- Partials: Typings of return value with and without options parameter
- `Modal` scrolling behavior on mouse drag

#### Removed

- `Heading`: value `xxx-large` for prop `size`
- Styles: `headingXXXLargeStyle` and `pds-heading-xxx-large`
- Styles: `fontSizeHeadingXXLarge` and `$pds-font-size-heading-xx-large`

### [3.0.0-alpha.2] - 2023-02-27

#### 🤖 Property deprecations 🤖

##### Carousel:

- Prop `wrap-content` is deprecated.

```diff
- <p-carousel wrap-content="true"></p-carousel>
+ <p-carousel></p-carousel>
```

##### Divider:

- Prop values `neutral-contrast-low | neutral-contrast-medium | neutral-contrast-high` of `color` prop are deprecated.

```diff
- <p-divider color="neutral-contrast-low"></p-divider>
+ <p-divider color="contrast-low"></p-divider>

- <p-divider color="neutral-contrast-medium"></p-divider>
+ <p-divider color="contrast-medium"></p-divider>

- <p-divider color="neutral-contrast-high"></p-divider>
+ <p-divider color="contrast-high"></p-divider>
```

#### Changed

- `Divider`, `Button Group`, `Carousel` and `Text List` match new design language
- Background color of `Scroller`'s `prev` and `next` buttons in dark theme
- Partials: Removed deprecated `withoutTags` option for all partials, please use `format: 'jsx'` instead
- `Content Wrapper` default value of prop `width` has changed from `basic` to `extended`

#### Added

- `Model Signature`
- Props `align-header` and `width` for `Carousel`
- Vue: plugin functions `createPorscheDesignSystem` and `usePorscheDesignSystemPlugin`

#### Fixed

- `Radio Button Wrapper` keyboard arrow navigation
- `Button Pure` and `Link Pure` lagging active state background when scrolling on iOS

### [3.0.0-alpha.1] - 2023-02-16

#### Added

- Porsche Next font supports Vietnamese charset
- Prop `color` of `Icon` supports `disabled`
- React: `patchRemixRunProcessBrowserGlobalIdentifier` binary to support SSR components with Remix

#### Changed

- `Stepper Horizontal` matches new design language
- Styles: Optimize design tokens "spacing", "typography" and "theme" provided by styles sub-package
  `@porsche-design-system/components-{js|angular|react|vue}/styles`
- Styles: Use calc() instead of max() to calculate padding for `gridStyle` (JS) and `pds-grid` (SCSS)
- Styles: `gridStyle` (JS) and `pds-grid` (SCSS) uses optimized grid gap

### [3.0.0-alpha.0] - 2023-02-08

#### Note to the new `v3` major release of the Porsche Design System

With the new **Porsche Design Language** comes a lot of changes regarding layout and design principles. To keep
refactoring efforts as low as possible when upgrading from `v2` to `v3`, **breaking changes** were avoided as far as
possible. Nevertheless, there are a few breaking changes and some more deprecations which should receive attention.

#### 👹 Breaking Changes 👹

##### Button:

- Removed deprecated prop `tabbable`.

```diff
- <p-button tabbable="false">Some label</p-button>
+ <p-button tabindex="-1">Some label</p-button>
```

- Default value of prop `icon` has changed from `arrow-head-right` to `none`. Therefore, the `icon` property **must** be
  set if the component has the `hide-label` property.

```diff
- <p-button hide-label="true">Some label</p-button>
+ <p-button hide-label="true" icon="arrow-right">Some label</p-button>

- <p-button hide-label="{ base: true, m: false }">Some label</p-button>
+ <p-button hide-label="{ base: true, m: false }" icon="arrow-right">Some label</p-button>
```

##### Button Pure:

- Removed `subline` slot (visually not intended anymore).

```diff
<p-button-pure>
  Some label
-   <p slot="subline">Some Subline</p>
</p-button-pure>
```

- Removed deprecated prop `tabbable`.

```diff
- <p-button-pure tabbable="false">Some label</p-button-pure>
+ <p-button-pure tabindex="-1">Some label</p-button-pure>
```

##### Icon:

- Value `inherit` for prop `color` works slightly different to the previous major version. A CSS filter is required to
  apply custom coloring to take advantage of using an SVG embedded in an `<img/>` for better SSR support and loading
  performance in general.

```diff
- <p-icon color="inherit" style="color: white;"></p-icon>
+ <p-icon color="inherit" style="filter: invert(100%);"></p-icon>
```

- Camel case syntax for `name` prop isn't supported, please use param case syntax instead (TypeScript typings have been
  updated too).

```diff
- <p-icon name="arrowRight"></p-icon>
+ <p-icon name="arrow-right"></p-icon>
```

##### Link:

- Default value of prop `icon` has changed from `arrow-head-right` to `none`. Therefore, the `icon` property **must** be
  set if the component has the `hide-label` property.

```diff
- <p-link href="#" hide-label="true">Some label</p-link>
+ <p-link href="#" hide-label="true" icon="arrow-right">Some label</p-link>

- <p-link href="#" hide-label="{ base: true, m: false }">Some label</p-link>
+ <p-link href="#" hide-label="{ base: true, m: false }" icon="arrow-right">Some label</p-link>
```

##### Link Pure:

- Removed `subline` slot (visually not intended anymore).

```diff
<p-link-pure href="#">
  Some label
-   <p slot="subline">Some Subline</p>
</p-link-pure>
```

##### Marque:

- Removed `variant` property.

```diff
- <p-marque variant="75-years"></p-marque>
+ <p-marque></p-marque>
// or even better, replace component by wordmark
+ <p-wordmark></p-wordmark>
```

##### Switch:

- Removed deprecated prop `tabbable`.

```diff
- <p-switch tabbable="false">Some label</p-switch>
+ <p-switch tabindex="-1">Some label</p-switch>
```

##### Partials:

- `getIconLinks()` partial accepts only param-cased icon names.

```diff
- require('@porsche-design-system/components-js/partials').getIconLinks({ icons: ['arrowRight'] })

+ require('@porsche-design-system/components-js/partials').getIconLinks({ icons: ['arrow-right'] })
```

##### CSS global scope:

- Changed naming of CSS global variables names.

```diff
- --p-animation-duration__spinner
- --p-animation-duration__banner
+ --p-animation-duration
```

#### 🤡 Component deprecations 🤡

All deprecated components are refactored to match the new design language, therefor it's technically not breaking, but
we highly recommend to migrate to the mentioned alternative, since those deprecated components will be removed with next
major version.

##### Content Wrapper:

- Component is deprecated and will be removed with the next major release. Please use **[Porsche Grid](styles/grid)**
  instead, which is based on [CSS Grid](https://css-tricks.com/snippets/css/complete-guide-grid) covering the specific
  layout needs for a harmonic appearance across all digital Porsche touch-points.

##### Flex:

- Component is deprecated and will be removed with the next major release. In general, please use native
  [CSS Flex](https://css-tricks.com/snippets/css/a-guide-to-flexbox) instead for better performance and more
  standardized layout technique.

##### Grid:

- Component is deprecated and will be removed with the next major release. In general, please use native
  [CSS Grid](https://css-tricks.com/snippets/css/complete-guide-grid) in combination with
  **[Porsche Grid](styles/grid)** instead for better performance and more standardized layout technique.

##### Headline:

```diff
- <p-headline>The quick brown fox jumps over the lazy dog</p-headline>
+ <p-heading>The quick brown fox jumps over the lazy dog</p-heading>
```

##### Link Social:

- Component is deprecated and will be removed with the next major release. Please use the **[Link](components/link)**
  component instead.

#### 🤖 Property deprecations 🤖

All deprecated properties are still present without any effect, therefor it's technically not breaking, but we highly
recommend to migrate and remove the deprecated props since those ones will be removed with next major version.

##### Button Pure:

- Prop `weight` is deprecated, only regular font weight will be applied.

```diff
- <p-button-pure weight="thin">Some label</p-button-pure>
- <p-button-pure weight="regular">Some label</p-button-pure>
- <p-button-pure weight="semibold">Some label</p-button-pure>
- <p-button-pure weight="bold">Some label</p-button-pure>
+ <p-button-pure>Some label</p-button-pure>
```

##### Content Wrapper (deprecated):

- Prop `theme` and `background-color` are deprecated.

```diff
- <p-content-wrapper theme="dark" background-color="default">Some content</p-content-wrapper>
+ <p-content-wrapper>Some content</p-content-wrapper>
```

##### Grid (deprecated):

- The `gutter` property is deprecated and has no effect anymore. Instead, a fluid gutter depending on the viewport width
  is used.

```diff
- <p-grid gutter="16">Some content</p-grid>
- <p-grid gutter="24">Some content</p-grid>
- <p-grid gutter="36">Some content</p-grid>
+ <p-grid>Some content</p-grid>
```

##### Icon:

- Prop `lazy` is deprecated.

```diff
- <p-icon lazy="true"></p-icon>
+ <p-icon></p-icon>
```

##### Link Pure:

- Prop `weight` is deprecated, only regular font weight will be applied.

```diff
- <p-link-pure href="#" weight="thin">Some label</p-link-pure>
- <p-link-pure href="#" weight="regular">Some label</p-link-pure>
- <p-link-pure href="#" weight="semibold">Some label</p-link-pure>
- <p-link-pure href="#" weight="bold">Some label</p-link-pure>
+ <p-link-pure href="#">Some label</p-link-pure>
```

##### Segmented Control:

- Prop `background-color` is deprecated.

```diff
- <p-segmented-control background-color="background-surface">
   <p-segmented-control-item value="xs">XS</p-segmented-control-item>
   <p-segmented-control-item value="s">S</p-segmented-control-item>
 </p-segmented-control>
+ <p-segmented-control>
   <p-segmented-control-item value="xs">XS</p-segmented-control-item>
   <p-segmented-control-item value="s">S</p-segmented-control-item>
 </p-segmented-control>
```

#### 👾 Property value deprecations 👾

All deprecated values are mapped to new ones, therefor it's technically not breaking, but we highly recommend to migrate
to the new values since those ones will be removed with next major version.

##### Banner:

- Prop value `fluid` of `width` prop is deprecated.

```diff
- <p-banner width="fluid"></p-banner>
+ <p-banner></p-banner>
```

- Prop value `neutral` of `state` prop is deprecated.

```diff
- <p-banner state="neutral">
  <span slot="title">Some banner title</span>
  <span slot="description">Some banner description. You can also add inline <a href="https://porsche.com">links</a> to route to another page.</span>
 </p-banner>
+ <p-banner state="info">
  <span slot="title">Some banner title</span>
  <span slot="description">Some banner description. You can also add inline <a href="https://porsche.com">links</a> to route to another page.</span>
 </p-banner>
```

##### Content Wrapper:

- Prop value `fluid` of `width` prop is deprecated.

```diff
- <p-content-wrapper width="fluid">Some content</p-content-wrapper>
+ <p-content-wrapper>Some content</p-content-wrapper>
```

##### Icon:

- Prop values
  `brand | default | neutral-contrast-low | neutral-contrast-medium | neutral-contrast-high | notification-neutral` of
  `color` prop are deprecated.

```diff
- <p-icon color="brand"></p-icon>
+ <p-icon color="primary"></p-icon>

- <p-icon color="default"></p-icon>
+ <p-icon color="primary"></p-icon>

- <p-icon color="neutral-contrast-low"></p-icon>
+ <p-icon color="contrast-low"></p-icon>

- <p-icon color="neutral-contrast-medium"></p-icon>
+ <p-icon color="contrast-medium"></p-icon>

- <p-icon color="neutral-contrast-high"></p-icon>
+ <p-icon color="contrast-high"></p-icon>

- <p-icon color="neutral-contrast-neutral"></p-icon>
+ <p-icon color="contrast-info"></p-icon>
```

##### Inline Notification:

- Prop value `neutral` of `state` prop is deprecated.

```diff
- <p-inline-notification state="neutral"></p-inline-notification>
+ <p-inline-notification state="info"></p-inline-notification>
```

##### Tag:

- Prop value `notification-neutral | neutral-contrast-high | background-default` of `color` prop is deprecated.

```diff
- <p-tag color="notification-neutral">Color label</p-tag>
+ <p-tag color="notification-info">Color label</p-tag>

- <p-tag color="neutral-contrast-high">Color label</p-tag>
+ <p-tag color="primary">Color label</p-tag>

- <p-tag color="background-default">Color label</p-tag>
+ <p-tag color="background-base">Color label</p-tag>
```

##### Tag Dismissible:

- Prop value `background-default` of `color` prop is deprecated.

```diff
- <p-tag-dismissible color="background-default">Color label</p-tag-dismissible>
+ <p-tag-dismissible color="background-base">Color label</p-tag-dismissible>
```

##### Text:

- Prop value `thin | semibold` of `weight` prop is deprecated.

```diff
- <p-text weight="thin">Some text</p-text>
+ <p-text>Some text</p-text>

- <p-text weight="semibold">Some text</p-text>
+ <p-text weight="semi-bold">Some text</p-text>
```

- Prop value
  `brand | default | neutral-contrast-low | neutral-contrast-medium | neutral-contrast-high | notification-neutral` of
  `color` prop is deprecated.

```diff
- <p-text color="brand">Some text</p-text>
+ <p-text>Some text</p-text>

- <p-text color="default">Some text</p-text>
+ <p-text>Some text</p-text>

- <p-text color="neutral-contrast-low">Some text</p-text>
+ <p-text color="contrast-low">Some text</p-text>

- <p-text color="neutral-contrast-medium">Some text</p-text>
+ <p-text color="contrast-medium">Some text</p-text>

- <p-text color="neutral-contrast-high">Some text</p-text>
+ <p-text color="contrast-high">Some text</p-text>

- <p-text color="notification-neutral">Some text</p-text>
+ <p-text color="notification-info">Some text</p-text>
```

##### ToastManager:

- Prop value `neutral` of `state` parameter is deprecated.

```diff
- …addMessage({ text: `Some message`, state: 'neutral' })
+ …addMessage({ text: `Some message`, state: 'info' })
```

#### Added

- `Display` component
- `Heading` component
- Prop `underline` for `Link Pure`
- Prop `theme` for `Checkbox Wrapper`, `Radio Button Wrapper`, `Popover`, `Tag Dismissible`, `Textarea Wrapper`,
  `Text Field Wrapper` and `Fieldset Wrapper`
- Prop `size` for `Icon` supports `x-small` and `x-large`
- Prop `size` for `Accordion` `compact="true"` supports `medium`

#### Changed

- `Spinner`, `Icon`, `Link Pure`, `Button Pure`, `Link`, `Link Social`, `Button`, `Checkbox Wrapper`,
  `Radio Button Wrapper`, `Popover`, `Modal`, `Select Wrapper`, `Tag`, `Tag Dismissible`, `Textarea Wrapper`,
  `Inline Notification`, `Banner`, `Toast`, `Grid`, `Flex`, `Pagination`, `Scroller`, `Accordion`, `Text`,
  `Text Field Wrapper`, `Content Wrapper`, `Segmented Control`, `Tabs`, `Tabs Bar`, `Headline` and `Fieldset Wrapper`
  match new design language
- `Icon` supports
  `primary | contrast-low | contrast-medium | contrast-high | notification-success | notification-warning | notification-error | notification-info | inherit`
  for `color` prop
- Default value of prop `width` of `Banner` has changed from `basic` to `extended`
- Default value of prop `action-icon` of `Inline Notification` has changed from `arrow-head-right` to `arrow-right`
- Default value of prop `name` of `Icon` has changed from `arrow-head-right` to `arrow-right`
- Default value of prop `variant` of `Link` and `Button` has changed from `secondary` to `primary`

#### Removed

- Custom slotted CSS for mostly all components. Equivalent styles are now provided by `getInitialStyles()` partial
  instead.
- `applyNormalizeStyles` option from `getInitialStyles()` partial which is applied by default now.

### [2.20.0] - 2023-02-06

### [2.20.0-rc.1] - 2023-02-06

### [2.20.0-rc.0] - 2023-01-30

#### Added

- `applyNormalizeStyles` option for `getInitialStyles()` partial which includes basic css styles for Light DOM

### [2.19.1-rc.1] - 2023-01-18

#### Added

- `jsdom-polyfill` subpackage is available at `@porsche-design-system/components-{js|angular|react|vue}/jsdom-polyfill`
  and can be used to have working web components in jsdom based tests (e.g. jest)
- `testing` subpackage is available at `@porsche-design-system/components-{js|angular|react|vue}/testing` to provide
  `getByRoleShadowed`, `getByLabelTextShadowed` and `getByTextShadowed` utilities which use `@testing-library/dom`
  queries internally to support Shadow DOM
- Validation if `prefix` is already reserved by a different version upon initialization of the Porsche Design System

#### Fixed

- `componentsReady()` waits for Porsche Design System being initialized before checking components which can happen in
  certain test scenarios without partials

### [2.19.1-rc.0] - 2023-01-18

#### Fixed

- Bug in `@porsche-design-system/components-react/ssr` where in some cases during SSG an error was thrown when
  components render their children conditionally

### [2.19.0] - 2022-12-22

### [2.19.0-rc.2] - 2022-12-22

### [2.19.0-rc.1] - 2022-12-22

#### Fixed

- `Stepper Horizontal` calculation of scroll position when used within any parent that has a margin or padding

### [2.19.0-rc.0] - 2022-12-21

#### Added

- Vue: typed components are available via the `@porsche-design-system/components-vue` package

#### Fixed

- `Modal` focus cycle when pressing Shift Tab right after it was opened

### [2.18.0] - 2022-12-15

### [2.18.0-rc.2] - 2022-12-14

#### Added

- Validation to ensure crucial partials are used.  
  **Disclaimer:** The Porsche Design System will **not** inject its initial styles anymore. Please use the
  `getInitialStyles()` partial to reduce flash of unstyled content (FOUC) as described here:
  [getInitialStyles() documentation](https://designsystem.porsche.com/latest/partials/initial-styles)

#### Changed

- `line-height` calculation for all components is handled CSS only now by using `ex`-unit in combination with `calc()`
  which gives the best performance, the easiest possible integration and respects UI best practices in having **larger**
  `line-height` values for **small** `font-size` definitions and **smaller** `line-height` values for **larger**
  `font-size` definitions. The calculated values by CSS slightly differ compared to the ones calculated by JavaScript,
  which might result in minor visual changes.

#### Fixed

- Screen reader announcements of `Textfield` and `Textarea` in `counter` mode
- Screen reader announcements in `Select Wrapper`

### [2.18.0-rc.1] - 2022-11-24

#### Added

- `Carousel` now has a `rewind` property, better prev/next icons, a `max-width` for `heading` and `description` and
  support for slotted `description`

#### Fixed

- `Select Wrapper` height if text is zoomed up to 200%

### [2.18.0-rc.0] - 2022-11-17

#### Added

- SSR/SSG ready components using Declarative Shadow DOM for Next JS are shipped via
  `@porsche-design-system/components-react/ssr`. To use it simply change your imports.

**Important:** make sure to apply the new `getDSRPonyfill()` partial right before your closing `</body>` tag. More
information can be found here:
[getDSRPonyfill() documentation](https://designsystem.porsche.com/latest/partials/dsr-ponyfill)

```diff
- import { PorscheDesignSystemProvider, PButton, ... } from '@porsche-design-system/components-react';
+ import { PorscheDesignSystemProvider, PButton, ... } from '@porsche-design-system/components-react/ssr';
+ import { getDSRPonyfill } from '@porsche-design-system/components-react/partials';
```

#### Changed

- Improve height calculation for `Accordion`
- Slotted anchor support for `Link Pure` is stricter (In case slotted `<a>` is used it must be a direct child of
  `Link Pure`)
- `getFontLinks()` partial now has `{ weights: ['regular', 'semi-bold'] }` for a default

### [2.17.0] - 2022-10-31

### [2.17.0-rc.0] - 2022-10-31

#### Added

- `Link Tile`

#### Fixed

- `Scroller` bug where scrollable content was not fully hidden by the gradient, when zoomed into the page.

#### Changed

- Removed `!important` keyword from css property `display` of `Link Pure` and `Button Pure`

### [2.16.3] - 2022-10-21

### [2.16.3-rc.0] - 2022-10-21

#### Fixed

- `Button Pure` and `Link Pure` error when using `size="inherit"` and `icon="none"`

#### Changed

- Replaced all internal usage of `Text` and `Headline` components

### [2.16.2] - 2022-09-15

### [2.16.2-rc.0] - 2022-09-15

#### Fixed

- Issue with `Popover` where drop-shadow is not shown correctly in Chrome >= 105
- Issue with `Carousel` and `wrap-content="true"` where the layout was out of sync with `Content Wrapper` for
  viewports >= 1760px.
- `Select Wrapper` with custom dropdown keeps attribute changes of native select options in sync if changed
  programmatically

### [2.16.1] - 2022-09-09

#### Fixed

- Issue with `Options` typing import for `Carousel`

### [2.16.0] - 2022-09-08

### [2.15.1-rc.1] - 2022-09-08

#### Added

- `Carousel`
- `Scroller`

#### Changed

- `Stepper Horizontal` now has `size` property
- `Stepper Horizontal` uses improved focus behavior in case it becomes scrollable and scroll indicators are centered
  correctly.
- `Tabs Bar` uses improved focus behavior in case it becomes scrollable and scroll indicators are centered correctly.

### [2.15.1-rc.0] - 2022-08-24

#### Fixed

- `Radio Button Wrapper` visual selection change bug in Safari >= 15.5

### [2.15.0] - 2022-08-22

### [2.15.0-rc.1] - 2022-08-18

#### Changed

- Downgraded `@angular` to `v13` to ensure backwards compatibility of `@porsche-design-system/components-angular`

### [2.15.0-rc.0] - 2022-08-16

#### Fixed

- `Popover` visual shadow bug in Safari
- `Stepper Horizontal Item` bug where pseudo styles of the counter element were overridable

### [2.15.0-beta.0] - 2022-08-05

#### Fixed

- `Tabs` & `Tabs Bar` `size` property when using `BreakpointCustomizable`

#### Changed

- `Modal` uses poly fluid sizing for outer spacing
- `Banner` uses poly fluid sizing for outer spacing
- `Content Wrapper` uses poly fluid sizing for inner spacing
- `Modal` min-width is slightly updated to perfectly fit into content area of `Content Wrapper` at 320px viewport width

#### Added

- Validation of properties for all components
- `Text Field Wrapper` with `input type="search"` is clearable via Escape key and custom clear button across browsers
- `Text Field Wrapper` with `input type="search"` shows a "Locate me" button when `actionIcon="locate"` is set, emits
  the `action` event on click and can be put into a loading state via `actionLoading="true"`

### [2.14.0] - 2022-07-11

### [2.14.0-rc.1] - 2022-07-11

### [2.14.0-rc.0] - 2022-07-11

#### Added

- `getBrowserSupportFallbackScript()` partial supporting `cdn` and `format` options as replacement for
  `includeOverlay()` of `@porsche-design-system/browser-notification` npm package
- `getCookiesFallbackScript()` partial supporting `cdn` and `format` options as replacement for `includeCookieOverlay()`
  of `@porsche-design-system/browser-notification` npm package

#### Changed

- `getMetaTagsAndIconLinks()` partial to return `theme-color` meta tags with `prefers-color-scheme: {light|dark}` media
  query

### [2.13.0] - 2022-06-23

### [2.13.0-rc.5] - 2022-06-23

#### Fixed

- `Stepper Horizontal Item` `state` validation
- `Button` and `Link` with `theme="dark" variant="tertiary"` and `Tag Dismissible` bug on Safari < v15.5 where wrong
  colors on hover were shown

### [2.13.0-rc.4] - 2022-06-22

#### Added

- `Stepper Horizontal`

### [2.13.0-rc.3] - 2022-06-22

#### Added

- `Segmented Control`

### [2.13.0-rc.2] - 2022-06-21

### [2.13.0-rc.1] - 2022-06-21

### [2.13.0-rc.0] - 2022-06-21

#### Changed

- `Button`, `Button Pure` and `Switch` apply `aria-disabled="true"` instead of `disabled` attribute to native button
  internally in case `disabled` and/or `loading` property is set

### [2.12.1] - 2022-05-25

### [2.12.1-rc.0] - 2022-05-25

#### Fixed

- Issue with `JssStyle` typing import

### [2.12.0] - 2022-05-19

#### Changed

- npm package is prepared for public release on [npmjs.org](https://npmjs.com)

### [2.12.0-rc.2] - 2022-05-12

### [2.12.0-rc.1] - 2022-05-11

### [2.12.0-rc.0] - 2022-05-04

#### Added

- `Table Head Cell` now has a `multiline` property

#### Changed

- `Headline` has no `hypens` / `overflow-wrap` style by default
- Partials now throw an exception if they are executed in browser

#### Fixed

- Exception in `Headline`, `Select Wrapper`, `Text` and `Text List` when changing `theme` prop from `dark` to `light`
- `getInitialStyles()` partial now returns `.hydrated` styles, too

### [2.11.0-skeletons] - 2022-04-21

### [2.11.0] - 2022-04-21

### [2.11.0-rc.0] - 2022-04-20

#### Added

- `Tag`
- `Tag Dismissible`

### [2.10.0-skeletons] - 2022-04-13

### [2.10.0] - 2022-04-13

### [2.9.3-rc.1] - 2022-04-06

#### Added

- `Text Field Wrapper` now has a `showCharacterCount` property which can be used to hide the character count when a
  `maxLength` attribute is set on the wrapped `input`.
- `Textarea Wrapper` now has a `showCharacterCount` property which can be used to hide the character count when a
  `maxLength` attribute is set on the wrapped `textarea`.

### [2.9.3-rc.0-skeletons] - 2022-03-29

### [2.9.3-rc.0] - 2022-03-28

#### Added

- `Text Field Wrapper` supports `unit` property on `input type="text"`
- `Marque` optional configurable clickable/focusable area by defining padding on host element

#### Fixed

- `Tabs Item` improved accessibility
- Angular: circular dependency in development mode in `2.9.2-skeletons`

### [2.9.2-skeletons] - 2022-03-24

#### Added

- **[EXPERIMENTAL]** `getInitialStyles` partial now accepts a `skeletonTagNames` array of component names that will
  initially have skeleton styles while the Porsche Design System is loading
- **[EXPERIMENTAL]** `Button`, `Button Pure`, `Checkbox Wrapper`, `Fieldset Wrapper`, `Link`, `Link Pure`,
  `Link Social`, `Radio Button Wrapper`, `Select Wrapper`, `Text Field Wrapper`, `Textarea Wrapper` can now have initial
  skeleton styles when passed as `skeletonTagNames` to the `getInitialStyles` partial

### [2.9.2] - 2022-03-24

### [2.9.2-rc.1] - 2022-03-23

#### Fixed

- Bug caused by Chrome where hover styles of `Link Pure` are not displayed correctly

### [2.9.2-rc.0] - 2022-03-22

#### Added

- Normalized font behavior (`hyphen`, `overflow-wrap` and `text-size-adjust`) across components

#### Fixed

- `Modal` scrolling and pinch to zoom on iOS
- `Modal` initial position if scrollable
- `Table Head Cell` sort icon `asc` + `desc`

### [2.9.1] - 2022-03-10

### [2.9.1-rc.0] - 2022-03-09

#### Added

- Styles for slotted `<button>` in `Text`

#### Changed

- `Modal` heading and aria validation happens only when open

#### Fixed

- React: bundling format of partials

### [2.9.0] - 2022-02-28

### [2.9.0-rc.1] - 2022-02-25

#### Fixed

- `Modal` focus trap respecting elements in shadow DOM and dynamically added/removed elements on first level
- `Tabs Item` focus outline on click in Safari
- Error while using partials in Vanilla JS and Angular

### [2.9.0-rc.0] - 2022-02-16

#### Added

- `getFontFaceStylesheet` returns additional `<link>` tags with `rel="preconnect"` and `rel="dns-prefetch"`
- Option `format` to partials `getFontFaceStylesheet`, `getComponentChunkLinks()`, `getFontLinks()`, `getIconLinks()`,
  `getInitialStyles()`, `getLoaderScript()` and `getMetaTagsAndIconLinks()`

#### Deprecated

- The option `withoutTags` of partials `getFontFaceStylesheet`, `getComponentChunkLinks()`, `getFontLinks()`,
  `getIconLinks()`, `getInitialStyles()`, `getLoaderScript()` and `getMetaTagsAndIconLinks()` is deprecated and will be
  removed in `v3.0.0`. Please use `format: 'jsx'` instead.

```diff
- <link rel="stylesheet" href={getFontFaceStylesheet({ withoutTags: true })} crossOrigin="true" />
+ {getFontFaceStylesheet({ format: 'jsx' })}
```

### [2.9.0-beta.1] - 2022-01-27

#### Added

- `:focus-visible` content of selected Tab in `Tabs` component gets focus styling
- Improved accessibility of `Text Field Wrapper` and `Textarea Wrapper` when `maxlength` attribute is set
- `Modal` aria property
- `Modal` class for slotted elements to make content full-width

#### Changed

- `Button Pure` and `Link Pure` removed `position: relative` imposition, make sure to **not** override it with
  `position: static`

#### Fixed

- `Modal` close button styles when no heading is passed

### [2.9.0-beta.0] - 2022-01-18

#### Added

- React: `getByRoleShadowed`, `getByLabelTextShadowed` and `getByTextShadowed` utilities which uses
  `@testing-library/dom` queries internally to support Shadow DOM

#### Fixed

- React: `UnhandledPromiseRejectionWarning` when using `skipPorscheDesignSystemCDNRequestsDuringTests()`

### [2.8.0] - 2022-01-17

#### Fixed

- Accessibility issue of `Icon` component in Windows High Contrast Mode in Chromium Browser

### [2.8.0-rc.0] - 2022-01-14

#### Added

- Support for `tabindex` attribute on `Button`, `Button Pure`, `Switch`, `Link`, `Link Pure` and `Link Social`

#### Changed

- `:focus-visible` style matches outline color of `Button` while hovered

#### Deprecated

- The `tabbable` property of `Button`, `Button Pure` and `Switch` is deprecated and will be removed in `v3.0.0`. Please
  use `tabindex` instead.

```diff
- <p-button tabbable="false">Some button</p-button>
+ <p-button tabindex="-1">Some button</p-button>
```

### [2.8.0-beta.3] - 2021-12-22

#### Added

**Disclaimer:** The provided themes `light-electric` and `dark-electric` are just a proof of concept, it's **not**
accessible regarding its color contrast and might even be removed in an upcoming major release again.

- `light-electric` theme for `Switch`
- `dark-electric` theme for `Button Pure` and `Link Pure`
- Character counter to `Text Field Wrapper` and `Textarea Wrapper` if `maxlength` is present on `input type="text"` and
  `textarea`

#### Changed

- `:focus-visible` style matches outline color of `Switch` while hovered

#### Fixed

- Box model of `Button Pure`

### [2.8.0-beta.2] - 2021-12-22

#### Fixed

- `Content Wrapper` regression for `!important` style

#### Added

- Usage validation for `Link`, `Link Pure` and `Link Social`

### [2.8.0-beta.1] - 2021-12-16

#### Fixed

- `Select Wrapper` validation of select element

### [2.8.0-beta.0] - 2021-12-15

#### Changed

- Angular: increased peer dependency to `>=12.0.0 <14.0.0`

### [2.7.0] - 2021-12-14

### [2.7.0-rc.0] - 2021-12-14

#### Removed

- `offset-bottom` prop of `Toast` (use `--p-toast-position-bottom` CSS variable instead)

### [2.7.0-beta.6] - 2021-12-08

#### Added

- `Popover`

### [2.7.0-beta.5] - 2021-12-07

#### Added

**Disclaimer:** The provided theme `light-electric` is just a proof of concept, it's **not** accessible regarding its
color contrast and might even be removed in an upcoming major release again.

- `light-electric` theme for `Accordion`, `Link`, `Link Pure`, `Button`, `Button Pure`, `Tabs`, `Tabs Bar`

### [2.7.0-beta.4] - 2021-12-02

### [2.7.0-beta.3] - 2021-11-30

#### Added

- `Accordion` uses `MutationObserver` fallback when no `ResizeObserver` is available in older browsers

#### Fixed

- `Link` and `Link Social` not adapting slotted anchor to the width of the element

### [2.7.0-beta.2] - 2021-11-24

#### Added

- `Toast`

#### Fixed

- `Banner` animations respect offset correctly

### [2.7.0-beta.1] - 2021-11-16

#### Fixed

- `Headline` applies `align` and `ellipsis` prop correctly

### [2.7.0-beta.0] - 2021-11-11

#### Added

- New `aria` property for `ARIA` attribute handling for: `Button`, `Button Pure`, `Icon`, `Link`, `Link Pure`, `Marque`,
  `Spinner`

#### Fixed

- React: warnings about `useLayoutEffect` in SSR context

### [2.6.1] - 2021-11-05

#### Fixed

- Prevent breaking entire Porsche Design System due to lacking support of `ResizeObserver`, however `Accordion` still
  requires it

### [2.6.0] - 2021-11-04

#### Added

- `unit` and `unitPosition` properties to `Text Field Wrapper`

### [2.6.0-beta.0] - 2021-10-29

#### Changed

- Use `Heiti SC` (pre-installed on iOS/macOS) and `SimHei` (pre-installed on Windows) as Chinese fallback font

#### Added

- `Marque` uses `webp` images for browsers that support it
- `Inline Notification`
- `Icon` now supports `success` for `name` property

#### Fixed

- Colors of `Banner` for dark theme
- Replaced CSS `inset` property with `top`, `left`, `right` and `bottom` for browser compatibility
- Opening and closing transition of `Modal`

### [2.5.1-beta.0] - 2021-10-11

#### Fixed

- Possible exceptions when components get unmounted directly

### [2.5.0] - 2021-10-04

#### Added

- `SimHei` and `黑体` as fallback for all components' `font-family`

### [2.5.0-beta.1] - 2021-09-28

#### Changed

- React: improved render behavior of components

### [2.5.0-beta.0] - 2021-09-22

#### Added

- React: utility function `skipPorscheDesignSystemCDNRequestsDuringTests`

### [2.4.0] - 2021-09-21

### [2.4.0-beta.2] - 2021-09-21

#### Added

- `Link Social` and `Icon` now support `kakaotalk`, `naver`, `reddit` and `tiktok`
- JSS caching mechanism to improve style performance

#### Changed

- Alignment of `linkedin` icon
- Improved accessibility of `Select Wrapper`
- `Icon` loading behaviour to non-blocking, components using the `Icon` will no longer wait for it to load
- Validation messages of `Fieldset Wrapper` have now an additional icon representing the validation state

#### Fixed

- Box model of `Link Pure`
- Focus of `Link Pure` with slotted anchor and hidden label
- Focus cycling of `Modal` without focusable children
- Suppress CORS error

### [2.4.0-beta.1] - 2021-08-26

#### Added

- `active` property to `Button Pure`

### [2.4.0-beta.0] - 2021-08-26

#### Added

- `icon` property of `Button Pure` and `Link Pure` was extended by `none` value
- `alignLabel` and `stretch` property to `Button Pure` and `Link Pure`

#### Changed

- Improved `:focus-visible` and `:hover:focus-visible` colors for `Link Social` and `Link`
- Improved slotted `<a>` coloring in dark theme for `Link Social` and `Link`
- Validation messages of `Checkbox Wrapper`, `Radio Button Wrapper`, `Select Wrapper`, `Textarea Wrapper` and
  `Text Field Wrapper` have now an additional icon representing the validation state
- `Modal` backdrop behavior to close modal on mouse-down

#### Fixed

- Slotted `<a>` coloring in dark theme for `Text`, `Headline`, `Text List`, `Banner`, `Select Wrapper` and `Link Pure`
- Wrong background color of scrollable `Modal`'s backdrop in Safari

### [2.3.0] - 2021-07-28

### [2.3.0-beta.3] - 2021-07-28

#### Changed

- `Accordion` reduce paddings, vertically align carets to the first heading row, adjust border color and hover styles

#### Fixed

- `Text Field Wrapper` accessibility of type password and search

### [2.3.0-beta.2] - 2021-07-15

#### Added

- `Checkbox Wrapper`, `Radio Button Wrapper`, `Select Wrapper`, `Textarea Wrapper` and `Text Field Wrapper` now reflect
  changes of the `required` attribute on their child component
- `multiline` property to `Table Cell`
- Partial function `getLoaderScript()` to initialize Porsche Design System as early as possible

#### Fixed

- `Table Head Cell` uses semi bold instead of bold as font weight
- Transition of `Modal`

### [2.3.0-beta.1] - 2021-07-08

#### Added

- `Accordion`

#### Changed

- Removed initial delay of `Banner`

### [2.3.0-beta.0] - 2021-07-01

#### Added

- `Table`
- Angular: export types from package root
- Accessibility icon

#### Changed

- `Button`, `Button Pure` and `Switch` are now focusable while in `loading` state
- `Text` and `Headline` inherits white-space CSS property
- React: sync component props via property instead of attribute

#### Fixed

- Angular: support `"strictTemplates": true` option in `tsconfig.json`
- Use correct icon for `arrow-last` and `arrow-first` in `Icon`, `Button` and `Link` components

### [2.2.1] - 2021-06-08

#### Changed

- Optimize vertical alignment of `Modal`

#### Fixed

- URL in inject global style warning

### [2.2.1-beta.1] - 2021-06-02

#### Fixed

- Margin of `Tabs Bar` within `Tabs` for Firefox and Safari
- SVG of `Icon` is not removed after prop change, e.g. on color change
- Fullscreen behavior of `Modal` on screens larger than 1760px

### [2.2.0] - 2021-05-19

#### Fixed

- `Text` inside `Button` now has the proper size on iOS Safari when changing to and from landscape mode
- `Banner` can now be re-opened after closing
- Closing one `Banner` will not close other `Banners` on the site

### [2.2.0-beta.2] - 2021-05-12

#### Fixed

- `Select Wrapper` value changes are now reflected correctly
- `Select Wrapper` dark theme background color if used with `filter` prop

### [2.2.0-beta.1] - 2021-05-05

#### Added

- Partial function `getIconLinks()` to preload Porsche Design System Icons

#### Fixed

- `Text Field Wrapper` spacing in Safari

### [2.2.0-beta.0] - 2021-05-05

#### Added

- Partial function `getMetaTagsAndIconLinks()` to simplify cross device fav and meta icons

### [2.1.0] - 2021-05-03

### [2.1.0-beta.0] - 2021-05-03

#### Added

- `Switch`

#### Changed

- `Text` automatically breaks words/strings into new line being too long to fit inside their container
- `Headline` automatically breaks words/strings into new line being too long to fit inside their container
- Extended `Fieldset Wrapper` with `labelSize`, `required`, `state` and `message` properties. If the `Fieldset Wrapper`
  is set to required only the label of the **Fieldset Wrapper** gets an asterisk. It is removed from all wrapped child
  components, as long as they are Porsche Design System form elements.

### [2.0.3] - 2021-04-28

### [2.0.3-beta] - 2021-04-28

#### Fixed

- Angular: events firing twice in `Pagination`, `Modal`, `Tabs`, `Tabs Bar` and `Banner` component

### [2.0.2] - 2021-04-21

### [2.0.2-beta.0] - 2021-04-20

#### Fixed

- TypeScript build errors due to duplicate declarations in `types.d.ts`

### [2.0.1] - 2021-04-16

#### Fixed

- Visual appearance of `Checkbox Wrapper` in iOS Safari
- A bug where `Text Field Wrapper` would throw an error when reattaching to DOM too quickly
- Visual bug in Firefox when zooming out `Text Field Wrapper`, `Checkbox Wrapper` and `Textarea Wrapper`
- Angular: streamline component styles in dark theme

#### Changed

- Aligned focus states of `Checkbox Wrapper` and `Radio Button Wrapper` across browsers

### [2.0.0] - 2021-04-13

In keeping with [Semver](https://semver.org/), Porsche Design System v2.0.0 was released due to changes in the API,
fundamental changes in loading behavior and others. With our new major version `v2.0.0` there are some important changes
that you should watch out for. To make the migration from `v1.5.x` to our current `v2.0.0` easier, we offer a few
guidelines.

## General changes / improvements:

#### All components, icons, fonts, styles and marque of the Porsche Design System are loaded versioned and chunked from a central CDN

This way all web based digital Porsche products share and use the cached and versioned assets regardless of the JS
framework used to improve loading performance across the Porsche group. Only a tiny (1.4kb sized) Porsche Design System
loader script gets bundled into your application code. Everything else gets loaded versioned, cached and chunked from a
central CDN ([read more](https://designsystem.porsche.com/latest/performance/cdn)). However, this also means that you
will need an **Internet connection** to render the components in a browser (possibly relevant for development stage or
intranet applications).

#### Enabling Micro Frontend Architecture

In case of a micro-frontend architecture, multiple instances and versions of the Porsche Design System can be combined
in a final application by configurable prefixing technique of the Porsche Design System components during runtime.
Please refer to our framework specific guidelines
[Vanilla JS](https://designsystem.porsche.com/latest/start-coding/vanilla-js),
[Angular](https://designsystem.porsche.com/latest/start-coding/angular) and
[React](https://designsystem.porsche.com/latest/start-coding/react).

#### Prevent Flash of Unstyled Content (FOUC) and Flash of Unstyled Text (FOUT)

To prevent FOUC/FOUT, the Porsche Design System offers various partials as part of the
`@porsche-design-system/components-{js|angular|react}` package to ensure all necessary Porsche Design System fonts and
components are fully loaded. If you've used the `@porsche-design-system/partials` package previously, stop using it and
replace the integration with the partials provided by `@porsche-design-system/components-{js|angular|react}` package.
Have a look at our [FOUC/FOUT guidelines](https://designsystem.porsche.com/latest/performance/loading-behaviour).

```diff
- <%= require('@porsche-design-system/partials').getPorscheDesignSystemCoreStyles() %>
+ <%= require('@porsche-design-system/components-{js|angular|react}/partials').getInitialStyles() %>

- <%= require('@porsche-design-system/partials').getFontFaceCSS() %>
+ <%= require('@porsche-design-system/components-{js|angular|react}/partials').getFontFaceStylesheet() %>

- <link rel="preload" href="path/to/webfont/nameOfWebFontFile" as="font" type="font/woff2" crossorigin />
+ <%= require('@porsche-design-system/components-{js|angular|react}/partials').getFontLinks({ weights: ['regular', 'semi-bold'] }) %>
```

#### Added support for China CDN

Our CDN is configured to forward requests to Chinese CDN automatically when necessary. So you're good to go without any
configuration or multiple region specific builds of your application. However, if you are aiming for the maximum
possible performance in China, you can configure which CDN the Porsche Design System must use. Please follow our
[CDN guidelines](https://designsystem.porsche.com/latest/performance/cdn) for more information.

#### New/optimized components

- **Tabs**
- **Tabs Bar**
- **Banner**
- **Modal**
- Headline
- Select
- Pagination
- Button
- Button Pure
- Link
- Link Pure
- Spinner
- Checkbox
- Radio Button

#### Improved TypeScript support for Angular and React

To ensure the best possible typing support, we have refactored our Angular and React wrappers which integrate the native
web components of the Porsche Design System.

#### componentsReady() works reliable

Because the Porsche Design System components get loaded async at the time they are needed, it might be relevant within
your application or test automation to know when those have been initialized. Therefore, we provide in all three
`@porsche-design-system/components-{js|angular|react}')` packages a reliable helper function `componentsReady()`.
[Read more about it](https://designsystem.porsche.com/latest/helpers/components-ready).

#### Removed "blur on focus"

Now focus styling is only applied when you navigate through keyboard and ignored by mouse interaction for browsers
supporting `:focus-visible` otherwise it will fallback to `:focus` CSS implementation.

#### Changed focus styling for a better compromise between accessibility and visual appearance

Color and outline of general focus styling has changed to `currentColor` for light/dark theme with an outline of 1px
width/offset. If you have custom components build with the usage of our `@porsche-design-system/utilities` package then
update it to the latest version.

#### Improved geometry of Porsche Next font

For better alignment and readability we've changed the geometry of the Porsche Next font which results in a visual
change of font size and spacing.

#### Dropped support for IE11 and EdgeHTML according to Porsche's official browser strategy 2021

If you still need to support these browsers, you have to stick to `v1.5.x`. We offer a Browser Notification package
`@porsche-design-system/browser-notification` to alert users that these browsers are no longer supported. It supports a
blocking layer (to be used with Porsche Design System `v2.x`), or a dismissible banner (to be used with Porsche Design
System `v1.x`). Please refer to our
[Browser compatibility guidelines](https://designsystem.porsche.com/latest/help/browser-compatibility).

#### Changed default type of Button and Button Pure

To be in sync with native `<button>` behavior we've changed the default `type` of **Button** and **Button Pure**
component. Those components will render a button within their Shadow DOM as `<button type="submit">` ( previously
`<button type="button">`).

- `submit`: The button submits the form data to the server. This is the default if the attribute is not specified for
  buttons associated with a `<form>`, or if the attribute is an empty or invalid value.
- `button`: The button has no default behavior, and does nothing when pressed by default. It can have client-side
  scripts listen to the element's events, which are triggered when the events occur.

#### Changed support for wrapped links around Link, Link Pure and Link Social component

Due to the support for setting links (`<a href="#">`) in our **Link**, **Link Pure** and **Link Social** components as
child, we've removed support for styling the anchor tag (`<a>`) when it surrounds the component. So we recommend
changing the position of the `<a>` tag from wrapping the component to a direct slot (child) of it.

```diff
- <a href="#"><p-link>Some label</p-link></a>
+ <p-link><a href="#">Some label</a></p-link>

- <a href="#"><p-link-pure>Some label</p-link-pure></a>
+ <p-link-pure><a href="#">Some label</a></p-link-pure>

- <a href="#"><p-link-social>Some label</p-link-social></a>
+ <p-link-social><a href="#">Some label</a></p-link-social>
```

#### Automatic \* asterisk symbol to form field labels

We added an automatic generated _ asterisk symbol to form field labels which have the required attribute. This might
lead to a doubled _ symbol if you set one by yourself.

```diff
- <p-text-field-wrapper label="Some label *"><input type="text" name="some-name" required /></p-text-field-wrapper>
+ <p-text-field-wrapper label="Some label"><input type="text" name="some-name" required /></p-text-field-wrapper>

- <p-checkbox-wrapper label="Some label *"><input type="checkbox" name="some-name" required /></p-checkbox-wrapper>
+ <p-checkbox-wrapper label="Some label"><input type="checkbox" name="some-name" required /></p-checkbox-wrapper>

- <p-radio-button-wrapper label="Some label *"><input type="radio" name="some-name" required /></p-radio-button-wrapper>
+ <p-radio-button-wrapper label="Some label"><input type="radio" name="some-name" required /></p-radio-button-wrapper>

- <p-radio-button-wrapper label="Some label *"><input type="radio" name="some-name" required /></p-radio-button-wrapper>
+ <p-radio-button-wrapper label="Some label"><input type="radio" name="some-name" required /></p-radio-button-wrapper>

- <p-textarea-wrapper label="Some label *"><textarea name="some-name" required></textarea></p-textarea-wrapper>
+ <p-textarea-wrapper label="Some label"><textarea name="some-name" required></textarea></p-textarea-wrapper>

- <p-select-wrapper label="Some label *"><select name="some-name" required><option>A</option></select></p-select-wrapper>
+ <p-select-wrapper label="Some label"><select name="some-name" required><option>A</option></select></p-select-wrapper>
```

#### Shadow DOM

`Flex`, `Flex Item`, `Grid` and `Grid Item` now use Shadow DOM, thus you are not able to overwrite styles defined by
these components any longer.

---

## Angular

#### Integration of Angular components

In the past it was possible to provide a token called `PREVENT_WEB_COMPONENTS_REGISTRATION` which prevented the
registration of the Porsche Design System components and loading of polyfills. Due to the fact that we no longer provide
/ need poly filling, we have completely removed the token. For advanced usage please
[read further](https://designsystem.porsche.com/latest/start-coding/angular).

---

## React

#### Integration of React components

In the past `@porsche-design-system/components-react` components have initialized the **Porsche Design System Loader**
automatically as soon as a component was imported. With `v2.x` you have to import the `PorscheDesignSystemProvider` once
in your `index.tsx` which then initializes the **Porsche Design System Loader**, e.g. like:

```diff
  // index.tsx

  import ReactDOM from 'react-dom';
  import { PorscheDesignSystemProvider } from '@porsche-design-system/components-react';
  import { App } from './App';

  ReactDOM.render(
    <React.StrictMode>
+     <PorscheDesignSystemProvider>
        <App />
+     </PorscheDesignSystemProvider>
    </React.StrictMode>,
    document.getElementById('root')
  );
```

For advanced usage please [read further](https://designsystem.porsche.com/latest/start-coding/react).

#### Jsdom Polyfill for React / Jest / jsdom test automation

We removed test mocks for React / Jest / jsdom as Shadow DOM is supported since jsdom v12.2.0. Instead, we provide a
Jsdom Polyfill (exclusivly for `@porsche-design-system/components-react` package) fixing missing implementation of jsdom
which the Porsche Design System relies on. **Note:** If your test includes Porsche Design System components, make sure
to wrap the component you want to test with a PorscheDesignSystemProvider in order to avoid exceptions. For more
information please [read further](https://designsystem.porsche.com/latest/start-coding/react).

---

## Vanilla JS

#### Integration of Vanilla JS components

With `v1.x` of the Porsche Design System you've had to copy all needed JS files of
`@porsche-design-system/components-js` into your target directory and include the ES5 and ESM loader snippet. Now you
only need to copy one `index.js` file and initialize the Porsche Design System like in the example below:

```diff
  <!DOCTYPE html>
  <html lang="en">
    <head>
      <meta charset="utf-8">
      <meta name="viewport" content="width=device-width,initial-scale=1.0">
      <title>Porsche Design System</title>
-     <script nomodule src="PATH/TO/PACKAGE/@porsche-design-system/components-js/dist/porsche-design-system/porsche-design-system.js"></script>
-     <script type="module" src="PATH/TO/PACKAGE/@porsche-design-system/components-js/dist/porsche-design-system/porsche-design-system.esm.js"></script>
+     <script src="PATH/TO/PACKAGE/@porsche-design-system/components-js/index.js"></script>
    </head>
    <body>
+     <script type="text/javascript">
+       porscheDesignSystem.load();
+     </script>
      <p-headline variant="headline-1">Some text</p-headline>
    </body>
  </html>
```

For advanced usage please [read further](https://designsystem.porsche.com/latest/start-coding/vanilla-js).

---

### [2.0.0-rc.10] - 2021-04-12

#### Changed

- `Tabs` and `Tabs Bar` now respect dynamic additions / removals of `p-tabs-item`, `a` and `button` elements. Make sure
  to update the `activeTabIndex` when mutating elements
- Improved performance of `Text`, `Button Pure` and `Link Pure` when `size` is not `inherit`

#### Added

- `Grid` now has a `wrap` and `gutter` property
- Components (`Grid Item`, `Flex Item`, `Tabs Item` and `Text List Item`) that require a specific parent (`Grid`,
  `Flex`, `Tabs` and `Text List`) will now throw an error if used without that parent

#### Fixed

- Visual appearance of `Checkbox Wrapper` and `Radio Button Wrapper` reflect the state of the wrapped `input` element

### [2.0.0-rc.9] - 2021-03-26

#### Added

- `Button Group` component
- Fullscreen property for `Modal` on mobile

#### Changed

- Spacings, heading and sizes of `Modal`

#### Fixed

- Prevent duplicate loading of `porsche-design-system.v2.x.HASH.js` chunk when using `getComponentChunkLinks()` partial

### [2.0.0-rc.8] - 2021-03-17

#### Added

- Support for full height `Content Wrapper` with flex
- `Tabs Bar` now supports `undefined` as `activeTabIndex`

#### Changed

- `Tabs Bar` has a new default `activeTabIndex`, which is `undefined`
- `Tabs Bar` does not work by itself anymore. The `activeTabIndex` needs to be controlled from the outside
  ([read more](https://designsystem.porsche.com/latest/components/tabs-bar/examples))
- Background Color of `Select Wrapper` in `dark` theme to meet accessibility criteria

### [2.0.0-rc.7] - 2021-03-15

#### Fixed

- Make shadowed `Flex` and `Grid` work in Firefox + Safari

### [2.0.0-rc.6] - 2021-03-11

#### Changed

- Make `Grid` and `Grid Item` use Shadow DOM
- Make `Flex` and `Flex Item` use Shadow DOM

### [2.0.0-rc.5] - 2021-03-09

#### Added

- Configurable background color of `Content Wrapper`
- `italic` font-style in `Text` is now overridden with `normal`

#### Fixed

- Usage of `Select Wrapper` within custom elements
- A bug that caused `Spinner` to be displayed in a wrong size

### [2.0.0-rc.4] - 2021-03-01

#### Changed

- Filter of `Select Wrapper` supports substring search

#### Fixed

- Build error in SSR

### [2.0.0-rc.3] - 2021-02-17

#### Added

- React: utility function `skipCheckForPorscheDesignSystemProviderDuringTests`
- React: tree shaking for component wrappers

#### Fixed

- Angular: error in `Checkbox Wrapper`, `Radio Button Wrapper` and `Text Field Wrapper` when `input[type]` is bound

### [2.0.0-rc.2] - 2021-02-12

#### Added

- Validate usage of `Checkbox Wrapper`, `Radio Button Wrapper`, `Select Wrapper`, `Text Field Wrapper` and
  `Textarea Wrapper`

### [2.0.0-rc.1] - 2021-02-04

#### Added

- Partial function `getComponentChunkLinks()` to preload Porsche Design System Components

#### Changed

- Added a space before asterisk (`*`) when `input`, `textarea` or `select` have `required` attribute within form wrapper
  components
- Renamed partial `getFontLinks()` option from `weight` to `weights`

#### Fixed

- A bug in `Tabs Bar` where the nextButton was mistakenly rendered.
- A bug where `Icon` was not rendered when using `lazy` property.
- A bug in `Text Field Wrapper` with input type password where characters would overlap the icon.

### [2.0.0-rc.0] - 2021-01-29

#### Added

- Link support for `Marque`
- Sizing options `'responsive' | 'small' | 'medium'` for `Marque`

#### Changed

- Angular: added static `load()` function `PorscheDesignSystemModule` for custom prefix
- Hide up/down spin button when using **Text Field** with `type="number"` in Firefox

#### Fixed

- Angular: typings
- React: correct handling of `ref` property
- Unhandled exception in `Select Wrapper` if `selected` and `disabled` attributes are set on the same option
- A bug in `Tabs Bar` where scrolling was broken when a tab was selected
- A bug in `Tabs Bar` where the `nextButton` was always rendered

### [2.0.0-alpha.13] - 2021-01-26

#### Added

- Partial function `getFontLinks()` to prevent **Flash of Unstyled Text** (FOUT)

#### Fixed

- React: correct handling of `className` property

### [2.0.0-alpha.12] - 2021-01-20

#### Added

- Partial function `getInitialStyles()` to prevent **Flash of Unstyled Content** (FOUC)
- Partial function `getFontFaceStylesheet()` to prevent **Flash of Unstyled Text** (FOUT)

#### Changed

- React: `PorscheDesignSystemProvider` needs to wrap application
- React: component props have to be camelCase
- React: `PorscheDesignSystemProvider` is needed while testing components

#### Fixed

- React: typings
- React: support of objects for property values

#### Removed

- React: `getPrefixedComponents`, prefixing is handled by `PorscheDesignSystemProvider`

### [2.0.0-alpha.11] - 2021-01-08

#### Changed

- Precision of relative line height
- Changed color of `neutral contrast low`

### [2.0.0-alpha.10] - 2020-12-14

#### Added

- `native` property to `Select Wrapper` to force rendering of native Browser select dropdown
- Extended flexibility of `Headline`

#### Changed

- Some styling improvements of `Select Wrapper`

#### Fixed

- Jsdom Polyfill `fetch` error

### [2.0.0-alpha.9] - 2020-12-09

### Fixed

- Improved reliability of `componentsReady()`

#### Changed

- Jsdom Polyfill `console.warn` behaviour

### [2.0.0-alpha.8] - 2020-12-03

### Fixed

- A bug where `Modal` did not remove `overflow=hidden` on document body.

### [2.0.0-alpha.7] - 2020-11-26

#### Added

- Jsdom Polyfill

#### Removed

- Jsdom Mocks
- Global "blur on focus" script

#### Changed

- Default dropdown direction of `SelectWrapper` from `down` to `auto`
- Made API of `Tabs` consistent with `Tabs Bar`
- Removed transition for focus styling
- Use `:focus-visible` as default and `:focus` as fallback for focusable elements

#### Fixed

- The Selected element of `SelectWrapper` dropdown keeps now in sync with native selection if changed programmatically
- Invalid search results get cleared if `SelectWrapper` becomes focus state
- Some bugs in `TabsBar`
- Minification of dynamic slotted content styles
- An issue where `Pagination` throws console errors if disconnected from dom.

### [2.0.0-alpha.6] - 2020-10-28

#### Changed

- default `type` of `Button` and `Button Pure` to `submit`

#### Fixed

- Typings

### [2.0.0-alpha.5] - 2020-10-26

#### Added

- `Modal` component

#### Fixed

- Typing for `pageChange` event of `Pagination` component
- Typings

#### Changed

- Focus styling

### [2.0.0-alpha.4] - 2020-10-14

#### Added

- Custom filter to `Select Wrapper` component
- DropDown direction property to `Select Wrapper` component
- Display `*` after label when `input`, `textarea` or `select` have `required` attribute within form wrapper components
- `Tabs` component
- `Tabs Bar` component
- `Banner` component

#### Removed

- Default `position: relative;` style of `Link Pure` and `Button Pure`

#### Fixed

- `Spinner` zooming bug on Safari

### [2.0.0-alpha.3] - 2020-09-11

#### Added

- Support to load assets from China CDN directly via browser flag: `PORSCHE_DESIGN_SYSTEM_CDN = 'cn';`

#### Removed

- Support for `<a>` wrapped `Link` and `Link Pure`

### [2.0.0-alpha.2] - 2020-08-20

### [2.0.0-alpha.1] - 2020-08-17

#### Changed

- Removed classnames dependency
- Stencil Core `taskQueue` from `congestionAsync` to `async` for more performant component rendering

#### Fixed

- Focus input on label click of `Checkbox Wrapper` and `Radio Button Wrapper`

### [1.5.6] - 2020-10-15

### [1.5.6-rc.0] - 2020-10-13

### Fixed

- `Spinner` zooming bug on Safari

### [1.5.5] - 2020-09-11

### [1.5.5-rc.0] - 2020-09-07

### Changed

- Deprecated stencil lifecycle-method `componentDidUnload` to `disconnectedCallback` to fix "`selectObserver` is
  undefined" bug in `Select Wrapper` and `Pagination`

### [1.5.4] - 2020-08-25

### [1.5.4-rc.0] - 2020-08-17

#### Changed

- Removed classnames dependency
- Stencil Core `taskQueue` from `congestionAsync` to `async` for more performant component rendering

#### Fixed

- Focus input on label click of `Checkbox Wrapper` and `Radio Button Wrapper`
- Fix typings for `orientation` of `Divider` component

### [2.0.0-alpha.0] - 2020-08-06

#### Added

- **Experimental:** Optional web component scoping mechanism during runtime to enable micro service architecture

#### Changed

- Web components get lazy loaded from central CDN to improve caching strategy across Porsche's digital eco system

#### Removed

- Stop browser support for **IE11** and **EdgeHTML**

#### Fixed

- Mix of `Optgroups` and `Options` on same level in `Select Wrapper` component
- Fix typings for `orientation` of `Divider` component

### [1.5.3] - 2020-08-10

### [1.5.3-rc.0] - 2020-08-10

#### Fixed

- Mix of `Optgroups` and `Options` on same level in `Select Wrapper` component

### [1.5.2] - 2020-07-22

#### Fixed

- Dispatch change event in `Select Wrapper`
- Stencil react-output-target SSR Bug

### [1.5.1] - 2020-07-20

#### Fixed

- SVGO settings for icons
- Angular bug which causes `ngcc` to fail

### [1.5.0] - 2020-07-16

#### Added

- Icons (active-cabin-ventilation, battery-full, bell, bookmark, car-battery, charging-active, charging-state, climate,
  climate-control, garage, horn, key, map, parking-brake, parking-light, preheating, send, shopping-bag, sidelights,
  user-manual, wrenches)

#### Changed

- Icons (arrow-first, arrow-last, battery-empty, car, card, charging-station, question)

#### Fixed

- Porsche Marque images

### [1.5.0-rc.2] - 2020-07-06

### [1.5.0-rc.1] - 2020-07-06

#### Added

- **Notification Neutral** color to `color` property of `p-text` and `p-icon`

### [1.5.0-rc.0] - 2020-06-25

#### Added

- `Fieldset Wrapper` component
- Improved SEO of `p-headline` and `p-text`: Added possibility to write semantic HTML tags (e.g. `<h1>-<h6>` or `<p>`,
  `<blockquote>`, etc.) directly as slotted content.
- Possibility to include anchor tags directly as slots of `Link`, `Link Pure` and `Link Social`
- `Text` new `weight` property `semibold`
- `Button Pure` label with subline pattern as slot
- `Link Pure` label with subline pattern as slot

#### Changed

- `Select Wrapper` is now ready for the catwalk. It is dressed now with a custom drop down list box and gets naked by
  default on touch devices.

#### Fixed

- Minor accessibility improvements of `icons` and `Text Field`
- Remove native number spinner buttons of `Text Field` with type text for Firefox
- An issue with `Button` and `Button Pure` and their `disabled` attribute

### [1.4.0] - 2020-05-14

### [1.4.0-rc.3] - 2020-05-08

#### Added

- `Text List`

#### Changed

- Improve caching strategy for fonts by content-based hash
- Improve caching strategy for marque by content-based hash
- Dimensions and sharpness of marque
- Props for `Content Wrapper`

### [1.4.0-rc.2] - 2020-05-06

#### Added

- `Content Wrapper`
- Description property to `p-text-field-wrapper`, `p-textarea-wrapper` and `p-select-wrapper`
- `Link Social`

#### Changed

- Improve accessibility of error and success states of form elements
- Aria-invalid attribute of form elements if they are in error state is now managed by component
- Rename icon name `configure` to `configurate` (prevents breaking change compared to stable v1.3.0)
- Improve `p-icon` loading behavior

#### Fixed

- Display of wrong icons

#### Removed

- `safe-zone` property of `p-grid` (`Content Wrapper` should be used instead)

### [1.4.0-rc.1] - 2020-04-27

#### Added

- Add `safe-zone` property to `p-grid` for outer grid margin, max-width and centering
- Submit button with search icon to `p-textfield-wrapper` type search

#### Changed

- Background color of readonly state in components `p-textfield-wrapper` and `p-textarea-wrapper`
- Visual appearance of icons
- Improve caching strategy for icons by content-based hash
- Cursor of Radio, Checkbox and Select
- Fixed naming of Mock from `p-textfield-wrapper` to `p-text-field-wrapper`

#### Fixed

- Icon loading mechanism

### [1.4.0-rc.0] - 2020-04-09

#### Added

- SSR support

### [1.3.0] - 2020-04-08

#### Added

- New headline size `headline-5` to `p-headline`
- Test Mocks

#### Fixed

- Text styling of Select component on focus in IE11 and Chrome on Windows 10

### [1.3.0-rc.0] - 2020-04-03

#### Fixed

- Improve form elements

### [1.2.0] - 2020-03-25

#### Added

- `Divider`
- Hover state for form elements

#### Fixed

- Support label text of form elements for Screen readers

### [1.1.2] - 2020-03-17

#### Changed

- Notification colors

### [1.1.1] - 2020-03-13

#### Changed

- Icon of `Checkbox` indeterminate state

### [1.1.0] - 2020-03-11

#### Fixed

- Minor improvements

### [1.1.0-rc.0] - 2020-03-02

#### Added

- `Select Wrapper`
- `Checkbox Wrapper`
- `Radio Button Wrapper`
- `Textarea Wrapper`

#### Fixed

- `Text Field Wrapper` toggle password visibility

### [1.0.3] - 2020-02-13

#### Fixed

- JS framework compatibility

### [1.1.0-0] - 2020-02-06

#### Added

- `Text Field Wrapper`

#### Changed

- Add proper cursor for disabled state for `Button` and `Button Pure`

### [1.0.2] - 2020-02-04

#### Fixed

- Inheritable styling of slotted content

### [1.0.1] - 2020-01-30

#### Added

- Clickable area of `Link Pure` and `Button Pure` is optionally configurable by defining padding on host element

### [1.0.0] - 2020-01-28

#### Added

- Cursor pointer on hover for `Button` and `Button Pure`
- Line-height gets calculated based on Porsche type-scaling formula automatically for `Text`, `Link Pure` and
  `Button Pure`
- Test helper function `componentsReady()` which indicates when lazy loaded components fully have loaded

#### Changed

- Update CDN asset paths
- Improve font-weight definitions
- Rename and optimize neutral colors for `Icon` and `Text`

### [1.0.0-rc.1] - 2019-12-13

#### Added

- `Headline`
- `Text`
- `Marque`
- `Button`
- `Button Pure`
- `Spinner`
- `Icon`
- `Flex`
- `Grid`
- `Link`
- `Link Pure`
- `Pagination`
- "Blur on focus"<|MERGE_RESOLUTION|>--- conflicted
+++ resolved
@@ -14,16 +14,15 @@
 
 ### [Unreleased]
 
-<<<<<<< HEAD
+#### Added
+
+- Theme property supports `auto` for all themeable components, reflecting `prefers-color-scheme` based on OS system
+  settings ([#2719](https://github.com/porsche-design-system/porsche-design-system/pull/2719))
+
 #### Changed
 
 - Usage of `getInitialStyles()` partial is required and validated with an exception
   ([#2749](https://github.com/porsche-design-system/porsche-design-system/pull/2749))
-=======
-#### Added
-
-- Theme property supports `auto` for all themeable components, reflecting `prefers-color-scheme` based on OS system
-  settings ([#2719](https://github.com/porsche-design-system/porsche-design-system/pull/2719))
 
 ### [3.7.0-rc.0] - 2023-09-05
 
@@ -35,7 +34,6 @@
 
 - Partials: `Cdn` and `Format` types are exposed
   ([#2760](https://github.com/porsche-design-system/porsche-design-system/pull/2760))
->>>>>>> a3da926b
 
 ### [3.6.1] - 2023-08-29
 
