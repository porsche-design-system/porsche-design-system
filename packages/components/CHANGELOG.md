# Changelog

## Porsche Design System - Components

All notable changes to this project will be documented in this file.

The format is based on [Keep a Changelog](https://keepachangelog.com/en/1.0.0/), and this project adheres to
[Semantic Versioning](https://semver.org/spec/v2.0.0.html).

### [Unreleased]

<<<<<<< HEAD
#### Added

- `Flyout` ([#2547](https://github.com/porsche-design-system/porsche-design-system/pull/2547))
=======
### [3.1.0-rc.0] - 2023-05-24

#### Added

- `Marque` now has a `variant` property, including 75 years variant
  [#2575](https://github.com/porsche-design-system/porsche-design-system/pull/2575)
>>>>>>> 42561f54

### [3.0.0] - 2023-05-11

### [3.0.0-rc.3] - 2023-05-10

#### Fixed

- `Tabs Bar` focus behavior via keyboard navigation
  ([#2546](https://github.com/porsche-design-system/porsche-design-system/pull/2546))
- Rendering of `Wordmark` in Safari ([#2542](https://github.com/porsche-design-system/porsche-design-system/pull/2542))
- Disabled dragging/ghosting of icons
  ([#2536](https://github.com/porsche-design-system/porsche-design-system/pull/2536))

#### Changed

- Styles: `dropShadow{Low|Medium|High}Style`s use `box-shadow` instead of `filter: drop-shadow()` to fix glitches
  together with `frostedGlassStyle` in Firefox
  ([#2545](https://github.com/porsche-design-system/porsche-design-system/pull/2545))
- Size of icon and height of `Accordion`
  ([#2536](https://github.com/porsche-design-system/porsche-design-system/pull/2536))

### [3.0.0-rc.2] - 2023-05-09

#### Fixed

- `Checkbox Wrapper` Safari visual state change while hovering
  ([#2508](https://github.com/porsche-design-system/porsche-design-system/pull/2508))
- `Checkbox Wrapper` keyboard arrow navigation
  ([#2508](https://github.com/porsche-design-system/porsche-design-system/pull/2508))
- `Modal` fix hover state of dismiss button
  ([#2510](https://github.com/porsche-design-system/porsche-design-system/pull/2510))
- `Link Pure`, `Button Pure`: adjust offset of `:hover` and `active` styles
  ([#2511](https://github.com/porsche-design-system/porsche-design-system/pull/2511))
- `Tabs Bar`, `Tabs` ([#2521](https://github.com/porsche-design-system/porsche-design-system/pull/2521)):
  - `focus` state of tabpanel
  - Indicator bar height
- Optimize icon/text alignment of `Link Pure` and `Button Pure` in Safari
- `Select Wrapper` multiline option height and scaling behavior
  ([#2524](https://github.com/porsche-design-system/porsche-design-system/pull/2524))
- Fixed accessibility issues of `Tabs`, `Tabs Bar` and `Stepper Horizontal` to comply with v.4.7.0 of `axe-core`
  ([#2530](https://github.com/porsche-design-system/porsche-design-system/pull/2530))
- React: `patchRemixRunProcessBrowserGlobalIdentifier` binary now supports Remix 1.16.0
  ([#2537](https://github.com/porsche-design-system/porsche-design-system/pull/2537))
- Angular: added optional modifier to optional properties for better type checking in strict mode
  ([#2544](https://github.com/porsche-design-system/porsche-design-system/pull/2544))

#### Added

- Deprecation warning to `Icon` component if `lazy` prop is used
  ([#2521](https://github.com/porsche-design-system/porsche-design-system/pull/2521))
- `aria` prop to `Scroller` component
  ([#2530](https://github.com/porsche-design-system/porsche-design-system/pull/2530))

#### Changed

- Model signature asset of 718 model ([#2532](https://github.com/porsche-design-system/porsche-design-system/pull/2532))

### [3.0.0-rc.1] - 2023-04-19

#### Added

- Prop `name` for `Icon` supports `push-pin`, `push-pin-off`, `qr`, `pin-filled`, `shopping-cart-filled`,
  `shopping-bag-filled`, `logo-apple-podcast`, `logo-spotify` and `user-filled`
  ([#2471](https://github.com/porsche-design-system/porsche-design-system/pull/2471)).
- **[EXPERIMENTAL]** Prop `loading` for `Checkbox Wrapper`
  ([#2483](https://github.com/porsche-design-system/porsche-design-system/pull/2483))

#### Fixed

- `Wordmark`, `Crest` and `Model Signature` respect parent width/height
  ([#2479](https://github.com/porsche-design-system/porsche-design-system/pull/2479))
- `Button Tile`, `Link Tile` and `Link Tile Model Signature` are using correct border radius of
  `pds-border-radius-large` ([#2473](https://github.com/porsche-design-system/porsche-design-system/pull/2473))
- `Text Field Wrapper` with `input type="search"` has better accessibility for clear button
  ([#2476](https://github.com/porsche-design-system/porsche-design-system/pull/2476))
- `Accordion` layout shift with nested accordions
  ([#2465](https://github.com/porsche-design-system/porsche-design-system/pull/2465))
- Color Contrast issues and rendering in Windows High Contrast Mode
  ([#2420](https://github.com/porsche-design-system/porsche-design-system/pull/2420))

### [3.0.0-rc.0] - 2023-04-11

#### Fixed

- Styles: `borderRadiusLarge` and `pds-border-radius-large` are exposing correct value
  ([#2463](https://github.com/porsche-design-system/porsche-design-system/pull/2463))

### [3.0.0-alpha.6] - 2023-04-06

#### Added

- `xxl` breakpoint for all breakpoint customizable component values
  ([#2454](https://github.com/porsche-design-system/porsche-design-system/pull/2454))

#### Fixed

- Disabled color of `Icon` component ([#2446](https://github.com/porsche-design-system/porsche-design-system/pull/2446))
- Support of `Radio Button Wrapper` for name value with non-alphanumeric characters
  ([#2443](https://github.com/porsche-design-system/porsche-design-system/pull/2443))

#### Changed

- `Banner` is a controlled component now and its visibility has to be controlled via the `open` prop
  ([#2447](https://github.com/porsche-design-system/porsche-design-system/pull/2447))

```diff
- <p-banner></p-banner>
+ <p-banner open="true"></p-banner>
```

- Renamed all custom `change` events to `update` because of bad event emissions with native `change` events, e.g. with
  nested `select` or `input` elements

#### 🤖 Property deprecations 🤖

##### Accordion:

- Event `accordionChange` is deprecated, use `update` event instead.

```diff
- <PAccordion onAccordionChange={(e: CustomEvent<AccordionChangeEvent>) => {}} />
+ <PAccordion onUpdate={(e: CustomEvent<AccordionUpdateEvent>) => {}} />
```

##### Banner:

- Prop `persistent` is deprecated, use `dismissButton` instead.

```diff
- <p-banner persistent="true"></p-banner>
+ <p-banner dismiss-button="false"></p-banner>
```

##### Carousel:

- Event `carouselChange` is deprecated, use `update` event instead.

```diff
- <PCarousel onCarouselChange={(e: CustomEvent<CarouselChangeEvent>) => {}} />
+ <PCarousel onUpdate={(e: CustomEvent<CarouselUpdateEvent>) => {}} />
```

##### Inline Notification:

- Prop `persistent` is deprecated, use `dismissButton` instead.

```diff
- <p-inline-notification persistent="true"></p-inline-notification>
+ <p-inline-notification dismiss-button="false"></p-inline-notification>
```

##### Pagination:

- Event `pageChange` is deprecated, use `update` event instead.

```diff
- <PPagination onPageChange={(e: CustomEvent<PageChangeEvent>) => {}} />
+ <PPagination onUpdate={(e: CustomEvent<PaginationUpdateEvent>) => {}} />
```

##### Segmented Control:

- Event `segmentedControlChange` is deprecated, use `update` event instead.

```diff
- <PSegmentedControl onSegmentedControlChange={(e: CustomEvent<SegmentedControlChangeEvent>) => {}} />
+ <PSegmentedControl onUpdate={(e: CustomEvent<SegmentedControlUpdateEvent>) => {}} />
```

##### Stepper Horizontal:

- Event `stepChange` is deprecated, use `update` event instead.

```diff
- <PStepperHorizontal onStepChange={(e: CustomEvent<StepChangeEvent>) => {}} />
+ <PStepperHorizontal onUpdate={(e: CustomEvent<StepperHorizontalUpdateEvent>) => {}} />
```

##### Switch:

- Event `switchChange` is deprecated, use `update` event instead.

```diff
- <PSwitch onSwitchChange={(e: CustomEvent<SwitchChangeEvent>) => {}} />
+ <PSwitch onUpdate={(e: CustomEvent<SwitchUpdateEvent>) => {}} />
```

##### Table:

- Event `sortingChange` is deprecated, use `update` event instead.

```diff
- <PTable onSortingChange={(e: CustomEvent<SortingChangeEvent>) => {}} />
+ <PTable onUpdate={(e: CustomEvent<TableUpdateEvent>) => {}} />
```

##### Tabs:

- Event `tabChange` is deprecated, use `update` event instead.

```diff
- <PTabs onTabChange={(e: CustomEvent<TabChangeEvent>) => {}} />
+ <PTabs onUpdate={(e: CustomEvent<TabsUpdateEvent>) => {}} />
```

##### Tabs Bar:

- Event `tabChange` is deprecated, use `update` event instead.

```diff
- <PTabsBar onTabChange={(e: CustomEvent<TabChangeEvent>) => {}} />
+ <PTabsBar onUpdate={(e: CustomEvent<TabsUpdateEvent>) => {}} />
```

### [3.0.0-alpha.5] - 2023-03-30

#### Added

- `Wordmark` ([#2418](https://github.com/porsche-design-system/porsche-design-system/pull/2418))
- `Crest` ([#2437](https://github.com/porsche-design-system/porsche-design-system/pull/2437))

#### Changed

- Styles: changed color values of `theme[Light|Dark]ContrastMedium` and `theme[Light|Dark]Notification[*]` color tokens
  of `Styles` subpackage ([#2436](https://github.com/porsche-design-system/porsche-design-system/pull/2436))

### [3.0.0-alpha.4] - 2023-03-28

#### Changed

- `Table` matches new design language
  ([#2364](https://github.com/porsche-design-system/porsche-design-system/pull/2364/))

#### Added

- Styles: ([#2422](https://github.com/porsche-design-system/porsche-design-system/pull/2422))
  - `gridWide`
  - `gridWideColumnStart` and `pds-grid-wide-column-start`
  - `gridWideColumnEnd` and `pds-grid-wide-column-end`
  - `gridNarrowOffset`, `gridNarrowOffsetBase`, `gridNarrowOffsetS`, `gridNarrowOffsetXXL` and
    `$pds-grid-narrow-offset-base`, `$pds-grid-narrow-offset-s`, `$pds-grid-narrow-offset-xxl`
  - `gridBasicOffset`, `gridBasicOffsetBase`, `gridBasicOffsetS`, `gridBasicOffsetXXL` and
    `$pds-grid-basic-offset-base`, `$pds-grid-basic-offset-s`, `$pds-grid-basic-offset-xxl`
  - `gridExtendedOffset`, `gridExtendedOffsetBase`, `gridExtendedOffsetS`, `gridExtendedOffsetXXL` and
    `$pds-grid-extended-offset-base`, `$pds-grid-extended-offset-s`, `$pds-grid-extended-offset-xxl`
  - `gridWideOffset`, `gridWideOffsetBase`, `gridWideOffsetS`, `gridWideOffsetXXL` and `$pds-grid-wide-offset-base`,
    `$pds-grid-wide-offset-s`, `$pds-grid-wide-offset-xxl`
  - `gridFullOffset` and `$pds-grid-full-offset`
- `Button Tile` ([#2381](https://github.com/porsche-design-system/porsche-design-system/pull/2381))
- `Fieldset` ([#2404](https://github.com/porsche-design-system/porsche-design-system/pull/2404))
- `Link Tile Model Signature` ([#2388](https://github.com/porsche-design-system/porsche-design-system/pull/2388))
- Prop `activeSlideIndex` to `Carousel`
  ([#2421](https://github.com/porsche-design-system/porsche-design-system/pull/2421))
- Prop `slidesPerPage` supports value `auto` of `Carousel`
  ([#2421](https://github.com/porsche-design-system/porsche-design-system/pull/2421))
- Prop `scrollbar` for `Scroller` ([#2364](https://github.com/porsche-design-system/porsche-design-system/pull/2364/))
- Prop `theme` for `Table` ([#2364](https://github.com/porsche-design-system/porsche-design-system/pull/2364/))

#### Fixed

- React: missing animation of `Carousel` in certain scenarios

#### Changed

- Styles: `gridStyles` and `pds-grid` are supporting an additional column range called `wide`
  ([#2422](https://github.com/porsche-design-system/porsche-design-system/pull/2422))
- Styles: SCSS version needs to be imported by `@porsche-design-system/components-js/styles` instead of
  `@porsche-design-system/components-js/styles/scss`
  ([#2422](https://github.com/porsche-design-system/porsche-design-system/pull/2422))

#### Removed

- `Banner`: CSS variable `--p-banner-position-type`
  ([#2422](https://github.com/porsche-design-system/porsche-design-system/pull/2422))
- Styles: `gridSafeZone`, `gridSafeZoneBase`, `gridSafeZoneXXL` and `pds-grid-safe-zone-base`, `pds-grid-safe-zone-xxl`
  ([#2422](https://github.com/porsche-design-system/porsche-design-system/pull/2422))
- Styles: `gridWidth`, `gridWidthMin`, `gridWidthMax` and `pds-grid-width-min`, `pds-grid-width-max`
  ([#2422](https://github.com/porsche-design-system/porsche-design-system/pull/2422))

#### 🤖 Property deprecations 🤖

##### Banner:

- Prop `width` has no effect anymore, instead the component is aligned with Porsche Grid "extended" by default.
  ([#2422](https://github.com/porsche-design-system/porsche-design-system/pull/2422))

#### 🤡 Component deprecations 🤡

##### Marque: ([#2418](https://github.com/porsche-design-system/porsche-design-system/pull/2418))

```diff
- <p-marque></p-marque>
+ <p-wordmark></p-wordmark>
```

##### Fieldset Wrapper: ([#2404](https://github.com/porsche-design-system/porsche-design-system/pull/2404))

```diff
- <p-fieldset-wrapper label="Some legend label">
+ <p-fieldset label="Some legend label">
  <p-text-field-wrapper label="Some label">
    <input type="text" name="some-name" />
  </p-text-field-wrapper>
- </p-fieldset-wrapper>
+ </p-fieldset>
```

### [3.0.0-alpha.3] - 2023-03-17

#### 🤖 Property deprecations 🤖

##### Accordion:

- Event `accordionChange` is deprecated, use `change` event instead.

```diff
- <PAccordion onAccordionChange={(e: CustomEvent<AccordionChangeEvent>) => {}} />
+ <PAccordion onChange={(e: CustomEvent<AccordionChangeEvent>) => {}} />
```

##### Banner:

- Named `slot="title"` is deprecated, use `heading` prop or `slot="heading"` instead.

```diff
<p-banner>
-  <span slot="title">Some heading</span>
+  <span slot="heading">Some heading</span>
   <span slot="description">Some notification description.</span>
</p-banner>

-<p-banner>
+<p-banner heading="Some heading" description="Some notification description.">
-  <span slot="title">Some heading</span>
-  <span slot="description">Some notification description.</span>
</p-banner>
```

##### Carousel:

- Prop `disablePagination` is deprecated, use `pagination` instead.
- Event `carouselChange` is deprecated, use `change` event instead.

```diff
- <p-carousel disable-pagination="true"></p-carousel>
+ <p-carousel pagination="false"></p-carousel>

- <PCarousel onCarouselChange={(e: CustomEvent<CarouselChangeEvent>) => {}} />
+ <PCarousel onChange={(e: CustomEvent<CarouselChangeEvent>) => {}} />
```

##### Divider:

- Prop `orientation` is deprecated, use `direction` instead.

```diff
- <p-divider orientation="horizontal"></p-divider>
+ <p-divider direction="horizontal"></p-divider>
```

##### Icon:

- Prop `colors`'s value `disabled` is removed, use `state-disabled` instead.

```diff
- <p-icon color="disabled"></p-icon>
+ <p-icon color="state-disabled"></p-icon>
```

##### Link Tile:

- Prop `weight`'s value `semibold` is deprecated, use `semi-bold` instead.

```diff
- <p-link-tile weight="semibold"></p-link-tile>
+ <p-link-tile weight="semi-bold"></p-link-tile>
```

##### Modal:

- Prop `disableCloseButton` is deprecated, use `dismissButton` instead.
- Event `close` is deprecated, use `dismiss` event instead.

```diff
- <p-modal disable-close-button="true"></p-modal>
+ <p-modal dismiss-button="false"></p-modal>

- <PModal onClose={(e: CustomEvent<void>) => {}} />
+ <PModal onDismiss={(e: CustomEvent<void>) => {}} />
```

##### Pagination:

- Props `allyLabelNext`, `allyLabelPage`, `allyLabelPrev` and `allyLabel` are deprecated.
- Event `pageChange` is deprecated, use `change` event instead.

```diff
- <p-pagination ally-label="Paginierung" ally-label-prev="Vorherige Seite" ally-label-next="Nächste Seite" ally-label-page="Seite"></p-pagination>
+ <p-pagination intl="{root: 'Paginierung', prev: 'Vorherige Seite', next: 'Nächste Seite', page: 'Seite'}"></p-pagination>

- <PPagination onPageChange={(e: CustomEvent<PageChangeEvent>) => {}} />
+ <PPagination onChange={(e: CustomEvent<PaginationChangeEvent>) => {}} />
```

##### Scroller:

- Prop `gradientColorScheme` is deprecated, use `gradientColor` instead.
- Prop `scrollIndicatorPosition` is deprecated, use `alignScrollIndicator` instead.

```diff
- <p-scroller gradient-color-scheme="surface"></p-scroller>
+ <p-scroller gradient-color="background-surface"></p-scroller>

- <p-scroller scroll-indicator-position="top"></p-scroller>
+ <p-scroller align-scroll-indicator="top"></p-scroller>
```

##### Segmented Control:

- Event `segmentedControlChange` is deprecated, use `change` event instead.

```diff
- <PSegmentedControl onSegmentedControlChange={(e: CustomEvent<SegmentedControlChangeEvent>) => {}} />
+ <PSegmentedControl onChange={(e: CustomEvent<SegmentedControlChangeEvent>) => {}} />
```

##### Stepper Horizontal:

- Event `stepChange` is deprecated, use `change` event instead.

```diff
- <PStepperHorizontal onStepChange={(e: CustomEvent<StepChangeEvent>) => {}} />
+ <PStepperHorizontal onChange={(e: CustomEvent<StepperHorizontalChangeEvent>) => {}} />
```

##### Switch:

- Event `switchChange` is deprecated, use `change` event instead.

```diff
- <PSwitch onSwitchChange={(e: CustomEvent<SwitchChangeEvent>) => {}} />
+ <PSwitch onChange={(e: CustomEvent<SwitchChangeEvent>) => {}} />
```

##### Table:

- Event `sortingChange` is deprecated, use `change` event instead.

```diff
- <PTable onSortingChange={(e: CustomEvent<SortingChangeEvent>) => {}} />
+ <PTable onChange={(e: CustomEvent<TableChangeEvent>) => {}} />
```

##### Tabs:

- Prop `gradientColorScheme` is deprecated, use `gradientColor` instead.
- Prop `weight`'s value `semibold` is deprecated, use `semi-bold` instead.
- Event `tabChange` is deprecated, use `change` event instead.

```diff
- <p-tabs gradient-color-scheme="surface"></p-tabs>
+ <p-tabs gradient-color="background-surface"></p-tabs>

- <p-tabs weight="semibold"></p-tabs>
+ <p-tabs weight="semi-bold"></p-tabs>

- <PTabs onTabChange={(e: CustomEvent<TabChangeEvent>) => {}} />
+ <PTabs onChange={(e: CustomEvent<TabsChangeEvent>) => {}} />
```

##### Tabs Bar:

- Prop `gradientColorScheme` is deprecated, use `gradientColor` instead.
- Prop `weight`'s value `semibold` is deprecated, use `semi-bold` instead.
- Event `tabChange` is deprecated, use `change` event instead.

```diff
- <p-tabs-bar gradient-color-scheme="surface"></p-tabs-bar>
+ <p-tabs-bar gradient-color="background-surface"></p-tabs-bar>

- <p-tabs-bar weight="semibold"></p-tabs>
+ <p-tabs-bar weight="semi-bold"></p-tabs>

- <PTabsBar onTabChange={(e: CustomEvent<TabChangeEvent>) => {}} />
+ <PTabsBar onChange={(e: CustomEvent<TabsChangeEvent>) => {}} />
```

##### Tag:

- Prop `color`'s value `notification-warning`, `notification-success` and `notification-error` are deprecated, use
  `notification-warning-soft`, `notification-success-soft` and `notification-error-soft` instead.

```diff
- <p-tag color="notification-warning"></p-tag>
+ <p-tag color="notification-warning-soft"></p-tag>

- <p-tag color="notification-success"></p-tag>
+ <p-tag color="notification-success-soft"></p-tag>

- <p-tag color="notification-error"></p-tag>
+ <p-tag color="notification-error-soft"></p-tag>
```

##### Text Field Wrapper:

- Prop `showCharacterCount` is deprecated, use `showCounter` instead.

```diff
- <p-text-field-wrapper show-character-count="false">
+ <p-text-field-wrapper show-counter="false">
    <input type="text" maxlength="20" />
</p-text-field-wrapper>
```

##### Textarea Wrapper:

- Prop `showCharacterCount` is deprecated, use `showCounter` instead.

```diff
- <p-textarea-wrapper show-character-count="false">
+ <p-textarea-wrapper show-counter="false">
    <textarea maxlength="80"></textarea>
</p-textarea-wrapper>
```

##### Text List

- Props `listType` and `orderType` are deprecated, use `type` instead.

```diff
- <p-text-list list-type="unordered"></p-text-list>
+ <p-text-list type="unordered"></p-text-list>

- <p-text-list list-type="ordered" order-type="numbered"></p-text-list>
+ <p-text-list type="numbered"></p-text-list>

- <p-text-list list-type="ordered" order-type="alphabetically"></p-text-list>
+ <p-text-list type="alphabetically"></p-text-list>
```

#### Added

- `Text`, `Icon`, `Button Pure` and `Link Pure` support value `xx-small` for prop `size`
- `Display` supports value `small` for prop `size`
- Partials: `getInitialStyles` supports multi prefix, e.g.
  `getInitialStyles({ prefix: ['', 'some-prefix', 'another-prefix'] });`
- Styles: `displaySmallStyle` and `pds-display-small`
- Styles: `textXXSmallStyle` and `pds-text-xx-small`
- Styles: `fontSizeDisplaySmall` and `$pds-font-size-display-small`
- Styles: `fontSizeTextXXSmall` and `$pds-font-size-text-xx-small`
- Styles: `getHoverStyle` and `pds-hover`
- `Banner` has `heading` and `description` prop as well as `slot="heading"` and deprecated `slot="title"`
- Custom events have consistent names across components and deprecated old event names
  - `Accordion` emits `change` and deprecated `accordionChange` event
  - `Carousel` emits `change` and deprecated `carouselChange` event
  - `Modal` emits `dismiss` and deprecated `close` event
  - `Pagination` emits `change` and deprecated `pageChange` event
  - `Segmented Control` emits `change` and deprecated `segmentedControlChange` event
  - `Stepper Horizontal` emits `change` and deprecated `stepChange` event
  - `Switch` emits `change` and deprecated `switchChange` event
  - `Table` emits `change` and deprecated `sortingChange` event
  - `Tabs` emits `change` and deprecated `tabChange` event
  - `Tabs Bar` emits `change` and deprecated `tabChange` event
- Props have consistent names across components and deprecated old props
  - `Carousel` got `pagination` prop and deprecated `disablePagination` prop
  - `Divider` got `direction` prop and deprecated `orientation` prop
  - `Modal` got `dismissButton` prop and deprecated `disableCloseButton` prop
  - `Pagination` got `intl` prop and deprecated `allyLabelNext`, `allyLabelPage`, `allyLabelPrev` and `allyLabel` props
  - `Scroller` got `gradientColor` prop and deprecated `gradientColorScheme` prop
  - `Scroller` got `alignScrollIndicator` prop and deprecated `scrollIndicatorPosition` prop
  - `Tabs` got `gradientColor` prop and deprecated `gradientColorScheme` prop
  - `Tabs Bar` got `gradientColor` prop and deprecated `gradientColorScheme` prop
  - `Text Field Wrapper` got `showCounter` prop and deprecated `showCharacterCount` prop
  - `Textarea Wrapper` got `showCounter` prop and deprecated `showCharacterCount` prop
  - `Text List` got `type` prop and deprecated `listType` and `orderType` prop
- Props have consistent values across components and deprecated old values
  - `Icon` prop `color` got value `state-disabled` and removed `disabled` value
  - `Link Tile` prop `weight` got value `semi-bold` and deprecated `semibold` value
  - `Tabs Bar` and `Tabs` prop `weight` got value `semi-bold` and deprecated `semibold` value
  - `Tag` prop `color` got values `notification-info-soft`, `notification-warning-soft`, `notification-success-soft`,
    `notification-error-soft` and deprecated `notification-warning`, `notification-success`, `notification-error` values

#### Changed

- `Display` uses font-weight regular and font-style normal
- Partials: `getInitialStyles` matches new design language
- Partials: All component related, slotted Light DOM styles have been moved to `getInitialStyles`
- Styles: `getFocusStyle` and `pds-focus` doesn't need `theme` parameter anymore
- Styles: `breakpoint{Base|XS|S|M|L|XL|XXL}` and `$pds-breakpoint-{base|xs|s|m|l|xl|xxl}` are provided as number without
  unit (px)
- `Link Tile` matches new design language
- Typings for all component props start with the component name, e.g. `SwitchAlignLabel`, `TabsBarGradientColor` or
  `LinkPureIcon`
- `Icon` prop `color` value `disabled` is renamed to `state-disabled`
- `Tag` prop `color` value `notification-info` is renamed to `notification-info-soft`

#### Fixed

- `Text Field Wrapper` calendar and time indicator icons respect color definition in dark theme
- `Text Field Wrapper` has correct height when type date or time is used
- Partials: Typings of return value with and without options parameter
- `Modal` scrolling behavior on mouse drag

#### Removed

- `Heading`: value `xxx-large` for prop `size`
- Styles: `headingXXXLargeStyle` and `pds-heading-xxx-large`
- Styles: `fontSizeHeadingXXLarge` and `$pds-font-size-heading-xx-large`

### [3.0.0-alpha.2] - 2023-02-27

#### 🤖 Property deprecations 🤖

##### Carousel:

- Prop `wrap-content` is deprecated.

```diff
- <p-carousel wrap-content="true"></p-carousel>
+ <p-carousel></p-carousel>
```

##### Divider:

- Prop values `neutral-contrast-low | neutral-contrast-medium | neutral-contrast-high` of `color` prop are deprecated.

```diff
- <p-divider color="neutral-contrast-low"></p-divider>
+ <p-divider color="contrast-low"></p-divider>

- <p-divider color="neutral-contrast-medium"></p-divider>
+ <p-divider color="contrast-medium"></p-divider>

- <p-divider color="neutral-contrast-high"></p-divider>
+ <p-divider color="contrast-high"></p-divider>
```

#### Changed

- `Divider`, `Button Group`, `Carousel` and `Text List` match new design language
- Background color of `Scroller`'s `prev` and `next` buttons in dark theme
- Partials: Removed deprecated `withoutTags` option for all partials, please use `format: 'jsx'` instead
- `Content Wrapper` default value of prop `width` has changed from `basic` to `extended`

#### Added

- `Model Signature`
- Props `align-header` and `width` for `Carousel`
- Vue: plugin functions `createPorscheDesignSystem` and `usePorscheDesignSystemPlugin`

#### Fixed

- `Radio Button Wrapper` keyboard arrow navigation
- `Button Pure` and `Link Pure` lagging active state background when scrolling on iOS

### [3.0.0-alpha.1] - 2023-02-16

#### Added

- Porsche Next font supports Vietnamese charset
- Prop `color` of `Icon` supports `disabled`
- React: `patchRemixRunProcessBrowserGlobalIdentifier` binary to support SSR components with Remix

#### Changed

- `Stepper Horizontal` matches new design language
- Styles: Optimize design tokens "spacing", "typography" and "theme" provided by styles sub-package
  `@porsche-design-system/components-{js|angular|react|vue}/styles`
- Styles: Use calc() instead of max() to calculate padding for `gridStyle` (JS) and `pds-grid` (SCSS)
- Styles: `gridStyle` (JS) and `pds-grid` (SCSS) uses optimized grid gap

### [3.0.0-alpha.0] - 2023-02-08

#### Note to the new `v3` major release of the Porsche Design System

With the new **Porsche Design Language** comes a lot of changes regarding layout and design principles. To keep
refactoring efforts as low as possible when upgrading from `v2` to `v3`, **breaking changes** were avoided as far as
possible. Nevertheless, there are a few breaking changes and some more deprecations which should receive attention.

#### 👹 Breaking Changes 👹

##### Button:

- Removed deprecated prop `tabbable`.

```diff
- <p-button tabbable="false">Some label</p-button>
+ <p-button tabindex="-1">Some label</p-button>
```

- Default value of prop `icon` has changed from `arrow-head-right` to `none`. Therefore, the `icon` property **must** be
  set if the component has the `hide-label` property.

```diff
- <p-button hide-label="true">Some label</p-button>
+ <p-button hide-label="true" icon="arrow-right">Some label</p-button>

- <p-button hide-label="{ base: true, m: false }">Some label</p-button>
+ <p-button hide-label="{ base: true, m: false }" icon="arrow-right">Some label</p-button>
```

##### Button Pure:

- Removed `subline` slot (visually not intended anymore).

```diff
<p-button-pure>
  Some label
-   <p slot="subline">Some Subline</p>
</p-button-pure>
```

- Removed deprecated prop `tabbable`.

```diff
- <p-button-pure tabbable="false">Some label</p-button-pure>
+ <p-button-pure tabindex="-1">Some label</p-button-pure>
```

##### Icon:

- Value `inherit` for prop `color` works slightly different to the previous major version. A CSS filter is required to
  apply custom coloring to take advantage of using an SVG embedded in an `<img/>` for better SSR support and loading
  performance in general.

```diff
- <p-icon color="inherit" style="color: white;"></p-icon>
+ <p-icon color="inherit" style="filter: invert(100%);"></p-icon>
```

- Camel case syntax for `name` prop isn't supported, please use param case syntax instead (TypeScript typings have been
  updated too).

```diff
- <p-icon name="arrowRight"></p-icon>
+ <p-icon name="arrow-right"></p-icon>
```

##### Link:

- Default value of prop `icon` has changed from `arrow-head-right` to `none`. Therefore, the `icon` property **must** be
  set if the component has the `hide-label` property.

```diff
- <p-link href="#" hide-label="true">Some label</p-link>
+ <p-link href="#" hide-label="true" icon="arrow-right">Some label</p-link>

- <p-link href="#" hide-label="{ base: true, m: false }">Some label</p-link>
+ <p-link href="#" hide-label="{ base: true, m: false }" icon="arrow-right">Some label</p-link>
```

##### Link Pure:

- Removed `subline` slot (visually not intended anymore).

```diff
<p-link-pure href="#">
  Some label
-   <p slot="subline">Some Subline</p>
</p-link-pure>
```

##### Marque:

- Removed `variant` property.

```diff
- <p-marque variant="75-years"></p-marque>
+ <p-marque></p-marque>
// or even better, replace component by wordmark
+ <p-wordmark></p-wordmark>
```

##### Switch:

- Removed deprecated prop `tabbable`.

```diff
- <p-switch tabbable="false">Some label</p-switch>
+ <p-switch tabindex="-1">Some label</p-switch>
```

##### Partials:

- `getIconLinks()` partial accepts only param-cased icon names.

```diff
- require('@porsche-design-system/components-js/partials').getIconLinks({ icons: ['arrowRight'] })

+ require('@porsche-design-system/components-js/partials').getIconLinks({ icons: ['arrow-right'] })
```

##### CSS global scope:

- Changed naming of CSS global variables names.

```diff
- --p-animation-duration__spinner
- --p-animation-duration__banner
+ --p-animation-duration
```

#### 🤡 Component deprecations 🤡

All deprecated components are refactored to match the new design language, therefor it's technically not breaking, but
we highly recommend to migrate to the mentioned alternative, since those deprecated components will be removed with next
major version.

##### Content Wrapper:

- Component is deprecated and will be removed with the next major release. Please use **[Porsche Grid](styles/grid)**
  instead, which is based on [CSS Grid](https://css-tricks.com/snippets/css/complete-guide-grid) covering the specific
  layout needs for a harmonic appearance across all digital Porsche touch-points.

##### Flex:

- Component is deprecated and will be removed with the next major release. In general, please use native
  [CSS Flex](https://css-tricks.com/snippets/css/a-guide-to-flexbox) instead for better performance and more
  standardized layout technique.

##### Grid:

- Component is deprecated and will be removed with the next major release. In general, please use native
  [CSS Grid](https://css-tricks.com/snippets/css/complete-guide-grid) in combination with
  **[Porsche Grid](styles/grid)** instead for better performance and more standardized layout technique.

##### Headline:

```diff
- <p-headline>The quick brown fox jumps over the lazy dog</p-headline>
+ <p-heading>The quick brown fox jumps over the lazy dog</p-heading>
```

##### Link Social:

- Component is deprecated and will be removed with the next major release. Please use the **[Link](components/link)**
  component instead.

#### 🤖 Property deprecations 🤖

All deprecated properties are still present without any effect, therefor it's technically not breaking, but we highly
recommend to migrate and remove the deprecated props since those ones will be removed with next major version.

##### Button Pure:

- Prop `weight` is deprecated, only regular font weight will be applied.

```diff
- <p-button-pure weight="thin">Some label</p-button-pure>
- <p-button-pure weight="regular">Some label</p-button-pure>
- <p-button-pure weight="semibold">Some label</p-button-pure>
- <p-button-pure weight="bold">Some label</p-button-pure>
+ <p-button-pure>Some label</p-button-pure>
```

##### Content Wrapper (deprecated):

- Prop `theme` and `background-color` are deprecated.

```diff
- <p-content-wrapper theme="dark" background-color="default">Some content</p-content-wrapper>
+ <p-content-wrapper>Some content</p-content-wrapper>
```

##### Grid (deprecated):

- The `gutter` property is deprecated and has no effect anymore. Instead, a fluid gutter depending on the viewport width
  is used.

```diff
- <p-grid gutter="16">Some content</p-grid>
- <p-grid gutter="24">Some content</p-grid>
- <p-grid gutter="36">Some content</p-grid>
+ <p-grid>Some content</p-grid>
```

##### Icon:

- Prop `lazy` is deprecated.

```diff
- <p-icon lazy="true"></p-icon>
+ <p-icon></p-icon>
```

##### Link Pure:

- Prop `weight` is deprecated, only regular font weight will be applied.

```diff
- <p-link-pure href="#" weight="thin">Some label</p-link-pure>
- <p-link-pure href="#" weight="regular">Some label</p-link-pure>
- <p-link-pure href="#" weight="semibold">Some label</p-link-pure>
- <p-link-pure href="#" weight="bold">Some label</p-link-pure>
+ <p-link-pure href="#">Some label</p-link-pure>
```

##### Segmented Control:

- Prop `background-color` is deprecated.

```diff
- <p-segmented-control background-color="background-surface">
   <p-segmented-control-item value="xs">XS</p-segmented-control-item>
   <p-segmented-control-item value="s">S</p-segmented-control-item>
 </p-segmented-control>
+ <p-segmented-control>
   <p-segmented-control-item value="xs">XS</p-segmented-control-item>
   <p-segmented-control-item value="s">S</p-segmented-control-item>
 </p-segmented-control>
```

#### 👾 Property value deprecations 👾

All deprecated values are mapped to new ones, therefor it's technically not breaking, but we highly recommend to migrate
to the new values since those ones will be removed with next major version.

##### Banner:

- Prop value `fluid` of `width` prop is deprecated.

```diff
- <p-banner width="fluid"></p-banner>
+ <p-banner></p-banner>
```

- Prop value `neutral` of `state` prop is deprecated.

```diff
- <p-banner state="neutral">
  <span slot="title">Some banner title</span>
  <span slot="description">Some banner description. You can also add inline <a href="https://porsche.com">links</a> to route to another page.</span>
 </p-banner>
+ <p-banner state="info">
  <span slot="title">Some banner title</span>
  <span slot="description">Some banner description. You can also add inline <a href="https://porsche.com">links</a> to route to another page.</span>
 </p-banner>
```

##### Content Wrapper:

- Prop value `fluid` of `width` prop is deprecated.

```diff
- <p-content-wrapper width="fluid">Some content</p-content-wrapper>
+ <p-content-wrapper>Some content</p-content-wrapper>
```

##### Icon:

- Prop values
  `brand | default | neutral-contrast-low | neutral-contrast-medium | neutral-contrast-high | notification-neutral` of
  `color` prop are deprecated.

```diff
- <p-icon color="brand"></p-icon>
+ <p-icon color="primary"></p-icon>

- <p-icon color="default"></p-icon>
+ <p-icon color="primary"></p-icon>

- <p-icon color="neutral-contrast-low"></p-icon>
+ <p-icon color="contrast-low"></p-icon>

- <p-icon color="neutral-contrast-medium"></p-icon>
+ <p-icon color="contrast-medium"></p-icon>

- <p-icon color="neutral-contrast-high"></p-icon>
+ <p-icon color="contrast-high"></p-icon>

- <p-icon color="neutral-contrast-neutral"></p-icon>
+ <p-icon color="contrast-info"></p-icon>
```

##### Inline Notification:

- Prop value `neutral` of `state` prop is deprecated.

```diff
- <p-inline-notification state="neutral"></p-inline-notification>
+ <p-inline-notification state="info"></p-inline-notification>
```

##### Tag:

- Prop value `notification-neutral | neutral-contrast-high | background-default` of `color` prop is deprecated.

```diff
- <p-tag color="notification-neutral">Color label</p-tag>
+ <p-tag color="notification-info">Color label</p-tag>

- <p-tag color="neutral-contrast-high">Color label</p-tag>
+ <p-tag color="primary">Color label</p-tag>

- <p-tag color="background-default">Color label</p-tag>
+ <p-tag color="background-base">Color label</p-tag>
```

##### Tag Dismissible:

- Prop value `background-default` of `color` prop is deprecated.

```diff
- <p-tag-dismissible color="background-default">Color label</p-tag-dismissible>
+ <p-tag-dismissible color="background-base">Color label</p-tag-dismissible>
```

##### Text:

- Prop value `thin | semibold` of `weight` prop is deprecated.

```diff
- <p-text weight="thin">Some text</p-text>
+ <p-text>Some text</p-text>

- <p-text weight="semibold">Some text</p-text>
+ <p-text weight="semi-bold">Some text</p-text>
```

- Prop value
  `brand | default | neutral-contrast-low | neutral-contrast-medium | neutral-contrast-high | notification-neutral` of
  `color` prop is deprecated.

```diff
- <p-text color="brand">Some text</p-text>
+ <p-text>Some text</p-text>

- <p-text color="default">Some text</p-text>
+ <p-text>Some text</p-text>

- <p-text color="neutral-contrast-low">Some text</p-text>
+ <p-text color="contrast-low">Some text</p-text>

- <p-text color="neutral-contrast-medium">Some text</p-text>
+ <p-text color="contrast-medium">Some text</p-text>

- <p-text color="neutral-contrast-high">Some text</p-text>
+ <p-text color="contrast-high">Some text</p-text>

- <p-text color="notification-neutral">Some text</p-text>
+ <p-text color="notification-info">Some text</p-text>
```

##### ToastManager:

- Prop value `neutral` of `state` parameter is deprecated.

```diff
- …addMessage({ text: `Some message`, state: 'neutral' })
+ …addMessage({ text: `Some message`, state: 'info' })
```

#### Added

- `Display` component
- `Heading` component
- Prop `underline` for `Link Pure`
- Prop `theme` for `Checkbox Wrapper`, `Radio Button Wrapper`, `Popover`, `Tag Dismissible`, `Textarea Wrapper`,
  `Text Field Wrapper` and `Fieldset Wrapper`
- Prop `size` for `Icon` supports `x-small` and `x-large`
- Prop `size` for `Accordion` `compact="true"` supports `medium`

#### Changed

- `Spinner`, `Icon`, `Link Pure`, `Button Pure`, `Link`, `Link Social`, `Button`, `Checkbox Wrapper`,
  `Radio Button Wrapper`, `Popover`, `Modal`, `Select Wrapper`, `Tag`, `Tag Dismissible`, `Textarea Wrapper`,
  `Inline Notification`, `Banner`, `Toast`, `Grid`, `Flex`, `Pagination`, `Scroller`, `Accordion`, `Text`,
  `Text Field Wrapper`, `Content Wrapper`, `Segmented Control`, `Tabs`, `Tabs Bar`, `Headline` and `Fieldset Wrapper`
  match new design language
- `Icon` supports
  `primary | contrast-low | contrast-medium | contrast-high | notification-success | notification-warning | notification-error | notification-info | inherit`
  for `color` prop
- Default value of prop `width` of `Banner` has changed from `basic` to `extended`
- Default value of prop `action-icon` of `Inline Notification` has changed from `arrow-head-right` to `arrow-right`
- Default value of prop `name` of `Icon` has changed from `arrow-head-right` to `arrow-right`
- Default value of prop `variant` of `Link` and `Button` has changed from `secondary` to `primary`

#### Removed

- Custom slotted CSS for mostly all components. Equivalent styles are now provided by `getInitialStyles()` partial
  instead.
- `applyNormalizeStyles` option from `getInitialStyles()` partial which is applied by default now.

### [2.20.0] - 2023-02-06

### [2.20.0-rc.1] - 2023-02-06

### [2.20.0-rc.0] - 2023-01-30

#### Added

- `applyNormalizeStyles` option for `getInitialStyles()` partial which includes basic css styles for Light DOM

### [2.19.1-rc.1] - 2023-01-18

#### Added

- `jsdom-polyfill` subpackage is available at `@porsche-design-system/components-{js|angular|react|vue}/jsdom-polyfill`
  and can be used to have working web components in jsdom based tests (e.g. jest)
- `testing` subpackage is available at `@porsche-design-system/components-{js|angular|react|vue}/testing` to provide
  `getByRoleShadowed`, `getByLabelTextShadowed` and `getByTextShadowed` utilities which use `@testing-library/dom`
  queries internally to support Shadow DOM
- Validation if `prefix` is already reserved by a different version upon initialization of the Porsche Design System

#### Fixed

- `componentsReady()` waits for Porsche Design System being initialized before checking components which can happen in
  certain test scenarios without partials

### [2.19.1-rc.0] - 2023-01-18

#### Fixed

- Bug in `@porsche-design-system/components-react/ssr` where in some cases during SSG an error was thrown when
  components render their children conditionally

### [2.19.0] - 2022-12-22

### [2.19.0-rc.2] - 2022-12-22

### [2.19.0-rc.1] - 2022-12-22

#### Fixed

- `Stepper Horizontal` calculation of scroll position when used within any parent that has a margin or padding

### [2.19.0-rc.0] - 2022-12-21

#### Added

- Vue: typed components are available via the `@porsche-design-system/components-vue` package

#### Fixed

- `Modal` focus cycle when pressing Shift Tab right after it was opened

### [2.18.0] - 2022-12-15

### [2.18.0-rc.2] - 2022-12-14

#### Added

- Validation to ensure crucial partials are used.  
  **Disclaimer:** The Porsche Design System will **not** inject its initial styles anymore. Please use the
  `getInitialStyles()` partial to reduce flash of unstyled content (FOUC) as described here:
  [getInitialStyles() documentation](https://designsystem.porsche.com/latest/partials/initial-styles)

#### Changed

- `line-height` calculation for all components is handled CSS only now by using `ex`-unit in combination with `calc()`
  which gives the best performance, the easiest possible integration and respects UI best practices in having **larger**
  `line-height` values for **small** `font-size` definitions and **smaller** `line-height` values for **larger**
  `font-size` definitions. The calculated values by CSS slightly differ compared to the ones calculated by JavaScript,
  which might result in minor visual changes.

#### Fixed

- Screen reader announcements of `Textfield` and `Textarea` in `counter` mode
- Screen reader announcements in `Select Wrapper`

### [2.18.0-rc.1] - 2022-11-24

#### Added

- `Carousel` now has a `rewind` property, better prev/next icons, a `max-width` for `heading` and `description` and
  support for slotted `description`

#### Fixed

- `Select Wrapper` height if text is zoomed up to 200%

### [2.18.0-rc.0] - 2022-11-17

#### Added

- SSR/SSG ready components using Declarative Shadow DOM for Next JS are shipped via
  `@porsche-design-system/components-react/ssr`. To use it simply change your imports.

**Important:** make sure to apply the new `getDSRPonyfill()` partial right before your closing `</body>` tag. More
information can be found here:
[getDSRPonyfill() documentation](https://designsystem.porsche.com/latest/partials/dsr-ponyfill)

```diff
- import { PorscheDesignSystemProvider, PButton, ... } from '@porsche-design-system/components-react';
+ import { PorscheDesignSystemProvider, PButton, ... } from '@porsche-design-system/components-react/ssr';
+ import { getDSRPonyfill } from '@porsche-design-system/components-react/partials';
```

#### Changed

- Improve height calculation for `Accordion`
- Slotted anchor support for `Link Pure` is stricter (In case slotted `<a>` is used it must be a direct child of
  `Link Pure`)
- `getFontLinks()` partial now has `{ weights: ['regular', 'semi-bold'] }` for a default

### [2.17.0] - 2022-10-31

### [2.17.0-rc.0] - 2022-10-31

#### Added

- `Link Tile`

#### Fixed

- `Scroller` bug where scrollable content was not fully hidden by the gradient, when zoomed into the page.

#### Changed

- Removed `!important` keyword from css property `display` of `Link Pure` and `Button Pure`

### [2.16.3] - 2022-10-21

### [2.16.3-rc.0] - 2022-10-21

#### Fixed

- `Button Pure` and `Link Pure` error when using `size="inherit"` and `icon="none"`

#### Changed

- Replaced all internal usage of `Text` and `Headline` components

### [2.16.2] - 2022-09-15

### [2.16.2-rc.0] - 2022-09-15

#### Fixed

- Issue with `Popover` where drop-shadow is not shown correctly in Chrome >= 105
- Issue with `Carousel` and `wrap-content="true"` where the layout was out of sync with `Content Wrapper` for
  viewports >= 1760px.
- `Select Wrapper` with custom dropdown keeps attribute changes of native select options in sync if changed
  programmatically

### [2.16.1] - 2022-09-09

#### Fixed

- Issue with `Options` typing import for `Carousel`

### [2.16.0] - 2022-09-08

### [2.15.1-rc.1] - 2022-09-08

#### Added

- `Carousel`
- `Scroller`

#### Changed

- `Stepper Horizontal` now has `size` property
- `Stepper Horizontal` uses improved focus behavior in case it becomes scrollable and scroll indicators are centered
  correctly.
- `Tabs Bar` uses improved focus behavior in case it becomes scrollable and scroll indicators are centered correctly.

### [2.15.1-rc.0] - 2022-08-24

#### Fixed

- `Radio Button Wrapper` visual selection change bug in Safari >= 15.5

### [2.15.0] - 2022-08-22

### [2.15.0-rc.1] - 2022-08-18

#### Changed

- Downgraded `@angular` to `v13` to ensure backwards compatibility of `@porsche-design-system/components-angular`

### [2.15.0-rc.0] - 2022-08-16

#### Fixed

- `Popover` visual shadow bug in Safari
- `Stepper Horizontal Item` bug where pseudo styles of the counter element were overridable

### [2.15.0-beta.0] - 2022-08-05

#### Fixed

- `Tabs` & `Tabs Bar` `size` property when using `BreakpointCustomizable`

#### Changed

- `Modal` uses poly fluid sizing for outer spacing
- `Banner` uses poly fluid sizing for outer spacing
- `Content Wrapper` uses poly fluid sizing for inner spacing
- `Modal` min-width is slightly updated to perfectly fit into content area of `Content Wrapper` at 320px viewport width

#### Added

- Validation of properties for all components
- `Text Field Wrapper` with `input type="search"` is clearable via Escape key and custom clear button across browsers
- `Text Field Wrapper` with `input type="search"` shows a "Locate me" button when `actionIcon="locate"` is set, emits
  the `action` event on click and can be put into a loading state via `actionLoading="true"`

### [2.14.0] - 2022-07-11

### [2.14.0-rc.1] - 2022-07-11

### [2.14.0-rc.0] - 2022-07-11

#### Added

- `getBrowserSupportFallbackScript()` partial supporting `cdn` and `format` options as replacement for
  `includeOverlay()` of `@porsche-design-system/browser-notification` npm package
- `getCookiesFallbackScript()` partial supporting `cdn` and `format` options as replacement for `includeCookieOverlay()`
  of `@porsche-design-system/browser-notification` npm package

#### Changed

- `getMetaTagsAndIconLinks()` partial to return `theme-color` meta tags with `prefers-color-scheme: {light|dark}` media
  query

### [2.13.0] - 2022-06-23

### [2.13.0-rc.5] - 2022-06-23

#### Fixed

- `Stepper Horizontal Item` `state` validation
- `Button` and `Link` with `theme="dark" variant="tertiary"` and `Tag Dismissible` bug on Safari < v15.5 where wrong
  colors on hover were shown

### [2.13.0-rc.4] - 2022-06-22

#### Added

- `Stepper Horizontal`

### [2.13.0-rc.3] - 2022-06-22

#### Added

- `Segmented Control`

### [2.13.0-rc.2] - 2022-06-21

### [2.13.0-rc.1] - 2022-06-21

### [2.13.0-rc.0] - 2022-06-21

#### Changed

- `Button`, `Button Pure` and `Switch` apply `aria-disabled="true"` instead of `disabled` attribute to native button
  internally in case `disabled` and/or `loading` property is set

### [2.12.1] - 2022-05-25

### [2.12.1-rc.0] - 2022-05-25

#### Fixed

- Issue with `JssStyle` typing import

### [2.12.0] - 2022-05-19

#### Changed

- npm package is prepared for public release on [npmjs.org](https://npmjs.com)

### [2.12.0-rc.2] - 2022-05-12

### [2.12.0-rc.1] - 2022-05-11

### [2.12.0-rc.0] - 2022-05-04

#### Added

- `Table Head Cell` now has a `multiline` property

#### Changed

- `Headline` has no `hypens` / `overflow-wrap` style by default
- Partials now throw an exception if they are executed in browser

#### Fixed

- Exception in `Headline`, `Select Wrapper`, `Text` and `Text List` when changing `theme` prop from `dark` to `light`
- `getInitialStyles()` partial now returns `.hydrated` styles, too

### [2.11.0-skeletons] - 2022-04-21

### [2.11.0] - 2022-04-21

### [2.11.0-rc.0] - 2022-04-20

#### Added

- `Tag`
- `Tag Dismissible`

### [2.10.0-skeletons] - 2022-04-13

### [2.10.0] - 2022-04-13

### [2.9.3-rc.1] - 2022-04-06

#### Added

- `Text Field Wrapper` now has a `showCharacterCount` property which can be used to hide the character count when a
  `maxLength` attribute is set on the wrapped `input`.
- `Textarea Wrapper` now has a `showCharacterCount` property which can be used to hide the character count when a
  `maxLength` attribute is set on the wrapped `textarea`.

### [2.9.3-rc.0-skeletons] - 2022-03-29

### [2.9.3-rc.0] - 2022-03-28

#### Added

- `Text Field Wrapper` supports `unit` property on `input type="text"`
- `Marque` optional configurable clickable/focusable area by defining padding on host element

#### Fixed

- `Tabs Item` improved accessibility
- Angular: circular dependency in development mode in `2.9.2-skeletons`

### [2.9.2-skeletons] - 2022-03-24

#### Added

- **[EXPERIMENTAL]** `getInitialStyles` partial now accepts a `skeletonTagNames` array of component names that will
  initially have skeleton styles while the Porsche Design System is loading
- **[EXPERIMENTAL]** `Button`, `Button Pure`, `Checkbox Wrapper`, `Fieldset Wrapper`, `Link`, `Link Pure`,
  `Link Social`, `Radio Button Wrapper`, `Select Wrapper`, `Text Field Wrapper`, `Textarea Wrapper` can now have initial
  skeleton styles when passed as `skeletonTagNames` to the `getInitialStyles` partial

### [2.9.2] - 2022-03-24

### [2.9.2-rc.1] - 2022-03-23

#### Fixed

- Bug caused by Chrome where hover styles of `Link Pure` are not displayed correctly

### [2.9.2-rc.0] - 2022-03-22

#### Added

- Normalized font behavior (`hyphen`, `overflow-wrap` and `text-size-adjust`) across components

#### Fixed

- `Modal` scrolling and pinch to zoom on iOS
- `Modal` initial position if scrollable
- `Table Head Cell` sort icon `asc` + `desc`

### [2.9.1] - 2022-03-10

### [2.9.1-rc.0] - 2022-03-09

#### Added

- Styles for slotted `<button>` in `Text`

#### Changed

- `Modal` heading and aria validation happens only when open

#### Fixed

- React: bundling format of partials

### [2.9.0] - 2022-02-28

### [2.9.0-rc.1] - 2022-02-25

#### Fixed

- `Modal` focus trap respecting elements in shadow DOM and dynamically added/removed elements on first level
- `Tabs Item` focus outline on click in Safari
- Error while using partials in Vanilla JS and Angular

### [2.9.0-rc.0] - 2022-02-16

#### Added

- `getFontFaceStylesheet` returns additional `<link>` tags with `rel="preconnect"` and `rel="dns-prefetch"`
- Option `format` to partials `getFontFaceStylesheet`, `getComponentChunkLinks()`, `getFontLinks()`, `getIconLinks()`,
  `getInitialStyles()`, `getLoaderScript()` and `getMetaTagsAndIconLinks()`

#### Deprecated

- The option `withoutTags` of partials `getFontFaceStylesheet`, `getComponentChunkLinks()`, `getFontLinks()`,
  `getIconLinks()`, `getInitialStyles()`, `getLoaderScript()` and `getMetaTagsAndIconLinks()` is deprecated and will be
  removed in `v3.0.0`. Please use `format: 'jsx'` instead.

```diff
- <link rel="stylesheet" href={getFontFaceStylesheet({ withoutTags: true })} crossOrigin="true" />
+ {getFontFaceStylesheet({ format: 'jsx' })}
```

### [2.9.0-beta.1] - 2022-01-27

#### Added

- `:focus-visible` content of selected Tab in `Tabs` component gets focus styling
- Improved accessibility of `Text Field Wrapper` and `Textarea Wrapper` when `maxlength` attribute is set
- `Modal` aria property
- `Modal` class for slotted elements to make content full-width

#### Changed

- `Button Pure` and `Link Pure` removed `position: relative` imposition, make sure to **not** override it with
  `position: static`

#### Fixed

- `Modal` close button styles when no heading is passed

### [2.9.0-beta.0] - 2022-01-18

#### Added

- React: `getByRoleShadowed`, `getByLabelTextShadowed` and `getByTextShadowed` utilities which uses
  `@testing-library/dom` queries internally to support Shadow DOM

#### Fixed

- React: `UnhandledPromiseRejectionWarning` when using `skipPorscheDesignSystemCDNRequestsDuringTests()`

### [2.8.0] - 2022-01-17

#### Fixed

- Accessibility issue of `Icon` component in Windows High Contrast Mode in Chromium Browser

### [2.8.0-rc.0] - 2022-01-14

#### Added

- Support for `tabindex` attribute on `Button`, `Button Pure`, `Switch`, `Link`, `Link Pure` and `Link Social`

#### Changed

- `:focus-visible` style matches outline color of `Button` while hovered

#### Deprecated

- The `tabbable` property of `Button`, `Button Pure` and `Switch` is deprecated and will be removed in `v3.0.0`. Please
  use `tabindex` instead.

```diff
- <p-button tabbable="false">Some button</p-button>
+ <p-button tabindex="-1">Some button</p-button>
```

### [2.8.0-beta.3] - 2021-12-22

#### Added

**Disclaimer:** The provided themes `light-electric` and `dark-electric` are just a proof of concept, it's **not**
accessible regarding its color contrast and might even be removed in an upcoming major release again.

- `light-electric` theme for `Switch`
- `dark-electric` theme for `Button Pure` and `Link Pure`
- Character counter to `Text Field Wrapper` and `Textarea Wrapper` if `maxlength` is present on `input type="text"` and
  `textarea`

#### Changed

- `:focus-visible` style matches outline color of `Switch` while hovered

#### Fixed

- Box model of `Button Pure`

### [2.8.0-beta.2] - 2021-12-22

#### Fixed

- `Content Wrapper` regression for `!important` style

#### Added

- Usage validation for `Link`, `Link Pure` and `Link Social`

### [2.8.0-beta.1] - 2021-12-16

#### Fixed

- `Select Wrapper` validation of select element

### [2.8.0-beta.0] - 2021-12-15

#### Changed

- Angular: Increased peer dependency to `>=12.0.0 <14.0.0`

### [2.7.0] - 2021-12-14

### [2.7.0-rc.0] - 2021-12-14

#### Removed

- `offset-bottom` prop of `Toast` (use `--p-toast-position-bottom` CSS variable instead)

### [2.7.0-beta.6] - 2021-12-08

#### Added

- `Popover`

### [2.7.0-beta.5] - 2021-12-07

#### Added

**Disclaimer:** The provided theme `light-electric` is just a proof of concept, it's **not** accessible regarding its
color contrast and might even be removed in an upcoming major release again.

- `light-electric` theme for `Accordion`, `Link`, `Link Pure`, `Button`, `Button Pure`, `Tabs`, `Tabs Bar`

### [2.7.0-beta.4] - 2021-12-02

### [2.7.0-beta.3] - 2021-11-30

#### Added

- `Accordion` uses `MutationObserver` fallback when no `ResizeObserver` is available in older browsers

#### Fixed

- `Link` and `Link Social` not adapting slotted anchor to the width of the element

### [2.7.0-beta.2] - 2021-11-24

#### Added

- `Toast`

#### Fixed

- `Banner` animations respect offset correctly

### [2.7.0-beta.1] - 2021-11-16

#### Fixed

- `Headline` applies `align` and `ellipsis` prop correctly

### [2.7.0-beta.0] - 2021-11-11

#### Added

- New `aria` property for `ARIA` attribute handling for: `Button`, `Button Pure`, `Icon`, `Link`, `Link Pure`, `Marque`,
  `Spinner`

#### Fixed

- React: warnings about `useLayoutEffect` in SSR context

### [2.6.1] - 2021-11-05

#### Fixed

- Prevent breaking entire Porsche Design System due to lacking support of `ResizeObserver`, however `Accordion` still
  requires it

### [2.6.0] - 2021-11-04

#### Added

- `unit` and `unitPosition` properties to `Text Field Wrapper`

### [2.6.0-beta.0] - 2021-10-29

#### Changed

- Use `Heiti SC` (pre-installed on iOS/macOS) and `SimHei` (pre-installed on Windows) as Chinese fallback font

#### Added

- `Marque` uses `webp` images for browsers that support it
- `Inline Notification`
- `Icon` now supports `success` for `name` property

#### Fixed

- Colors of `Banner` for dark theme
- Replaced CSS `inset` property with `top`, `left`, `right` and `bottom` for browser compatibility
- Opening and closing transition of `Modal`

### [2.5.1-beta.0] - 2021-10-11

#### Fixed

- Possible exceptions when components get unmounted directly

### [2.5.0] - 2021-10-04

#### Added

- `SimHei` and `黑体` as fallback for all components' `font-family`

### [2.5.0-beta.1] - 2021-09-28

#### Changed

- React: improved render behavior of components

### [2.5.0-beta.0] - 2021-09-22

#### Added

- React: utility function `skipPorscheDesignSystemCDNRequestsDuringTests`

### [2.4.0] - 2021-09-21

### [2.4.0-beta.2] - 2021-09-21

#### Added

- `Link Social` and `Icon` now support `kakaotalk`, `naver`, `reddit` and `tiktok`
- JSS caching mechanism to improve style performance

#### Changed

- Alignment of `linkedin` icon
- Improved accessibility of `Select Wrapper`
- `Icon` loading behaviour to non-blocking, components using the `Icon` will no longer wait for it to load
- Validation messages of `Fieldset Wrapper` have now an additional icon representing the validation state

#### Fixed

- Box model of `Link Pure`
- Focus of `Link Pure` with slotted anchor and hidden label
- Focus cycling of `Modal` without focusable children
- Suppress CORS error

### [2.4.0-beta.1] - 2021-08-26

#### Added

- `active` property to `Button Pure`

### [2.4.0-beta.0] - 2021-08-26

#### Added

- `icon` property of `Button Pure` and `Link Pure` was extended by `none` value
- `alignLabel` and `stretch` property to `Button Pure` and `Link Pure`

#### Changed

- Improved `:focus-visible` and `:hover:focus-visible` colors for `Link Social` and `Link`
- Improved slotted `<a>` coloring in dark theme for `Link Social` and `Link`
- Validation messages of `Checkbox Wrapper`, `Radio Button Wrapper`, `Select Wrapper`, `Textarea Wrapper` and
  `Text Field Wrapper` have now an additional icon representing the validation state
- `Modal` backdrop behavior to close modal on mouse-down

#### Fixed

- Slotted `<a>` coloring in dark theme for `Text`, `Headline`, `Text List`, `Banner`, `Select Wrapper` and `Link Pure`
- Wrong background color of scrollable `Modal`'s backdrop in Safari

### [2.3.0] - 2021-07-28

### [2.3.0-beta.3] - 2021-07-28

#### Changed

- `Accordion` reduce paddings, vertically align carets to the first heading row, adjust border color and hover styles

#### Fixed

- `Text Field Wrapper` accessibility of type password and search

### [2.3.0-beta.2] - 2021-07-15

#### Added

- `Checkbox Wrapper`, `Radio Button Wrapper`, `Select Wrapper`, `Textarea Wrapper` and `Text Field Wrapper` now reflect
  changes of the `required` attribute on their child component
- `multiline` property to `Table Cell`
- Partial function `getLoaderScript()` to initialize Porsche Design System as early as possible

#### Fixed

- `Table Head Cell` uses semi bold instead of bold as font weight
- Transition of `Modal`

### [2.3.0-beta.1] - 2021-07-08

#### Added

- `Accordion`

#### Changed

- Removed initial delay of `Banner`

### [2.3.0-beta.0] - 2021-07-01

#### Added

- `Table`
- Angular: export types from package root
- Accessibility icon

#### Changed

- `Button`, `Button Pure` and `Switch` are now focusable while in `loading` state
- `Text` and `Headline` inherits white-space CSS property
- React: sync component props via property instead of attribute

#### Fixed

- Angular: support `"strictTemplates": true` option in `tsconfig.json`
- Use correct icon for `arrow-last` and `arrow-first` in `Icon`, `Button` and `Link` components

### [2.2.1] - 2021-06-08

#### Changed

- Optimize vertical alignment of `Modal`

#### Fixed

- URL in inject global style warning

### [2.2.1-beta.1] - 2021-06-02

#### Fixed

- Margin of `Tabs Bar` within `Tabs` for Firefox and Safari
- SVG of `Icon` is not removed after prop change, e.g. on color change
- Fullscreen behavior of `Modal` on screens larger than 1760px

### [2.2.0] - 2021-05-19

#### Fixed

- `Text` inside `Button` now has the proper size on iOS Safari when changing to and from landscape mode
- `Banner` can now be re-opened after closing
- Closing one `Banner` will not close other `Banners` on the site

### [2.2.0-beta.2] - 2021-05-12

#### Fixed

- `Select Wrapper` value changes are now reflected correctly
- `Select Wrapper` dark theme background color if used with `filter` prop

### [2.2.0-beta.1] - 2021-05-05

#### Added

- Partial function `getIconLinks()` to preload Porsche Design System Icons

#### Fixed

- `Text Field Wrapper` spacing in Safari

### [2.2.0-beta.0] - 2021-05-05

#### Added

- Partial function `getMetaTagsAndIconLinks()` to simplify cross device fav and meta icons

### [2.1.0] - 2021-05-03

### [2.1.0-beta.0] - 2021-05-03

#### Added

- `Switch`

#### Changed

- `Text` automatically breaks words/strings into new line being too long to fit inside their container
- `Headline` automatically breaks words/strings into new line being too long to fit inside their container
- Extended `Fieldset Wrapper` with `labelSize`, `required`, `state` and `message` properties. If the `Fieldset Wrapper`
  is set to required only the label of the **Fieldset Wrapper** gets an asterisk. It is removed from all wrapped child
  components, as long as they are Porsche Design System form elements.

### [2.0.3] - 2021-04-28

### [2.0.3-beta] - 2021-04-28

#### Fixed

- Angular: Events firing twice in `Pagination`, `Modal`, `Tabs`, `Tabs Bar` and `Banner` component

### [2.0.2] - 2021-04-21

### [2.0.2-beta.0] - 2021-04-20

#### Fixed

- TypeScript build errors due to duplicate declarations in `types.d.ts`

### [2.0.1] - 2021-04-16

#### Fixed

- Visual appearance of `Checkbox Wrapper` in iOS Safari
- A bug where `Text Field Wrapper` would throw an error when reattaching to DOM too quickly
- Visual bug in Firefox when zooming out `Text Field Wrapper`, `Checkbox Wrapper` and `Textarea Wrapper`
- Angular: Streamline component styles in dark theme

#### Changed

- Aligned focus states of `Checkbox Wrapper` and `Radio Button Wrapper` across browsers

### [2.0.0] - 2021-04-13

In keeping with [Semver](https://semver.org/), Porsche Design System v2.0.0 was released due to changes in the API,
fundamental changes in loading behavior and others. With our new major version `v2.0.0` there are some important changes
that you should watch out for. To make the migration from `v1.5.x` to our current `v2.0.0` easier, we offer a few
guidelines.

## General changes / improvements:

#### All components, icons, fonts, styles and marque of the Porsche Design System are loaded versioned and chunked from a central CDN

This way all web based digital Porsche products share and use the cached and versioned assets regardless of the JS
framework used to improve loading performance across the Porsche group. Only a tiny (1.4kb sized) Porsche Design System
loader script gets bundled into your application code. Everything else gets loaded versioned, cached and chunked from a
central CDN ([read more](https://designsystem.porsche.com/latest/performance/cdn)). However, this also means that you
will need an **Internet connection** to render the components in a browser (possibly relevant for development stage or
intranet applications).

#### Enabling Micro Frontend Architecture

In case of a micro-frontend architecture, multiple instances and versions of the Porsche Design System can be combined
in a final application by configurable prefixing technique of the Porsche Design System components during runtime.
Please refer to our framework specific guidelines
[Vanilla JS](https://designsystem.porsche.com/latest/start-coding/vanilla-js),
[Angular](https://designsystem.porsche.com/latest/start-coding/angular) and
[React](https://designsystem.porsche.com/latest/start-coding/react).

#### Prevent Flash of Unstyled Content (FOUC) and Flash of Unstyled Text (FOUT)

To prevent FOUC/FOUT, the Porsche Design System offers various partials as part of the
`@porsche-design-system/components-{js|angular|react}` package to ensure all necessary Porsche Design System fonts and
components are fully loaded. If you've used the `@porsche-design-system/partials` package previously, stop using it and
replace the integration with the partials provided by `@porsche-design-system/components-{js|angular|react}` package.
Have a look at our [FOUC/FOUT guidelines](https://designsystem.porsche.com/latest/performance/loading-behaviour).

```diff
- <%= require('@porsche-design-system/partials').getPorscheDesignSystemCoreStyles() %>
+ <%= require('@porsche-design-system/components-{js|angular|react}/partials').getInitialStyles() %>

- <%= require('@porsche-design-system/partials').getFontFaceCSS() %>
+ <%= require('@porsche-design-system/components-{js|angular|react}/partials').getFontFaceStylesheet() %>

- <link rel="preload" href="path/to/webfont/nameOfWebFontFile" as="font" type="font/woff2" crossorigin />
+ <%= require('@porsche-design-system/components-{js|angular|react}/partials').getFontLinks({ weights: ['regular', 'semi-bold'] }) %>
```

#### Added support for China CDN

Our CDN is configured to forward requests to Chinese CDN automatically when necessary. So you're good to go without any
configuration or multiple region specific builds of your application. However, if you are aiming for the maximum
possible performance in China, you can configure which CDN the Porsche Design System must use. Please follow our
[CDN guidelines](https://designsystem.porsche.com/latest/performance/cdn) for more information.

#### New/optimized components

- **Tabs**
- **Tabs Bar**
- **Banner**
- **Modal**
- Headline
- Select
- Pagination
- Button
- Button Pure
- Link
- Link Pure
- Spinner
- Checkbox
- Radio Button

#### Improved TypeScript support for Angular and React

To ensure the best possible typing support, we have refactored our Angular and React wrappers which integrate the native
web components of the Porsche Design System.

#### componentsReady() works reliable

Because the Porsche Design System components get loaded async at the time they are needed, it might be relevant within
your application or test automation to know when those have been initialized. Therefore, we provide in all three
`@porsche-design-system/components-{js|angular|react}')` packages a reliable helper function `componentsReady()`.
[Read more about it](https://designsystem.porsche.com/latest/helpers/components-ready).

#### Removed "blur on focus"

Now focus styling is only applied when you navigate through keyboard and ignored by mouse interaction for browsers
supporting `:focus-visible` otherwise it will fallback to `:focus` CSS implementation.

#### Changed focus styling for a better compromise between accessibility and visual appearance

Color and outline of general focus styling has changed to `currentColor` for light/dark theme with an outline of 1px
width/offset. If you have custom components build with the usage of our `@porsche-design-system/utilities` package then
update it to the latest version.

#### Improved geometry of Porsche Next font

For better alignment and readability we've changed the geometry of the Porsche Next font which results in a visual
change of font size and spacing.

#### Dropped support for IE11 and EdgeHTML according to Porsche's official browser strategy 2021

If you still need to support these browsers, you have to stick to `v1.5.x`. We offer a Browser Notification package
`@porsche-design-system/browser-notification` to alert users that these browsers are no longer supported. It supports a
blocking layer (to be used with Porsche Design System `v2.x`), or a dismissible banner (to be used with Porsche Design
System `v1.x`). Please refer to our
[Browser compatibility guidelines](https://designsystem.porsche.com/latest/help/browser-compatibility).

#### Changed default type of Button and Button Pure

To be in sync with native `<button>` behavior we've changed the default `type` of **Button** and **Button Pure**
component. Those components will render a button within their Shadow DOM as `<button type="submit">` ( previously
`<button type="button">`).

- `submit`: The button submits the form data to the server. This is the default if the attribute is not specified for
  buttons associated with a `<form>`, or if the attribute is an empty or invalid value.
- `button`: The button has no default behavior, and does nothing when pressed by default. It can have client-side
  scripts listen to the element's events, which are triggered when the events occur.

#### Changed support for wrapped links around Link, Link Pure and Link Social component

Due to the support for setting links (`<a href="#">`) in our **Link**, **Link Pure** and **Link Social** components as
child, we've removed support for styling the anchor tag (`<a>`) when it surrounds the component. So we recommend
changing the position of the `<a>` tag from wrapping the component to a direct slot (child) of it.

```diff
- <a href="#"><p-link>Some label</p-link></a>
+ <p-link><a href="#">Some label</a></p-link>

- <a href="#"><p-link-pure>Some label</p-link-pure></a>
+ <p-link-pure><a href="#">Some label</a></p-link-pure>

- <a href="#"><p-link-social>Some label</p-link-social></a>
+ <p-link-social><a href="#">Some label</a></p-link-social>
```

#### Automatic \* asterisk symbol to form field labels

We added an automatic generated _ asterisk symbol to form field labels which have the required attribute. This might
lead to a doubled _ symbol if you set one by yourself.

```diff
- <p-text-field-wrapper label="Some label *"><input type="text" name="some-name" required /></p-text-field-wrapper>
+ <p-text-field-wrapper label="Some label"><input type="text" name="some-name" required /></p-text-field-wrapper>

- <p-checkbox-wrapper label="Some label *"><input type="checkbox" name="some-name" required /></p-checkbox-wrapper>
+ <p-checkbox-wrapper label="Some label"><input type="checkbox" name="some-name" required /></p-checkbox-wrapper>

- <p-radio-button-wrapper label="Some label *"><input type="radio" name="some-name" required /></p-radio-button-wrapper>
+ <p-radio-button-wrapper label="Some label"><input type="radio" name="some-name" required /></p-radio-button-wrapper>

- <p-radio-button-wrapper label="Some label *"><input type="radio" name="some-name" required /></p-radio-button-wrapper>
+ <p-radio-button-wrapper label="Some label"><input type="radio" name="some-name" required /></p-radio-button-wrapper>

- <p-textarea-wrapper label="Some label *"><textarea name="some-name" required></textarea></p-textarea-wrapper>
+ <p-textarea-wrapper label="Some label"><textarea name="some-name" required></textarea></p-textarea-wrapper>

- <p-select-wrapper label="Some label *"><select name="some-name" required><option>A</option></select></p-select-wrapper>
+ <p-select-wrapper label="Some label"><select name="some-name" required><option>A</option></select></p-select-wrapper>
```

#### Shadow DOM

`Flex`, `Flex Item`, `Grid` and `Grid Item` now use Shadow DOM, thus you are not able to overwrite styles defined by
these components any longer.

---

## Angular

#### Integration of Angular components

In the past it was possible to provide a token called `PREVENT_WEB_COMPONENTS_REGISTRATION` which prevented the
registration of the Porsche Design System components and loading of polyfills. Due to the fact that we no longer provide
/ need poly filling, we have completely removed the token. For advanced usage please
[read further](https://designsystem.porsche.com/latest/start-coding/angular).

---

## React

#### Integration of React components

In the past `@porsche-design-system/components-react` components have initialized the **Porsche Design System Loader**
automatically as soon as a component was imported. With `v2.x` you have to import the `PorscheDesignSystemProvider` once
in your `index.tsx` which then initializes the **Porsche Design System Loader**, e.g. like:

```diff
  // index.tsx

  import ReactDOM from 'react-dom';
  import { PorscheDesignSystemProvider } from '@porsche-design-system/components-react';
  import { App } from './App';

  ReactDOM.render(
    <React.StrictMode>
+     <PorscheDesignSystemProvider>
        <App />
+     </PorscheDesignSystemProvider>
    </React.StrictMode>,
    document.getElementById('root')
  );
```

For advanced usage please [read further](https://designsystem.porsche.com/latest/start-coding/react).

#### Jsdom Polyfill for React / Jest / jsdom test automation

We removed test mocks for React / Jest / jsdom as Shadow DOM is supported since jsdom v12.2.0. Instead, we provide a
Jsdom Polyfill (exclusivly for `@porsche-design-system/components-react` package) fixing missing implementation of jsdom
which the Porsche Design System relies on. **Note:** If your test includes Porsche Design System components, make sure
to wrap the component you want to test with a PorscheDesignSystemProvider in order to avoid exceptions. For more
information please [read further](https://designsystem.porsche.com/latest/start-coding/react).

---

## Vanilla JS

#### Integration of Vanilla JS components

With `v1.x` of the Porsche Design System you've had to copy all needed JS files of
`@porsche-design-system/components-js` into your target directory and include the ES5 and ESM loader snippet. Now you
only need to copy one `index.js` file and initialize the Porsche Design System like in the example below:

```diff
  <!DOCTYPE html>
  <html lang="en">
    <head>
      <meta charset="utf-8">
      <meta name="viewport" content="width=device-width,initial-scale=1.0">
      <title>Porsche Design System</title>
-     <script nomodule src="PATH/TO/PACKAGE/@porsche-design-system/components-js/dist/porsche-design-system/porsche-design-system.js"></script>
-     <script type="module" src="PATH/TO/PACKAGE/@porsche-design-system/components-js/dist/porsche-design-system/porsche-design-system.esm.js"></script>
+     <script src="PATH/TO/PACKAGE/@porsche-design-system/components-js/index.js"></script>
    </head>
    <body>
+     <script type="text/javascript">
+       porscheDesignSystem.load();
+     </script>
      <p-headline variant="headline-1">Some text</p-headline>
    </body>
  </html>
```

For advanced usage please [read further](https://designsystem.porsche.com/latest/start-coding/vanilla-js).

---

### [2.0.0-rc.10] - 2021-04-12

#### Changed

- `Tabs` and `Tabs Bar` now respect dynamic additions / removals of `p-tabs-item`, `a` and `button` elements. Make sure
  to update the `activeTabIndex` when mutating elements
- Improved performance of `Text`, `Button Pure` and `Link Pure` when `size` is not `inherit`

#### Added

- `Grid` now has a `wrap` and `gutter` property
- Components (`Grid Item`, `Flex Item`, `Tabs Item` and `Text List Item`) that require a specific parent (`Grid`,
  `Flex`, `Tabs` and `Text List`) will now throw an error if used without that parent

#### Fixed

- Visual appearance of `Checkbox Wrapper` and `Radio Button Wrapper` reflect the state of the wrapped `input` element

### [2.0.0-rc.9] - 2021-03-26

#### Added

- `Button Group` component
- Fullscreen property for `Modal` on mobile

#### Changed

- Spacings, heading and sizes of `Modal`

#### Fixed

- Prevent duplicate loading of `porsche-design-system.v2.x.HASH.js` chunk when using `getComponentChunkLinks()` partial

### [2.0.0-rc.8] - 2021-03-17

#### Added

- Support for full height `Content Wrapper` with flex
- `Tabs Bar` now supports `undefined` as `activeTabIndex`

#### Changed

- `Tabs Bar` has a new default `activeTabIndex`, which is `undefined`
- `Tabs Bar` does not work by itself anymore. The `activeTabIndex` needs to be controlled from the outside
  ([read more](https://designsystem.porsche.com/latest/components/tabs-bar/examples))
- Background Color of `Select Wrapper` in `dark` theme to meet accessibility criteria

### [2.0.0-rc.7] - 2021-03-15

#### Fixed

- Make shadowed `Flex` and `Grid` work in Firefox + Safari

### [2.0.0-rc.6] - 2021-03-11

#### Changed

- Make `Grid` and `Grid Item` use Shadow DOM
- Make `Flex` and `Flex Item` use Shadow DOM

### [2.0.0-rc.5] - 2021-03-09

#### Added

- Configurable background color of `Content Wrapper`
- `italic` font-style in `Text` is now overridden with `normal`

#### Fixed

- Usage of `Select Wrapper` within custom elements
- A bug that caused `Spinner` to be displayed in a wrong size

### [2.0.0-rc.4] - 2021-03-01

#### Changed

- Filter of `Select Wrapper` supports substring search

#### Fixed

- Build error in SSR

### [2.0.0-rc.3] - 2021-02-17

#### Added

- React: utility function `skipCheckForPorscheDesignSystemProviderDuringTests`
- React: tree shaking for component wrappers

#### Fixed

- Angular: error in `Checkbox Wrapper`, `Radio Button Wrapper` and `Text Field Wrapper` when `input[type]` is bound

### [2.0.0-rc.2] - 2021-02-12

#### Added

- Validate usage of `Checkbox Wrapper`, `Radio Button Wrapper`, `Select Wrapper`, `Text Field Wrapper` and
  `Textarea Wrapper`

### [2.0.0-rc.1] - 2021-02-04

#### Added

- Partial function `getComponentChunkLinks()` to preload Porsche Design System Components

#### Changed

- Added a space before asterisk (`*`) when `input`, `textarea` or `select` have `required` attribute within form wrapper
  components
- Renamed partial `getFontLinks()` option from `weight` to `weights`

#### Fixed

- A bug in `Tabs Bar` where the nextButton was mistakenly rendered.
- A bug where `Icon` was not rendered when using `lazy` property.
- A bug in `Text Field Wrapper` with input type password where characters would overlap the icon.

### [2.0.0-rc.0] - 2021-01-29

#### Added

- Link support for `Marque`
- Sizing options `'responsive' | 'small' | 'medium'` for `Marque`

#### Changed

- Angular: added static `load()` function `PorscheDesignSystemModule` for custom prefix
- Hide up/down spin button when using **Text Field** with `type="number"` in Firefox

#### Fixed

- Angular: typings
- React: correct handling of `ref` property
- Unhandled exception in `Select Wrapper` if `selected` and `disabled` attributes are set on the same option
- A bug in `Tabs Bar` where scrolling was broken when a tab was selected
- A bug in `Tabs Bar` where the `nextButton` was always rendered

### [2.0.0-alpha.13] - 2021-01-26

#### Added

- Partial function `getFontLinks()` to prevent **Flash of Unstyled Text** (FOUT)

#### Fixed

- React: correct handling of `className` property

### [2.0.0-alpha.12] - 2021-01-20

#### Added

- Partial function `getInitialStyles()` to prevent **Flash of Unstyled Content** (FOUC)
- Partial function `getFontFaceStylesheet()` to prevent **Flash of Unstyled Text** (FOUT)

#### Changed

- React: `PorscheDesignSystemProvider` needs to wrap application
- React: component props have to be camelCase
- React: `PorscheDesignSystemProvider` is needed while testing components

#### Fixed

- React: typings
- React: support of objects for property values

#### Removed

- React: `getPrefixedComponents`, prefixing is handled by `PorscheDesignSystemProvider`

### [2.0.0-alpha.11] - 2021-01-08

#### Changed

- Precision of relative line height
- Changed color of `neutral contrast low`

### [2.0.0-alpha.10] - 2020-12-14

#### Added

- `native` property to `Select Wrapper` to force rendering of native Browser select dropdown
- Extended flexibility of `Headline`

#### Changed

- Some styling improvements of `Select Wrapper`

#### Fixed

- Jsdom Polyfill `fetch` error

### [2.0.0-alpha.9] - 2020-12-09

### Fixed

- Improved reliability of `componentsReady()`

#### Changed

- Jsdom Polyfill `console.warn` behaviour

### [2.0.0-alpha.8] - 2020-12-03

### Fixed

- A bug where `Modal` did not remove `overflow=hidden` on document body.

### [2.0.0-alpha.7] - 2020-11-26

#### Added

- Jsdom Polyfill

#### Removed

- Jsdom Mocks
- Global "blur on focus" script

#### Changed

- Default dropdown direction of `SelectWrapper` from `down` to `auto`
- Made API of `Tabs` consistent with `Tabs Bar`
- Removed transition for focus styling
- Use `:focus-visible` as default and `:focus` as fallback for focusable elements

#### Fixed

- The Selected element of `SelectWrapper` dropdown keeps now in sync with native selection if changed programmatically
- Invalid search results get cleared if `SelectWrapper` becomes focus state
- Some bugs in `TabsBar`
- Minification of dynamic slotted content styles
- An issue where `Pagination` throws console errors if disconnected from dom.

### [2.0.0-alpha.6] - 2020-10-28

#### Changed

- default `type` of `Button` and `Button Pure` to `submit`

#### Fixed

- Typings

### [2.0.0-alpha.5] - 2020-10-26

#### Added

- `Modal` component

#### Fixed

- Typing for `pageChange` event of `Pagination` component
- Typings

#### Changed

- Focus styling

### [2.0.0-alpha.4] - 2020-10-14

#### Added

- Custom filter to `Select Wrapper` component
- DropDown direction property to `Select Wrapper` component
- Display `*` after label when `input`, `textarea` or `select` have `required` attribute within form wrapper components
- `Tabs` component
- `Tabs Bar` component
- `Banner` component

#### Removed

- Default `position: relative;` style of `Link Pure` and `Button Pure`

#### Fixed

- `Spinner` zooming bug on Safari

### [2.0.0-alpha.3] - 2020-09-11

#### Added

- Support to load assets from China CDN directly via browser flag: `PORSCHE_DESIGN_SYSTEM_CDN = 'cn';`

#### Removed

- Support for `<a>` wrapped `Link` and `Link Pure`

### [2.0.0-alpha.2] - 2020-08-20

### [2.0.0-alpha.1] - 2020-08-17

#### Changed

- Removed classnames dependency
- Stencil Core `taskQueue` from `congestionAsync` to `async` for more performant component rendering

#### Fixed

- Focus input on label click of `Checkbox Wrapper` and `Radio Button Wrapper`

### [1.5.6] - 2020-10-15

### [1.5.6-rc.0] - 2020-10-13

### Fixed

- `Spinner` zooming bug on Safari

### [1.5.5] - 2020-09-11

### [1.5.5-rc.0] - 2020-09-07

### Changed

- Deprecated stencil lifecycle-method `componentDidUnload` to `disconnectedCallback` to fix "`selectObserver` is
  undefined" bug in `Select Wrapper` and `Pagination`

### [1.5.4] - 2020-08-25

### [1.5.4-rc.0] - 2020-08-17

#### Changed

- Removed classnames dependency
- Stencil Core `taskQueue` from `congestionAsync` to `async` for more performant component rendering

#### Fixed

- Focus input on label click of `Checkbox Wrapper` and `Radio Button Wrapper`
- Fix typings for `orientation` of `Divider` component

### [2.0.0-alpha.0] - 2020-08-06

#### Added

- **Experimental:** Optional web component scoping mechanism during runtime to enable micro service architecture

#### Changed

- Web components get lazy loaded from central CDN to improve caching strategy across Porsche's digital eco system

#### Removed

- Stop browser support for **IE11** and **EdgeHTML**

#### Fixed

- Mix of `Optgroups` and `Options` on same level in `Select Wrapper` component
- Fix typings for `orientation` of `Divider` component

### [1.5.3] - 2020-08-10

### [1.5.3-rc.0] - 2020-08-10

#### Fixed

- Mix of `Optgroups` and `Options` on same level in `Select Wrapper` component

### [1.5.2] - 2020-07-22

#### Fixed

- Dispatch change event in `Select Wrapper`
- Stencil react-output-target SSR Bug

### [1.5.1] - 2020-07-20

#### Fixed

- SVGO settings for icons
- Angular bug which causes `ngcc` to fail

### [1.5.0] - 2020-07-16

#### Added

- Icons (active-cabin-ventilation, battery-full, bell, bookmark, car-battery, charging-active, charging-state, climate,
  climate-control, garage, horn, key, map, parking-brake, parking-light, preheating, send, shopping-bag, sidelights,
  user-manual, wrenches)

#### Changed

- Icons (arrow-first, arrow-last, battery-empty, car, card, charging-station, question)

#### Fixed

- Porsche Marque images

### [1.5.0-rc.2] - 2020-07-06

### [1.5.0-rc.1] - 2020-07-06

#### Added

- **Notification Neutral** color to `color` property of `p-text` and `p-icon`

### [1.5.0-rc.0] - 2020-06-25

#### Added

- `Fieldset Wrapper` component
- Improved SEO of `p-headline` and `p-text`: Added possibility to write semantic HTML tags (e.g. `<h1>-<h6>` or `<p>`,
  `<blockquote>`, etc.) directly as slotted content.
- Possibility to include anchor tags directly as slots of `Link`, `Link Pure` and `Link Social`
- `Text` new `weight` property `semibold`
- `Button Pure` label with subline pattern as slot
- `Link Pure` label with subline pattern as slot

#### Changed

- `Select Wrapper` is now ready for the catwalk. It is dressed now with a custom drop down list box and gets naked by
  default on touch devices.

#### Fixed

- Minor accessibility improvements of `icons` and `Text Field`
- Remove native number spinner buttons of `Text Field` with type text for Firefox
- An issue with `Button` and `Button Pure` and their `disabled` attribute

### [1.4.0] - 2020-05-14

### [1.4.0-rc.3] - 2020-05-08

#### Added

- `Text List`

#### Changed

- Improve caching strategy for fonts by content-based hash
- Improve caching strategy for marque by content-based hash
- Dimensions and sharpness of marque
- Props for `Content Wrapper`

### [1.4.0-rc.2] - 2020-05-06

#### Added

- `Content Wrapper`
- Description property to `p-text-field-wrapper`, `p-textarea-wrapper` and `p-select-wrapper`
- `Link Social`

#### Changed

- Improve accessibility of error and success states of form elements
- Aria-invalid attribute of form elements if they are in error state is now managed by component
- Rename icon name `configure` to `configurate` (prevents breaking change compared to stable v1.3.0)
- Improve `p-icon` loading behavior

#### Fixed

- Display of wrong icons

#### Removed

- `safe-zone` property of `p-grid` (`Content Wrapper` should be used instead)

### [1.4.0-rc.1] - 2020-04-27

#### Added

- Add `safe-zone` property to `p-grid` for outer grid margin, max-width and centering
- Submit button with search icon to `p-textfield-wrapper` type search

#### Changed

- Background color of readonly state in components `p-textfield-wrapper` and `p-textarea-wrapper`
- Visual appearance of icons
- Improve caching strategy for icons by content-based hash
- Cursor of Radio, Checkbox and Select
- Fixed naming of Mock from `p-textfield-wrapper` to `p-text-field-wrapper`

#### Fixed

- Icon loading mechanism

### [1.4.0-rc.0] - 2020-04-09

#### Added

- SSR support

### [1.3.0] - 2020-04-08

#### Added

- New headline size `headline-5` to `p-headline`
- Test Mocks

#### Fixed

- Text styling of Select component on focus in IE11 and Chrome on Windows 10

### [1.3.0-rc.0] - 2020-04-03

#### Fixed

- Improve form elements

### [1.2.0] - 2020-03-25

#### Added

- `Divider`
- Hover state for form elements

#### Fixed

- Support label text of form elements for Screen readers

### [1.1.2] - 2020-03-17

#### Changed

- Notification colors

### [1.1.1] - 2020-03-13

#### Changed

- Icon of `Checkbox` indeterminate state

### [1.1.0] - 2020-03-11

#### Fixed

- Minor improvements

### [1.1.0-rc.0] - 2020-03-02

#### Added

- `Select Wrapper`
- `Checkbox Wrapper`
- `Radio Button Wrapper`
- `Textarea Wrapper`

#### Fixed

- `Text Field Wrapper` toggle password visibility

### [1.0.3] - 2020-02-13

#### Fixed

- JS framework compatibility

### [1.1.0-0] - 2020-02-06

#### Added

- `Text Field Wrapper`

#### Changed

- Add proper cursor for disabled state for `Button` and `Button Pure`

### [1.0.2] - 2020-02-04

#### Fixed

- Inheritable styling of slotted content

### [1.0.1] - 2020-01-30

#### Added

- Clickable area of `Link Pure` and `Button Pure` is optionally configurable by defining padding on host element

### [1.0.0] - 2020-01-28

#### Added

- Cursor pointer on hover for `Button` and `Button Pure`
- Line-height gets calculated based on Porsche type-scaling formula automatically for `Text`, `Link Pure` and
  `Button Pure`
- Test helper function `componentsReady()` which indicates when lazy loaded components fully have loaded

#### Changed

- Update CDN asset paths
- Improve font-weight definitions
- Rename and optimize neutral colors for `Icon` and `Text`

### [1.0.0-rc.1] - 2019-12-13

#### Added

- `Headline`
- `Text`
- `Marque`
- `Button`
- `Button Pure`
- `Spinner`
- `Icon`
- `Flex`
- `Grid`
- `Link`
- `Link Pure`
- `Pagination`
- "Blur on focus"<|MERGE_RESOLUTION|>--- conflicted
+++ resolved
@@ -9,18 +9,16 @@
 
 ### [Unreleased]
 
-<<<<<<< HEAD
 #### Added
 
 - `Flyout` ([#2547](https://github.com/porsche-design-system/porsche-design-system/pull/2547))
-=======
+
 ### [3.1.0-rc.0] - 2023-05-24
 
 #### Added
 
 - `Marque` now has a `variant` property, including 75 years variant
   [#2575](https://github.com/porsche-design-system/porsche-design-system/pull/2575)
->>>>>>> 42561f54
 
 ### [3.0.0] - 2023-05-11
 
