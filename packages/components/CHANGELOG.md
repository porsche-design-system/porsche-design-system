--- conflicted
+++ resolved
@@ -16,12 +16,9 @@
 
 #### Changed
 
-<<<<<<< HEAD
 - `Spinner`, `Link Pure`, `Button Pure`, `Checkbox Wrapper`, `Radio Button Wrapper`, `Inline Notification`, `Banner`,
   `Toast` matches new design language
-=======
-- `Spinner`, `Link Pure`, `Button Pure`, `Checkbox Wrapper`, `Radio Button Wrapper`, `Inline Notification`, `Banner` matches new design language
->>>>>>> dc620c48
+
 - Prop `weight` for `Link Pure` and `Button Pure` is deprecated now, only regular font weight will be applied
 
 ```diff
