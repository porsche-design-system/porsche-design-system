# Changelog

## Porsche Design System

All notable changes to this project will be documented in this file and published as following npm packages:

- `@porsche-design-system/components-js`
- `@porsche-design-system/components-angular`
- `@porsche-design-system/components-react`
- `@porsche-design-system/components-vue`

The format is based on [Keep a Changelog](https://keepachangelog.com/en/1.0.0), and this project adheres to
[Semantic Versioning](https://semver.org/spec/v2.0.0.html).

## [Unreleased]

<<<<<<< HEAD
### Added

- `Popover`: support for custom slotted button
  ([#3861](https://github.com/porsche-design-system/porsche-design-system/pull/3861))
=======
#### Fixed

- `Select Wrapper`: update of scroll position if dropdown is navigated with keyboard
  ([#3858](https://github.com/porsche-design-system/porsche-design-system/pull/3858))
>>>>>>> 6ff21b58

## [3.28.0-rc.3] - 2025-05-19

### Added

- `Styles`: theme for `tailwindcss` including utilities available under
  `import { … } from '@porsche-design-system/components-{js|angular|react|vue}/tailwindcss';`
  ([#3849](https://github.com/porsche-design-system/porsche-design-system/pull/3849))

### Changed

- Partials: `getInitialStyles` removed default styles for `h1`, `h2`, `h3`, `h4`, `h5`, `h6`, `p`, `b` and `strong`
  ([#3849](https://github.com/porsche-design-system/porsche-design-system/pull/3849))

#### Fixed

- `Multi Select`: enable full a11y compliance
  ([#3819](https://github.com/porsche-design-system/porsche-design-system/pull/3819))
- Accessibility: fix ARIA live announcements of form components status messages
  ([#3796](https://github.com/porsche-design-system/porsche-design-system/pull/3796))

## [3.28.0-rc.2] - 2025-04-23

### Fixed

- `Canvas`: stealing focus from `Text Field Wrapper`
  ([#3843](https://github.com/porsche-design-system/porsche-design-system/pull/3843))

## [3.28.0-rc.1] - 2025-04-14

### Fixed

- `Drilldown`, `Drilldown Item`: visibility for slotted content (experimental)
  ([#3833](https://github.com/porsche-design-system/porsche-design-system/pull/3833))

## [3.28.0-rc.0] - 2025-04-11

### Added

- `Input Password`: ([#3763](https://github.com/porsche-design-system/porsche-design-system/pull/3763))
- `Drilldown`, `Drilldown Item`: CSS variable `--p-drilldown-grid-template` and `--p-drilldown-gap` (experimental)
  ([#3822](https://github.com/porsche-design-system/porsche-design-system/pull/3822))
- `Drilldown Item`: named slot `button` and `header` (experimental)
  ([#3822](https://github.com/porsche-design-system/porsche-design-system/pull/3822))
- `Drilldown Link`: (experimental) ([#3822](https://github.com/porsche-design-system/porsche-design-system/pull/3822))

### Changed

- **Breaking Change** `Flyout Multilevel`, `Flyout Multilevel Item`: renamed (experimental) component to `Drilldown` and
  `Drilldown Item` ([#3822](https://github.com/porsche-design-system/porsche-design-system/pull/3822))
- **Breaking Change** `Drilldown Item` doesn't style slotted `<a>` tags anymore, instead use `Drilldown Link` or a
  custom link ([#3822](https://github.com/porsche-design-system/porsche-design-system/pull/3822))

### Fixed

- `aria` prop now supports a colon inside a value, e.g. `aria="{ 'aria-label': 'Always remember: yes you can!' }"`
  ([#3680](https://github.com/porsche-design-system/porsche-design-system/pull/3680))

## [3.27.3] - 2025-03-21

## [3.27.2] - 2025-03-20

## [3.27.2-rc.0] - 2025-03-18

### Changed

- `Table`: add border-bottom styles to `Table Head` to support both, empty and missing `Table Body`
  ([#3788](https://github.com/porsche-design-system/porsche-design-system/pull/3788))

### Fixed

- `Styles`: change `Gradient` color values from `rgba` to `hsla` to fix Chrome rendering bug
  ([#3793](https://github.com/porsche-design-system/porsche-design-system/pull/3793))

## [3.27.1] - 2025-03-05

## [3.27.1-rc.0] - 2025-03-05

### Fixed

- `Carousel`: `auto` value of `slides-per-page` prop is breakpoint customizable
  ([#3783](https://github.com/porsche-design-system/porsche-design-system/pull/3783))
- `Select`, `Multi Select`, `Select Wrapper`: remove positioning with native anchor positioning due to a Chrome bug
  ([#3780](https://github.com/porsche-design-system/porsche-design-system/pull/3780))

## [3.27.0] - 2025-02-28

## [3.27.0-rc.6] - 2025-02-28

### Added

- `Table`: `compact` prop to enable a smaller, space-saving version for compact layouts
  ([#3758](https://github.com/porsche-design-system/porsche-design-system/pull/3758))
- `Table`: `layout` prop to render table with `table-layout: fixed` css for manual control of column widths
  ([#3758](https://github.com/porsche-design-system/porsche-design-system/pull/3758))
- `Carousel`: `align-controls` prop to align the controls slot to the left or center (overwrites auto-alignment)
  ([#3766](https://github.com/porsche-design-system/porsche-design-system/pull/3766))

### Changed

- `Select`, `Multi Select`, `Select Wrapper`:
  - gets rendered on `#top-layer` which enables it to be shown correctly even when used e.g. within a scroll container
    or overflow context ([#3754](https://github.com/porsche-design-system/porsche-design-system/pull/3754))
  - gets positioned by [CSS Anchor Positioning](https://developer.mozilla.org/en-US/docs/Web/CSS/CSS_anchor_positioning)
    or [Floating UI](https://floating-ui.com) as fallback for browsers not supporting it yet
    ([#3754](https://github.com/porsche-design-system/porsche-design-system/pull/3754))
  - modernized visual appearance, dynamic max-height based on viewport and fade in animation of option list
    ([#3754](https://github.com/porsche-design-system/porsche-design-system/pull/3754))
- `Select`, `Select Wrapper`:
  - focus outline becomes default focus style when no filter is used
    ([#3754](https://github.com/porsche-design-system/porsche-design-system/pull/3754))
- `Carousel`: Center layout of Carousel on mobile view
  ([#3765](https://github.com/porsche-design-system/porsche-design-system/pull/3765))
- `Carousel`: `auto` value of `slides-per-page` prop is breakpoint customizable
  ([#3771](https://github.com/porsche-design-system/porsche-design-system/pull/3771))

## [3.27.0-rc.5] - 2025-02-20

### Fixed

- `AG Grid`: error on reload in next.js.
  ([#3759](https://github.com/porsche-design-system/porsche-design-system/pull/3759))

## [3.27.0-rc.4] - 2025-02-20

### Fixed

- `AG Grid`: not accessing cdn base url correctly.
  ([#3759](https://github.com/porsche-design-system/porsche-design-system/pull/3759))

## [3.27.0-rc.3] - 2025-02-18

### Fixed

- `AG Grid`: not resolving dependencies correctly.
  ([#3757](https://github.com/porsche-design-system/porsche-design-system/pull/3757))

## [3.27.0-rc.2] - 2025-02-18

### Fixed

- `AG Grid`: not resolving dependencies correctly.
  ([#3756](https://github.com/porsche-design-system/porsche-design-system/pull/3756))

## [3.27.0-rc.1] - 2025-02-17

### Changed

- **Breaking Change** `AG Grid`: Updated from v32 to v33, which introduced a new Theming API. AG Grid migrated from a
  CSS-based theming approach to a JavaScript object-based theming system. As a result, our custom theme also had to be
  adjusted accordingly. ([#3740](https://github.com/porsche-design-system/porsche-design-system/pull/3740))

### Fixed

- Styles: `vanilla-extract` returns `getMediaQueryMax`, `getMediaQueryMin`, `getMediaQueryMinMax` & `getSkeletonStyle`
  in wrong format ([#3753](https://github.com/porsche-design-system/porsche-design-system/pull/3753))

## [3.27.0-rc.0] - 2025-02-13

### Added

- `@font-face` supports Thai language
  ([#3750](https://github.com/porsche-design-system/porsche-design-system/pull/3750))
- Partials: `getFontLinks` supports preloading `thai` subset
  ([#3750](https://github.com/porsche-design-system/porsche-design-system/pull/3750))

### Changed

- `Popover`: gets rendered on `#top-layer` which enables it to be shown correctly even when used e.g. within a scroll
  container ([#3732](https://github.com/porsche-design-system/porsche-design-system/pull/3732))

#### Removed

- `Popover`: default styling for slotted anchors
  ([#3732](https://github.com/porsche-design-system/porsche-design-system/pull/3732))

## [3.26.0] - 2025-02-07

## [3.26.0-rc.0] - 2025-02-06

### Added

- `Switch`: `compact` prop to enable a smaller, space-saving version for compact layouts
  ([#3728](https://github.com/porsche-design-system/porsche-design-system/pull/3728))
- `Select`: `compact` prop to enable a smaller, space-saving version for compact layouts
  ([#3731](https://github.com/porsche-design-system/porsche-design-system/pull/3731))
- `Canvas`: named slot `sidebar-end-header`
  ([#3736](https://github.com/porsche-design-system/porsche-design-system/pull/3736))
- `Icon`: `4-wheel-drive`, `aggregation`, `arrow-compact-down`, `arrow-compact-left`, `arrow-compact-right`,
  `arrow-compact-up`, `arrows`, `battery-half`, `battery-one-quarter`, `battery-three-quarters`, `brain`, `cabriolet`,
  `charging-network`, `cloud`, `color-picker`, `compass`, `coupe`, `cut`, `door`, `drag`, `ear`, `error`,
  `exclamation-filled`, `fast-backward`, `fast-forward`, `file-csv`, `file-excel`, `flag`, `genuine-parts`,
  `geo-localization`, `grip`, `group`, `hand`, `highway-filled`, `history`, `laptop`, `limousine`, `linked`,
  `logo-apple-carplay`, `logo-apple-music`, `logo-kununu`, `logo-snapchat`, `microphone`, `news`, `north-arrow`,
  `online-search`, `paste`, `pivot`, `price-tag`, `qr-off`, `question-filled`, `radar`, `radio`, `return`, `road`,
  `seat`, `service-technician`, `skip-backward`, `skip-forward`, `stop`, `suv`, `theme`, `turismo`, `trigger-finger`,
  `unlinked` and `weather` ([#3737](https://github.com/porsche-design-system/porsche-design-system/pull/3737))

## [3.25.1] - 2025-01-23

## [3.25.1-rc.0] - 2025-01-23

### Fixed

- `Carousel`: throws error when object-like string is passed by `pagination`
  ([#3715](https://github.com/porsche-design-system/porsche-design-system/pull/3715))

## [3.25.0] - 2025-01-23

## [3.25.0-rc.1] - 2025-01-22

### Fixed

- `Carousel`: throws error when object-like string is passed by `slides-per-page`
  ([#3710](https://github.com/porsche-design-system/porsche-design-system/pull/3710))

## [3.25.0-rc.0] - 2025-01-21

### Added

- `Sheet` ([#3704](https://github.com/porsche-design-system/porsche-design-system/pull/3704))
- `Button`, `Button-Pure`: Add `form` prop to explicitly associate the component with a form, even when it's not
  directly nested within it. ([#3648](https://github.com/porsche-design-system/porsche-design-system/pull/3648))

### Changed

- `Table`: Enable `Table Head Cell` to be used within `Table Row` in addition to `Table Head Row` to further align with
  table structure defined by W3C ([#3701](https://github.com/porsche-design-system/porsche-design-system/pull/3701))

### Fixed

- `Textarea`, `Textarea Wrapper`, `Textfield Wrapper`: color contrast of `unit` prop and counter in `readonly` mode
  meets WCAG 2.2 AA standard ([#3693](https://github.com/porsche-design-system/porsche-design-system/pull/3693))

## [3.24.0] - 2025-01-08

## [3.24.0-rc.1] - 2025-01-08

## [3.24.0-rc.0] - 2025-01-07

### Added

- Styles: support for `vanilla-extract` available under
  `import { … } from '@porsche-design-system/components-{js|angular|react|vue}/styles/vanilla-extract';`
  ([#3666](https://github.com/porsche-design-system/porsche-design-system/pull/3666))

### Changed

- React: updated peer dependency to `>=19.0.0 <20.0.0`

## [3.23.0] - 2024-12-12

## [3.23.0-rc.0] - 2024-12-12

### Changed

- `Select`: Slotted image of selected option now visible in combobox
  ([#3651](https://github.com/porsche-design-system/porsche-design-system/pull/3651))

### Fixed

- `Flyout`: transition bug in Safari ([3674](https://github.com/porsche-design-system/porsche-design-system/pull/3674))
- `Styles`: dart sass deprecation warnings in `SCSS` variant
  ([3664](https://github.com/porsche-design-system/porsche-design-system/pull/3664))

## [3.22.1] - 2024-12-09

## [3.22.1-rc.0] - 2024-12-09

### Fixed

- `Flyout Multilevel`: Secondary scroll area not shown in iOS Safari (iPhone only)
  ([3663](https://github.com/porsche-design-system/porsche-design-system/pull/3663))

## [3.22.0] - 2024-12-06

## [3.22.0-rc.1] - 2024-12-06

### Added

- `Flyout Multilevel`: Supports infinite layers
  ([3647](https://github.com/porsche-design-system/porsche-design-system/pull/3647))

### Fixed

- Partials: error when using in projects without `react/jsx-runtime` as dependency
  ([#3660](https://github.com/porsche-design-system/porsche-design-system/pull/3660))
- `Textfield Wrapper`: text alignment of type `email` and `tel` values in RTL mode
  ([3655](https://github.com/porsche-design-system/porsche-design-system/pull/3655))
- `Popover`:
  - Rendering bug of drop-shadow in Safari 18.x
    ([3622](https://github.com/porsche-design-system/porsche-design-system/pull/3622))
  - Positioning in RTL mode if rendered inside a table (in #top-layer)
    ([3658](https://github.com/porsche-design-system/porsche-design-system/pull/3658))

## [3.22.0-rc.0] - 2024-11-19

### Added

- `Modal`, `Flyout`:
  - `aria-label` is generated from slotted header contents if `aria` prop is not provided
  - ARIA `role` to `aria` prop of `Modal` component to support setting `alertdialog` role
    ([3618](https://github.com/porsche-design-system/porsche-design-system/pull/3618))
- `Pin-Code`: Add `form` prop to explicitly associate the component with a form, even when it's not directly nested
  within it. ([#3588](https://github.com/porsche-design-system/porsche-design-system/pull/3588))
- `Segmented-Control`: Use ElementInternals API and add `form` prop to explicitly associate the component with a form,
  even when it's not directly nested within it.
  ([#3614](https://github.com/porsche-design-system/porsche-design-system/pull/3614))

### Changed

- Angular: updated peer dependency to `>=19.0.0 <20.0.0`
- `Pin-Code`:
  - Remove native input and use ElementInternals API
  - **Breaking Change**: `Pin-Code` component no longer support native validation due to the removal of the underlying
    native `<input>` element. ([#3588](https://github.com/porsche-design-system/porsche-design-system/pull/3588))
- `Styles`: `SCSS` variant uses `@forward/@use` internally to replace deprecated `@import`
  ([#3623](https://github.com/porsche-design-system/porsche-design-system/pull/3623))

### Fixed

- Partials: removed bundled `react/jsx-runtime` due to React 18/19 incompatibilities. When using `jsx` in the `format`
  option, it is necessary to have `react/jsx-runtime` as a dependency in the project included.
  ([#3613](https://github.com/porsche-design-system/porsche-design-system/pull/3613))
- `Select`, `Multi-Select`: Ensure that dynamically changing the `disabled` property via `optgroups` persists the
  `disabled` state for individual options within the group.
  ([#3614](https://github.com/porsche-design-system/porsche-design-system/pull/3614))

## [3.21.0] - 2024-11-12

## [3.21.0-rc.0] - 2024-11-11

### Added

- `Flyout`: Prop `footerBehavior` to always make footer fixed
  ([3590](https://github.com/porsche-design-system/porsche-design-system/pull/3590))
- `Checkbox`, `Textarea`: `formDisabledCallback` and `formStateRestoreCallback` from ElementInternals API and sync
  validity with form element. ([#3528](https://github.com/porsche-design-system/porsche-design-system/pull/3528))
- `Link`, `Link Pure`, `Link Tile`: `aria-haspopup` is now supported for `aria` prop
  ([#3589](https://github.com/porsche-design-system/porsche-design-system/pull/3589))
- `Button`, `Link`: `compact` prop is breakpoint customizable
  ([#3580](https://github.com/porsche-design-system/porsche-design-system/pull/3580))
- `Select`, `Multi-Select`: Add `form` prop to explicitly associate these components with a specific form when they are
  not directly nested within it. ([#3542](https://github.com/porsche-design-system/porsche-design-system/pull/3542))

### Changed

- `Select`, `Multi-Select`:
  - Remove native select and use ElementInternals API
    ([#3542](https://github.com/porsche-design-system/porsche-design-system/pull/3542))
  - **Breaking Change**: `Select` and `Multi-Select` components no longer support native validation due to the removal
    of the underlying native `<select>` element.

### Fixed

- `Flyout`: overlapping of scrollbar in iOS/iPadOS Safari when sticky header/footer is used
  ([#3607](https://github.com/porsche-design-system/porsche-design-system/pull/3607))
- `Carousel`: dynamic change in `slidesPerPages` when using `focusOnCenterSlide` prop breaks pagination
  ([#3592](https://github.com/porsche-design-system/porsche-design-system/pull/3592))
- `Flyout`, `Modal`:
  - transition not working correctly when using conditionally rendered content
    ([#3590](https://github.com/porsche-design-system/porsche-design-system/pull/3590))
  - dismiss button not sticky in case header slot is not present
    ([#3574](https://github.com/porsche-design-system/porsche-design-system/pull/3574))
  - dismiss button overlaps content area
    ([#3574](https://github.com/porsche-design-system/porsche-design-system/pull/3574))
- `jsdom-polyfill`: errors from included polyfill packages
  ([3543](https://github.com/porsche-design-system/porsche-design-system/pull/3543))
- React: global `hidden` attribute with value `false` not working
  ([#3555](https://github.com/porsche-design-system/porsche-design-system/pull/3555))

## [3.20.0] - 2024-10-24

## [3.20.0-rc.1] - 2024-10-24

### Added

- React: better tree-shaking for `@porsche-design-system/components-react`
  ([#3554](https://github.com/porsche-design-system/porsche-design-system/pull/3554))
- `Icon`: `sidebar` ([#3556](https://github.com/porsche-design-system/porsche-design-system/pull/3556))

### Changed

- `Canvas`: Improve UI and UX behaviour in Safari
  ([#3556](https://github.com/porsche-design-system/porsche-design-system/pull/3556))

### Fixed

- `Flyout`: transition animation in Chrome Browser if `Flyout` has scrollable content
  ([#3550](https://github.com/porsche-design-system/porsche-design-system/pull/3550))

## [3.20.0-rc.0] - 2024-10-18

### Added

- `Icon`: `attachment`, `dislike`, `dislike-filled`, `like`, `like-filled`, `new-chat`
  ([#3515](https://github.com/porsche-design-system/porsche-design-system/pull/3515))

### Changed

- `Canvas`: Improve UI and UX behaviour
  ([#3515](https://github.com/porsche-design-system/porsche-design-system/pull/3515))
- `Flyout`, `Modal`: Removed default styling for slotted anchors
  ([#3515](https://github.com/porsche-design-system/porsche-design-system/pull/3515))

## [3.19.0] - 2024-10-14

## [3.19.0-rc.4] - 2024-10-14

### Added

- `AG Grid`: custom theme ([#3517](https://github.com/porsche-design-system/porsche-design-system/pull/3517))
- `Checkbox`: Added a `compact` prop to enable a smaller, space-saving version of the checkbox for compact layouts.
  ([#3504](https://github.com/porsche-design-system/porsche-design-system/pull/3504))
- `Text`, `Display`, `Heading` and `Headline`: introduce new option `inherit` to prop `align`
  ([#3520](https://github.com/porsche-design-system/porsche-design-system/pull/3520))

### Fixed

- `Pin Code`, `Select Wrapper`: programmatic focus
  ([#3527](https://github.com/porsche-design-system/porsche-design-system/pull/3527))
- `Select Wrapper`: native option dropdown has wrong colors in theme dark
  ([#3523](https://github.com/porsche-design-system/porsche-design-system/pull/3523))
- `Switch`: width/height calculation of the toggle element supports browser based text only zoom
  ([#3542](https://github.com/porsche-design-system/porsche-design-system/pull/3542))
- Angular, React, Vue: missing `@deprecated` annotations for deprecated components
  ([#3525](https://github.com/porsche-design-system/porsche-design-system/pull/3525))
- Partials: Replace meta tag `apple-mobile-web-app-capable` with `mobile-web-app-capable` in `getMetaTagsAndIconLinks`
  partial. ([#3519](https://github.com/porsche-design-system/porsche-design-system/pull/3519))

## [3.19.0-rc.3] - 2024-10-02

### Fixed

- `Carousel`: remove gradient styles for carousel if `gradientColor` is not defined
  ([#3518](https://github.com/porsche-design-system/porsche-design-system/pull/3518))

## [3.19.0-rc.2] - 2024-10-01

### Added

- `Carousel`: introduce `trimSpace` prop
  ([#3496](https://github.com/porsche-design-system/porsche-design-system/pull/3496))
- `Checkbox`: ([#3498](https://github.com/porsche-design-system/porsche-design-system/pull/3498))

### Fixed

- `Checkbox Wrapper`, `Radio Button Wrapper`: rendering of `checked` state in Blink based Browsers when component is
  rendered in high contrast mode ([#3488](https://github.com/porsche-design-system/porsche-design-system/pull/3488))

## [3.19.0-rc.1] - 2024-09-06

### Changed

- `Canvas`: Improve UX ([#3494](https://github.com/porsche-design-system/porsche-design-system/pull/3494))

## [3.19.0-rc.0] - 2024-09-03

### Added

- `componentsReady()`: Introduce optional `readyState` parameter
  ([#3460](https://github.com/porsche-design-system/porsche-design-system/pull/3460))
- `Carousel`: introduce `focusOnCenterSlide` & `gradientColor` props
  ([#3488](https://github.com/porsche-design-system/porsche-design-system/pull/3488))

### Changed

- `Text Field Wrapper`: width calculation of counter and unit element are now CSS based in relation to the number of
  characters ([#3472](https://github.com/porsche-design-system/porsche-design-system/pull/3472))

### Fixed

- `jsdom-polyfill`: errors from included polyfill packages
  ([3481](https://github.com/porsche-design-system/porsche-design-system/pull/3481))

## [3.18.0] - 2024-08-21

## [3.18.0-rc.0] - 2024-08-21

### Added

- `Button Tile`, `Link Tile`, `Link Tile Model Signature`: supports `<video/>` (the tile components automatically check
  for OS reduced motion setting to decide weather the video autoplay should be prevented or not to improve accessibility
  & UX) ([#3454](https://github.com/porsche-design-system/porsche-design-system/pull/3454))
- Extend deprecation console warnings by reference to causing DOM element
  ([#3439](https://github.com/porsche-design-system/porsche-design-system/pull/3439))
- `Textarea`: ([#3443](https://github.com/porsche-design-system/porsche-design-system/pull/3443))

### Changed

- Partials: `getInitialStyles` uses CSS `:defined` to determine the visibility of web components, as well as
  `[data-ssr]` attribute instead of `.ssr` class for Next JS and Remix
  ([#3466](https://github.com/porsche-design-system/porsche-design-system/pull/3466))
- Components: Use `:defined` & `[data-ssr]` to handle visibility of nested elements within Shadow DOM
  ([#3470](https://github.com/porsche-design-system/porsche-design-system/pull/3470))
- `Button`, `Link`: spacings adjusted for `compact` mode
- `Banner`, `Flyout`, `Inline Notification`, `Modal`, `Scroller`, `Toast`: button style
  ([#3435](https://github.com/porsche-design-system/porsche-design-system/pull/3435))
- `Select`: added `display: block` to host in order to be consistent with other form components
  ([#3462](https://github.com/porsche-design-system/porsche-design-system/pull/3462))

### Fixed

- `Select`, `Multi-Select`: programmatic focus
  ([#3462](https://github.com/porsche-design-system/porsche-design-system/pull/3462))
- `Button Tile`, `Link Tile`, `Link Tile Model Signature`: correct image position if custom css `position: absolute` is
  used on media element ([#3446](https://github.com/porsche-design-system/porsche-design-system/pull/3446))
- `Button`, `Link`: Safari rendering issue of `backdrop-filter` on border in variant `ghost`
  ([#3435](https://github.com/porsche-design-system/porsche-design-system/pull/3435))
- `Select`, `Select Wrapper`, `Multi Select`, `Textfield Wrapper`: `text-overflow` has now ellipsis behaviour and
  `min-width` is added to prevent text overlapping
  ([#3465](https://github.com/porsche-design-system/porsche-design-system/pull/3465))

## [3.17.0] - 2024-08-01

## [3.17.0-rc.2] - 2024-08-01

### Fixed

- `Optgoup`: hydration error in Next.js SSR context
  ([#3432](https://github.com/porsche-design-system/porsche-design-system/pull/3432))
- `Select`: ensure slotted image width
  ([#3432](https://github.com/porsche-design-system/porsche-design-system/pull/3432))

## [3.17.0-rc.1] - 2024-07-31

### Added

- `Button`, `Link`:
  - Prop `variant` extended by value `ghost`
    ([#3423](https://github.com/porsche-design-system/porsche-design-system/pull/3423))
  - Prop `compact` ([#3423](https://github.com/porsche-design-system/porsche-design-system/pull/3423))

### Fixed

- `Tabs Bar`: fixed tabindex issue when `Tabs Bar` is rendered with the `Scroller` component
  ([#3421](https://github.com/porsche-design-system/porsche-design-system/pull/3421))

## [3.17.0-rc.0] - 2024-07-29

### Added

- `Link Tile`, `Link Tile Model Signature`, `Button Tile`:
  - Named slot `header` ([#3419](https://github.com/porsche-design-system/porsche-design-system/pull/3419))
- `Link Tile`, `Button Tile`: Prop `size` extended by value `large`
  ([#3419](https://github.com/porsche-design-system/porsche-design-system/pull/3419))
- `Tag`:
  - Prop `compact` ([#3411](https://github.com/porsche-design-system/porsche-design-system/pull/3411))
  - Prop `color` extended by value `background-frosted`
    ([#3411](https://github.com/porsche-design-system/porsche-design-system/pull/3411))
- Styles: `theme{Light|Dark}BackgroundFrosted` and `$pds-theme-{light|dark}-background-frosted` color
  ([#3409](https://github.com/porsche-design-system/porsche-design-system/pull/3409))
- `Optgroup`: Usable in combination with `Select` and `Multi Select`
  ([#3410](https://github.com/porsche-design-system/porsche-design-system/pull/3410))
- `Flyout`, `Modal`: Add custom events `motionVisibleEnd` and `motionHiddenEnd` to notify when opening and closing
  transitions are complete ([#3418](https://github.com/porsche-design-system/porsche-design-system/pull/3418))

### Changed

- `Link Tile`, `Link Tile Model Signature`, `Button Tile`:
  - Layout behaviour is able to break out of its aspect ratio in case content overflows to be a11y compliant and/or to
    improve visual alignment in CSS Grid context
    ([#3419](https://github.com/porsche-design-system/porsche-design-system/pull/3419))
  - Values `1:1 | 4:3 | 3:4 | 16:9 | 9:16` of prop `aspect-ratio` are deprecated and mapped to new values
    `1/1 | 4/3 | 3/4 | 16/9 | 9/16` to be aligned with CSS spec
    ([#3419](https://github.com/porsche-design-system/porsche-design-system/pull/3419))

```diff
- <p-link-tile aspect-ratio="1:1 | 4:3 | 3:4 | 16:9 | 9:16"></p-link-tile>
+ <p-link-tile aspect-ratio="1/1 | 4/3 | 3/4 | 16/9 | 9/16"></p-link-tile>

- <p-button-tile aspect-ratio="1:1 | 4:3 | 3:4 | 16:9 | 9:16"></p-button-tile>
+ <p-button-tile aspect-ratio="1/1 | 4/3 | 3/4 | 16/9 | 9/16"></p-button-tile>

- <p-link-tile-model-signature aspect-ratio="1:1 | 4:3 | 3:4 | 16:9 | 9:16"></p-link-tile-model-signature>
+ <p-link-tile-model-signature aspect-ratio="1/1 | 4/3 | 3/4 | 16/9 | 9/16"></p-link-tile-model-signature>
```

- `Link Tile`, `Button Tile`: Value `default` of prop `size` is deprecated and mapped to new value `medium` to be in
  sync with typography sizing definition
  ([#3419](https://github.com/porsche-design-system/porsche-design-system/pull/3419))

```diff
- <p-link-tile size="default"></p-link-tile>
+ <p-link-tile size="medium"></p-link-tile>

- <p-button-tile size="default"></p-button-tile>
+ <p-button-tile size="medium"></p-button-tile>
```

- `Icon`: All icons are up-to-date with the One UI look
- Shorten asset filenames
- `Carousel`: Slides and `controls` slot are centered if `alignHeader` prop is set to `center` and amount of slides is
  less than `slidesPerPage` ([#3372](https://github.com/porsche-design-system/porsche-design-system/pull/3372))

### Fixed

- `Link Pure`: Broken with `alignLabel="start"`, hidden label & nested anchor
  ([#3379](https://github.com/porsche-design-system/porsche-design-system/pull/3379))
- `Textfield Wrapper`, `Textarea Wrapper`: Conditionally rendered component throws
  `TypeError: Cannot read properties of undefined (reading 'type')`
  ([#3383](https://github.com/porsche-design-system/porsche-design-system/pull/3383))
- `Link Tile`: Broken word-break & hyphens Safari
  ([#3397](https://github.com/porsche-design-system/porsche-design-system/pull/3397))
- `Select Wrapper`: `optgroup` styling and behavior
  ([#3410](https://github.com/porsche-design-system/porsche-design-system/pull/3410))

## [3.16.0] - 2024-07-02

## [3.16.0-rc.2] - 2024-07-02

### Added

- Partials: Added default `og:image` and related meta tags to the `getMetaTagsAndIconLinks` partial. Can be disabled by
  setting the `ogImage` option to `false`.
  ([#3357](https://github.com/porsche-design-system/porsche-design-system/pull/3357))

### Changed

- `Flyout Navigation`, `Flyout Navigation Item`: Renamed (experimental) component to `Flyout Multilevel` and
  `Flyout Multilevel Item` ([#3351](https://github.com/porsche-design-system/porsche-design-system/pull/3351))
- `Toast`: Renders fully on `#top-layer`, stacking behaviour has changed and follows W3C standards now, see
  https://developer.mozilla.org/en-US/docs/Glossary/Top_layer and
  https://developer.chrome.com/blog/what-is-the-top-layer
  ([#3356](https://github.com/porsche-design-system/porsche-design-system/pull/3356))

```diff
- <p-flyout-navigation><p-flyout-navigation-item></p-flyout-navigation-item></p-flyout-navigation>
+ <p-flyout-multilevel><p-flyout-multilevel-item></p-flyout-multilevel-item></p-flyout-multilevel>
```

### Fixed

- Types: `@porsche-design-system/components-vue` typings are not exposed
  ([#3355](https://github.com/porsche-design-system/porsche-design-system/pull/3355))

## [3.16.0-rc.1] - 2024-06-18

### Added

- `jsdom-polyfill` Added polyfills for `Popover API` and `ResizeObserver`
  ([#3334](https://github.com/porsche-design-system/porsche-design-system/pull/3334))
- `Segmented Control`: Prop `aria` added to `Segmented Control Item` to support ARIA attributes
  ([#3327](https://github.com/porsche-design-system/porsche-design-system/pull/3327))

### Changed

- Angular: updated peer dependency to `>=17.0.0 <19.0.0`
  ([#3346](https://github.com/porsche-design-system/porsche-design-system/pull/3346))
- React: Improve prop typings for all wrappers of `@porsche-design-system/components-react`
  ([#3336](https://github.com/porsche-design-system/porsche-design-system/pull/3336))

## [3.16.0-rc.0] - 2024-06-05

### Added

- `Flyout`:
  - CSS variable `--p-flyout-sticky-top` (experimental)
    ([#3191](https://github.com/porsche-design-system/porsche-design-system/pull/3191))
  - Prop `disableBackdropClick` ([#3191](https://github.com/porsche-design-system/porsche-design-system/pull/3191))
- `Modal`:
  - CSS variable `--p-modal-width` (experimental)
    ([#3191](https://github.com/porsche-design-system/porsche-design-system/pull/3191))
  - Named slot `header` ([#3191](https://github.com/porsche-design-system/porsche-design-system/pull/3191))

### Changed

- `Modal`, `Flyout`:
  - Sticky dismiss button ([#3191](https://github.com/porsche-design-system/porsche-design-system/pull/3191))
  - Aligned layout, spacing and UX behaviour
    ([#3191](https://github.com/porsche-design-system/porsche-design-system/pull/3191))
  - Renders fully on `#top-layer`, stacking behaviour has changed and follows W3C standards now, see
    https://developer.mozilla.org/en-US/docs/Glossary/Top_layer and
    https://developer.chrome.com/blog/what-is-the-top-layer
    ([#3191](https://github.com/porsche-design-system/porsche-design-system/pull/3191))
- `Modal`: `heading` prop and `slot="heading"` are deprecated. Use `slot="header"` instead.

### Fixed

- Types: Fixed incorrectly allowed type `string` in types `BreakpointCustomizable`, `SelectedAriaAttributes`,
  `CarouselInternationalization`, `PaginationInternationalization` and `ScrollToPosition`
- `Modal`, `Flyout`: Dynamically react to adding/removing named slots
  ([#3191](https://github.com/porsche-design-system/porsche-design-system/pull/3191))
- `Modal`: Uses native `<dialog />` element to resolve focus issues, focus trap
  ([#3191](https://github.com/porsche-design-system/porsche-design-system/pull/3191))

## [3.15.2] - 2024-05-29

### Fixed

- `aria`: Refactor `parseJSONAttribute` to support Safari < 16.4  
  ([#3314](https://github.com/porsche-design-system/porsche-design-system/pull/3314))

## [3.15.1] - 2024-05-23

### Fixed

- `Banner`: Fixed position on mobile ([#3307](https://github.com/porsche-design-system/porsche-design-system/pull/3307))

## [3.15.0] - 2024-05-16

## [3.15.0-rc.5] - 2024-05-16

### Added

- `Button Pure`: Prop `underline` to show an underline for the label
  ([#3212](https://github.com/porsche-design-system/porsche-design-system/pull/3212))
- Partials: Added new option `globalStyles` to `getInitialStyles` to disable global reset styles.  
  ([#3213](https://github.com/porsche-design-system/porsche-design-system/pull/3213))

### Changed

- `Banner`: Refactor Banner to use native `popover`
  ([#3196](https://github.com/porsche-design-system/porsche-design-system/pull/3196))
- Partials: `getInitialStyles` only contain hydration visibility and global styles. All other styles are handled by
  constructable stylesheets at component level.
  ([#3213](https://github.com/porsche-design-system/porsche-design-system/pull/3213))
- `Table`: Removed slotted image style `verticalAlign: 'middle'` from initialStyles
  ([#3213](https://github.com/porsche-design-system/porsche-design-system/pull/3213))
- `Tabs Bar`: Removed sibling tabpanel focus style from initialStyles
  ([#3213](https://github.com/porsche-design-system/porsche-design-system/pull/3213))

### Fixed

- `Carousel`: Accessible name of carousel region wrapper
  ([#3220](https://github.com/porsche-design-system/porsche-design-system/pull/3220))
- `aria` property now supports escaped single quotes inside JSON strings, e.g.
  `aria="{ 'aria-label': 'You can\'t do that? yes you can!' }"`
  ([#3217](https://github.com/porsche-design-system/porsche-design-system/pull/3217))

## [3.15.0-rc.4] - 2024-05-06

### Added

- Partials: Added new partial `getFontFaceStyles` which returns an inline style containing all font-face definitions.  
  ([#3188](https://github.com/porsche-design-system/porsche-design-system/pull/3188))

### Changed

- Partials: Partial `getFontFaceStylesheet` is deprecated and will be removed with the next major release. Use the
  `getFontFaceStyles` partial instead, which directly returns a `<style>` tag containing all font-face definitions and
  can be used in the same way. ([#3188](https://github.com/porsche-design-system/porsche-design-system/pull/3188))

```diff
- getFontFaceStylesheet()
+ getFontFaceStyles()
```

## [3.15.0-rc.3] - 2024-04-23

### Fixed

- `Pin Code`: Fixed several problems with IME keyboards
  ([#3197](https://github.com/porsche-design-system/porsche-design-system/pull/3197))

## [3.15.0-rc.2] - 2024-04-22

### Added

- `Accordion`: Add experimental property `sticky` for a fixed heading
  ([#3181](https://github.com/porsche-design-system/porsche-design-system/pull/3181))
- `Inline Notification`, `Banner`: heading hierarchy can now be customized with `headingTag` prop
  ([#3168](https://github.com/porsche-design-system/porsche-design-system/pull/3168))

### Changed

- `Accordion`: `tag` property is deprecated. Use `headingTag` property instead to specify heading hierarchy level.
  ([#3168](https://github.com/porsche-design-system/porsche-design-system/pull/3168))

```diff
- <p-accordion tag="h3"></p-accordion>
+ <p-accordion heading-tag="h3"></p-accordion>
```

### Fixed

- `Pin Code`: Input is entered twice in iOS
  ([#3192](https://github.com/porsche-design-system/porsche-design-system/pull/3192))

## [3.15.0-rc.1] - 2024-04-17

### Added

- Partials: `getMetaTagsAndIconLinks`, `getComponentChunkLinks`, `getIconLinks` and `getFontLinks` support new format
  option `js` ([#3179](https://github.com/porsche-design-system/porsche-design-system/pull/3179))

## [3.15.0-rc.0] - 2024-04-05

### Changed

- `Model Signature`: Enabling the use of hex colors, CSS gradients, CSS image and video masks. In addition, the size was
  slightly adjusted. ([#3153](https://github.com/porsche-design-system/porsche-design-system/pull/3153))

### Fixed

- `Modal`: Missing box-shadow on sticky footer when slotted content changes
  ([#3154](https://github.com/porsche-design-system/porsche-design-system/pull/3154))
- `Select`: Hydration error in Next.js when using slotted `img`
  ([#3162](https://github.com/porsche-design-system/porsche-design-system/pull/3162))
- `Text Field Wrapper`, `Textarea Wrapper`: Dynamic changes of `showCounter` and `maxLength` are reflected. The counter
  element dynamically adjusts to changes in the input value accurately.
  ([#3084](https://github.com/porsche-design-system/porsche-design-system/pull/3084))

## [3.14.0] - 2024-03-25

## [3.14.0-rc.0] - 2024-03-25

### Added

- `Icon`: `battery-empty-fuel` ([#3148](https://github.com/porsche-design-system/porsche-design-system/pull/3148))

### Changed

- `Icon`: `battery-empty-co2` and `co2-class`
  ([#3148](https://github.com/porsche-design-system/porsche-design-system/pull/3148))
- Angular: updated peer dependency to `>=17.0.0 <18.0.0`
  ([#3125](https://github.com/porsche-design-system/porsche-design-system/pull/3125))
- React: updated peer dependency to `>=18.0.0 <19.0.0`
  ([#3125](https://github.com/porsche-design-system/porsche-design-system/pull/3125))

## [3.13.1] - 2024-03-20

### Fixed

- `Modal`: Unexpected scrolling behavior on iOS >= 17.4
  ([#3128](https://github.com/porsche-design-system/porsche-design-system/pull/3128))
- `Select`, `Multi-Select`: Cropping issues of select dropdown when used inside `Table` component
  ([#3114](https://github.com/porsche-design-system/porsche-design-system/pull/3114))
- `Flyout`, `Flyout Navigation`: iOS Safari URL bar overlaying
  ([#3131](https://github.com/porsche-design-system/porsche-design-system/pull/3131))

## [3.13.0] - 2024-03-11

## [3.13.0-rc.2] - 2024-03-11

### Added

- `Icon`: `battery-empty-co2` and `co2-class`
  ([#3103](https://github.com/porsche-design-system/porsche-design-system/pull/3103))

## [3.13.0-rc.1] - 2024-03-08

### Added

- `Select` ([#3008](https://github.com/porsche-design-system/porsche-design-system/pull/3008))
- `Modal`: Prop `backdrop` ([#3082](https://github.com/porsche-design-system/porsche-design-system/pull/3082))
- `Modal`: CSS variables `--p-modal-spacing-top` and `--p-modal-spacing-bottom`
  ([#3082](https://github.com/porsche-design-system/porsche-design-system/pull/3082))

### Fixed

- `Flyout`: Refactor Flyout to use native Dialog element to resolve focus issues
  ([#2998](https://github.com/porsche-design-system/porsche-design-system/pull/2998))
- `Accordion`: Fix overflow scrollbar issues
  ([#3042](https://github.com/porsche-design-system/porsche-design-system/pull/3042))
- `Carousel`: Skip link is visible when it receives keyboard focus
  ([#3055](https://github.com/porsche-design-system/porsche-design-system/pull/3055))
- Placeholder color of `Text Field Wrapper` for `input type="date"` and `input type="time"` in Safari and alignment in
  Mobile Safari ([#3068](https://github.com/porsche-design-system/porsche-design-system/pull/3068))
- Counter overlap with long initial value in `Text Field Wrapper` for `input type="text"` with `maxlength`
  ([#3079](https://github.com/porsche-design-system/porsche-design-system/pull/3079))

### Changed

- Updated favicons output via `getMetaTagsAndIconLinks()` partial
  ([#3081](https://github.com/porsche-design-system/porsche-design-system/pull/3081))

## [3.13.0-rc.0] - 2024-02-19

### Added

- `Link Tile Product`: Prop `price-original` to be able to visualize sale and original price
  ([#3040](https://github.com/porsche-design-system/porsche-design-system/pull/3040))

### Changed

- Validation of `getInitialStyles()` partial is temporarily disabled
  ([#3049](https://github.com/porsche-design-system/porsche-design-system/pull/3049))

## [3.12.0] - 2024-02-12

## [3.12.0-rc.1] - 2024-02-08

### Fixed

- `Checkbox Wrapper`, `Radio Button Wrapper`: Safari visually reflects input status (checked/unchecked) when used in
  another Shadow DOM or changed programmatically
  ([#3028](https://github.com/porsche-design-system/porsche-design-system/pull/3028))

## [3.12.0-rc.0] - 2024-02-05

### Added

- `Icon`: `logo-x`, `bookmark-filled` and `star-filled`
  ([#3025](https://github.com/porsche-design-system/porsche-design-system/pull/3025))

### Changed

- `Icon`: Visual appearance of `information-filled`, `information`, `success-filled`, `success`, `bookmark`, `compare`,
  `configurate`, `heart-filled`, `heart`, `menu-lines`, `success`, `search`, `locate`, `star`, `shopping-bag-filled`,
  `shopping-bag`, `user-filled` and `user`
  ([#3025](https://github.com/porsche-design-system/porsche-design-system/pull/3025))
- All components (expect some form elements) have improved focus styling based on `:focus-visible`
  ([#3011](https://github.com/porsche-design-system/porsche-design-system/pull/3011))
- Several components are using CSS property `inset|inset-inline|inset-block` instead of `top|bottom|left|right` for
  better RTL (right-to-left) support ([#3011](https://github.com/porsche-design-system/porsche-design-system/pull/3011))
- `Switch`: Improve RTL (right-to-left) mode
  ([#3011](https://github.com/porsche-design-system/porsche-design-system/pull/3011))
- `Button`, `Button Pure`, `Switch`, `Checkbox Wrapper`, `Radio Button Wrapper`, `Pin Code`: optimized announcement of
  loading state for assistive technologies
  ([#3009](https://github.com/porsche-design-system/porsche-design-system/pull/3009))

### Fixed

- All components are supporting focus style in High Contrast Mode correctly
  ([#3011](https://github.com/porsche-design-system/porsche-design-system/pull/3011))

## [3.11.0] - 2024-01-30

## [3.11.0-rc.0] - 2024-01-30

### Fixed

- `Carousel`: Carousel does not work with single pointer event on smaller touch devices
  ([#3003](https://github.com/porsche-design-system/porsche-design-system/pull/3003))
- `Carousel`: `Each child in a list should have a unique "key" prop` warning in Next.js SSR context
  ([#3001](https://github.com/porsche-design-system/porsche-design-system/pull/3001))

### Changed

- Scroll-lock used in `Flyout`, `Flyout Navigation` and `Modal` is based on `body { overflow: hidden; }` for all devices
  ([#3013](https://github.com/porsche-design-system/porsche-design-system/pull/3013))
- `Toast`: Alignment reflects RTL (right-to-left) mode
  ([#3010](https://github.com/porsche-design-system/porsche-design-system/pull/3010))
- `Carousel`: Pagination can be used for navigation & pagination has more spacing on touch devices
  ([#3003](https://github.com/porsche-design-system/porsche-design-system/pull/3003))

## [3.10.0] - 2024-01-17

## [3.10.0-rc.5] - 2024-01-16

### Changed

- `visibility` css property can be overridden on all components, e.g. to make use of `visibility: hidden;`  
  ([#2988](https://github.com/porsche-design-system/porsche-design-system/pull/2988))
- `Carousel`: Named slot `header` renamed to `controls`
  ([#2992](https://github.com/porsche-design-system/porsche-design-system/pull/2992))

## [3.10.0-rc.4] - 2024-01-15

### Added

- `Icon`: Auto-flipping icons (certain ones only) in RTL (right-to-left) mode
  ([#2957](https://github.com/porsche-design-system/porsche-design-system/pull/2957))
- `Carousel`: Prop `heading-size`, named slot `header`
  ([#2915](https://github.com/porsche-design-system/porsche-design-system/pull/2915))
- `Accordion`: support for custom click area for `compact` variant
  ([#2920](https://github.com/porsche-design-system/porsche-design-system/pull/2920))
- `@font-face` supports Middle East languages
  ([#2946](https://github.com/porsche-design-system/porsche-design-system/pull/2946))
- Partials: `getFontLinks` supports preloading `arabic`, `pashto` and `urdu` subsets
  ([#2946](https://github.com/porsche-design-system/porsche-design-system/pull/2946))

### Changed

- `Flyout Navigation`: Improved validation and `activeIdentifier` isn't automatically updated anymore
  ([#2935](https://github.com/porsche-design-system/porsche-design-system/pull/2935))
- `Carousel`: Position and width of heading and description
  ([#2915](https://github.com/porsche-design-system/porsche-design-system/pull/2915))
- `Model Signature` asset for `model="macan"`
- Aligned naming of all `CustomEvent<T>` types and deprecated old ones since they are in fact typing the `detail: T`
  property of the event

```diff
- AccordionUpdateEvent
+ AccordionUpdateEventDetail
- CarouselUpdateEvent
+ CarouselUpdateEventDetail
- FlyoutNavigationUpdateEvent
+ FlyoutNavigationUpdateEventDetail
- LinkTileProductLikeEvent
+ LinkTileProductLikeEventDetail
- MultiSelectUpdateEvent
+ MultiSelectUpdateEventDetail
- PaginationUpdateEvent
+ PaginationUpdateEventDetail
- PinCodeUpdateEvent
+ PinCodeUpdateEventDetail
- SegmentedControlUpdateEvent
+ SegmentedControlUpdateEventDetail
- StepperHorizontalUpdateEvent
+ StepperHorizontalUpdateEventDetail
- SwitchUpdateEvent
+ SwitchUpdateEventDetail
- TableUpdateEvent
+ TableUpdateEventDetail
- TabsUpdateEvent
+ TabsUpdateEventDetail
- TabsBarUpdateEvent
+ TabsBarUpdateEventDetail
```

### Fixed

- `Pin Code`: Focus correct input when clicking on label
  ([#2985](https://github.com/porsche-design-system/porsche-design-system/pull/2985))
- `Flyout Navigation`: Focus dismiss button after opening
  ([#2935](https://github.com/porsche-design-system/porsche-design-system/pull/2935))
- `Accordion`: Alignment of slotted heading with custom padding
  ([#2920](https://github.com/porsche-design-system/porsche-design-system/pull/2920))
- `Modal`: Scrollbar is hidden ([#2907](https://github.com/porsche-design-system/porsche-design-system/pull/2907))
- `Toast`: `max-width` when used in scale mode
  ([#2960](https://github.com/porsche-design-system/porsche-design-system/pull/2960))

## [3.10.0-rc.3] - 2023-12-12

## [3.10.0-rc.2] - 2023-12-12

## [3.10.0-rc.1] - 2023-12-11

### Added

- **[EXPERIMENTAL]** `Link Tile Product`
  ([#2909](https://github.com/porsche-design-system/porsche-design-system/pull/2909))

### Fixed

- `Wordmark`, `Crest` and `Marque`: custom clickable area
  ([#2930](https://github.com/porsche-design-system/porsche-design-system/pull/2930))

## [3.10.0-rc.0] - 2023-12-07

### Added

- **[EXPERIMENTAL]** `Flyout Navigation`
  ([#2906](https://github.com/porsche-design-system/porsche-design-system/pull/2906))
- Prop `submit-button` to show/hide a submit button for `Text Field Wrapper` `type="search"` if wrapped inside a form
  ([#2908](https://github.com/porsche-design-system/porsche-design-system/pull/2908))

### Changed

- `Accordion`: removed `border-bottom` if used standalone
  ([#2911](https://github.com/porsche-design-system/porsche-design-system/pull/2911))
- `display` css property can be overridden on all components, e.g. to make use of `display: none;` within media
  queries  
  ([#2913](https://github.com/porsche-design-system/porsche-design-system/pull/2913))
- `Pagination`: Prop `maxNumberOfPageLinks` is deprecated and has no effect anymore, instead there is responsive
  behavior out of the box with full SSR support
  ([#2898](https://github.com/porsche-design-system/porsche-design-system/pull/2898))

## [3.9.0] - 2023-11-24

## [3.9.0-rc.0] - 2023-11-23

### Added

- Angular: `theme: 'light' | 'dark' | 'auto'` option to `PorscheDesignSystemModule.load()` to set `theme` on all child
  components  
  ([#2872](https://github.com/porsche-design-system/porsche-design-system/pull/2872))
- React: `theme: 'light' | 'dark' | 'auto'` prop to `PorscheDesignSystemProvider` to set `theme` on all child
  components  
  ([#2872](https://github.com/porsche-design-system/porsche-design-system/pull/2872))
- Vue: `theme: 'light' | 'dark' | 'auto'` prop to `PorscheDesignSystemProvider` to set `theme` on all child components  
  ([#2872](https://github.com/porsche-design-system/porsche-design-system/pull/2872))
- Validation for usage of different PDS versions
  ([#2867](https://github.com/porsche-design-system/porsche-design-system/pull/2867))

### Changed

- `Text Field Wrapper`, `Textarea Wrapper`, `Select Wrapper`, `Multi Select`, `Pin Code`, `Checkbox Wrapper` and
  `Radio Button Wrapper` have improved visual alignment
  ([#2854](https://github.com/porsche-design-system/porsche-design-system/pull/2854))
- `Text Field Wrapper` fully supports RTL (right-to-left) mode
  ([#2854](https://github.com/porsche-design-system/porsche-design-system/pull/2854))
- `Pin Code`: Prop values from `1` to `6` are now supported for `length` prop
  ([#2859](https://github.com/porsche-design-system/porsche-design-system/pull/2859))
- `Model Signature` asset for `model="macan"`
  ([#2857](https://github.com/porsche-design-system/porsche-design-system/pull/2857))
- Use motion tokens in all components
  ([#2834](https://github.com/porsche-design-system/porsche-design-system/pull/2834))

### Fixed

- `Select Wrapper`: Select dropdown is now visible if it overflows the `Table` component
  ([#2885](https://github.com/porsche-design-system/porsche-design-system/pull/2885))
- `Select Wrapper` keyboard and scroll behavior
  ([#2864](https://github.com/porsche-design-system/porsche-design-system/pull/2864))
- Safari 15 default margin of button elements in several components
  ([#2858](https://github.com/porsche-design-system/porsche-design-system/pull/2858))
- `Checkbox Wrapper` and `Radio Button Wrapper` border-color/background-color does not reset on hover
  ([#2852](https://github.com/porsche-design-system/porsche-design-system/pull/2852))
- `Tabs Bar` losing `activeTabIndex` and underline in certain framework scenarios
  ([#2896](https://github.com/porsche-design-system/porsche-design-system/pull/2896))
- `Modal` and `Flyout` body jumping in the background and scrolling back to the top in Next Js and Remix
  ([#2890](https://github.com/porsche-design-system/porsche-design-system/pull/2890))

## [3.8.0] - 2023-10-24

## [3.8.0-rc.0] - 2023-10-23

### Added

- RTL (right-to-left) support for all components
  ([#2819](https://github.com/porsche-design-system/porsche-design-system/pull/2819))
- `Popover` and `Modal` support theme dark and auto
  ([#2789](https://github.com/porsche-design-system/porsche-design-system/pull/2789))
- Styles: `getSkeletonStyle()` and `pds-skeleton()`
  ([#2796](https://github.com/porsche-design-system/porsche-design-system/pull/2796))
- Styles: `motionDuration{Short|Moderate|Long|VeryLong}`, `motionEasing{Base|In|Out}`, and
  `$pds-motion-duration-{short|moderate|long|very-long}`, `$pds-motion-easing-{base|in|out}`
  ([#2791](https://github.com/porsche-design-system/porsche-design-system/pull/2791))

### Changed

- Styles: `themeDarkBackgroundShading` and `$pds-theme-dark-background-shading` color
  ([#2789](https://github.com/porsche-design-system/porsche-design-system/pull/2789))
- `Spinner` animation was optimized to consume less CPU
  ([#2825](https://github.com/porsche-design-system/porsche-design-system/pull/2825))

- `Text`, `Display`, `Heading`, `Headline`: Prop values `left | right` of `align` prop are deprecated and mapped to new
  values `start | end` for correct RTL (right-to-left) support
  ([#2819](https://github.com/porsche-design-system/porsche-design-system/pull/2819))

```diff
- <p-text align="left"></p-text>
+ <p-text align="start"></p-text>

- <p-text align="right"></p-text>
+ <p-text align="end"></p-text>

- <p-display align="left"></p-display>
+ <p-display align="start"></p-display>

- <p-display align="right"></p-display>
+ <p-display align="end"></p-display>

- <p-heading align="left"></p-heading>
+ <p-heading align="start"></p-heading>

- <p-heading align="right"></p-heading>
+ <p-heading align="end"></p-heading>

- <p-headline align="left"></p-headline>
+ <p-headline align="start"></p-headline>

- <p-headline align="right"></p-headline>
+ <p-headline align="end"></p-headline>
```

- `Button Pure`, `Link Pure`, `Switch`: Prop values `left | right` of `align-label` prop are deprecated and mapped to
  new values `start | end` for correct RTL (right-to-left) support
  ([#2819](https://github.com/porsche-design-system/porsche-design-system/pull/2819))

```diff
- <p-button-pure align-label="left"></p-button-pure>
+ <p-button-pure align-label="start"></p-button-pure>

- <p-button-pure align-label="right"></p-button-pure>
+ <p-button-pure align-label="end"></p-button-pure>

- <p-link-pure align-label="left"></p-link-pure>
+ <p-link-pure align-label="start"></p-link-pure>

- <p-link-pure align-label="right"></p-link-pure>
+ <p-link-pure align-label="end"></p-link-pure>

- <p-switch align-label="left"></p-switch>
+ <p-switch align-label="start"></p-switch>

- <p-switch align-label="right"></p-switch>
+ <p-switch align-label="end"></p-switch>
```

- `Flyout`: Prop values `left | right` of `position` prop are deprecated and mapped to new values `start | end` for
  correct RTL (right-to-left) support
  ([#2819](https://github.com/porsche-design-system/porsche-design-system/pull/2819))

```diff
- <p-flyout position="left"></p-flyout>
+ <p-flyout-pure position="start"></p-flyout>

- <p-flyout-pure position="right"></p-flyout>
+ <p-flyout-pure position="end"></p-flyout>
```

- `Carousel`: Prop value `left` of `align-header` prop is deprecated and mapped to new value `start` for correct RTL
  (right-to-left) support ([#2819](https://github.com/porsche-design-system/porsche-design-system/pull/2819))

```diff
- <p-carousel align-header="left"></p-carousel>
+ <p-carousel-pure align-header="start"></p-carousel>
```

### Fixed

- `Popover` doesn't get cut off when used within the `Table` component
  ([#2814](https://github.com/porsche-design-system/porsche-design-system/pull/2814))
- `Flyout` and `Modal` with `open="false"` and nested `Accordion` with `open="true"` containing focusable elements like
  links can't be focused anymore ([#2818](https://github.com/porsche-design-system/porsche-design-system/pull/2818))
- Background for open `Flyout` and `Modal` on iOS Mobile Safari with collapsed address bar is no longer scrollable
  ([#2822](https://github.com/porsche-design-system/porsche-design-system/pull/2822))
- `Tabs Bar` works with translated page content
  ([#2847](https://github.com/porsche-design-system/porsche-design-system/pull/2847))

## [3.7.0] - 2023-10-04

## [3.7.0-rc.2] - 2023-10-04

### Added

- Styles: `gridStyles` and `pds-grid()` support basic usage inside `Flyout` component
  ([#2756](https://github.com/porsche-design-system/porsche-design-system/pull/2756))

### Fixed

- Overlay issues of header/footer in `Flyout` component
  ([#2786](https://github.com/porsche-design-system/porsche-design-system/pull/2786))

## [3.7.0-rc.1] - 2023-09-20

### Added

- **[EXPERIMENTAL]** Prop `loading` for `Radio Button Wrapper`
  ([#2774](https://github.com/porsche-design-system/porsche-design-system/pull/2774))
- Theme property supports `auto` for all themeable components, reflecting `prefers-color-scheme` based on OS system
  settings ([#2719](https://github.com/porsche-design-system/porsche-design-system/pull/2719))
- `hyphens` CSS property can now be overwritten in `Button Tile`, `Link Tile` and `Link Tile Model Signature` components
  ([#2758](https://github.com/porsche-design-system/porsche-design-system/pull/2758))
- Partials that produce innerHTML support `{ format: 'sha256' }` option for whitelisting in
  [Content-Security-Policy (CSP)](/must-know/security/content-security-policy/)
  ([#2773](https://github.com/porsche-design-system/porsche-design-system/pull/2773))
- `Pin Code` ([#2691](https://github.com/porsche-design-system/porsche-design-system/pull/2691))

### Fixed

- Dragging of `Carousel` can become stucked
  ([#2768](https://github.com/porsche-design-system/porsche-design-system/pull/2768))
- Color of `message` for `Fieldset`, `Fieldset Wrapper`, `Text Field Wrapper` and `Textarea Wrapper` in dark theme
  ([#2769](https://github.com/porsche-design-system/porsche-design-system/pull/2769))

### Changed

- Usage of `getInitialStyles()` partial is required and validated with an exception
  ([#2749](https://github.com/porsche-design-system/porsche-design-system/pull/2749))

## [3.7.0-rc.0] - 2023-09-05

### Added

- `Multi Select` ([#2658](https://github.com/porsche-design-system/porsche-design-system/pull/2658))

### Changed

- Partials: `Cdn` and `Format` types are exposed
  ([#2760](https://github.com/porsche-design-system/porsche-design-system/pull/2760))

## [3.6.1] - 2023-08-29

## [3.6.1-rc.0] - 2023-08-29

### Fixed

- Overlapping issues of `Accordion` contents when positioned outside of content area
  ([#2746](https://github.com/porsche-design-system/porsche-design-system/pull/2746))
- Backwards compatibility with previous versions of Porsche Design System
  ([#2752](https://github.com/porsche-design-system/porsche-design-system/pull/2752))

## [3.6.0] - 2023-08-28

## [3.6.0-rc.2] - 2023-08-28

### Fixed

- `Tabs Bar` losing `activeTabIndex` and underline
  ([#2748](https://github.com/porsche-design-system/porsche-design-system/pull/2748))

## [3.6.0-rc.1] - 2023-08-24

### Fixed

- Bundling format and name of `components-js` entrypoint for Vanilla JS integration
  ([#2745](https://github.com/porsche-design-system/porsche-design-system/pull/2745))

## [3.6.0-rc.0] - 2023-08-23

### Added

- New value `aria-current` for `aria` property for linked components (`Link`, `Link Pure`, `Link Tile`, `Crest`,
  `Marque`) ([#2696](https://github.com/porsche-design-system/porsche-design-system/pull/2696))
- Angular: `cdn: 'auto' | 'cn'` option to `PorscheDesignSystemModule.load()` as alternative to using
  `window.PORSCHE_DESIGN_SYSTEM_CDN` ([#2676](https://github.com/porsche-design-system/porsche-design-system/pull/2676))
- React: `cdn: 'auto' | 'cn'` prop to `PorscheDesignSystemProvider` as alternative to using
  `window.PORSCHE_DESIGN_SYSTEM_CDN` with SSR support
  ([#2676](https://github.com/porsche-design-system/porsche-design-system/pull/2676))
- Vue: `cdn: 'auto' | 'cn'` prop to `PorscheDesignSystemProvider` as alternative to using
  `window.PORSCHE_DESIGN_SYSTEM_CDN` ([#2676](https://github.com/porsche-design-system/porsche-design-system/pull/2676))
- Support for sticky footer to `Modal`
  ([#2723](https://github.com/porsche-design-system/porsche-design-system/pull/2723))

### Changed

- Update of Twitter icon ([#2731](https://github.com/porsche-design-system/porsche-design-system/pull/2731))
- Use China CDN and set `window.PORSCHE_DESIGN_SYSTEM_CDN` for backwards compatibility based on .cn top level domain
  before design system initialization
  ([#2676](https://github.com/porsche-design-system/porsche-design-system/pull/2676))

### Fixed

- `Flyout`: Overlapping of sticky header/footer if slotted content has different z-index
  ([#2736](https://github.com/porsche-design-system/porsche-design-system/pull/2736))
- Keyboard behavior and `aria` semantics if either `a` or `button` elements are used as slotted content in `Tabs Bar`
  component. ([#2713](https://github.com/porsche-design-system/porsche-design-system/pull/2713))
- React/SSR: compatibility with Next.js v13 app router
  ([#2687](https://github.com/porsche-design-system/porsche-design-system/pull/2687))
- Consistent `package.json` ECMAScript module exports with `.mjs` and `.cjs` file extensions for
  `components-{js|angular|react|vue}`
  ([#2739](https://github.com/porsche-design-system/porsche-design-system/pull/2739))

## [3.5.0] - 2023-07-25

## [3.5.0-rc.0] - 2023-07-21

### Added

- `background` property to `Button Tile` and `Link Tile` component to adapt the description and link/button theme when
  used on light background image ([#2669](https://github.com/porsche-design-system/porsche-design-system/pull/2669))
- Breakpoint customizable property `columns` to `Segmented Control` to set the amount of columns
  ([#2652](https://github.com/porsche-design-system/porsche-design-system/pull/2652))

### Fixed

- Alignment of `Icon` inside `Accordion` header
  ([#2673](https://github.com/porsche-design-system/porsche-design-system/pull/2673))
- Direction of `Select Wrapper` dropdown if `direction` property is set to `auto`
  ([#2677](https://github.com/porsche-design-system/porsche-design-system/pull/2677))

## [3.4.0] - 2023-07-14

## [3.4.0-rc.0] - 2023-07-13

### Added

- React: `'use client';` directive is applied on all components for main and `ssr` sub-package
  ([#2654](https://github.com/porsche-design-system/porsche-design-system/pull/2654))

### Fixed

- Regression in `observeChildren` that affected nested components (e.g. incorrect rendering of nested `Tabs`).
  ([#2649](https://github.com/porsche-design-system/porsche-design-system/pull/2649))
- Click behaviour of slotted interactive elements of `Carousel`
  ([#2663](https://github.com/porsche-design-system/porsche-design-system/pull/2663))

## [3.3.0] - 2023-07-07

## [3.3.0-rc.0] - 2023-07-06

### Added

- `Tabs` and `Tabs Bar` support SSR ([#2611](https://github.com/porsche-design-system/porsche-design-system/pull/2611))
- Contents of `Tag` component can now be wrapped in multiple lines
  ([#2625](https://github.com/porsche-design-system/porsche-design-system/pull/2625))
- `Carousel`: Possibility to set custom border-radius of slide items
  ([#2645](https://github.com/porsche-design-system/porsche-design-system/pull/2645))
- native lazy loading attribute to `img` tag of `Icon`
  ([#2644](https://github.com/porsche-design-system/porsche-design-system/pull/2644))

### Fixed

- `Stepper Horizontal` navigation between 2 pages is not working as expected in angular
  ([#2641](https://github.com/porsche-design-system/porsche-design-system/pull/2641))
- `Segmented Control` text is not centered / causing unintended line-breaks
  ([#2614](https://github.com/porsche-design-system/porsche-design-system/pull/2614))
- `jsdom-polyfill` fixes validation errors in unit tests during SSR hydration
  ([#2613](https://github.com/porsche-design-system/porsche-design-system/pull/2613))
- `Accordion` collapsable content is overflowing when used with multiple prefixes  
  ([#2612](https://github.com/porsche-design-system/porsche-design-system/pull/2612))
- `Tabs Bar` position of underline for fluid font-size with `size="medium` when resizing
  ([#2611](https://github.com/porsche-design-system/porsche-design-system/pull/2611))
- `Button Pure`, `Link Pure`: `:hover` bug on Firefox
  ([#2630](https://github.com/porsche-design-system/porsche-design-system/pull/2630))
- `Carousel`: Removed `overflow:hidden` of slide items
  ([#2645](https://github.com/porsche-design-system/porsche-design-system/pull/2645))

### Changed

- Improved bootstrapping behaviour of `Icon`
  ([#2644](https://github.com/porsche-design-system/porsche-design-system/pull/2644))

## [3.2.0] - 2023-06-19

## [3.2.0-rc.0] - 2023-06-19

### Added

- `skipLinkTarget` property to `Carousel` component to enhance keyboard functionality
  ([#2557](https://github.com/porsche-design-system/porsche-design-system/pull/2557))
- `showLastPage` property to `Pagination` component
  ([#2606](https://github.com/porsche-design-system/porsche-design-system/pull/2606))

### Fixed

- Partials: `getInitialStyles` supports `Flyout` component
  ([#2598](https://github.com/porsche-design-system/porsche-design-system/pull/2598))
- `Popover` content can be selected/highlighted
  ([#2599](https://github.com/porsche-design-system/porsche-design-system/pull/2599))

### Changed

- `Carousel` pagination now shows 5 "infinite bullets" when using more than 5 slides
  ([#2600](https://github.com/porsche-design-system/porsche-design-system/pull/2600))
- `Carousel` supports click events on non-active slides and changed keyboard navigation
  ([#2557](https://github.com/porsche-design-system/porsche-design-system/pull/2557))
- Unified wordings of all console warnings, errors and exceptions
  ([#2602](https://github.com/porsche-design-system/porsche-design-system/pull/2602))
- Angular: increased peer dependency to `>=15.0.0 <17.0.0`
  ([#2602](https://github.com/porsche-design-system/porsche-design-system/pull/2602))
- `Toast` allows line break markups within toast message
  ([#2584](https://github.com/porsche-design-system/porsche-design-system/pull/2584))
- `Toast` shows always the latest toast message and clears its queue immediately if a new message is added
  ([#2584](https://github.com/porsche-design-system/porsche-design-system/pull/2584))

## [3.1.0] - 2023-06-09

## [3.1.0-rc.2] - 2023-06-09

### Changed

- `Crest` updated assets ([#2595](https://github.com/porsche-design-system/porsche-design-system/pull/2595))
- Partials: `getMetaTagsAndIconLinks` updated assets
  ([#2595](https://github.com/porsche-design-system/porsche-design-system/pull/2595))

### Added

- `Flyout` ([#2547](https://github.com/porsche-design-system/porsche-design-system/pull/2547))

### Fixed

- Wrong validation during SSR hydration of `Link Tile` and `Select Wrapper`
  ([#2588](https://github.com/porsche-design-system/porsche-design-system/pull/2588))
- `Modal` scrollable modal does not jump to top on changes within dialog
  ([#2574](https://github.com/porsche-design-system/porsche-design-system/pull/2574))
- Unnecessary lifecycles are prevented when prop values do not change for complex values
  ([#2574](https://github.com/porsche-design-system/porsche-design-system/pull/2574))

## [3.1.0-rc.1] - 2023-06-02

### Added

- **[EXPERIMENTAL]** Prop `showPasswordToggle` for `Text Field Wrapper` with `input type="password"`
  ([#2586](https://github.com/porsche-design-system/porsche-design-system/pull/2586))
- Prop `name` for `Icon` supports `heart`, `heart-filled`, `copy`, `fingerprint`, `tire`, `roof-open` and `roof-closed`
  ([#2589](https://github.com/porsche-design-system/porsche-design-system/pull/2589))

### Fixed

- `Select Wrapper` missing border on touch devices
  ([#2579](https://github.com/porsche-design-system/porsche-design-system/pull/2579))
- `Tabs Item` text content can be selected/highlighted
  ([#2582](https://github.com/porsche-design-system/porsche-design-system/pull/2582))

## [3.1.0-rc.0] - 2023-05-24

### Added

- `Marque` now has a `variant` property, including 75 years variant
  ([#2575](https://github.com/porsche-design-system/porsche-design-system/pull/2575))

## [3.0.0] - 2023-05-11

## [3.0.0-rc.3] - 2023-05-10

### Fixed

- `Tabs Bar` focus behavior via keyboard navigation
  ([#2546](https://github.com/porsche-design-system/porsche-design-system/pull/2546))
- Rendering of `Wordmark` in Safari ([#2542](https://github.com/porsche-design-system/porsche-design-system/pull/2542))
- Disabled dragging/ghosting of icons
  ([#2536](https://github.com/porsche-design-system/porsche-design-system/pull/2536))

### Changed

- Styles: `dropShadow{Low|Medium|High}Style`s use `box-shadow` instead of `filter: drop-shadow()` to fix glitches
  together with `frostedGlassStyle` in Firefox
  ([#2545](https://github.com/porsche-design-system/porsche-design-system/pull/2545))
- Size of icon and height of `Accordion`
  ([#2536](https://github.com/porsche-design-system/porsche-design-system/pull/2536))

## [3.0.0-rc.2] - 2023-05-09

### Fixed

- `Checkbox Wrapper` Safari visual state change while hovering
  ([#2508](https://github.com/porsche-design-system/porsche-design-system/pull/2508))
- `Checkbox Wrapper` keyboard arrow navigation
  ([#2508](https://github.com/porsche-design-system/porsche-design-system/pull/2508))
- `Modal` fix hover state of dismiss button
  ([#2510](https://github.com/porsche-design-system/porsche-design-system/pull/2510))
- `Link Pure`, `Button Pure`: adjust offset of `:hover` and `active` styles
  ([#2511](https://github.com/porsche-design-system/porsche-design-system/pull/2511))
- `Tabs Bar`, `Tabs` ([#2521](https://github.com/porsche-design-system/porsche-design-system/pull/2521)):
  - `focus` state of tabpanel
  - Indicator bar height
- Optimize icon/text alignment of `Link Pure` and `Button Pure` in Safari
- `Select Wrapper` multiline option height and scaling behavior
  ([#2524](https://github.com/porsche-design-system/porsche-design-system/pull/2524))
- Fixed accessibility issues of `Tabs`, `Tabs Bar` and `Stepper Horizontal` to comply with v.4.7.0 of `axe-core`
  ([#2530](https://github.com/porsche-design-system/porsche-design-system/pull/2530))
- React: `patchRemixRunProcessBrowserGlobalIdentifier` binary now supports Remix 1.16.0
  ([#2537](https://github.com/porsche-design-system/porsche-design-system/pull/2537))
- Angular: added optional modifier to optional properties for better type checking in strict mode
  ([#2544](https://github.com/porsche-design-system/porsche-design-system/pull/2544))

### Added

- Deprecation warning to `Icon` component if `lazy` prop is used
  ([#2521](https://github.com/porsche-design-system/porsche-design-system/pull/2521))
- `aria` prop to `Scroller` component
  ([#2530](https://github.com/porsche-design-system/porsche-design-system/pull/2530))

### Changed

- Model signature asset of 718 model ([#2532](https://github.com/porsche-design-system/porsche-design-system/pull/2532))

## [3.0.0-rc.1] - 2023-04-19

### Added

- Prop `name` for `Icon` supports `push-pin`, `push-pin-off`, `qr`, `pin-filled`, `shopping-cart-filled`,
  `shopping-bag-filled`, `logo-apple-podcast`, `logo-spotify` and `user-filled`
  ([#2471](https://github.com/porsche-design-system/porsche-design-system/pull/2471)).
- **[EXPERIMENTAL]** Prop `loading` for `Checkbox Wrapper`
  ([#2483](https://github.com/porsche-design-system/porsche-design-system/pull/2483))

### Fixed

- `Wordmark`, `Crest` and `Model Signature` respect parent width/height
  ([#2479](https://github.com/porsche-design-system/porsche-design-system/pull/2479))
- `Button Tile`, `Link Tile` and `Link Tile Model Signature` are using correct border radius of
  `$pds-border-radius-large` ([#2473](https://github.com/porsche-design-system/porsche-design-system/pull/2473))
- `Text Field Wrapper` with `input type="search"` has better accessibility for clear button
  ([#2476](https://github.com/porsche-design-system/porsche-design-system/pull/2476))
- `Accordion` layout shift with nested accordions
  ([#2465](https://github.com/porsche-design-system/porsche-design-system/pull/2465))
- Color Contrast issues and rendering in Windows High Contrast Mode
  ([#2420](https://github.com/porsche-design-system/porsche-design-system/pull/2420))

## [3.0.0-rc.0] - 2023-04-11

### Fixed

- Styles: `borderRadiusLarge` and `$pds-border-radius-large` are exposing correct value
  ([#2463](https://github.com/porsche-design-system/porsche-design-system/pull/2463))

## [3.0.0-alpha.6] - 2023-04-06

### Added

- `xxl` breakpoint for all breakpoint customizable component values
  ([#2454](https://github.com/porsche-design-system/porsche-design-system/pull/2454))

### Fixed

- Disabled color of `Icon` component ([#2446](https://github.com/porsche-design-system/porsche-design-system/pull/2446))
- Support of `Radio Button Wrapper` for name value with non-alphanumeric characters
  ([#2443](https://github.com/porsche-design-system/porsche-design-system/pull/2443))

### Changed

- `Banner` is a controlled component now and its visibility has to be controlled via the `open` prop
  ([#2447](https://github.com/porsche-design-system/porsche-design-system/pull/2447))

```diff
- <p-banner></p-banner>
+ <p-banner open="true"></p-banner>
```

- Renamed all custom `change` events to `update` because of bad event emissions with native `change` events, e.g. with
  nested `select` or `input` elements

#### 🤖 Property deprecations 🤖

##### Accordion:

- Event `accordionChange` is deprecated, use `update` event instead.

```diff
- <PAccordion onAccordionChange={(e: CustomEvent<AccordionChangeEvent>) => {}} />
+ <PAccordion onUpdate={(e: CustomEvent<AccordionUpdateEvent>) => {}} />
```

##### Banner:

- Prop `persistent` is deprecated, use `dismissButton` instead.

```diff
- <p-banner persistent="true"></p-banner>
+ <p-banner dismiss-button="false"></p-banner>
```

##### Carousel:

- Event `carouselChange` is deprecated, use `update` event instead.

```diff
- <PCarousel onCarouselChange={(e: CustomEvent<CarouselChangeEvent>) => {}} />
+ <PCarousel onUpdate={(e: CustomEvent<CarouselUpdateEvent>) => {}} />
```

##### Inline Notification:

- Prop `persistent` is deprecated, use `dismissButton` instead.

```diff
- <p-inline-notification persistent="true"></p-inline-notification>
+ <p-inline-notification dismiss-button="false"></p-inline-notification>
```

##### Pagination:

- Event `pageChange` is deprecated, use `update` event instead.

```diff
- <PPagination onPageChange={(e: CustomEvent<PageChangeEvent>) => {}} />
+ <PPagination onUpdate={(e: CustomEvent<PaginationUpdateEvent>) => {}} />
```

##### Segmented Control:

- Event `segmentedControlChange` is deprecated, use `update` event instead.

```diff
- <PSegmentedControl onSegmentedControlChange={(e: CustomEvent<SegmentedControlChangeEvent>) => {}} />
+ <PSegmentedControl onUpdate={(e: CustomEvent<SegmentedControlUpdateEvent>) => {}} />
```

##### Stepper Horizontal:

- Event `stepChange` is deprecated, use `update` event instead.

```diff
- <PStepperHorizontal onStepChange={(e: CustomEvent<StepChangeEvent>) => {}} />
+ <PStepperHorizontal onUpdate={(e: CustomEvent<StepperHorizontalUpdateEvent>) => {}} />
```

##### Switch:

- Event `switchChange` is deprecated, use `update` event instead.

```diff
- <PSwitch onSwitchChange={(e: CustomEvent<SwitchChangeEvent>) => {}} />
+ <PSwitch onUpdate={(e: CustomEvent<SwitchUpdateEvent>) => {}} />
```

##### Table:

- Event `sortingChange` is deprecated, use `update` event instead.

```diff
- <PTable onSortingChange={(e: CustomEvent<SortingChangeEvent>) => {}} />
+ <PTable onUpdate={(e: CustomEvent<TableUpdateEvent>) => {}} />
```

##### Tabs:

- Event `tabChange` is deprecated, use `update` event instead.

```diff
- <PTabs onTabChange={(e: CustomEvent<TabChangeEvent>) => {}} />
+ <PTabs onUpdate={(e: CustomEvent<TabsUpdateEvent>) => {}} />
```

##### Tabs Bar:

- Event `tabChange` is deprecated, use `update` event instead.

```diff
- <PTabsBar onTabChange={(e: CustomEvent<TabChangeEvent>) => {}} />
+ <PTabsBar onUpdate={(e: CustomEvent<TabsUpdateEvent>) => {}} />
```

## [3.0.0-alpha.5] - 2023-03-30

### Added

- `Wordmark` ([#2418](https://github.com/porsche-design-system/porsche-design-system/pull/2418))
- `Crest` ([#2437](https://github.com/porsche-design-system/porsche-design-system/pull/2437))

### Changed

- Styles: changed color values of `theme[Light|Dark]ContrastMedium` and `theme[Light|Dark]Notification[*]` color tokens
  of `Styles` subpackage ([#2436](https://github.com/porsche-design-system/porsche-design-system/pull/2436))

## [3.0.0-alpha.4] - 2023-03-28

### Changed

- `Table` matches new design language
  ([#2364](https://github.com/porsche-design-system/porsche-design-system/pull/2364/))

### Added

- Styles: ([#2422](https://github.com/porsche-design-system/porsche-design-system/pull/2422))
  - `gridWide`
  - `gridWideColumnStart` and `$pds-grid-wide-column-start`
  - `gridWideColumnEnd` and `$pds-grid-wide-column-end`
  - `gridNarrowOffset`, `gridNarrowOffsetBase`, `gridNarrowOffsetS`, `gridNarrowOffsetXXL` and
    `$pds-grid-narrow-offset-base`, `$pds-grid-narrow-offset-s`, `$pds-grid-narrow-offset-xxl`
  - `gridBasicOffset`, `gridBasicOffsetBase`, `gridBasicOffsetS`, `gridBasicOffsetXXL` and
    `$pds-grid-basic-offset-base`, `$pds-grid-basic-offset-s`, `$pds-grid-basic-offset-xxl`
  - `gridExtendedOffset`, `gridExtendedOffsetBase`, `gridExtendedOffsetS`, `gridExtendedOffsetXXL` and
    `$pds-grid-extended-offset-base`, `$pds-grid-extended-offset-s`, `$pds-grid-extended-offset-xxl`
  - `gridWideOffset`, `gridWideOffsetBase`, `gridWideOffsetS`, `gridWideOffsetXXL` and `$pds-grid-wide-offset-base`,
    `$pds-grid-wide-offset-s`, `$pds-grid-wide-offset-xxl`
  - `gridFullOffset` and `$pds-grid-full-offset`
- `Button Tile` ([#2381](https://github.com/porsche-design-system/porsche-design-system/pull/2381))
- `Fieldset` ([#2404](https://github.com/porsche-design-system/porsche-design-system/pull/2404))
- `Link Tile Model Signature` ([#2388](https://github.com/porsche-design-system/porsche-design-system/pull/2388))
- Prop `activeSlideIndex` to `Carousel`
  ([#2421](https://github.com/porsche-design-system/porsche-design-system/pull/2421))
- Prop `slidesPerPage` supports value `auto` of `Carousel`
  ([#2421](https://github.com/porsche-design-system/porsche-design-system/pull/2421))
- Prop `scrollbar` for `Scroller` ([#2364](https://github.com/porsche-design-system/porsche-design-system/pull/2364/))
- Prop `theme` for `Table` ([#2364](https://github.com/porsche-design-system/porsche-design-system/pull/2364/))

### Fixed

- React: missing animation of `Carousel` in certain scenarios

### Changed

- Styles: `gridStyles` and `pds-grid()` are supporting an additional column range called `wide`
  ([#2422](https://github.com/porsche-design-system/porsche-design-system/pull/2422))
- Styles: SCSS version needs to be imported by `@porsche-design-system/components-js/styles` instead of
  `@porsche-design-system/components-js/styles/scss`
  ([#2422](https://github.com/porsche-design-system/porsche-design-system/pull/2422))

#### Removed

- `Banner`: CSS variable `--p-banner-position-type`
  ([#2422](https://github.com/porsche-design-system/porsche-design-system/pull/2422))
- Styles: `gridSafeZone`, `gridSafeZoneBase`, `gridSafeZoneXXL` and `$pds-grid-safe-zone-base`,
  `$pds-grid-safe-zone-xxl` ([#2422](https://github.com/porsche-design-system/porsche-design-system/pull/2422))
- Styles: `gridWidth`, `gridWidthMin`, `gridWidthMax` and `$pds-grid-width-min`, `$pds-grid-width-max`
  ([#2422](https://github.com/porsche-design-system/porsche-design-system/pull/2422))

#### 🤖 Property deprecations 🤖

##### Banner:

- Prop `width` has no effect anymore, instead the component is aligned with Porsche Grid "extended" by default.
  ([#2422](https://github.com/porsche-design-system/porsche-design-system/pull/2422))

#### 🤡 Component deprecations 🤡

##### Marque: ([#2418](https://github.com/porsche-design-system/porsche-design-system/pull/2418))

```diff
- <p-marque></p-marque>
+ <p-wordmark></p-wordmark>
```

##### Fieldset Wrapper: ([#2404](https://github.com/porsche-design-system/porsche-design-system/pull/2404))

```diff
- <p-fieldset-wrapper label="Some legend label">
+ <p-fieldset label="Some legend label">
  <p-text-field-wrapper label="Some label">
    <input type="text" name="some-name" />
  </p-text-field-wrapper>
- </p-fieldset-wrapper>
+ </p-fieldset>
```

## [3.0.0-alpha.3] - 2023-03-17

#### 🤖 Property deprecations 🤖

##### Accordion:

- Event `accordionChange` is deprecated, use `change` event instead.

```diff
- <PAccordion onAccordionChange={(e: CustomEvent<AccordionChangeEvent>) => {}} />
+ <PAccordion onChange={(e: CustomEvent<AccordionChangeEvent>) => {}} />
```

##### Banner:

- Named `slot="title"` is deprecated, use `heading` prop or `slot="heading"` instead.

```diff
<p-banner>
-  <span slot="title">Some heading</span>
+  <span slot="heading">Some heading</span>
   <span slot="description">Some notification description.</span>
</p-banner>

-<p-banner>
+<p-banner heading="Some heading" description="Some notification description.">
-  <span slot="title">Some heading</span>
-  <span slot="description">Some notification description.</span>
</p-banner>
```

##### Carousel:

- Prop `disablePagination` is deprecated, use `pagination` instead.
- Event `carouselChange` is deprecated, use `change` event instead.

```diff
- <p-carousel disable-pagination="true"></p-carousel>
+ <p-carousel pagination="false"></p-carousel>

- <PCarousel onCarouselChange={(e: CustomEvent<CarouselChangeEvent>) => {}} />
+ <PCarousel onChange={(e: CustomEvent<CarouselChangeEvent>) => {}} />
```

##### Divider:

- Prop `orientation` is deprecated, use `direction` instead.

```diff
- <p-divider orientation="horizontal"></p-divider>
+ <p-divider direction="horizontal"></p-divider>
```

##### Icon:

- Prop `colors`'s value `disabled` is removed, use `state-disabled` instead.

```diff
- <p-icon color="disabled"></p-icon>
+ <p-icon color="state-disabled"></p-icon>
```

##### Link Tile:

- Prop `weight`'s value `semibold` is deprecated, use `semi-bold` instead.

```diff
- <p-link-tile weight="semibold"></p-link-tile>
+ <p-link-tile weight="semi-bold"></p-link-tile>
```

##### Modal:

- Prop `disableCloseButton` is deprecated, use `dismissButton` instead.
- Event `close` is deprecated, use `dismiss` event instead.

```diff
- <p-modal disable-close-button="true"></p-modal>
+ <p-modal dismiss-button="false"></p-modal>

- <PModal onClose={(e: CustomEvent<void>) => {}} />
+ <PModal onDismiss={(e: CustomEvent<void>) => {}} />
```

##### Pagination:

- Props `allyLabelNext`, `allyLabelPage`, `allyLabelPrev` and `allyLabel` are deprecated.
- Event `pageChange` is deprecated, use `change` event instead.

```diff
- <p-pagination ally-label="Paginierung" ally-label-prev="Vorherige Seite" ally-label-next="Nächste Seite" ally-label-page="Seite"></p-pagination>
+ <p-pagination intl="{root: 'Paginierung', prev: 'Vorherige Seite', next: 'Nächste Seite', page: 'Seite'}"></p-pagination>

- <PPagination onPageChange={(e: CustomEvent<PageChangeEvent>) => {}} />
+ <PPagination onChange={(e: CustomEvent<PaginationChangeEvent>) => {}} />
```

##### Scroller:

- Prop `gradientColorScheme` is deprecated, use `gradientColor` instead.
- Prop `scrollIndicatorPosition` is deprecated, use `alignScrollIndicator` instead.

```diff
- <p-scroller gradient-color-scheme="surface"></p-scroller>
+ <p-scroller gradient-color="background-surface"></p-scroller>

- <p-scroller scroll-indicator-position="top"></p-scroller>
+ <p-scroller align-scroll-indicator="top"></p-scroller>
```

##### Segmented Control:

- Event `segmentedControlChange` is deprecated, use `change` event instead.

```diff
- <PSegmentedControl onSegmentedControlChange={(e: CustomEvent<SegmentedControlChangeEvent>) => {}} />
+ <PSegmentedControl onChange={(e: CustomEvent<SegmentedControlChangeEvent>) => {}} />
```

##### Stepper Horizontal:

- Event `stepChange` is deprecated, use `change` event instead.

```diff
- <PStepperHorizontal onStepChange={(e: CustomEvent<StepChangeEvent>) => {}} />
+ <PStepperHorizontal onChange={(e: CustomEvent<StepperHorizontalChangeEvent>) => {}} />
```

##### Switch:

- Event `switchChange` is deprecated, use `change` event instead.

```diff
- <PSwitch onSwitchChange={(e: CustomEvent<SwitchChangeEvent>) => {}} />
+ <PSwitch onChange={(e: CustomEvent<SwitchChangeEvent>) => {}} />
```

##### Table:

- Event `sortingChange` is deprecated, use `change` event instead.

```diff
- <PTable onSortingChange={(e: CustomEvent<SortingChangeEvent>) => {}} />
+ <PTable onChange={(e: CustomEvent<TableChangeEvent>) => {}} />
```

##### Tabs:

- Prop `gradientColorScheme` is deprecated, use `gradientColor` instead.
- Prop `weight`'s value `semibold` is deprecated, use `semi-bold` instead.
- Event `tabChange` is deprecated, use `change` event instead.

```diff
- <p-tabs gradient-color-scheme="surface"></p-tabs>
+ <p-tabs gradient-color="background-surface"></p-tabs>

- <p-tabs weight="semibold"></p-tabs>
+ <p-tabs weight="semi-bold"></p-tabs>

- <PTabs onTabChange={(e: CustomEvent<TabChangeEvent>) => {}} />
+ <PTabs onChange={(e: CustomEvent<TabsChangeEvent>) => {}} />
```

##### Tabs Bar:

- Prop `gradientColorScheme` is deprecated, use `gradientColor` instead.
- Prop `weight`'s value `semibold` is deprecated, use `semi-bold` instead.
- Event `tabChange` is deprecated, use `change` event instead.

```diff
- <p-tabs-bar gradient-color-scheme="surface"></p-tabs-bar>
+ <p-tabs-bar gradient-color="background-surface"></p-tabs-bar>

- <p-tabs-bar weight="semibold"></p-tabs>
+ <p-tabs-bar weight="semi-bold"></p-tabs>

- <PTabsBar onTabChange={(e: CustomEvent<TabChangeEvent>) => {}} />
+ <PTabsBar onChange={(e: CustomEvent<TabsChangeEvent>) => {}} />
```

##### Tag:

- Prop `color`'s value `notification-warning`, `notification-success` and `notification-error` are deprecated, use
  `notification-warning-soft`, `notification-success-soft` and `notification-error-soft` instead.

```diff
- <p-tag color="notification-warning"></p-tag>
+ <p-tag color="notification-warning-soft"></p-tag>

- <p-tag color="notification-success"></p-tag>
+ <p-tag color="notification-success-soft"></p-tag>

- <p-tag color="notification-error"></p-tag>
+ <p-tag color="notification-error-soft"></p-tag>
```

##### Text Field Wrapper:

- Prop `showCharacterCount` is deprecated, use `showCounter` instead.

```diff
- <p-text-field-wrapper show-character-count="false">
+ <p-text-field-wrapper show-counter="false">
    <input type="text" maxlength="20" />
</p-text-field-wrapper>
```

##### Textarea Wrapper:

- Prop `showCharacterCount` is deprecated, use `showCounter` instead.

```diff
- <p-textarea-wrapper show-character-count="false">
+ <p-textarea-wrapper show-counter="false">
    <textarea maxlength="80"></textarea>
</p-textarea-wrapper>
```

##### Text List

- Props `listType` and `orderType` are deprecated, use `type` instead.

```diff
- <p-text-list list-type="unordered"></p-text-list>
+ <p-text-list type="unordered"></p-text-list>

- <p-text-list list-type="ordered" order-type="numbered"></p-text-list>
+ <p-text-list type="numbered"></p-text-list>

- <p-text-list list-type="ordered" order-type="alphabetically"></p-text-list>
+ <p-text-list type="alphabetically"></p-text-list>
```

### Added

- `Text`, `Icon`, `Button Pure` and `Link Pure` support value `xx-small` for prop `size`
- `Display` supports value `small` for prop `size`
- Partials: `getInitialStyles` supports multi prefix, e.g.
  `getInitialStyles({ prefix: ['', 'some-prefix', 'another-prefix'] });`
- Styles: `displaySmallStyle` and `$pds-display-small`
- Styles: `textXXSmallStyle` and `$pds-text-xx-small`
- Styles: `fontSizeDisplaySmall` and `$pds-font-size-display-small`
- Styles: `fontSizeTextXXSmall` and `$pds-font-size-text-xx-small`
- Styles: `getHoverStyle` and `pds-hover()`
- `Banner` has `heading` and `description` prop as well as `slot="heading"` and deprecated `slot="title"`
- Custom events have consistent names across components and deprecated old event names
  - `Accordion` emits `change` and deprecated `accordionChange` event
  - `Carousel` emits `change` and deprecated `carouselChange` event
  - `Modal` emits `dismiss` and deprecated `close` event
  - `Pagination` emits `change` and deprecated `pageChange` event
  - `Segmented Control` emits `change` and deprecated `segmentedControlChange` event
  - `Stepper Horizontal` emits `change` and deprecated `stepChange` event
  - `Switch` emits `change` and deprecated `switchChange` event
  - `Table` emits `change` and deprecated `sortingChange` event
  - `Tabs` emits `change` and deprecated `tabChange` event
  - `Tabs Bar` emits `change` and deprecated `tabChange` event
- Props have consistent names across components and deprecated old props
  - `Carousel` got `pagination` prop and deprecated `disablePagination` prop
  - `Divider` got `direction` prop and deprecated `orientation` prop
  - `Modal` got `dismissButton` prop and deprecated `disableCloseButton` prop
  - `Pagination` got `intl` prop and deprecated `allyLabelNext`, `allyLabelPage`, `allyLabelPrev` and `allyLabel` props
  - `Scroller` got `gradientColor` prop and deprecated `gradientColorScheme` prop
  - `Scroller` got `alignScrollIndicator` prop and deprecated `scrollIndicatorPosition` prop
  - `Tabs` got `gradientColor` prop and deprecated `gradientColorScheme` prop
  - `Tabs Bar` got `gradientColor` prop and deprecated `gradientColorScheme` prop
  - `Text Field Wrapper` got `showCounter` prop and deprecated `showCharacterCount` prop
  - `Textarea Wrapper` got `showCounter` prop and deprecated `showCharacterCount` prop
  - `Text List` got `type` prop and deprecated `listType` and `orderType` prop
- Props have consistent values across components and deprecated old values
  - `Icon` prop `color` got value `state-disabled` and removed `disabled` value
  - `Link Tile` prop `weight` got value `semi-bold` and deprecated `semibold` value
  - `Tabs Bar` and `Tabs` prop `weight` got value `semi-bold` and deprecated `semibold` value
  - `Tag` prop `color` got values `notification-info-soft`, `notification-warning-soft`, `notification-success-soft`,
    `notification-error-soft` and deprecated `notification-warning`, `notification-success`, `notification-error` values

### Changed

- `Display` uses font-weight regular and font-style normal
- Partials: `getInitialStyles` matches new design language
- Partials: All component related, slotted Light DOM styles have been moved to `getInitialStyles`
- Styles: `getFocusStyle` and `pds-focus()` doesn't need `theme` parameter anymore
- Styles: `breakpoint{Base|XS|S|M|L|XL|XXL}` and `$pds-breakpoint-{base|xs|s|m|l|xl|xxl}` are provided as number without
  unit (px)
- `Link Tile` matches new design language
- Typings for all component props start with the component name, e.g. `SwitchAlignLabel`, `TabsBarGradientColor` or
  `LinkPureIcon`
- `Icon` prop `color` value `disabled` is renamed to `state-disabled`
- `Tag` prop `color` value `notification-info` is renamed to `notification-info-soft`

### Fixed

- `Text Field Wrapper` calendar and time indicator icons respect color definition in dark theme
- `Text Field Wrapper` has correct height when type date or time is used
- Partials: Typings of return value with and without options parameter
- `Modal` scrolling behavior on mouse drag

#### Removed

- `Heading`: value `xxx-large` for prop `size`
- Styles: `headingXXXLargeStyle` and `$pds-heading-xxx-large`
- Styles: `fontSizeHeadingXXLarge` and `$pds-font-size-heading-xx-large`

## [3.0.0-alpha.2] - 2023-02-27

#### 🤖 Property deprecations 🤖

##### Carousel:

- Prop `wrap-content` is deprecated.

```diff
- <p-carousel wrap-content="true"></p-carousel>
+ <p-carousel></p-carousel>
```

##### Divider:

- Prop values `neutral-contrast-low | neutral-contrast-medium | neutral-contrast-high` of `color` prop are deprecated.

```diff
- <p-divider color="neutral-contrast-low"></p-divider>
+ <p-divider color="contrast-low"></p-divider>

- <p-divider color="neutral-contrast-medium"></p-divider>
+ <p-divider color="contrast-medium"></p-divider>

- <p-divider color="neutral-contrast-high"></p-divider>
+ <p-divider color="contrast-high"></p-divider>
```

### Changed

- `Divider`, `Button Group`, `Carousel` and `Text List` match new design language
- Background color of `Scroller`'s `prev` and `next` buttons in dark theme
- Partials: Removed deprecated `withoutTags` option for all partials, please use `format: 'jsx'` instead
- `Content Wrapper` default value of prop `width` has changed from `basic` to `extended`

### Added

- `Model Signature`
- Props `align-header` and `width` for `Carousel`
- Vue: plugin functions `createPorscheDesignSystem` and `usePorscheDesignSystemPlugin`

### Fixed

- `Radio Button Wrapper` keyboard arrow navigation
- `Button Pure` and `Link Pure` lagging active state background when scrolling on iOS

## [3.0.0-alpha.1] - 2023-02-16

### Added

- Porsche Next font supports Vietnamese charset
- Prop `color` of `Icon` supports `disabled`
- React: `patchRemixRunProcessBrowserGlobalIdentifier` binary to support SSR components with Remix

### Changed

- `Stepper Horizontal` matches new design language
- Styles: Optimize design tokens "spacing", "typography" and "theme" provided by styles sub-package
  `@porsche-design-system/components-{js|angular|react|vue}/styles`
- Styles: Use calc() instead of max() to calculate padding for `gridStyle` (JS) and `pds-grid()` (SCSS)
- Styles: `gridStyle` (JS) and `pds-grid()` (SCSS) uses optimized grid gap

## [3.0.0-alpha.0] - 2023-02-08

#### Note to the new `v3` major release of the Porsche Design System

With the new **Porsche Design Language** comes a lot of changes regarding layout and design principles. To keep
refactoring efforts as low as possible when upgrading from `v2` to `v3`, **breaking changes** were avoided as far as
possible. Nevertheless, there are a few breaking changes and some more deprecations which should receive attention.

#### 👹 Breaking Changes 👹

##### Button:

- Removed deprecated prop `tabbable`.

```diff
- <p-button tabbable="false">Some label</p-button>
+ <p-button tabindex="-1">Some label</p-button>
```

- Default value of prop `icon` has changed from `arrow-head-right` to `none`. Therefore, the `icon` property **must** be
  set if the component has the `hide-label` property.

```diff
- <p-button hide-label="true">Some label</p-button>
+ <p-button hide-label="true" icon="arrow-right">Some label</p-button>

- <p-button hide-label="{ base: true, m: false }">Some label</p-button>
+ <p-button hide-label="{ base: true, m: false }" icon="arrow-right">Some label</p-button>
```

##### Button Pure:

- Removed `subline` slot (visually not intended anymore).

```diff
<p-button-pure>
  Some label
-   <p slot="subline">Some Subline</p>
</p-button-pure>
```

- Removed deprecated prop `tabbable`.

```diff
- <p-button-pure tabbable="false">Some label</p-button-pure>
+ <p-button-pure tabindex="-1">Some label</p-button-pure>
```

##### Icon:

- Value `inherit` for prop `color` works slightly different to the previous major version. A CSS filter is required to
  apply custom coloring to take advantage of using an SVG embedded in an `<img/>` for better SSR support and loading
  performance in general.

```diff
- <p-icon color="inherit" style="color: white;"></p-icon>
+ <p-icon color="inherit" style="filter: invert(100%);"></p-icon>
```

- Camel case syntax for `name` prop isn't supported, please use param case syntax instead (TypeScript typings have been
  updated too).

```diff
- <p-icon name="arrowRight"></p-icon>
+ <p-icon name="arrow-right"></p-icon>
```

##### Link:

- Default value of prop `icon` has changed from `arrow-head-right` to `none`. Therefore, the `icon` property **must** be
  set if the component has the `hide-label` property.

```diff
- <p-link href="#" hide-label="true">Some label</p-link>
+ <p-link href="#" hide-label="true" icon="arrow-right">Some label</p-link>

- <p-link href="#" hide-label="{ base: true, m: false }">Some label</p-link>
+ <p-link href="#" hide-label="{ base: true, m: false }" icon="arrow-right">Some label</p-link>
```

##### Link Pure:

- Removed `subline` slot (visually not intended anymore).

```diff
<p-link-pure href="#">
  Some label
-   <p slot="subline">Some Subline</p>
</p-link-pure>
```

##### Marque:

- Removed `variant` property.

```diff
- <p-marque variant="75-years"></p-marque>
+ <p-marque></p-marque>
// or even better, replace component by wordmark
+ <p-wordmark></p-wordmark>
```

##### Switch:

- Removed deprecated prop `tabbable`.

```diff
- <p-switch tabbable="false">Some label</p-switch>
+ <p-switch tabindex="-1">Some label</p-switch>
```

##### Partials:

- `getIconLinks()` partial accepts only param-cased icon names.

```diff
- require('@porsche-design-system/components-js/partials').getIconLinks({ icons: ['arrowRight'] })

+ require('@porsche-design-system/components-js/partials').getIconLinks({ icons: ['arrow-right'] })
```

##### CSS global scope:

- Changed naming of CSS global variables names.

```diff
- --p-animation-duration__spinner
- --p-animation-duration__banner
+ --p-animation-duration
```

#### 🤡 Component deprecations 🤡

All deprecated components are refactored to match the new design language, therefor it's technically not breaking, but
we highly recommend to migrate to the mentioned alternative, since those deprecated components will be removed with next
major version.

##### Content Wrapper:

- Component is deprecated and will be removed with the next major release. Please use **[Porsche Grid](/styles/grid/)**
  instead, which is based on [CSS Grid](https://css-tricks.com/snippets/css/complete-guide-grid) covering the specific
  layout needs for a harmonic appearance across all digital Porsche touch-points.

##### Flex:

- Component is deprecated and will be removed with the next major release. In general, please use native
  [CSS Flex](https://css-tricks.com/snippets/css/a-guide-to-flexbox) instead for better performance and more
  standardized layout technique.

##### Grid:

- Component is deprecated and will be removed with the next major release. In general, please use native
  [CSS Grid](https://css-tricks.com/snippets/css/complete-guide-grid) in combination with
  **[Porsche Grid](/styles/grid/)** instead for better performance and more standardized layout technique.

##### Headline:

```diff
- <p-headline>The quick brown fox jumps over the lazy dog</p-headline>
+ <p-heading>The quick brown fox jumps over the lazy dog</p-heading>
```

##### Link Social:

- Component is deprecated and will be removed with the next major release. Please use the **[Link](/components/link/)**
  component instead.

#### 🤖 Property deprecations 🤖

All deprecated properties are still present without any effect, therefor it's technically not breaking, but we highly
recommend to migrate and remove the deprecated props since those ones will be removed with next major version.

##### Button Pure:

- Prop `weight` is deprecated, only regular font weight will be applied.

```diff
- <p-button-pure weight="thin">Some label</p-button-pure>
- <p-button-pure weight="regular">Some label</p-button-pure>
- <p-button-pure weight="semibold">Some label</p-button-pure>
- <p-button-pure weight="bold">Some label</p-button-pure>
+ <p-button-pure>Some label</p-button-pure>
```

##### Content Wrapper (deprecated):

- Prop `theme` and `background-color` are deprecated.

```diff
- <p-content-wrapper theme="dark" background-color="default">Some content</p-content-wrapper>
+ <p-content-wrapper>Some content</p-content-wrapper>
```

##### Grid (deprecated):

- The `gutter` property is deprecated and has no effect anymore. Instead, a fluid gutter depending on the viewport width
  is used.

```diff
- <p-grid gutter="16">Some content</p-grid>
- <p-grid gutter="24">Some content</p-grid>
- <p-grid gutter="36">Some content</p-grid>
+ <p-grid>Some content</p-grid>
```

##### Icon:

- Prop `lazy` is deprecated.

```diff
- <p-icon lazy="true"></p-icon>
+ <p-icon></p-icon>
```

##### Link Pure:

- Prop `weight` is deprecated, only regular font weight will be applied.

```diff
- <p-link-pure href="#" weight="thin">Some label</p-link-pure>
- <p-link-pure href="#" weight="regular">Some label</p-link-pure>
- <p-link-pure href="#" weight="semibold">Some label</p-link-pure>
- <p-link-pure href="#" weight="bold">Some label</p-link-pure>
+ <p-link-pure href="#">Some label</p-link-pure>
```

##### Segmented Control:

- Prop `background-color` is deprecated.

```diff
- <p-segmented-control background-color="background-surface">
   <p-segmented-control-item value="xs">XS</p-segmented-control-item>
   <p-segmented-control-item value="s">S</p-segmented-control-item>
 </p-segmented-control>
+ <p-segmented-control>
   <p-segmented-control-item value="xs">XS</p-segmented-control-item>
   <p-segmented-control-item value="s">S</p-segmented-control-item>
 </p-segmented-control>
```

#### 👾 Property value deprecations 👾

All deprecated values are mapped to new ones, therefor it's technically not breaking, but we highly recommend to migrate
to the new values since those ones will be removed with next major version.

##### Banner:

- Prop value `fluid` of `width` prop is deprecated.

```diff
- <p-banner width="fluid"></p-banner>
+ <p-banner></p-banner>
```

- Prop value `neutral` of `state` prop is deprecated.

```diff
- <p-banner state="neutral">
  <span slot="title">Some banner title</span>
  <span slot="description">Some banner description. You can also add inline <a href="https://porsche.com">links</a> to route to another page.</span>
 </p-banner>
+ <p-banner state="info">
  <span slot="title">Some banner title</span>
  <span slot="description">Some banner description. You can also add inline <a href="https://porsche.com">links</a> to route to another page.</span>
 </p-banner>
```

##### Content Wrapper:

- Prop value `fluid` of `width` prop is deprecated.

```diff
- <p-content-wrapper width="fluid">Some content</p-content-wrapper>
+ <p-content-wrapper>Some content</p-content-wrapper>
```

##### Icon:

- Prop values
  `brand | default | neutral-contrast-low | neutral-contrast-medium | neutral-contrast-high | notification-neutral` of
  `color` prop are deprecated.

```diff
- <p-icon color="brand"></p-icon>
+ <p-icon color="primary"></p-icon>

- <p-icon color="default"></p-icon>
+ <p-icon color="primary"></p-icon>

- <p-icon color="neutral-contrast-low"></p-icon>
+ <p-icon color="contrast-low"></p-icon>

- <p-icon color="neutral-contrast-medium"></p-icon>
+ <p-icon color="contrast-medium"></p-icon>

- <p-icon color="neutral-contrast-high"></p-icon>
+ <p-icon color="contrast-high"></p-icon>

- <p-icon color="neutral-contrast-neutral"></p-icon>
+ <p-icon color="contrast-info"></p-icon>
```

##### Inline Notification:

- Prop value `neutral` of `state` prop is deprecated.

```diff
- <p-inline-notification state="neutral"></p-inline-notification>
+ <p-inline-notification state="info"></p-inline-notification>
```

##### Tag:

- Prop value `notification-neutral | neutral-contrast-high | background-default` of `color` prop is deprecated.

```diff
- <p-tag color="notification-neutral">Color label</p-tag>
+ <p-tag color="notification-info">Color label</p-tag>

- <p-tag color="neutral-contrast-high">Color label</p-tag>
+ <p-tag color="primary">Color label</p-tag>

- <p-tag color="background-default">Color label</p-tag>
+ <p-tag color="background-base">Color label</p-tag>
```

##### Tag Dismissible:

- Prop value `background-default` of `color` prop is deprecated.

```diff
- <p-tag-dismissible color="background-default">Color label</p-tag-dismissible>
+ <p-tag-dismissible color="background-base">Color label</p-tag-dismissible>
```

##### Text:

- Prop value `thin | semibold` of `weight` prop is deprecated.

```diff
- <p-text weight="thin">Some text</p-text>
+ <p-text>Some text</p-text>

- <p-text weight="semibold">Some text</p-text>
+ <p-text weight="semi-bold">Some text</p-text>
```

- Prop value
  `brand | default | neutral-contrast-low | neutral-contrast-medium | neutral-contrast-high | notification-neutral` of
  `color` prop is deprecated.

```diff
- <p-text color="brand">Some text</p-text>
+ <p-text>Some text</p-text>

- <p-text color="default">Some text</p-text>
+ <p-text>Some text</p-text>

- <p-text color="neutral-contrast-low">Some text</p-text>
+ <p-text color="contrast-low">Some text</p-text>

- <p-text color="neutral-contrast-medium">Some text</p-text>
+ <p-text color="contrast-medium">Some text</p-text>

- <p-text color="neutral-contrast-high">Some text</p-text>
+ <p-text color="contrast-high">Some text</p-text>

- <p-text color="notification-neutral">Some text</p-text>
+ <p-text color="notification-info">Some text</p-text>
```

##### ToastManager:

- Prop value `neutral` of `state` parameter is deprecated.

```diff
- …addMessage({ text: `Some message`, state: 'neutral' })
+ …addMessage({ text: `Some message`, state: 'info' })
```

### Added

- `Display` component
- `Heading` component
- Prop `underline` for `Link Pure`
- Prop `theme` for `Checkbox Wrapper`, `Radio Button Wrapper`, `Popover`, `Tag Dismissible`, `Textarea Wrapper`,
  `Text Field Wrapper` and `Fieldset Wrapper`
- Prop `size` for `Icon` supports `x-small` and `x-large`
- Prop `size` for `Accordion` `compact="true"` supports `medium`

### Changed

- `Spinner`, `Icon`, `Link Pure`, `Button Pure`, `Link`, `Link Social`, `Button`, `Checkbox Wrapper`,
  `Radio Button Wrapper`, `Popover`, `Modal`, `Select Wrapper`, `Tag`, `Tag Dismissible`, `Textarea Wrapper`,
  `Inline Notification`, `Banner`, `Toast`, `Grid`, `Flex`, `Pagination`, `Scroller`, `Accordion`, `Text`,
  `Text Field Wrapper`, `Content Wrapper`, `Segmented Control`, `Tabs`, `Tabs Bar`, `Headline` and `Fieldset Wrapper`
  match new design language
- `Icon` supports
  `primary | contrast-low | contrast-medium | contrast-high | notification-success | notification-warning | notification-error | notification-info | inherit`
  for `color` prop
- Default value of prop `width` of `Banner` has changed from `basic` to `extended`
- Default value of prop `action-icon` of `Inline Notification` has changed from `arrow-head-right` to `arrow-right`
- Default value of prop `name` of `Icon` has changed from `arrow-head-right` to `arrow-right`
- Default value of prop `variant` of `Link` and `Button` has changed from `secondary` to `primary`

#### Removed

- Custom slotted CSS for mostly all components. Equivalent styles are now provided by `getInitialStyles()` partial
  instead.
- `applyNormalizeStyles` option from `getInitialStyles()` partial which is applied by default now.

## [2.20.0] - 2023-02-06

## [2.20.0-rc.1] - 2023-02-06

## [2.20.0-rc.0] - 2023-01-30

### Added

- `applyNormalizeStyles` option for `getInitialStyles()` partial which includes basic css styles for Light DOM

## [2.19.1-rc.1] - 2023-01-18

### Added

- `jsdom-polyfill` subpackage is available at `@porsche-design-system/components-{js|angular|react|vue}/jsdom-polyfill`
  and can be used to have working web components in jsdom based tests (e.g. jest)
- `testing` subpackage is available at `@porsche-design-system/components-{js|angular|react|vue}/testing` to provide
  `getByRoleShadowed`, `getByLabelTextShadowed` and `getByTextShadowed` utilities which use `@testing-library/dom`
  queries internally to support Shadow DOM
- Validation if `prefix` is already reserved by a different version upon initialization of the Porsche Design System

### Fixed

- `componentsReady()` waits for Porsche Design System being initialized before checking components which can happen in
  certain test scenarios without partials

## [2.19.1-rc.0] - 2023-01-18

### Fixed

- Bug in `@porsche-design-system/components-react/ssr` where in some cases during SSG an error was thrown when
  components render their children conditionally

## [2.19.0] - 2022-12-22

## [2.19.0-rc.2] - 2022-12-22

## [2.19.0-rc.1] - 2022-12-22

### Fixed

- `Stepper Horizontal` calculation of scroll position when used within any parent that has a margin or padding

## [2.19.0-rc.0] - 2022-12-21

### Added

- Vue: typed components are available via the `@porsche-design-system/components-vue` package

### Fixed

- `Modal` focus cycle when pressing Shift Tab right after it was opened

## [2.18.0] - 2022-12-15

## [2.18.0-rc.2] - 2022-12-14

### Added

- Validation to ensure crucial partials are used.  
  **Disclaimer:** The Porsche Design System will **not** inject its initial styles anymore. Please use the
  `getInitialStyles()` partial to reduce flash of unstyled content (FOUC) as described here:
  [getInitialStyles() documentation](https://designsystem.porsche.com/v2/partials/initial-styles)

### Changed

- `line-height` calculation for all components is handled CSS only now by using `ex`-unit in combination with `calc()`
  which gives the best performance, the easiest possible integration and respects UI best practices in having **larger**
  `line-height` values for **small** `font-size` definitions and **smaller** `line-height` values for **larger**
  `font-size` definitions. The calculated values by CSS slightly differ compared to the ones calculated by JavaScript,
  which might result in minor visual changes.

### Fixed

- Screen reader announcements of `Textfield` and `Textarea` in `counter` mode
- Screen reader announcements in `Select Wrapper`

## [2.18.0-rc.1] - 2022-11-24

### Added

- `Carousel` now has a `rewind` property, better prev/next icons, a `max-width` for `heading` and `description` and
  support for slotted `description`

### Fixed

- `Select Wrapper` height if text is zoomed up to 200%

## [2.18.0-rc.0] - 2022-11-17

### Added

- SSR/SSG ready components using Declarative Shadow DOM for Next JS are shipped via
  `@porsche-design-system/components-react/ssr`. To use it simply change your imports.

**Important:** make sure to apply the new `getDSRPonyfill()` partial right before your closing `</body>` tag. More
information can be found here:
[getDSRPonyfill() documentation](https://designsystem.porsche.com/v2/partials/dsr-ponyfill)

```diff
- import { PorscheDesignSystemProvider, PButton, ... } from '@porsche-design-system/components-react';
+ import { PorscheDesignSystemProvider, PButton, ... } from '@porsche-design-system/components-react/ssr';
+ import { getDSRPonyfill } from '@porsche-design-system/components-react/partials';
```

### Changed

- Improve height calculation for `Accordion`
- Slotted anchor support for `Link Pure` is stricter (In case slotted `<a>` is used it must be a direct child of
  `Link Pure`)
- `getFontLinks()` partial now has `{ weights: ['regular', 'semi-bold'] }` for a default

## [2.17.0] - 2022-10-31

## [2.17.0-rc.0] - 2022-10-31

### Added

- `Link Tile`

### Fixed

- `Scroller` bug where scrollable content was not fully hidden by the gradient, when zoomed into the page.

### Changed

- Removed `!important` keyword from css property `display` of `Link Pure` and `Button Pure`

## [2.16.3] - 2022-10-21

## [2.16.3-rc.0] - 2022-10-21

### Fixed

- `Button Pure` and `Link Pure` error when using `size="inherit"` and `icon="none"`

### Changed

- Replaced all internal usage of `Text` and `Headline` components

## [2.16.2] - 2022-09-15

## [2.16.2-rc.0] - 2022-09-15

### Fixed

- Issue with `Popover` where drop-shadow is not shown correctly in Chrome >= 105
- Issue with `Carousel` and `wrap-content="true"` where the layout was out of sync with `Content Wrapper` for
  viewports >= 1760px.
- `Select Wrapper` with custom dropdown keeps attribute changes of native select options in sync if changed
  programmatically

## [2.16.1] - 2022-09-09

### Fixed

- Issue with `Options` typing import for `Carousel`

## [2.16.0] - 2022-09-08

## [2.15.1-rc.1] - 2022-09-08

### Added

- `Carousel`
- `Scroller`

### Changed

- `Stepper Horizontal` now has `size` property
- `Stepper Horizontal` uses improved focus behavior in case it becomes scrollable and scroll indicators are centered
  correctly.
- `Tabs Bar` uses improved focus behavior in case it becomes scrollable and scroll indicators are centered correctly.

## [2.15.1-rc.0] - 2022-08-24

### Fixed

- `Radio Button Wrapper` visual selection change bug in Safari >= 15.5

## [2.15.0] - 2022-08-22

## [2.15.0-rc.1] - 2022-08-18

### Changed

- Downgraded `@angular` to `v13` to ensure backwards compatibility of `@porsche-design-system/components-angular`

## [2.15.0-rc.0] - 2022-08-16

### Fixed

- `Popover` visual shadow bug in Safari
- `Stepper Horizontal Item` bug where pseudo styles of the counter element were overridable

## [2.15.0-beta.0] - 2022-08-05

### Fixed

- `Tabs` & `Tabs Bar` `size` property when using `BreakpointCustomizable`

### Changed

- `Modal` uses poly fluid sizing for outer spacing
- `Banner` uses poly fluid sizing for outer spacing
- `Content Wrapper` uses poly fluid sizing for inner spacing
- `Modal` min-width is slightly updated to perfectly fit into content area of `Content Wrapper` at 320px viewport width

### Added

- Validation of properties for all components
- `Text Field Wrapper` with `input type="search"` is clearable via Escape key and custom clear button across browsers
- `Text Field Wrapper` with `input type="search"` shows a "Locate me" button when `actionIcon="locate"` is set, emits
  the `action` event on click and can be put into a loading state via `actionLoading="true"`

## [2.14.0] - 2022-07-11

## [2.14.0-rc.1] - 2022-07-11

## [2.14.0-rc.0] - 2022-07-11

### Added

- `getBrowserSupportFallbackScript()` partial supporting `cdn` and `format` options as replacement for
  `includeOverlay()` of `@porsche-design-system/browser-notification` npm package
- `getCookiesFallbackScript()` partial supporting `cdn` and `format` options as replacement for `includeCookieOverlay()`
  of `@porsche-design-system/browser-notification` npm package

### Changed

- `getMetaTagsAndIconLinks()` partial to return `theme-color` meta tags with `prefers-color-scheme: {light|dark}` media
  query

## [2.13.0] - 2022-06-23

## [2.13.0-rc.5] - 2022-06-23

### Fixed

- `Stepper Horizontal Item` `state` validation
- `Button` and `Link` with `theme="dark" variant="tertiary"` and `Tag Dismissible` bug on Safari < v15.5 where wrong
  colors on hover were shown

## [2.13.0-rc.4] - 2022-06-22

### Added

- `Stepper Horizontal`

## [2.13.0-rc.3] - 2022-06-22

### Added

- `Segmented Control`

## [2.13.0-rc.2] - 2022-06-21

## [2.13.0-rc.1] - 2022-06-21

## [2.13.0-rc.0] - 2022-06-21

### Changed

- `Button`, `Button Pure` and `Switch` apply `aria-disabled="true"` instead of `disabled` attribute to native button
  internally in case `disabled` and/or `loading` property is set

## [2.12.1] - 2022-05-25

## [2.12.1-rc.0] - 2022-05-25

### Fixed

- Issue with `JssStyle` typing import

## [2.12.0] - 2022-05-19

### Changed

- npm package is prepared for public release on [npmjs.org](https://npmjs.com)

## [2.12.0-rc.2] - 2022-05-12

## [2.12.0-rc.1] - 2022-05-11

## [2.12.0-rc.0] - 2022-05-04

### Added

- `Table Head Cell` now has a `multiline` property

### Changed

- `Headline` has no `hypens` / `overflow-wrap` style by default
- Partials now throw an exception if they are executed in browser

### Fixed

- Exception in `Headline`, `Select Wrapper`, `Text` and `Text List` when changing `theme` prop from `dark` to `light`
- `getInitialStyles()` partial now returns `.hydrated` styles, too

## [2.11.0-skeletons] - 2022-04-21

## [2.11.0] - 2022-04-21

## [2.11.0-rc.0] - 2022-04-20

### Added

- `Tag`
- `Tag Dismissible`

## [2.10.0-skeletons] - 2022-04-13

## [2.10.0] - 2022-04-13

## [2.9.3-rc.1] - 2022-04-06

### Added

- `Text Field Wrapper` now has a `showCharacterCount` property which can be used to hide the character count when a
  `maxLength` attribute is set on the wrapped `input`.
- `Textarea Wrapper` now has a `showCharacterCount` property which can be used to hide the character count when a
  `maxLength` attribute is set on the wrapped `textarea`.

## [2.9.3-rc.0-skeletons] - 2022-03-29

## [2.9.3-rc.0] - 2022-03-28

### Added

- `Text Field Wrapper` supports `unit` property on `input type="text"`
- `Marque` optional configurable clickable/focusable area by defining padding on host element

### Fixed

- `Tabs Item` improved accessibility
- Angular: circular dependency in development mode in `2.9.2-skeletons`

## [2.9.2-skeletons] - 2022-03-24

### Added

- **[EXPERIMENTAL]** `getInitialStyles` partial now accepts a `skeletonTagNames` array of component names that will
  initially have skeleton styles while the Porsche Design System is loading
- **[EXPERIMENTAL]** `Button`, `Button Pure`, `Checkbox Wrapper`, `Fieldset Wrapper`, `Link`, `Link Pure`,
  `Link Social`, `Radio Button Wrapper`, `Select Wrapper`, `Text Field Wrapper`, `Textarea Wrapper` can now have initial
  skeleton styles when passed as `skeletonTagNames` to the `getInitialStyles` partial

## [2.9.2] - 2022-03-24

## [2.9.2-rc.1] - 2022-03-23

### Fixed

- Bug caused by Chrome where hover styles of `Link Pure` are not displayed correctly

## [2.9.2-rc.0] - 2022-03-22

### Added

- Normalized font behavior (`hyphen`, `overflow-wrap` and `text-size-adjust`) across components

### Fixed

- `Modal` scrolling and pinch to zoom on iOS
- `Modal` initial position if scrollable
- `Table Head Cell` sort icon `asc` + `desc`

## [2.9.1] - 2022-03-10

## [2.9.1-rc.0] - 2022-03-09

### Added

- Styles for slotted `<button>` in `Text`

### Changed

- `Modal` heading and aria validation happens only when open

### Fixed

- React: bundling format of partials

## [2.9.0] - 2022-02-28

## [2.9.0-rc.1] - 2022-02-25

### Fixed

- `Modal` focus trap respecting elements in shadow DOM and dynamically added/removed elements on first level
- `Tabs Item` focus outline on click in Safari
- Error while using partials in Vanilla JS and Angular

## [2.9.0-rc.0] - 2022-02-16

### Added

- `getFontFaceStylesheet` returns additional `<link>` tags with `rel="preconnect"` and `rel="dns-prefetch"`
- Option `format` to partials `getFontFaceStylesheet`, `getComponentChunkLinks()`, `getFontLinks()`, `getIconLinks()`,
  `getInitialStyles()`, `getLoaderScript()` and `getMetaTagsAndIconLinks()`

#### Deprecated

- The option `withoutTags` of partials `getFontFaceStylesheet`, `getComponentChunkLinks()`, `getFontLinks()`,
  `getIconLinks()`, `getInitialStyles()`, `getLoaderScript()` and `getMetaTagsAndIconLinks()` is deprecated and will be
  removed in `v3.0.0`. Please use `format: 'jsx'` instead.

```diff
- <link rel="stylesheet" href={getFontFaceStylesheet({ withoutTags: true })} crossOrigin="true" />
+ {getFontFaceStylesheet({ format: 'jsx' })}
```

## [2.9.0-beta.1] - 2022-01-27

### Added

- `:focus-visible` content of selected Tab in `Tabs` component gets focus styling
- Improved accessibility of `Text Field Wrapper` and `Textarea Wrapper` when `maxlength` attribute is set
- `Modal` aria property
- `Modal` class for slotted elements to make content full-width

### Changed

- `Button Pure` and `Link Pure` removed `position: relative` imposition, make sure to **not** override it with
  `position: static`

### Fixed

- `Modal` close button styles when no heading is passed

## [2.9.0-beta.0] - 2022-01-18

### Added

- React: `getByRoleShadowed`, `getByLabelTextShadowed` and `getByTextShadowed` utilities which uses
  `@testing-library/dom` queries internally to support Shadow DOM

### Fixed

- React: `UnhandledPromiseRejectionWarning` when using `skipPorscheDesignSystemCDNRequestsDuringTests()`

## [2.8.0] - 2022-01-17

### Fixed

- Accessibility issue of `Icon` component in Windows High Contrast Mode in Chromium Browser

## [2.8.0-rc.0] - 2022-01-14

### Added

- Support for `tabindex` attribute on `Button`, `Button Pure`, `Switch`, `Link`, `Link Pure` and `Link Social`

### Changed

- `:focus-visible` style matches outline color of `Button` while hovered

#### Deprecated

- The `tabbable` property of `Button`, `Button Pure` and `Switch` is deprecated and will be removed in `v3.0.0`. Please
  use `tabindex` instead.

```diff
- <p-button tabbable="false">Some button</p-button>
+ <p-button tabindex="-1">Some button</p-button>
```

## [2.8.0-beta.3] - 2021-12-22

### Added

**Disclaimer:** The provided themes `light-electric` and `dark-electric` are just a proof of concept, it's **not**
accessible regarding its color contrast and might even be removed in an upcoming major release again.

- `light-electric` theme for `Switch`
- `dark-electric` theme for `Button Pure` and `Link Pure`
- Character counter to `Text Field Wrapper` and `Textarea Wrapper` if `maxlength` is present on `input type="text"` and
  `textarea`

### Changed

- `:focus-visible` style matches outline color of `Switch` while hovered

### Fixed

- Box model of `Button Pure`

## [2.8.0-beta.2] - 2021-12-22

### Fixed

- `Content Wrapper` regression for `!important` style

### Added

- Usage validation for `Link`, `Link Pure` and `Link Social`

## [2.8.0-beta.1] - 2021-12-16

### Fixed

- `Select Wrapper` validation of select element

## [2.8.0-beta.0] - 2021-12-15

### Changed

- Angular: increased peer dependency to `>=12.0.0 <14.0.0`

## [2.7.0] - 2021-12-14

## [2.7.0-rc.0] - 2021-12-14

#### Removed

- `offset-bottom` prop of `Toast` (use `--p-toast-position-bottom` CSS variable instead)

## [2.7.0-beta.6] - 2021-12-08

### Added

- `Popover`

## [2.7.0-beta.5] - 2021-12-07

### Added

**Disclaimer:** The provided theme `light-electric` is just a proof of concept, it's **not** accessible regarding its
color contrast and might even be removed in an upcoming major release again.

- `light-electric` theme for `Accordion`, `Link`, `Link Pure`, `Button`, `Button Pure`, `Tabs`, `Tabs Bar`

## [2.7.0-beta.4] - 2021-12-02

## [2.7.0-beta.3] - 2021-11-30

### Added

- `Accordion` uses `MutationObserver` fallback when no `ResizeObserver` is available in older browsers

### Fixed

- `Link` and `Link Social` not adapting slotted anchor to the width of the element

## [2.7.0-beta.2] - 2021-11-24

### Added

- `Toast`

### Fixed

- `Banner` animations respect offset correctly

## [2.7.0-beta.1] - 2021-11-16

### Fixed

- `Headline` applies `align` and `ellipsis` prop correctly

## [2.7.0-beta.0] - 2021-11-11

### Added

- New `aria` property for `ARIA` attribute handling for: `Button`, `Button Pure`, `Icon`, `Link`, `Link Pure`, `Marque`,
  `Spinner`

### Fixed

- React: warnings about `useLayoutEffect` in SSR context

## [2.6.1] - 2021-11-05

### Fixed

- Prevent breaking entire Porsche Design System due to lacking support of `ResizeObserver`, however `Accordion` still
  requires it

## [2.6.0] - 2021-11-04

### Added

- `unit` and `unitPosition` properties to `Text Field Wrapper`

## [2.6.0-beta.0] - 2021-10-29

### Changed

- Use `Heiti SC` (pre-installed on iOS/macOS) and `SimHei` (pre-installed on Windows) as Chinese fallback font

### Added

- `Marque` uses `webp` images for browsers that support it
- `Inline Notification`
- `Icon` now supports `success` for `name` property

### Fixed

- Colors of `Banner` for dark theme
- Replaced CSS `inset` property with `top`, `left`, `right` and `bottom` for browser compatibility
- Opening and closing transition of `Modal`

## [2.5.1-beta.0] - 2021-10-11

### Fixed

- Possible exceptions when components get unmounted directly

## [2.5.0] - 2021-10-04

### Added

- `SimHei` and `黑体` as fallback for all components' `font-family`

## [2.5.0-beta.1] - 2021-09-28

### Changed

- React: improved render behavior of components

## [2.5.0-beta.0] - 2021-09-22

### Added

- React: utility function `skipPorscheDesignSystemCDNRequestsDuringTests`

## [2.4.0] - 2021-09-21

## [2.4.0-beta.2] - 2021-09-21

### Added

- `Link Social` and `Icon` now support `kakaotalk`, `naver`, `reddit` and `tiktok`
- JSS caching mechanism to improve style performance

### Changed

- Alignment of `linkedin` icon
- Improved accessibility of `Select Wrapper`
- `Icon` loading behaviour to non-blocking, components using the `Icon` will no longer wait for it to load
- Validation messages of `Fieldset Wrapper` have now an additional icon representing the validation state

### Fixed

- Box model of `Link Pure`
- Focus of `Link Pure` with slotted anchor and hidden label
- Focus cycling of `Modal` without focusable children
- Suppress CORS error

## [2.4.0-beta.1] - 2021-08-26

### Added

- `active` property to `Button Pure`

## [2.4.0-beta.0] - 2021-08-26

### Added

- `icon` property of `Button Pure` and `Link Pure` was extended by `none` value
- `alignLabel` and `stretch` property to `Button Pure` and `Link Pure`

### Changed

- Improved `:focus-visible` and `:hover:focus-visible` colors for `Link Social` and `Link`
- Improved slotted `<a>` coloring in dark theme for `Link Social` and `Link`
- Validation messages of `Checkbox Wrapper`, `Radio Button Wrapper`, `Select Wrapper`, `Textarea Wrapper` and
  `Text Field Wrapper` have now an additional icon representing the validation state
- `Modal` backdrop behavior to close modal on mouse-down

### Fixed

- Slotted `<a>` coloring in dark theme for `Text`, `Headline`, `Text List`, `Banner`, `Select Wrapper` and `Link Pure`
- Wrong background color of scrollable `Modal`'s backdrop in Safari

## [2.3.0] - 2021-07-28

## [2.3.0-beta.3] - 2021-07-28

### Changed

- `Accordion` reduce paddings, vertically align carets to the first heading row, adjust border color and hover styles

### Fixed

- `Text Field Wrapper` accessibility of type password and search

## [2.3.0-beta.2] - 2021-07-15

### Added

- `Checkbox Wrapper`, `Radio Button Wrapper`, `Select Wrapper`, `Textarea Wrapper` and `Text Field Wrapper` now reflect
  changes of the `required` attribute on their child component
- `multiline` property to `Table Cell`
- Partial function `getLoaderScript()` to initialize Porsche Design System as early as possible

### Fixed

- `Table Head Cell` uses semi bold instead of bold as font weight
- Transition of `Modal`

## [2.3.0-beta.1] - 2021-07-08

### Added

- `Accordion`

### Changed

- Removed initial delay of `Banner`

## [2.3.0-beta.0] - 2021-07-01

### Added

- `Table`
- Angular: export types from package root
- Accessibility icon

### Changed

- `Button`, `Button Pure` and `Switch` are now focusable while in `loading` state
- `Text` and `Headline` inherits white-space CSS property
- React: sync component props via property instead of attribute

### Fixed

- Angular: support `"strictTemplates": true` option in `tsconfig.json`
- Use correct icon for `arrow-last` and `arrow-first` in `Icon`, `Button` and `Link` components

## [2.2.1] - 2021-06-08

### Changed

- Optimize vertical alignment of `Modal`

### Fixed

- URL in inject global style warning

## [2.2.1-beta.1] - 2021-06-02

### Fixed

- Margin of `Tabs Bar` within `Tabs` for Firefox and Safari
- SVG of `Icon` is not removed after prop change, e.g. on color change
- Fullscreen behavior of `Modal` on screens larger than 1760px

## [2.2.0] - 2021-05-19

### Fixed

- `Text` inside `Button` now has the proper size on iOS Safari when changing to and from landscape mode
- `Banner` can now be re-opened after closing
- Closing one `Banner` will not close other `Banners` on the site

## [2.2.0-beta.2] - 2021-05-12

### Fixed

- `Select Wrapper` value changes are now reflected correctly
- `Select Wrapper` dark theme background color if used with `filter` prop

## [2.2.0-beta.1] - 2021-05-05

### Added

- Partial function `getIconLinks()` to preload Porsche Design System Icons

### Fixed

- `Text Field Wrapper` spacing in Safari

## [2.2.0-beta.0] - 2021-05-05

### Added

- Partial function `getMetaTagsAndIconLinks()` to simplify cross device fav and meta icons

## [2.1.0] - 2021-05-03

## [2.1.0-beta.0] - 2021-05-03

### Added

- `Switch`

### Changed

- `Text` automatically breaks words/strings into new line being too long to fit inside their container
- `Headline` automatically breaks words/strings into new line being too long to fit inside their container
- Extended `Fieldset Wrapper` with `labelSize`, `required`, `state` and `message` properties. If the `Fieldset Wrapper`
  is set to required only the label of the **Fieldset Wrapper** gets an asterisk. It is removed from all wrapped child
  components, as long as they are Porsche Design System form elements.

## [2.0.3] - 2021-04-28

## [2.0.3-beta] - 2021-04-28

### Fixed

- Angular: events firing twice in `Pagination`, `Modal`, `Tabs`, `Tabs Bar` and `Banner` component

## [2.0.2] - 2021-04-21

## [2.0.2-beta.0] - 2021-04-20

### Fixed

- TypeScript build errors due to duplicate declarations in `types.d.ts`

## [2.0.1] - 2021-04-16

### Fixed

- Visual appearance of `Checkbox Wrapper` in iOS Safari
- A bug where `Text Field Wrapper` would throw an error when reattaching to DOM too quickly
- Visual bug in Firefox when zooming out `Text Field Wrapper`, `Checkbox Wrapper` and `Textarea Wrapper`
- Angular: streamline component styles in dark theme

### Changed

- Aligned focus states of `Checkbox Wrapper` and `Radio Button Wrapper` across browsers

## [2.0.0] - 2021-04-13

In keeping with [Semver](https://semver.org), Porsche Design System v2.0.0 was released due to changes in the API,
fundamental changes in loading behavior and others. With our new major version `v2.0.0` there are some important changes
that you should watch out for. To make the migration from `v1.5.x` to our current `v2.0.0` easier, we offer a few
guidelines.

## General changes / improvements:

### All components, icons, fonts, styles and marque of the Porsche Design System are loaded versioned and chunked from a central CDN

This way all web based digital Porsche products share and use the cached and versioned assets regardless of the JS
framework used to improve loading performance across the Porsche group. Only a tiny (1.4kb sized) Porsche Design System
loader script gets bundled into your application code. Everything else gets loaded versioned, cached and chunked from a
central CDN ([read more](https://designsystem.porsche.com/v3/must-know/performance/cdn)). However, this also means that
you will need an **Internet connection** to render the components in a browser (possibly relevant for development stage
or intranet applications).

### Enabling Micro Frontend Architecture

In case of a micro-frontend architecture, multiple instances and versions of the Porsche Design System can be combined
in a final application by configurable prefixing technique of the Porsche Design System components during runtime.
Please refer to our framework specific guidelines
[Vanilla JS](https://designsystem.porsche.com/v2/start-coding/vanilla-js),
[Angular](https://designsystem.porsche.com/v2/start-coding/angular) and
[React](https://designsystem.porsche.com/v2/start-coding/react).

### Prevent Flash of Unstyled Content (FOUC) and Flash of Unstyled Text (FOUT)

To prevent FOUC/FOUT, the Porsche Design System offers various partials as part of the
`@porsche-design-system/components-{js|angular|react}` package to ensure all necessary Porsche Design System fonts and
components are fully loaded. If you've used the `@porsche-design-system/partials` package previously, stop using it and
replace the integration with the partials provided by `@porsche-design-system/components-{js|angular|react}` package.
Have a look at our [FOUC/FOUT guidelines](https://designsystem.porsche.com/v3/must-know/performance/loading-behaviour).

```diff
- <%= require('@porsche-design-system/partials').getPorscheDesignSystemCoreStyles() %>
+ <%= require('@porsche-design-system/components-{js|angular|react}/partials').getInitialStyles() %>

- <%= require('@porsche-design-system/partials').getFontFaceCSS() %>
+ <%= require('@porsche-design-system/components-{js|angular|react}/partials').getFontFaceStylesheet() %>

- <link rel="preload" href="path/to/webfont/nameOfWebFontFile" as="font" type="font/woff2" crossorigin />
+ <%= require('@porsche-design-system/components-{js|angular|react}/partials').getFontLinks({ weights: ['regular', 'semi-bold'] }) %>
```

### Added support for China CDN

Our CDN is configured to forward requests to Chinese CDN automatically when necessary. So you're good to go without any
configuration or multiple region specific builds of your application. However, if you are aiming for the maximum
possible performance in China, you can configure which CDN the Porsche Design System must use. Please follow our
[CDN guidelines](https://designsystem.porsche.com/v3/must-know/performance/cdn) for more information.

### New/optimized components

- **Tabs**
- **Tabs Bar**
- **Banner**
- **Modal**
- Headline
- Select
- Pagination
- Button
- Button Pure
- Link
- Link Pure
- Spinner
- Checkbox
- Radio Button

### Improved TypeScript support for Angular and React

To ensure the best possible typing support, we have refactored our Angular and React wrappers which integrate the native
web components of the Porsche Design System.

### componentsReady() works reliable

Because the Porsche Design System components get loaded async at the time they are needed, it might be relevant within
your application or test automation to know when those have been initialized. Therefore, we provide in all three
`@porsche-design-system/components-{js|angular|react}')` packages a reliable helper function `componentsReady()`.
[Read more about it](https://designsystem.porsche.com/v3/developing/components-ready).

### Removed "blur on focus"

Now focus styling is only applied when you navigate through keyboard and ignored by mouse interaction for browsers
supporting `:focus-visible` otherwise it will fallback to `:focus` CSS implementation.

### Changed focus styling for a better compromise between accessibility and visual appearance

Color and outline of general focus styling has changed to `currentColor` for light/dark theme with an outline of 1px
width/offset. If you have custom components build with the usage of our `@porsche-design-system/utilities` package then
update it to the latest version.

### Improved geometry of Porsche Next font

For better alignment and readability we've changed the geometry of the Porsche Next font which results in a visual
change of font size and spacing.

### Dropped support for IE11 and EdgeHTML according to Porsche's official browser strategy 2021

If you still need to support these browsers, you have to stick to `v1.5.x`. We offer a Browser Notification package
`@porsche-design-system/browser-notification` to alert users that these browsers are no longer supported. It supports a
blocking layer (to be used with Porsche Design System `v2.x`), or a dismissible banner (to be used with Porsche Design
System `v1.x`). Please refer to our
[Browser compatibility guidelines](https://designsystem.porsche.com/v3/must-know/browser-compatibility).

### Changed default type of Button and Button Pure

To be in sync with native `<button>` behavior we've changed the default `type` of **Button** and **Button Pure**
component. Those components will render a button within their Shadow DOM as `<button type="submit">` ( previously
`<button type="button">`).

- `submit`: The button submits the form data to the server. This is the default if the attribute is not specified for
  buttons associated with a `<form>`, or if the attribute is an empty or invalid value.
- `button`: The button has no default behavior, and does nothing when pressed by default. It can have client-side
  scripts listen to the element's events, which are triggered when the events occur.

### Changed support for wrapped links around Link, Link Pure and Link Social component

Due to the support for setting links (`<a href="#">`) in our **Link**, **Link Pure** and **Link Social** components as
child, we've removed support for styling the anchor tag (`<a>`) when it surrounds the component. So we recommend
changing the position of the `<a>` tag from wrapping the component to a direct slot (child) of it.

```diff
- <a href="#"><p-link>Some label</p-link></a>
+ <p-link><a href="#">Some label</a></p-link>

- <a href="#"><p-link-pure>Some label</p-link-pure></a>
+ <p-link-pure><a href="#">Some label</a></p-link-pure>

- <a href="#"><p-link-social>Some label</p-link-social></a>
+ <p-link-social><a href="#">Some label</a></p-link-social>
```

### Automatic \* asterisk symbol to form field labels

We added an automatic generated _ asterisk symbol to form field labels which have the required attribute. This might
lead to a doubled _ symbol if you set one by yourself.

```diff
- <p-text-field-wrapper label="Some label *"><input type="text" name="some-name" required /></p-text-field-wrapper>
+ <p-text-field-wrapper label="Some label"><input type="text" name="some-name" required /></p-text-field-wrapper>

- <p-checkbox-wrapper label="Some label *"><input type="checkbox" name="some-name" required /></p-checkbox-wrapper>
+ <p-checkbox-wrapper label="Some label"><input type="checkbox" name="some-name" required /></p-checkbox-wrapper>

- <p-radio-button-wrapper label="Some label *"><input type="radio" name="some-name" required /></p-radio-button-wrapper>
+ <p-radio-button-wrapper label="Some label"><input type="radio" name="some-name" required /></p-radio-button-wrapper>

- <p-radio-button-wrapper label="Some label *"><input type="radio" name="some-name" required /></p-radio-button-wrapper>
+ <p-radio-button-wrapper label="Some label"><input type="radio" name="some-name" required /></p-radio-button-wrapper>

- <p-textarea-wrapper label="Some label *"><textarea name="some-name" required></textarea></p-textarea-wrapper>
+ <p-textarea-wrapper label="Some label"><textarea name="some-name" required></textarea></p-textarea-wrapper>

- <p-select-wrapper label="Some label *"><select name="some-name" required><option>A</option></select></p-select-wrapper>
+ <p-select-wrapper label="Some label"><select name="some-name" required><option>A</option></select></p-select-wrapper>
```

### Shadow DOM

`Flex`, `Flex Item`, `Grid` and `Grid Item` now use Shadow DOM, thus you are not able to overwrite styles defined by
these components any longer.

---

## Angular

### Integration of Angular components

In the past it was possible to provide a token called `PREVENT_WEB_COMPONENTS_REGISTRATION` which prevented the
registration of the Porsche Design System components and loading of polyfills. Due to the fact that we no longer provide
/ need poly filling, we have completely removed the token. For advanced usage please
[read further](https://designsystem.porsche.com/v2/start-coding/angular).

---

## React

### Integration of React components

In the past `@porsche-design-system/components-react` components have initialized the **Porsche Design System Loader**
automatically as soon as a component was imported. With `v2.x` you have to import the `PorscheDesignSystemProvider` once
in your `index.tsx` which then initializes the **Porsche Design System Loader**, e.g. like:

```diff
  // index.tsx

  import ReactDOM from 'react-dom';
  import { PorscheDesignSystemProvider } from '@porsche-design-system/components-react';
  import { App } from './App';

  ReactDOM.render(
    <React.StrictMode>
+     <PorscheDesignSystemProvider>
        <App />
+     </PorscheDesignSystemProvider>
    </React.StrictMode>,
    document.getElementById('root')
  );
```

For advanced usage please [read further](https://designsystem.porsche.com/v2/start-coding/react).

#### Jsdom Polyfill for React / Jest / jsdom test automation

We removed test mocks for React / Jest / jsdom as Shadow DOM is supported since jsdom v12.2.0. Instead, we provide a
Jsdom Polyfill (exclusivly for `@porsche-design-system/components-react` package) fixing missing implementation of jsdom
which the Porsche Design System relies on. **Note:** If your test includes Porsche Design System components, make sure
to wrap the component you want to test with a PorscheDesignSystemProvider in order to avoid exceptions. For more
information please [read further](https://designsystem.porsche.com/v2/start-coding/react).

---

## Vanilla JS

### Integration of Vanilla JS components

With `v1.x` of the Porsche Design System you've had to copy all needed JS files of
`@porsche-design-system/components-js` into your target directory and include the ES5 and ESM loader snippet. Now you
only need to copy one `index.js` file and initialize the Porsche Design System like in the example below:

```diff
  <!DOCTYPE html>
  <html lang="en">
    <head>
      <meta charset="utf-8">
      <meta name="viewport" content="width=device-width,initial-scale=1.0">
      <title>Porsche Design System</title>
-     <script nomodule src="PATH/TO/PACKAGE/@porsche-design-system/components-js/dist/porsche-design-system/porsche-design-system.js"></script>
-     <script type="module" src="PATH/TO/PACKAGE/@porsche-design-system/components-js/dist/porsche-design-system/porsche-design-system.esm.js"></script>
+     <script src="PATH/TO/PACKAGE/@porsche-design-system/components-js/index.js"></script>
    </head>
    <body>
+     <script type="text/javascript">
+       porscheDesignSystem.load();
+     </script>
      <p-headline variant="headline-1">Some text</p-headline>
    </body>
  </html>
```

For advanced usage please [read further](https://designsystem.porsche.com/v2/start-coding/vanilla-js).

---

## [2.0.0-rc.10] - 2021-04-12

### Changed

- `Tabs` and `Tabs Bar` now respect dynamic additions / removals of `p-tabs-item`, `a` and `button` elements. Make sure
  to update the `activeTabIndex` when mutating elements
- Improved performance of `Text`, `Button Pure` and `Link Pure` when `size` is not `inherit`

### Added

- `Grid` now has a `wrap` and `gutter` property
- Components (`Grid Item`, `Flex Item`, `Tabs Item` and `Text List Item`) that require a specific parent (`Grid`,
  `Flex`, `Tabs` and `Text List`) will now throw an error if used without that parent

### Fixed

- Visual appearance of `Checkbox Wrapper` and `Radio Button Wrapper` reflect the state of the wrapped `input` element

## [2.0.0-rc.9] - 2021-03-26

### Added

- `Button Group` component
- Fullscreen property for `Modal` on mobile

### Changed

- Spacings, heading and sizes of `Modal`

### Fixed

- Prevent duplicate loading of `porsche-design-system.v2.x.HASH.js` chunk when using `getComponentChunkLinks()` partial

## [2.0.0-rc.8] - 2021-03-17

### Added

- Support for full height `Content Wrapper` with flex
- `Tabs Bar` now supports `undefined` as `activeTabIndex`

### Changed

- `Tabs Bar` has a new default `activeTabIndex`, which is `undefined`
- `Tabs Bar` does not work by itself anymore. The `activeTabIndex` needs to be controlled from the outside
  ([read more](https://designsystem.porsche.com/v2/components/tabs-bar/examples))
- Background Color of `Select Wrapper` in `dark` theme to meet accessibility criteria

## [2.0.0-rc.7] - 2021-03-15

### Fixed

- Make shadowed `Flex` and `Grid` work in Firefox + Safari

## [2.0.0-rc.6] - 2021-03-11

### Changed

- Make `Grid` and `Grid Item` use Shadow DOM
- Make `Flex` and `Flex Item` use Shadow DOM

## [2.0.0-rc.5] - 2021-03-09

### Added

- Configurable background color of `Content Wrapper`
- `italic` font-style in `Text` is now overridden with `normal`

### Fixed

- Usage of `Select Wrapper` within custom elements
- A bug that caused `Spinner` to be displayed in a wrong size

## [2.0.0-rc.4] - 2021-03-01

### Changed

- Filter of `Select Wrapper` supports substring search

### Fixed

- Build error in SSR

## [2.0.0-rc.3] - 2021-02-17

### Added

- React: utility function `skipCheckForPorscheDesignSystemProviderDuringTests`
- React: tree shaking for component wrappers

### Fixed

- Angular: error in `Checkbox Wrapper`, `Radio Button Wrapper` and `Text Field Wrapper` when `input[type]` is bound

## [2.0.0-rc.2] - 2021-02-12

### Added

- Validate usage of `Checkbox Wrapper`, `Radio Button Wrapper`, `Select Wrapper`, `Text Field Wrapper` and
  `Textarea Wrapper`

## [2.0.0-rc.1] - 2021-02-04

### Added

- Partial function `getComponentChunkLinks()` to preload Porsche Design System Components

### Changed

- Added a space before asterisk (`*`) when `input`, `textarea` or `select` have `required` attribute within form wrapper
  components
- Renamed partial `getFontLinks()` option from `weight` to `weights`

### Fixed

- A bug in `Tabs Bar` where the nextButton was mistakenly rendered.
- A bug where `Icon` was not rendered when using `lazy` property.
- A bug in `Text Field Wrapper` with input type password where characters would overlap the icon.

## [2.0.0-rc.0] - 2021-01-29

### Added

- Link support for `Marque`
- Sizing options `'responsive' | 'small' | 'medium'` for `Marque`

### Changed

- Angular: added static `load()` function `PorscheDesignSystemModule` for custom prefix
- Hide up/down spin button when using **Text Field** with `type="number"` in Firefox

### Fixed

- Angular: typings
- React: correct handling of `ref` property
- Unhandled exception in `Select Wrapper` if `selected` and `disabled` attributes are set on the same option
- A bug in `Tabs Bar` where scrolling was broken when a tab was selected
- A bug in `Tabs Bar` where the `nextButton` was always rendered

## [2.0.0-alpha.13] - 2021-01-26

### Added

- Partial function `getFontLinks()` to prevent **Flash of Unstyled Text** (FOUT)

### Fixed

- React: correct handling of `className` property

## [2.0.0-alpha.12] - 2021-01-20

### Added

- Partial function `getInitialStyles()` to prevent **Flash of Unstyled Content** (FOUC)
- Partial function `getFontFaceStylesheet()` to prevent **Flash of Unstyled Text** (FOUT)

### Changed

- React: `PorscheDesignSystemProvider` needs to wrap application
- React: component props have to be camelCase
- React: `PorscheDesignSystemProvider` is needed while testing components

### Fixed

- React: typings
- React: support of objects for property values

#### Removed

- React: `getPrefixedComponents`, prefixing is handled by `PorscheDesignSystemProvider`

## [2.0.0-alpha.11] - 2021-01-08

### Changed

- Precision of relative line height
- Changed color of `neutral contrast low`

## [2.0.0-alpha.10] - 2020-12-14

### Added

- `native` property to `Select Wrapper` to force rendering of native Browser select dropdown
- Extended flexibility of `Headline`

### Changed

- Some styling improvements of `Select Wrapper`

### Fixed

- Jsdom Polyfill `fetch` error

## [2.0.0-alpha.9] - 2020-12-09

### Fixed

- Improved reliability of `componentsReady()`

### Changed

- Jsdom Polyfill `console.warn` behaviour

## [2.0.0-alpha.8] - 2020-12-03

### Fixed

- A bug where `Modal` did not remove `overflow=hidden` on document body.

## [2.0.0-alpha.7] - 2020-11-26

### Added

- Jsdom Polyfill

#### Removed

- Jsdom Mocks
- Global "blur on focus" script

### Changed

- Default dropdown direction of `SelectWrapper` from `down` to `auto`
- Made API of `Tabs` consistent with `Tabs Bar`
- Removed transition for focus styling
- Use `:focus-visible` as default and `:focus` as fallback for focusable elements

### Fixed

- The Selected element of `SelectWrapper` dropdown keeps now in sync with native selection if changed programmatically
- Invalid search results get cleared if `SelectWrapper` becomes focus state
- Some bugs in `TabsBar`
- Minification of dynamic slotted content styles
- An issue where `Pagination` throws console errors if disconnected from dom.

## [2.0.0-alpha.6] - 2020-10-28

### Changed

- default `type` of `Button` and `Button Pure` to `submit`

### Fixed

- Typings

## [2.0.0-alpha.5] - 2020-10-26

### Added

- `Modal` component

### Fixed

- Typing for `pageChange` event of `Pagination` component
- Typings

### Changed

- Focus styling

## [2.0.0-alpha.4] - 2020-10-14

### Added

- Custom filter to `Select Wrapper` component
- DropDown direction property to `Select Wrapper` component
- Display `*` after label when `input`, `textarea` or `select` have `required` attribute within form wrapper components
- `Tabs` component
- `Tabs Bar` component
- `Banner` component

#### Removed

- Default `position: relative;` style of `Link Pure` and `Button Pure`

### Fixed

- `Spinner` zooming bug on Safari

## [2.0.0-alpha.3] - 2020-09-11

### Added

- Support to load assets from China CDN directly via browser flag: `PORSCHE_DESIGN_SYSTEM_CDN = 'cn';`

#### Removed

- Support for `<a>` wrapped `Link` and `Link Pure`

## [2.0.0-alpha.2] - 2020-08-20

## [2.0.0-alpha.1] - 2020-08-17

### Changed

- Removed classnames dependency
- Stencil Core `taskQueue` from `congestionAsync` to `async` for more performant component rendering

### Fixed

- Focus input on label click of `Checkbox Wrapper` and `Radio Button Wrapper`

## [1.5.6] - 2020-10-15

## [1.5.6-rc.0] - 2020-10-13

### Fixed

- `Spinner` zooming bug on Safari

## [1.5.5] - 2020-09-11

## [1.5.5-rc.0] - 2020-09-07

### Changed

- Deprecated stencil lifecycle-method `componentDidUnload` to `disconnectedCallback` to fix "`selectObserver` is
  undefined" bug in `Select Wrapper` and `Pagination`

## [1.5.4] - 2020-08-25

## [1.5.4-rc.0] - 2020-08-17

### Changed

- Removed classnames dependency
- Stencil Core `taskQueue` from `congestionAsync` to `async` for more performant component rendering

### Fixed

- Focus input on label click of `Checkbox Wrapper` and `Radio Button Wrapper`
- Fix typings for `orientation` of `Divider` component

## [2.0.0-alpha.0] - 2020-08-06

### Added

- **Experimental:** Optional web component scoping mechanism during runtime to enable micro service architecture

### Changed

- Web components get lazy loaded from central CDN to improve caching strategy across Porsche's digital eco system

#### Removed

- Stop browser support for **IE11** and **EdgeHTML**

### Fixed

- Mix of `Optgroups` and `Options` on same level in `Select Wrapper` component
- Fix typings for `orientation` of `Divider` component

## [1.5.3] - 2020-08-10

## [1.5.3-rc.0] - 2020-08-10

### Fixed

- Mix of `Optgroups` and `Options` on same level in `Select Wrapper` component

## [1.5.2] - 2020-07-22

### Fixed

- Dispatch change event in `Select Wrapper`
- Stencil react-output-target SSR Bug

## [1.5.1] - 2020-07-20

### Fixed

- SVGO settings for icons
- Angular bug which causes `ngcc` to fail

## [1.5.0] - 2020-07-16

### Added

- Icons (active-cabin-ventilation, battery-full, bell, bookmark, car-battery, charging-active, charging-state, climate,
  climate-control, garage, horn, key, map, parking-brake, parking-light, preheating, send, shopping-bag, sidelights,
  user-manual, wrenches)

### Changed

- Icons (arrow-first, arrow-last, battery-empty, car, card, charging-station, question)

### Fixed

- Porsche Marque images

## [1.5.0-rc.2] - 2020-07-06

## [1.5.0-rc.1] - 2020-07-06

### Added

- **Notification Neutral** color to `color` property of `p-text` and `p-icon`

## [1.5.0-rc.0] - 2020-06-25

### Added

- `Fieldset Wrapper` component
- Improved SEO of `p-headline` and `p-text`: Added possibility to write semantic HTML tags (e.g. `<h1>-<h6>` or `<p>`,
  `<blockquote>`, etc.) directly as slotted content.
- Possibility to include anchor tags directly as slots of `Link`, `Link Pure` and `Link Social`
- `Text` new `weight` property `semibold`
- `Button Pure` label with subline pattern as slot
- `Link Pure` label with subline pattern as slot

### Changed

- `Select Wrapper` is now ready for the catwalk. It is dressed now with a custom drop down list box and gets naked by
  default on touch devices.

### Fixed

- Minor accessibility improvements of `icons` and `Text Field`
- Remove native number spinner buttons of `Text Field` with type text for Firefox
- An issue with `Button` and `Button Pure` and their `disabled` attribute

## [1.4.0] - 2020-05-14

## [1.4.0-rc.3] - 2020-05-08

### Added

- `Text List`

### Changed

- Improve caching strategy for fonts by content-based hash
- Improve caching strategy for marque by content-based hash
- Dimensions and sharpness of marque
- Props for `Content Wrapper`

## [1.4.0-rc.2] - 2020-05-06

### Added

- `Content Wrapper`
- Description property to `p-text-field-wrapper`, `p-textarea-wrapper` and `p-select-wrapper`
- `Link Social`

### Changed

- Improve accessibility of error and success states of form elements
- Aria-invalid attribute of form elements if they are in error state is now managed by component
- Rename icon name `configure` to `configurate` (prevents breaking change compared to stable v1.3.0)
- Improve `p-icon` loading behavior

### Fixed

- Display of wrong icons

#### Removed

- `safe-zone` property of `p-grid` (`Content Wrapper` should be used instead)

## [1.4.0-rc.1] - 2020-04-27

### Added

- Add `safe-zone` property to `p-grid` for outer grid margin, max-width and centering
- Submit button with search icon to `p-textfield-wrapper` type search

### Changed

- Background color of readonly state in components `p-textfield-wrapper` and `p-textarea-wrapper`
- Visual appearance of icons
- Improve caching strategy for icons by content-based hash
- Cursor of Radio, Checkbox and Select
- Fixed naming of Mock from `p-textfield-wrapper` to `p-text-field-wrapper`

### Fixed

- Icon loading mechanism

## [1.4.0-rc.0] - 2020-04-09

### Added

- SSR support

## [1.3.0] - 2020-04-08

### Added

- New headline size `headline-5` to `p-headline`
- Test Mocks

### Fixed

- Text styling of Select component on focus in IE11 and Chrome on Windows 10

## [1.3.0-rc.0] - 2020-04-03

### Fixed

- Improve form elements

## [1.2.0] - 2020-03-25

### Added

- `Divider`
- Hover state for form elements

### Fixed

- Support label text of form elements for Screen readers

## [1.1.2] - 2020-03-17

### Changed

- Notification colors

## [1.1.1] - 2020-03-13

### Changed

- Icon of `Checkbox` indeterminate state

## [1.1.0] - 2020-03-11

### Fixed

- Minor improvements

## [1.1.0-rc.0] - 2020-03-02

### Added

- `Select Wrapper`
- `Checkbox Wrapper`
- `Radio Button Wrapper`
- `Textarea Wrapper`

### Fixed

- `Text Field Wrapper` toggle password visibility

## [1.0.3] - 2020-02-13

### Fixed

- JS framework compatibility

## [1.1.0-0] - 2020-02-06

### Added

- `Text Field Wrapper`

### Changed

- Add proper cursor for disabled state for `Button` and `Button Pure`

## [1.0.2] - 2020-02-04

### Fixed

- Inheritable styling of slotted content

## [1.0.1] - 2020-01-30

### Added

- Clickable area of `Link Pure` and `Button Pure` is optionally configurable by defining padding on host element

## [1.0.0] - 2020-01-28

### Added

- Cursor pointer on hover for `Button` and `Button Pure`
- Line-height gets calculated based on Porsche type-scaling formula automatically for `Text`, `Link Pure` and
  `Button Pure`
- Test helper function `componentsReady()` which indicates when lazy loaded components fully have loaded

### Changed

- Update CDN asset paths
- Improve font-weight definitions
- Rename and optimize neutral colors for `Icon` and `Text`

## [1.0.0-rc.1] - 2019-12-13

### Added

- `Headline`
- `Text`
- `Marque`
- `Button`
- `Button Pure`
- `Spinner`
- `Icon`
- `Flex`
- `Grid`
- `Link`
- `Link Pure`
- `Pagination`
- "Blur on focus"<|MERGE_RESOLUTION|>--- conflicted
+++ resolved
@@ -14,17 +14,15 @@
 
 ## [Unreleased]
 
-<<<<<<< HEAD
 ### Added
 
 - `Popover`: support for custom slotted button
   ([#3861](https://github.com/porsche-design-system/porsche-design-system/pull/3861))
-=======
+
 #### Fixed
 
 - `Select Wrapper`: update of scroll position if dropdown is navigated with keyboard
   ([#3858](https://github.com/porsche-design-system/porsche-design-system/pull/3858))
->>>>>>> 6ff21b58
 
 ## [3.28.0-rc.3] - 2025-05-19
 
