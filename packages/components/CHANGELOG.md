# Changelog

## Porsche Design System - Components

All notable changes to this project will be documented in this file.

The format is based on [Keep a Changelog](https://keepachangelog.com/en/1.0.0/), and this project adheres to
[Semantic Versioning](https://semver.org/spec/v2.0.0.html).

### [Unreleased]

#### Added

<<<<<<< HEAD
- `Link Tile Model Signature`
=======
- `Button Tile` [PR](https://github.com/porsche-design-system/porsche-design-system/pull/2381).
- `Fieldset` [PR](https://github.com/porsche-design-system/porsche-design-system/pull/2404)

#### 🤡 Component deprecations 🤡

##### Fieldset Wrapper: [PR](https://github.com/porsche-design-system/porsche-design-system/pull/2404)

```diff
- <p-fieldset-wrapper label="Some legend label">
-   <p-text-field-wrapper label="Some label">
-     <input type="text" name="some-name" />
-   </p-text-field-wrapper>
- </p-fieldset-wrapper>
+ <p-fieldset label="Some legend label">
+   <p-text-field-wrapper label="Some label">
+     <input type="text" name="some-name" />
+   </p-text-field-wrapper>
+ </p-fieldset>
```
>>>>>>> 915730ba

### [3.0.0-alpha.3] - 2023-03-17

#### 🤖 Property deprecations 🤖

##### Accordion:

- Event `accordionChange` is deprecated, use `change` event instead.

```diff
- <PAccordion onAccordionChange={(e: CustomEvent<AccordionChangeEvent>) => {}} />
+ <PAccordion onChange={(e: CustomEvent<AccordionChangeEvent>) => {}} />
```

#### Banner:

- Named `slot="title"` is deprecated, use `heading` prop or `slot="heading"` instead.

```diff
<p-banner>
-  <span slot="title">Some heading</span>
+  <span slot="heading">Some heading</span>
   <span slot="description">Some notification description.</span>
</p-banner>

-<p-banner>
+<p-banner heading="Some heading" description="Some notification description.">
-  <span slot="title">Some heading</span>
-  <span slot="description">Some notification description.</span>
</p-banner>
```

##### Carousel:

- Prop `disablePagination` is deprecated, use `pagination` instead.
- Event `carouselChange` is deprecated, use `change` event instead.

```diff
- <p-carousel disable-pagination="true"></p-carousel>
+ <p-carousel pagination="false"></p-carousel>

- <PCarousel onCarouselChange={(e: CustomEvent<CarouselChangeEvent>) => {}} />
+ <PCarousel onChange={(e: CustomEvent<CarouselChangeEvent>) => {}} />
```

##### Divider:

- Prop `orientation` is deprecated, use `direction` instead.

```diff
- <p-divider orientation="horizontal"></p-divider>
+ <p-divider direction="horizontal"></p-divider>
```

##### Icon:

- Prop `colors`'s value `disabled` is removed, use `state-disabled` instead.

```diff
- <p-icon color="disabled"></p-icon>
+ <p-icon color="state-disabled"></p-icon>
```

##### Link Tile:

- Prop `weight`'s value `semibold` is deprecated, use `semi-bold` instead.

```diff
- <p-link-tile weight="semibold"></p-link-tile>
+ <p-link-tile weight="semi-bold"></p-link-tile>
```

#### Modal:

- Prop `disableCloseButton` is deprecated, use `dismissButton` instead.
- Event `close` is deprecated, use `dismiss` event instead.

```diff
- <p-modal disable-close-button="true"></p-modal>
+ <p-modal dismiss-button="false"></p-modal>

- <PModal onClose={(e: CustomEvent<void>) => {}} />
+ <PModal onDismiss={(e: CustomEvent<void>) => {}} />
```

##### Pagination:

- Props `allyLabelNext`, `allyLabelPage`, `allyLabelPrev` and `allyLabel` are deprecated.
- Event `pageChange` is deprecated, use `change` event instead.

```diff
- <p-pagination ally-label="Paginierung" ally-label-prev="Vorherige Seite" ally-label-next="Nächste Seite" ally-label-page="Seite"></p-pagination>
+ <p-pagination intl="{root: 'Paginierung', prev: 'Vorherige Seite', next: 'Nächste Seite', page: 'Seite'}"></p-pagination>

- <PPagination onPageChange={(e: CustomEvent<PageChangeEvent>) => {}} />
+ <PPagination onChange={(e: CustomEvent<PaginationChangeEvent>) => {}} />
```

##### Scroller:

- Prop `gradientColorScheme` is deprecated, use `gradientColor` instead.
- Prop `scrollIndicatorPosition` is deprecated, use `alignScrollIndicator` instead.

```diff
- <p-scroller gradient-color-scheme="surface"></p-scroller>
+ <p-scroller gradient-color="background-surface"></p-scroller>

- <p-scroller scroll-indicator-position="top"></p-scroller>
+ <p-scroller align-scroll-indicator="top"></p-scroller>
```

#### Segmented Control:

- Event `segmentedControlChange` is deprecated, use `change` event instead.

```diff
- <PSegmentedControl onSegmentedControlChange={(e: CustomEvent<SegmentedControlChangeEvent>) => {}} />
+ <PSegmentedControl onChange={(e: CustomEvent<SegmentedControlChangeEvent>) => {}} />
```

#### Stepper Horizontal:

- Event `stepChange` is deprecated, use `change` event instead.

```diff
- <PStepperHorizontal onStepChange={(e: CustomEvent<StepChangeEvent>) => {}} />
+ <PStepperHorizontal onChange={(e: CustomEvent<StepperHorizontalChangeEvent>) => {}} />
```

#### Switch:

- Event `switchChange` is deprecated, use `change` event instead.

```diff
- <PSwitch onSwitchChange={(e: CustomEvent<SwitchChangeEvent>) => {}} />
+ <PSwitch onChange={(e: CustomEvent<SwitchChangeEvent>) => {}} />
```

#### Table:

- Event `sortingChange` is deprecated, use `change` event instead.

```diff
- <PTable onSortingChange={(e: CustomEvent<SortingChangeEvent>) => {}} />
+ <PTable onChange={(e: CustomEvent<TableChangeEvent>) => {}} />
```

##### Tabs:

- Prop `gradientColorScheme` is deprecated, use `gradientColor` instead.
- Prop `weight`'s value `semibold` is deprecated, use `semi-bold` instead.
- Event `tabChange` is deprecated, use `change` event instead.

```diff
- <p-tabs gradient-color-scheme="surface"></p-tabs>
+ <p-tabs gradient-color="background-surface"></p-tabs>

- <p-tabs weight="semibold"></p-tabs>
+ <p-tabs weight="semi-bold"></p-tabs>

- <PTabs onTabChange={(e: CustomEvent<TabChangeEvent>) => {}} />
+ <PTabs onChange={(e: CustomEvent<TabsChangeEvent>) => {}} />
```

##### Tabs Bar:

- Prop `gradientColorScheme` is deprecated, use `gradientColor` instead.
- Prop `weight`'s value `semibold` is deprecated, use `semi-bold` instead.
- Event `tabChange` is deprecated, use `change` event instead.

```diff
- <p-tabs-bar gradient-color-scheme="surface"></p-tabs-bar>
+ <p-tabs-bar gradient-color="background-surface"></p-tabs-bar>

- <p-tabs-bar weight="semibold"></p-tabs>
+ <p-tabs-bar weight="semi-bold"></p-tabs>

- <PTabsBar onTabChange={(e: CustomEvent<TabChangeEvent>) => {}} />
+ <PTabsBar onChange={(e: CustomEvent<TabsChangeEvent>) => {}} />
```

##### Tag:

- Prop `color`'s value `notification-warning`, `notification-success` and `notification-error` are deprecated, use
  `notification-warning-soft`, `notification-success-soft` and `notification-error-soft` instead.

```diff
- <p-tag color="notification-warning"></p-tag>
+ <p-tag color="notification-warning-soft"></p-tag>

- <p-tag color="notification-success"></p-tag>
+ <p-tag color="notification-success-soft"></p-tag>

- <p-tag color="notification-error"></p-tag>
+ <p-tag color="notification-error-soft"></p-tag>
```

##### Text Field Wrapper:

- Prop `showCharacterCount` is deprecated, use `showCounter` instead.

```diff
-<p-text-field-wrapper show-character-count="false">
+<p-text-field-wrapper show-counter="false">
  <input type="text" maxlength="20" />
</p-text-field-wrapper>
```

##### Textarea Wrapper:

- Prop `showCharacterCount` is deprecated, use `showCounter` instead.

```diff
-<p-textarea-wrapper show-character-count="false">
+<p-textarea-wrapper show-counter="false">
  <textarea maxlength="80"></textarea>
</p-textarea-wrapper>
```

##### Text List

- Props `listType` and `orderType` are deprecated, use `type` instead.

```diff
- <p-text-list list-type="unordered"></p-text-list>
+ <p-text-list type="unordered"></p-text-list>

- <p-text-list list-type="ordered" order-type="numbered"></p-text-list>
+ <p-text-list type="numbered"></p-text-list>

- <p-text-list list-type="ordered" order-type="alphabetically"></p-text-list>
+ <p-text-list type="alphabetically"></p-text-list>
```

#### Added

- `Text`, `Icon`, `Button Pure` and `Link Pure` support value `xx-small` for prop `size`
- `Display` supports value `small` for prop `size`
- Partials: `getInitialStyles` supports multi prefix, e.g.
  `getInitialStyles({ prefix: ['', 'some-prefix', 'another-prefix'] });`
- Styles: `displaySmallStyle` and `pds-display-small`
- Styles: `textXXSmallStyle` and `pds-text-xx-small`
- Styles: `fontSizeDisplaySmall` and `$pds-font-size-display-small`
- Styles: `fontSizeTextXXSmall` and `$pds-font-size-text-xx-small`
- Styles: `getHoverStyle` and `pds-hover`
- `Banner` has `heading` and `description` prop as well as `slot="heading"` and deprecated `slot="title"`
- Custom events have consistent names across components and deprecated old event names
  - `Accordion` emits `change` and deprecated `accordionChange` event
  - `Carousel` emits `change` and deprecated `carouselChange` event
  - `Modal` emits `dismiss` and deprecated `close` event
  - `Pagination` emits `change` and deprecated `pageChange` event
  - `Segmented Control` emits `change` and deprecated `segmentedControlChange` event
  - `Stepper Horizontal` emits `change` and deprecated `stepChange` event
  - `Switch` emits `change`and deprecated `switchChange` event
  - `Table` emits `change`and deprecated `sortingChange` event
  - `Tabs` emits `change`and deprecated `tabChange` event
  - `Tabs Bar` emits `change`and deprecated `tabChange` event
- Props have consistent names across components and deprecated old props
  - `Carousel` got `pagination` prop and deprecated `disablePagination` prop
  - `Divider` got `direction` prop and deprecated `orientation` prop
  - `Modal` got `dismissButton` prop and deprecated `disableCloseButton` prop
  - `Pagination` got `intl` prop and deprecated `allyLabelNext`, `allyLabelPage`, `allyLabelPrev` and `allyLabel` props
  - `Scroller` got `gradientColor` prop and deprecated `gradientColorScheme` prop
  - `Scroller` got `alignScrollIndicator` prop and deprecated `scrollIndicatorPosition` prop
  - `Tabs` got `gradientColor` prop and deprecated `gradientColorScheme` prop
  - `Tabs Bar` got `gradientColor` prop and deprecated `gradientColorScheme` prop
  - `Text Field Wrapper` got `showCounter` prop and deprecated `showCharacterCount` prop
  - `Textarea Wrapper` got `showCounter` prop and deprecated `showCharacterCount` prop
  - `Text List` got `type` prop and deprecated `listType` and `orderType` prop
- Props have consistent values across components and deprecated old values
  - `Icon` prop `color` got value `state-disabled` and removed `disabled` value
  - `Link Tile` prop `weight` got value `semi-bold` and deprecated `semibold` value
  - `Tabs Bar` and `Tabs` prop `weight` got value `semi-bold` and deprecated `semibold` value
  - `Tag` prop `color` got values `notification-info-soft`, `notification-warning-soft`, `notification-success-soft`,
    `notification-error-soft` and deprecated `notification-warning`, `notification-success`, `notification-error` values

#### Changed

- `Display` uses font-weight regular and font-style normal
- Partials: `getInitialStyles` matches new design language
- Partials: All component related, slotted Light DOM styles have been moved to `getInitialStyles`
- Styles: `getFocusStyle` and `pds-focus` doesn't need `theme` parameter anymore
- Styles: `breakpoint{Base|XS|S|M|L|XL|XXL}` and `$pds-breakpoint-{base|xs|s|m|l|xl|xxl}` are provided as number without
  unit (px)
- `Link Tile` matches new design language
- Typings for all component props start with the component name, e.g. `SwitchAlignLabel`, `TabsBarGradientColor` or
  `LinkPureIcon`
- `Icon` prop `color` value `disabled` is renamed to `state-disabled`
- `Tag` prop `color` value `notification-info` is renamed to `notification-info-soft`

#### Fixed

- `Text Field Wrapper` calendar and time indicator icons respect color definition in dark theme
- `Text Field Wrapper` has correct height when type date or time is used
- Partials: Typings of return value with and without options parameter
- `Modal` scrolling behavior on mouse drag

#### Removed

- `Heading`: value `xxx-large` for prop `size`
- Styles: `headingXXXLargeStyle` and `pds-heading-xxx-large`
- Styles: `fontSizeHeadingXXLarge` and `$pds-font-size-heading-xx-large`

### [3.0.0-alpha.2] - 2023-02-27

#### 🤖 Property deprecations 🤖

##### Carousel:

- Prop `wrap-content` is deprecated.

```diff
- <p-carousel wrap-content="true"></p-carousel>
+ <p-carousel></p-carousel>
```

##### Divider:

- Prop values `neutral-contrast-low | neutral-contrast-medium | neutral-contrast-high` of `color` prop are deprecated.

```diff
- <p-divider color="neutral-contrast-low"></p-divider>
+ <p-divider color="contrast-low"></p-divider>

- <p-divider color="neutral-contrast-medium"></p-divider>
+ <p-divider color="contrast-medium"></p-divider>

- <p-divider color="neutral-contrast-high"></p-divider>
+ <p-divider color="contrast-high"></p-divider>
```

#### Changed

- `Divider`, `Button Group`, `Carousel` and `Text List` match new design language
- Background color of `Scroller`'s `prev` and `next` buttons in dark theme
- Partials: Removed deprecated `withoutTags` option for all partials, please use `format: 'jsx'` instead
- `Content Wrapper` default value of prop `width` has changed from `basic` to `extended`

#### Added

- `Model Signature`
- Props `align-header` and `width` for `Carousel`
- Vue: plugin functions `createPorscheDesignSystem` and `usePorscheDesignSystemPlugin`

#### Fixed

- `Radio Button Wrapper` keyboard arrow navigation
- `Button Pure` and `Link Pure` lagging active state background when scrolling on iOS

### [3.0.0-alpha.1] - 2023-02-16

#### Added

- Porsche Next font supports Vietnamese charset
- Prop `color` of `Icon` supports `disabled`
- React: `patchRemixRunProcessBrowserGlobalIdentifier` binary to support SSR components with Remix

#### Changed

- `Stepper Horizontal` matches new design language
- Styles: Optimize design tokens "spacing", "typography" and "theme" provided by styles sub-package
  `@porsche-design-system/components-{js|angular|react|vue}/styles`
- Styles: Use calc() instead of max() to calculate padding for `gridStyle` (JS) and `pds-grid` (SCSS)
- Styles: `gridStyle` (JS) and `pds-grid` (SCSS) uses optimized grid gap

### [3.0.0-alpha.0] - 2023-02-08

#### Note to the new `v3` major release of the Porsche Design System

With the new **Porsche Design Language** comes a lot of changes regarding layout and design principles. To keep
refactoring efforts as low as possible when upgrading from `v2` to `v3`, **breaking changes** were avoided as far as
possible. Nevertheless, there are a few breaking changes and some more deprecations which should receive attention.

#### 👹 Breaking Changes 👹

##### Button:

- Removed deprecated prop `tabbable`.

```diff
- <p-button tabbable="false">Some label</p-button>
+ <p-button tabindex="-1">Some label</p-button>
```

- Default value of prop `icon` has changed from `arrow-head-right` to `none`. Therefore, the `icon` property **must** be
  set if the component has the `hide-label` property.

```diff
- <p-button hide-label="true">Some label</p-button>
+ <p-button hide-label="true" icon="arrow-right">Some label</p-button>

- <p-button hide-label="{ base: true, m: false }">Some label</p-button>
+ <p-button hide-label="{ base: true, m: false }" icon="arrow-right">Some label</p-button>
```

##### Button Pure:

- Removed `subline` slot (visually not intended anymore).

```diff
<p-button-pure>
  Some label
-   <p slot="subline">Some Subline</p>
</p-button-pure>
```

- Removed deprecated prop `tabbable`.

```diff
- <p-button-pure tabbable="false">Some label</p-button-pure>
+ <p-button-pure tabindex="-1">Some label</p-button-pure>
```

##### Icon:

- Value `inherit` for prop `color` works slightly different to the previous major version. A CSS filter is required to
  apply custom coloring to take advantage of using an SVG embedded in an `<img/>` for better SSR support and loading
  performance in general.

```diff
- <p-icon color="inherit" style="color: white;"></p-icon>
+ <p-icon color="inherit" style="filter: invert(100%);"></p-icon>
```

- Camel case syntax for `name` prop isn't supported, please use param case syntax instead (TypeScript typings have been
  updated too).

```diff
- <p-icon name="arrowRight"></p-icon>
+ <p-icon name="arrow-right"></p-icon>
```

##### Link:

- Default value of prop `icon` has changed from `arrow-head-right` to `none`. Therefore, the `icon` property **must** be
  set if the component has the `hide-label` property.

```diff
- <p-link href="#" hide-label="true">Some label</p-link>
+ <p-link href="#" hide-label="true" icon="arrow-right">Some label</p-link>

- <p-link href="#" hide-label="{ base: true, m: false }">Some label</p-link>
+ <p-link href="#" hide-label="{ base: true, m: false }" icon="arrow-right">Some label</p-link>
```

##### Link Pure:

- Removed `subline` slot (visually not intended anymore).

```diff
<p-link-pure href="#">
  Some label
-   <p slot="subline">Some Subline</p>
</p-link-pure>
```

##### Switch:

- Removed deprecated prop `tabbable`.

```diff
- <p-switch tabbable="false">Some label</p-switch>
+ <p-switch tabindex="-1">Some label</p-switch>
```

##### Partials:

- `getIconLinks()` partial accepts only param-cased icon names.

```diff
- require('@porsche-design-system/components-js/partials').getIconLinks({ icons: ['arrowRight'] })

+ require('@porsche-design-system/components-js/partials').getIconLinks({ icons: ['arrow-right'] })
```

##### CSS global scope:

- Changed naming of CSS global variables names.

```diff
- --p-animation-duration__spinner
- --p-animation-duration__banner
+ --p-animation-duration
```

#### 🤡 Component deprecations 🤡

All deprecated components are refactored to match the new design language, therefor it's technically not breaking, but
we highly recommend to migrate to the mentioned alternative, since those deprecated components will be removed with next
major version.

##### Content Wrapper:

- Component is deprecated and will be removed with the next major release. Please use **[Porsche Grid](styles/grid)**
  instead, which is based on [CSS Grid](https://css-tricks.com/snippets/css/complete-guide-grid) covering the specific
  layout needs for a harmonic appearance across all digital Porsche touch-points.

##### Flex:

- Component is deprecated and will be removed with the next major release. In general, please use native
  [CSS Flex](https://css-tricks.com/snippets/css/a-guide-to-flexbox) instead for better performance and more
  standardized layout technique.

##### Grid:

- Component is deprecated and will be removed with the next major release. In general, please use native
  [CSS Grid](https://css-tricks.com/snippets/css/complete-guide-grid) in combination with
  **[Porsche Grid](styles/grid)** instead for better performance and more standardized layout technique.

##### Headline:

```diff
- <p-headline>The quick brown fox jumps over the lazy dog</p-headline>
+ <p-heading>The quick brown fox jumps over the lazy dog</p-heading>
```

##### Link Social:

- Component is deprecated and will be removed with the next major release. Please use the **[Link](components/link)**
  component instead.

#### 🤖 Property deprecations 🤖

All deprecated properties are still present without any effect, therefor it's technically not breaking, but we highly
recommend to migrate and remove the deprecated props since those ones will be removed with next major version.

##### Button Pure:

- Prop `weight` is deprecated, only regular font weight will be applied.

```diff
- <p-button-pure weight="thin">Some label</p-button-pure>
- <p-button-pure weight="regular">Some label</p-button-pure>
- <p-button-pure weight="semibold">Some label</p-button-pure>
- <p-button-pure weight="bold">Some label</p-button-pure>
+ <p-button-pure>Some label</p-button-pure>
```

##### Content Wrapper (deprecated):

- Prop `theme` and `background-color` are deprecated.

```diff
- <p-content-wrapper theme="dark" background-color="default">Some content</p-content-wrapper>
+ <p-content-wrapper>Some content</p-content-wrapper>
```

##### Grid (deprecated):

- The `gutter` property is deprecated and has no effect anymore. Instead, a fluid gutter depending on the viewport width
  is used.

```diff
- <p-grid gutter="16">Some content</p-grid>
- <p-grid gutter="24">Some content</p-grid>
- <p-grid gutter="36">Some content</p-grid>
+ <p-grid>Some content</p-grid>
```

##### Icon:

- Prop `lazy` is deprecated.

```diff
- <p-icon lazy="true"></p-icon>
+ <p-icon></p-icon>
```

##### Link Pure:

- Prop `weight` is deprecated, only regular font weight will be applied.

```diff
- <p-link-pure href="#" weight="thin">Some label</p-link-pure>
- <p-link-pure href="#" weight="regular">Some label</p-link-pure>
- <p-link-pure href="#" weight="semibold">Some label</p-link-pure>
- <p-link-pure href="#" weight="bold">Some label</p-link-pure>
+ <p-link-pure href="#">Some label</p-link-pure>
```

##### Segmented Control:

- Prop `background-color` is deprecated.

```diff
- <p-segmented-control background-color="background-surface">
   <p-segmented-control-item value="xs">XS</p-segmented-control-item>
   <p-segmented-control-item value="s">S</p-segmented-control-item>
 </p-segmented-control>
+ <p-segmented-control>
   <p-segmented-control-item value="xs">XS</p-segmented-control-item>
   <p-segmented-control-item value="s">S</p-segmented-control-item>
 </p-segmented-control>
```

#### 👾 Property value deprecations 👾

All deprecated values are mapped to new ones, therefor it's technically not breaking, but we highly recommend to migrate
to the new values since those ones will be removed with next major version.

##### Banner:

- Prop value `fluid` of `width` prop is deprecated.

```diff
- <p-banner width="fluid"></p-banner>
+ <p-banner></p-banner>
```

- Prop value `neutral` of `state` prop is deprecated.

```diff
- <p-banner state="neutral">
  <span slot="title">Some banner title</span>
  <span slot="description">Some banner description. You can also add inline <a href="https://porsche.com">links</a> to route to another page.</span>
 </p-banner>
+ <p-banner state="info">
  <span slot="title">Some banner title</span>
  <span slot="description">Some banner description. You can also add inline <a href="https://porsche.com">links</a> to route to another page.</span>
 </p-banner>
```

##### Content Wrapper:

- Prop value `fluid` of `width` prop is deprecated.

```diff
- <p-content-wrapper width="fluid">Some content</p-content-wrapper>
+ <p-content-wrapper>Some content</p-content-wrapper>
```

##### Icon:

- Prop values
  `brand | default | neutral-contrast-low | neutral-contrast-medium | neutral-contrast-high | notification-neutral` of
  `color` prop are deprecated.

```diff
- <p-icon color="brand"></p-icon>
+ <p-icon color="primary"></p-icon>

- <p-icon color="default"></p-icon>
+ <p-icon color="primary"></p-icon>

- <p-icon color="neutral-contrast-low"></p-icon>
+ <p-icon color="contrast-low"></p-icon>

- <p-icon color="neutral-contrast-medium"></p-icon>
+ <p-icon color="contrast-medium"></p-icon>

- <p-icon color="neutral-contrast-high"></p-icon>
+ <p-icon color="contrast-high"></p-icon>

- <p-icon color="neutral-contrast-neutral"></p-icon>
+ <p-icon color="contrast-info"></p-icon>
```

##### Inline Notification:

- Prop value `neutral` of `state` prop is deprecated.

```diff
- <p-inline-notification state="neutral"></p-inline-notification>
+ <p-inline-notification state="info"></p-inline-notification>
```

##### Tag:

- Prop value `notification-neutral | neutral-contrast-high | background-default` of `color` prop is deprecated.

```diff
- <p-tag color="notification-neutral">Color label</p-tag>
+ <p-tag color="notification-info">Color label</p-tag>

- <p-tag color="neutral-contrast-high">Color label</p-tag>
+ <p-tag color="primary">Color label</p-tag>

- <p-tag color="background-default">Color label</p-tag>
+ <p-tag color="background-base">Color label</p-tag>
```

##### Tag Dismissible:

- Prop value `background-default` of `color` prop is deprecated.

```diff
- <p-tag-dismissible color="background-default">Color label</p-tag-dismissible>
+ <p-tag-dismissible color="background-base">Color label</p-tag-dismissible>
```

##### Text:

- Prop value `thin | semibold` of `weight` prop is deprecated.

```diff
- <p-text weight="thin">Some text</p-text>
+ <p-text>Some text</p-text>

- <p-text weight="semibold">Some text</p-text>
+ <p-text weight="semi-bold">Some text</p-text>
```

- Prop value
  `brand | default | neutral-contrast-low | neutral-contrast-medium | neutral-contrast-high | notification-neutral` of
  `color` prop is deprecated.

```diff
- <p-text color="brand">Some text</p-text>
+ <p-text>Some text</p-text>

- <p-text color="default">Some text</p-text>
+ <p-text>Some text</p-text>

- <p-text color="neutral-contrast-low">Some text</p-text>
+ <p-text color="contrast-low">Some text</p-text>

- <p-text color="neutral-contrast-medium">Some text</p-text>
+ <p-text color="contrast-medium">Some text</p-text>

- <p-text color="neutral-contrast-high">Some text</p-text>
+ <p-text color="contrast-high">Some text</p-text>

- <p-text color="notification-neutral">Some text</p-text>
+ <p-text color="notification-info">Some text</p-text>
```

##### ToastManager:

- Prop value `neutral` of `state` parameter is deprecated.

```diff
- …addMessage({ text: `Some message`, state: 'neutral' })
+ …addMessage({ text: `Some message`, state: 'info' })
```

#### Added

- `Display` component
- `Heading` component
- Prop `underline` for `Link Pure`
- Prop `theme` for `Checkbox Wrapper`, `Radio Button Wrapper`, `Popover`, `Tag Dismissible`, `Textarea Wrapper`,
  `Text Field Wrapper` and `Fieldset Wrapper`
- Prop `size` for `Icon` supports `x-small` and `x-large`
- Prop `size` for `Accordion` `compact="true"` supports `medium`

#### Changed

- `Spinner`, `Icon`, `Link Pure`, `Button Pure`, `Link`, `Link Social`, `Button`, `Checkbox Wrapper`,
  `Radio Button Wrapper`, `Popover`, `Modal`, `Select Wrapper`, `Tag`, `Tag Dismissible`, `Textarea Wrapper`,
  `Inline Notification`, `Banner`, `Toast`, `Grid`, `Flex`, `Pagination`, `Scroller`, `Accordion`, `Text`,
  `Text Field Wrapper`, `Content Wrapper`, `Segmented Control`, `Tabs`, `Tabs Bar`, `Headline` and `Fieldset Wrapper`
  match new design language
- `Icon` supports
  `primary | contrast-low | contrast-medium | contrast-high | notification-success | notification-warning | notification-error | notification-info | inherit`
  for `color` prop
- Default value of prop `width` of `Banner` has changed from `basic` to `extended`
- Default value of prop `action-icon` of `Inline Notification` has changed from `arrow-head-right` to `arrow-right`
- Default value of prop `name` of `Icon` has changed from `arrow-head-right` to `arrow-right`
- Default value of prop `variant` of `Link` and `Button` has changed from `secondary` to `primary`

#### Removed

- Custom slotted CSS for mostly all components. Equivalent styles are now provided by `getInitialStyles()` partial
  instead.
- `applyNormalizeStyles` option from `getInitialStyles()` partial which is applied by default now.

### [2.20.0] - 2023-02-06

### [2.20.0-rc.1] - 2023-02-06

### [2.20.0-rc.0] - 2023-01-30

#### Added

- `applyNormalizeStyles` option for `getInitialStyles()` partial which includes basic css styles for Light DOM

### [2.19.1-rc.1] - 2023-01-18

#### Added

- `jsdom-polyfill` subpackage is available at `@porsche-design-system/components-{js|angular|react|vue}/jsdom-polyfill`
  and can be used to have working web components in jsdom based tests (e.g. jest)
- `testing` subpackage is available at `@porsche-design-system/components-{js|angular|react|vue}/testing` to provide
  `getByRoleShadowed`, `getByLabelTextShadowed` and `getByTextShadowed` utilities which use `@testing-library/dom`
  queries internally to support Shadow DOM
- Validation if `prefix` is already reserved by a different version upon initialization of the Porsche Design System

#### Fixed

- `componentsReady()` waits for Porsche Design System being initialized before checking components which can happen in
  certain test scenarios without partials

### [2.19.1-rc.0] - 2023-01-18

#### Fixed

- Bug in `@porsche-design-system/components-react/ssr` where in some cases during SSG an error was thrown when
  components render their children conditionally

### [2.19.0] - 2022-12-22

### [2.19.0-rc.2] - 2022-12-22

### [2.19.0-rc.1] - 2022-12-22

#### Fixed

- `Stepper Horizontal` calculation of scroll position when used within any parent that has a margin or padding

### [2.19.0-rc.0] - 2022-12-21

#### Added

- Vue: typed components are available via the `@porsche-design-system/components-vue` package

#### Fixed

- `Modal` focus cycle when pressing Shift Tab right after it was opened

### [2.18.0] - 2022-12-15

### [2.18.0-rc.2] - 2022-12-14

#### Added

- Validation to ensure crucial partials are used.  
  **Disclaimer:** The Porsche Design System will **not** inject its initial styles anymore. Please use the
  `getInitialStyles()` partial to reduce flash of unstyled content (FOUC) as described here:
  [getInitialStyles() documentation](https://designsystem.porsche.com/latest/partials/initial-styles)

#### Changed

- `line-height` calculation for all components is handled CSS only now by using `ex`-unit in combination with `calc()`
  which gives the best performance, the easiest possible integration and respects UI best practices in having **larger**
  `line-height` values for **small** `font-size` definitions and **smaller** `line-height` values for **larger**
  `font-size` definitions. The calculated values by CSS slightly differ compared to the ones calculated by JavaScript,
  which might result in minor visual changes.

#### Fixed

- Screen reader announcements of `Textfield` and `Textarea` in `counter` mode
- Screen reader announcements in `Select Wrapper`

### [2.18.0-rc.1] - 2022-11-24

#### Added

- `Carousel` now has a `rewind` property, better prev/next icons, a `max-width` for `heading` and `description` and
  support for slotted `description`

#### Fixed

- `Select Wrapper` height if text is zoomed up to 200%

### [2.18.0-rc.0] - 2022-11-17

#### Added

- SSR/SSG ready components using Declarative Shadow DOM for Next JS are shipped via
  `@porsche-design-system/components-react/ssr`. To use it simply change your imports.

**Important:** make sure to apply the new `getDSRPonyfill()` partial right before your closing `</body>` tag. More
information can be found here:
[getDSRPonyfill() documentation](https://designsystem.porsche.com/latest/partials/dsr-ponyfill)

```diff
- import { PorscheDesignSystemProvider, PButton, ... } from '@porsche-design-system/components-react';
+ import { PorscheDesignSystemProvider, PButton, ... } from '@porsche-design-system/components-react/ssr';
+ import { getDSRPonyfill } from '@porsche-design-system/components-react/partials';
```

#### Changed

- Improve height calculation for `Accordion`
- Slotted anchor support for `Link Pure` is stricter (In case slotted `<a>` is used it must be a direct child of
  `Link Pure`)
- `getFontLinks()` partial now has `{ weights: ['regular', 'semi-bold'] }` for a default

### [2.17.0] - 2022-10-31

### [2.17.0-rc.0] - 2022-10-31

#### Added

- `Link Tile`

#### Fixed

- `Scroller` bug where scrollable content was not fully hidden by the gradient, when zoomed into the page.

#### Changed

- Removed `!important` keyword from css property `display` of `Link Pure` and `Button Pure`

### [2.16.3] - 2022-10-21

### [2.16.3-rc.0] - 2022-10-21

#### Fixed

- `Button Pure` and `Link Pure` error when using `size="inherit"` and `icon="none"`

#### Changed

- Replaced all internal usage of `Text` and `Headline` components

### [2.16.2] - 2022-09-15

### [2.16.2-rc.0] - 2022-09-15

#### Fixed

- Issue with `Popover` where drop-shadow is not shown correctly in Chrome >= 105
- Issue with `Carousel` and `wrap-content="true"` where the layout was out of sync with `Content Wrapper` for
  viewports >= 1760px.
- `Select Wrapper` with custom dropdown keeps attribute changes of native select options in sync if changed
  programmatically

### [2.16.1] - 2022-09-09

#### Fixed

- Issue with `Options` typing import for `Carousel`

### [2.16.0] - 2022-09-08

### [2.15.1-rc.1] - 2022-09-08

#### Added

- `Carousel`
- `Scroller`

#### Changed

- `Stepper Horizontal` now has `size` property
- `Stepper Horizontal` uses improved focus behavior in case it becomes scrollable and scroll indicators are centered
  correctly.
- `Tabs Bar` uses improved focus behavior in case it becomes scrollable and scroll indicators are centered correctly.

### [2.15.1-rc.0] - 2022-08-24

#### Fixed

- `Radio Button Wrapper` visual selection change bug in Safari >= 15.5

### [2.15.0] - 2022-08-22

### [2.15.0-rc.1] - 2022-08-18

#### Changed

- Downgraded `@angular` to `v13` to ensure backwards compatibility of `@porsche-design-system/components-angular`

### [2.15.0-rc.0] - 2022-08-16

#### Fixed

- `Popover` visual shadow bug in Safari
- `Stepper Horizontal Item` bug where pseudo styles of the counter element were overridable

### [2.15.0-beta.0] - 2022-08-05

#### Fixed

- `Tabs` & `Tabs Bar` `size` property when using `BreakpointCustomizable`

#### Changed

- `Modal` uses poly fluid sizing for outer spacing
- `Banner` uses poly fluid sizing for outer spacing
- `Content Wrapper` uses poly fluid sizing for inner spacing
- `Modal` min-width is slightly updated to perfectly fit into content area of `Content Wrapper` at 320px viewport width

#### Added

- Validation of properties for all components
- `Text Field Wrapper` with `input type="search"` is clearable via Escape key and custom clear button across browsers
- `Text Field Wrapper` with `input type="search"` shows a "Locate me" button when `actionIcon="locate"` is set, emits
  the `action` event on click and can be put into a loading state via `actionLoading="true"`

### [2.14.0] - 2022-07-11

### [2.14.0-rc.1] - 2022-07-11

### [2.14.0-rc.0] - 2022-07-11

#### Added

- `getBrowserSupportFallbackScript()` partial supporting `cdn` and `format` options as replacement for
  `includeOverlay()` of `@porsche-design-system/browser-notification` npm package
- `getCookiesFallbackScript()` partial supporting `cdn` and `format` options as replacement for `includeCookieOverlay()`
  of `@porsche-design-system/browser-notification` npm package

#### Changed

- `getMetaTagsAndIconLinks()` partial to return `theme-color` meta tags with `prefers-color-scheme: {light|dark}` media
  query

### [2.13.0] - 2022-06-23

### [2.13.0-rc.5] - 2022-06-23

#### Fixed

- `Stepper Horizontal Item` `state` validation
- `Button` and `Link` with `theme="dark" variant="tertiary"` and `Tag Dismissible` bug on Safari < v15.5 where wrong
  colors on hover were shown

### [2.13.0-rc.4] - 2022-06-22

#### Added

- `Stepper Horizontal`

### [2.13.0-rc.3] - 2022-06-22

#### Added

- `Segmented Control`

### [2.13.0-rc.2] - 2022-06-21

### [2.13.0-rc.1] - 2022-06-21

### [2.13.0-rc.0] - 2022-06-21

#### Changed

- `Button`, `Button Pure` and `Switch` apply `aria-disabled="true"` instead of `disabled` attribute to native button
  internally in case `disabled` and/or `loading` property is set

### [2.12.1] - 2022-05-25

### [2.12.1-rc.0] - 2022-05-25

#### Fixed

- Issue with `JssStyle` typing import

### [2.12.0] - 2022-05-19

#### Changed

- npm package is prepared for public release on [npmjs.org](https://npmjs.com)

### [2.12.0-rc.2] - 2022-05-12

### [2.12.0-rc.1] - 2022-05-11

### [2.12.0-rc.0] - 2022-05-04

#### Added

- `Table Head Cell` now has a `multiline` property

#### Changed

- `Headline` has no `hypens` / `overflow-wrap` style by default
- Partials now throw an exception if they are executed in browser

#### Fixed

- Exception in `Headline`, `Select Wrapper`, `Text` and `Text List` when changing `theme` prop from `dark` to `light`
- `getInitialStyles()` partial now returns `.hydrated` styles, too

### [2.11.0-skeletons] - 2022-04-21

### [2.11.0] - 2022-04-21

### [2.11.0-rc.0] - 2022-04-20

#### Added

- `Tag`
- `Tag Dismissible`

### [2.10.0-skeletons] - 2022-04-13

### [2.10.0] - 2022-04-13

### [2.9.3-rc.1] - 2022-04-06

#### Added

- `Text Field Wrapper` now has a `showCharacterCount` property which can be used to hide the character count when a
  `maxLength` attribute is set on the wrapped `input`.
- `Textarea Wrapper` now has a `showCharacterCount` property which can be used to hide the character count when a
  `maxLength` attribute is set on the wrapped `textarea`.

### [2.9.3-rc.0-skeletons] - 2022-03-29

### [2.9.3-rc.0] - 2022-03-28

#### Added

- `Text Field Wrapper` supports `unit` property on `input type="text"`
- `Marque` optional configurable clickable/focusable area by defining padding on host element

#### Fixed

- `Tabs Item` improved accessibility
- Angular: circular dependency in development mode in `2.9.2-skeletons`

### [2.9.2-skeletons] - 2022-03-24

#### Added

- **[EXPERIMENTAL]** `getInitialStyles` partial now accepts a `skeletonTagNames` array of component names that will
  initially have skeleton styles while the Porsche Design System is loading
- **[EXPERIMENTAL]** `Button`, `Button Pure`, `Checkbox Wrapper`, `Fieldset Wrapper`, `Link`, `Link Pure`,
  `Link Social`, `Radio Button Wrapper`, `Select Wrapper`, `Text Field Wrapper`, `Textarea Wrapper` can now have initial
  skeleton styles when passed as `skeletonTagNames` to the `getInitialStyles` partial

### [2.9.2] - 2022-03-24

### [2.9.2-rc.1] - 2022-03-23

#### Fixed

- Bug caused by Chrome where hover styles of `Link Pure` are not displayed correctly

### [2.9.2-rc.0] - 2022-03-22

#### Added

- Normalized font behavior (`hyphen`, `overflow-wrap` and `text-size-adjust`) across components

#### Fixed

- `Modal` scrolling and pinch to zoom on iOS
- `Modal` initial position if scrollable
- `Table Head Cell` sort icon `asc` + `desc`

### [2.9.1] - 2022-03-10

### [2.9.1-rc.0] - 2022-03-09

#### Added

- Styles for slotted `<button>` in `Text`

#### Changed

- `Modal` heading and aria validation happens only when open

#### Fixed

- React: bundling format of partials

### [2.9.0] - 2022-02-28

### [2.9.0-rc.1] - 2022-02-25

#### Fixed

- `Modal` focus trap respecting elements in shadow DOM and dynamically added/removed elements on first level
- `Tabs Item` focus outline on click in Safari
- Error while using partials in Vanilla JS and Angular

### [2.9.0-rc.0] - 2022-02-16

#### Added

- `getFontFaceStylesheet` returns additional `<link>` tags with `rel="preconnect"` and `rel="dns-prefetch"`
- Option `format` to partials `getFontFaceStylesheet`, `getComponentChunkLinks()`, `getFontLinks()`, `getIconLinks()`,
  `getInitialStyles()`, `getLoaderScript()` and `getMetaTagsAndIconLinks()`

#### Deprecated

- The option `withoutTags` of partials `getFontFaceStylesheet`, `getComponentChunkLinks()`, `getFontLinks()`,
  `getIconLinks()`, `getInitialStyles()`, `getLoaderScript()` and `getMetaTagsAndIconLinks()` is deprecated and will be
  removed in `v3.0.0`. Please use `format: 'jsx'` instead.

```diff
- <link rel="stylesheet" href={getFontFaceStylesheet({ withoutTags: true })} crossOrigin="true" />
+ {getFontFaceStylesheet({ format: 'jsx' })}
```

### [2.9.0-beta.1] - 2022-01-27

#### Added

- `:focus-visible` content of selected Tab in `Tabs` component gets focus styling
- Improved accessibility of `Text Field Wrapper` and `Textarea Wrapper` when `maxlength` attribute is set
- `Modal` aria property
- `Modal` class for slotted elements to make content full-width

#### Changed

- `Button Pure` and `Link Pure` removed `position: relative` imposition, make sure to **not** override it with
  `position: static`

#### Fixed

- `Modal` close button styles when no heading is passed

### [2.9.0-beta.0] - 2022-01-18

#### Added

- React: `getByRoleShadowed`, `getByLabelTextShadowed` and `getByTextShadowed` utilities which uses
  `@testing-library/dom` queries internally to support Shadow DOM

#### Fixed

- React: `UnhandledPromiseRejectionWarning` when using `skipPorscheDesignSystemCDNRequestsDuringTests()`

### [2.8.0] - 2022-01-17

#### Fixed

- Accessibility issue of `Icon` component in Windows High Contrast Mode in Chromium Browser

### [2.8.0-rc.0] - 2022-01-14

#### Added

- Support for `tabindex` attribute on `Button`, `Button Pure`, `Switch`, `Link`, `Link Pure` and `Link Social`

#### Changed

- `:focus-visible` style matches outline color of `Button` while hovered

#### Deprecated

- The `tabbable` property of `Button`, `Button Pure` and `Switch` is deprecated and will be removed in `v3.0.0`. Please
  use `tabindex` instead.

```diff
- <p-button tabbable="false">Some button</p-button>
+ <p-button tabindex="-1">Some button</p-button>
```

### [2.8.0-beta.3] - 2021-12-22

#### Added

**Disclaimer:** The provided themes `light-electric` and `dark-electric` are just a proof of concept, it's **not**
accessible regarding its color contrast and might even be removed in an upcoming major release again.

- `light-electric` theme for `Switch`
- `dark-electric` theme for `Button Pure` and `Link Pure`
- Character counter to `Text Field Wrapper` and `Textarea Wrapper` if `maxlength` is present on `input type="text"` and
  `textarea`

#### Changed

- `:focus-visible` style matches outline color of `Switch` while hovered

#### Fixed

- Box model of `Button Pure`

### [2.8.0-beta.2] - 2021-12-22

#### Fixed

- `Content Wrapper` regression for `!important` style

#### Added

- Usage validation for `Link`, `Link Pure` and `Link Social`

### [2.8.0-beta.1] - 2021-12-16

#### Fixed

- `Select Wrapper` validation of select element

### [2.8.0-beta.0] - 2021-12-15

#### Changed

- Angular: Increased peer dependency to `>=12.0.0 <14.0.0`

### [2.7.0] - 2021-12-14

### [2.7.0-rc.0] - 2021-12-14

#### Removed

- `offset-bottom` prop of `Toast` (use `--p-toast-position-bottom` CSS variable instead)

### [2.7.0-beta.6] - 2021-12-08

#### Added

- `Popover`

### [2.7.0-beta.5] - 2021-12-07

#### Added

**Disclaimer:** The provided theme `light-electric` is just a proof of concept, it's **not** accessible regarding its
color contrast and might even be removed in an upcoming major release again.

- `light-electric` theme for `Accordion`, `Link`, `Link Pure`, `Button`, `Button Pure`, `Tabs`, `Tabs Bar`

### [2.7.0-beta.4] - 2021-12-02

### [2.7.0-beta.3] - 2021-11-30

#### Added

- `Accordion` uses `MutationObserver` fallback when no `ResizeObserver` is available in older browsers

#### Fixed

- `Link` and `Link Social` not adapting slotted anchor to the width of the element

### [2.7.0-beta.2] - 2021-11-24

#### Added

- `Toast`

#### Fixed

- `Banner` animations respect offset correctly

### [2.7.0-beta.1] - 2021-11-16

#### Fixed

- `Headline` applies `align` and `ellipsis` prop correctly

### [2.7.0-beta.0] - 2021-11-11

#### Added

- New `aria` property for `ARIA` attribute handling for: `Button`, `Button Pure`, `Icon`, `Link`, `Link Pure`, `Marque`,
  `Spinner`

#### Fixed

- React: warnings about `useLayoutEffect` in SSR context

### [2.6.1] - 2021-11-05

#### Fixed

- Prevent breaking entire Porsche Design System due to lacking support of `ResizeObserver`, however `Accordion` still
  requires it

### [2.6.0] - 2021-11-04

#### Added

- `unit` and `unitPosition` properties to `Text Field Wrapper`

### [2.6.0-beta.0] - 2021-10-29

#### Changed

- Use `Heiti SC` (pre-installed on iOS/macOS) and `SimHei` (pre-installed on Windows) as Chinese fallback font

#### Added

- `Marque` uses `webp` images for browsers that support it
- `Inline Notification`
- `Icon` now supports `success` for `name` property

#### Fixed

- Colors of `Banner` for dark theme
- Replaced CSS `inset` property with `top`, `left`, `right` and `bottom` for browser compatibility
- Opening and closing transition of `Modal`

### [2.5.1-beta.0] - 2021-10-11

#### Fixed

- Possible exceptions when components get unmounted directly

### [2.5.0] - 2021-10-04

#### Added

- `SimHei` and `黑体` as fallback for all components' `font-family`

### [2.5.0-beta.1] - 2021-09-28

#### Changed

- React: improved render behavior of components

### [2.5.0-beta.0] - 2021-09-22

#### Added

- React: utility function `skipPorscheDesignSystemCDNRequestsDuringTests`

### [2.4.0] - 2021-09-21

### [2.4.0-beta.2] - 2021-09-21

#### Added

- `Link Social` and `Icon` now support `kakaotalk`, `naver`, `reddit` and `tiktok`
- JSS caching mechanism to improve style performance

#### Changed

- Alignment of `linkedin` icon
- Improved accessibility of `Select Wrapper`
- `Icon` loading behaviour to non-blocking, components using the `Icon` will no longer wait for it to load
- Validation messages of `Fieldset Wrapper` have now an additional icon representing the validation state

#### Fixed

- Box model of `Link Pure`
- Focus of `Link Pure` with slotted anchor and hidden label
- Focus cycling of `Modal` without focusable children
- Suppress CORS error

### [2.4.0-beta.1] - 2021-08-26

#### Added

- `active` property to `Button Pure`

### [2.4.0-beta.0] - 2021-08-26

#### Added

- `icon` property of `Button Pure` and `Link Pure` was extended by `none` value
- `alignLabel` and `stretch` property to `Button Pure` and `Link Pure`

#### Changed

- Improved `:focus-visible` and `:hover:focus-visible` colors for `Link Social` and `Link`
- Improved slotted `<a>` coloring in dark theme for `Link Social` and `Link`
- Validation messages of `Checkbox Wrapper`, `Radio Button Wrapper`, `Select Wrapper`, `Textarea Wrapper` and
  `Text Field Wrapper` have now an additional icon representing the validation state
- `Modal` backdrop behavior to close modal on mouse-down

#### Fixed

- Slotted `<a>` coloring in dark theme for `Text`, `Headline`, `Text List`, `Banner`, `Select Wrapper` and `Link Pure`
- Wrong background color of scrollable `Modal`'s backdrop in Safari

### [2.3.0] - 2021-07-28

### [2.3.0-beta.3] - 2021-07-28

#### Changed

- `Accordion` reduce paddings, vertically align carets to the first heading row, adjust border color and hover styles

#### Fixed

- `Text Field Wrapper` accessibility of type password and search

### [2.3.0-beta.2] - 2021-07-15

#### Added

- `Checkbox Wrapper`, `Radio Button Wrapper`, `Select Wrapper`, `Textarea Wrapper` and `Text Field Wrapper` now reflect
  changes of the `required` attribute on their child component
- `multiline` property to `Table Cell`
- Partial function `getLoaderScript()` to initialize Porsche Design System as early as possible

#### Fixed

- `Table Head Cell` uses semi bold instead of bold as font weight
- Transition of `Modal`

### [2.3.0-beta.1] - 2021-07-08

#### Added

- `Accordion`

#### Changed

- Removed initial delay of `Banner`

### [2.3.0-beta.0] - 2021-07-01

#### Added

- `Table`
- Angular: export types from package root
- Accessibility icon

#### Changed

- `Button`, `Button Pure` and `Switch` are now focusable while in `loading` state
- `Text` and `Headline` inherits white-space CSS property
- React: sync component props via property instead of attribute

#### Fixed

- Angular: support `"strictTemplates": true` option in `tsconfig.json`
- Use correct icon for `arrow-last` and `arrow-first` in `Icon`, `Button` and `Link` components

### [2.2.1] - 2021-06-08

#### Changed

- Optimize vertical alignment of `Modal`

#### Fixed

- URL in inject global style warning

### [2.2.1-beta.1] - 2021-06-02

#### Fixed

- Margin of `Tabs Bar` within `Tabs` for Firefox and Safari
- SVG of `Icon` is not removed after prop change, e.g. on color change
- Fullscreen behavior of `Modal` on screens larger than 1760px

### [2.2.0] - 2021-05-19

#### Fixed

- `Text` inside `Button` now has the proper size on iOS Safari when changing to and from landscape mode
- `Banner` can now be re-opened after closing
- Closing one `Banner` will not close other `Banners` on the site

### [2.2.0-beta.2] - 2021-05-12

#### Fixed

- `Select Wrapper` value changes are now reflected correctly
- `Select Wrapper` dark theme background color if used with `filter` prop

### [2.2.0-beta.1] - 2021-05-05

#### Added

- Partial function `getIconLinks()` to preload Porsche Design System Icons

#### Fixed

- `Text Field Wrapper` spacing in Safari

### [2.2.0-beta.0] - 2021-05-05

#### Added

- Partial function `getMetaTagsAndIconLinks()` to simplify cross device fav and meta icons

### [2.1.0] - 2021-05-03

### [2.1.0-beta.0] - 2021-05-03

#### Added

- `Switch`

#### Changed

- `Text` automatically breaks words/strings into new line being too long to fit inside their container
- `Headline` automatically breaks words/strings into new line being too long to fit inside their container
- Extended `Fieldset Wrapper` with `labelSize`, `required`, `state` and `message` properties. If the `Fieldset Wrapper`
  is set to required only the label of the **Fieldset Wrapper** gets an asterisk. It is removed from all wrapped child
  components, as long as they are Porsche Design System form elements.

### [2.0.3] - 2021-04-28

### [2.0.3-beta] - 2021-04-28

#### Fixed

- Angular: Events firing twice in `Pagination`, `Modal`, `Tabs`, `Tabs Bar` and `Banner` component

### [2.0.2] - 2021-04-21

### [2.0.2-beta.0] - 2021-04-20

#### Fixed

- TypeScript build errors due to duplicate declarations in `types.d.ts`

### [2.0.1] - 2021-04-16

#### Fixed

- Visual appearance of `Checkbox Wrapper` in iOS Safari
- A bug where `Text Field Wrapper` would throw an error when reattaching to DOM too quickly
- Visual bug in Firefox when zooming out `Text Field Wrapper`, `Checkbox Wrapper` and `Textarea Wrapper`
- Angular: Streamline component styles in dark theme

#### Changed

- Aligned focus states of `Checkbox Wrapper` and `Radio Button Wrapper` across browsers

### [2.0.0] - 2021-04-13

In keeping with [Semver](https://semver.org/), Porsche Design System v2.0.0 was released due to changes in the API,
fundamental changes in loading behavior and others. With our new major version `v2.0.0` there are some important changes
that you should watch out for. To make the migration from `v1.5.x` to our current `v2.0.0` easier, we offer a few
guidelines.

## General changes / improvements:

#### All components, icons, fonts, styles and marque of the Porsche Design System are loaded versioned and chunked from a central CDN

This way all web based digital Porsche products share and use the cached and versioned assets regardless of the JS
framework used to improve loading performance across the Porsche group. Only a tiny (1.4kb sized) Porsche Design System
loader script gets bundled into your application code. Everything else gets loaded versioned, cached and chunked from a
central CDN ([read more](https://designsystem.porsche.com/latest/performance/cdn)). However, this also means that you
will need an **Internet connection** to render the components in a browser (possibly relevant for development stage or
intranet applications).

#### Enabling Micro Frontend Architecture

In case of a micro-frontend architecture, multiple instances and versions of the Porsche Design System can be combined
in a final application by configurable prefixing technique of the Porsche Design System components during runtime.
Please refer to our framework specific guidelines
[Vanilla JS](https://designsystem.porsche.com/latest/start-coding/vanilla-js),
[Angular](https://designsystem.porsche.com/latest/start-coding/angular) and
[React](https://designsystem.porsche.com/latest/start-coding/react).

#### Prevent Flash of Unstyled Content (FOUC) and Flash of Unstyled Text (FOUT)

To prevent FOUC/FOUT, the Porsche Design System offers various partials as part of the
`@porsche-design-system/components-{js|angular|react}` package to ensure all necessary Porsche Design System fonts and
components are fully loaded. If you've used the `@porsche-design-system/partials` package previously, stop using it and
replace the integration with the partials provided by `@porsche-design-system/components-{js|angular|react}` package.
Have a look at our [FOUC/FOUT guidelines](https://designsystem.porsche.com/latest/performance/loading-behaviour).

```diff
- <%= require('@porsche-design-system/partials').getPorscheDesignSystemCoreStyles() %>
+ <%= require('@porsche-design-system/components-{js|angular|react}/partials').getInitialStyles() %>

- <%= require('@porsche-design-system/partials').getFontFaceCSS() %>
+ <%= require('@porsche-design-system/components-{js|angular|react}/partials').getFontFaceStylesheet() %>

- <link rel="preload" href="path/to/webfont/nameOfWebFontFile" as="font" type="font/woff2" crossorigin />
+ <%= require('@porsche-design-system/components-{js|angular|react}/partials').getFontLinks({ weights: ['regular', 'semi-bold'] }) %>
```

#### Added support for China CDN

Our CDN is configured to forward requests to Chinese CDN automatically when necessary. So you're good to go without any
configuration or multiple region specific builds of your application. However, if you are aiming for the maximum
possible performance in China, you can configure which CDN the Porsche Design System must use. Please follow our
[CDN guidelines](https://designsystem.porsche.com/latest/performance/cdn) for more information.

#### New/optimized components

- **Tabs**
- **Tabs Bar**
- **Banner**
- **Modal**
- Headline
- Select
- Pagination
- Button
- Button Pure
- Link
- Link Pure
- Spinner
- Checkbox
- Radio Button

#### Improved TypeScript support for Angular and React

To ensure the best possible typing support, we have refactored our Angular and React wrappers which integrate the native
web components of the Porsche Design System.

#### componentsReady() works reliable

Because the Porsche Design System components get loaded async at the time they are needed, it might be relevant within
your application or test automation to know when those have been initialized. Therefore, we provide in all three
`@porsche-design-system/components-{js|angular|react}')` packages a reliable helper function `componentsReady()`.
[Read more about it](https://designsystem.porsche.com/latest/helpers/components-ready).

#### Removed "blur on focus"

Now focus styling is only applied when you navigate through keyboard and ignored by mouse interaction for browsers
supporting `:focus-visible` otherwise it will fallback to `:focus` CSS implementation.

#### Changed focus styling for a better compromise between accessibility and visual appearance

Color and outline of general focus styling has changed to `currentColor` for light/dark theme with an outline of 1px
width/offset. If you have custom components build with the usage of our `@porsche-design-system/utilities` package then
update it to the latest version.

#### Improved geometry of Porsche Next font

For better alignment and readability we've changed the geometry of the Porsche Next font which results in a visual
change of font size and spacing.

#### Dropped support for IE11 and EdgeHTML according to Porsche's official browser strategy 2021

If you still need to support these browsers, you have to stick to `v1.5.x`. We offer a Browser Notification package
`@porsche-design-system/browser-notification` to alert users that these browsers are no longer supported. It supports a
blocking layer (to be used with Porsche Design System `v2.x`), or a dismissible banner (to be used with Porsche Design
System `v1.x`). Please refer to our
[Browser compatibility guidelines](https://designsystem.porsche.com/latest/help/browser-compatibility).

#### Changed default type of Button and Button Pure

To be in sync with native `<button>` behavior we've changed the default `type` of **Button** and **Button Pure**
component. Those components will render a button within their Shadow DOM as `<button type="submit">` ( previously
`<button type="button">`).

- `submit`: The button submits the form data to the server. This is the default if the attribute is not specified for
  buttons associated with a `<form>`, or if the attribute is an empty or invalid value.
- `button`: The button has no default behavior, and does nothing when pressed by default. It can have client-side
  scripts listen to the element's events, which are triggered when the events occur.

#### Changed support for wrapped links around Link, Link Pure and Link Social component

Due to the support for setting links (`<a href="#">`) in our **Link**, **Link Pure** and **Link Social** components as
child, we've removed support for styling the anchor tag (`<a>`) when it surrounds the component. So we recommend
changing the position of the `<a>` tag from wrapping the component to a direct slot (child) of it.

```diff
- <a href="#"><p-link>Some label</p-link></a>
+ <p-link><a href="#">Some label</a></p-link>

- <a href="#"><p-link-pure>Some label</p-link-pure></a>
+ <p-link-pure><a href="#">Some label</a></p-link-pure>

- <a href="#"><p-link-social>Some label</p-link-social></a>
+ <p-link-social><a href="#">Some label</a></p-link-social>
```

#### Automatic \* asterisk symbol to form field labels

We added an automatic generated _ asterisk symbol to form field labels which have the required attribute. This might
lead to a doubled _ symbol if you set one by yourself.

```diff
- <p-text-field-wrapper label="Some label *"><input type="text" name="some-name" required /></p-text-field-wrapper>
+ <p-text-field-wrapper label="Some label"><input type="text" name="some-name" required /></p-text-field-wrapper>

- <p-checkbox-wrapper label="Some label *"><input type="checkbox" name="some-name" required /></p-checkbox-wrapper>
+ <p-checkbox-wrapper label="Some label"><input type="checkbox" name="some-name" required /></p-checkbox-wrapper>

- <p-radio-button-wrapper label="Some label *"><input type="radio" name="some-name" required /></p-radio-button-wrapper>
+ <p-radio-button-wrapper label="Some label"><input type="radio" name="some-name" required /></p-radio-button-wrapper>

- <p-radio-button-wrapper label="Some label *"><input type="radio" name="some-name" required /></p-radio-button-wrapper>
+ <p-radio-button-wrapper label="Some label"><input type="radio" name="some-name" required /></p-radio-button-wrapper>

- <p-textarea-wrapper label="Some label *"><textarea name="some-name" required></textarea></p-textarea-wrapper>
+ <p-textarea-wrapper label="Some label"><textarea name="some-name" required></textarea></p-textarea-wrapper>

- <p-select-wrapper label="Some label *"><select name="some-name" required><option>A</option></select></p-select-wrapper>
+ <p-select-wrapper label="Some label"><select name="some-name" required><option>A</option></select></p-select-wrapper>
```

#### Shadow DOM

`Flex`, `Flex Item`, `Grid` and `Grid Item` now use Shadow DOM, thus you are not able to overwrite styles defined by
these components any longer.

---

## Angular

#### Integration of Angular components

In the past it was possible to provide a token called `PREVENT_WEB_COMPONENTS_REGISTRATION` which prevented the
registration of the Porsche Design System components and loading of polyfills. Due to the fact that we no longer provide
/ need poly filling, we have completely removed the token. For advanced usage please
[read further](https://designsystem.porsche.com/latest/start-coding/angular).

---

## React

#### Integration of React components

In the past `@porsche-design-system/components-react` components have initialized the **Porsche Design System Loader**
automatically as soon as a component was imported. With `v2.x` you have to import the `PorscheDesignSystemProvider` once
in your `index.tsx` which then initializes the **Porsche Design System Loader**, e.g. like:

```diff
  // index.tsx

  import ReactDOM from 'react-dom';
  import { PorscheDesignSystemProvider } from '@porsche-design-system/components-react';
  import { App } from './App';

  ReactDOM.render(
    <React.StrictMode>
+     <PorscheDesignSystemProvider>
        <App />
+     </PorscheDesignSystemProvider>
    </React.StrictMode>,
    document.getElementById('root')
  );
```

For advanced usage please [read further](https://designsystem.porsche.com/latest/start-coding/react).

#### Jsdom Polyfill for React / Jest / jsdom test automation

We removed test mocks for React / Jest / jsdom as Shadow DOM is supported since jsdom v12.2.0. Instead, we provide a
Jsdom Polyfill (exclusivly for `@porsche-design-system/components-react` package) fixing missing implementation of jsdom
which the Porsche Design System relies on. **Note:** If your test includes Porsche Design System components, make sure
to wrap the component you want to test with a PorscheDesignSystemProvider in order to avoid exceptions. For more
information please [read further](https://designsystem.porsche.com/latest/start-coding/react).

---

## Vanilla JS

#### Integration of Vanilla JS components

With `v1.x` of the Porsche Design System you've had to copy all needed JS files of
`@porsche-design-system/components-js` into your target directory and include the ES5 and ESM loader snippet. Now you
only need to copy one `index.js` file and initialize the Porsche Design System like in the example below:

```diff
  <!DOCTYPE html>
  <html lang="en">
    <head>
      <meta charset="utf-8">
      <meta name="viewport" content="width=device-width,initial-scale=1.0">
      <title>Porsche Design System</title>
-     <script nomodule src="PATH/TO/PACKAGE/@porsche-design-system/components-js/dist/porsche-design-system/porsche-design-system.js"></script>
-     <script type="module" src="PATH/TO/PACKAGE/@porsche-design-system/components-js/dist/porsche-design-system/porsche-design-system.esm.js"></script>
+     <script src="PATH/TO/PACKAGE/@porsche-design-system/components-js/index.js"></script>
    </head>
    <body>
+     <script type="text/javascript">
+       porscheDesignSystem.load();
+     </script>
      <p-headline variant="headline-1">Some text</p-headline>
    </body>
  </html>
```

For advanced usage please [read further](https://designsystem.porsche.com/latest/start-coding/vanilla-js).

---

### [2.0.0-rc.10] - 2021-04-12

#### Changed

- `Tabs` and `Tabs Bar` now respect dynamic additions / removals of `p-tabs-item`, `a` and `button` elements. Make sure
  to update the `activeTabIndex` when mutating elements
- Improved performance of `Text`, `Button Pure` and `Link Pure` when `size` is not `inherit`

#### Added

- `Grid` now has a `wrap` and `gutter` property
- Components (`Grid Item`, `Flex Item`, `Tabs Item` and `Text List Item`) that require a specific parent (`Grid`,
  `Flex`, `Tabs` and `Text List`) will now throw an error if used without that parent

#### Fixed

- Visual appearance of `Checkbox Wrapper` and `Radio Button Wrapper` reflect the state of the wrapped `input` element

### [2.0.0-rc.9] - 2021-03-26

#### Added

- `Button Group` component
- Fullscreen property for `Modal` on mobile

#### Changed

- Spacings, heading and sizes of `Modal`

#### Fixed

- Prevent duplicate loading of `porsche-design-system.v2.x.HASH.js` chunk when using `getComponentChunkLinks()` partial

### [2.0.0-rc.8] - 2021-03-17

#### Added

- Support for full height `Content Wrapper` with flex
- `Tabs Bar` now supports `undefined` as `activeTabIndex`

#### Changed

- `Tabs Bar` has a new default `activeTabIndex`, which is `undefined`
- `Tabs Bar` does not work by itself anymore. The `activeTabIndex` needs to be controlled from the outside
  ([read more](https://designsystem.porsche.com/latest/components/tabs-bar/examples))
- Background Color of `Select Wrapper` in `dark` theme to meet accessibility criteria

### [2.0.0-rc.7] - 2021-03-15

#### Fixed

- Make shadowed `Flex` and `Grid` work in Firefox + Safari

### [2.0.0-rc.6] - 2021-03-11

#### Changed

- Make `Grid` and `Grid Item` use Shadow DOM
- Make `Flex` and `Flex Item` use Shadow DOM

### [2.0.0-rc.5] - 2021-03-09

#### Added

- Configurable background color of `Content Wrapper`
- `italic` font-style in `Text` is now overridden with `normal`

#### Fixed

- Usage of `Select Wrapper` within custom elements
- A bug that caused `Spinner` to be displayed in a wrong size

### [2.0.0-rc.4] - 2021-03-01

#### Changed

- Filter of `Select Wrapper` supports substring search

#### Fixed

- Build error in SSR

### [2.0.0-rc.3] - 2021-02-17

#### Added

- React: utility function `skipCheckForPorscheDesignSystemProviderDuringTests`
- React: tree shaking for component wrappers

#### Fixed

- Angular: error in `Checkbox Wrapper`, `Radio Button Wrapper` and `Text Field Wrapper` when `input[type]` is bound

### [2.0.0-rc.2] - 2021-02-12

#### Added

- Validate usage of `Checkbox Wrapper`, `Radio Button Wrapper`, `Select Wrapper`, `Text Field Wrapper` and
  `Textarea Wrapper`

### [2.0.0-rc.1] - 2021-02-04

#### Added

- Partial function `getComponentChunkLinks()` to preload Porsche Design System Components

#### Changed

- Added a space before asterisk (`*`) when `input`, `textarea` or `select` have `required` attribute within form wrapper
  components
- Renamed partial `getFontLinks()` option from `weight` to `weights`

#### Fixed

- A bug in `Tabs Bar` where the nextButton was mistakenly rendered.
- A bug where `Icon` was not rendered when using `lazy` property.
- A bug in `Text Field Wrapper` with input type password where characters would overlap the icon.

### [2.0.0-rc.0] - 2021-01-29

#### Added

- Link support for `Marque`
- Sizing options `'responsive' | 'small' | 'medium'` for `Marque`

#### Changed

- Angular: added static `load()` function `PorscheDesignSystemModule` for custom prefix
- Hide up/down spin button when using **Text Field** with `type="number"` in Firefox

#### Fixed

- Angular: typings
- React: correct handling of `ref` property
- Unhandled exception in `Select Wrapper` if `selected` and `disabled` attributes are set on the same option
- A bug in `Tabs Bar` where scrolling was broken when a tab was selected
- A bug in `Tabs Bar` where the `nextButton` was always rendered

### [2.0.0-alpha.13] - 2021-01-26

#### Added

- Partial function `getFontLinks()` to prevent **Flash of Unstyled Text** (FOUT)

#### Fixed

- React: correct handling of `className` property

### [2.0.0-alpha.12] - 2021-01-20

#### Added

- Partial function `getInitialStyles()` to prevent **Flash of Unstyled Content** (FOUC)
- Partial function `getFontFaceStylesheet()` to prevent **Flash of Unstyled Text** (FOUT)

#### Changed

- React: `PorscheDesignSystemProvider` needs to wrap application
- React: component props have to be camelCase
- React: `PorscheDesignSystemProvider` is needed while testing components

#### Fixed

- React: typings
- React: support of objects for property values

#### Removed

- React: `getPrefixedComponents`, prefixing is handled by `PorscheDesignSystemProvider`

### [2.0.0-alpha.11] - 2021-01-08

#### Changed

- Precision of relative line height
- Changed color of `neutral contrast low`

### [2.0.0-alpha.10] - 2020-12-14

#### Added

- `native` property to `Select Wrapper` to force rendering of native Browser select dropdown
- Extended flexibility of `Headline`

#### Changed

- Some styling improvements of `Select Wrapper`

#### Fixed

- Jsdom Polyfill `fetch` error

### [2.0.0-alpha.9] - 2020-12-09

### Fixed

- Improved reliability of `componentsReady()`

#### Changed

- Jsdom Polyfill `console.warn` behaviour

### [2.0.0-alpha.8] - 2020-12-03

### Fixed

- A bug where `Modal` did not remove `overflow=hidden` on document body.

### [2.0.0-alpha.7] - 2020-11-26

#### Added

- Jsdom Polyfill

#### Removed

- Jsdom Mocks
- Global "blur on focus" script

#### Changed

- Default dropdown direction of `SelectWrapper` from `down` to `auto`
- Made API of `Tabs` consistent with `Tabs Bar`
- Removed transition for focus styling
- Use `:focus-visible` as default and `:focus` as fallback for focusable elements

#### Fixed

- The Selected element of `SelectWrapper` dropdown keeps now in sync with native selection if changed programmatically
- Invalid search results get cleared if `SelectWrapper` becomes focus state
- Some bugs in `TabsBar`
- Minification of dynamic slotted content styles
- An issue where `Pagination` throws console errors if disconnected from dom.

### [2.0.0-alpha.6] - 2020-10-28

#### Changed

- default `type` of `Button` and `Button Pure` to `submit`

#### Fixed

- Typings

### [2.0.0-alpha.5] - 2020-10-26

#### Added

- `Modal` component

#### Fixed

- Typing for `pageChange` event of `Pagination` component
- Typings

#### Changed

- Focus styling

### [2.0.0-alpha.4] - 2020-10-14

#### Added

- Custom filter to `Select Wrapper` component
- DropDown direction property to `Select Wrapper` component
- Display `*` after label when `input`, `textarea` or `select` have `required` attribute within form wrapper components
- `Tabs` component
- `Tabs Bar` component
- `Banner` component

#### Removed

- Default `position: relative;` style of `Link Pure` and `Button Pure`

#### Fixed

- `Spinner` zooming bug on Safari

### [2.0.0-alpha.3] - 2020-09-11

#### Added

- Support to load assets from China CDN directly via browser flag: `PORSCHE_DESIGN_SYSTEM_CDN = 'cn';`

#### Removed

- Support for `<a>` wrapped `Link` and `Link Pure`

### [2.0.0-alpha.2] - 2020-08-20

### [2.0.0-alpha.1] - 2020-08-17

#### Changed

- Removed classnames dependency
- Stencil Core `taskQueue` from `congestionAsync` to `async` for more performant component rendering

#### Fixed

- Focus input on label click of `Checkbox Wrapper` and `Radio Button Wrapper`

### [1.5.6] - 2020-10-15

### [1.5.6-rc.0] - 2020-10-13

### Fixed

- `Spinner` zooming bug on Safari

### [1.5.5] - 2020-09-11

### [1.5.5-rc.0] - 2020-09-07

### Changed

- Deprecated stencil lifecycle-method `componentDidUnload` to `disconnectedCallback` to fix "`selectObserver` is
  undefined" bug in `Select Wrapper` and `Pagination`

### [1.5.4] - 2020-08-25

### [1.5.4-rc.0] - 2020-08-17

#### Changed

- Removed classnames dependency
- Stencil Core `taskQueue` from `congestionAsync` to `async` for more performant component rendering

#### Fixed

- Focus input on label click of `Checkbox Wrapper` and `Radio Button Wrapper`
- Fix typings for `orientation` of `Divider` component

### [2.0.0-alpha.0] - 2020-08-06

#### Added

- **Experimental:** Optional web component scoping mechanism during runtime to enable micro service architecture

#### Changed

- Web components get lazy loaded from central CDN to improve caching strategy across Porsche's digital eco system

#### Removed

- Stop browser support for **IE11** and **EdgeHTML**

#### Fixed

- Mix of `Optgroups` and `Options` on same level in `Select Wrapper` component
- Fix typings for `orientation` of `Divider` component

### [1.5.3] - 2020-08-10

### [1.5.3-rc.0] - 2020-08-10

#### Fixed

- Mix of `Optgroups` and `Options` on same level in `Select Wrapper` component

### [1.5.2] - 2020-07-22

#### Fixed

- Dispatch change event in `Select Wrapper`
- Stencil react-output-target SSR Bug

### [1.5.1] - 2020-07-20

#### Fixed

- SVGO settings for icons
- Angular bug which causes `ngcc` to fail

### [1.5.0] - 2020-07-16

#### Added

- Icons (active-cabin-ventilation, battery-full, bell, bookmark, car-battery, charging-active, charging-state, climate,
  climate-control, garage, horn, key, map, parking-brake, parking-light, preheating, send, shopping-bag, sidelights,
  user-manual, wrenches)

#### Changed

- Icons (arrow-first, arrow-last, battery-empty, car, card, charging-station, question)

#### Fixed

- Porsche Marque images

### [1.5.0-rc.2] - 2020-07-06

### [1.5.0-rc.1] - 2020-07-06

#### Added

- **Notification Neutral** color to `color` property of `p-text` and `p-icon`

### [1.5.0-rc.0] - 2020-06-25

#### Added

- `Fieldset Wrapper` component
- Improved SEO of `p-headline` and `p-text`: Added possibility to write semantic HTML tags (e.g. `<h1>-<h6>` or `<p>`,
  `<blockquote>`, etc.) directly as slotted content.
- Possibility to include anchor tags directly as slots of `Link`, `Link Pure` and `Link Social`
- `Text` new `weight` property `semibold`
- `Button Pure` label with subline pattern as slot
- `Link Pure` label with subline pattern as slot

#### Changed

- `Select Wrapper` is now ready for the catwalk. It is dressed now with a custom drop down list box and gets naked by
  default on touch devices.

#### Fixed

- Minor accessibility improvements of `icons` and `Text Field`
- Remove native number spinner buttons of `Text Field` with type text for Firefox
- An issue with `Button` and `Button Pure` and their `disabled` attribute

### [1.4.0] - 2020-05-14

### [1.4.0-rc.3] - 2020-05-08

#### Added

- `Text List`

#### Changed

- Improve caching strategy for fonts by content-based hash
- Improve caching strategy for marque by content-based hash
- Dimensions and sharpness of marque
- Props for `Content Wrapper`

### [1.4.0-rc.2] - 2020-05-06

#### Added

- `Content Wrapper`
- Description property to `p-text-field-wrapper`, `p-textarea-wrapper` and `p-select-wrapper`
- `Link Social`

#### Changed

- Improve accessibility of error and success states of form elements
- Aria-invalid attribute of form elements if they are in error state is now managed by component
- Rename icon name `configure` to `configurate` (prevents breaking change compared to stable v1.3.0)
- Improve `p-icon` loading behavior

#### Fixed

- Display of wrong icons

#### Removed

- `safe-zone` property of `p-grid` (`Content Wrapper` should be used instead)

### [1.4.0-rc.1] - 2020-04-27

#### Added

- Add `safe-zone` property to `p-grid` for outer grid margin, max-width and centering
- Submit button with search icon to `p-textfield-wrapper` type search

#### Changed

- Background color of readonly state in components `p-textfield-wrapper` and `p-textarea-wrapper`
- Visual appearance of icons
- Improve caching strategy for icons by content-based hash
- Cursor of Radio, Checkbox and Select
- Fixed naming of Mock from `p-textfield-wrapper` to `p-text-field-wrapper`

#### Fixed

- Icon loading mechanism

### [1.4.0-rc.0] - 2020-04-09

#### Added

- SSR support

### [1.3.0] - 2020-04-08

#### Added

- New headline size `headline-5` to `p-headline`
- Test Mocks

#### Fixed

- Text styling of Select component on focus in IE11 and Chrome on Windows 10

### [1.3.0-rc.0] - 2020-04-03

#### Fixed

- Improve form elements

### [1.2.0] - 2020-03-25

#### Added

- `Divider`
- Hover state for form elements

#### Fixed

- Support label text of form elements for Screen readers

### [1.1.2] - 2020-03-17

#### Changed

- Notification colors

### [1.1.1] - 2020-03-13

#### Changed

- Icon of `Checkbox` indeterminate state

### [1.1.0] - 2020-03-11

#### Fixed

- Minor improvements

### [1.1.0-rc.0] - 2020-03-02

#### Added

- `Select Wrapper`
- `Checkbox Wrapper`
- `Radio Button Wrapper`
- `Textarea Wrapper`

#### Fixed

- `Text Field Wrapper` toggle password visibility

### [1.0.3] - 2020-02-13

#### Fixed

- JS framework compatibility

### [1.1.0-0] - 2020-02-06

#### Added

- `Text Field Wrapper`

#### Changed

- Add proper cursor for disabled state for `Button` and `Button Pure`

### [1.0.2] - 2020-02-04

#### Fixed

- Inheritable styling of slotted content

### [1.0.1] - 2020-01-30

#### Added

- Clickable area of `Link Pure` and `Button Pure` is optionally configurable by defining padding on host element

### [1.0.0] - 2020-01-28

#### Added

- Cursor pointer on hover for `Button` and `Button Pure`
- Line-height gets calculated based on Porsche type-scaling formula automatically for `Text`, `Link Pure` and
  `Button Pure`
- Test helper function `componentsReady()` which indicates when lazy loaded components fully have loaded

#### Changed

- Update CDN asset paths
- Improve font-weight definitions
- Rename and optimize neutral colors for `Icon` and `Text`

### [1.0.0-rc.1] - 2019-12-13

#### Added

- `Headline`
- `Text`
- `Marque`
- `Button`
- `Button Pure`
- `Spinner`
- `Icon`
- `Flex`
- `Grid`
- `Link`
- `Link Pure`
- `Pagination`
- "Blur on focus"<|MERGE_RESOLUTION|>--- conflicted
+++ resolved
@@ -11,11 +11,9 @@
 
 #### Added
 
-<<<<<<< HEAD
-- `Link Tile Model Signature`
-=======
 - `Button Tile` [PR](https://github.com/porsche-design-system/porsche-design-system/pull/2381).
 - `Fieldset` [PR](https://github.com/porsche-design-system/porsche-design-system/pull/2404)
+- `Link Tile Model Signature`
 
 #### 🤡 Component deprecations 🤡
 
@@ -33,7 +31,6 @@
 +   </p-text-field-wrapper>
 + </p-fieldset>
 ```
->>>>>>> 915730ba
 
 ### [3.0.0-alpha.3] - 2023-03-17
 
