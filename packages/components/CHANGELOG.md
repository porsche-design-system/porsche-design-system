--- conflicted
+++ resolved
@@ -14,21 +14,19 @@
 
 ### [Unreleased]
 
-<<<<<<< HEAD
 #### Added
 
 - `Table`: `compact` prop to enable a smaller, space-saving version for compact layouts
   ([#3758](https://github.com/porsche-design-system/porsche-design-system/pull/3758))
 - `Table`: `layout` prop to render table with `table-layout: fixed` css for manual control of column widths
   ([#3758](https://github.com/porsche-design-system/porsche-design-system/pull/3758))
-=======
+
 ### [3.27.0-rc.5] - 2025-02-20
 
 #### Fixed
 
 - `AG Grid`: error on reload in next.js.
   ([#3759](https://github.com/porsche-design-system/porsche-design-system/pull/3759))
->>>>>>> 112d3538
 
 ### [3.27.0-rc.4] - 2025-02-20
 
