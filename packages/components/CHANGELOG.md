# Changelog

## Porsche Design System

All notable changes to this project will be documented in this file and published as following npm packages:

- `@porsche-design-system/components-js`
- `@porsche-design-system/components-angular`
- `@porsche-design-system/components-react`
- `@porsche-design-system/components-vue`

The format is based on [Keep a Changelog](https://keepachangelog.com/en/1.0.0), and this project adheres to
[Semantic Versioning](https://semver.org/spec/v2.0.0.html).

### [Unreleased]

<<<<<<< HEAD
#### Added

- `Flyout`:
  - CSS variable `--p-flyout-sticky-top` (experimental)
    ([#3191](https://github.com/porsche-design-system/porsche-design-system/pull/3191))
  - Prop `disableBackdropClick` ([#3191](https://github.com/porsche-design-system/porsche-design-system/pull/3191))
- `Modal`:
  - CSS variable `--p-modal-width` (experimental)
    ([#3191](https://github.com/porsche-design-system/porsche-design-system/pull/3191))
  - Named slot `header` ([#3191](https://github.com/porsche-design-system/porsche-design-system/pull/3191))

#### Changed

- `Modal`, `Flyout`:
  - Sticky dismiss button ([#3191](https://github.com/porsche-design-system/porsche-design-system/pull/3191))
  - Aligned layout, spacing and UX behaviour
    ([#3191](https://github.com/porsche-design-system/porsche-design-system/pull/3191))
  - Renders fully on `#top-layer`, stacking behaviour has changed and follows W3C standards now, see
    https://developer.mozilla.org/en-US/docs/Glossary/Top_layer and
    https://developer.chrome.com/blog/what-is-the-top-layer
    ([#3191](https://github.com/porsche-design-system/porsche-design-system/pull/3191))
- `Modal`: `heading` prop and `slot="heading"` are deprecated. Use `slot="header"` instead.

#### Fixed

- `Modal`, `Flyout`: Dynamically react to adding/removing named slots
  ([#3191](https://github.com/porsche-design-system/porsche-design-system/pull/3191))
- `Modal`: Uses native `<dialog />` element to resolve focus issues, focus trap
  ([#3191](https://github.com/porsche-design-system/porsche-design-system/pull/3191))
=======
### [3.15.2] - 2024-05-29

#### Fixed

- `aria`: Refactor `parseJSONAttribute` to support Safari < 16.4  
  ([#3314](https://github.com/porsche-design-system/porsche-design-system/pull/3314))
>>>>>>> 27b08b83

### [3.15.1] - 2024-05-23

#### Fixed

- `Banner`: Fixed position on mobile ([#3307](https://github.com/porsche-design-system/porsche-design-system/pull/3307))

### [3.15.0] - 2024-05-16

### [3.15.0-rc.5] - 2024-05-16

#### Added

- `Button Pure`: Prop `underline` to show an underline for the label
  ([#3212](https://github.com/porsche-design-system/porsche-design-system/pull/3212))
- Partials: Added new option `globalStyles` to `getInitialStyles` to disable global reset styles.  
  ([#3213](https://github.com/porsche-design-system/porsche-design-system/pull/3213))

#### Changed

- `Banner`: Refactor Banner to use native `popover`
  ([#3196](https://github.com/porsche-design-system/porsche-design-system/pull/3196))
- Partials: `getInitialStyles` only contain hydration visibility and global styles. All other styles are handled by
  constructable stylesheets at component level.
  ([#3213](https://github.com/porsche-design-system/porsche-design-system/pull/3213))
- `Table`: Removed slotted image style `verticalAlign: 'middle'` from initialStyles
  ([#3213](https://github.com/porsche-design-system/porsche-design-system/pull/3213))
- `Tabs Bar`: Removed sibling tabpanel focus style from initialStyles
  ([#3213](https://github.com/porsche-design-system/porsche-design-system/pull/3213))

#### Fixed

- `Carousel`: Accessible name of carousel region wrapper
  ([#3220](https://github.com/porsche-design-system/porsche-design-system/pull/3220))
- `aria` property now supports escaped single quotes inside JSON strings, e.g.
  `aria="{ 'aria-label': 'You can\'t do that? yes you can!' }"`
  ([#3217](https://github.com/porsche-design-system/porsche-design-system/pull/3217))

### [3.15.0-rc.4] - 2024-05-06

#### Added

- Partials: Added new partial `getFontFaceStyles` which returns an inline style containing all font-face definitions.  
  ([#3188](https://github.com/porsche-design-system/porsche-design-system/pull/3188))

#### Changed

- Partials: Partial `getFontFaceStylesheet` is deprecated and will be removed with the next major release. Use the
  `getFontFaceStyles` partial instead, which directly returns a `<style>` tag containing all font-face definitions and
  can be used in the same way. ([#3188](https://github.com/porsche-design-system/porsche-design-system/pull/3188))

```diff
- getFontFaceStylesheet()
+ getFontFaceStyles()
```

### [3.15.0-rc.3] - 2024-04-23

#### Fixed

- `Pin Code`: Fixed several problems with IME keyboards
  ([#3197](https://github.com/porsche-design-system/porsche-design-system/pull/3197))

### [3.15.0-rc.2] - 2024-04-22

#### Added

- `Accordion`: Add experimental property `sticky` for a fixed heading
  ([#3181](https://github.com/porsche-design-system/porsche-design-system/pull/3181))
- `Inline Notification`, `Banner`: heading hierarchy can now be customized with `headingTag` prop
  ([#3168](https://github.com/porsche-design-system/porsche-design-system/pull/3168))

#### Changed

- `Accordion`: `tag` property is deprecated. Use `headingTag` property instead to specify heading hierarchy level.
  ([#3168](https://github.com/porsche-design-system/porsche-design-system/pull/3168))

```diff
- <p-accordion tag="h3"></p-accordion>
+ <p-accordion heading-tag="h3"></p-accordion>
```

#### Fixed

- `Pin Code`: Input is entered twice in iOS
  ([#3192](https://github.com/porsche-design-system/porsche-design-system/pull/3192))

### [3.15.0-rc.1] - 2024-04-17

#### Added

- Partials: `getMetaTagsAndIconLinks`, `getComponentChunkLinks`, `getIconLinks` and `getFontLinks` support new format
  option `js` ([#3179](https://github.com/porsche-design-system/porsche-design-system/pull/3179))

### [3.15.0-rc.0] - 2024-04-05

#### Changed

- `Model Signature`: Enabling the use of hex colors, CSS gradients, CSS image and video masks. In addition, the size was
  slightly adjusted. ([#3153](https://github.com/porsche-design-system/porsche-design-system/pull/3153))

#### Fixed

- `Modal`: Missing box-shadow on sticky footer when slotted content changes
  ([#3154](https://github.com/porsche-design-system/porsche-design-system/pull/3154))
- `Select`: Hydration error in Next.js when using slotted `img`
  ([#3162](https://github.com/porsche-design-system/porsche-design-system/pull/3162))
- `Text Field Wrapper`, `Textarea Wrapper`: Dynamic changes of `showCounter` and `maxLength` are reflected. The counter
  element dynamically adjusts to changes in the input value accurately.
  ([#3084](https://github.com/porsche-design-system/porsche-design-system/pull/3084))

### [3.14.0] - 2024-03-25

### [3.14.0-rc.0] - 2024-03-25

#### Added

- `Icon`: `battery-empty-fuel` ([#3148](https://github.com/porsche-design-system/porsche-design-system/pull/3148))

#### Changed

- `Icon`: `battery-empty-co2` and `co2-class`
  ([#3148](https://github.com/porsche-design-system/porsche-design-system/pull/3148))
- Angular: updated peer dependency to `>=17.0.0 <18.0.0`
  ([#3125](https://github.com/porsche-design-system/porsche-design-system/pull/3125))
- React: updated peer dependency to `>=18.0.0 <19.0.0`
  ([#3125](https://github.com/porsche-design-system/porsche-design-system/pull/3125))

### [3.13.1] - 2024-03-20

#### Fixed

- `Modal`: Unexpected scrolling behavior on iOS >= 17.4
  ([#3128](https://github.com/porsche-design-system/porsche-design-system/pull/3128))
- `Select`, `Multi-Select`: Cropping issues of select dropdown when used inside `Table` component
  ([#3114](https://github.com/porsche-design-system/porsche-design-system/pull/3114))
- `Flyout`, `Flyout Navigation`: iOS Safari URL bar overlaying
  ([#3131](https://github.com/porsche-design-system/porsche-design-system/pull/3131))

### [3.13.0] - 2024-03-11

### [3.13.0-rc.2] - 2024-03-11

#### Added

- `Icon`: `battery-empty-co2` and `co2-class`
  ([#3103](https://github.com/porsche-design-system/porsche-design-system/pull/3103))

### [3.13.0-rc.1] - 2024-03-08

#### Added

- `Select` ([#3008](https://github.com/porsche-design-system/porsche-design-system/pull/3008))
- `Modal`: Prop `backdrop` ([#3082](https://github.com/porsche-design-system/porsche-design-system/pull/3082))
- `Modal`: CSS variables `--p-modal-spacing-top` and `--p-modal-spacing-bottom`
  ([#3082](https://github.com/porsche-design-system/porsche-design-system/pull/3082))

#### Fixed

- `Flyout`: Refactor Flyout to use native Dialog element to resolve focus issues
  ([#2998](https://github.com/porsche-design-system/porsche-design-system/pull/2998))
- `Accordion`: Fix overflow scrollbar issues
  ([#3042](https://github.com/porsche-design-system/porsche-design-system/pull/3042))
- `Carousel`: Skip link is visible when it receives keyboard focus
  ([#3055](https://github.com/porsche-design-system/porsche-design-system/pull/3055))
- Placeholder color of `Text Field Wrapper` for `input type="date"` and `input type="time"` in Safari and alignment in
  Mobile Safari ([#3068](https://github.com/porsche-design-system/porsche-design-system/pull/3068))
- Counter overlap with long initial value in `Text Field Wrapper` for `input type="text"` with `maxlength`
  ([#3079](https://github.com/porsche-design-system/porsche-design-system/pull/3079))

#### Changed

- Updated favicons output via `getMetaTagsAndIconLinks()` partial
  ([#3081](https://github.com/porsche-design-system/porsche-design-system/pull/3081))

### [3.13.0-rc.0] - 2024-02-19

#### Added

- `Link Tile Product`: Prop `price-original` to be able to visualize sale and original price
  ([#3040](https://github.com/porsche-design-system/porsche-design-system/pull/3040))

#### Changed

- Validation of `getInitialStyles()` partial is temporarily disabled
  ([#3049](https://github.com/porsche-design-system/porsche-design-system/pull/3049))

### [3.12.0] - 2024-02-12

### [3.12.0-rc.1] - 2024-02-08

#### Fixed

- `Checkbox Wrapper`, `Radio Button Wrapper`: Safari visually reflects input status (checked/unchecked) when used in
  another Shadow DOM or changed programmatically
  ([#3028](https://github.com/porsche-design-system/porsche-design-system/pull/3028))

### [3.12.0-rc.0] - 2024-02-05

#### Added

- `Icon`: `logo-x`, `bookmark-filled` and `star-filled`
  ([#3025](https://github.com/porsche-design-system/porsche-design-system/pull/3025))

#### Changed

- `Icon`: Visual appearance of `information-filled`, `information`, `success-filled`, `success`, `bookmark`, `compare`,
  `configurate`, `heart-filled`, `heart`, `menu-lines`, `success`, `search`, `locate`, `star`, `shopping-bag-filled`,
  `shopping-bag`, `user-filled` and `user`
  ([#3025](https://github.com/porsche-design-system/porsche-design-system/pull/3025))
- All components (expect some form elements) have improved focus styling based on `:focus-visible`
  ([#3011](https://github.com/porsche-design-system/porsche-design-system/pull/3011))
- Several components are using CSS property `inset|inset-inline|inset-block` instead of `top|bottom|left|right` for
  better RTL (right-to-left) support ([#3011](https://github.com/porsche-design-system/porsche-design-system/pull/3011))
- `Switch`: Improve RTL (right-to-left) mode
  ([#3011](https://github.com/porsche-design-system/porsche-design-system/pull/3011))
- `Button`, `Button Pure`, `Switch`, `Checkbox Wrapper`, `Radio Button Wrapper`, `Pin Code`: optimized announcement of
  loading state for assistive technologies
  ([#3009](https://github.com/porsche-design-system/porsche-design-system/pull/3009))

#### Fixed

- All components are supporting focus style in High Contrast Mode correctly
  ([#3011](https://github.com/porsche-design-system/porsche-design-system/pull/3011))

### [3.11.0] - 2024-01-30

### [3.11.0-rc.0] - 2024-01-30

#### Fixed

- `Carousel`: Carousel does not work with single pointer event on smaller touch devices
  ([#3003](https://github.com/porsche-design-system/porsche-design-system/pull/3003))
- `Carousel`: `Each child in a list should have a unique "key" prop` warning in Next.js SSR context
  ([#3001](https://github.com/porsche-design-system/porsche-design-system/pull/3001))

#### Changed

- Scroll-lock used in `Flyout`, `Flyout Navigation` and `Modal` is based on `body { overflow: hidden; }` for all devices
  ([#3013](https://github.com/porsche-design-system/porsche-design-system/pull/3013))
- `Toast`: Alignment reflects RTL (right-to-left) mode
  ([#3010](https://github.com/porsche-design-system/porsche-design-system/pull/3010))
- `Carousel`: Pagination can be used for navigation & pagination has more spacing on touch devices
  ([#3003](https://github.com/porsche-design-system/porsche-design-system/pull/3003))

### [3.10.0] - 2024-01-17

### [3.10.0-rc.5] - 2024-01-16

#### Changed

- `visibility` css property can be overridden on all components, e.g. to make use of `visibility: hidden;`  
  ([#2988](https://github.com/porsche-design-system/porsche-design-system/pull/2988))
- `Carousel`: Named slot `header` renamed to `controls`
  ([#2992](https://github.com/porsche-design-system/porsche-design-system/pull/2992))

### [3.10.0-rc.4] - 2024-01-15

#### Added

- `Icon`: Auto-flipping icons (certain ones only) in RTL (right-to-left) mode
  ([#2957](https://github.com/porsche-design-system/porsche-design-system/pull/2957))
- `Carousel`: Prop `heading-size`, named slot `header`
  ([#2915](https://github.com/porsche-design-system/porsche-design-system/pull/2915))
- `Accordion`: support for custom click area for `compact` variant
  ([#2920](https://github.com/porsche-design-system/porsche-design-system/pull/2920))
- `@font-face` supports Middle East languages
  ([#2946](https://github.com/porsche-design-system/porsche-design-system/pull/2946))
- Partials: `getFontLinks` supports preloading `arabic`, `pashto` and `urdu` subsets
  ([#2946](https://github.com/porsche-design-system/porsche-design-system/pull/2946))

#### Changed

- `Flyout Navigation`: Improved validation and `activeIdentifier` isn't automatically updated anymore
  ([#2935](https://github.com/porsche-design-system/porsche-design-system/pull/2935))
- `Carousel`: Position and width of heading and description
  ([#2915](https://github.com/porsche-design-system/porsche-design-system/pull/2915))
- `Model Signature` asset for `model="macan"`
- Aligned naming of all `CustomEvent<T>` types and deprecated old ones since they are in fact typing the `detail: T`
  property of the event

```diff
- AccordionUpdateEvent
+ AccordionUpdateEventDetail
- CarouselUpdateEvent
+ CarouselUpdateEventDetail
- FlyoutNavigationUpdateEvent
+ FlyoutNavigationUpdateEventDetail
- LinkTileProductLikeEvent
+ LinkTileProductLikeEventDetail
- MultiSelectUpdateEvent
+ MultiSelectUpdateEventDetail
- PaginationUpdateEvent
+ PaginationUpdateEventDetail
- PinCodeUpdateEvent
+ PinCodeUpdateEventDetail
- SegmentedControlUpdateEvent
+ SegmentedControlUpdateEventDetail
- StepperHorizontalUpdateEvent
+ StepperHorizontalUpdateEventDetail
- SwitchUpdateEvent
+ SwitchUpdateEventDetail
- TableUpdateEvent
+ TableUpdateEventDetail
- TabsUpdateEvent
+ TabsUpdateEventDetail
- TabsBarUpdateEvent
+ TabsBarUpdateEventDetail
```

#### Fixed

- `Pin Code`: Focus correct input when clicking on label
  ([#2985](https://github.com/porsche-design-system/porsche-design-system/pull/2985))
- `Flyout Navigation`: Focus dismiss button after opening
  ([#2935](https://github.com/porsche-design-system/porsche-design-system/pull/2935))
- `Accordion`: Alignment of slotted heading with custom padding
  ([#2920](https://github.com/porsche-design-system/porsche-design-system/pull/2920))
- `Modal`: Scrollbar is hidden ([#2907](https://github.com/porsche-design-system/porsche-design-system/pull/2907))
- `Toast`: `max-width` when used in scale mode
  ([#2960](https://github.com/porsche-design-system/porsche-design-system/pull/2960))

### [3.10.0-rc.3] - 2023-12-12

### [3.10.0-rc.2] - 2023-12-12

### [3.10.0-rc.1] - 2023-12-11

#### Added

- **[EXPERIMENTAL]** `Link Tile Product`
  ([#2909](https://github.com/porsche-design-system/porsche-design-system/pull/2909))

#### Fixed

- `Wordmark`, `Crest` and `Marque`: custom clickable area
  ([#2930](https://github.com/porsche-design-system/porsche-design-system/pull/2930))

### [3.10.0-rc.0] - 2023-12-07

#### Added

- **[EXPERIMENTAL]** `Flyout Navigation`
  ([#2906](https://github.com/porsche-design-system/porsche-design-system/pull/2906))
- Prop `submit-button` to show/hide a submit button for `Text Field Wrapper` `type="search"` if wrapped inside a form
  ([#2908](https://github.com/porsche-design-system/porsche-design-system/pull/2908))

#### Changed

- `Accordion`: removed `border-bottom` if used standalone
  ([#2911](https://github.com/porsche-design-system/porsche-design-system/pull/2911))
- `display` css property can be overridden on all components, e.g. to make use of `display: none;` within media
  queries  
  ([#2913](https://github.com/porsche-design-system/porsche-design-system/pull/2913))
- `Pagination`: Prop `maxNumberOfPageLinks` is deprecated and has no effect anymore, instead there is responsive
  behavior out of the box with full SSR support
  ([#2898](https://github.com/porsche-design-system/porsche-design-system/pull/2898))

### [3.9.0] - 2023-11-24

### [3.9.0-rc.0] - 2023-11-23

#### Added

- Angular: `theme: 'light' | 'dark' | 'auto'` option to `PorscheDesignSystemModule.load()` to set `theme` on all child
  components  
  ([#2872](https://github.com/porsche-design-system/porsche-design-system/pull/2872))
- React: `theme: 'light' | 'dark' | 'auto'` prop to `PorscheDesignSystemProvider` to set `theme` on all child
  components  
  ([#2872](https://github.com/porsche-design-system/porsche-design-system/pull/2872))
- Vue: `theme: 'light' | 'dark' | 'auto'` prop to `PorscheDesignSystemProvider` to set `theme` on all child components  
  ([#2872](https://github.com/porsche-design-system/porsche-design-system/pull/2872))
- Validation for usage of different PDS versions
  ([#2867](https://github.com/porsche-design-system/porsche-design-system/pull/2867))

#### Changed

- `Text Field Wrapper`, `Textarea Wrapper`, `Select Wrapper`, `Multi Select`, `Pin Code`, `Checkbox Wrapper` and
  `Radio Button Wrapper` have improved visual alignment
  ([#2854](https://github.com/porsche-design-system/porsche-design-system/pull/2854))
- `Text Field Wrapper` fully supports RTL (right-to-left) mode
  ([#2854](https://github.com/porsche-design-system/porsche-design-system/pull/2854))
- `Pin Code`: Prop values from `1` to `6` are now supported for `length` prop
  ([#2859](https://github.com/porsche-design-system/porsche-design-system/pull/2859))
- `Model Signature` asset for `model="macan"`
  ([#2857](https://github.com/porsche-design-system/porsche-design-system/pull/2857))
- Use motion tokens in all components
  ([#2834](https://github.com/porsche-design-system/porsche-design-system/pull/2834))

#### Fixed

- `Select Wrapper`: Select dropdown is now visible if it overflows the `Table` component
  ([#2885](https://github.com/porsche-design-system/porsche-design-system/pull/2885))
- `Select Wrapper` keyboard and scroll behavior
  ([#2864](https://github.com/porsche-design-system/porsche-design-system/pull/2864))
- Safari 15 default margin of button elements in several components
  ([#2858](https://github.com/porsche-design-system/porsche-design-system/pull/2858))
- `Checkbox Wrapper` and `Radio Button Wrapper` border-color/background-color does not reset on hover
  ([#2852](https://github.com/porsche-design-system/porsche-design-system/pull/2852))
- `Tabs Bar` losing `activeTabIndex` and underline in certain framework scenarios
  ([#2896](https://github.com/porsche-design-system/porsche-design-system/pull/2896))
- `Modal` and `Flyout` body jumping in the background and scrolling back to the top in Next Js and Remix
  ([#2890](https://github.com/porsche-design-system/porsche-design-system/pull/2890))

### [3.8.0] - 2023-10-24

### [3.8.0-rc.0] - 2023-10-23

#### Added

- RTL (right-to-left) support for all components
  ([#2819](https://github.com/porsche-design-system/porsche-design-system/pull/2819))
- `Popover` and `Modal` support theme dark and auto
  ([#2789](https://github.com/porsche-design-system/porsche-design-system/pull/2789))
- Styles: `getSkeletonStyle()` and `pds-skeleton()`
  ([#2796](https://github.com/porsche-design-system/porsche-design-system/pull/2796))
- Styles: `motionDuration{Short|Moderate|Long|VeryLong}`, `motionEasing{Base|In|Out}`, and
  `$pds-motion-duration-{short|moderate|long|very-long}`, `$pds-motion-easing-{base|in|out}`
  ([#2791](https://github.com/porsche-design-system/porsche-design-system/pull/2791))

#### Changed

- Styles: `themeDarkBackgroundShading` and `$pds-theme-dark-background-shading` color
  ([#2789](https://github.com/porsche-design-system/porsche-design-system/pull/2789))
- `Spinner` animation was optimized to consume less CPU
  ([#2825](https://github.com/porsche-design-system/porsche-design-system/pull/2825))

- `Text`, `Display`, `Heading`, `Headline`: Prop values `left | right` of `align` prop are deprecated and mapped to new
  values `start | end` for correct RTL (right-to-left) support
  ([#2819](https://github.com/porsche-design-system/porsche-design-system/pull/2819))

```diff
- <p-text align="left"></p-text>
+ <p-text align="start"></p-text>

- <p-text align="right"></p-text>
+ <p-text align="end"></p-text>

- <p-display align="left"></p-display>
+ <p-display align="start"></p-display>

- <p-display align="right"></p-display>
+ <p-display align="end"></p-display>

- <p-heading align="left"></p-heading>
+ <p-heading align="start"></p-heading>

- <p-heading align="right"></p-heading>
+ <p-heading align="end"></p-heading>

- <p-headline align="left"></p-headline>
+ <p-headline align="start"></p-headline>

- <p-headline align="right"></p-headline>
+ <p-headline align="end"></p-headline>
```

- `Button Pure`, `Link Pure`, `Switch`: Prop values `left | right` of `align-label` prop are deprecated and mapped to
  new values `start | end` for correct RTL (right-to-left) support
  ([#2819](https://github.com/porsche-design-system/porsche-design-system/pull/2819))

```diff
- <p-button-pure align-label="left"></p-button-pure>
+ <p-button-pure align-label="start"></p-button-pure>

- <p-button-pure align-label="right"></p-button-pure>
+ <p-button-pure align-label="end"></p-button-pure>

- <p-link-pure align-label="left"></p-link-pure>
+ <p-link-pure align-label="start"></p-link-pure>

- <p-link-pure align-label="right"></p-link-pure>
+ <p-link-pure align-label="end"></p-link-pure>

- <p-switch align-label="left"></p-switch>
+ <p-switch align-label="start"></p-switch>

- <p-switch align-label="right"></p-switch>
+ <p-switch align-label="end"></p-switch>
```

- `Flyout`: Prop values `left | right` of `position` prop are deprecated and mapped to new values `start | end` for
  correct RTL (right-to-left) support
  ([#2819](https://github.com/porsche-design-system/porsche-design-system/pull/2819))

```diff
- <p-flyout position="left"></p-flyout>
+ <p-flyout-pure position="start"></p-flyout>

- <p-flyout-pure position="right"></p-flyout>
+ <p-flyout-pure position="end"></p-flyout>
```

- `Carousel`: Prop value `left` of `align-header` prop is deprecated and mapped to new value `start` for correct RTL
  (right-to-left) support ([#2819](https://github.com/porsche-design-system/porsche-design-system/pull/2819))

```diff
- <p-carousel align-header="left"></p-carousel>
+ <p-carousel-pure align-header="start"></p-carousel>
```

#### Fixed

- `Popover` doesn't get cut off when used within the `Table` component
  ([#2814](https://github.com/porsche-design-system/porsche-design-system/pull/2814))
- `Flyout` and `Modal` with `open="false"` and nested `Accordion` with `open="true"` containing focusable elements like
  links can't be focused anymore ([#2818](https://github.com/porsche-design-system/porsche-design-system/pull/2818))
- Background for open `Flyout` and `Modal` on iOS Mobile Safari with collapsed address bar is no longer scrollable
  ([#2822](https://github.com/porsche-design-system/porsche-design-system/pull/2822))
- `Tabs Bar` works with translated page content
  ([#2847](https://github.com/porsche-design-system/porsche-design-system/pull/2847))

### [3.7.0] - 2023-10-04

### [3.7.0-rc.2] - 2023-10-04

#### Added

- Styles: `gridStyles` and `pds-grid()` support basic usage inside `Flyout` component
  ([#2756](https://github.com/porsche-design-system/porsche-design-system/pull/2756))

#### Fixed

- Overlay issues of header/footer in `Flyout` component
  ([#2786](https://github.com/porsche-design-system/porsche-design-system/pull/2786))

### [3.7.0-rc.1] - 2023-09-20

#### Added

- **[EXPERIMENTAL]** Prop `loading` for `Radio Button Wrapper`
  ([#2774](https://github.com/porsche-design-system/porsche-design-system/pull/2774))
- Theme property supports `auto` for all themeable components, reflecting `prefers-color-scheme` based on OS system
  settings ([#2719](https://github.com/porsche-design-system/porsche-design-system/pull/2719))
- `hyphens` CSS property can now be overwritten in `Button Tile`, `Link Tile` and `Link Tile Model Signature` components
  ([#2758](https://github.com/porsche-design-system/porsche-design-system/pull/2758))
- Partials that produce innerHTML support `{ format: 'sha256' }` option for whitelisting in
  [Content-Security-Policy (CSP)](must-know/security/content-security-policy)
  ([#2773](https://github.com/porsche-design-system/porsche-design-system/pull/2773))
- `Pin Code` ([#2691](https://github.com/porsche-design-system/porsche-design-system/pull/2691))

#### Fixed

- Dragging of `Carousel` can become stucked
  ([#2768](https://github.com/porsche-design-system/porsche-design-system/pull/2768))
- Color of `message` for `Fieldset`, `Fieldset Wrapper`, `Text Field Wrapper` and `Textarea Wrapper` in dark theme
  ([#2769](https://github.com/porsche-design-system/porsche-design-system/pull/2769))

#### Changed

- Usage of `getInitialStyles()` partial is required and validated with an exception
  ([#2749](https://github.com/porsche-design-system/porsche-design-system/pull/2749))

### [3.7.0-rc.0] - 2023-09-05

#### Added

- `Multi Select` ([#2658](https://github.com/porsche-design-system/porsche-design-system/pull/2658))

#### Changed

- Partials: `Cdn` and `Format` types are exposed
  ([#2760](https://github.com/porsche-design-system/porsche-design-system/pull/2760))

### [3.6.1] - 2023-08-29

### [3.6.1-rc.0] - 2023-08-29

#### Fixed

- Overlapping issues of `Accordion` contents when positioned outside of content area
  ([#2746](https://github.com/porsche-design-system/porsche-design-system/pull/2746))
- Backwards compatibility with previous versions of Porsche Design System
  ([#2752](https://github.com/porsche-design-system/porsche-design-system/pull/2752))

### [3.6.0] - 2023-08-28

### [3.6.0-rc.2] - 2023-08-28

#### Fixed

- `Tabs Bar` losing `activeTabIndex` and underline
  ([#2748](https://github.com/porsche-design-system/porsche-design-system/pull/2748))

### [3.6.0-rc.1] - 2023-08-24

#### Fixed

- Bundling format and name of `components-js` entrypoint for Vanilla JS integration
  ([#2745](https://github.com/porsche-design-system/porsche-design-system/pull/2745))

### [3.6.0-rc.0] - 2023-08-23

#### Added

- New value `aria-current` for `aria` property for linked components (`Link`, `Link Pure`, `Link Tile`, `Crest`,
  `Marque`) ([#2696](https://github.com/porsche-design-system/porsche-design-system/pull/2696))
- Angular: `cdn: 'auto' | 'cn'` option to `PorscheDesignSystemModule.load()` as alternative to using
  `window.PORSCHE_DESIGN_SYSTEM_CDN` ([#2676](https://github.com/porsche-design-system/porsche-design-system/pull/2676))
- React: `cdn: 'auto' | 'cn'` prop to `PorscheDesignSystemProvider` as alternative to using
  `window.PORSCHE_DESIGN_SYSTEM_CDN` with SSR support
  ([#2676](https://github.com/porsche-design-system/porsche-design-system/pull/2676))
- Vue: `cdn: 'auto' | 'cn'` prop to `PorscheDesignSystemProvider` as alternative to using
  `window.PORSCHE_DESIGN_SYSTEM_CDN` ([#2676](https://github.com/porsche-design-system/porsche-design-system/pull/2676))
- Support for sticky footer to `Modal`
  ([#2723](https://github.com/porsche-design-system/porsche-design-system/pull/2723))

#### Changed

- Update of Twitter icon ([#2731](https://github.com/porsche-design-system/porsche-design-system/pull/2731))
- Use China CDN and set `window.PORSCHE_DESIGN_SYSTEM_CDN` for backwards compatibility based on .cn top level domain
  before design system initialization
  ([#2676](https://github.com/porsche-design-system/porsche-design-system/pull/2676))

#### Fixed

- `Flyout`: Overlapping of sticky header/footer if slotted content has different z-index
  ([#2736](https://github.com/porsche-design-system/porsche-design-system/pull/2736))
- Keyboard behavior and `aria` semantics if either `a` or `button` elements are used as slotted content in `Tabs Bar`
  component. ([#2713](https://github.com/porsche-design-system/porsche-design-system/pull/2713))
- React/SSR: compatibility with Next.js v13 app router
  ([#2687](https://github.com/porsche-design-system/porsche-design-system/pull/2687))
- Consistent `package.json` ECMAScript module exports with `.mjs` and `.cjs` file extensions for
  `components-{js|angular|react|vue}`
  ([#2739](https://github.com/porsche-design-system/porsche-design-system/pull/2739))

### [3.5.0] - 2023-07-25

### [3.5.0-rc.0] - 2023-07-21

#### Added

- `background` property to `Button Tile` and `Link Tile` component to adapt the description and link/button theme when
  used on light background image ([#2669](https://github.com/porsche-design-system/porsche-design-system/pull/2669))
- Breakpoint customizable property `columns` to `Segmented Control` to set the amount of columns
  ([#2652](https://github.com/porsche-design-system/porsche-design-system/pull/2652))

#### Fixed

- Alignment of `Icon` inside `Accordion` header
  ([#2673](https://github.com/porsche-design-system/porsche-design-system/pull/2673))
- Direction of `Select Wrapper` dropdown if `direction` property is set to `auto`
  ([#2677](https://github.com/porsche-design-system/porsche-design-system/pull/2677))

### [3.4.0] - 2023-07-14

### [3.4.0-rc.0] - 2023-07-13

#### Added

- React: `'use client';` directive is applied on all components for main and `ssr` sub-package
  ([#2654](https://github.com/porsche-design-system/porsche-design-system/pull/2654))

#### Fixed

- Regression in `observeChildren` that affected nested components (e.g. incorrect rendering of nested `Tabs`).
  ([#2649](https://github.com/porsche-design-system/porsche-design-system/pull/2649))
- Click behaviour of slotted interactive elements of `Carousel`
  ([#2663](https://github.com/porsche-design-system/porsche-design-system/pull/2663))

### [3.3.0] - 2023-07-07

### [3.3.0-rc.0] - 2023-07-06

#### Added

- `Tabs` and `Tabs Bar` support SSR ([#2611](https://github.com/porsche-design-system/porsche-design-system/pull/2611))
- Contents of `Tag` component can now be wrapped in multiple lines
  ([#2625](https://github.com/porsche-design-system/porsche-design-system/pull/2625))
- `Carousel`: Possibility to set custom border-radius of slide items
  ([#2645](https://github.com/porsche-design-system/porsche-design-system/pull/2645))
- native lazy loading attribute to `img` tag of `Icon`
  ([#2644](https://github.com/porsche-design-system/porsche-design-system/pull/2644))

#### Fixed

- `Stepper Horizontal` navigation between 2 pages is not working as expected in angular
  ([#2641](https://github.com/porsche-design-system/porsche-design-system/pull/2641))
- `Segmented Control` text is not centered / causing unintended line-breaks
  ([#2614](https://github.com/porsche-design-system/porsche-design-system/pull/2614))
- `jsdom-polyfill` fixes validation errors in unit tests during SSR hydration
  ([#2613](https://github.com/porsche-design-system/porsche-design-system/pull/2613))
- `Accordion` collapsable content is overflowing when used with multiple prefixes  
  ([#2612](https://github.com/porsche-design-system/porsche-design-system/pull/2612))
- `Tabs Bar` position of underline for fluid font-size with `size="medium` when resizing
  ([#2611](https://github.com/porsche-design-system/porsche-design-system/pull/2611))
- `Button Pure`, `Link Pure`: `:hover` bug on Firefox
  ([#2630](https://github.com/porsche-design-system/porsche-design-system/pull/2630))
- `Carousel`: Removed `overflow:hidden` of slide items
  ([#2645](https://github.com/porsche-design-system/porsche-design-system/pull/2645))

#### Changed

- Improved bootstrapping behaviour of `Icon`
  ([#2644](https://github.com/porsche-design-system/porsche-design-system/pull/2644))

### [3.2.0] - 2023-06-19

### [3.2.0-rc.0] - 2023-06-19

#### Added

- `skipLinkTarget` property to `Carousel` component to enhance keyboard functionality
  ([#2557](https://github.com/porsche-design-system/porsche-design-system/pull/2557))
- `showLastPage` property to `Pagination` component
  ([#2606](https://github.com/porsche-design-system/porsche-design-system/pull/2606))

#### Fixed

- Partials: `getInitialStyles` supports `Flyout` component
  ([#2598](https://github.com/porsche-design-system/porsche-design-system/pull/2598))
- `Popover` content can be selected/highlighted
  ([#2599](https://github.com/porsche-design-system/porsche-design-system/pull/2599))

#### Changed

- `Carousel` pagination now shows 5 "infinite bullets" when using more than 5 slides
  ([#2600](https://github.com/porsche-design-system/porsche-design-system/pull/2600))
- `Carousel` supports click events on non-active slides and changed keyboard navigation
  ([#2557](https://github.com/porsche-design-system/porsche-design-system/pull/2557))
- Unified wordings of all console warnings, errors and exceptions
  ([#2602](https://github.com/porsche-design-system/porsche-design-system/pull/2602))
- Angular: increased peer dependency to `>=15.0.0 <17.0.0`
  ([#2602](https://github.com/porsche-design-system/porsche-design-system/pull/2602))
- `Toast` allows line break markups within toast message
  ([#2584](https://github.com/porsche-design-system/porsche-design-system/pull/2584))
- `Toast` shows always the latest toast message and clears its queue immediately if a new message is added
  ([#2584](https://github.com/porsche-design-system/porsche-design-system/pull/2584))

### [3.1.0] - 2023-06-09

### [3.1.0-rc.2] - 2023-06-09

#### Changed

- `Crest` updated assets ([#2595](https://github.com/porsche-design-system/porsche-design-system/pull/2595))
- Partials: `getMetaTagsAndIconLinks` updated assets
  ([#2595](https://github.com/porsche-design-system/porsche-design-system/pull/2595))

#### Added

- `Flyout` ([#2547](https://github.com/porsche-design-system/porsche-design-system/pull/2547))

#### Fixed

- Wrong validation during SSR hydration of `Link Tile` and `Select Wrapper`
  ([#2588](https://github.com/porsche-design-system/porsche-design-system/pull/2588))
- `Modal` scrollable modal does not jump to top on changes within dialog
  ([#2574](https://github.com/porsche-design-system/porsche-design-system/pull/2574))
- Unnecessary lifecycles are prevented when prop values do not change for complex values
  ([#2574](https://github.com/porsche-design-system/porsche-design-system/pull/2574))

### [3.1.0-rc.1] - 2023-06-02

#### Added

- **[EXPERIMENTAL]** Prop `showPasswordToggle` for `Text Field Wrapper` with `input type="password"`
  ([#2586](https://github.com/porsche-design-system/porsche-design-system/pull/2586))
- Prop `name` for `Icon` supports `heart`, `heart-filled`, `copy`, `fingerprint`, `tire`, `roof-open` and `roof-closed`
  ([#2589](https://github.com/porsche-design-system/porsche-design-system/pull/2589))

#### Fixed

- `Select Wrapper` missing border on touch devices
  ([#2579](https://github.com/porsche-design-system/porsche-design-system/pull/2579))
- `Tabs Item` text content can be selected/highlighted
  ([#2582](https://github.com/porsche-design-system/porsche-design-system/pull/2582))

### [3.1.0-rc.0] - 2023-05-24

#### Added

- `Marque` now has a `variant` property, including 75 years variant
  ([#2575](https://github.com/porsche-design-system/porsche-design-system/pull/2575))

### [3.0.0] - 2023-05-11

### [3.0.0-rc.3] - 2023-05-10

#### Fixed

- `Tabs Bar` focus behavior via keyboard navigation
  ([#2546](https://github.com/porsche-design-system/porsche-design-system/pull/2546))
- Rendering of `Wordmark` in Safari ([#2542](https://github.com/porsche-design-system/porsche-design-system/pull/2542))
- Disabled dragging/ghosting of icons
  ([#2536](https://github.com/porsche-design-system/porsche-design-system/pull/2536))

#### Changed

- Styles: `dropShadow{Low|Medium|High}Style`s use `box-shadow` instead of `filter: drop-shadow()` to fix glitches
  together with `frostedGlassStyle` in Firefox
  ([#2545](https://github.com/porsche-design-system/porsche-design-system/pull/2545))
- Size of icon and height of `Accordion`
  ([#2536](https://github.com/porsche-design-system/porsche-design-system/pull/2536))

### [3.0.0-rc.2] - 2023-05-09

#### Fixed

- `Checkbox Wrapper` Safari visual state change while hovering
  ([#2508](https://github.com/porsche-design-system/porsche-design-system/pull/2508))
- `Checkbox Wrapper` keyboard arrow navigation
  ([#2508](https://github.com/porsche-design-system/porsche-design-system/pull/2508))
- `Modal` fix hover state of dismiss button
  ([#2510](https://github.com/porsche-design-system/porsche-design-system/pull/2510))
- `Link Pure`, `Button Pure`: adjust offset of `:hover` and `active` styles
  ([#2511](https://github.com/porsche-design-system/porsche-design-system/pull/2511))
- `Tabs Bar`, `Tabs` ([#2521](https://github.com/porsche-design-system/porsche-design-system/pull/2521)):
  - `focus` state of tabpanel
  - Indicator bar height
- Optimize icon/text alignment of `Link Pure` and `Button Pure` in Safari
- `Select Wrapper` multiline option height and scaling behavior
  ([#2524](https://github.com/porsche-design-system/porsche-design-system/pull/2524))
- Fixed accessibility issues of `Tabs`, `Tabs Bar` and `Stepper Horizontal` to comply with v.4.7.0 of `axe-core`
  ([#2530](https://github.com/porsche-design-system/porsche-design-system/pull/2530))
- React: `patchRemixRunProcessBrowserGlobalIdentifier` binary now supports Remix 1.16.0
  ([#2537](https://github.com/porsche-design-system/porsche-design-system/pull/2537))
- Angular: added optional modifier to optional properties for better type checking in strict mode
  ([#2544](https://github.com/porsche-design-system/porsche-design-system/pull/2544))

#### Added

- Deprecation warning to `Icon` component if `lazy` prop is used
  ([#2521](https://github.com/porsche-design-system/porsche-design-system/pull/2521))
- `aria` prop to `Scroller` component
  ([#2530](https://github.com/porsche-design-system/porsche-design-system/pull/2530))

#### Changed

- Model signature asset of 718 model ([#2532](https://github.com/porsche-design-system/porsche-design-system/pull/2532))

### [3.0.0-rc.1] - 2023-04-19

#### Added

- Prop `name` for `Icon` supports `push-pin`, `push-pin-off`, `qr`, `pin-filled`, `shopping-cart-filled`,
  `shopping-bag-filled`, `logo-apple-podcast`, `logo-spotify` and `user-filled`
  ([#2471](https://github.com/porsche-design-system/porsche-design-system/pull/2471)).
- **[EXPERIMENTAL]** Prop `loading` for `Checkbox Wrapper`
  ([#2483](https://github.com/porsche-design-system/porsche-design-system/pull/2483))

#### Fixed

- `Wordmark`, `Crest` and `Model Signature` respect parent width/height
  ([#2479](https://github.com/porsche-design-system/porsche-design-system/pull/2479))
- `Button Tile`, `Link Tile` and `Link Tile Model Signature` are using correct border radius of
  `$pds-border-radius-large` ([#2473](https://github.com/porsche-design-system/porsche-design-system/pull/2473))
- `Text Field Wrapper` with `input type="search"` has better accessibility for clear button
  ([#2476](https://github.com/porsche-design-system/porsche-design-system/pull/2476))
- `Accordion` layout shift with nested accordions
  ([#2465](https://github.com/porsche-design-system/porsche-design-system/pull/2465))
- Color Contrast issues and rendering in Windows High Contrast Mode
  ([#2420](https://github.com/porsche-design-system/porsche-design-system/pull/2420))

### [3.0.0-rc.0] - 2023-04-11

#### Fixed

- Styles: `borderRadiusLarge` and `$pds-border-radius-large` are exposing correct value
  ([#2463](https://github.com/porsche-design-system/porsche-design-system/pull/2463))

### [3.0.0-alpha.6] - 2023-04-06

#### Added

- `xxl` breakpoint for all breakpoint customizable component values
  ([#2454](https://github.com/porsche-design-system/porsche-design-system/pull/2454))

#### Fixed

- Disabled color of `Icon` component ([#2446](https://github.com/porsche-design-system/porsche-design-system/pull/2446))
- Support of `Radio Button Wrapper` for name value with non-alphanumeric characters
  ([#2443](https://github.com/porsche-design-system/porsche-design-system/pull/2443))

#### Changed

- `Banner` is a controlled component now and its visibility has to be controlled via the `open` prop
  ([#2447](https://github.com/porsche-design-system/porsche-design-system/pull/2447))

```diff
- <p-banner></p-banner>
+ <p-banner open="true"></p-banner>
```

- Renamed all custom `change` events to `update` because of bad event emissions with native `change` events, e.g. with
  nested `select` or `input` elements

#### 🤖 Property deprecations 🤖

##### Accordion:

- Event `accordionChange` is deprecated, use `update` event instead.

```diff
- <PAccordion onAccordionChange={(e: CustomEvent<AccordionChangeEvent>) => {}} />
+ <PAccordion onUpdate={(e: CustomEvent<AccordionUpdateEvent>) => {}} />
```

##### Banner:

- Prop `persistent` is deprecated, use `dismissButton` instead.

```diff
- <p-banner persistent="true"></p-banner>
+ <p-banner dismiss-button="false"></p-banner>
```

##### Carousel:

- Event `carouselChange` is deprecated, use `update` event instead.

```diff
- <PCarousel onCarouselChange={(e: CustomEvent<CarouselChangeEvent>) => {}} />
+ <PCarousel onUpdate={(e: CustomEvent<CarouselUpdateEvent>) => {}} />
```

##### Inline Notification:

- Prop `persistent` is deprecated, use `dismissButton` instead.

```diff
- <p-inline-notification persistent="true"></p-inline-notification>
+ <p-inline-notification dismiss-button="false"></p-inline-notification>
```

##### Pagination:

- Event `pageChange` is deprecated, use `update` event instead.

```diff
- <PPagination onPageChange={(e: CustomEvent<PageChangeEvent>) => {}} />
+ <PPagination onUpdate={(e: CustomEvent<PaginationUpdateEvent>) => {}} />
```

##### Segmented Control:

- Event `segmentedControlChange` is deprecated, use `update` event instead.

```diff
- <PSegmentedControl onSegmentedControlChange={(e: CustomEvent<SegmentedControlChangeEvent>) => {}} />
+ <PSegmentedControl onUpdate={(e: CustomEvent<SegmentedControlUpdateEvent>) => {}} />
```

##### Stepper Horizontal:

- Event `stepChange` is deprecated, use `update` event instead.

```diff
- <PStepperHorizontal onStepChange={(e: CustomEvent<StepChangeEvent>) => {}} />
+ <PStepperHorizontal onUpdate={(e: CustomEvent<StepperHorizontalUpdateEvent>) => {}} />
```

##### Switch:

- Event `switchChange` is deprecated, use `update` event instead.

```diff
- <PSwitch onSwitchChange={(e: CustomEvent<SwitchChangeEvent>) => {}} />
+ <PSwitch onUpdate={(e: CustomEvent<SwitchUpdateEvent>) => {}} />
```

##### Table:

- Event `sortingChange` is deprecated, use `update` event instead.

```diff
- <PTable onSortingChange={(e: CustomEvent<SortingChangeEvent>) => {}} />
+ <PTable onUpdate={(e: CustomEvent<TableUpdateEvent>) => {}} />
```

##### Tabs:

- Event `tabChange` is deprecated, use `update` event instead.

```diff
- <PTabs onTabChange={(e: CustomEvent<TabChangeEvent>) => {}} />
+ <PTabs onUpdate={(e: CustomEvent<TabsUpdateEvent>) => {}} />
```

##### Tabs Bar:

- Event `tabChange` is deprecated, use `update` event instead.

```diff
- <PTabsBar onTabChange={(e: CustomEvent<TabChangeEvent>) => {}} />
+ <PTabsBar onUpdate={(e: CustomEvent<TabsUpdateEvent>) => {}} />
```

### [3.0.0-alpha.5] - 2023-03-30

#### Added

- `Wordmark` ([#2418](https://github.com/porsche-design-system/porsche-design-system/pull/2418))
- `Crest` ([#2437](https://github.com/porsche-design-system/porsche-design-system/pull/2437))

#### Changed

- Styles: changed color values of `theme[Light|Dark]ContrastMedium` and `theme[Light|Dark]Notification[*]` color tokens
  of `Styles` subpackage ([#2436](https://github.com/porsche-design-system/porsche-design-system/pull/2436))

### [3.0.0-alpha.4] - 2023-03-28

#### Changed

- `Table` matches new design language
  ([#2364](https://github.com/porsche-design-system/porsche-design-system/pull/2364/))

#### Added

- Styles: ([#2422](https://github.com/porsche-design-system/porsche-design-system/pull/2422))
  - `gridWide`
  - `gridWideColumnStart` and `$pds-grid-wide-column-start`
  - `gridWideColumnEnd` and `$pds-grid-wide-column-end`
  - `gridNarrowOffset`, `gridNarrowOffsetBase`, `gridNarrowOffsetS`, `gridNarrowOffsetXXL` and
    `$pds-grid-narrow-offset-base`, `$pds-grid-narrow-offset-s`, `$pds-grid-narrow-offset-xxl`
  - `gridBasicOffset`, `gridBasicOffsetBase`, `gridBasicOffsetS`, `gridBasicOffsetXXL` and
    `$pds-grid-basic-offset-base`, `$pds-grid-basic-offset-s`, `$pds-grid-basic-offset-xxl`
  - `gridExtendedOffset`, `gridExtendedOffsetBase`, `gridExtendedOffsetS`, `gridExtendedOffsetXXL` and
    `$pds-grid-extended-offset-base`, `$pds-grid-extended-offset-s`, `$pds-grid-extended-offset-xxl`
  - `gridWideOffset`, `gridWideOffsetBase`, `gridWideOffsetS`, `gridWideOffsetXXL` and `$pds-grid-wide-offset-base`,
    `$pds-grid-wide-offset-s`, `$pds-grid-wide-offset-xxl`
  - `gridFullOffset` and `$pds-grid-full-offset`
- `Button Tile` ([#2381](https://github.com/porsche-design-system/porsche-design-system/pull/2381))
- `Fieldset` ([#2404](https://github.com/porsche-design-system/porsche-design-system/pull/2404))
- `Link Tile Model Signature` ([#2388](https://github.com/porsche-design-system/porsche-design-system/pull/2388))
- Prop `activeSlideIndex` to `Carousel`
  ([#2421](https://github.com/porsche-design-system/porsche-design-system/pull/2421))
- Prop `slidesPerPage` supports value `auto` of `Carousel`
  ([#2421](https://github.com/porsche-design-system/porsche-design-system/pull/2421))
- Prop `scrollbar` for `Scroller` ([#2364](https://github.com/porsche-design-system/porsche-design-system/pull/2364/))
- Prop `theme` for `Table` ([#2364](https://github.com/porsche-design-system/porsche-design-system/pull/2364/))

#### Fixed

- React: missing animation of `Carousel` in certain scenarios

#### Changed

- Styles: `gridStyles` and `pds-grid()` are supporting an additional column range called `wide`
  ([#2422](https://github.com/porsche-design-system/porsche-design-system/pull/2422))
- Styles: SCSS version needs to be imported by `@porsche-design-system/components-js/styles` instead of
  `@porsche-design-system/components-js/styles/scss`
  ([#2422](https://github.com/porsche-design-system/porsche-design-system/pull/2422))

#### Removed

- `Banner`: CSS variable `--p-banner-position-type`
  ([#2422](https://github.com/porsche-design-system/porsche-design-system/pull/2422))
- Styles: `gridSafeZone`, `gridSafeZoneBase`, `gridSafeZoneXXL` and `$pds-grid-safe-zone-base`,
  `$pds-grid-safe-zone-xxl` ([#2422](https://github.com/porsche-design-system/porsche-design-system/pull/2422))
- Styles: `gridWidth`, `gridWidthMin`, `gridWidthMax` and `$pds-grid-width-min`, `$pds-grid-width-max`
  ([#2422](https://github.com/porsche-design-system/porsche-design-system/pull/2422))

#### 🤖 Property deprecations 🤖

##### Banner:

- Prop `width` has no effect anymore, instead the component is aligned with Porsche Grid "extended" by default.
  ([#2422](https://github.com/porsche-design-system/porsche-design-system/pull/2422))

#### 🤡 Component deprecations 🤡

##### Marque: ([#2418](https://github.com/porsche-design-system/porsche-design-system/pull/2418))

```diff
- <p-marque></p-marque>
+ <p-wordmark></p-wordmark>
```

##### Fieldset Wrapper: ([#2404](https://github.com/porsche-design-system/porsche-design-system/pull/2404))

```diff
- <p-fieldset-wrapper label="Some legend label">
+ <p-fieldset label="Some legend label">
  <p-text-field-wrapper label="Some label">
    <input type="text" name="some-name" />
  </p-text-field-wrapper>
- </p-fieldset-wrapper>
+ </p-fieldset>
```

### [3.0.0-alpha.3] - 2023-03-17

#### 🤖 Property deprecations 🤖

##### Accordion:

- Event `accordionChange` is deprecated, use `change` event instead.

```diff
- <PAccordion onAccordionChange={(e: CustomEvent<AccordionChangeEvent>) => {}} />
+ <PAccordion onChange={(e: CustomEvent<AccordionChangeEvent>) => {}} />
```

##### Banner:

- Named `slot="title"` is deprecated, use `heading` prop or `slot="heading"` instead.

```diff
<p-banner>
-  <span slot="title">Some heading</span>
+  <span slot="heading">Some heading</span>
   <span slot="description">Some notification description.</span>
</p-banner>

-<p-banner>
+<p-banner heading="Some heading" description="Some notification description.">
-  <span slot="title">Some heading</span>
-  <span slot="description">Some notification description.</span>
</p-banner>
```

##### Carousel:

- Prop `disablePagination` is deprecated, use `pagination` instead.
- Event `carouselChange` is deprecated, use `change` event instead.

```diff
- <p-carousel disable-pagination="true"></p-carousel>
+ <p-carousel pagination="false"></p-carousel>

- <PCarousel onCarouselChange={(e: CustomEvent<CarouselChangeEvent>) => {}} />
+ <PCarousel onChange={(e: CustomEvent<CarouselChangeEvent>) => {}} />
```

##### Divider:

- Prop `orientation` is deprecated, use `direction` instead.

```diff
- <p-divider orientation="horizontal"></p-divider>
+ <p-divider direction="horizontal"></p-divider>
```

##### Icon:

- Prop `colors`'s value `disabled` is removed, use `state-disabled` instead.

```diff
- <p-icon color="disabled"></p-icon>
+ <p-icon color="state-disabled"></p-icon>
```

##### Link Tile:

- Prop `weight`'s value `semibold` is deprecated, use `semi-bold` instead.

```diff
- <p-link-tile weight="semibold"></p-link-tile>
+ <p-link-tile weight="semi-bold"></p-link-tile>
```

##### Modal:

- Prop `disableCloseButton` is deprecated, use `dismissButton` instead.
- Event `close` is deprecated, use `dismiss` event instead.

```diff
- <p-modal disable-close-button="true"></p-modal>
+ <p-modal dismiss-button="false"></p-modal>

- <PModal onClose={(e: CustomEvent<void>) => {}} />
+ <PModal onDismiss={(e: CustomEvent<void>) => {}} />
```

##### Pagination:

- Props `allyLabelNext`, `allyLabelPage`, `allyLabelPrev` and `allyLabel` are deprecated.
- Event `pageChange` is deprecated, use `change` event instead.

```diff
- <p-pagination ally-label="Paginierung" ally-label-prev="Vorherige Seite" ally-label-next="Nächste Seite" ally-label-page="Seite"></p-pagination>
+ <p-pagination intl="{root: 'Paginierung', prev: 'Vorherige Seite', next: 'Nächste Seite', page: 'Seite'}"></p-pagination>

- <PPagination onPageChange={(e: CustomEvent<PageChangeEvent>) => {}} />
+ <PPagination onChange={(e: CustomEvent<PaginationChangeEvent>) => {}} />
```

##### Scroller:

- Prop `gradientColorScheme` is deprecated, use `gradientColor` instead.
- Prop `scrollIndicatorPosition` is deprecated, use `alignScrollIndicator` instead.

```diff
- <p-scroller gradient-color-scheme="surface"></p-scroller>
+ <p-scroller gradient-color="background-surface"></p-scroller>

- <p-scroller scroll-indicator-position="top"></p-scroller>
+ <p-scroller align-scroll-indicator="top"></p-scroller>
```

##### Segmented Control:

- Event `segmentedControlChange` is deprecated, use `change` event instead.

```diff
- <PSegmentedControl onSegmentedControlChange={(e: CustomEvent<SegmentedControlChangeEvent>) => {}} />
+ <PSegmentedControl onChange={(e: CustomEvent<SegmentedControlChangeEvent>) => {}} />
```

##### Stepper Horizontal:

- Event `stepChange` is deprecated, use `change` event instead.

```diff
- <PStepperHorizontal onStepChange={(e: CustomEvent<StepChangeEvent>) => {}} />
+ <PStepperHorizontal onChange={(e: CustomEvent<StepperHorizontalChangeEvent>) => {}} />
```

##### Switch:

- Event `switchChange` is deprecated, use `change` event instead.

```diff
- <PSwitch onSwitchChange={(e: CustomEvent<SwitchChangeEvent>) => {}} />
+ <PSwitch onChange={(e: CustomEvent<SwitchChangeEvent>) => {}} />
```

##### Table:

- Event `sortingChange` is deprecated, use `change` event instead.

```diff
- <PTable onSortingChange={(e: CustomEvent<SortingChangeEvent>) => {}} />
+ <PTable onChange={(e: CustomEvent<TableChangeEvent>) => {}} />
```

##### Tabs:

- Prop `gradientColorScheme` is deprecated, use `gradientColor` instead.
- Prop `weight`'s value `semibold` is deprecated, use `semi-bold` instead.
- Event `tabChange` is deprecated, use `change` event instead.

```diff
- <p-tabs gradient-color-scheme="surface"></p-tabs>
+ <p-tabs gradient-color="background-surface"></p-tabs>

- <p-tabs weight="semibold"></p-tabs>
+ <p-tabs weight="semi-bold"></p-tabs>

- <PTabs onTabChange={(e: CustomEvent<TabChangeEvent>) => {}} />
+ <PTabs onChange={(e: CustomEvent<TabsChangeEvent>) => {}} />
```

##### Tabs Bar:

- Prop `gradientColorScheme` is deprecated, use `gradientColor` instead.
- Prop `weight`'s value `semibold` is deprecated, use `semi-bold` instead.
- Event `tabChange` is deprecated, use `change` event instead.

```diff
- <p-tabs-bar gradient-color-scheme="surface"></p-tabs-bar>
+ <p-tabs-bar gradient-color="background-surface"></p-tabs-bar>

- <p-tabs-bar weight="semibold"></p-tabs>
+ <p-tabs-bar weight="semi-bold"></p-tabs>

- <PTabsBar onTabChange={(e: CustomEvent<TabChangeEvent>) => {}} />
+ <PTabsBar onChange={(e: CustomEvent<TabsChangeEvent>) => {}} />
```

##### Tag:

- Prop `color`'s value `notification-warning`, `notification-success` and `notification-error` are deprecated, use
  `notification-warning-soft`, `notification-success-soft` and `notification-error-soft` instead.

```diff
- <p-tag color="notification-warning"></p-tag>
+ <p-tag color="notification-warning-soft"></p-tag>

- <p-tag color="notification-success"></p-tag>
+ <p-tag color="notification-success-soft"></p-tag>

- <p-tag color="notification-error"></p-tag>
+ <p-tag color="notification-error-soft"></p-tag>
```

##### Text Field Wrapper:

- Prop `showCharacterCount` is deprecated, use `showCounter` instead.

```diff
- <p-text-field-wrapper show-character-count="false">
+ <p-text-field-wrapper show-counter="false">
    <input type="text" maxlength="20" />
</p-text-field-wrapper>
```

##### Textarea Wrapper:

- Prop `showCharacterCount` is deprecated, use `showCounter` instead.

```diff
- <p-textarea-wrapper show-character-count="false">
+ <p-textarea-wrapper show-counter="false">
    <textarea maxlength="80"></textarea>
</p-textarea-wrapper>
```

##### Text List

- Props `listType` and `orderType` are deprecated, use `type` instead.

```diff
- <p-text-list list-type="unordered"></p-text-list>
+ <p-text-list type="unordered"></p-text-list>

- <p-text-list list-type="ordered" order-type="numbered"></p-text-list>
+ <p-text-list type="numbered"></p-text-list>

- <p-text-list list-type="ordered" order-type="alphabetically"></p-text-list>
+ <p-text-list type="alphabetically"></p-text-list>
```

#### Added

- `Text`, `Icon`, `Button Pure` and `Link Pure` support value `xx-small` for prop `size`
- `Display` supports value `small` for prop `size`
- Partials: `getInitialStyles` supports multi prefix, e.g.
  `getInitialStyles({ prefix: ['', 'some-prefix', 'another-prefix'] });`
- Styles: `displaySmallStyle` and `$pds-display-small`
- Styles: `textXXSmallStyle` and `$pds-text-xx-small`
- Styles: `fontSizeDisplaySmall` and `$pds-font-size-display-small`
- Styles: `fontSizeTextXXSmall` and `$pds-font-size-text-xx-small`
- Styles: `getHoverStyle` and `pds-hover()`
- `Banner` has `heading` and `description` prop as well as `slot="heading"` and deprecated `slot="title"`
- Custom events have consistent names across components and deprecated old event names
  - `Accordion` emits `change` and deprecated `accordionChange` event
  - `Carousel` emits `change` and deprecated `carouselChange` event
  - `Modal` emits `dismiss` and deprecated `close` event
  - `Pagination` emits `change` and deprecated `pageChange` event
  - `Segmented Control` emits `change` and deprecated `segmentedControlChange` event
  - `Stepper Horizontal` emits `change` and deprecated `stepChange` event
  - `Switch` emits `change` and deprecated `switchChange` event
  - `Table` emits `change` and deprecated `sortingChange` event
  - `Tabs` emits `change` and deprecated `tabChange` event
  - `Tabs Bar` emits `change` and deprecated `tabChange` event
- Props have consistent names across components and deprecated old props
  - `Carousel` got `pagination` prop and deprecated `disablePagination` prop
  - `Divider` got `direction` prop and deprecated `orientation` prop
  - `Modal` got `dismissButton` prop and deprecated `disableCloseButton` prop
  - `Pagination` got `intl` prop and deprecated `allyLabelNext`, `allyLabelPage`, `allyLabelPrev` and `allyLabel` props
  - `Scroller` got `gradientColor` prop and deprecated `gradientColorScheme` prop
  - `Scroller` got `alignScrollIndicator` prop and deprecated `scrollIndicatorPosition` prop
  - `Tabs` got `gradientColor` prop and deprecated `gradientColorScheme` prop
  - `Tabs Bar` got `gradientColor` prop and deprecated `gradientColorScheme` prop
  - `Text Field Wrapper` got `showCounter` prop and deprecated `showCharacterCount` prop
  - `Textarea Wrapper` got `showCounter` prop and deprecated `showCharacterCount` prop
  - `Text List` got `type` prop and deprecated `listType` and `orderType` prop
- Props have consistent values across components and deprecated old values
  - `Icon` prop `color` got value `state-disabled` and removed `disabled` value
  - `Link Tile` prop `weight` got value `semi-bold` and deprecated `semibold` value
  - `Tabs Bar` and `Tabs` prop `weight` got value `semi-bold` and deprecated `semibold` value
  - `Tag` prop `color` got values `notification-info-soft`, `notification-warning-soft`, `notification-success-soft`,
    `notification-error-soft` and deprecated `notification-warning`, `notification-success`, `notification-error` values

#### Changed

- `Display` uses font-weight regular and font-style normal
- Partials: `getInitialStyles` matches new design language
- Partials: All component related, slotted Light DOM styles have been moved to `getInitialStyles`
- Styles: `getFocusStyle` and `pds-focus()` doesn't need `theme` parameter anymore
- Styles: `breakpoint{Base|XS|S|M|L|XL|XXL}` and `$pds-breakpoint-{base|xs|s|m|l|xl|xxl}` are provided as number without
  unit (px)
- `Link Tile` matches new design language
- Typings for all component props start with the component name, e.g. `SwitchAlignLabel`, `TabsBarGradientColor` or
  `LinkPureIcon`
- `Icon` prop `color` value `disabled` is renamed to `state-disabled`
- `Tag` prop `color` value `notification-info` is renamed to `notification-info-soft`

#### Fixed

- `Text Field Wrapper` calendar and time indicator icons respect color definition in dark theme
- `Text Field Wrapper` has correct height when type date or time is used
- Partials: Typings of return value with and without options parameter
- `Modal` scrolling behavior on mouse drag

#### Removed

- `Heading`: value `xxx-large` for prop `size`
- Styles: `headingXXXLargeStyle` and `$pds-heading-xxx-large`
- Styles: `fontSizeHeadingXXLarge` and `$pds-font-size-heading-xx-large`

### [3.0.0-alpha.2] - 2023-02-27

#### 🤖 Property deprecations 🤖

##### Carousel:

- Prop `wrap-content` is deprecated.

```diff
- <p-carousel wrap-content="true"></p-carousel>
+ <p-carousel></p-carousel>
```

##### Divider:

- Prop values `neutral-contrast-low | neutral-contrast-medium | neutral-contrast-high` of `color` prop are deprecated.

```diff
- <p-divider color="neutral-contrast-low"></p-divider>
+ <p-divider color="contrast-low"></p-divider>

- <p-divider color="neutral-contrast-medium"></p-divider>
+ <p-divider color="contrast-medium"></p-divider>

- <p-divider color="neutral-contrast-high"></p-divider>
+ <p-divider color="contrast-high"></p-divider>
```

#### Changed

- `Divider`, `Button Group`, `Carousel` and `Text List` match new design language
- Background color of `Scroller`'s `prev` and `next` buttons in dark theme
- Partials: Removed deprecated `withoutTags` option for all partials, please use `format: 'jsx'` instead
- `Content Wrapper` default value of prop `width` has changed from `basic` to `extended`

#### Added

- `Model Signature`
- Props `align-header` and `width` for `Carousel`
- Vue: plugin functions `createPorscheDesignSystem` and `usePorscheDesignSystemPlugin`

#### Fixed

- `Radio Button Wrapper` keyboard arrow navigation
- `Button Pure` and `Link Pure` lagging active state background when scrolling on iOS

### [3.0.0-alpha.1] - 2023-02-16

#### Added

- Porsche Next font supports Vietnamese charset
- Prop `color` of `Icon` supports `disabled`
- React: `patchRemixRunProcessBrowserGlobalIdentifier` binary to support SSR components with Remix

#### Changed

- `Stepper Horizontal` matches new design language
- Styles: Optimize design tokens "spacing", "typography" and "theme" provided by styles sub-package
  `@porsche-design-system/components-{js|angular|react|vue}/styles`
- Styles: Use calc() instead of max() to calculate padding for `gridStyle` (JS) and `pds-grid()` (SCSS)
- Styles: `gridStyle` (JS) and `pds-grid()` (SCSS) uses optimized grid gap

### [3.0.0-alpha.0] - 2023-02-08

#### Note to the new `v3` major release of the Porsche Design System

With the new **Porsche Design Language** comes a lot of changes regarding layout and design principles. To keep
refactoring efforts as low as possible when upgrading from `v2` to `v3`, **breaking changes** were avoided as far as
possible. Nevertheless, there are a few breaking changes and some more deprecations which should receive attention.

#### 👹 Breaking Changes 👹

##### Button:

- Removed deprecated prop `tabbable`.

```diff
- <p-button tabbable="false">Some label</p-button>
+ <p-button tabindex="-1">Some label</p-button>
```

- Default value of prop `icon` has changed from `arrow-head-right` to `none`. Therefore, the `icon` property **must** be
  set if the component has the `hide-label` property.

```diff
- <p-button hide-label="true">Some label</p-button>
+ <p-button hide-label="true" icon="arrow-right">Some label</p-button>

- <p-button hide-label="{ base: true, m: false }">Some label</p-button>
+ <p-button hide-label="{ base: true, m: false }" icon="arrow-right">Some label</p-button>
```

##### Button Pure:

- Removed `subline` slot (visually not intended anymore).

```diff
<p-button-pure>
  Some label
-   <p slot="subline">Some Subline</p>
</p-button-pure>
```

- Removed deprecated prop `tabbable`.

```diff
- <p-button-pure tabbable="false">Some label</p-button-pure>
+ <p-button-pure tabindex="-1">Some label</p-button-pure>
```

##### Icon:

- Value `inherit` for prop `color` works slightly different to the previous major version. A CSS filter is required to
  apply custom coloring to take advantage of using an SVG embedded in an `<img/>` for better SSR support and loading
  performance in general.

```diff
- <p-icon color="inherit" style="color: white;"></p-icon>
+ <p-icon color="inherit" style="filter: invert(100%);"></p-icon>
```

- Camel case syntax for `name` prop isn't supported, please use param case syntax instead (TypeScript typings have been
  updated too).

```diff
- <p-icon name="arrowRight"></p-icon>
+ <p-icon name="arrow-right"></p-icon>
```

##### Link:

- Default value of prop `icon` has changed from `arrow-head-right` to `none`. Therefore, the `icon` property **must** be
  set if the component has the `hide-label` property.

```diff
- <p-link href="#" hide-label="true">Some label</p-link>
+ <p-link href="#" hide-label="true" icon="arrow-right">Some label</p-link>

- <p-link href="#" hide-label="{ base: true, m: false }">Some label</p-link>
+ <p-link href="#" hide-label="{ base: true, m: false }" icon="arrow-right">Some label</p-link>
```

##### Link Pure:

- Removed `subline` slot (visually not intended anymore).

```diff
<p-link-pure href="#">
  Some label
-   <p slot="subline">Some Subline</p>
</p-link-pure>
```

##### Marque:

- Removed `variant` property.

```diff
- <p-marque variant="75-years"></p-marque>
+ <p-marque></p-marque>
// or even better, replace component by wordmark
+ <p-wordmark></p-wordmark>
```

##### Switch:

- Removed deprecated prop `tabbable`.

```diff
- <p-switch tabbable="false">Some label</p-switch>
+ <p-switch tabindex="-1">Some label</p-switch>
```

##### Partials:

- `getIconLinks()` partial accepts only param-cased icon names.

```diff
- require('@porsche-design-system/components-js/partials').getIconLinks({ icons: ['arrowRight'] })

+ require('@porsche-design-system/components-js/partials').getIconLinks({ icons: ['arrow-right'] })
```

##### CSS global scope:

- Changed naming of CSS global variables names.

```diff
- --p-animation-duration__spinner
- --p-animation-duration__banner
+ --p-animation-duration
```

#### 🤡 Component deprecations 🤡

All deprecated components are refactored to match the new design language, therefor it's technically not breaking, but
we highly recommend to migrate to the mentioned alternative, since those deprecated components will be removed with next
major version.

##### Content Wrapper:

- Component is deprecated and will be removed with the next major release. Please use **[Porsche Grid](styles/grid)**
  instead, which is based on [CSS Grid](https://css-tricks.com/snippets/css/complete-guide-grid) covering the specific
  layout needs for a harmonic appearance across all digital Porsche touch-points.

##### Flex:

- Component is deprecated and will be removed with the next major release. In general, please use native
  [CSS Flex](https://css-tricks.com/snippets/css/a-guide-to-flexbox) instead for better performance and more
  standardized layout technique.

##### Grid:

- Component is deprecated and will be removed with the next major release. In general, please use native
  [CSS Grid](https://css-tricks.com/snippets/css/complete-guide-grid) in combination with
  **[Porsche Grid](styles/grid)** instead for better performance and more standardized layout technique.

##### Headline:

```diff
- <p-headline>The quick brown fox jumps over the lazy dog</p-headline>
+ <p-heading>The quick brown fox jumps over the lazy dog</p-heading>
```

##### Link Social:

- Component is deprecated and will be removed with the next major release. Please use the **[Link](components/link)**
  component instead.

#### 🤖 Property deprecations 🤖

All deprecated properties are still present without any effect, therefor it's technically not breaking, but we highly
recommend to migrate and remove the deprecated props since those ones will be removed with next major version.

##### Button Pure:

- Prop `weight` is deprecated, only regular font weight will be applied.

```diff
- <p-button-pure weight="thin">Some label</p-button-pure>
- <p-button-pure weight="regular">Some label</p-button-pure>
- <p-button-pure weight="semibold">Some label</p-button-pure>
- <p-button-pure weight="bold">Some label</p-button-pure>
+ <p-button-pure>Some label</p-button-pure>
```

##### Content Wrapper (deprecated):

- Prop `theme` and `background-color` are deprecated.

```diff
- <p-content-wrapper theme="dark" background-color="default">Some content</p-content-wrapper>
+ <p-content-wrapper>Some content</p-content-wrapper>
```

##### Grid (deprecated):

- The `gutter` property is deprecated and has no effect anymore. Instead, a fluid gutter depending on the viewport width
  is used.

```diff
- <p-grid gutter="16">Some content</p-grid>
- <p-grid gutter="24">Some content</p-grid>
- <p-grid gutter="36">Some content</p-grid>
+ <p-grid>Some content</p-grid>
```

##### Icon:

- Prop `lazy` is deprecated.

```diff
- <p-icon lazy="true"></p-icon>
+ <p-icon></p-icon>
```

##### Link Pure:

- Prop `weight` is deprecated, only regular font weight will be applied.

```diff
- <p-link-pure href="#" weight="thin">Some label</p-link-pure>
- <p-link-pure href="#" weight="regular">Some label</p-link-pure>
- <p-link-pure href="#" weight="semibold">Some label</p-link-pure>
- <p-link-pure href="#" weight="bold">Some label</p-link-pure>
+ <p-link-pure href="#">Some label</p-link-pure>
```

##### Segmented Control:

- Prop `background-color` is deprecated.

```diff
- <p-segmented-control background-color="background-surface">
   <p-segmented-control-item value="xs">XS</p-segmented-control-item>
   <p-segmented-control-item value="s">S</p-segmented-control-item>
 </p-segmented-control>
+ <p-segmented-control>
   <p-segmented-control-item value="xs">XS</p-segmented-control-item>
   <p-segmented-control-item value="s">S</p-segmented-control-item>
 </p-segmented-control>
```

#### 👾 Property value deprecations 👾

All deprecated values are mapped to new ones, therefor it's technically not breaking, but we highly recommend to migrate
to the new values since those ones will be removed with next major version.

##### Banner:

- Prop value `fluid` of `width` prop is deprecated.

```diff
- <p-banner width="fluid"></p-banner>
+ <p-banner></p-banner>
```

- Prop value `neutral` of `state` prop is deprecated.

```diff
- <p-banner state="neutral">
  <span slot="title">Some banner title</span>
  <span slot="description">Some banner description. You can also add inline <a href="https://porsche.com">links</a> to route to another page.</span>
 </p-banner>
+ <p-banner state="info">
  <span slot="title">Some banner title</span>
  <span slot="description">Some banner description. You can also add inline <a href="https://porsche.com">links</a> to route to another page.</span>
 </p-banner>
```

##### Content Wrapper:

- Prop value `fluid` of `width` prop is deprecated.

```diff
- <p-content-wrapper width="fluid">Some content</p-content-wrapper>
+ <p-content-wrapper>Some content</p-content-wrapper>
```

##### Icon:

- Prop values
  `brand | default | neutral-contrast-low | neutral-contrast-medium | neutral-contrast-high | notification-neutral` of
  `color` prop are deprecated.

```diff
- <p-icon color="brand"></p-icon>
+ <p-icon color="primary"></p-icon>

- <p-icon color="default"></p-icon>
+ <p-icon color="primary"></p-icon>

- <p-icon color="neutral-contrast-low"></p-icon>
+ <p-icon color="contrast-low"></p-icon>

- <p-icon color="neutral-contrast-medium"></p-icon>
+ <p-icon color="contrast-medium"></p-icon>

- <p-icon color="neutral-contrast-high"></p-icon>
+ <p-icon color="contrast-high"></p-icon>

- <p-icon color="neutral-contrast-neutral"></p-icon>
+ <p-icon color="contrast-info"></p-icon>
```

##### Inline Notification:

- Prop value `neutral` of `state` prop is deprecated.

```diff
- <p-inline-notification state="neutral"></p-inline-notification>
+ <p-inline-notification state="info"></p-inline-notification>
```

##### Tag:

- Prop value `notification-neutral | neutral-contrast-high | background-default` of `color` prop is deprecated.

```diff
- <p-tag color="notification-neutral">Color label</p-tag>
+ <p-tag color="notification-info">Color label</p-tag>

- <p-tag color="neutral-contrast-high">Color label</p-tag>
+ <p-tag color="primary">Color label</p-tag>

- <p-tag color="background-default">Color label</p-tag>
+ <p-tag color="background-base">Color label</p-tag>
```

##### Tag Dismissible:

- Prop value `background-default` of `color` prop is deprecated.

```diff
- <p-tag-dismissible color="background-default">Color label</p-tag-dismissible>
+ <p-tag-dismissible color="background-base">Color label</p-tag-dismissible>
```

##### Text:

- Prop value `thin | semibold` of `weight` prop is deprecated.

```diff
- <p-text weight="thin">Some text</p-text>
+ <p-text>Some text</p-text>

- <p-text weight="semibold">Some text</p-text>
+ <p-text weight="semi-bold">Some text</p-text>
```

- Prop value
  `brand | default | neutral-contrast-low | neutral-contrast-medium | neutral-contrast-high | notification-neutral` of
  `color` prop is deprecated.

```diff
- <p-text color="brand">Some text</p-text>
+ <p-text>Some text</p-text>

- <p-text color="default">Some text</p-text>
+ <p-text>Some text</p-text>

- <p-text color="neutral-contrast-low">Some text</p-text>
+ <p-text color="contrast-low">Some text</p-text>

- <p-text color="neutral-contrast-medium">Some text</p-text>
+ <p-text color="contrast-medium">Some text</p-text>

- <p-text color="neutral-contrast-high">Some text</p-text>
+ <p-text color="contrast-high">Some text</p-text>

- <p-text color="notification-neutral">Some text</p-text>
+ <p-text color="notification-info">Some text</p-text>
```

##### ToastManager:

- Prop value `neutral` of `state` parameter is deprecated.

```diff
- …addMessage({ text: `Some message`, state: 'neutral' })
+ …addMessage({ text: `Some message`, state: 'info' })
```

#### Added

- `Display` component
- `Heading` component
- Prop `underline` for `Link Pure`
- Prop `theme` for `Checkbox Wrapper`, `Radio Button Wrapper`, `Popover`, `Tag Dismissible`, `Textarea Wrapper`,
  `Text Field Wrapper` and `Fieldset Wrapper`
- Prop `size` for `Icon` supports `x-small` and `x-large`
- Prop `size` for `Accordion` `compact="true"` supports `medium`

#### Changed

- `Spinner`, `Icon`, `Link Pure`, `Button Pure`, `Link`, `Link Social`, `Button`, `Checkbox Wrapper`,
  `Radio Button Wrapper`, `Popover`, `Modal`, `Select Wrapper`, `Tag`, `Tag Dismissible`, `Textarea Wrapper`,
  `Inline Notification`, `Banner`, `Toast`, `Grid`, `Flex`, `Pagination`, `Scroller`, `Accordion`, `Text`,
  `Text Field Wrapper`, `Content Wrapper`, `Segmented Control`, `Tabs`, `Tabs Bar`, `Headline` and `Fieldset Wrapper`
  match new design language
- `Icon` supports
  `primary | contrast-low | contrast-medium | contrast-high | notification-success | notification-warning | notification-error | notification-info | inherit`
  for `color` prop
- Default value of prop `width` of `Banner` has changed from `basic` to `extended`
- Default value of prop `action-icon` of `Inline Notification` has changed from `arrow-head-right` to `arrow-right`
- Default value of prop `name` of `Icon` has changed from `arrow-head-right` to `arrow-right`
- Default value of prop `variant` of `Link` and `Button` has changed from `secondary` to `primary`

#### Removed

- Custom slotted CSS for mostly all components. Equivalent styles are now provided by `getInitialStyles()` partial
  instead.
- `applyNormalizeStyles` option from `getInitialStyles()` partial which is applied by default now.

### [2.20.0] - 2023-02-06

### [2.20.0-rc.1] - 2023-02-06

### [2.20.0-rc.0] - 2023-01-30

#### Added

- `applyNormalizeStyles` option for `getInitialStyles()` partial which includes basic css styles for Light DOM

### [2.19.1-rc.1] - 2023-01-18

#### Added

- `jsdom-polyfill` subpackage is available at `@porsche-design-system/components-{js|angular|react|vue}/jsdom-polyfill`
  and can be used to have working web components in jsdom based tests (e.g. jest)
- `testing` subpackage is available at `@porsche-design-system/components-{js|angular|react|vue}/testing` to provide
  `getByRoleShadowed`, `getByLabelTextShadowed` and `getByTextShadowed` utilities which use `@testing-library/dom`
  queries internally to support Shadow DOM
- Validation if `prefix` is already reserved by a different version upon initialization of the Porsche Design System

#### Fixed

- `componentsReady()` waits for Porsche Design System being initialized before checking components which can happen in
  certain test scenarios without partials

### [2.19.1-rc.0] - 2023-01-18

#### Fixed

- Bug in `@porsche-design-system/components-react/ssr` where in some cases during SSG an error was thrown when
  components render their children conditionally

### [2.19.0] - 2022-12-22

### [2.19.0-rc.2] - 2022-12-22

### [2.19.0-rc.1] - 2022-12-22

#### Fixed

- `Stepper Horizontal` calculation of scroll position when used within any parent that has a margin or padding

### [2.19.0-rc.0] - 2022-12-21

#### Added

- Vue: typed components are available via the `@porsche-design-system/components-vue` package

#### Fixed

- `Modal` focus cycle when pressing Shift Tab right after it was opened

### [2.18.0] - 2022-12-15

### [2.18.0-rc.2] - 2022-12-14

#### Added

- Validation to ensure crucial partials are used.  
  **Disclaimer:** The Porsche Design System will **not** inject its initial styles anymore. Please use the
  `getInitialStyles()` partial to reduce flash of unstyled content (FOUC) as described here:
  [getInitialStyles() documentation](https://designsystem.porsche.com/latest/partials/initial-styles)

#### Changed

- `line-height` calculation for all components is handled CSS only now by using `ex`-unit in combination with `calc()`
  which gives the best performance, the easiest possible integration and respects UI best practices in having **larger**
  `line-height` values for **small** `font-size` definitions and **smaller** `line-height` values for **larger**
  `font-size` definitions. The calculated values by CSS slightly differ compared to the ones calculated by JavaScript,
  which might result in minor visual changes.

#### Fixed

- Screen reader announcements of `Textfield` and `Textarea` in `counter` mode
- Screen reader announcements in `Select Wrapper`

### [2.18.0-rc.1] - 2022-11-24

#### Added

- `Carousel` now has a `rewind` property, better prev/next icons, a `max-width` for `heading` and `description` and
  support for slotted `description`

#### Fixed

- `Select Wrapper` height if text is zoomed up to 200%

### [2.18.0-rc.0] - 2022-11-17

#### Added

- SSR/SSG ready components using Declarative Shadow DOM for Next JS are shipped via
  `@porsche-design-system/components-react/ssr`. To use it simply change your imports.

**Important:** make sure to apply the new `getDSRPonyfill()` partial right before your closing `</body>` tag. More
information can be found here:
[getDSRPonyfill() documentation](https://designsystem.porsche.com/latest/partials/dsr-ponyfill)

```diff
- import { PorscheDesignSystemProvider, PButton, ... } from '@porsche-design-system/components-react';
+ import { PorscheDesignSystemProvider, PButton, ... } from '@porsche-design-system/components-react/ssr';
+ import { getDSRPonyfill } from '@porsche-design-system/components-react/partials';
```

#### Changed

- Improve height calculation for `Accordion`
- Slotted anchor support for `Link Pure` is stricter (In case slotted `<a>` is used it must be a direct child of
  `Link Pure`)
- `getFontLinks()` partial now has `{ weights: ['regular', 'semi-bold'] }` for a default

### [2.17.0] - 2022-10-31

### [2.17.0-rc.0] - 2022-10-31

#### Added

- `Link Tile`

#### Fixed

- `Scroller` bug where scrollable content was not fully hidden by the gradient, when zoomed into the page.

#### Changed

- Removed `!important` keyword from css property `display` of `Link Pure` and `Button Pure`

### [2.16.3] - 2022-10-21

### [2.16.3-rc.0] - 2022-10-21

#### Fixed

- `Button Pure` and `Link Pure` error when using `size="inherit"` and `icon="none"`

#### Changed

- Replaced all internal usage of `Text` and `Headline` components

### [2.16.2] - 2022-09-15

### [2.16.2-rc.0] - 2022-09-15

#### Fixed

- Issue with `Popover` where drop-shadow is not shown correctly in Chrome >= 105
- Issue with `Carousel` and `wrap-content="true"` where the layout was out of sync with `Content Wrapper` for
  viewports >= 1760px.
- `Select Wrapper` with custom dropdown keeps attribute changes of native select options in sync if changed
  programmatically

### [2.16.1] - 2022-09-09

#### Fixed

- Issue with `Options` typing import for `Carousel`

### [2.16.0] - 2022-09-08

### [2.15.1-rc.1] - 2022-09-08

#### Added

- `Carousel`
- `Scroller`

#### Changed

- `Stepper Horizontal` now has `size` property
- `Stepper Horizontal` uses improved focus behavior in case it becomes scrollable and scroll indicators are centered
  correctly.
- `Tabs Bar` uses improved focus behavior in case it becomes scrollable and scroll indicators are centered correctly.

### [2.15.1-rc.0] - 2022-08-24

#### Fixed

- `Radio Button Wrapper` visual selection change bug in Safari >= 15.5

### [2.15.0] - 2022-08-22

### [2.15.0-rc.1] - 2022-08-18

#### Changed

- Downgraded `@angular` to `v13` to ensure backwards compatibility of `@porsche-design-system/components-angular`

### [2.15.0-rc.0] - 2022-08-16

#### Fixed

- `Popover` visual shadow bug in Safari
- `Stepper Horizontal Item` bug where pseudo styles of the counter element were overridable

### [2.15.0-beta.0] - 2022-08-05

#### Fixed

- `Tabs` & `Tabs Bar` `size` property when using `BreakpointCustomizable`

#### Changed

- `Modal` uses poly fluid sizing for outer spacing
- `Banner` uses poly fluid sizing for outer spacing
- `Content Wrapper` uses poly fluid sizing for inner spacing
- `Modal` min-width is slightly updated to perfectly fit into content area of `Content Wrapper` at 320px viewport width

#### Added

- Validation of properties for all components
- `Text Field Wrapper` with `input type="search"` is clearable via Escape key and custom clear button across browsers
- `Text Field Wrapper` with `input type="search"` shows a "Locate me" button when `actionIcon="locate"` is set, emits
  the `action` event on click and can be put into a loading state via `actionLoading="true"`

### [2.14.0] - 2022-07-11

### [2.14.0-rc.1] - 2022-07-11

### [2.14.0-rc.0] - 2022-07-11

#### Added

- `getBrowserSupportFallbackScript()` partial supporting `cdn` and `format` options as replacement for
  `includeOverlay()` of `@porsche-design-system/browser-notification` npm package
- `getCookiesFallbackScript()` partial supporting `cdn` and `format` options as replacement for `includeCookieOverlay()`
  of `@porsche-design-system/browser-notification` npm package

#### Changed

- `getMetaTagsAndIconLinks()` partial to return `theme-color` meta tags with `prefers-color-scheme: {light|dark}` media
  query

### [2.13.0] - 2022-06-23

### [2.13.0-rc.5] - 2022-06-23

#### Fixed

- `Stepper Horizontal Item` `state` validation
- `Button` and `Link` with `theme="dark" variant="tertiary"` and `Tag Dismissible` bug on Safari < v15.5 where wrong
  colors on hover were shown

### [2.13.0-rc.4] - 2022-06-22

#### Added

- `Stepper Horizontal`

### [2.13.0-rc.3] - 2022-06-22

#### Added

- `Segmented Control`

### [2.13.0-rc.2] - 2022-06-21

### [2.13.0-rc.1] - 2022-06-21

### [2.13.0-rc.0] - 2022-06-21

#### Changed

- `Button`, `Button Pure` and `Switch` apply `aria-disabled="true"` instead of `disabled` attribute to native button
  internally in case `disabled` and/or `loading` property is set

### [2.12.1] - 2022-05-25

### [2.12.1-rc.0] - 2022-05-25

#### Fixed

- Issue with `JssStyle` typing import

### [2.12.0] - 2022-05-19

#### Changed

- npm package is prepared for public release on [npmjs.org](https://npmjs.com)

### [2.12.0-rc.2] - 2022-05-12

### [2.12.0-rc.1] - 2022-05-11

### [2.12.0-rc.0] - 2022-05-04

#### Added

- `Table Head Cell` now has a `multiline` property

#### Changed

- `Headline` has no `hypens` / `overflow-wrap` style by default
- Partials now throw an exception if they are executed in browser

#### Fixed

- Exception in `Headline`, `Select Wrapper`, `Text` and `Text List` when changing `theme` prop from `dark` to `light`
- `getInitialStyles()` partial now returns `.hydrated` styles, too

### [2.11.0-skeletons] - 2022-04-21

### [2.11.0] - 2022-04-21

### [2.11.0-rc.0] - 2022-04-20

#### Added

- `Tag`
- `Tag Dismissible`

### [2.10.0-skeletons] - 2022-04-13

### [2.10.0] - 2022-04-13

### [2.9.3-rc.1] - 2022-04-06

#### Added

- `Text Field Wrapper` now has a `showCharacterCount` property which can be used to hide the character count when a
  `maxLength` attribute is set on the wrapped `input`.
- `Textarea Wrapper` now has a `showCharacterCount` property which can be used to hide the character count when a
  `maxLength` attribute is set on the wrapped `textarea`.

### [2.9.3-rc.0-skeletons] - 2022-03-29

### [2.9.3-rc.0] - 2022-03-28

#### Added

- `Text Field Wrapper` supports `unit` property on `input type="text"`
- `Marque` optional configurable clickable/focusable area by defining padding on host element

#### Fixed

- `Tabs Item` improved accessibility
- Angular: circular dependency in development mode in `2.9.2-skeletons`

### [2.9.2-skeletons] - 2022-03-24

#### Added

- **[EXPERIMENTAL]** `getInitialStyles` partial now accepts a `skeletonTagNames` array of component names that will
  initially have skeleton styles while the Porsche Design System is loading
- **[EXPERIMENTAL]** `Button`, `Button Pure`, `Checkbox Wrapper`, `Fieldset Wrapper`, `Link`, `Link Pure`,
  `Link Social`, `Radio Button Wrapper`, `Select Wrapper`, `Text Field Wrapper`, `Textarea Wrapper` can now have initial
  skeleton styles when passed as `skeletonTagNames` to the `getInitialStyles` partial

### [2.9.2] - 2022-03-24

### [2.9.2-rc.1] - 2022-03-23

#### Fixed

- Bug caused by Chrome where hover styles of `Link Pure` are not displayed correctly

### [2.9.2-rc.0] - 2022-03-22

#### Added

- Normalized font behavior (`hyphen`, `overflow-wrap` and `text-size-adjust`) across components

#### Fixed

- `Modal` scrolling and pinch to zoom on iOS
- `Modal` initial position if scrollable
- `Table Head Cell` sort icon `asc` + `desc`

### [2.9.1] - 2022-03-10

### [2.9.1-rc.0] - 2022-03-09

#### Added

- Styles for slotted `<button>` in `Text`

#### Changed

- `Modal` heading and aria validation happens only when open

#### Fixed

- React: bundling format of partials

### [2.9.0] - 2022-02-28

### [2.9.0-rc.1] - 2022-02-25

#### Fixed

- `Modal` focus trap respecting elements in shadow DOM and dynamically added/removed elements on first level
- `Tabs Item` focus outline on click in Safari
- Error while using partials in Vanilla JS and Angular

### [2.9.0-rc.0] - 2022-02-16

#### Added

- `getFontFaceStylesheet` returns additional `<link>` tags with `rel="preconnect"` and `rel="dns-prefetch"`
- Option `format` to partials `getFontFaceStylesheet`, `getComponentChunkLinks()`, `getFontLinks()`, `getIconLinks()`,
  `getInitialStyles()`, `getLoaderScript()` and `getMetaTagsAndIconLinks()`

#### Deprecated

- The option `withoutTags` of partials `getFontFaceStylesheet`, `getComponentChunkLinks()`, `getFontLinks()`,
  `getIconLinks()`, `getInitialStyles()`, `getLoaderScript()` and `getMetaTagsAndIconLinks()` is deprecated and will be
  removed in `v3.0.0`. Please use `format: 'jsx'` instead.

```diff
- <link rel="stylesheet" href={getFontFaceStylesheet({ withoutTags: true })} crossOrigin="true" />
+ {getFontFaceStylesheet({ format: 'jsx' })}
```

### [2.9.0-beta.1] - 2022-01-27

#### Added

- `:focus-visible` content of selected Tab in `Tabs` component gets focus styling
- Improved accessibility of `Text Field Wrapper` and `Textarea Wrapper` when `maxlength` attribute is set
- `Modal` aria property
- `Modal` class for slotted elements to make content full-width

#### Changed

- `Button Pure` and `Link Pure` removed `position: relative` imposition, make sure to **not** override it with
  `position: static`

#### Fixed

- `Modal` close button styles when no heading is passed

### [2.9.0-beta.0] - 2022-01-18

#### Added

- React: `getByRoleShadowed`, `getByLabelTextShadowed` and `getByTextShadowed` utilities which uses
  `@testing-library/dom` queries internally to support Shadow DOM

#### Fixed

- React: `UnhandledPromiseRejectionWarning` when using `skipPorscheDesignSystemCDNRequestsDuringTests()`

### [2.8.0] - 2022-01-17

#### Fixed

- Accessibility issue of `Icon` component in Windows High Contrast Mode in Chromium Browser

### [2.8.0-rc.0] - 2022-01-14

#### Added

- Support for `tabindex` attribute on `Button`, `Button Pure`, `Switch`, `Link`, `Link Pure` and `Link Social`

#### Changed

- `:focus-visible` style matches outline color of `Button` while hovered

#### Deprecated

- The `tabbable` property of `Button`, `Button Pure` and `Switch` is deprecated and will be removed in `v3.0.0`. Please
  use `tabindex` instead.

```diff
- <p-button tabbable="false">Some button</p-button>
+ <p-button tabindex="-1">Some button</p-button>
```

### [2.8.0-beta.3] - 2021-12-22

#### Added

**Disclaimer:** The provided themes `light-electric` and `dark-electric` are just a proof of concept, it's **not**
accessible regarding its color contrast and might even be removed in an upcoming major release again.

- `light-electric` theme for `Switch`
- `dark-electric` theme for `Button Pure` and `Link Pure`
- Character counter to `Text Field Wrapper` and `Textarea Wrapper` if `maxlength` is present on `input type="text"` and
  `textarea`

#### Changed

- `:focus-visible` style matches outline color of `Switch` while hovered

#### Fixed

- Box model of `Button Pure`

### [2.8.0-beta.2] - 2021-12-22

#### Fixed

- `Content Wrapper` regression for `!important` style

#### Added

- Usage validation for `Link`, `Link Pure` and `Link Social`

### [2.8.0-beta.1] - 2021-12-16

#### Fixed

- `Select Wrapper` validation of select element

### [2.8.0-beta.0] - 2021-12-15

#### Changed

- Angular: increased peer dependency to `>=12.0.0 <14.0.0`

### [2.7.0] - 2021-12-14

### [2.7.0-rc.0] - 2021-12-14

#### Removed

- `offset-bottom` prop of `Toast` (use `--p-toast-position-bottom` CSS variable instead)

### [2.7.0-beta.6] - 2021-12-08

#### Added

- `Popover`

### [2.7.0-beta.5] - 2021-12-07

#### Added

**Disclaimer:** The provided theme `light-electric` is just a proof of concept, it's **not** accessible regarding its
color contrast and might even be removed in an upcoming major release again.

- `light-electric` theme for `Accordion`, `Link`, `Link Pure`, `Button`, `Button Pure`, `Tabs`, `Tabs Bar`

### [2.7.0-beta.4] - 2021-12-02

### [2.7.0-beta.3] - 2021-11-30

#### Added

- `Accordion` uses `MutationObserver` fallback when no `ResizeObserver` is available in older browsers

#### Fixed

- `Link` and `Link Social` not adapting slotted anchor to the width of the element

### [2.7.0-beta.2] - 2021-11-24

#### Added

- `Toast`

#### Fixed

- `Banner` animations respect offset correctly

### [2.7.0-beta.1] - 2021-11-16

#### Fixed

- `Headline` applies `align` and `ellipsis` prop correctly

### [2.7.0-beta.0] - 2021-11-11

#### Added

- New `aria` property for `ARIA` attribute handling for: `Button`, `Button Pure`, `Icon`, `Link`, `Link Pure`, `Marque`,
  `Spinner`

#### Fixed

- React: warnings about `useLayoutEffect` in SSR context

### [2.6.1] - 2021-11-05

#### Fixed

- Prevent breaking entire Porsche Design System due to lacking support of `ResizeObserver`, however `Accordion` still
  requires it

### [2.6.0] - 2021-11-04

#### Added

- `unit` and `unitPosition` properties to `Text Field Wrapper`

### [2.6.0-beta.0] - 2021-10-29

#### Changed

- Use `Heiti SC` (pre-installed on iOS/macOS) and `SimHei` (pre-installed on Windows) as Chinese fallback font

#### Added

- `Marque` uses `webp` images for browsers that support it
- `Inline Notification`
- `Icon` now supports `success` for `name` property

#### Fixed

- Colors of `Banner` for dark theme
- Replaced CSS `inset` property with `top`, `left`, `right` and `bottom` for browser compatibility
- Opening and closing transition of `Modal`

### [2.5.1-beta.0] - 2021-10-11

#### Fixed

- Possible exceptions when components get unmounted directly

### [2.5.0] - 2021-10-04

#### Added

- `SimHei` and `黑体` as fallback for all components' `font-family`

### [2.5.0-beta.1] - 2021-09-28

#### Changed

- React: improved render behavior of components

### [2.5.0-beta.0] - 2021-09-22

#### Added

- React: utility function `skipPorscheDesignSystemCDNRequestsDuringTests`

### [2.4.0] - 2021-09-21

### [2.4.0-beta.2] - 2021-09-21

#### Added

- `Link Social` and `Icon` now support `kakaotalk`, `naver`, `reddit` and `tiktok`
- JSS caching mechanism to improve style performance

#### Changed

- Alignment of `linkedin` icon
- Improved accessibility of `Select Wrapper`
- `Icon` loading behaviour to non-blocking, components using the `Icon` will no longer wait for it to load
- Validation messages of `Fieldset Wrapper` have now an additional icon representing the validation state

#### Fixed

- Box model of `Link Pure`
- Focus of `Link Pure` with slotted anchor and hidden label
- Focus cycling of `Modal` without focusable children
- Suppress CORS error

### [2.4.0-beta.1] - 2021-08-26

#### Added

- `active` property to `Button Pure`

### [2.4.0-beta.0] - 2021-08-26

#### Added

- `icon` property of `Button Pure` and `Link Pure` was extended by `none` value
- `alignLabel` and `stretch` property to `Button Pure` and `Link Pure`

#### Changed

- Improved `:focus-visible` and `:hover:focus-visible` colors for `Link Social` and `Link`
- Improved slotted `<a>` coloring in dark theme for `Link Social` and `Link`
- Validation messages of `Checkbox Wrapper`, `Radio Button Wrapper`, `Select Wrapper`, `Textarea Wrapper` and
  `Text Field Wrapper` have now an additional icon representing the validation state
- `Modal` backdrop behavior to close modal on mouse-down

#### Fixed

- Slotted `<a>` coloring in dark theme for `Text`, `Headline`, `Text List`, `Banner`, `Select Wrapper` and `Link Pure`
- Wrong background color of scrollable `Modal`'s backdrop in Safari

### [2.3.0] - 2021-07-28

### [2.3.0-beta.3] - 2021-07-28

#### Changed

- `Accordion` reduce paddings, vertically align carets to the first heading row, adjust border color and hover styles

#### Fixed

- `Text Field Wrapper` accessibility of type password and search

### [2.3.0-beta.2] - 2021-07-15

#### Added

- `Checkbox Wrapper`, `Radio Button Wrapper`, `Select Wrapper`, `Textarea Wrapper` and `Text Field Wrapper` now reflect
  changes of the `required` attribute on their child component
- `multiline` property to `Table Cell`
- Partial function `getLoaderScript()` to initialize Porsche Design System as early as possible

#### Fixed

- `Table Head Cell` uses semi bold instead of bold as font weight
- Transition of `Modal`

### [2.3.0-beta.1] - 2021-07-08

#### Added

- `Accordion`

#### Changed

- Removed initial delay of `Banner`

### [2.3.0-beta.0] - 2021-07-01

#### Added

- `Table`
- Angular: export types from package root
- Accessibility icon

#### Changed

- `Button`, `Button Pure` and `Switch` are now focusable while in `loading` state
- `Text` and `Headline` inherits white-space CSS property
- React: sync component props via property instead of attribute

#### Fixed

- Angular: support `"strictTemplates": true` option in `tsconfig.json`
- Use correct icon for `arrow-last` and `arrow-first` in `Icon`, `Button` and `Link` components

### [2.2.1] - 2021-06-08

#### Changed

- Optimize vertical alignment of `Modal`

#### Fixed

- URL in inject global style warning

### [2.2.1-beta.1] - 2021-06-02

#### Fixed

- Margin of `Tabs Bar` within `Tabs` for Firefox and Safari
- SVG of `Icon` is not removed after prop change, e.g. on color change
- Fullscreen behavior of `Modal` on screens larger than 1760px

### [2.2.0] - 2021-05-19

#### Fixed

- `Text` inside `Button` now has the proper size on iOS Safari when changing to and from landscape mode
- `Banner` can now be re-opened after closing
- Closing one `Banner` will not close other `Banners` on the site

### [2.2.0-beta.2] - 2021-05-12

#### Fixed

- `Select Wrapper` value changes are now reflected correctly
- `Select Wrapper` dark theme background color if used with `filter` prop

### [2.2.0-beta.1] - 2021-05-05

#### Added

- Partial function `getIconLinks()` to preload Porsche Design System Icons

#### Fixed

- `Text Field Wrapper` spacing in Safari

### [2.2.0-beta.0] - 2021-05-05

#### Added

- Partial function `getMetaTagsAndIconLinks()` to simplify cross device fav and meta icons

### [2.1.0] - 2021-05-03

### [2.1.0-beta.0] - 2021-05-03

#### Added

- `Switch`

#### Changed

- `Text` automatically breaks words/strings into new line being too long to fit inside their container
- `Headline` automatically breaks words/strings into new line being too long to fit inside their container
- Extended `Fieldset Wrapper` with `labelSize`, `required`, `state` and `message` properties. If the `Fieldset Wrapper`
  is set to required only the label of the **Fieldset Wrapper** gets an asterisk. It is removed from all wrapped child
  components, as long as they are Porsche Design System form elements.

### [2.0.3] - 2021-04-28

### [2.0.3-beta] - 2021-04-28

#### Fixed

- Angular: events firing twice in `Pagination`, `Modal`, `Tabs`, `Tabs Bar` and `Banner` component

### [2.0.2] - 2021-04-21

### [2.0.2-beta.0] - 2021-04-20

#### Fixed

- TypeScript build errors due to duplicate declarations in `types.d.ts`

### [2.0.1] - 2021-04-16

#### Fixed

- Visual appearance of `Checkbox Wrapper` in iOS Safari
- A bug where `Text Field Wrapper` would throw an error when reattaching to DOM too quickly
- Visual bug in Firefox when zooming out `Text Field Wrapper`, `Checkbox Wrapper` and `Textarea Wrapper`
- Angular: streamline component styles in dark theme

#### Changed

- Aligned focus states of `Checkbox Wrapper` and `Radio Button Wrapper` across browsers

### [2.0.0] - 2021-04-13

In keeping with [Semver](https://semver.org), Porsche Design System v2.0.0 was released due to changes in the API,
fundamental changes in loading behavior and others. With our new major version `v2.0.0` there are some important changes
that you should watch out for. To make the migration from `v1.5.x` to our current `v2.0.0` easier, we offer a few
guidelines.

## General changes / improvements:

#### All components, icons, fonts, styles and marque of the Porsche Design System are loaded versioned and chunked from a central CDN

This way all web based digital Porsche products share and use the cached and versioned assets regardless of the JS
framework used to improve loading performance across the Porsche group. Only a tiny (1.4kb sized) Porsche Design System
loader script gets bundled into your application code. Everything else gets loaded versioned, cached and chunked from a
central CDN ([read more](https://designsystem.porsche.com/latest/performance/cdn)). However, this also means that you
will need an **Internet connection** to render the components in a browser (possibly relevant for development stage or
intranet applications).

#### Enabling Micro Frontend Architecture

In case of a micro-frontend architecture, multiple instances and versions of the Porsche Design System can be combined
in a final application by configurable prefixing technique of the Porsche Design System components during runtime.
Please refer to our framework specific guidelines
[Vanilla JS](https://designsystem.porsche.com/latest/start-coding/vanilla-js),
[Angular](https://designsystem.porsche.com/latest/start-coding/angular) and
[React](https://designsystem.porsche.com/latest/start-coding/react).

#### Prevent Flash of Unstyled Content (FOUC) and Flash of Unstyled Text (FOUT)

To prevent FOUC/FOUT, the Porsche Design System offers various partials as part of the
`@porsche-design-system/components-{js|angular|react}` package to ensure all necessary Porsche Design System fonts and
components are fully loaded. If you've used the `@porsche-design-system/partials` package previously, stop using it and
replace the integration with the partials provided by `@porsche-design-system/components-{js|angular|react}` package.
Have a look at our [FOUC/FOUT guidelines](https://designsystem.porsche.com/latest/performance/loading-behaviour).

```diff
- <%= require('@porsche-design-system/partials').getPorscheDesignSystemCoreStyles() %>
+ <%= require('@porsche-design-system/components-{js|angular|react}/partials').getInitialStyles() %>

- <%= require('@porsche-design-system/partials').getFontFaceCSS() %>
+ <%= require('@porsche-design-system/components-{js|angular|react}/partials').getFontFaceStylesheet() %>

- <link rel="preload" href="path/to/webfont/nameOfWebFontFile" as="font" type="font/woff2" crossorigin />
+ <%= require('@porsche-design-system/components-{js|angular|react}/partials').getFontLinks({ weights: ['regular', 'semi-bold'] }) %>
```

#### Added support for China CDN

Our CDN is configured to forward requests to Chinese CDN automatically when necessary. So you're good to go without any
configuration or multiple region specific builds of your application. However, if you are aiming for the maximum
possible performance in China, you can configure which CDN the Porsche Design System must use. Please follow our
[CDN guidelines](https://designsystem.porsche.com/latest/performance/cdn) for more information.

#### New/optimized components

- **Tabs**
- **Tabs Bar**
- **Banner**
- **Modal**
- Headline
- Select
- Pagination
- Button
- Button Pure
- Link
- Link Pure
- Spinner
- Checkbox
- Radio Button

#### Improved TypeScript support for Angular and React

To ensure the best possible typing support, we have refactored our Angular and React wrappers which integrate the native
web components of the Porsche Design System.

#### componentsReady() works reliable

Because the Porsche Design System components get loaded async at the time they are needed, it might be relevant within
your application or test automation to know when those have been initialized. Therefore, we provide in all three
`@porsche-design-system/components-{js|angular|react}')` packages a reliable helper function `componentsReady()`.
[Read more about it](https://designsystem.porsche.com/latest/helpers/components-ready).

#### Removed "blur on focus"

Now focus styling is only applied when you navigate through keyboard and ignored by mouse interaction for browsers
supporting `:focus-visible` otherwise it will fallback to `:focus` CSS implementation.

#### Changed focus styling for a better compromise between accessibility and visual appearance

Color and outline of general focus styling has changed to `currentColor` for light/dark theme with an outline of 1px
width/offset. If you have custom components build with the usage of our `@porsche-design-system/utilities` package then
update it to the latest version.

#### Improved geometry of Porsche Next font

For better alignment and readability we've changed the geometry of the Porsche Next font which results in a visual
change of font size and spacing.

#### Dropped support for IE11 and EdgeHTML according to Porsche's official browser strategy 2021

If you still need to support these browsers, you have to stick to `v1.5.x`. We offer a Browser Notification package
`@porsche-design-system/browser-notification` to alert users that these browsers are no longer supported. It supports a
blocking layer (to be used with Porsche Design System `v2.x`), or a dismissible banner (to be used with Porsche Design
System `v1.x`). Please refer to our
[Browser compatibility guidelines](https://designsystem.porsche.com/latest/help/browser-compatibility).

#### Changed default type of Button and Button Pure

To be in sync with native `<button>` behavior we've changed the default `type` of **Button** and **Button Pure**
component. Those components will render a button within their Shadow DOM as `<button type="submit">` ( previously
`<button type="button">`).

- `submit`: The button submits the form data to the server. This is the default if the attribute is not specified for
  buttons associated with a `<form>`, or if the attribute is an empty or invalid value.
- `button`: The button has no default behavior, and does nothing when pressed by default. It can have client-side
  scripts listen to the element's events, which are triggered when the events occur.

#### Changed support for wrapped links around Link, Link Pure and Link Social component

Due to the support for setting links (`<a href="#">`) in our **Link**, **Link Pure** and **Link Social** components as
child, we've removed support for styling the anchor tag (`<a>`) when it surrounds the component. So we recommend
changing the position of the `<a>` tag from wrapping the component to a direct slot (child) of it.

```diff
- <a href="#"><p-link>Some label</p-link></a>
+ <p-link><a href="#">Some label</a></p-link>

- <a href="#"><p-link-pure>Some label</p-link-pure></a>
+ <p-link-pure><a href="#">Some label</a></p-link-pure>

- <a href="#"><p-link-social>Some label</p-link-social></a>
+ <p-link-social><a href="#">Some label</a></p-link-social>
```

#### Automatic \* asterisk symbol to form field labels

We added an automatic generated _ asterisk symbol to form field labels which have the required attribute. This might
lead to a doubled _ symbol if you set one by yourself.

```diff
- <p-text-field-wrapper label="Some label *"><input type="text" name="some-name" required /></p-text-field-wrapper>
+ <p-text-field-wrapper label="Some label"><input type="text" name="some-name" required /></p-text-field-wrapper>

- <p-checkbox-wrapper label="Some label *"><input type="checkbox" name="some-name" required /></p-checkbox-wrapper>
+ <p-checkbox-wrapper label="Some label"><input type="checkbox" name="some-name" required /></p-checkbox-wrapper>

- <p-radio-button-wrapper label="Some label *"><input type="radio" name="some-name" required /></p-radio-button-wrapper>
+ <p-radio-button-wrapper label="Some label"><input type="radio" name="some-name" required /></p-radio-button-wrapper>

- <p-radio-button-wrapper label="Some label *"><input type="radio" name="some-name" required /></p-radio-button-wrapper>
+ <p-radio-button-wrapper label="Some label"><input type="radio" name="some-name" required /></p-radio-button-wrapper>

- <p-textarea-wrapper label="Some label *"><textarea name="some-name" required></textarea></p-textarea-wrapper>
+ <p-textarea-wrapper label="Some label"><textarea name="some-name" required></textarea></p-textarea-wrapper>

- <p-select-wrapper label="Some label *"><select name="some-name" required><option>A</option></select></p-select-wrapper>
+ <p-select-wrapper label="Some label"><select name="some-name" required><option>A</option></select></p-select-wrapper>
```

#### Shadow DOM

`Flex`, `Flex Item`, `Grid` and `Grid Item` now use Shadow DOM, thus you are not able to overwrite styles defined by
these components any longer.

---

## Angular

#### Integration of Angular components

In the past it was possible to provide a token called `PREVENT_WEB_COMPONENTS_REGISTRATION` which prevented the
registration of the Porsche Design System components and loading of polyfills. Due to the fact that we no longer provide
/ need poly filling, we have completely removed the token. For advanced usage please
[read further](https://designsystem.porsche.com/latest/start-coding/angular).

---

## React

#### Integration of React components

In the past `@porsche-design-system/components-react` components have initialized the **Porsche Design System Loader**
automatically as soon as a component was imported. With `v2.x` you have to import the `PorscheDesignSystemProvider` once
in your `index.tsx` which then initializes the **Porsche Design System Loader**, e.g. like:

```diff
  // index.tsx

  import ReactDOM from 'react-dom';
  import { PorscheDesignSystemProvider } from '@porsche-design-system/components-react';
  import { App } from './App';

  ReactDOM.render(
    <React.StrictMode>
+     <PorscheDesignSystemProvider>
        <App />
+     </PorscheDesignSystemProvider>
    </React.StrictMode>,
    document.getElementById('root')
  );
```

For advanced usage please [read further](https://designsystem.porsche.com/latest/start-coding/react).

#### Jsdom Polyfill for React / Jest / jsdom test automation

We removed test mocks for React / Jest / jsdom as Shadow DOM is supported since jsdom v12.2.0. Instead, we provide a
Jsdom Polyfill (exclusivly for `@porsche-design-system/components-react` package) fixing missing implementation of jsdom
which the Porsche Design System relies on. **Note:** If your test includes Porsche Design System components, make sure
to wrap the component you want to test with a PorscheDesignSystemProvider in order to avoid exceptions. For more
information please [read further](https://designsystem.porsche.com/latest/start-coding/react).

---

## Vanilla JS

#### Integration of Vanilla JS components

With `v1.x` of the Porsche Design System you've had to copy all needed JS files of
`@porsche-design-system/components-js` into your target directory and include the ES5 and ESM loader snippet. Now you
only need to copy one `index.js` file and initialize the Porsche Design System like in the example below:

```diff
  <!DOCTYPE html>
  <html lang="en">
    <head>
      <meta charset="utf-8">
      <meta name="viewport" content="width=device-width,initial-scale=1.0">
      <title>Porsche Design System</title>
-     <script nomodule src="PATH/TO/PACKAGE/@porsche-design-system/components-js/dist/porsche-design-system/porsche-design-system.js"></script>
-     <script type="module" src="PATH/TO/PACKAGE/@porsche-design-system/components-js/dist/porsche-design-system/porsche-design-system.esm.js"></script>
+     <script src="PATH/TO/PACKAGE/@porsche-design-system/components-js/index.js"></script>
    </head>
    <body>
+     <script type="text/javascript">
+       porscheDesignSystem.load();
+     </script>
      <p-headline variant="headline-1">Some text</p-headline>
    </body>
  </html>
```

For advanced usage please [read further](https://designsystem.porsche.com/latest/start-coding/vanilla-js).

---

### [2.0.0-rc.10] - 2021-04-12

#### Changed

- `Tabs` and `Tabs Bar` now respect dynamic additions / removals of `p-tabs-item`, `a` and `button` elements. Make sure
  to update the `activeTabIndex` when mutating elements
- Improved performance of `Text`, `Button Pure` and `Link Pure` when `size` is not `inherit`

#### Added

- `Grid` now has a `wrap` and `gutter` property
- Components (`Grid Item`, `Flex Item`, `Tabs Item` and `Text List Item`) that require a specific parent (`Grid`,
  `Flex`, `Tabs` and `Text List`) will now throw an error if used without that parent

#### Fixed

- Visual appearance of `Checkbox Wrapper` and `Radio Button Wrapper` reflect the state of the wrapped `input` element

### [2.0.0-rc.9] - 2021-03-26

#### Added

- `Button Group` component
- Fullscreen property for `Modal` on mobile

#### Changed

- Spacings, heading and sizes of `Modal`

#### Fixed

- Prevent duplicate loading of `porsche-design-system.v2.x.HASH.js` chunk when using `getComponentChunkLinks()` partial

### [2.0.0-rc.8] - 2021-03-17

#### Added

- Support for full height `Content Wrapper` with flex
- `Tabs Bar` now supports `undefined` as `activeTabIndex`

#### Changed

- `Tabs Bar` has a new default `activeTabIndex`, which is `undefined`
- `Tabs Bar` does not work by itself anymore. The `activeTabIndex` needs to be controlled from the outside
  ([read more](https://designsystem.porsche.com/latest/components/tabs-bar/examples))
- Background Color of `Select Wrapper` in `dark` theme to meet accessibility criteria

### [2.0.0-rc.7] - 2021-03-15

#### Fixed

- Make shadowed `Flex` and `Grid` work in Firefox + Safari

### [2.0.0-rc.6] - 2021-03-11

#### Changed

- Make `Grid` and `Grid Item` use Shadow DOM
- Make `Flex` and `Flex Item` use Shadow DOM

### [2.0.0-rc.5] - 2021-03-09

#### Added

- Configurable background color of `Content Wrapper`
- `italic` font-style in `Text` is now overridden with `normal`

#### Fixed

- Usage of `Select Wrapper` within custom elements
- A bug that caused `Spinner` to be displayed in a wrong size

### [2.0.0-rc.4] - 2021-03-01

#### Changed

- Filter of `Select Wrapper` supports substring search

#### Fixed

- Build error in SSR

### [2.0.0-rc.3] - 2021-02-17

#### Added

- React: utility function `skipCheckForPorscheDesignSystemProviderDuringTests`
- React: tree shaking for component wrappers

#### Fixed

- Angular: error in `Checkbox Wrapper`, `Radio Button Wrapper` and `Text Field Wrapper` when `input[type]` is bound

### [2.0.0-rc.2] - 2021-02-12

#### Added

- Validate usage of `Checkbox Wrapper`, `Radio Button Wrapper`, `Select Wrapper`, `Text Field Wrapper` and
  `Textarea Wrapper`

### [2.0.0-rc.1] - 2021-02-04

#### Added

- Partial function `getComponentChunkLinks()` to preload Porsche Design System Components

#### Changed

- Added a space before asterisk (`*`) when `input`, `textarea` or `select` have `required` attribute within form wrapper
  components
- Renamed partial `getFontLinks()` option from `weight` to `weights`

#### Fixed

- A bug in `Tabs Bar` where the nextButton was mistakenly rendered.
- A bug where `Icon` was not rendered when using `lazy` property.
- A bug in `Text Field Wrapper` with input type password where characters would overlap the icon.

### [2.0.0-rc.0] - 2021-01-29

#### Added

- Link support for `Marque`
- Sizing options `'responsive' | 'small' | 'medium'` for `Marque`

#### Changed

- Angular: added static `load()` function `PorscheDesignSystemModule` for custom prefix
- Hide up/down spin button when using **Text Field** with `type="number"` in Firefox

#### Fixed

- Angular: typings
- React: correct handling of `ref` property
- Unhandled exception in `Select Wrapper` if `selected` and `disabled` attributes are set on the same option
- A bug in `Tabs Bar` where scrolling was broken when a tab was selected
- A bug in `Tabs Bar` where the `nextButton` was always rendered

### [2.0.0-alpha.13] - 2021-01-26

#### Added

- Partial function `getFontLinks()` to prevent **Flash of Unstyled Text** (FOUT)

#### Fixed

- React: correct handling of `className` property

### [2.0.0-alpha.12] - 2021-01-20

#### Added

- Partial function `getInitialStyles()` to prevent **Flash of Unstyled Content** (FOUC)
- Partial function `getFontFaceStylesheet()` to prevent **Flash of Unstyled Text** (FOUT)

#### Changed

- React: `PorscheDesignSystemProvider` needs to wrap application
- React: component props have to be camelCase
- React: `PorscheDesignSystemProvider` is needed while testing components

#### Fixed

- React: typings
- React: support of objects for property values

#### Removed

- React: `getPrefixedComponents`, prefixing is handled by `PorscheDesignSystemProvider`

### [2.0.0-alpha.11] - 2021-01-08

#### Changed

- Precision of relative line height
- Changed color of `neutral contrast low`

### [2.0.0-alpha.10] - 2020-12-14

#### Added

- `native` property to `Select Wrapper` to force rendering of native Browser select dropdown
- Extended flexibility of `Headline`

#### Changed

- Some styling improvements of `Select Wrapper`

#### Fixed

- Jsdom Polyfill `fetch` error

### [2.0.0-alpha.9] - 2020-12-09

### Fixed

- Improved reliability of `componentsReady()`

#### Changed

- Jsdom Polyfill `console.warn` behaviour

### [2.0.0-alpha.8] - 2020-12-03

### Fixed

- A bug where `Modal` did not remove `overflow=hidden` on document body.

### [2.0.0-alpha.7] - 2020-11-26

#### Added

- Jsdom Polyfill

#### Removed

- Jsdom Mocks
- Global "blur on focus" script

#### Changed

- Default dropdown direction of `SelectWrapper` from `down` to `auto`
- Made API of `Tabs` consistent with `Tabs Bar`
- Removed transition for focus styling
- Use `:focus-visible` as default and `:focus` as fallback for focusable elements

#### Fixed

- The Selected element of `SelectWrapper` dropdown keeps now in sync with native selection if changed programmatically
- Invalid search results get cleared if `SelectWrapper` becomes focus state
- Some bugs in `TabsBar`
- Minification of dynamic slotted content styles
- An issue where `Pagination` throws console errors if disconnected from dom.

### [2.0.0-alpha.6] - 2020-10-28

#### Changed

- default `type` of `Button` and `Button Pure` to `submit`

#### Fixed

- Typings

### [2.0.0-alpha.5] - 2020-10-26

#### Added

- `Modal` component

#### Fixed

- Typing for `pageChange` event of `Pagination` component
- Typings

#### Changed

- Focus styling

### [2.0.0-alpha.4] - 2020-10-14

#### Added

- Custom filter to `Select Wrapper` component
- DropDown direction property to `Select Wrapper` component
- Display `*` after label when `input`, `textarea` or `select` have `required` attribute within form wrapper components
- `Tabs` component
- `Tabs Bar` component
- `Banner` component

#### Removed

- Default `position: relative;` style of `Link Pure` and `Button Pure`

#### Fixed

- `Spinner` zooming bug on Safari

### [2.0.0-alpha.3] - 2020-09-11

#### Added

- Support to load assets from China CDN directly via browser flag: `PORSCHE_DESIGN_SYSTEM_CDN = 'cn';`

#### Removed

- Support for `<a>` wrapped `Link` and `Link Pure`

### [2.0.0-alpha.2] - 2020-08-20

### [2.0.0-alpha.1] - 2020-08-17

#### Changed

- Removed classnames dependency
- Stencil Core `taskQueue` from `congestionAsync` to `async` for more performant component rendering

#### Fixed

- Focus input on label click of `Checkbox Wrapper` and `Radio Button Wrapper`

### [1.5.6] - 2020-10-15

### [1.5.6-rc.0] - 2020-10-13

### Fixed

- `Spinner` zooming bug on Safari

### [1.5.5] - 2020-09-11

### [1.5.5-rc.0] - 2020-09-07

### Changed

- Deprecated stencil lifecycle-method `componentDidUnload` to `disconnectedCallback` to fix "`selectObserver` is
  undefined" bug in `Select Wrapper` and `Pagination`

### [1.5.4] - 2020-08-25

### [1.5.4-rc.0] - 2020-08-17

#### Changed

- Removed classnames dependency
- Stencil Core `taskQueue` from `congestionAsync` to `async` for more performant component rendering

#### Fixed

- Focus input on label click of `Checkbox Wrapper` and `Radio Button Wrapper`
- Fix typings for `orientation` of `Divider` component

### [2.0.0-alpha.0] - 2020-08-06

#### Added

- **Experimental:** Optional web component scoping mechanism during runtime to enable micro service architecture

#### Changed

- Web components get lazy loaded from central CDN to improve caching strategy across Porsche's digital eco system

#### Removed

- Stop browser support for **IE11** and **EdgeHTML**

#### Fixed

- Mix of `Optgroups` and `Options` on same level in `Select Wrapper` component
- Fix typings for `orientation` of `Divider` component

### [1.5.3] - 2020-08-10

### [1.5.3-rc.0] - 2020-08-10

#### Fixed

- Mix of `Optgroups` and `Options` on same level in `Select Wrapper` component

### [1.5.2] - 2020-07-22

#### Fixed

- Dispatch change event in `Select Wrapper`
- Stencil react-output-target SSR Bug

### [1.5.1] - 2020-07-20

#### Fixed

- SVGO settings for icons
- Angular bug which causes `ngcc` to fail

### [1.5.0] - 2020-07-16

#### Added

- Icons (active-cabin-ventilation, battery-full, bell, bookmark, car-battery, charging-active, charging-state, climate,
  climate-control, garage, horn, key, map, parking-brake, parking-light, preheating, send, shopping-bag, sidelights,
  user-manual, wrenches)

#### Changed

- Icons (arrow-first, arrow-last, battery-empty, car, card, charging-station, question)

#### Fixed

- Porsche Marque images

### [1.5.0-rc.2] - 2020-07-06

### [1.5.0-rc.1] - 2020-07-06

#### Added

- **Notification Neutral** color to `color` property of `p-text` and `p-icon`

### [1.5.0-rc.0] - 2020-06-25

#### Added

- `Fieldset Wrapper` component
- Improved SEO of `p-headline` and `p-text`: Added possibility to write semantic HTML tags (e.g. `<h1>-<h6>` or `<p>`,
  `<blockquote>`, etc.) directly as slotted content.
- Possibility to include anchor tags directly as slots of `Link`, `Link Pure` and `Link Social`
- `Text` new `weight` property `semibold`
- `Button Pure` label with subline pattern as slot
- `Link Pure` label with subline pattern as slot

#### Changed

- `Select Wrapper` is now ready for the catwalk. It is dressed now with a custom drop down list box and gets naked by
  default on touch devices.

#### Fixed

- Minor accessibility improvements of `icons` and `Text Field`
- Remove native number spinner buttons of `Text Field` with type text for Firefox
- An issue with `Button` and `Button Pure` and their `disabled` attribute

### [1.4.0] - 2020-05-14

### [1.4.0-rc.3] - 2020-05-08

#### Added

- `Text List`

#### Changed

- Improve caching strategy for fonts by content-based hash
- Improve caching strategy for marque by content-based hash
- Dimensions and sharpness of marque
- Props for `Content Wrapper`

### [1.4.0-rc.2] - 2020-05-06

#### Added

- `Content Wrapper`
- Description property to `p-text-field-wrapper`, `p-textarea-wrapper` and `p-select-wrapper`
- `Link Social`

#### Changed

- Improve accessibility of error and success states of form elements
- Aria-invalid attribute of form elements if they are in error state is now managed by component
- Rename icon name `configure` to `configurate` (prevents breaking change compared to stable v1.3.0)
- Improve `p-icon` loading behavior

#### Fixed

- Display of wrong icons

#### Removed

- `safe-zone` property of `p-grid` (`Content Wrapper` should be used instead)

### [1.4.0-rc.1] - 2020-04-27

#### Added

- Add `safe-zone` property to `p-grid` for outer grid margin, max-width and centering
- Submit button with search icon to `p-textfield-wrapper` type search

#### Changed

- Background color of readonly state in components `p-textfield-wrapper` and `p-textarea-wrapper`
- Visual appearance of icons
- Improve caching strategy for icons by content-based hash
- Cursor of Radio, Checkbox and Select
- Fixed naming of Mock from `p-textfield-wrapper` to `p-text-field-wrapper`

#### Fixed

- Icon loading mechanism

### [1.4.0-rc.0] - 2020-04-09

#### Added

- SSR support

### [1.3.0] - 2020-04-08

#### Added

- New headline size `headline-5` to `p-headline`
- Test Mocks

#### Fixed

- Text styling of Select component on focus in IE11 and Chrome on Windows 10

### [1.3.0-rc.0] - 2020-04-03

#### Fixed

- Improve form elements

### [1.2.0] - 2020-03-25

#### Added

- `Divider`
- Hover state for form elements

#### Fixed

- Support label text of form elements for Screen readers

### [1.1.2] - 2020-03-17

#### Changed

- Notification colors

### [1.1.1] - 2020-03-13

#### Changed

- Icon of `Checkbox` indeterminate state

### [1.1.0] - 2020-03-11

#### Fixed

- Minor improvements

### [1.1.0-rc.0] - 2020-03-02

#### Added

- `Select Wrapper`
- `Checkbox Wrapper`
- `Radio Button Wrapper`
- `Textarea Wrapper`

#### Fixed

- `Text Field Wrapper` toggle password visibility

### [1.0.3] - 2020-02-13

#### Fixed

- JS framework compatibility

### [1.1.0-0] - 2020-02-06

#### Added

- `Text Field Wrapper`

#### Changed

- Add proper cursor for disabled state for `Button` and `Button Pure`

### [1.0.2] - 2020-02-04

#### Fixed

- Inheritable styling of slotted content

### [1.0.1] - 2020-01-30

#### Added

- Clickable area of `Link Pure` and `Button Pure` is optionally configurable by defining padding on host element

### [1.0.0] - 2020-01-28

#### Added

- Cursor pointer on hover for `Button` and `Button Pure`
- Line-height gets calculated based on Porsche type-scaling formula automatically for `Text`, `Link Pure` and
  `Button Pure`
- Test helper function `componentsReady()` which indicates when lazy loaded components fully have loaded

#### Changed

- Update CDN asset paths
- Improve font-weight definitions
- Rename and optimize neutral colors for `Icon` and `Text`

### [1.0.0-rc.1] - 2019-12-13

#### Added

- `Headline`
- `Text`
- `Marque`
- `Button`
- `Button Pure`
- `Spinner`
- `Icon`
- `Flex`
- `Grid`
- `Link`
- `Link Pure`
- `Pagination`
- "Blur on focus"<|MERGE_RESOLUTION|>--- conflicted
+++ resolved
@@ -14,7 +14,6 @@
 
 ### [Unreleased]
 
-<<<<<<< HEAD
 #### Added
 
 - `Flyout`:
@@ -44,14 +43,13 @@
   ([#3191](https://github.com/porsche-design-system/porsche-design-system/pull/3191))
 - `Modal`: Uses native `<dialog />` element to resolve focus issues, focus trap
   ([#3191](https://github.com/porsche-design-system/porsche-design-system/pull/3191))
-=======
+
 ### [3.15.2] - 2024-05-29
 
 #### Fixed
 
 - `aria`: Refactor `parseJSONAttribute` to support Safari < 16.4  
   ([#3314](https://github.com/porsche-design-system/porsche-design-system/pull/3314))
->>>>>>> 27b08b83
 
 ### [3.15.1] - 2024-05-23
 
