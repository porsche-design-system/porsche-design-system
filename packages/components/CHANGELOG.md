--- conflicted
+++ resolved
@@ -99,14 +99,9 @@
 + <p-button hide-label="{ base: true, m: false }" icon="arrow-right">Some label</p-button>
 ```
 
-<<<<<<< HEAD
-- `Spinner`, `Icon`, `Link Pure`, `Button Pure`, `Link`, `Link Social`, `Button`, `Checkbox Wrapper`, `Radio Button Wrapper`,
-  `Popover`, `Tag`, `Tag Dismissible`, `Textarea Wrapper`, `Inline Notification`, `Banner`, `Toast`, `Pagination` and `Text Field Wrapper` matches new design language
-=======
 - `Spinner`, `Icon`, `Link Pure`, `Button Pure`, `Link`, `Link Social`, `Button`, `Checkbox Wrapper`,
   `Radio Button Wrapper`, `Popover`, `Tag`, `Tag Dismissible`, `Textarea Wrapper`, `Inline Notification`, `Banner`,
-  `Toast`, `Grid`, `Flex` and `Text Field Wrapper` matches new design language
->>>>>>> cd62ddbd
+  `Toast`, `Grid`, `Flex`, `Pagination` and `Text Field Wrapper` matches new design language
 - CSS global variables names
 
 ```diff
