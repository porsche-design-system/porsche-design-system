# Changelog

## Porsche Design System - Components

All notable changes to this project will be documented in this file.

The format is based on [Keep a Changelog](https://keepachangelog.com/en/1.0.0/), and this project adheres to
[Semantic Versioning](https://semver.org/spec/v2.0.0.html).

### [Unreleased]

<<<<<<< HEAD
#### Changed

- `Toast` allow line breaks within toast message
=======
#### Fixed

- `Select Wrapper` missing border on touch devices [#2579](https://github.com/porsche-design-system/porsche-design-system/pull/2579)
>>>>>>> 75f609b4

### [3.1.0-rc.0] - 2023-05-24

#### Added

- `Marque` now has a `variant` property, including 75 years variant
  [#2575](https://github.com/porsche-design-system/porsche-design-system/pull/2575)

### [3.0.0] - 2023-05-11

### [3.0.0-rc.3] - 2023-05-10

#### Fixed

- `Tabs Bar` focus behavior via keyboard navigation
  ([#2546](https://github.com/porsche-design-system/porsche-design-system/pull/2546))
- Rendering of `Wordmark` in Safari ([#2542](https://github.com/porsche-design-system/porsche-design-system/pull/2542))
- Disabled dragging/ghosting of icons
  ([#2536](https://github.com/porsche-design-system/porsche-design-system/pull/2536))

#### Changed

- Styles: `dropShadow{Low|Medium|High}Style`s use `box-shadow` instead of `filter: drop-shadow()` to fix glitches
  together with `frostedGlassStyle` in Firefox
  ([#2545](https://github.com/porsche-design-system/porsche-design-system/pull/2545))
- Size of icon and height of `Accordion`
  ([#2536](https://github.com/porsche-design-system/porsche-design-system/pull/2536))

### [3.0.0-rc.2] - 2023-05-09

#### Fixed

- `Checkbox Wrapper` Safari visual state change while hovering
  ([#2508](https://github.com/porsche-design-system/porsche-design-system/pull/2508))
- `Checkbox Wrapper` keyboard arrow navigation
  ([#2508](https://github.com/porsche-design-system/porsche-design-system/pull/2508))
- `Modal` fix hover state of dismiss button
  ([#2510](https://github.com/porsche-design-system/porsche-design-system/pull/2510))
- `Link Pure`, `Button Pure`: adjust offset of `:hover` and `active` styles
  ([#2511](https://github.com/porsche-design-system/porsche-design-system/pull/2511))
- `Tabs Bar`, `Tabs` ([#2521](https://github.com/porsche-design-system/porsche-design-system/pull/2521)):
  - `focus` state of tabpanel
  - Indicator bar height
- Optimize icon/text alignment of `Link Pure` and `Button Pure` in Safari
- `Select Wrapper` multiline option height and scaling behavior
  ([#2524](https://github.com/porsche-design-system/porsche-design-system/pull/2524))
- Fixed accessibility issues of `Tabs`, `Tabs Bar` and `Stepper Horizontal` to comply with v.4.7.0 of `axe-core`
  ([#2530](https://github.com/porsche-design-system/porsche-design-system/pull/2530))
- React: `patchRemixRunProcessBrowserGlobalIdentifier` binary now supports Remix 1.16.0
  ([#2537](https://github.com/porsche-design-system/porsche-design-system/pull/2537))
- Angular: added optional modifier to optional properties for better type checking in strict mode
  ([#2544](https://github.com/porsche-design-system/porsche-design-system/pull/2544))

#### Added

- Deprecation warning to `Icon` component if `lazy` prop is used
  ([#2521](https://github.com/porsche-design-system/porsche-design-system/pull/2521))
- `aria` prop to `Scroller` component
  ([#2530](https://github.com/porsche-design-system/porsche-design-system/pull/2530))

#### Changed

- Model signature asset of 718 model ([#2532](https://github.com/porsche-design-system/porsche-design-system/pull/2532))

### [3.0.0-rc.1] - 2023-04-19

#### Added

- Prop `name` for `Icon` supports `push-pin`, `push-pin-off`, `qr`, `pin-filled`, `shopping-cart-filled`,
  `shopping-bag-filled`, `logo-apple-podcast`, `logo-spotify` and `user-filled`
  ([#2471](https://github.com/porsche-design-system/porsche-design-system/pull/2471)).
- **[EXPERIMENTAL]** Prop `loading` for `Checkbox Wrapper`
  ([#2483](https://github.com/porsche-design-system/porsche-design-system/pull/2483))

#### Fixed

- `Wordmark`, `Crest` and `Model Signature` respect parent width/height
  ([#2479](https://github.com/porsche-design-system/porsche-design-system/pull/2479))
- `Button Tile`, `Link Tile` and `Link Tile Model Signature` are using correct border radius of
  `pds-border-radius-large` ([#2473](https://github.com/porsche-design-system/porsche-design-system/pull/2473))
- `Text Field Wrapper` with `input type="search"` has better accessibility for clear button
  ([#2476](https://github.com/porsche-design-system/porsche-design-system/pull/2476))
- `Accordion` layout shift with nested accordions
  ([#2465](https://github.com/porsche-design-system/porsche-design-system/pull/2465))
- Color Contrast issues and rendering in Windows High Contrast Mode
  ([#2420](https://github.com/porsche-design-system/porsche-design-system/pull/2420))

### [3.0.0-rc.0] - 2023-04-11

#### Fixed

- Styles: `borderRadiusLarge` and `pds-border-radius-large` are exposing correct value
  ([#2463](https://github.com/porsche-design-system/porsche-design-system/pull/2463))

### [3.0.0-alpha.6] - 2023-04-06

#### Added

- `xxl` breakpoint for all breakpoint customizable component values
  ([#2454](https://github.com/porsche-design-system/porsche-design-system/pull/2454))

#### Fixed

- Disabled color of `Icon` component ([#2446](https://github.com/porsche-design-system/porsche-design-system/pull/2446))
- Support of `Radio Button Wrapper` for name value with non-alphanumeric characters
  ([#2443](https://github.com/porsche-design-system/porsche-design-system/pull/2443))

#### Changed

- `Banner` is a controlled component now and its visibility has to be controlled via the `open` prop
  ([#2447](https://github.com/porsche-design-system/porsche-design-system/pull/2447))

```diff
- <p-banner></p-banner>
+ <p-banner open="true"></p-banner>
```

- Renamed all custom `change` events to `update` because of bad event emissions with native `change` events, e.g. with
  nested `select` or `input` elements

#### 🤖 Property deprecations 🤖

##### Accordion:

- Event `accordionChange` is deprecated, use `update` event instead.

```diff
- <PAccordion onAccordionChange={(e: CustomEvent<AccordionChangeEvent>) => {}} />
+ <PAccordion onUpdate={(e: CustomEvent<AccordionUpdateEvent>) => {}} />
```

##### Banner:

- Prop `persistent` is deprecated, use `dismissButton` instead.

```diff
- <p-banner persistent="true"></p-banner>
+ <p-banner dismiss-button="false"></p-banner>
```

##### Carousel:

- Event `carouselChange` is deprecated, use `update` event instead.

```diff
- <PCarousel onCarouselChange={(e: CustomEvent<CarouselChangeEvent>) => {}} />
+ <PCarousel onUpdate={(e: CustomEvent<CarouselUpdateEvent>) => {}} />
```

##### Inline Notification:

- Prop `persistent` is deprecated, use `dismissButton` instead.

```diff
- <p-inline-notification persistent="true"></p-inline-notification>
+ <p-inline-notification dismiss-button="false"></p-inline-notification>
```

##### Pagination:

- Event `pageChange` is deprecated, use `update` event instead.

```diff
- <PPagination onPageChange={(e: CustomEvent<PageChangeEvent>) => {}} />
+ <PPagination onUpdate={(e: CustomEvent<PaginationUpdateEvent>) => {}} />
```

##### Segmented Control:

- Event `segmentedControlChange` is deprecated, use `update` event instead.

```diff
- <PSegmentedControl onSegmentedControlChange={(e: CustomEvent<SegmentedControlChangeEvent>) => {}} />
+ <PSegmentedControl onUpdate={(e: CustomEvent<SegmentedControlUpdateEvent>) => {}} />
```

##### Stepper Horizontal:

- Event `stepChange` is deprecated, use `update` event instead.

```diff
- <PStepperHorizontal onStepChange={(e: CustomEvent<StepChangeEvent>) => {}} />
+ <PStepperHorizontal onUpdate={(e: CustomEvent<StepperHorizontalUpdateEvent>) => {}} />
```

##### Switch:

- Event `switchChange` is deprecated, use `update` event instead.

```diff
- <PSwitch onSwitchChange={(e: CustomEvent<SwitchChangeEvent>) => {}} />
+ <PSwitch onUpdate={(e: CustomEvent<SwitchUpdateEvent>) => {}} />
```

##### Table:

- Event `sortingChange` is deprecated, use `update` event instead.

```diff
- <PTable onSortingChange={(e: CustomEvent<SortingChangeEvent>) => {}} />
+ <PTable onUpdate={(e: CustomEvent<TableUpdateEvent>) => {}} />
```

##### Tabs:

- Event `tabChange` is deprecated, use `update` event instead.

```diff
- <PTabs onTabChange={(e: CustomEvent<TabChangeEvent>) => {}} />
+ <PTabs onUpdate={(e: CustomEvent<TabsUpdateEvent>) => {}} />
```

##### Tabs Bar:

- Event `tabChange` is deprecated, use `update` event instead.

```diff
- <PTabsBar onTabChange={(e: CustomEvent<TabChangeEvent>) => {}} />
+ <PTabsBar onUpdate={(e: CustomEvent<TabsUpdateEvent>) => {}} />
```

### [3.0.0-alpha.5] - 2023-03-30

#### Added

- `Wordmark` ([#2418](https://github.com/porsche-design-system/porsche-design-system/pull/2418))
- `Crest` ([#2437](https://github.com/porsche-design-system/porsche-design-system/pull/2437))

#### Changed

- Styles: changed color values of `theme[Light|Dark]ContrastMedium` and `theme[Light|Dark]Notification[*]` color tokens
  of `Styles` subpackage ([#2436](https://github.com/porsche-design-system/porsche-design-system/pull/2436))

### [3.0.0-alpha.4] - 2023-03-28

#### Changed

- `Table` matches new design language
  ([#2364](https://github.com/porsche-design-system/porsche-design-system/pull/2364/))

#### Added

- Styles: ([#2422](https://github.com/porsche-design-system/porsche-design-system/pull/2422))
  - `gridWide`
  - `gridWideColumnStart` and `pds-grid-wide-column-start`
  - `gridWideColumnEnd` and `pds-grid-wide-column-end`
  - `gridNarrowOffset`, `gridNarrowOffsetBase`, `gridNarrowOffsetS`, `gridNarrowOffsetXXL` and
    `$pds-grid-narrow-offset-base`, `$pds-grid-narrow-offset-s`, `$pds-grid-narrow-offset-xxl`
  - `gridBasicOffset`, `gridBasicOffsetBase`, `gridBasicOffsetS`, `gridBasicOffsetXXL` and
    `$pds-grid-basic-offset-base`, `$pds-grid-basic-offset-s`, `$pds-grid-basic-offset-xxl`
  - `gridExtendedOffset`, `gridExtendedOffsetBase`, `gridExtendedOffsetS`, `gridExtendedOffsetXXL` and
    `$pds-grid-extended-offset-base`, `$pds-grid-extended-offset-s`, `$pds-grid-extended-offset-xxl`
  - `gridWideOffset`, `gridWideOffsetBase`, `gridWideOffsetS`, `gridWideOffsetXXL` and `$pds-grid-wide-offset-base`,
    `$pds-grid-wide-offset-s`, `$pds-grid-wide-offset-xxl`
  - `gridFullOffset` and `$pds-grid-full-offset`
- `Button Tile` ([#2381](https://github.com/porsche-design-system/porsche-design-system/pull/2381))
- `Fieldset` ([#2404](https://github.com/porsche-design-system/porsche-design-system/pull/2404))
- `Link Tile Model Signature` ([#2388](https://github.com/porsche-design-system/porsche-design-system/pull/2388))
- Prop `activeSlideIndex` to `Carousel`
  ([#2421](https://github.com/porsche-design-system/porsche-design-system/pull/2421))
- Prop `slidesPerPage` supports value `auto` of `Carousel`
  ([#2421](https://github.com/porsche-design-system/porsche-design-system/pull/2421))
- Prop `scrollbar` for `Scroller` ([#2364](https://github.com/porsche-design-system/porsche-design-system/pull/2364/))
- Prop `theme` for `Table` ([#2364](https://github.com/porsche-design-system/porsche-design-system/pull/2364/))

#### Fixed

- React: missing animation of `Carousel` in certain scenarios

#### Changed

- Styles: `gridStyles` and `pds-grid` are supporting an additional column range called `wide`
  ([#2422](https://github.com/porsche-design-system/porsche-design-system/pull/2422))
- Styles: SCSS version needs to be imported by `@porsche-design-system/components-js/styles` instead of
  `@porsche-design-system/components-js/styles/scss`
  ([#2422](https://github.com/porsche-design-system/porsche-design-system/pull/2422))

#### Removed

- `Banner`: CSS variable `--p-banner-position-type`
  ([#2422](https://github.com/porsche-design-system/porsche-design-system/pull/2422))
- Styles: `gridSafeZone`, `gridSafeZoneBase`, `gridSafeZoneXXL` and `pds-grid-safe-zone-base`, `pds-grid-safe-zone-xxl`
  ([#2422](https://github.com/porsche-design-system/porsche-design-system/pull/2422))
- Styles: `gridWidth`, `gridWidthMin`, `gridWidthMax` and `pds-grid-width-min`, `pds-grid-width-max`
  ([#2422](https://github.com/porsche-design-system/porsche-design-system/pull/2422))

#### 🤖 Property deprecations 🤖

##### Banner:

- Prop `width` has no effect anymore, instead the component is aligned with Porsche Grid "extended" by default.
  ([#2422](https://github.com/porsche-design-system/porsche-design-system/pull/2422))

#### 🤡 Component deprecations 🤡

##### Marque: ([#2418](https://github.com/porsche-design-system/porsche-design-system/pull/2418))

```diff
- <p-marque></p-marque>
+ <p-wordmark></p-wordmark>
```

##### Fieldset Wrapper: ([#2404](https://github.com/porsche-design-system/porsche-design-system/pull/2404))

```diff
- <p-fieldset-wrapper label="Some legend label">
+ <p-fieldset label="Some legend label">
  <p-text-field-wrapper label="Some label">
    <input type="text" name="some-name" />
  </p-text-field-wrapper>
- </p-fieldset-wrapper>
+ </p-fieldset>
```

### [3.0.0-alpha.3] - 2023-03-17

#### 🤖 Property deprecations 🤖

##### Accordion:

- Event `accordionChange` is deprecated, use `change` event instead.

```diff
- <PAccordion onAccordionChange={(e: CustomEvent<AccordionChangeEvent>) => {}} />
+ <PAccordion onChange={(e: CustomEvent<AccordionChangeEvent>) => {}} />
```

##### Banner:

- Named `slot="title"` is deprecated, use `heading` prop or `slot="heading"` instead.

```diff
<p-banner>
-  <span slot="title">Some heading</span>
+  <span slot="heading">Some heading</span>
   <span slot="description">Some notification description.</span>
</p-banner>

-<p-banner>
+<p-banner heading="Some heading" description="Some notification description.">
-  <span slot="title">Some heading</span>
-  <span slot="description">Some notification description.</span>
</p-banner>
```

##### Carousel:

- Prop `disablePagination` is deprecated, use `pagination` instead.
- Event `carouselChange` is deprecated, use `change` event instead.

```diff
- <p-carousel disable-pagination="true"></p-carousel>
+ <p-carousel pagination="false"></p-carousel>

- <PCarousel onCarouselChange={(e: CustomEvent<CarouselChangeEvent>) => {}} />
+ <PCarousel onChange={(e: CustomEvent<CarouselChangeEvent>) => {}} />
```

##### Divider:

- Prop `orientation` is deprecated, use `direction` instead.

```diff
- <p-divider orientation="horizontal"></p-divider>
+ <p-divider direction="horizontal"></p-divider>
```

##### Icon:

- Prop `colors`'s value `disabled` is removed, use `state-disabled` instead.

```diff
- <p-icon color="disabled"></p-icon>
+ <p-icon color="state-disabled"></p-icon>
```

##### Link Tile:

- Prop `weight`'s value `semibold` is deprecated, use `semi-bold` instead.

```diff
- <p-link-tile weight="semibold"></p-link-tile>
+ <p-link-tile weight="semi-bold"></p-link-tile>
```

##### Modal:

- Prop `disableCloseButton` is deprecated, use `dismissButton` instead.
- Event `close` is deprecated, use `dismiss` event instead.

```diff
- <p-modal disable-close-button="true"></p-modal>
+ <p-modal dismiss-button="false"></p-modal>

- <PModal onClose={(e: CustomEvent<void>) => {}} />
+ <PModal onDismiss={(e: CustomEvent<void>) => {}} />
```

##### Pagination:

- Props `allyLabelNext`, `allyLabelPage`, `allyLabelPrev` and `allyLabel` are deprecated.
- Event `pageChange` is deprecated, use `change` event instead.

```diff
- <p-pagination ally-label="Paginierung" ally-label-prev="Vorherige Seite" ally-label-next="Nächste Seite" ally-label-page="Seite"></p-pagination>
+ <p-pagination intl="{root: 'Paginierung', prev: 'Vorherige Seite', next: 'Nächste Seite', page: 'Seite'}"></p-pagination>

- <PPagination onPageChange={(e: CustomEvent<PageChangeEvent>) => {}} />
+ <PPagination onChange={(e: CustomEvent<PaginationChangeEvent>) => {}} />
```

##### Scroller:

- Prop `gradientColorScheme` is deprecated, use `gradientColor` instead.
- Prop `scrollIndicatorPosition` is deprecated, use `alignScrollIndicator` instead.

```diff
- <p-scroller gradient-color-scheme="surface"></p-scroller>
+ <p-scroller gradient-color="background-surface"></p-scroller>

- <p-scroller scroll-indicator-position="top"></p-scroller>
+ <p-scroller align-scroll-indicator="top"></p-scroller>
```

##### Segmented Control:

- Event `segmentedControlChange` is deprecated, use `change` event instead.

```diff
- <PSegmentedControl onSegmentedControlChange={(e: CustomEvent<SegmentedControlChangeEvent>) => {}} />
+ <PSegmentedControl onChange={(e: CustomEvent<SegmentedControlChangeEvent>) => {}} />
```

##### Stepper Horizontal:

- Event `stepChange` is deprecated, use `change` event instead.

```diff
- <PStepperHorizontal onStepChange={(e: CustomEvent<StepChangeEvent>) => {}} />
+ <PStepperHorizontal onChange={(e: CustomEvent<StepperHorizontalChangeEvent>) => {}} />
```

##### Switch:

- Event `switchChange` is deprecated, use `change` event instead.

```diff
- <PSwitch onSwitchChange={(e: CustomEvent<SwitchChangeEvent>) => {}} />
+ <PSwitch onChange={(e: CustomEvent<SwitchChangeEvent>) => {}} />
```

##### Table:

- Event `sortingChange` is deprecated, use `change` event instead.

```diff
- <PTable onSortingChange={(e: CustomEvent<SortingChangeEvent>) => {}} />
+ <PTable onChange={(e: CustomEvent<TableChangeEvent>) => {}} />
```

##### Tabs:

- Prop `gradientColorScheme` is deprecated, use `gradientColor` instead.
- Prop `weight`'s value `semibold` is deprecated, use `semi-bold` instead.
- Event `tabChange` is deprecated, use `change` event instead.

```diff
- <p-tabs gradient-color-scheme="surface"></p-tabs>
+ <p-tabs gradient-color="background-surface"></p-tabs>

- <p-tabs weight="semibold"></p-tabs>
+ <p-tabs weight="semi-bold"></p-tabs>

- <PTabs onTabChange={(e: CustomEvent<TabChangeEvent>) => {}} />
+ <PTabs onChange={(e: CustomEvent<TabsChangeEvent>) => {}} />
```

##### Tabs Bar:

- Prop `gradientColorScheme` is deprecated, use `gradientColor` instead.
- Prop `weight`'s value `semibold` is deprecated, use `semi-bold` instead.
- Event `tabChange` is deprecated, use `change` event instead.

```diff
- <p-tabs-bar gradient-color-scheme="surface"></p-tabs-bar>
+ <p-tabs-bar gradient-color="background-surface"></p-tabs-bar>

- <p-tabs-bar weight="semibold"></p-tabs>
+ <p-tabs-bar weight="semi-bold"></p-tabs>

- <PTabsBar onTabChange={(e: CustomEvent<TabChangeEvent>) => {}} />
+ <PTabsBar onChange={(e: CustomEvent<TabsChangeEvent>) => {}} />
```

##### Tag:

- Prop `color`'s value `notification-warning`, `notification-success` and `notification-error` are deprecated, use
  `notification-warning-soft`, `notification-success-soft` and `notification-error-soft` instead.

```diff
- <p-tag color="notification-warning"></p-tag>
+ <p-tag color="notification-warning-soft"></p-tag>

- <p-tag color="notification-success"></p-tag>
+ <p-tag color="notification-success-soft"></p-tag>

- <p-tag color="notification-error"></p-tag>
+ <p-tag color="notification-error-soft"></p-tag>
```

##### Text Field Wrapper:

- Prop `showCharacterCount` is deprecated, use `showCounter` instead.

```diff
- <p-text-field-wrapper show-character-count="false">
+ <p-text-field-wrapper show-counter="false">
    <input type="text" maxlength="20" />
</p-text-field-wrapper>
```

##### Textarea Wrapper:

- Prop `showCharacterCount` is deprecated, use `showCounter` instead.

```diff
- <p-textarea-wrapper show-character-count="false">
+ <p-textarea-wrapper show-counter="false">
    <textarea maxlength="80"></textarea>
</p-textarea-wrapper>
```

##### Text List

- Props `listType` and `orderType` are deprecated, use `type` instead.

```diff
- <p-text-list list-type="unordered"></p-text-list>
+ <p-text-list type="unordered"></p-text-list>

- <p-text-list list-type="ordered" order-type="numbered"></p-text-list>
+ <p-text-list type="numbered"></p-text-list>

- <p-text-list list-type="ordered" order-type="alphabetically"></p-text-list>
+ <p-text-list type="alphabetically"></p-text-list>
```

#### Added

- `Text`, `Icon`, `Button Pure` and `Link Pure` support value `xx-small` for prop `size`
- `Display` supports value `small` for prop `size`
- Partials: `getInitialStyles` supports multi prefix, e.g.
  `getInitialStyles({ prefix: ['', 'some-prefix', 'another-prefix'] });`
- Styles: `displaySmallStyle` and `pds-display-small`
- Styles: `textXXSmallStyle` and `pds-text-xx-small`
- Styles: `fontSizeDisplaySmall` and `$pds-font-size-display-small`
- Styles: `fontSizeTextXXSmall` and `$pds-font-size-text-xx-small`
- Styles: `getHoverStyle` and `pds-hover`
- `Banner` has `heading` and `description` prop as well as `slot="heading"` and deprecated `slot="title"`
- Custom events have consistent names across components and deprecated old event names
  - `Accordion` emits `change` and deprecated `accordionChange` event
  - `Carousel` emits `change` and deprecated `carouselChange` event
  - `Modal` emits `dismiss` and deprecated `close` event
  - `Pagination` emits `change` and deprecated `pageChange` event
  - `Segmented Control` emits `change` and deprecated `segmentedControlChange` event
  - `Stepper Horizontal` emits `change` and deprecated `stepChange` event
  - `Switch` emits `change` and deprecated `switchChange` event
  - `Table` emits `change` and deprecated `sortingChange` event
  - `Tabs` emits `change` and deprecated `tabChange` event
  - `Tabs Bar` emits `change` and deprecated `tabChange` event
- Props have consistent names across components and deprecated old props
  - `Carousel` got `pagination` prop and deprecated `disablePagination` prop
  - `Divider` got `direction` prop and deprecated `orientation` prop
  - `Modal` got `dismissButton` prop and deprecated `disableCloseButton` prop
  - `Pagination` got `intl` prop and deprecated `allyLabelNext`, `allyLabelPage`, `allyLabelPrev` and `allyLabel` props
  - `Scroller` got `gradientColor` prop and deprecated `gradientColorScheme` prop
  - `Scroller` got `alignScrollIndicator` prop and deprecated `scrollIndicatorPosition` prop
  - `Tabs` got `gradientColor` prop and deprecated `gradientColorScheme` prop
  - `Tabs Bar` got `gradientColor` prop and deprecated `gradientColorScheme` prop
  - `Text Field Wrapper` got `showCounter` prop and deprecated `showCharacterCount` prop
  - `Textarea Wrapper` got `showCounter` prop and deprecated `showCharacterCount` prop
  - `Text List` got `type` prop and deprecated `listType` and `orderType` prop
- Props have consistent values across components and deprecated old values
  - `Icon` prop `color` got value `state-disabled` and removed `disabled` value
  - `Link Tile` prop `weight` got value `semi-bold` and deprecated `semibold` value
  - `Tabs Bar` and `Tabs` prop `weight` got value `semi-bold` and deprecated `semibold` value
  - `Tag` prop `color` got values `notification-info-soft`, `notification-warning-soft`, `notification-success-soft`,
    `notification-error-soft` and deprecated `notification-warning`, `notification-success`, `notification-error` values

#### Changed

- `Display` uses font-weight regular and font-style normal
- Partials: `getInitialStyles` matches new design language
- Partials: All component related, slotted Light DOM styles have been moved to `getInitialStyles`
- Styles: `getFocusStyle` and `pds-focus` doesn't need `theme` parameter anymore
- Styles: `breakpoint{Base|XS|S|M|L|XL|XXL}` and `$pds-breakpoint-{base|xs|s|m|l|xl|xxl}` are provided as number without
  unit (px)
- `Link Tile` matches new design language
- Typings for all component props start with the component name, e.g. `SwitchAlignLabel`, `TabsBarGradientColor` or
  `LinkPureIcon`
- `Icon` prop `color` value `disabled` is renamed to `state-disabled`
- `Tag` prop `color` value `notification-info` is renamed to `notification-info-soft`

#### Fixed

- `Text Field Wrapper` calendar and time indicator icons respect color definition in dark theme
- `Text Field Wrapper` has correct height when type date or time is used
- Partials: Typings of return value with and without options parameter
- `Modal` scrolling behavior on mouse drag

#### Removed

- `Heading`: value `xxx-large` for prop `size`
- Styles: `headingXXXLargeStyle` and `pds-heading-xxx-large`
- Styles: `fontSizeHeadingXXLarge` and `$pds-font-size-heading-xx-large`

### [3.0.0-alpha.2] - 2023-02-27

#### 🤖 Property deprecations 🤖

##### Carousel:

- Prop `wrap-content` is deprecated.

```diff
- <p-carousel wrap-content="true"></p-carousel>
+ <p-carousel></p-carousel>
```

##### Divider:

- Prop values `neutral-contrast-low | neutral-contrast-medium | neutral-contrast-high` of `color` prop are deprecated.

```diff
- <p-divider color="neutral-contrast-low"></p-divider>
+ <p-divider color="contrast-low"></p-divider>

- <p-divider color="neutral-contrast-medium"></p-divider>
+ <p-divider color="contrast-medium"></p-divider>

- <p-divider color="neutral-contrast-high"></p-divider>
+ <p-divider color="contrast-high"></p-divider>
```

#### Changed

- `Divider`, `Button Group`, `Carousel` and `Text List` match new design language
- Background color of `Scroller`'s `prev` and `next` buttons in dark theme
- Partials: Removed deprecated `withoutTags` option for all partials, please use `format: 'jsx'` instead
- `Content Wrapper` default value of prop `width` has changed from `basic` to `extended`

#### Added

- `Model Signature`
- Props `align-header` and `width` for `Carousel`
- Vue: plugin functions `createPorscheDesignSystem` and `usePorscheDesignSystemPlugin`

#### Fixed

- `Radio Button Wrapper` keyboard arrow navigation
- `Button Pure` and `Link Pure` lagging active state background when scrolling on iOS

### [3.0.0-alpha.1] - 2023-02-16

#### Added

- Porsche Next font supports Vietnamese charset
- Prop `color` of `Icon` supports `disabled`
- React: `patchRemixRunProcessBrowserGlobalIdentifier` binary to support SSR components with Remix

#### Changed

- `Stepper Horizontal` matches new design language
- Styles: Optimize design tokens "spacing", "typography" and "theme" provided by styles sub-package
  `@porsche-design-system/components-{js|angular|react|vue}/styles`
- Styles: Use calc() instead of max() to calculate padding for `gridStyle` (JS) and `pds-grid` (SCSS)
- Styles: `gridStyle` (JS) and `pds-grid` (SCSS) uses optimized grid gap

### [3.0.0-alpha.0] - 2023-02-08

#### Note to the new `v3` major release of the Porsche Design System

With the new **Porsche Design Language** comes a lot of changes regarding layout and design principles. To keep
refactoring efforts as low as possible when upgrading from `v2` to `v3`, **breaking changes** were avoided as far as
possible. Nevertheless, there are a few breaking changes and some more deprecations which should receive attention.

#### 👹 Breaking Changes 👹

##### Button:

- Removed deprecated prop `tabbable`.

```diff
- <p-button tabbable="false">Some label</p-button>
+ <p-button tabindex="-1">Some label</p-button>
```

- Default value of prop `icon` has changed from `arrow-head-right` to `none`. Therefore, the `icon` property **must** be
  set if the component has the `hide-label` property.

```diff
- <p-button hide-label="true">Some label</p-button>
+ <p-button hide-label="true" icon="arrow-right">Some label</p-button>

- <p-button hide-label="{ base: true, m: false }">Some label</p-button>
+ <p-button hide-label="{ base: true, m: false }" icon="arrow-right">Some label</p-button>
```

##### Button Pure:

- Removed `subline` slot (visually not intended anymore).

```diff
<p-button-pure>
  Some label
-   <p slot="subline">Some Subline</p>
</p-button-pure>
```

- Removed deprecated prop `tabbable`.

```diff
- <p-button-pure tabbable="false">Some label</p-button-pure>
+ <p-button-pure tabindex="-1">Some label</p-button-pure>
```

##### Icon:

- Value `inherit` for prop `color` works slightly different to the previous major version. A CSS filter is required to
  apply custom coloring to take advantage of using an SVG embedded in an `<img/>` for better SSR support and loading
  performance in general.

```diff
- <p-icon color="inherit" style="color: white;"></p-icon>
+ <p-icon color="inherit" style="filter: invert(100%);"></p-icon>
```

- Camel case syntax for `name` prop isn't supported, please use param case syntax instead (TypeScript typings have been
  updated too).

```diff
- <p-icon name="arrowRight"></p-icon>
+ <p-icon name="arrow-right"></p-icon>
```

##### Link:

- Default value of prop `icon` has changed from `arrow-head-right` to `none`. Therefore, the `icon` property **must** be
  set if the component has the `hide-label` property.

```diff
- <p-link href="#" hide-label="true">Some label</p-link>
+ <p-link href="#" hide-label="true" icon="arrow-right">Some label</p-link>

- <p-link href="#" hide-label="{ base: true, m: false }">Some label</p-link>
+ <p-link href="#" hide-label="{ base: true, m: false }" icon="arrow-right">Some label</p-link>
```

##### Link Pure:

- Removed `subline` slot (visually not intended anymore).

```diff
<p-link-pure href="#">
  Some label
-   <p slot="subline">Some Subline</p>
</p-link-pure>
```

##### Marque:

- Removed `variant` property.

```diff
- <p-marque variant="75-years"></p-marque>
+ <p-marque></p-marque>
// or even better, replace component by wordmark
+ <p-wordmark></p-wordmark>
```

##### Switch:

- Removed deprecated prop `tabbable`.

```diff
- <p-switch tabbable="false">Some label</p-switch>
+ <p-switch tabindex="-1">Some label</p-switch>
```

##### Partials:

- `getIconLinks()` partial accepts only param-cased icon names.

```diff
- require('@porsche-design-system/components-js/partials').getIconLinks({ icons: ['arrowRight'] })

+ require('@porsche-design-system/components-js/partials').getIconLinks({ icons: ['arrow-right'] })
```

##### CSS global scope:

- Changed naming of CSS global variables names.

```diff
- --p-animation-duration__spinner
- --p-animation-duration__banner
+ --p-animation-duration
```

#### 🤡 Component deprecations 🤡

All deprecated components are refactored to match the new design language, therefor it's technically not breaking, but
we highly recommend to migrate to the mentioned alternative, since those deprecated components will be removed with next
major version.

##### Content Wrapper:

- Component is deprecated and will be removed with the next major release. Please use **[Porsche Grid](styles/grid)**
  instead, which is based on [CSS Grid](https://css-tricks.com/snippets/css/complete-guide-grid) covering the specific
  layout needs for a harmonic appearance across all digital Porsche touch-points.

##### Flex:

- Component is deprecated and will be removed with the next major release. In general, please use native
  [CSS Flex](https://css-tricks.com/snippets/css/a-guide-to-flexbox) instead for better performance and more
  standardized layout technique.

##### Grid:

- Component is deprecated and will be removed with the next major release. In general, please use native
  [CSS Grid](https://css-tricks.com/snippets/css/complete-guide-grid) in combination with
  **[Porsche Grid](styles/grid)** instead for better performance and more standardized layout technique.

##### Headline:

```diff
- <p-headline>The quick brown fox jumps over the lazy dog</p-headline>
+ <p-heading>The quick brown fox jumps over the lazy dog</p-heading>
```

##### Link Social:

- Component is deprecated and will be removed with the next major release. Please use the **[Link](components/link)**
  component instead.

#### 🤖 Property deprecations 🤖

All deprecated properties are still present without any effect, therefor it's technically not breaking, but we highly
recommend to migrate and remove the deprecated props since those ones will be removed with next major version.

##### Button Pure:

- Prop `weight` is deprecated, only regular font weight will be applied.

```diff
- <p-button-pure weight="thin">Some label</p-button-pure>
- <p-button-pure weight="regular">Some label</p-button-pure>
- <p-button-pure weight="semibold">Some label</p-button-pure>
- <p-button-pure weight="bold">Some label</p-button-pure>
+ <p-button-pure>Some label</p-button-pure>
```

##### Content Wrapper (deprecated):

- Prop `theme` and `background-color` are deprecated.

```diff
- <p-content-wrapper theme="dark" background-color="default">Some content</p-content-wrapper>
+ <p-content-wrapper>Some content</p-content-wrapper>
```

##### Grid (deprecated):

- The `gutter` property is deprecated and has no effect anymore. Instead, a fluid gutter depending on the viewport width
  is used.

```diff
- <p-grid gutter="16">Some content</p-grid>
- <p-grid gutter="24">Some content</p-grid>
- <p-grid gutter="36">Some content</p-grid>
+ <p-grid>Some content</p-grid>
```

##### Icon:

- Prop `lazy` is deprecated.

```diff
- <p-icon lazy="true"></p-icon>
+ <p-icon></p-icon>
```

##### Link Pure:

- Prop `weight` is deprecated, only regular font weight will be applied.

```diff
- <p-link-pure href="#" weight="thin">Some label</p-link-pure>
- <p-link-pure href="#" weight="regular">Some label</p-link-pure>
- <p-link-pure href="#" weight="semibold">Some label</p-link-pure>
- <p-link-pure href="#" weight="bold">Some label</p-link-pure>
+ <p-link-pure href="#">Some label</p-link-pure>
```

##### Segmented Control:

- Prop `background-color` is deprecated.

```diff
- <p-segmented-control background-color="background-surface">
   <p-segmented-control-item value="xs">XS</p-segmented-control-item>
   <p-segmented-control-item value="s">S</p-segmented-control-item>
 </p-segmented-control>
+ <p-segmented-control>
   <p-segmented-control-item value="xs">XS</p-segmented-control-item>
   <p-segmented-control-item value="s">S</p-segmented-control-item>
 </p-segmented-control>
```

#### 👾 Property value deprecations 👾

All deprecated values are mapped to new ones, therefor it's technically not breaking, but we highly recommend to migrate
to the new values since those ones will be removed with next major version.

##### Banner:

- Prop value `fluid` of `width` prop is deprecated.

```diff
- <p-banner width="fluid"></p-banner>
+ <p-banner></p-banner>
```

- Prop value `neutral` of `state` prop is deprecated.

```diff
- <p-banner state="neutral">
  <span slot="title">Some banner title</span>
  <span slot="description">Some banner description. You can also add inline <a href="https://porsche.com">links</a> to route to another page.</span>
 </p-banner>
+ <p-banner state="info">
  <span slot="title">Some banner title</span>
  <span slot="description">Some banner description. You can also add inline <a href="https://porsche.com">links</a> to route to another page.</span>
 </p-banner>
```

##### Content Wrapper:

- Prop value `fluid` of `width` prop is deprecated.

```diff
- <p-content-wrapper width="fluid">Some content</p-content-wrapper>
+ <p-content-wrapper>Some content</p-content-wrapper>
```

##### Icon:

- Prop values
  `brand | default | neutral-contrast-low | neutral-contrast-medium | neutral-contrast-high | notification-neutral` of
  `color` prop are deprecated.

```diff
- <p-icon color="brand"></p-icon>
+ <p-icon color="primary"></p-icon>

- <p-icon color="default"></p-icon>
+ <p-icon color="primary"></p-icon>

- <p-icon color="neutral-contrast-low"></p-icon>
+ <p-icon color="contrast-low"></p-icon>

- <p-icon color="neutral-contrast-medium"></p-icon>
+ <p-icon color="contrast-medium"></p-icon>

- <p-icon color="neutral-contrast-high"></p-icon>
+ <p-icon color="contrast-high"></p-icon>

- <p-icon color="neutral-contrast-neutral"></p-icon>
+ <p-icon color="contrast-info"></p-icon>
```

##### Inline Notification:

- Prop value `neutral` of `state` prop is deprecated.

```diff
- <p-inline-notification state="neutral"></p-inline-notification>
+ <p-inline-notification state="info"></p-inline-notification>
```

##### Tag:

- Prop value `notification-neutral | neutral-contrast-high | background-default` of `color` prop is deprecated.

```diff
- <p-tag color="notification-neutral">Color label</p-tag>
+ <p-tag color="notification-info">Color label</p-tag>

- <p-tag color="neutral-contrast-high">Color label</p-tag>
+ <p-tag color="primary">Color label</p-tag>

- <p-tag color="background-default">Color label</p-tag>
+ <p-tag color="background-base">Color label</p-tag>
```

##### Tag Dismissible:

- Prop value `background-default` of `color` prop is deprecated.

```diff
- <p-tag-dismissible color="background-default">Color label</p-tag-dismissible>
+ <p-tag-dismissible color="background-base">Color label</p-tag-dismissible>
```

##### Text:

- Prop value `thin | semibold` of `weight` prop is deprecated.

```diff
- <p-text weight="thin">Some text</p-text>
+ <p-text>Some text</p-text>

- <p-text weight="semibold">Some text</p-text>
+ <p-text weight="semi-bold">Some text</p-text>
```

- Prop value
  `brand | default | neutral-contrast-low | neutral-contrast-medium | neutral-contrast-high | notification-neutral` of
  `color` prop is deprecated.

```diff
- <p-text color="brand">Some text</p-text>
+ <p-text>Some text</p-text>

- <p-text color="default">Some text</p-text>
+ <p-text>Some text</p-text>

- <p-text color="neutral-contrast-low">Some text</p-text>
+ <p-text color="contrast-low">Some text</p-text>

- <p-text color="neutral-contrast-medium">Some text</p-text>
+ <p-text color="contrast-medium">Some text</p-text>

- <p-text color="neutral-contrast-high">Some text</p-text>
+ <p-text color="contrast-high">Some text</p-text>

- <p-text color="notification-neutral">Some text</p-text>
+ <p-text color="notification-info">Some text</p-text>
```

##### ToastManager:

- Prop value `neutral` of `state` parameter is deprecated.

```diff
- …addMessage({ text: `Some message`, state: 'neutral' })
+ …addMessage({ text: `Some message`, state: 'info' })
```

#### Added

- `Display` component
- `Heading` component
- Prop `underline` for `Link Pure`
- Prop `theme` for `Checkbox Wrapper`, `Radio Button Wrapper`, `Popover`, `Tag Dismissible`, `Textarea Wrapper`,
  `Text Field Wrapper` and `Fieldset Wrapper`
- Prop `size` for `Icon` supports `x-small` and `x-large`
- Prop `size` for `Accordion` `compact="true"` supports `medium`

#### Changed

- `Spinner`, `Icon`, `Link Pure`, `Button Pure`, `Link`, `Link Social`, `Button`, `Checkbox Wrapper`,
  `Radio Button Wrapper`, `Popover`, `Modal`, `Select Wrapper`, `Tag`, `Tag Dismissible`, `Textarea Wrapper`,
  `Inline Notification`, `Banner`, `Toast`, `Grid`, `Flex`, `Pagination`, `Scroller`, `Accordion`, `Text`,
  `Text Field Wrapper`, `Content Wrapper`, `Segmented Control`, `Tabs`, `Tabs Bar`, `Headline` and `Fieldset Wrapper`
  match new design language
- `Icon` supports
  `primary | contrast-low | contrast-medium | contrast-high | notification-success | notification-warning | notification-error | notification-info | inherit`
  for `color` prop
- Default value of prop `width` of `Banner` has changed from `basic` to `extended`
- Default value of prop `action-icon` of `Inline Notification` has changed from `arrow-head-right` to `arrow-right`
- Default value of prop `name` of `Icon` has changed from `arrow-head-right` to `arrow-right`
- Default value of prop `variant` of `Link` and `Button` has changed from `secondary` to `primary`

#### Removed

- Custom slotted CSS for mostly all components. Equivalent styles are now provided by `getInitialStyles()` partial
  instead.
- `applyNormalizeStyles` option from `getInitialStyles()` partial which is applied by default now.

### [2.20.0] - 2023-02-06

### [2.20.0-rc.1] - 2023-02-06

### [2.20.0-rc.0] - 2023-01-30

#### Added

- `applyNormalizeStyles` option for `getInitialStyles()` partial which includes basic css styles for Light DOM

### [2.19.1-rc.1] - 2023-01-18

#### Added

- `jsdom-polyfill` subpackage is available at `@porsche-design-system/components-{js|angular|react|vue}/jsdom-polyfill`
  and can be used to have working web components in jsdom based tests (e.g. jest)
- `testing` subpackage is available at `@porsche-design-system/components-{js|angular|react|vue}/testing` to provide
  `getByRoleShadowed`, `getByLabelTextShadowed` and `getByTextShadowed` utilities which use `@testing-library/dom`
  queries internally to support Shadow DOM
- Validation if `prefix` is already reserved by a different version upon initialization of the Porsche Design System

#### Fixed

- `componentsReady()` waits for Porsche Design System being initialized before checking components which can happen in
  certain test scenarios without partials

### [2.19.1-rc.0] - 2023-01-18

#### Fixed

- Bug in `@porsche-design-system/components-react/ssr` where in some cases during SSG an error was thrown when
  components render their children conditionally

### [2.19.0] - 2022-12-22

### [2.19.0-rc.2] - 2022-12-22

### [2.19.0-rc.1] - 2022-12-22

#### Fixed

- `Stepper Horizontal` calculation of scroll position when used within any parent that has a margin or padding

### [2.19.0-rc.0] - 2022-12-21

#### Added

- Vue: typed components are available via the `@porsche-design-system/components-vue` package

#### Fixed

- `Modal` focus cycle when pressing Shift Tab right after it was opened

### [2.18.0] - 2022-12-15

### [2.18.0-rc.2] - 2022-12-14

#### Added

- Validation to ensure crucial partials are used.  
  **Disclaimer:** The Porsche Design System will **not** inject its initial styles anymore. Please use the
  `getInitialStyles()` partial to reduce flash of unstyled content (FOUC) as described here:
  [getInitialStyles() documentation](https://designsystem.porsche.com/latest/partials/initial-styles)

#### Changed

- `line-height` calculation for all components is handled CSS only now by using `ex`-unit in combination with `calc()`
  which gives the best performance, the easiest possible integration and respects UI best practices in having **larger**
  `line-height` values for **small** `font-size` definitions and **smaller** `line-height` values for **larger**
  `font-size` definitions. The calculated values by CSS slightly differ compared to the ones calculated by JavaScript,
  which might result in minor visual changes.

#### Fixed

- Screen reader announcements of `Textfield` and `Textarea` in `counter` mode
- Screen reader announcements in `Select Wrapper`

### [2.18.0-rc.1] - 2022-11-24

#### Added

- `Carousel` now has a `rewind` property, better prev/next icons, a `max-width` for `heading` and `description` and
  support for slotted `description`

#### Fixed

- `Select Wrapper` height if text is zoomed up to 200%

### [2.18.0-rc.0] - 2022-11-17

#### Added

- SSR/SSG ready components using Declarative Shadow DOM for Next JS are shipped via
  `@porsche-design-system/components-react/ssr`. To use it simply change your imports.

**Important:** make sure to apply the new `getDSRPonyfill()` partial right before your closing `</body>` tag. More
information can be found here:
[getDSRPonyfill() documentation](https://designsystem.porsche.com/latest/partials/dsr-ponyfill)

```diff
- import { PorscheDesignSystemProvider, PButton, ... } from '@porsche-design-system/components-react';
+ import { PorscheDesignSystemProvider, PButton, ... } from '@porsche-design-system/components-react/ssr';
+ import { getDSRPonyfill } from '@porsche-design-system/components-react/partials';
```

#### Changed

- Improve height calculation for `Accordion`
- Slotted anchor support for `Link Pure` is stricter (In case slotted `<a>` is used it must be a direct child of
  `Link Pure`)
- `getFontLinks()` partial now has `{ weights: ['regular', 'semi-bold'] }` for a default

### [2.17.0] - 2022-10-31

### [2.17.0-rc.0] - 2022-10-31

#### Added

- `Link Tile`

#### Fixed

- `Scroller` bug where scrollable content was not fully hidden by the gradient, when zoomed into the page.

#### Changed

- Removed `!important` keyword from css property `display` of `Link Pure` and `Button Pure`

### [2.16.3] - 2022-10-21

### [2.16.3-rc.0] - 2022-10-21

#### Fixed

- `Button Pure` and `Link Pure` error when using `size="inherit"` and `icon="none"`

#### Changed

- Replaced all internal usage of `Text` and `Headline` components

### [2.16.2] - 2022-09-15

### [2.16.2-rc.0] - 2022-09-15

#### Fixed

- Issue with `Popover` where drop-shadow is not shown correctly in Chrome >= 105
- Issue with `Carousel` and `wrap-content="true"` where the layout was out of sync with `Content Wrapper` for
  viewports >= 1760px.
- `Select Wrapper` with custom dropdown keeps attribute changes of native select options in sync if changed
  programmatically

### [2.16.1] - 2022-09-09

#### Fixed

- Issue with `Options` typing import for `Carousel`

### [2.16.0] - 2022-09-08

### [2.15.1-rc.1] - 2022-09-08

#### Added

- `Carousel`
- `Scroller`

#### Changed

- `Stepper Horizontal` now has `size` property
- `Stepper Horizontal` uses improved focus behavior in case it becomes scrollable and scroll indicators are centered
  correctly.
- `Tabs Bar` uses improved focus behavior in case it becomes scrollable and scroll indicators are centered correctly.

### [2.15.1-rc.0] - 2022-08-24

#### Fixed

- `Radio Button Wrapper` visual selection change bug in Safari >= 15.5

### [2.15.0] - 2022-08-22

### [2.15.0-rc.1] - 2022-08-18

#### Changed

- Downgraded `@angular` to `v13` to ensure backwards compatibility of `@porsche-design-system/components-angular`

### [2.15.0-rc.0] - 2022-08-16

#### Fixed

- `Popover` visual shadow bug in Safari
- `Stepper Horizontal Item` bug where pseudo styles of the counter element were overridable

### [2.15.0-beta.0] - 2022-08-05

#### Fixed

- `Tabs` & `Tabs Bar` `size` property when using `BreakpointCustomizable`

#### Changed

- `Modal` uses poly fluid sizing for outer spacing
- `Banner` uses poly fluid sizing for outer spacing
- `Content Wrapper` uses poly fluid sizing for inner spacing
- `Modal` min-width is slightly updated to perfectly fit into content area of `Content Wrapper` at 320px viewport width

#### Added

- Validation of properties for all components
- `Text Field Wrapper` with `input type="search"` is clearable via Escape key and custom clear button across browsers
- `Text Field Wrapper` with `input type="search"` shows a "Locate me" button when `actionIcon="locate"` is set, emits
  the `action` event on click and can be put into a loading state via `actionLoading="true"`

### [2.14.0] - 2022-07-11

### [2.14.0-rc.1] - 2022-07-11

### [2.14.0-rc.0] - 2022-07-11

#### Added

- `getBrowserSupportFallbackScript()` partial supporting `cdn` and `format` options as replacement for
  `includeOverlay()` of `@porsche-design-system/browser-notification` npm package
- `getCookiesFallbackScript()` partial supporting `cdn` and `format` options as replacement for `includeCookieOverlay()`
  of `@porsche-design-system/browser-notification` npm package

#### Changed

- `getMetaTagsAndIconLinks()` partial to return `theme-color` meta tags with `prefers-color-scheme: {light|dark}` media
  query

### [2.13.0] - 2022-06-23

### [2.13.0-rc.5] - 2022-06-23

#### Fixed

- `Stepper Horizontal Item` `state` validation
- `Button` and `Link` with `theme="dark" variant="tertiary"` and `Tag Dismissible` bug on Safari < v15.5 where wrong
  colors on hover were shown

### [2.13.0-rc.4] - 2022-06-22

#### Added

- `Stepper Horizontal`

### [2.13.0-rc.3] - 2022-06-22

#### Added

- `Segmented Control`

### [2.13.0-rc.2] - 2022-06-21

### [2.13.0-rc.1] - 2022-06-21

### [2.13.0-rc.0] - 2022-06-21

#### Changed

- `Button`, `Button Pure` and `Switch` apply `aria-disabled="true"` instead of `disabled` attribute to native button
  internally in case `disabled` and/or `loading` property is set

### [2.12.1] - 2022-05-25

### [2.12.1-rc.0] - 2022-05-25

#### Fixed

- Issue with `JssStyle` typing import

### [2.12.0] - 2022-05-19

#### Changed

- npm package is prepared for public release on [npmjs.org](https://npmjs.com)

### [2.12.0-rc.2] - 2022-05-12

### [2.12.0-rc.1] - 2022-05-11

### [2.12.0-rc.0] - 2022-05-04

#### Added

- `Table Head Cell` now has a `multiline` property

#### Changed

- `Headline` has no `hypens` / `overflow-wrap` style by default
- Partials now throw an exception if they are executed in browser

#### Fixed

- Exception in `Headline`, `Select Wrapper`, `Text` and `Text List` when changing `theme` prop from `dark` to `light`
- `getInitialStyles()` partial now returns `.hydrated` styles, too

### [2.11.0-skeletons] - 2022-04-21

### [2.11.0] - 2022-04-21

### [2.11.0-rc.0] - 2022-04-20

#### Added

- `Tag`
- `Tag Dismissible`

### [2.10.0-skeletons] - 2022-04-13

### [2.10.0] - 2022-04-13

### [2.9.3-rc.1] - 2022-04-06

#### Added

- `Text Field Wrapper` now has a `showCharacterCount` property which can be used to hide the character count when a
  `maxLength` attribute is set on the wrapped `input`.
- `Textarea Wrapper` now has a `showCharacterCount` property which can be used to hide the character count when a
  `maxLength` attribute is set on the wrapped `textarea`.

### [2.9.3-rc.0-skeletons] - 2022-03-29

### [2.9.3-rc.0] - 2022-03-28

#### Added

- `Text Field Wrapper` supports `unit` property on `input type="text"`
- `Marque` optional configurable clickable/focusable area by defining padding on host element

#### Fixed

- `Tabs Item` improved accessibility
- Angular: circular dependency in development mode in `2.9.2-skeletons`

### [2.9.2-skeletons] - 2022-03-24

#### Added

- **[EXPERIMENTAL]** `getInitialStyles` partial now accepts a `skeletonTagNames` array of component names that will
  initially have skeleton styles while the Porsche Design System is loading
- **[EXPERIMENTAL]** `Button`, `Button Pure`, `Checkbox Wrapper`, `Fieldset Wrapper`, `Link`, `Link Pure`,
  `Link Social`, `Radio Button Wrapper`, `Select Wrapper`, `Text Field Wrapper`, `Textarea Wrapper` can now have initial
  skeleton styles when passed as `skeletonTagNames` to the `getInitialStyles` partial

### [2.9.2] - 2022-03-24

### [2.9.2-rc.1] - 2022-03-23

#### Fixed

- Bug caused by Chrome where hover styles of `Link Pure` are not displayed correctly

### [2.9.2-rc.0] - 2022-03-22

#### Added

- Normalized font behavior (`hyphen`, `overflow-wrap` and `text-size-adjust`) across components

#### Fixed

- `Modal` scrolling and pinch to zoom on iOS
- `Modal` initial position if scrollable
- `Table Head Cell` sort icon `asc` + `desc`

### [2.9.1] - 2022-03-10

### [2.9.1-rc.0] - 2022-03-09

#### Added

- Styles for slotted `<button>` in `Text`

#### Changed

- `Modal` heading and aria validation happens only when open

#### Fixed

- React: bundling format of partials

### [2.9.0] - 2022-02-28

### [2.9.0-rc.1] - 2022-02-25

#### Fixed

- `Modal` focus trap respecting elements in shadow DOM and dynamically added/removed elements on first level
- `Tabs Item` focus outline on click in Safari
- Error while using partials in Vanilla JS and Angular

### [2.9.0-rc.0] - 2022-02-16

#### Added

- `getFontFaceStylesheet` returns additional `<link>` tags with `rel="preconnect"` and `rel="dns-prefetch"`
- Option `format` to partials `getFontFaceStylesheet`, `getComponentChunkLinks()`, `getFontLinks()`, `getIconLinks()`,
  `getInitialStyles()`, `getLoaderScript()` and `getMetaTagsAndIconLinks()`

#### Deprecated

- The option `withoutTags` of partials `getFontFaceStylesheet`, `getComponentChunkLinks()`, `getFontLinks()`,
  `getIconLinks()`, `getInitialStyles()`, `getLoaderScript()` and `getMetaTagsAndIconLinks()` is deprecated and will be
  removed in `v3.0.0`. Please use `format: 'jsx'` instead.

```diff
- <link rel="stylesheet" href={getFontFaceStylesheet({ withoutTags: true })} crossOrigin="true" />
+ {getFontFaceStylesheet({ format: 'jsx' })}
```

### [2.9.0-beta.1] - 2022-01-27

#### Added

- `:focus-visible` content of selected Tab in `Tabs` component gets focus styling
- Improved accessibility of `Text Field Wrapper` and `Textarea Wrapper` when `maxlength` attribute is set
- `Modal` aria property
- `Modal` class for slotted elements to make content full-width

#### Changed

- `Button Pure` and `Link Pure` removed `position: relative` imposition, make sure to **not** override it with
  `position: static`

#### Fixed

- `Modal` close button styles when no heading is passed

### [2.9.0-beta.0] - 2022-01-18

#### Added

- React: `getByRoleShadowed`, `getByLabelTextShadowed` and `getByTextShadowed` utilities which uses
  `@testing-library/dom` queries internally to support Shadow DOM

#### Fixed

- React: `UnhandledPromiseRejectionWarning` when using `skipPorscheDesignSystemCDNRequestsDuringTests()`

### [2.8.0] - 2022-01-17

#### Fixed

- Accessibility issue of `Icon` component in Windows High Contrast Mode in Chromium Browser

### [2.8.0-rc.0] - 2022-01-14

#### Added

- Support for `tabindex` attribute on `Button`, `Button Pure`, `Switch`, `Link`, `Link Pure` and `Link Social`

#### Changed

- `:focus-visible` style matches outline color of `Button` while hovered

#### Deprecated

- The `tabbable` property of `Button`, `Button Pure` and `Switch` is deprecated and will be removed in `v3.0.0`. Please
  use `tabindex` instead.

```diff
- <p-button tabbable="false">Some button</p-button>
+ <p-button tabindex="-1">Some button</p-button>
```

### [2.8.0-beta.3] - 2021-12-22

#### Added

**Disclaimer:** The provided themes `light-electric` and `dark-electric` are just a proof of concept, it's **not**
accessible regarding its color contrast and might even be removed in an upcoming major release again.

- `light-electric` theme for `Switch`
- `dark-electric` theme for `Button Pure` and `Link Pure`
- Character counter to `Text Field Wrapper` and `Textarea Wrapper` if `maxlength` is present on `input type="text"` and
  `textarea`

#### Changed

- `:focus-visible` style matches outline color of `Switch` while hovered

#### Fixed

- Box model of `Button Pure`

### [2.8.0-beta.2] - 2021-12-22

#### Fixed

- `Content Wrapper` regression for `!important` style

#### Added

- Usage validation for `Link`, `Link Pure` and `Link Social`

### [2.8.0-beta.1] - 2021-12-16

#### Fixed

- `Select Wrapper` validation of select element

### [2.8.0-beta.0] - 2021-12-15

#### Changed

- Angular: Increased peer dependency to `>=12.0.0 <14.0.0`

### [2.7.0] - 2021-12-14

### [2.7.0-rc.0] - 2021-12-14

#### Removed

- `offset-bottom` prop of `Toast` (use `--p-toast-position-bottom` CSS variable instead)

### [2.7.0-beta.6] - 2021-12-08

#### Added

- `Popover`

### [2.7.0-beta.5] - 2021-12-07

#### Added

**Disclaimer:** The provided theme `light-electric` is just a proof of concept, it's **not** accessible regarding its
color contrast and might even be removed in an upcoming major release again.

- `light-electric` theme for `Accordion`, `Link`, `Link Pure`, `Button`, `Button Pure`, `Tabs`, `Tabs Bar`

### [2.7.0-beta.4] - 2021-12-02

### [2.7.0-beta.3] - 2021-11-30

#### Added

- `Accordion` uses `MutationObserver` fallback when no `ResizeObserver` is available in older browsers

#### Fixed

- `Link` and `Link Social` not adapting slotted anchor to the width of the element

### [2.7.0-beta.2] - 2021-11-24

#### Added

- `Toast`

#### Fixed

- `Banner` animations respect offset correctly

### [2.7.0-beta.1] - 2021-11-16

#### Fixed

- `Headline` applies `align` and `ellipsis` prop correctly

### [2.7.0-beta.0] - 2021-11-11

#### Added

- New `aria` property for `ARIA` attribute handling for: `Button`, `Button Pure`, `Icon`, `Link`, `Link Pure`, `Marque`,
  `Spinner`

#### Fixed

- React: warnings about `useLayoutEffect` in SSR context

### [2.6.1] - 2021-11-05

#### Fixed

- Prevent breaking entire Porsche Design System due to lacking support of `ResizeObserver`, however `Accordion` still
  requires it

### [2.6.0] - 2021-11-04

#### Added

- `unit` and `unitPosition` properties to `Text Field Wrapper`

### [2.6.0-beta.0] - 2021-10-29

#### Changed

- Use `Heiti SC` (pre-installed on iOS/macOS) and `SimHei` (pre-installed on Windows) as Chinese fallback font

#### Added

- `Marque` uses `webp` images for browsers that support it
- `Inline Notification`
- `Icon` now supports `success` for `name` property

#### Fixed

- Colors of `Banner` for dark theme
- Replaced CSS `inset` property with `top`, `left`, `right` and `bottom` for browser compatibility
- Opening and closing transition of `Modal`

### [2.5.1-beta.0] - 2021-10-11

#### Fixed

- Possible exceptions when components get unmounted directly

### [2.5.0] - 2021-10-04

#### Added

- `SimHei` and `黑体` as fallback for all components' `font-family`

### [2.5.0-beta.1] - 2021-09-28

#### Changed

- React: improved render behavior of components

### [2.5.0-beta.0] - 2021-09-22

#### Added

- React: utility function `skipPorscheDesignSystemCDNRequestsDuringTests`

### [2.4.0] - 2021-09-21

### [2.4.0-beta.2] - 2021-09-21

#### Added

- `Link Social` and `Icon` now support `kakaotalk`, `naver`, `reddit` and `tiktok`
- JSS caching mechanism to improve style performance

#### Changed

- Alignment of `linkedin` icon
- Improved accessibility of `Select Wrapper`
- `Icon` loading behaviour to non-blocking, components using the `Icon` will no longer wait for it to load
- Validation messages of `Fieldset Wrapper` have now an additional icon representing the validation state

#### Fixed

- Box model of `Link Pure`
- Focus of `Link Pure` with slotted anchor and hidden label
- Focus cycling of `Modal` without focusable children
- Suppress CORS error

### [2.4.0-beta.1] - 2021-08-26

#### Added

- `active` property to `Button Pure`

### [2.4.0-beta.0] - 2021-08-26

#### Added

- `icon` property of `Button Pure` and `Link Pure` was extended by `none` value
- `alignLabel` and `stretch` property to `Button Pure` and `Link Pure`

#### Changed

- Improved `:focus-visible` and `:hover:focus-visible` colors for `Link Social` and `Link`
- Improved slotted `<a>` coloring in dark theme for `Link Social` and `Link`
- Validation messages of `Checkbox Wrapper`, `Radio Button Wrapper`, `Select Wrapper`, `Textarea Wrapper` and
  `Text Field Wrapper` have now an additional icon representing the validation state
- `Modal` backdrop behavior to close modal on mouse-down

#### Fixed

- Slotted `<a>` coloring in dark theme for `Text`, `Headline`, `Text List`, `Banner`, `Select Wrapper` and `Link Pure`
- Wrong background color of scrollable `Modal`'s backdrop in Safari

### [2.3.0] - 2021-07-28

### [2.3.0-beta.3] - 2021-07-28

#### Changed

- `Accordion` reduce paddings, vertically align carets to the first heading row, adjust border color and hover styles

#### Fixed

- `Text Field Wrapper` accessibility of type password and search

### [2.3.0-beta.2] - 2021-07-15

#### Added

- `Checkbox Wrapper`, `Radio Button Wrapper`, `Select Wrapper`, `Textarea Wrapper` and `Text Field Wrapper` now reflect
  changes of the `required` attribute on their child component
- `multiline` property to `Table Cell`
- Partial function `getLoaderScript()` to initialize Porsche Design System as early as possible

#### Fixed

- `Table Head Cell` uses semi bold instead of bold as font weight
- Transition of `Modal`

### [2.3.0-beta.1] - 2021-07-08

#### Added

- `Accordion`

#### Changed

- Removed initial delay of `Banner`

### [2.3.0-beta.0] - 2021-07-01

#### Added

- `Table`
- Angular: export types from package root
- Accessibility icon

#### Changed

- `Button`, `Button Pure` and `Switch` are now focusable while in `loading` state
- `Text` and `Headline` inherits white-space CSS property
- React: sync component props via property instead of attribute

#### Fixed

- Angular: support `"strictTemplates": true` option in `tsconfig.json`
- Use correct icon for `arrow-last` and `arrow-first` in `Icon`, `Button` and `Link` components

### [2.2.1] - 2021-06-08

#### Changed

- Optimize vertical alignment of `Modal`

#### Fixed

- URL in inject global style warning

### [2.2.1-beta.1] - 2021-06-02

#### Fixed

- Margin of `Tabs Bar` within `Tabs` for Firefox and Safari
- SVG of `Icon` is not removed after prop change, e.g. on color change
- Fullscreen behavior of `Modal` on screens larger than 1760px

### [2.2.0] - 2021-05-19

#### Fixed

- `Text` inside `Button` now has the proper size on iOS Safari when changing to and from landscape mode
- `Banner` can now be re-opened after closing
- Closing one `Banner` will not close other `Banners` on the site

### [2.2.0-beta.2] - 2021-05-12

#### Fixed

- `Select Wrapper` value changes are now reflected correctly
- `Select Wrapper` dark theme background color if used with `filter` prop

### [2.2.0-beta.1] - 2021-05-05

#### Added

- Partial function `getIconLinks()` to preload Porsche Design System Icons

#### Fixed

- `Text Field Wrapper` spacing in Safari

### [2.2.0-beta.0] - 2021-05-05

#### Added

- Partial function `getMetaTagsAndIconLinks()` to simplify cross device fav and meta icons

### [2.1.0] - 2021-05-03

### [2.1.0-beta.0] - 2021-05-03

#### Added

- `Switch`

#### Changed

- `Text` automatically breaks words/strings into new line being too long to fit inside their container
- `Headline` automatically breaks words/strings into new line being too long to fit inside their container
- Extended `Fieldset Wrapper` with `labelSize`, `required`, `state` and `message` properties. If the `Fieldset Wrapper`
  is set to required only the label of the **Fieldset Wrapper** gets an asterisk. It is removed from all wrapped child
  components, as long as they are Porsche Design System form elements.

### [2.0.3] - 2021-04-28

### [2.0.3-beta] - 2021-04-28

#### Fixed

- Angular: Events firing twice in `Pagination`, `Modal`, `Tabs`, `Tabs Bar` and `Banner` component

### [2.0.2] - 2021-04-21

### [2.0.2-beta.0] - 2021-04-20

#### Fixed

- TypeScript build errors due to duplicate declarations in `types.d.ts`

### [2.0.1] - 2021-04-16

#### Fixed

- Visual appearance of `Checkbox Wrapper` in iOS Safari
- A bug where `Text Field Wrapper` would throw an error when reattaching to DOM too quickly
- Visual bug in Firefox when zooming out `Text Field Wrapper`, `Checkbox Wrapper` and `Textarea Wrapper`
- Angular: Streamline component styles in dark theme

#### Changed

- Aligned focus states of `Checkbox Wrapper` and `Radio Button Wrapper` across browsers

### [2.0.0] - 2021-04-13

In keeping with [Semver](https://semver.org/), Porsche Design System v2.0.0 was released due to changes in the API,
fundamental changes in loading behavior and others. With our new major version `v2.0.0` there are some important changes
that you should watch out for. To make the migration from `v1.5.x` to our current `v2.0.0` easier, we offer a few
guidelines.

## General changes / improvements:

#### All components, icons, fonts, styles and marque of the Porsche Design System are loaded versioned and chunked from a central CDN

This way all web based digital Porsche products share and use the cached and versioned assets regardless of the JS
framework used to improve loading performance across the Porsche group. Only a tiny (1.4kb sized) Porsche Design System
loader script gets bundled into your application code. Everything else gets loaded versioned, cached and chunked from a
central CDN ([read more](https://designsystem.porsche.com/latest/performance/cdn)). However, this also means that you
will need an **Internet connection** to render the components in a browser (possibly relevant for development stage or
intranet applications).

#### Enabling Micro Frontend Architecture

In case of a micro-frontend architecture, multiple instances and versions of the Porsche Design System can be combined
in a final application by configurable prefixing technique of the Porsche Design System components during runtime.
Please refer to our framework specific guidelines
[Vanilla JS](https://designsystem.porsche.com/latest/start-coding/vanilla-js),
[Angular](https://designsystem.porsche.com/latest/start-coding/angular) and
[React](https://designsystem.porsche.com/latest/start-coding/react).

#### Prevent Flash of Unstyled Content (FOUC) and Flash of Unstyled Text (FOUT)

To prevent FOUC/FOUT, the Porsche Design System offers various partials as part of the
`@porsche-design-system/components-{js|angular|react}` package to ensure all necessary Porsche Design System fonts and
components are fully loaded. If you've used the `@porsche-design-system/partials` package previously, stop using it and
replace the integration with the partials provided by `@porsche-design-system/components-{js|angular|react}` package.
Have a look at our [FOUC/FOUT guidelines](https://designsystem.porsche.com/latest/performance/loading-behaviour).

```diff
- <%= require('@porsche-design-system/partials').getPorscheDesignSystemCoreStyles() %>
+ <%= require('@porsche-design-system/components-{js|angular|react}/partials').getInitialStyles() %>

- <%= require('@porsche-design-system/partials').getFontFaceCSS() %>
+ <%= require('@porsche-design-system/components-{js|angular|react}/partials').getFontFaceStylesheet() %>

- <link rel="preload" href="path/to/webfont/nameOfWebFontFile" as="font" type="font/woff2" crossorigin />
+ <%= require('@porsche-design-system/components-{js|angular|react}/partials').getFontLinks({ weights: ['regular', 'semi-bold'] }) %>
```

#### Added support for China CDN

Our CDN is configured to forward requests to Chinese CDN automatically when necessary. So you're good to go without any
configuration or multiple region specific builds of your application. However, if you are aiming for the maximum
possible performance in China, you can configure which CDN the Porsche Design System must use. Please follow our
[CDN guidelines](https://designsystem.porsche.com/latest/performance/cdn) for more information.

#### New/optimized components

- **Tabs**
- **Tabs Bar**
- **Banner**
- **Modal**
- Headline
- Select
- Pagination
- Button
- Button Pure
- Link
- Link Pure
- Spinner
- Checkbox
- Radio Button

#### Improved TypeScript support for Angular and React

To ensure the best possible typing support, we have refactored our Angular and React wrappers which integrate the native
web components of the Porsche Design System.

#### componentsReady() works reliable

Because the Porsche Design System components get loaded async at the time they are needed, it might be relevant within
your application or test automation to know when those have been initialized. Therefore, we provide in all three
`@porsche-design-system/components-{js|angular|react}')` packages a reliable helper function `componentsReady()`.
[Read more about it](https://designsystem.porsche.com/latest/helpers/components-ready).

#### Removed "blur on focus"

Now focus styling is only applied when you navigate through keyboard and ignored by mouse interaction for browsers
supporting `:focus-visible` otherwise it will fallback to `:focus` CSS implementation.

#### Changed focus styling for a better compromise between accessibility and visual appearance

Color and outline of general focus styling has changed to `currentColor` for light/dark theme with an outline of 1px
width/offset. If you have custom components build with the usage of our `@porsche-design-system/utilities` package then
update it to the latest version.

#### Improved geometry of Porsche Next font

For better alignment and readability we've changed the geometry of the Porsche Next font which results in a visual
change of font size and spacing.

#### Dropped support for IE11 and EdgeHTML according to Porsche's official browser strategy 2021

If you still need to support these browsers, you have to stick to `v1.5.x`. We offer a Browser Notification package
`@porsche-design-system/browser-notification` to alert users that these browsers are no longer supported. It supports a
blocking layer (to be used with Porsche Design System `v2.x`), or a dismissible banner (to be used with Porsche Design
System `v1.x`). Please refer to our
[Browser compatibility guidelines](https://designsystem.porsche.com/latest/help/browser-compatibility).

#### Changed default type of Button and Button Pure

To be in sync with native `<button>` behavior we've changed the default `type` of **Button** and **Button Pure**
component. Those components will render a button within their Shadow DOM as `<button type="submit">` ( previously
`<button type="button">`).

- `submit`: The button submits the form data to the server. This is the default if the attribute is not specified for
  buttons associated with a `<form>`, or if the attribute is an empty or invalid value.
- `button`: The button has no default behavior, and does nothing when pressed by default. It can have client-side
  scripts listen to the element's events, which are triggered when the events occur.

#### Changed support for wrapped links around Link, Link Pure and Link Social component

Due to the support for setting links (`<a href="#">`) in our **Link**, **Link Pure** and **Link Social** components as
child, we've removed support for styling the anchor tag (`<a>`) when it surrounds the component. So we recommend
changing the position of the `<a>` tag from wrapping the component to a direct slot (child) of it.

```diff
- <a href="#"><p-link>Some label</p-link></a>
+ <p-link><a href="#">Some label</a></p-link>

- <a href="#"><p-link-pure>Some label</p-link-pure></a>
+ <p-link-pure><a href="#">Some label</a></p-link-pure>

- <a href="#"><p-link-social>Some label</p-link-social></a>
+ <p-link-social><a href="#">Some label</a></p-link-social>
```

#### Automatic \* asterisk symbol to form field labels

We added an automatic generated _ asterisk symbol to form field labels which have the required attribute. This might
lead to a doubled _ symbol if you set one by yourself.

```diff
- <p-text-field-wrapper label="Some label *"><input type="text" name="some-name" required /></p-text-field-wrapper>
+ <p-text-field-wrapper label="Some label"><input type="text" name="some-name" required /></p-text-field-wrapper>

- <p-checkbox-wrapper label="Some label *"><input type="checkbox" name="some-name" required /></p-checkbox-wrapper>
+ <p-checkbox-wrapper label="Some label"><input type="checkbox" name="some-name" required /></p-checkbox-wrapper>

- <p-radio-button-wrapper label="Some label *"><input type="radio" name="some-name" required /></p-radio-button-wrapper>
+ <p-radio-button-wrapper label="Some label"><input type="radio" name="some-name" required /></p-radio-button-wrapper>

- <p-radio-button-wrapper label="Some label *"><input type="radio" name="some-name" required /></p-radio-button-wrapper>
+ <p-radio-button-wrapper label="Some label"><input type="radio" name="some-name" required /></p-radio-button-wrapper>

- <p-textarea-wrapper label="Some label *"><textarea name="some-name" required></textarea></p-textarea-wrapper>
+ <p-textarea-wrapper label="Some label"><textarea name="some-name" required></textarea></p-textarea-wrapper>

- <p-select-wrapper label="Some label *"><select name="some-name" required><option>A</option></select></p-select-wrapper>
+ <p-select-wrapper label="Some label"><select name="some-name" required><option>A</option></select></p-select-wrapper>
```

#### Shadow DOM

`Flex`, `Flex Item`, `Grid` and `Grid Item` now use Shadow DOM, thus you are not able to overwrite styles defined by
these components any longer.

---

## Angular

#### Integration of Angular components

In the past it was possible to provide a token called `PREVENT_WEB_COMPONENTS_REGISTRATION` which prevented the
registration of the Porsche Design System components and loading of polyfills. Due to the fact that we no longer provide
/ need poly filling, we have completely removed the token. For advanced usage please
[read further](https://designsystem.porsche.com/latest/start-coding/angular).

---

## React

#### Integration of React components

In the past `@porsche-design-system/components-react` components have initialized the **Porsche Design System Loader**
automatically as soon as a component was imported. With `v2.x` you have to import the `PorscheDesignSystemProvider` once
in your `index.tsx` which then initializes the **Porsche Design System Loader**, e.g. like:

```diff
  // index.tsx

  import ReactDOM from 'react-dom';
  import { PorscheDesignSystemProvider } from '@porsche-design-system/components-react';
  import { App } from './App';

  ReactDOM.render(
    <React.StrictMode>
+     <PorscheDesignSystemProvider>
        <App />
+     </PorscheDesignSystemProvider>
    </React.StrictMode>,
    document.getElementById('root')
  );
```

For advanced usage please [read further](https://designsystem.porsche.com/latest/start-coding/react).

#### Jsdom Polyfill for React / Jest / jsdom test automation

We removed test mocks for React / Jest / jsdom as Shadow DOM is supported since jsdom v12.2.0. Instead, we provide a
Jsdom Polyfill (exclusivly for `@porsche-design-system/components-react` package) fixing missing implementation of jsdom
which the Porsche Design System relies on. **Note:** If your test includes Porsche Design System components, make sure
to wrap the component you want to test with a PorscheDesignSystemProvider in order to avoid exceptions. For more
information please [read further](https://designsystem.porsche.com/latest/start-coding/react).

---

## Vanilla JS

#### Integration of Vanilla JS components

With `v1.x` of the Porsche Design System you've had to copy all needed JS files of
`@porsche-design-system/components-js` into your target directory and include the ES5 and ESM loader snippet. Now you
only need to copy one `index.js` file and initialize the Porsche Design System like in the example below:

```diff
  <!DOCTYPE html>
  <html lang="en">
    <head>
      <meta charset="utf-8">
      <meta name="viewport" content="width=device-width,initial-scale=1.0">
      <title>Porsche Design System</title>
-     <script nomodule src="PATH/TO/PACKAGE/@porsche-design-system/components-js/dist/porsche-design-system/porsche-design-system.js"></script>
-     <script type="module" src="PATH/TO/PACKAGE/@porsche-design-system/components-js/dist/porsche-design-system/porsche-design-system.esm.js"></script>
+     <script src="PATH/TO/PACKAGE/@porsche-design-system/components-js/index.js"></script>
    </head>
    <body>
+     <script type="text/javascript">
+       porscheDesignSystem.load();
+     </script>
      <p-headline variant="headline-1">Some text</p-headline>
    </body>
  </html>
```

For advanced usage please [read further](https://designsystem.porsche.com/latest/start-coding/vanilla-js).

---

### [2.0.0-rc.10] - 2021-04-12

#### Changed

- `Tabs` and `Tabs Bar` now respect dynamic additions / removals of `p-tabs-item`, `a` and `button` elements. Make sure
  to update the `activeTabIndex` when mutating elements
- Improved performance of `Text`, `Button Pure` and `Link Pure` when `size` is not `inherit`

#### Added

- `Grid` now has a `wrap` and `gutter` property
- Components (`Grid Item`, `Flex Item`, `Tabs Item` and `Text List Item`) that require a specific parent (`Grid`,
  `Flex`, `Tabs` and `Text List`) will now throw an error if used without that parent

#### Fixed

- Visual appearance of `Checkbox Wrapper` and `Radio Button Wrapper` reflect the state of the wrapped `input` element

### [2.0.0-rc.9] - 2021-03-26

#### Added

- `Button Group` component
- Fullscreen property for `Modal` on mobile

#### Changed

- Spacings, heading and sizes of `Modal`

#### Fixed

- Prevent duplicate loading of `porsche-design-system.v2.x.HASH.js` chunk when using `getComponentChunkLinks()` partial

### [2.0.0-rc.8] - 2021-03-17

#### Added

- Support for full height `Content Wrapper` with flex
- `Tabs Bar` now supports `undefined` as `activeTabIndex`

#### Changed

- `Tabs Bar` has a new default `activeTabIndex`, which is `undefined`
- `Tabs Bar` does not work by itself anymore. The `activeTabIndex` needs to be controlled from the outside
  ([read more](https://designsystem.porsche.com/latest/components/tabs-bar/examples))
- Background Color of `Select Wrapper` in `dark` theme to meet accessibility criteria

### [2.0.0-rc.7] - 2021-03-15

#### Fixed

- Make shadowed `Flex` and `Grid` work in Firefox + Safari

### [2.0.0-rc.6] - 2021-03-11

#### Changed

- Make `Grid` and `Grid Item` use Shadow DOM
- Make `Flex` and `Flex Item` use Shadow DOM

### [2.0.0-rc.5] - 2021-03-09

#### Added

- Configurable background color of `Content Wrapper`
- `italic` font-style in `Text` is now overridden with `normal`

#### Fixed

- Usage of `Select Wrapper` within custom elements
- A bug that caused `Spinner` to be displayed in a wrong size

### [2.0.0-rc.4] - 2021-03-01

#### Changed

- Filter of `Select Wrapper` supports substring search

#### Fixed

- Build error in SSR

### [2.0.0-rc.3] - 2021-02-17

#### Added

- React: utility function `skipCheckForPorscheDesignSystemProviderDuringTests`
- React: tree shaking for component wrappers

#### Fixed

- Angular: error in `Checkbox Wrapper`, `Radio Button Wrapper` and `Text Field Wrapper` when `input[type]` is bound

### [2.0.0-rc.2] - 2021-02-12

#### Added

- Validate usage of `Checkbox Wrapper`, `Radio Button Wrapper`, `Select Wrapper`, `Text Field Wrapper` and
  `Textarea Wrapper`

### [2.0.0-rc.1] - 2021-02-04

#### Added

- Partial function `getComponentChunkLinks()` to preload Porsche Design System Components

#### Changed

- Added a space before asterisk (`*`) when `input`, `textarea` or `select` have `required` attribute within form wrapper
  components
- Renamed partial `getFontLinks()` option from `weight` to `weights`

#### Fixed

- A bug in `Tabs Bar` where the nextButton was mistakenly rendered.
- A bug where `Icon` was not rendered when using `lazy` property.
- A bug in `Text Field Wrapper` with input type password where characters would overlap the icon.

### [2.0.0-rc.0] - 2021-01-29

#### Added

- Link support for `Marque`
- Sizing options `'responsive' | 'small' | 'medium'` for `Marque`

#### Changed

- Angular: added static `load()` function `PorscheDesignSystemModule` for custom prefix
- Hide up/down spin button when using **Text Field** with `type="number"` in Firefox

#### Fixed

- Angular: typings
- React: correct handling of `ref` property
- Unhandled exception in `Select Wrapper` if `selected` and `disabled` attributes are set on the same option
- A bug in `Tabs Bar` where scrolling was broken when a tab was selected
- A bug in `Tabs Bar` where the `nextButton` was always rendered

### [2.0.0-alpha.13] - 2021-01-26

#### Added

- Partial function `getFontLinks()` to prevent **Flash of Unstyled Text** (FOUT)

#### Fixed

- React: correct handling of `className` property

### [2.0.0-alpha.12] - 2021-01-20

#### Added

- Partial function `getInitialStyles()` to prevent **Flash of Unstyled Content** (FOUC)
- Partial function `getFontFaceStylesheet()` to prevent **Flash of Unstyled Text** (FOUT)

#### Changed

- React: `PorscheDesignSystemProvider` needs to wrap application
- React: component props have to be camelCase
- React: `PorscheDesignSystemProvider` is needed while testing components

#### Fixed

- React: typings
- React: support of objects for property values

#### Removed

- React: `getPrefixedComponents`, prefixing is handled by `PorscheDesignSystemProvider`

### [2.0.0-alpha.11] - 2021-01-08

#### Changed

- Precision of relative line height
- Changed color of `neutral contrast low`

### [2.0.0-alpha.10] - 2020-12-14

#### Added

- `native` property to `Select Wrapper` to force rendering of native Browser select dropdown
- Extended flexibility of `Headline`

#### Changed

- Some styling improvements of `Select Wrapper`

#### Fixed

- Jsdom Polyfill `fetch` error

### [2.0.0-alpha.9] - 2020-12-09

### Fixed

- Improved reliability of `componentsReady()`

#### Changed

- Jsdom Polyfill `console.warn` behaviour

### [2.0.0-alpha.8] - 2020-12-03

### Fixed

- A bug where `Modal` did not remove `overflow=hidden` on document body.

### [2.0.0-alpha.7] - 2020-11-26

#### Added

- Jsdom Polyfill

#### Removed

- Jsdom Mocks
- Global "blur on focus" script

#### Changed

- Default dropdown direction of `SelectWrapper` from `down` to `auto`
- Made API of `Tabs` consistent with `Tabs Bar`
- Removed transition for focus styling
- Use `:focus-visible` as default and `:focus` as fallback for focusable elements

#### Fixed

- The Selected element of `SelectWrapper` dropdown keeps now in sync with native selection if changed programmatically
- Invalid search results get cleared if `SelectWrapper` becomes focus state
- Some bugs in `TabsBar`
- Minification of dynamic slotted content styles
- An issue where `Pagination` throws console errors if disconnected from dom.

### [2.0.0-alpha.6] - 2020-10-28

#### Changed

- default `type` of `Button` and `Button Pure` to `submit`

#### Fixed

- Typings

### [2.0.0-alpha.5] - 2020-10-26

#### Added

- `Modal` component

#### Fixed

- Typing for `pageChange` event of `Pagination` component
- Typings

#### Changed

- Focus styling

### [2.0.0-alpha.4] - 2020-10-14

#### Added

- Custom filter to `Select Wrapper` component
- DropDown direction property to `Select Wrapper` component
- Display `*` after label when `input`, `textarea` or `select` have `required` attribute within form wrapper components
- `Tabs` component
- `Tabs Bar` component
- `Banner` component

#### Removed

- Default `position: relative;` style of `Link Pure` and `Button Pure`

#### Fixed

- `Spinner` zooming bug on Safari

### [2.0.0-alpha.3] - 2020-09-11

#### Added

- Support to load assets from China CDN directly via browser flag: `PORSCHE_DESIGN_SYSTEM_CDN = 'cn';`

#### Removed

- Support for `<a>` wrapped `Link` and `Link Pure`

### [2.0.0-alpha.2] - 2020-08-20

### [2.0.0-alpha.1] - 2020-08-17

#### Changed

- Removed classnames dependency
- Stencil Core `taskQueue` from `congestionAsync` to `async` for more performant component rendering

#### Fixed

- Focus input on label click of `Checkbox Wrapper` and `Radio Button Wrapper`

### [1.5.6] - 2020-10-15

### [1.5.6-rc.0] - 2020-10-13

### Fixed

- `Spinner` zooming bug on Safari

### [1.5.5] - 2020-09-11

### [1.5.5-rc.0] - 2020-09-07

### Changed

- Deprecated stencil lifecycle-method `componentDidUnload` to `disconnectedCallback` to fix "`selectObserver` is
  undefined" bug in `Select Wrapper` and `Pagination`

### [1.5.4] - 2020-08-25

### [1.5.4-rc.0] - 2020-08-17

#### Changed

- Removed classnames dependency
- Stencil Core `taskQueue` from `congestionAsync` to `async` for more performant component rendering

#### Fixed

- Focus input on label click of `Checkbox Wrapper` and `Radio Button Wrapper`
- Fix typings for `orientation` of `Divider` component

### [2.0.0-alpha.0] - 2020-08-06

#### Added

- **Experimental:** Optional web component scoping mechanism during runtime to enable micro service architecture

#### Changed

- Web components get lazy loaded from central CDN to improve caching strategy across Porsche's digital eco system

#### Removed

- Stop browser support for **IE11** and **EdgeHTML**

#### Fixed

- Mix of `Optgroups` and `Options` on same level in `Select Wrapper` component
- Fix typings for `orientation` of `Divider` component

### [1.5.3] - 2020-08-10

### [1.5.3-rc.0] - 2020-08-10

#### Fixed

- Mix of `Optgroups` and `Options` on same level in `Select Wrapper` component

### [1.5.2] - 2020-07-22

#### Fixed

- Dispatch change event in `Select Wrapper`
- Stencil react-output-target SSR Bug

### [1.5.1] - 2020-07-20

#### Fixed

- SVGO settings for icons
- Angular bug which causes `ngcc` to fail

### [1.5.0] - 2020-07-16

#### Added

- Icons (active-cabin-ventilation, battery-full, bell, bookmark, car-battery, charging-active, charging-state, climate,
  climate-control, garage, horn, key, map, parking-brake, parking-light, preheating, send, shopping-bag, sidelights,
  user-manual, wrenches)

#### Changed

- Icons (arrow-first, arrow-last, battery-empty, car, card, charging-station, question)

#### Fixed

- Porsche Marque images

### [1.5.0-rc.2] - 2020-07-06

### [1.5.0-rc.1] - 2020-07-06

#### Added

- **Notification Neutral** color to `color` property of `p-text` and `p-icon`

### [1.5.0-rc.0] - 2020-06-25

#### Added

- `Fieldset Wrapper` component
- Improved SEO of `p-headline` and `p-text`: Added possibility to write semantic HTML tags (e.g. `<h1>-<h6>` or `<p>`,
  `<blockquote>`, etc.) directly as slotted content.
- Possibility to include anchor tags directly as slots of `Link`, `Link Pure` and `Link Social`
- `Text` new `weight` property `semibold`
- `Button Pure` label with subline pattern as slot
- `Link Pure` label with subline pattern as slot

#### Changed

- `Select Wrapper` is now ready for the catwalk. It is dressed now with a custom drop down list box and gets naked by
  default on touch devices.

#### Fixed

- Minor accessibility improvements of `icons` and `Text Field`
- Remove native number spinner buttons of `Text Field` with type text for Firefox
- An issue with `Button` and `Button Pure` and their `disabled` attribute

### [1.4.0] - 2020-05-14

### [1.4.0-rc.3] - 2020-05-08

#### Added

- `Text List`

#### Changed

- Improve caching strategy for fonts by content-based hash
- Improve caching strategy for marque by content-based hash
- Dimensions and sharpness of marque
- Props for `Content Wrapper`

### [1.4.0-rc.2] - 2020-05-06

#### Added

- `Content Wrapper`
- Description property to `p-text-field-wrapper`, `p-textarea-wrapper` and `p-select-wrapper`
- `Link Social`

#### Changed

- Improve accessibility of error and success states of form elements
- Aria-invalid attribute of form elements if they are in error state is now managed by component
- Rename icon name `configure` to `configurate` (prevents breaking change compared to stable v1.3.0)
- Improve `p-icon` loading behavior

#### Fixed

- Display of wrong icons

#### Removed

- `safe-zone` property of `p-grid` (`Content Wrapper` should be used instead)

### [1.4.0-rc.1] - 2020-04-27

#### Added

- Add `safe-zone` property to `p-grid` for outer grid margin, max-width and centering
- Submit button with search icon to `p-textfield-wrapper` type search

#### Changed

- Background color of readonly state in components `p-textfield-wrapper` and `p-textarea-wrapper`
- Visual appearance of icons
- Improve caching strategy for icons by content-based hash
- Cursor of Radio, Checkbox and Select
- Fixed naming of Mock from `p-textfield-wrapper` to `p-text-field-wrapper`

#### Fixed

- Icon loading mechanism

### [1.4.0-rc.0] - 2020-04-09

#### Added

- SSR support

### [1.3.0] - 2020-04-08

#### Added

- New headline size `headline-5` to `p-headline`
- Test Mocks

#### Fixed

- Text styling of Select component on focus in IE11 and Chrome on Windows 10

### [1.3.0-rc.0] - 2020-04-03

#### Fixed

- Improve form elements

### [1.2.0] - 2020-03-25

#### Added

- `Divider`
- Hover state for form elements

#### Fixed

- Support label text of form elements for Screen readers

### [1.1.2] - 2020-03-17

#### Changed

- Notification colors

### [1.1.1] - 2020-03-13

#### Changed

- Icon of `Checkbox` indeterminate state

### [1.1.0] - 2020-03-11

#### Fixed

- Minor improvements

### [1.1.0-rc.0] - 2020-03-02

#### Added

- `Select Wrapper`
- `Checkbox Wrapper`
- `Radio Button Wrapper`
- `Textarea Wrapper`

#### Fixed

- `Text Field Wrapper` toggle password visibility

### [1.0.3] - 2020-02-13

#### Fixed

- JS framework compatibility

### [1.1.0-0] - 2020-02-06

#### Added

- `Text Field Wrapper`

#### Changed

- Add proper cursor for disabled state for `Button` and `Button Pure`

### [1.0.2] - 2020-02-04

#### Fixed

- Inheritable styling of slotted content

### [1.0.1] - 2020-01-30

#### Added

- Clickable area of `Link Pure` and `Button Pure` is optionally configurable by defining padding on host element

### [1.0.0] - 2020-01-28

#### Added

- Cursor pointer on hover for `Button` and `Button Pure`
- Line-height gets calculated based on Porsche type-scaling formula automatically for `Text`, `Link Pure` and
  `Button Pure`
- Test helper function `componentsReady()` which indicates when lazy loaded components fully have loaded

#### Changed

- Update CDN asset paths
- Improve font-weight definitions
- Rename and optimize neutral colors for `Icon` and `Text`

### [1.0.0-rc.1] - 2019-12-13

#### Added

- `Headline`
- `Text`
- `Marque`
- `Button`
- `Button Pure`
- `Spinner`
- `Icon`
- `Flex`
- `Grid`
- `Link`
- `Link Pure`
- `Pagination`
- "Blur on focus"<|MERGE_RESOLUTION|>--- conflicted
+++ resolved
@@ -9,15 +9,13 @@
 
 ### [Unreleased]
 
-<<<<<<< HEAD
 #### Changed
 
 - `Toast` allow line breaks within toast message
-=======
+
 #### Fixed
 
 - `Select Wrapper` missing border on touch devices [#2579](https://github.com/porsche-design-system/porsche-design-system/pull/2579)
->>>>>>> 75f609b4
 
 ### [3.1.0-rc.0] - 2023-05-24
 
