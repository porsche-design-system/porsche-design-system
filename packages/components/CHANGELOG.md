# Changelog

## Porsche Design System

All notable changes to this project will be documented in this file and published as following npm packages:

- `@porsche-design-system/components-js`
- `@porsche-design-system/components-angular`
- `@porsche-design-system/components-react`
- `@porsche-design-system/components-vue`

The format is based on [Keep a Changelog](https://keepachangelog.com/en/1.0.0/), and this project adheres to
[Semantic Versioning](https://semver.org/spec/v2.0.0.html).

### [Unreleased]

<<<<<<< HEAD
#### Fixed

- Overlapping issues of `Accordion` contents when positioned outside of content area
  ([#2746](https://github.com/porsche-design-system/porsche-design-system/pull/2746))
=======
### [3.6.0-rc.1] - 2023-08-24

#### Fixed

- Bundling format and name of `components-js` entrypoint for Vanilla JS integration
  ([#2745](https://github.com/porsche-design-system/porsche-design-system/pull/2745))
>>>>>>> dba7971f

### [3.6.0-rc.0] - 2023-08-23

#### Added

- New value `aria-current` for `aria` property for linked components (`Link`, `Link Pure`, `Link Tile`, `Crest`,
  `Marque`) ([#2696](https://github.com/porsche-design-system/porsche-design-system/pull/2696))
- Angular: `cdn: 'auto' | 'cn'` option to `PorscheDesignSystemModule.load()` as alternative to using
  `window.PORSCHE_DESIGN_SYSTEM_CDN` ([#2676](https://github.com/porsche-design-system/porsche-design-system/pull/2676))
- React: `cdn: 'auto' | 'cn'` prop to `PorscheDesignSystemProvider` as alternative to using
  `window.PORSCHE_DESIGN_SYSTEM_CDN` with SSR support
  ([#2676](https://github.com/porsche-design-system/porsche-design-system/pull/2676))
- Vue: `cdn: 'auto' | 'cn'` prop to `PorscheDesignSystemProvider` as alternative to using
  `window.PORSCHE_DESIGN_SYSTEM_CDN` ([#2676](https://github.com/porsche-design-system/porsche-design-system/pull/2676))
- Support for sticky footer to `Modal`
  ([#2723](https://github.com/porsche-design-system/porsche-design-system/pull/2723))

#### Changed

- Update of Twitter icon ([#2731](https://github.com/porsche-design-system/porsche-design-system/pull/2731))
- Use China CDN and set `window.PORSCHE_DESIGN_SYSTEM_CDN` for backwards compatibility based on .cn top level domain
  before design system initialization
  ([#2676](https://github.com/porsche-design-system/porsche-design-system/pull/2676))

#### Fixed

- `Flyout`: Overlapping of sticky header/footer if slotted content has different z-index
  ([#2736](https://github.com/porsche-design-system/porsche-design-system/pull/2736))
- Keyboard behavior and `aria` semantics if either `a` or `button` elements are used as slotted content in `Tabs Bar`
  component. ([#2713](https://github.com/porsche-design-system/porsche-design-system/pull/2713))
- React/SSR: compatibility with Next.js v13 app router
  ([#2687](https://github.com/porsche-design-system/porsche-design-system/pull/2687))
- Consistent `package.json` ECMAScript module exports with `.mjs` and `.cjs` file extensions for
  `components-{js|angular|react|vue}`
  ([#2739](https://github.com/porsche-design-system/porsche-design-system/pull/2739))

### [3.5.0] - 2023-07-25

### [3.5.0-rc.0] - 2023-07-21

#### Added

- `background` property to `Button Tile` and `Link Tile` component to adapt the description and link/button theme when
  used on light background image ([#2669](https://github.com/porsche-design-system/porsche-design-system/pull/2669))
- Breakpoint customizable property `columns` to `Segmented Control` to set the amount of columns
  ([#2652](https://github.com/porsche-design-system/porsche-design-system/pull/2652))

#### Fixed

- Alignment of `Icon` inside `Accordion` header
  ([#2673](https://github.com/porsche-design-system/porsche-design-system/pull/2673))
- Direction of `Select Wrapper` dropdown if `direction` property is set to `auto`
  ([#2677](https://github.com/porsche-design-system/porsche-design-system/pull/2677))

### [3.4.0] - 2023-07-14

### [3.4.0-rc.0] - 2023-07-13

#### Added

- React: `'use client';` directive is applied on all components for main and `ssr` sub-package
  ([#2654](https://github.com/porsche-design-system/porsche-design-system/pull/2654))

#### Fixed

- Fixes regression in `observeChildren` that affected nested components (e.g. incorrect rendering of nested `Tabs`).
  ([#2649](https://github.com/porsche-design-system/porsche-design-system/pull/2649))
- Click behaviour of slotted interactive elements of `Carousel`
  ([#2663](https://github.com/porsche-design-system/porsche-design-system/pull/2663))

### [3.3.0] - 2023-07-07

### [3.3.0-rc.0] - 2023-07-06

#### Added

- `Tabs` and `Tabs Bar` support SSR ([#2611](https://github.com/porsche-design-system/porsche-design-system/pull/2611))
- Contents of `Tag` component can now be wrapped in multiple lines
  ([#2625](https://github.com/porsche-design-system/porsche-design-system/pull/2625))
- `Carousel`: Possibility to set custom border-radius of slide items
  ([#2645](https://github.com/porsche-design-system/porsche-design-system/pull/2645))
- native lazy loading attribute to `img` tag of `Icon`
  ([#2644](https://github.com/porsche-design-system/porsche-design-system/pull/2644))

#### Fixed

- `Stepper Horizontal` navigation between 2 pages is not working as expected in angular
  ([#2641](https://github.com/porsche-design-system/porsche-design-system/pull/2641))
- `Segmented Control` text is not centered / causing unintended line-breaks
  ([#2614](https://github.com/porsche-design-system/porsche-design-system/pull/2614))
- `jsdom-polyfill` fixes validation errors in unit tests during SSR hydration
  ([#2613](https://github.com/porsche-design-system/porsche-design-system/pull/2613))
- `Accordion` collapsable content is overflowing when used with multiple prefixes  
  ([#2612](https://github.com/porsche-design-system/porsche-design-system/pull/2612))
- `Tabs Bar` position of underline for fluid font-size with `size="medium` when resizing
  ([#2611](https://github.com/porsche-design-system/porsche-design-system/pull/2611))
- `Button Pure`, `Link Pure`: `:hover` bug on Firefox
  ([#2630](https://github.com/porsche-design-system/porsche-design-system/pull/2630))
- `Carousel`: Removed `overflow:hidden` of slide items
  ([#2645](https://github.com/porsche-design-system/porsche-design-system/pull/2645))

#### Changed

- Improved bootstrapping behaviour of `Icon`
  ([#2644](https://github.com/porsche-design-system/porsche-design-system/pull/2644))

### [3.2.0] - 2023-06-19

### [3.2.0-rc.0] - 2023-06-19

#### Added

- `skipLinkTarget` property to `Carousel` component to enhance keyboard functionality
  ([#2557](https://github.com/porsche-design-system/porsche-design-system/pull/2557))
- `showLastPage` property to `Pagination` component
  ([#2606](https://github.com/porsche-design-system/porsche-design-system/pull/2606))

#### Fixed

- Partials: `getInitialStyles` supports `Flyout` component
  ([#2598](https://github.com/porsche-design-system/porsche-design-system/pull/2598))
- `Popover` content can be selected/highlighted
  ([#2599](https://github.com/porsche-design-system/porsche-design-system/pull/2599))

#### Changed

- `Carousel` pagination now shows 5 "infinite bullets" when using more than 5 slides
  ([#2600](https://github.com/porsche-design-system/porsche-design-system/pull/2600))
- `Carousel` supports click events on non-active slides and changed keyboard navigation
  ([#2557](https://github.com/porsche-design-system/porsche-design-system/pull/2557))
- Unified wordings of all console warnings, errors and exceptions
  ([#2602](https://github.com/porsche-design-system/porsche-design-system/pull/2602))
- Angular: increased peer dependency to `>=15.0.0 <17.0.0`
  ([#2602](https://github.com/porsche-design-system/porsche-design-system/pull/2602))
- `Toast` allows line break markups within toast message
  ([#2584](https://github.com/porsche-design-system/porsche-design-system/pull/2584))
- `Toast` shows always the latest toast message and clears its queue immediately if a new message is added
  ([#2584](https://github.com/porsche-design-system/porsche-design-system/pull/2584))

### [3.1.0] - 2023-06-09

### [3.1.0-rc.2] - 2023-06-09

#### Changed

- `Crest` updated assets ([#2595](https://github.com/porsche-design-system/porsche-design-system/pull/2595))
- Partials: `getMetaTagsAndIconLinks` updated assets
  ([#2595](https://github.com/porsche-design-system/porsche-design-system/pull/2595))

#### Added

- `Flyout` ([#2547](https://github.com/porsche-design-system/porsche-design-system/pull/2547))

#### Fixed

- Wrong validation during SSR hydration of `Link Tile` and `Select Wrapper`
  ([#2588](https://github.com/porsche-design-system/porsche-design-system/pull/2588))
- `Modal` scrollable modal does not jump to top on changes within dialog
  ([#2574](https://github.com/porsche-design-system/porsche-design-system/pull/2574))
- Unnecessary lifecycles are prevented when prop values do not change for complex values
  ([#2574](https://github.com/porsche-design-system/porsche-design-system/pull/2574))

### [3.1.0-rc.1] - 2023-06-02

#### Added

- **[EXPERIMENTAL]** Prop `showPasswordToggle` for `Text Field Wrapper` with `input type="password"`
  ([#2586](https://github.com/porsche-design-system/porsche-design-system/pull/2586))
- Prop `name` for `Icon` supports `heart`, `heart-filled`, `copy`, `fingerprint`, `tire`, `roof-open` and `roof-closed`
  ([#2589](https://github.com/porsche-design-system/porsche-design-system/pull/2589))

#### Fixed

- `Select Wrapper` missing border on touch devices
  ([#2579](https://github.com/porsche-design-system/porsche-design-system/pull/2579))
- `Tabs Item` text content can be selected/highlighted
  ([#2582](https://github.com/porsche-design-system/porsche-design-system/pull/2582))

### [3.1.0-rc.0] - 2023-05-24

#### Added

- `Marque` now has a `variant` property, including 75 years variant
  ([#2575](https://github.com/porsche-design-system/porsche-design-system/pull/2575))

### [3.0.0] - 2023-05-11

### [3.0.0-rc.3] - 2023-05-10

#### Fixed

- `Tabs Bar` focus behavior via keyboard navigation
  ([#2546](https://github.com/porsche-design-system/porsche-design-system/pull/2546))
- Rendering of `Wordmark` in Safari ([#2542](https://github.com/porsche-design-system/porsche-design-system/pull/2542))
- Disabled dragging/ghosting of icons
  ([#2536](https://github.com/porsche-design-system/porsche-design-system/pull/2536))

#### Changed

- Styles: `dropShadow{Low|Medium|High}Style`s use `box-shadow` instead of `filter: drop-shadow()` to fix glitches
  together with `frostedGlassStyle` in Firefox
  ([#2545](https://github.com/porsche-design-system/porsche-design-system/pull/2545))
- Size of icon and height of `Accordion`
  ([#2536](https://github.com/porsche-design-system/porsche-design-system/pull/2536))

### [3.0.0-rc.2] - 2023-05-09

#### Fixed

- `Checkbox Wrapper` Safari visual state change while hovering
  ([#2508](https://github.com/porsche-design-system/porsche-design-system/pull/2508))
- `Checkbox Wrapper` keyboard arrow navigation
  ([#2508](https://github.com/porsche-design-system/porsche-design-system/pull/2508))
- `Modal` fix hover state of dismiss button
  ([#2510](https://github.com/porsche-design-system/porsche-design-system/pull/2510))
- `Link Pure`, `Button Pure`: adjust offset of `:hover` and `active` styles
  ([#2511](https://github.com/porsche-design-system/porsche-design-system/pull/2511))
- `Tabs Bar`, `Tabs` ([#2521](https://github.com/porsche-design-system/porsche-design-system/pull/2521)):
  - `focus` state of tabpanel
  - Indicator bar height
- Optimize icon/text alignment of `Link Pure` and `Button Pure` in Safari
- `Select Wrapper` multiline option height and scaling behavior
  ([#2524](https://github.com/porsche-design-system/porsche-design-system/pull/2524))
- Fixed accessibility issues of `Tabs`, `Tabs Bar` and `Stepper Horizontal` to comply with v.4.7.0 of `axe-core`
  ([#2530](https://github.com/porsche-design-system/porsche-design-system/pull/2530))
- React: `patchRemixRunProcessBrowserGlobalIdentifier` binary now supports Remix 1.16.0
  ([#2537](https://github.com/porsche-design-system/porsche-design-system/pull/2537))
- Angular: added optional modifier to optional properties for better type checking in strict mode
  ([#2544](https://github.com/porsche-design-system/porsche-design-system/pull/2544))

#### Added

- Deprecation warning to `Icon` component if `lazy` prop is used
  ([#2521](https://github.com/porsche-design-system/porsche-design-system/pull/2521))
- `aria` prop to `Scroller` component
  ([#2530](https://github.com/porsche-design-system/porsche-design-system/pull/2530))

#### Changed

- Model signature asset of 718 model ([#2532](https://github.com/porsche-design-system/porsche-design-system/pull/2532))

### [3.0.0-rc.1] - 2023-04-19

#### Added

- Prop `name` for `Icon` supports `push-pin`, `push-pin-off`, `qr`, `pin-filled`, `shopping-cart-filled`,
  `shopping-bag-filled`, `logo-apple-podcast`, `logo-spotify` and `user-filled`
  ([#2471](https://github.com/porsche-design-system/porsche-design-system/pull/2471)).
- **[EXPERIMENTAL]** Prop `loading` for `Checkbox Wrapper`
  ([#2483](https://github.com/porsche-design-system/porsche-design-system/pull/2483))

#### Fixed

- `Wordmark`, `Crest` and `Model Signature` respect parent width/height
  ([#2479](https://github.com/porsche-design-system/porsche-design-system/pull/2479))
- `Button Tile`, `Link Tile` and `Link Tile Model Signature` are using correct border radius of
  `pds-border-radius-large` ([#2473](https://github.com/porsche-design-system/porsche-design-system/pull/2473))
- `Text Field Wrapper` with `input type="search"` has better accessibility for clear button
  ([#2476](https://github.com/porsche-design-system/porsche-design-system/pull/2476))
- `Accordion` layout shift with nested accordions
  ([#2465](https://github.com/porsche-design-system/porsche-design-system/pull/2465))
- Color Contrast issues and rendering in Windows High Contrast Mode
  ([#2420](https://github.com/porsche-design-system/porsche-design-system/pull/2420))

### [3.0.0-rc.0] - 2023-04-11

#### Fixed

- Styles: `borderRadiusLarge` and `pds-border-radius-large` are exposing correct value
  ([#2463](https://github.com/porsche-design-system/porsche-design-system/pull/2463))

### [3.0.0-alpha.6] - 2023-04-06

#### Added

- `xxl` breakpoint for all breakpoint customizable component values
  ([#2454](https://github.com/porsche-design-system/porsche-design-system/pull/2454))

#### Fixed

- Disabled color of `Icon` component ([#2446](https://github.com/porsche-design-system/porsche-design-system/pull/2446))
- Support of `Radio Button Wrapper` for name value with non-alphanumeric characters
  ([#2443](https://github.com/porsche-design-system/porsche-design-system/pull/2443))

#### Changed

- `Banner` is a controlled component now and its visibility has to be controlled via the `open` prop
  ([#2447](https://github.com/porsche-design-system/porsche-design-system/pull/2447))

```diff
- <p-banner></p-banner>
+ <p-banner open="true"></p-banner>
```

- Renamed all custom `change` events to `update` because of bad event emissions with native `change` events, e.g. with
  nested `select` or `input` elements

#### 🤖 Property deprecations 🤖

##### Accordion:

- Event `accordionChange` is deprecated, use `update` event instead.

```diff
- <PAccordion onAccordionChange={(e: CustomEvent<AccordionChangeEvent>) => {}} />
+ <PAccordion onUpdate={(e: CustomEvent<AccordionUpdateEvent>) => {}} />
```

##### Banner:

- Prop `persistent` is deprecated, use `dismissButton` instead.

```diff
- <p-banner persistent="true"></p-banner>
+ <p-banner dismiss-button="false"></p-banner>
```

##### Carousel:

- Event `carouselChange` is deprecated, use `update` event instead.

```diff
- <PCarousel onCarouselChange={(e: CustomEvent<CarouselChangeEvent>) => {}} />
+ <PCarousel onUpdate={(e: CustomEvent<CarouselUpdateEvent>) => {}} />
```

##### Inline Notification:

- Prop `persistent` is deprecated, use `dismissButton` instead.

```diff
- <p-inline-notification persistent="true"></p-inline-notification>
+ <p-inline-notification dismiss-button="false"></p-inline-notification>
```

##### Pagination:

- Event `pageChange` is deprecated, use `update` event instead.

```diff
- <PPagination onPageChange={(e: CustomEvent<PageChangeEvent>) => {}} />
+ <PPagination onUpdate={(e: CustomEvent<PaginationUpdateEvent>) => {}} />
```

##### Segmented Control:

- Event `segmentedControlChange` is deprecated, use `update` event instead.

```diff
- <PSegmentedControl onSegmentedControlChange={(e: CustomEvent<SegmentedControlChangeEvent>) => {}} />
+ <PSegmentedControl onUpdate={(e: CustomEvent<SegmentedControlUpdateEvent>) => {}} />
```

##### Stepper Horizontal:

- Event `stepChange` is deprecated, use `update` event instead.

```diff
- <PStepperHorizontal onStepChange={(e: CustomEvent<StepChangeEvent>) => {}} />
+ <PStepperHorizontal onUpdate={(e: CustomEvent<StepperHorizontalUpdateEvent>) => {}} />
```

##### Switch:

- Event `switchChange` is deprecated, use `update` event instead.

```diff
- <PSwitch onSwitchChange={(e: CustomEvent<SwitchChangeEvent>) => {}} />
+ <PSwitch onUpdate={(e: CustomEvent<SwitchUpdateEvent>) => {}} />
```

##### Table:

- Event `sortingChange` is deprecated, use `update` event instead.

```diff
- <PTable onSortingChange={(e: CustomEvent<SortingChangeEvent>) => {}} />
+ <PTable onUpdate={(e: CustomEvent<TableUpdateEvent>) => {}} />
```

##### Tabs:

- Event `tabChange` is deprecated, use `update` event instead.

```diff
- <PTabs onTabChange={(e: CustomEvent<TabChangeEvent>) => {}} />
+ <PTabs onUpdate={(e: CustomEvent<TabsUpdateEvent>) => {}} />
```

##### Tabs Bar:

- Event `tabChange` is deprecated, use `update` event instead.

```diff
- <PTabsBar onTabChange={(e: CustomEvent<TabChangeEvent>) => {}} />
+ <PTabsBar onUpdate={(e: CustomEvent<TabsUpdateEvent>) => {}} />
```

### [3.0.0-alpha.5] - 2023-03-30

#### Added

- `Wordmark` ([#2418](https://github.com/porsche-design-system/porsche-design-system/pull/2418))
- `Crest` ([#2437](https://github.com/porsche-design-system/porsche-design-system/pull/2437))

#### Changed

- Styles: changed color values of `theme[Light|Dark]ContrastMedium` and `theme[Light|Dark]Notification[*]` color tokens
  of `Styles` subpackage ([#2436](https://github.com/porsche-design-system/porsche-design-system/pull/2436))

### [3.0.0-alpha.4] - 2023-03-28

#### Changed

- `Table` matches new design language
  ([#2364](https://github.com/porsche-design-system/porsche-design-system/pull/2364/))

#### Added

- Styles: ([#2422](https://github.com/porsche-design-system/porsche-design-system/pull/2422))
  - `gridWide`
  - `gridWideColumnStart` and `pds-grid-wide-column-start`
  - `gridWideColumnEnd` and `pds-grid-wide-column-end`
  - `gridNarrowOffset`, `gridNarrowOffsetBase`, `gridNarrowOffsetS`, `gridNarrowOffsetXXL` and
    `$pds-grid-narrow-offset-base`, `$pds-grid-narrow-offset-s`, `$pds-grid-narrow-offset-xxl`
  - `gridBasicOffset`, `gridBasicOffsetBase`, `gridBasicOffsetS`, `gridBasicOffsetXXL` and
    `$pds-grid-basic-offset-base`, `$pds-grid-basic-offset-s`, `$pds-grid-basic-offset-xxl`
  - `gridExtendedOffset`, `gridExtendedOffsetBase`, `gridExtendedOffsetS`, `gridExtendedOffsetXXL` and
    `$pds-grid-extended-offset-base`, `$pds-grid-extended-offset-s`, `$pds-grid-extended-offset-xxl`
  - `gridWideOffset`, `gridWideOffsetBase`, `gridWideOffsetS`, `gridWideOffsetXXL` and `$pds-grid-wide-offset-base`,
    `$pds-grid-wide-offset-s`, `$pds-grid-wide-offset-xxl`
  - `gridFullOffset` and `$pds-grid-full-offset`
- `Button Tile` ([#2381](https://github.com/porsche-design-system/porsche-design-system/pull/2381))
- `Fieldset` ([#2404](https://github.com/porsche-design-system/porsche-design-system/pull/2404))
- `Link Tile Model Signature` ([#2388](https://github.com/porsche-design-system/porsche-design-system/pull/2388))
- Prop `activeSlideIndex` to `Carousel`
  ([#2421](https://github.com/porsche-design-system/porsche-design-system/pull/2421))
- Prop `slidesPerPage` supports value `auto` of `Carousel`
  ([#2421](https://github.com/porsche-design-system/porsche-design-system/pull/2421))
- Prop `scrollbar` for `Scroller` ([#2364](https://github.com/porsche-design-system/porsche-design-system/pull/2364/))
- Prop `theme` for `Table` ([#2364](https://github.com/porsche-design-system/porsche-design-system/pull/2364/))

#### Fixed

- React: missing animation of `Carousel` in certain scenarios

#### Changed

- Styles: `gridStyles` and `pds-grid` are supporting an additional column range called `wide`
  ([#2422](https://github.com/porsche-design-system/porsche-design-system/pull/2422))
- Styles: SCSS version needs to be imported by `@porsche-design-system/components-js/styles` instead of
  `@porsche-design-system/components-js/styles/scss`
  ([#2422](https://github.com/porsche-design-system/porsche-design-system/pull/2422))

#### Removed

- `Banner`: CSS variable `--p-banner-position-type`
  ([#2422](https://github.com/porsche-design-system/porsche-design-system/pull/2422))
- Styles: `gridSafeZone`, `gridSafeZoneBase`, `gridSafeZoneXXL` and `pds-grid-safe-zone-base`, `pds-grid-safe-zone-xxl`
  ([#2422](https://github.com/porsche-design-system/porsche-design-system/pull/2422))
- Styles: `gridWidth`, `gridWidthMin`, `gridWidthMax` and `pds-grid-width-min`, `pds-grid-width-max`
  ([#2422](https://github.com/porsche-design-system/porsche-design-system/pull/2422))

#### 🤖 Property deprecations 🤖

##### Banner:

- Prop `width` has no effect anymore, instead the component is aligned with Porsche Grid "extended" by default.
  ([#2422](https://github.com/porsche-design-system/porsche-design-system/pull/2422))

#### 🤡 Component deprecations 🤡

##### Marque: ([#2418](https://github.com/porsche-design-system/porsche-design-system/pull/2418))

```diff
- <p-marque></p-marque>
+ <p-wordmark></p-wordmark>
```

##### Fieldset Wrapper: ([#2404](https://github.com/porsche-design-system/porsche-design-system/pull/2404))

```diff
- <p-fieldset-wrapper label="Some legend label">
+ <p-fieldset label="Some legend label">
  <p-text-field-wrapper label="Some label">
    <input type="text" name="some-name" />
  </p-text-field-wrapper>
- </p-fieldset-wrapper>
+ </p-fieldset>
```

### [3.0.0-alpha.3] - 2023-03-17

#### 🤖 Property deprecations 🤖

##### Accordion:

- Event `accordionChange` is deprecated, use `change` event instead.

```diff
- <PAccordion onAccordionChange={(e: CustomEvent<AccordionChangeEvent>) => {}} />
+ <PAccordion onChange={(e: CustomEvent<AccordionChangeEvent>) => {}} />
```

##### Banner:

- Named `slot="title"` is deprecated, use `heading` prop or `slot="heading"` instead.

```diff
<p-banner>
-  <span slot="title">Some heading</span>
+  <span slot="heading">Some heading</span>
   <span slot="description">Some notification description.</span>
</p-banner>

-<p-banner>
+<p-banner heading="Some heading" description="Some notification description.">
-  <span slot="title">Some heading</span>
-  <span slot="description">Some notification description.</span>
</p-banner>
```

##### Carousel:

- Prop `disablePagination` is deprecated, use `pagination` instead.
- Event `carouselChange` is deprecated, use `change` event instead.

```diff
- <p-carousel disable-pagination="true"></p-carousel>
+ <p-carousel pagination="false"></p-carousel>

- <PCarousel onCarouselChange={(e: CustomEvent<CarouselChangeEvent>) => {}} />
+ <PCarousel onChange={(e: CustomEvent<CarouselChangeEvent>) => {}} />
```

##### Divider:

- Prop `orientation` is deprecated, use `direction` instead.

```diff
- <p-divider orientation="horizontal"></p-divider>
+ <p-divider direction="horizontal"></p-divider>
```

##### Icon:

- Prop `colors`'s value `disabled` is removed, use `state-disabled` instead.

```diff
- <p-icon color="disabled"></p-icon>
+ <p-icon color="state-disabled"></p-icon>
```

##### Link Tile:

- Prop `weight`'s value `semibold` is deprecated, use `semi-bold` instead.

```diff
- <p-link-tile weight="semibold"></p-link-tile>
+ <p-link-tile weight="semi-bold"></p-link-tile>
```

##### Modal:

- Prop `disableCloseButton` is deprecated, use `dismissButton` instead.
- Event `close` is deprecated, use `dismiss` event instead.

```diff
- <p-modal disable-close-button="true"></p-modal>
+ <p-modal dismiss-button="false"></p-modal>

- <PModal onClose={(e: CustomEvent<void>) => {}} />
+ <PModal onDismiss={(e: CustomEvent<void>) => {}} />
```

##### Pagination:

- Props `allyLabelNext`, `allyLabelPage`, `allyLabelPrev` and `allyLabel` are deprecated.
- Event `pageChange` is deprecated, use `change` event instead.

```diff
- <p-pagination ally-label="Paginierung" ally-label-prev="Vorherige Seite" ally-label-next="Nächste Seite" ally-label-page="Seite"></p-pagination>
+ <p-pagination intl="{root: 'Paginierung', prev: 'Vorherige Seite', next: 'Nächste Seite', page: 'Seite'}"></p-pagination>

- <PPagination onPageChange={(e: CustomEvent<PageChangeEvent>) => {}} />
+ <PPagination onChange={(e: CustomEvent<PaginationChangeEvent>) => {}} />
```

##### Scroller:

- Prop `gradientColorScheme` is deprecated, use `gradientColor` instead.
- Prop `scrollIndicatorPosition` is deprecated, use `alignScrollIndicator` instead.

```diff
- <p-scroller gradient-color-scheme="surface"></p-scroller>
+ <p-scroller gradient-color="background-surface"></p-scroller>

- <p-scroller scroll-indicator-position="top"></p-scroller>
+ <p-scroller align-scroll-indicator="top"></p-scroller>
```

##### Segmented Control:

- Event `segmentedControlChange` is deprecated, use `change` event instead.

```diff
- <PSegmentedControl onSegmentedControlChange={(e: CustomEvent<SegmentedControlChangeEvent>) => {}} />
+ <PSegmentedControl onChange={(e: CustomEvent<SegmentedControlChangeEvent>) => {}} />
```

##### Stepper Horizontal:

- Event `stepChange` is deprecated, use `change` event instead.

```diff
- <PStepperHorizontal onStepChange={(e: CustomEvent<StepChangeEvent>) => {}} />
+ <PStepperHorizontal onChange={(e: CustomEvent<StepperHorizontalChangeEvent>) => {}} />
```

##### Switch:

- Event `switchChange` is deprecated, use `change` event instead.

```diff
- <PSwitch onSwitchChange={(e: CustomEvent<SwitchChangeEvent>) => {}} />
+ <PSwitch onChange={(e: CustomEvent<SwitchChangeEvent>) => {}} />
```

##### Table:

- Event `sortingChange` is deprecated, use `change` event instead.

```diff
- <PTable onSortingChange={(e: CustomEvent<SortingChangeEvent>) => {}} />
+ <PTable onChange={(e: CustomEvent<TableChangeEvent>) => {}} />
```

##### Tabs:

- Prop `gradientColorScheme` is deprecated, use `gradientColor` instead.
- Prop `weight`'s value `semibold` is deprecated, use `semi-bold` instead.
- Event `tabChange` is deprecated, use `change` event instead.

```diff
- <p-tabs gradient-color-scheme="surface"></p-tabs>
+ <p-tabs gradient-color="background-surface"></p-tabs>

- <p-tabs weight="semibold"></p-tabs>
+ <p-tabs weight="semi-bold"></p-tabs>

- <PTabs onTabChange={(e: CustomEvent<TabChangeEvent>) => {}} />
+ <PTabs onChange={(e: CustomEvent<TabsChangeEvent>) => {}} />
```

##### Tabs Bar:

- Prop `gradientColorScheme` is deprecated, use `gradientColor` instead.
- Prop `weight`'s value `semibold` is deprecated, use `semi-bold` instead.
- Event `tabChange` is deprecated, use `change` event instead.

```diff
- <p-tabs-bar gradient-color-scheme="surface"></p-tabs-bar>
+ <p-tabs-bar gradient-color="background-surface"></p-tabs-bar>

- <p-tabs-bar weight="semibold"></p-tabs>
+ <p-tabs-bar weight="semi-bold"></p-tabs>

- <PTabsBar onTabChange={(e: CustomEvent<TabChangeEvent>) => {}} />
+ <PTabsBar onChange={(e: CustomEvent<TabsChangeEvent>) => {}} />
```

##### Tag:

- Prop `color`'s value `notification-warning`, `notification-success` and `notification-error` are deprecated, use
  `notification-warning-soft`, `notification-success-soft` and `notification-error-soft` instead.

```diff
- <p-tag color="notification-warning"></p-tag>
+ <p-tag color="notification-warning-soft"></p-tag>

- <p-tag color="notification-success"></p-tag>
+ <p-tag color="notification-success-soft"></p-tag>

- <p-tag color="notification-error"></p-tag>
+ <p-tag color="notification-error-soft"></p-tag>
```

##### Text Field Wrapper:

- Prop `showCharacterCount` is deprecated, use `showCounter` instead.

```diff
- <p-text-field-wrapper show-character-count="false">
+ <p-text-field-wrapper show-counter="false">
    <input type="text" maxlength="20" />
</p-text-field-wrapper>
```

##### Textarea Wrapper:

- Prop `showCharacterCount` is deprecated, use `showCounter` instead.

```diff
- <p-textarea-wrapper show-character-count="false">
+ <p-textarea-wrapper show-counter="false">
    <textarea maxlength="80"></textarea>
</p-textarea-wrapper>
```

##### Text List

- Props `listType` and `orderType` are deprecated, use `type` instead.

```diff
- <p-text-list list-type="unordered"></p-text-list>
+ <p-text-list type="unordered"></p-text-list>

- <p-text-list list-type="ordered" order-type="numbered"></p-text-list>
+ <p-text-list type="numbered"></p-text-list>

- <p-text-list list-type="ordered" order-type="alphabetically"></p-text-list>
+ <p-text-list type="alphabetically"></p-text-list>
```

#### Added

- `Text`, `Icon`, `Button Pure` and `Link Pure` support value `xx-small` for prop `size`
- `Display` supports value `small` for prop `size`
- Partials: `getInitialStyles` supports multi prefix, e.g.
  `getInitialStyles({ prefix: ['', 'some-prefix', 'another-prefix'] });`
- Styles: `displaySmallStyle` and `pds-display-small`
- Styles: `textXXSmallStyle` and `pds-text-xx-small`
- Styles: `fontSizeDisplaySmall` and `$pds-font-size-display-small`
- Styles: `fontSizeTextXXSmall` and `$pds-font-size-text-xx-small`
- Styles: `getHoverStyle` and `pds-hover`
- `Banner` has `heading` and `description` prop as well as `slot="heading"` and deprecated `slot="title"`
- Custom events have consistent names across components and deprecated old event names
  - `Accordion` emits `change` and deprecated `accordionChange` event
  - `Carousel` emits `change` and deprecated `carouselChange` event
  - `Modal` emits `dismiss` and deprecated `close` event
  - `Pagination` emits `change` and deprecated `pageChange` event
  - `Segmented Control` emits `change` and deprecated `segmentedControlChange` event
  - `Stepper Horizontal` emits `change` and deprecated `stepChange` event
  - `Switch` emits `change` and deprecated `switchChange` event
  - `Table` emits `change` and deprecated `sortingChange` event
  - `Tabs` emits `change` and deprecated `tabChange` event
  - `Tabs Bar` emits `change` and deprecated `tabChange` event
- Props have consistent names across components and deprecated old props
  - `Carousel` got `pagination` prop and deprecated `disablePagination` prop
  - `Divider` got `direction` prop and deprecated `orientation` prop
  - `Modal` got `dismissButton` prop and deprecated `disableCloseButton` prop
  - `Pagination` got `intl` prop and deprecated `allyLabelNext`, `allyLabelPage`, `allyLabelPrev` and `allyLabel` props
  - `Scroller` got `gradientColor` prop and deprecated `gradientColorScheme` prop
  - `Scroller` got `alignScrollIndicator` prop and deprecated `scrollIndicatorPosition` prop
  - `Tabs` got `gradientColor` prop and deprecated `gradientColorScheme` prop
  - `Tabs Bar` got `gradientColor` prop and deprecated `gradientColorScheme` prop
  - `Text Field Wrapper` got `showCounter` prop and deprecated `showCharacterCount` prop
  - `Textarea Wrapper` got `showCounter` prop and deprecated `showCharacterCount` prop
  - `Text List` got `type` prop and deprecated `listType` and `orderType` prop
- Props have consistent values across components and deprecated old values
  - `Icon` prop `color` got value `state-disabled` and removed `disabled` value
  - `Link Tile` prop `weight` got value `semi-bold` and deprecated `semibold` value
  - `Tabs Bar` and `Tabs` prop `weight` got value `semi-bold` and deprecated `semibold` value
  - `Tag` prop `color` got values `notification-info-soft`, `notification-warning-soft`, `notification-success-soft`,
    `notification-error-soft` and deprecated `notification-warning`, `notification-success`, `notification-error` values

#### Changed

- `Display` uses font-weight regular and font-style normal
- Partials: `getInitialStyles` matches new design language
- Partials: All component related, slotted Light DOM styles have been moved to `getInitialStyles`
- Styles: `getFocusStyle` and `pds-focus` doesn't need `theme` parameter anymore
- Styles: `breakpoint{Base|XS|S|M|L|XL|XXL}` and `$pds-breakpoint-{base|xs|s|m|l|xl|xxl}` are provided as number without
  unit (px)
- `Link Tile` matches new design language
- Typings for all component props start with the component name, e.g. `SwitchAlignLabel`, `TabsBarGradientColor` or
  `LinkPureIcon`
- `Icon` prop `color` value `disabled` is renamed to `state-disabled`
- `Tag` prop `color` value `notification-info` is renamed to `notification-info-soft`

#### Fixed

- `Text Field Wrapper` calendar and time indicator icons respect color definition in dark theme
- `Text Field Wrapper` has correct height when type date or time is used
- Partials: Typings of return value with and without options parameter
- `Modal` scrolling behavior on mouse drag

#### Removed

- `Heading`: value `xxx-large` for prop `size`
- Styles: `headingXXXLargeStyle` and `pds-heading-xxx-large`
- Styles: `fontSizeHeadingXXLarge` and `$pds-font-size-heading-xx-large`

### [3.0.0-alpha.2] - 2023-02-27

#### 🤖 Property deprecations 🤖

##### Carousel:

- Prop `wrap-content` is deprecated.

```diff
- <p-carousel wrap-content="true"></p-carousel>
+ <p-carousel></p-carousel>
```

##### Divider:

- Prop values `neutral-contrast-low | neutral-contrast-medium | neutral-contrast-high` of `color` prop are deprecated.

```diff
- <p-divider color="neutral-contrast-low"></p-divider>
+ <p-divider color="contrast-low"></p-divider>

- <p-divider color="neutral-contrast-medium"></p-divider>
+ <p-divider color="contrast-medium"></p-divider>

- <p-divider color="neutral-contrast-high"></p-divider>
+ <p-divider color="contrast-high"></p-divider>
```

#### Changed

- `Divider`, `Button Group`, `Carousel` and `Text List` match new design language
- Background color of `Scroller`'s `prev` and `next` buttons in dark theme
- Partials: Removed deprecated `withoutTags` option for all partials, please use `format: 'jsx'` instead
- `Content Wrapper` default value of prop `width` has changed from `basic` to `extended`

#### Added

- `Model Signature`
- Props `align-header` and `width` for `Carousel`
- Vue: plugin functions `createPorscheDesignSystem` and `usePorscheDesignSystemPlugin`

#### Fixed

- `Radio Button Wrapper` keyboard arrow navigation
- `Button Pure` and `Link Pure` lagging active state background when scrolling on iOS

### [3.0.0-alpha.1] - 2023-02-16

#### Added

- Porsche Next font supports Vietnamese charset
- Prop `color` of `Icon` supports `disabled`
- React: `patchRemixRunProcessBrowserGlobalIdentifier` binary to support SSR components with Remix

#### Changed

- `Stepper Horizontal` matches new design language
- Styles: Optimize design tokens "spacing", "typography" and "theme" provided by styles sub-package
  `@porsche-design-system/components-{js|angular|react|vue}/styles`
- Styles: Use calc() instead of max() to calculate padding for `gridStyle` (JS) and `pds-grid` (SCSS)
- Styles: `gridStyle` (JS) and `pds-grid` (SCSS) uses optimized grid gap

### [3.0.0-alpha.0] - 2023-02-08

#### Note to the new `v3` major release of the Porsche Design System

With the new **Porsche Design Language** comes a lot of changes regarding layout and design principles. To keep
refactoring efforts as low as possible when upgrading from `v2` to `v3`, **breaking changes** were avoided as far as
possible. Nevertheless, there are a few breaking changes and some more deprecations which should receive attention.

#### 👹 Breaking Changes 👹

##### Button:

- Removed deprecated prop `tabbable`.

```diff
- <p-button tabbable="false">Some label</p-button>
+ <p-button tabindex="-1">Some label</p-button>
```

- Default value of prop `icon` has changed from `arrow-head-right` to `none`. Therefore, the `icon` property **must** be
  set if the component has the `hide-label` property.

```diff
- <p-button hide-label="true">Some label</p-button>
+ <p-button hide-label="true" icon="arrow-right">Some label</p-button>

- <p-button hide-label="{ base: true, m: false }">Some label</p-button>
+ <p-button hide-label="{ base: true, m: false }" icon="arrow-right">Some label</p-button>
```

##### Button Pure:

- Removed `subline` slot (visually not intended anymore).

```diff
<p-button-pure>
  Some label
-   <p slot="subline">Some Subline</p>
</p-button-pure>
```

- Removed deprecated prop `tabbable`.

```diff
- <p-button-pure tabbable="false">Some label</p-button-pure>
+ <p-button-pure tabindex="-1">Some label</p-button-pure>
```

##### Icon:

- Value `inherit` for prop `color` works slightly different to the previous major version. A CSS filter is required to
  apply custom coloring to take advantage of using an SVG embedded in an `<img/>` for better SSR support and loading
  performance in general.

```diff
- <p-icon color="inherit" style="color: white;"></p-icon>
+ <p-icon color="inherit" style="filter: invert(100%);"></p-icon>
```

- Camel case syntax for `name` prop isn't supported, please use param case syntax instead (TypeScript typings have been
  updated too).

```diff
- <p-icon name="arrowRight"></p-icon>
+ <p-icon name="arrow-right"></p-icon>
```

##### Link:

- Default value of prop `icon` has changed from `arrow-head-right` to `none`. Therefore, the `icon` property **must** be
  set if the component has the `hide-label` property.

```diff
- <p-link href="#" hide-label="true">Some label</p-link>
+ <p-link href="#" hide-label="true" icon="arrow-right">Some label</p-link>

- <p-link href="#" hide-label="{ base: true, m: false }">Some label</p-link>
+ <p-link href="#" hide-label="{ base: true, m: false }" icon="arrow-right">Some label</p-link>
```

##### Link Pure:

- Removed `subline` slot (visually not intended anymore).

```diff
<p-link-pure href="#">
  Some label
-   <p slot="subline">Some Subline</p>
</p-link-pure>
```

##### Marque:

- Removed `variant` property.

```diff
- <p-marque variant="75-years"></p-marque>
+ <p-marque></p-marque>
// or even better, replace component by wordmark
+ <p-wordmark></p-wordmark>
```

##### Switch:

- Removed deprecated prop `tabbable`.

```diff
- <p-switch tabbable="false">Some label</p-switch>
+ <p-switch tabindex="-1">Some label</p-switch>
```

##### Partials:

- `getIconLinks()` partial accepts only param-cased icon names.

```diff
- require('@porsche-design-system/components-js/partials').getIconLinks({ icons: ['arrowRight'] })

+ require('@porsche-design-system/components-js/partials').getIconLinks({ icons: ['arrow-right'] })
```

##### CSS global scope:

- Changed naming of CSS global variables names.

```diff
- --p-animation-duration__spinner
- --p-animation-duration__banner
+ --p-animation-duration
```

#### 🤡 Component deprecations 🤡

All deprecated components are refactored to match the new design language, therefor it's technically not breaking, but
we highly recommend to migrate to the mentioned alternative, since those deprecated components will be removed with next
major version.

##### Content Wrapper:

- Component is deprecated and will be removed with the next major release. Please use **[Porsche Grid](styles/grid)**
  instead, which is based on [CSS Grid](https://css-tricks.com/snippets/css/complete-guide-grid) covering the specific
  layout needs for a harmonic appearance across all digital Porsche touch-points.

##### Flex:

- Component is deprecated and will be removed with the next major release. In general, please use native
  [CSS Flex](https://css-tricks.com/snippets/css/a-guide-to-flexbox) instead for better performance and more
  standardized layout technique.

##### Grid:

- Component is deprecated and will be removed with the next major release. In general, please use native
  [CSS Grid](https://css-tricks.com/snippets/css/complete-guide-grid) in combination with
  **[Porsche Grid](styles/grid)** instead for better performance and more standardized layout technique.

##### Headline:

```diff
- <p-headline>The quick brown fox jumps over the lazy dog</p-headline>
+ <p-heading>The quick brown fox jumps over the lazy dog</p-heading>
```

##### Link Social:

- Component is deprecated and will be removed with the next major release. Please use the **[Link](components/link)**
  component instead.

#### 🤖 Property deprecations 🤖

All deprecated properties are still present without any effect, therefor it's technically not breaking, but we highly
recommend to migrate and remove the deprecated props since those ones will be removed with next major version.

##### Button Pure:

- Prop `weight` is deprecated, only regular font weight will be applied.

```diff
- <p-button-pure weight="thin">Some label</p-button-pure>
- <p-button-pure weight="regular">Some label</p-button-pure>
- <p-button-pure weight="semibold">Some label</p-button-pure>
- <p-button-pure weight="bold">Some label</p-button-pure>
+ <p-button-pure>Some label</p-button-pure>
```

##### Content Wrapper (deprecated):

- Prop `theme` and `background-color` are deprecated.

```diff
- <p-content-wrapper theme="dark" background-color="default">Some content</p-content-wrapper>
+ <p-content-wrapper>Some content</p-content-wrapper>
```

##### Grid (deprecated):

- The `gutter` property is deprecated and has no effect anymore. Instead, a fluid gutter depending on the viewport width
  is used.

```diff
- <p-grid gutter="16">Some content</p-grid>
- <p-grid gutter="24">Some content</p-grid>
- <p-grid gutter="36">Some content</p-grid>
+ <p-grid>Some content</p-grid>
```

##### Icon:

- Prop `lazy` is deprecated.

```diff
- <p-icon lazy="true"></p-icon>
+ <p-icon></p-icon>
```

##### Link Pure:

- Prop `weight` is deprecated, only regular font weight will be applied.

```diff
- <p-link-pure href="#" weight="thin">Some label</p-link-pure>
- <p-link-pure href="#" weight="regular">Some label</p-link-pure>
- <p-link-pure href="#" weight="semibold">Some label</p-link-pure>
- <p-link-pure href="#" weight="bold">Some label</p-link-pure>
+ <p-link-pure href="#">Some label</p-link-pure>
```

##### Segmented Control:

- Prop `background-color` is deprecated.

```diff
- <p-segmented-control background-color="background-surface">
   <p-segmented-control-item value="xs">XS</p-segmented-control-item>
   <p-segmented-control-item value="s">S</p-segmented-control-item>
 </p-segmented-control>
+ <p-segmented-control>
   <p-segmented-control-item value="xs">XS</p-segmented-control-item>
   <p-segmented-control-item value="s">S</p-segmented-control-item>
 </p-segmented-control>
```

#### 👾 Property value deprecations 👾

All deprecated values are mapped to new ones, therefor it's technically not breaking, but we highly recommend to migrate
to the new values since those ones will be removed with next major version.

##### Banner:

- Prop value `fluid` of `width` prop is deprecated.

```diff
- <p-banner width="fluid"></p-banner>
+ <p-banner></p-banner>
```

- Prop value `neutral` of `state` prop is deprecated.

```diff
- <p-banner state="neutral">
  <span slot="title">Some banner title</span>
  <span slot="description">Some banner description. You can also add inline <a href="https://porsche.com">links</a> to route to another page.</span>
 </p-banner>
+ <p-banner state="info">
  <span slot="title">Some banner title</span>
  <span slot="description">Some banner description. You can also add inline <a href="https://porsche.com">links</a> to route to another page.</span>
 </p-banner>
```

##### Content Wrapper:

- Prop value `fluid` of `width` prop is deprecated.

```diff
- <p-content-wrapper width="fluid">Some content</p-content-wrapper>
+ <p-content-wrapper>Some content</p-content-wrapper>
```

##### Icon:

- Prop values
  `brand | default | neutral-contrast-low | neutral-contrast-medium | neutral-contrast-high | notification-neutral` of
  `color` prop are deprecated.

```diff
- <p-icon color="brand"></p-icon>
+ <p-icon color="primary"></p-icon>

- <p-icon color="default"></p-icon>
+ <p-icon color="primary"></p-icon>

- <p-icon color="neutral-contrast-low"></p-icon>
+ <p-icon color="contrast-low"></p-icon>

- <p-icon color="neutral-contrast-medium"></p-icon>
+ <p-icon color="contrast-medium"></p-icon>

- <p-icon color="neutral-contrast-high"></p-icon>
+ <p-icon color="contrast-high"></p-icon>

- <p-icon color="neutral-contrast-neutral"></p-icon>
+ <p-icon color="contrast-info"></p-icon>
```

##### Inline Notification:

- Prop value `neutral` of `state` prop is deprecated.

```diff
- <p-inline-notification state="neutral"></p-inline-notification>
+ <p-inline-notification state="info"></p-inline-notification>
```

##### Tag:

- Prop value `notification-neutral | neutral-contrast-high | background-default` of `color` prop is deprecated.

```diff
- <p-tag color="notification-neutral">Color label</p-tag>
+ <p-tag color="notification-info">Color label</p-tag>

- <p-tag color="neutral-contrast-high">Color label</p-tag>
+ <p-tag color="primary">Color label</p-tag>

- <p-tag color="background-default">Color label</p-tag>
+ <p-tag color="background-base">Color label</p-tag>
```

##### Tag Dismissible:

- Prop value `background-default` of `color` prop is deprecated.

```diff
- <p-tag-dismissible color="background-default">Color label</p-tag-dismissible>
+ <p-tag-dismissible color="background-base">Color label</p-tag-dismissible>
```

##### Text:

- Prop value `thin | semibold` of `weight` prop is deprecated.

```diff
- <p-text weight="thin">Some text</p-text>
+ <p-text>Some text</p-text>

- <p-text weight="semibold">Some text</p-text>
+ <p-text weight="semi-bold">Some text</p-text>
```

- Prop value
  `brand | default | neutral-contrast-low | neutral-contrast-medium | neutral-contrast-high | notification-neutral` of
  `color` prop is deprecated.

```diff
- <p-text color="brand">Some text</p-text>
+ <p-text>Some text</p-text>

- <p-text color="default">Some text</p-text>
+ <p-text>Some text</p-text>

- <p-text color="neutral-contrast-low">Some text</p-text>
+ <p-text color="contrast-low">Some text</p-text>

- <p-text color="neutral-contrast-medium">Some text</p-text>
+ <p-text color="contrast-medium">Some text</p-text>

- <p-text color="neutral-contrast-high">Some text</p-text>
+ <p-text color="contrast-high">Some text</p-text>

- <p-text color="notification-neutral">Some text</p-text>
+ <p-text color="notification-info">Some text</p-text>
```

##### ToastManager:

- Prop value `neutral` of `state` parameter is deprecated.

```diff
- …addMessage({ text: `Some message`, state: 'neutral' })
+ …addMessage({ text: `Some message`, state: 'info' })
```

#### Added

- `Display` component
- `Heading` component
- Prop `underline` for `Link Pure`
- Prop `theme` for `Checkbox Wrapper`, `Radio Button Wrapper`, `Popover`, `Tag Dismissible`, `Textarea Wrapper`,
  `Text Field Wrapper` and `Fieldset Wrapper`
- Prop `size` for `Icon` supports `x-small` and `x-large`
- Prop `size` for `Accordion` `compact="true"` supports `medium`

#### Changed

- `Spinner`, `Icon`, `Link Pure`, `Button Pure`, `Link`, `Link Social`, `Button`, `Checkbox Wrapper`,
  `Radio Button Wrapper`, `Popover`, `Modal`, `Select Wrapper`, `Tag`, `Tag Dismissible`, `Textarea Wrapper`,
  `Inline Notification`, `Banner`, `Toast`, `Grid`, `Flex`, `Pagination`, `Scroller`, `Accordion`, `Text`,
  `Text Field Wrapper`, `Content Wrapper`, `Segmented Control`, `Tabs`, `Tabs Bar`, `Headline` and `Fieldset Wrapper`
  match new design language
- `Icon` supports
  `primary | contrast-low | contrast-medium | contrast-high | notification-success | notification-warning | notification-error | notification-info | inherit`
  for `color` prop
- Default value of prop `width` of `Banner` has changed from `basic` to `extended`
- Default value of prop `action-icon` of `Inline Notification` has changed from `arrow-head-right` to `arrow-right`
- Default value of prop `name` of `Icon` has changed from `arrow-head-right` to `arrow-right`
- Default value of prop `variant` of `Link` and `Button` has changed from `secondary` to `primary`

#### Removed

- Custom slotted CSS for mostly all components. Equivalent styles are now provided by `getInitialStyles()` partial
  instead.
- `applyNormalizeStyles` option from `getInitialStyles()` partial which is applied by default now.

### [2.20.0] - 2023-02-06

### [2.20.0-rc.1] - 2023-02-06

### [2.20.0-rc.0] - 2023-01-30

#### Added

- `applyNormalizeStyles` option for `getInitialStyles()` partial which includes basic css styles for Light DOM

### [2.19.1-rc.1] - 2023-01-18

#### Added

- `jsdom-polyfill` subpackage is available at `@porsche-design-system/components-{js|angular|react|vue}/jsdom-polyfill`
  and can be used to have working web components in jsdom based tests (e.g. jest)
- `testing` subpackage is available at `@porsche-design-system/components-{js|angular|react|vue}/testing` to provide
  `getByRoleShadowed`, `getByLabelTextShadowed` and `getByTextShadowed` utilities which use `@testing-library/dom`
  queries internally to support Shadow DOM
- Validation if `prefix` is already reserved by a different version upon initialization of the Porsche Design System

#### Fixed

- `componentsReady()` waits for Porsche Design System being initialized before checking components which can happen in
  certain test scenarios without partials

### [2.19.1-rc.0] - 2023-01-18

#### Fixed

- Bug in `@porsche-design-system/components-react/ssr` where in some cases during SSG an error was thrown when
  components render their children conditionally

### [2.19.0] - 2022-12-22

### [2.19.0-rc.2] - 2022-12-22

### [2.19.0-rc.1] - 2022-12-22

#### Fixed

- `Stepper Horizontal` calculation of scroll position when used within any parent that has a margin or padding

### [2.19.0-rc.0] - 2022-12-21

#### Added

- Vue: typed components are available via the `@porsche-design-system/components-vue` package

#### Fixed

- `Modal` focus cycle when pressing Shift Tab right after it was opened

### [2.18.0] - 2022-12-15

### [2.18.0-rc.2] - 2022-12-14

#### Added

- Validation to ensure crucial partials are used.  
  **Disclaimer:** The Porsche Design System will **not** inject its initial styles anymore. Please use the
  `getInitialStyles()` partial to reduce flash of unstyled content (FOUC) as described here:
  [getInitialStyles() documentation](https://designsystem.porsche.com/latest/partials/initial-styles)

#### Changed

- `line-height` calculation for all components is handled CSS only now by using `ex`-unit in combination with `calc()`
  which gives the best performance, the easiest possible integration and respects UI best practices in having **larger**
  `line-height` values for **small** `font-size` definitions and **smaller** `line-height` values for **larger**
  `font-size` definitions. The calculated values by CSS slightly differ compared to the ones calculated by JavaScript,
  which might result in minor visual changes.

#### Fixed

- Screen reader announcements of `Textfield` and `Textarea` in `counter` mode
- Screen reader announcements in `Select Wrapper`

### [2.18.0-rc.1] - 2022-11-24

#### Added

- `Carousel` now has a `rewind` property, better prev/next icons, a `max-width` for `heading` and `description` and
  support for slotted `description`

#### Fixed

- `Select Wrapper` height if text is zoomed up to 200%

### [2.18.0-rc.0] - 2022-11-17

#### Added

- SSR/SSG ready components using Declarative Shadow DOM for Next JS are shipped via
  `@porsche-design-system/components-react/ssr`. To use it simply change your imports.

**Important:** make sure to apply the new `getDSRPonyfill()` partial right before your closing `</body>` tag. More
information can be found here:
[getDSRPonyfill() documentation](https://designsystem.porsche.com/latest/partials/dsr-ponyfill)

```diff
- import { PorscheDesignSystemProvider, PButton, ... } from '@porsche-design-system/components-react';
+ import { PorscheDesignSystemProvider, PButton, ... } from '@porsche-design-system/components-react/ssr';
+ import { getDSRPonyfill } from '@porsche-design-system/components-react/partials';
```

#### Changed

- Improve height calculation for `Accordion`
- Slotted anchor support for `Link Pure` is stricter (In case slotted `<a>` is used it must be a direct child of
  `Link Pure`)
- `getFontLinks()` partial now has `{ weights: ['regular', 'semi-bold'] }` for a default

### [2.17.0] - 2022-10-31

### [2.17.0-rc.0] - 2022-10-31

#### Added

- `Link Tile`

#### Fixed

- `Scroller` bug where scrollable content was not fully hidden by the gradient, when zoomed into the page.

#### Changed

- Removed `!important` keyword from css property `display` of `Link Pure` and `Button Pure`

### [2.16.3] - 2022-10-21

### [2.16.3-rc.0] - 2022-10-21

#### Fixed

- `Button Pure` and `Link Pure` error when using `size="inherit"` and `icon="none"`

#### Changed

- Replaced all internal usage of `Text` and `Headline` components

### [2.16.2] - 2022-09-15

### [2.16.2-rc.0] - 2022-09-15

#### Fixed

- Issue with `Popover` where drop-shadow is not shown correctly in Chrome >= 105
- Issue with `Carousel` and `wrap-content="true"` where the layout was out of sync with `Content Wrapper` for
  viewports >= 1760px.
- `Select Wrapper` with custom dropdown keeps attribute changes of native select options in sync if changed
  programmatically

### [2.16.1] - 2022-09-09

#### Fixed

- Issue with `Options` typing import for `Carousel`

### [2.16.0] - 2022-09-08

### [2.15.1-rc.1] - 2022-09-08

#### Added

- `Carousel`
- `Scroller`

#### Changed

- `Stepper Horizontal` now has `size` property
- `Stepper Horizontal` uses improved focus behavior in case it becomes scrollable and scroll indicators are centered
  correctly.
- `Tabs Bar` uses improved focus behavior in case it becomes scrollable and scroll indicators are centered correctly.

### [2.15.1-rc.0] - 2022-08-24

#### Fixed

- `Radio Button Wrapper` visual selection change bug in Safari >= 15.5

### [2.15.0] - 2022-08-22

### [2.15.0-rc.1] - 2022-08-18

#### Changed

- Downgraded `@angular` to `v13` to ensure backwards compatibility of `@porsche-design-system/components-angular`

### [2.15.0-rc.0] - 2022-08-16

#### Fixed

- `Popover` visual shadow bug in Safari
- `Stepper Horizontal Item` bug where pseudo styles of the counter element were overridable

### [2.15.0-beta.0] - 2022-08-05

#### Fixed

- `Tabs` & `Tabs Bar` `size` property when using `BreakpointCustomizable`

#### Changed

- `Modal` uses poly fluid sizing for outer spacing
- `Banner` uses poly fluid sizing for outer spacing
- `Content Wrapper` uses poly fluid sizing for inner spacing
- `Modal` min-width is slightly updated to perfectly fit into content area of `Content Wrapper` at 320px viewport width

#### Added

- Validation of properties for all components
- `Text Field Wrapper` with `input type="search"` is clearable via Escape key and custom clear button across browsers
- `Text Field Wrapper` with `input type="search"` shows a "Locate me" button when `actionIcon="locate"` is set, emits
  the `action` event on click and can be put into a loading state via `actionLoading="true"`

### [2.14.0] - 2022-07-11

### [2.14.0-rc.1] - 2022-07-11

### [2.14.0-rc.0] - 2022-07-11

#### Added

- `getBrowserSupportFallbackScript()` partial supporting `cdn` and `format` options as replacement for
  `includeOverlay()` of `@porsche-design-system/browser-notification` npm package
- `getCookiesFallbackScript()` partial supporting `cdn` and `format` options as replacement for `includeCookieOverlay()`
  of `@porsche-design-system/browser-notification` npm package

#### Changed

- `getMetaTagsAndIconLinks()` partial to return `theme-color` meta tags with `prefers-color-scheme: {light|dark}` media
  query

### [2.13.0] - 2022-06-23

### [2.13.0-rc.5] - 2022-06-23

#### Fixed

- `Stepper Horizontal Item` `state` validation
- `Button` and `Link` with `theme="dark" variant="tertiary"` and `Tag Dismissible` bug on Safari < v15.5 where wrong
  colors on hover were shown

### [2.13.0-rc.4] - 2022-06-22

#### Added

- `Stepper Horizontal`

### [2.13.0-rc.3] - 2022-06-22

#### Added

- `Segmented Control`

### [2.13.0-rc.2] - 2022-06-21

### [2.13.0-rc.1] - 2022-06-21

### [2.13.0-rc.0] - 2022-06-21

#### Changed

- `Button`, `Button Pure` and `Switch` apply `aria-disabled="true"` instead of `disabled` attribute to native button
  internally in case `disabled` and/or `loading` property is set

### [2.12.1] - 2022-05-25

### [2.12.1-rc.0] - 2022-05-25

#### Fixed

- Issue with `JssStyle` typing import

### [2.12.0] - 2022-05-19

#### Changed

- npm package is prepared for public release on [npmjs.org](https://npmjs.com)

### [2.12.0-rc.2] - 2022-05-12

### [2.12.0-rc.1] - 2022-05-11

### [2.12.0-rc.0] - 2022-05-04

#### Added

- `Table Head Cell` now has a `multiline` property

#### Changed

- `Headline` has no `hypens` / `overflow-wrap` style by default
- Partials now throw an exception if they are executed in browser

#### Fixed

- Exception in `Headline`, `Select Wrapper`, `Text` and `Text List` when changing `theme` prop from `dark` to `light`
- `getInitialStyles()` partial now returns `.hydrated` styles, too

### [2.11.0-skeletons] - 2022-04-21

### [2.11.0] - 2022-04-21

### [2.11.0-rc.0] - 2022-04-20

#### Added

- `Tag`
- `Tag Dismissible`

### [2.10.0-skeletons] - 2022-04-13

### [2.10.0] - 2022-04-13

### [2.9.3-rc.1] - 2022-04-06

#### Added

- `Text Field Wrapper` now has a `showCharacterCount` property which can be used to hide the character count when a
  `maxLength` attribute is set on the wrapped `input`.
- `Textarea Wrapper` now has a `showCharacterCount` property which can be used to hide the character count when a
  `maxLength` attribute is set on the wrapped `textarea`.

### [2.9.3-rc.0-skeletons] - 2022-03-29

### [2.9.3-rc.0] - 2022-03-28

#### Added

- `Text Field Wrapper` supports `unit` property on `input type="text"`
- `Marque` optional configurable clickable/focusable area by defining padding on host element

#### Fixed

- `Tabs Item` improved accessibility
- Angular: circular dependency in development mode in `2.9.2-skeletons`

### [2.9.2-skeletons] - 2022-03-24

#### Added

- **[EXPERIMENTAL]** `getInitialStyles` partial now accepts a `skeletonTagNames` array of component names that will
  initially have skeleton styles while the Porsche Design System is loading
- **[EXPERIMENTAL]** `Button`, `Button Pure`, `Checkbox Wrapper`, `Fieldset Wrapper`, `Link`, `Link Pure`,
  `Link Social`, `Radio Button Wrapper`, `Select Wrapper`, `Text Field Wrapper`, `Textarea Wrapper` can now have initial
  skeleton styles when passed as `skeletonTagNames` to the `getInitialStyles` partial

### [2.9.2] - 2022-03-24

### [2.9.2-rc.1] - 2022-03-23

#### Fixed

- Bug caused by Chrome where hover styles of `Link Pure` are not displayed correctly

### [2.9.2-rc.0] - 2022-03-22

#### Added

- Normalized font behavior (`hyphen`, `overflow-wrap` and `text-size-adjust`) across components

#### Fixed

- `Modal` scrolling and pinch to zoom on iOS
- `Modal` initial position if scrollable
- `Table Head Cell` sort icon `asc` + `desc`

### [2.9.1] - 2022-03-10

### [2.9.1-rc.0] - 2022-03-09

#### Added

- Styles for slotted `<button>` in `Text`

#### Changed

- `Modal` heading and aria validation happens only when open

#### Fixed

- React: bundling format of partials

### [2.9.0] - 2022-02-28

### [2.9.0-rc.1] - 2022-02-25

#### Fixed

- `Modal` focus trap respecting elements in shadow DOM and dynamically added/removed elements on first level
- `Tabs Item` focus outline on click in Safari
- Error while using partials in Vanilla JS and Angular

### [2.9.0-rc.0] - 2022-02-16

#### Added

- `getFontFaceStylesheet` returns additional `<link>` tags with `rel="preconnect"` and `rel="dns-prefetch"`
- Option `format` to partials `getFontFaceStylesheet`, `getComponentChunkLinks()`, `getFontLinks()`, `getIconLinks()`,
  `getInitialStyles()`, `getLoaderScript()` and `getMetaTagsAndIconLinks()`

#### Deprecated

- The option `withoutTags` of partials `getFontFaceStylesheet`, `getComponentChunkLinks()`, `getFontLinks()`,
  `getIconLinks()`, `getInitialStyles()`, `getLoaderScript()` and `getMetaTagsAndIconLinks()` is deprecated and will be
  removed in `v3.0.0`. Please use `format: 'jsx'` instead.

```diff
- <link rel="stylesheet" href={getFontFaceStylesheet({ withoutTags: true })} crossOrigin="true" />
+ {getFontFaceStylesheet({ format: 'jsx' })}
```

### [2.9.0-beta.1] - 2022-01-27

#### Added

- `:focus-visible` content of selected Tab in `Tabs` component gets focus styling
- Improved accessibility of `Text Field Wrapper` and `Textarea Wrapper` when `maxlength` attribute is set
- `Modal` aria property
- `Modal` class for slotted elements to make content full-width

#### Changed

- `Button Pure` and `Link Pure` removed `position: relative` imposition, make sure to **not** override it with
  `position: static`

#### Fixed

- `Modal` close button styles when no heading is passed

### [2.9.0-beta.0] - 2022-01-18

#### Added

- React: `getByRoleShadowed`, `getByLabelTextShadowed` and `getByTextShadowed` utilities which uses
  `@testing-library/dom` queries internally to support Shadow DOM

#### Fixed

- React: `UnhandledPromiseRejectionWarning` when using `skipPorscheDesignSystemCDNRequestsDuringTests()`

### [2.8.0] - 2022-01-17

#### Fixed

- Accessibility issue of `Icon` component in Windows High Contrast Mode in Chromium Browser

### [2.8.0-rc.0] - 2022-01-14

#### Added

- Support for `tabindex` attribute on `Button`, `Button Pure`, `Switch`, `Link`, `Link Pure` and `Link Social`

#### Changed

- `:focus-visible` style matches outline color of `Button` while hovered

#### Deprecated

- The `tabbable` property of `Button`, `Button Pure` and `Switch` is deprecated and will be removed in `v3.0.0`. Please
  use `tabindex` instead.

```diff
- <p-button tabbable="false">Some button</p-button>
+ <p-button tabindex="-1">Some button</p-button>
```

### [2.8.0-beta.3] - 2021-12-22

#### Added

**Disclaimer:** The provided themes `light-electric` and `dark-electric` are just a proof of concept, it's **not**
accessible regarding its color contrast and might even be removed in an upcoming major release again.

- `light-electric` theme for `Switch`
- `dark-electric` theme for `Button Pure` and `Link Pure`
- Character counter to `Text Field Wrapper` and `Textarea Wrapper` if `maxlength` is present on `input type="text"` and
  `textarea`

#### Changed

- `:focus-visible` style matches outline color of `Switch` while hovered

#### Fixed

- Box model of `Button Pure`

### [2.8.0-beta.2] - 2021-12-22

#### Fixed

- `Content Wrapper` regression for `!important` style

#### Added

- Usage validation for `Link`, `Link Pure` and `Link Social`

### [2.8.0-beta.1] - 2021-12-16

#### Fixed

- `Select Wrapper` validation of select element

### [2.8.0-beta.0] - 2021-12-15

#### Changed

- Angular: increased peer dependency to `>=12.0.0 <14.0.0`

### [2.7.0] - 2021-12-14

### [2.7.0-rc.0] - 2021-12-14

#### Removed

- `offset-bottom` prop of `Toast` (use `--p-toast-position-bottom` CSS variable instead)

### [2.7.0-beta.6] - 2021-12-08

#### Added

- `Popover`

### [2.7.0-beta.5] - 2021-12-07

#### Added

**Disclaimer:** The provided theme `light-electric` is just a proof of concept, it's **not** accessible regarding its
color contrast and might even be removed in an upcoming major release again.

- `light-electric` theme for `Accordion`, `Link`, `Link Pure`, `Button`, `Button Pure`, `Tabs`, `Tabs Bar`

### [2.7.0-beta.4] - 2021-12-02

### [2.7.0-beta.3] - 2021-11-30

#### Added

- `Accordion` uses `MutationObserver` fallback when no `ResizeObserver` is available in older browsers

#### Fixed

- `Link` and `Link Social` not adapting slotted anchor to the width of the element

### [2.7.0-beta.2] - 2021-11-24

#### Added

- `Toast`

#### Fixed

- `Banner` animations respect offset correctly

### [2.7.0-beta.1] - 2021-11-16

#### Fixed

- `Headline` applies `align` and `ellipsis` prop correctly

### [2.7.0-beta.0] - 2021-11-11

#### Added

- New `aria` property for `ARIA` attribute handling for: `Button`, `Button Pure`, `Icon`, `Link`, `Link Pure`, `Marque`,
  `Spinner`

#### Fixed

- React: warnings about `useLayoutEffect` in SSR context

### [2.6.1] - 2021-11-05

#### Fixed

- Prevent breaking entire Porsche Design System due to lacking support of `ResizeObserver`, however `Accordion` still
  requires it

### [2.6.0] - 2021-11-04

#### Added

- `unit` and `unitPosition` properties to `Text Field Wrapper`

### [2.6.0-beta.0] - 2021-10-29

#### Changed

- Use `Heiti SC` (pre-installed on iOS/macOS) and `SimHei` (pre-installed on Windows) as Chinese fallback font

#### Added

- `Marque` uses `webp` images for browsers that support it
- `Inline Notification`
- `Icon` now supports `success` for `name` property

#### Fixed

- Colors of `Banner` for dark theme
- Replaced CSS `inset` property with `top`, `left`, `right` and `bottom` for browser compatibility
- Opening and closing transition of `Modal`

### [2.5.1-beta.0] - 2021-10-11

#### Fixed

- Possible exceptions when components get unmounted directly

### [2.5.0] - 2021-10-04

#### Added

- `SimHei` and `黑体` as fallback for all components' `font-family`

### [2.5.0-beta.1] - 2021-09-28

#### Changed

- React: improved render behavior of components

### [2.5.0-beta.0] - 2021-09-22

#### Added

- React: utility function `skipPorscheDesignSystemCDNRequestsDuringTests`

### [2.4.0] - 2021-09-21

### [2.4.0-beta.2] - 2021-09-21

#### Added

- `Link Social` and `Icon` now support `kakaotalk`, `naver`, `reddit` and `tiktok`
- JSS caching mechanism to improve style performance

#### Changed

- Alignment of `linkedin` icon
- Improved accessibility of `Select Wrapper`
- `Icon` loading behaviour to non-blocking, components using the `Icon` will no longer wait for it to load
- Validation messages of `Fieldset Wrapper` have now an additional icon representing the validation state

#### Fixed

- Box model of `Link Pure`
- Focus of `Link Pure` with slotted anchor and hidden label
- Focus cycling of `Modal` without focusable children
- Suppress CORS error

### [2.4.0-beta.1] - 2021-08-26

#### Added

- `active` property to `Button Pure`

### [2.4.0-beta.0] - 2021-08-26

#### Added

- `icon` property of `Button Pure` and `Link Pure` was extended by `none` value
- `alignLabel` and `stretch` property to `Button Pure` and `Link Pure`

#### Changed

- Improved `:focus-visible` and `:hover:focus-visible` colors for `Link Social` and `Link`
- Improved slotted `<a>` coloring in dark theme for `Link Social` and `Link`
- Validation messages of `Checkbox Wrapper`, `Radio Button Wrapper`, `Select Wrapper`, `Textarea Wrapper` and
  `Text Field Wrapper` have now an additional icon representing the validation state
- `Modal` backdrop behavior to close modal on mouse-down

#### Fixed

- Slotted `<a>` coloring in dark theme for `Text`, `Headline`, `Text List`, `Banner`, `Select Wrapper` and `Link Pure`
- Wrong background color of scrollable `Modal`'s backdrop in Safari

### [2.3.0] - 2021-07-28

### [2.3.0-beta.3] - 2021-07-28

#### Changed

- `Accordion` reduce paddings, vertically align carets to the first heading row, adjust border color and hover styles

#### Fixed

- `Text Field Wrapper` accessibility of type password and search

### [2.3.0-beta.2] - 2021-07-15

#### Added

- `Checkbox Wrapper`, `Radio Button Wrapper`, `Select Wrapper`, `Textarea Wrapper` and `Text Field Wrapper` now reflect
  changes of the `required` attribute on their child component
- `multiline` property to `Table Cell`
- Partial function `getLoaderScript()` to initialize Porsche Design System as early as possible

#### Fixed

- `Table Head Cell` uses semi bold instead of bold as font weight
- Transition of `Modal`

### [2.3.0-beta.1] - 2021-07-08

#### Added

- `Accordion`

#### Changed

- Removed initial delay of `Banner`

### [2.3.0-beta.0] - 2021-07-01

#### Added

- `Table`
- Angular: export types from package root
- Accessibility icon

#### Changed

- `Button`, `Button Pure` and `Switch` are now focusable while in `loading` state
- `Text` and `Headline` inherits white-space CSS property
- React: sync component props via property instead of attribute

#### Fixed

- Angular: support `"strictTemplates": true` option in `tsconfig.json`
- Use correct icon for `arrow-last` and `arrow-first` in `Icon`, `Button` and `Link` components

### [2.2.1] - 2021-06-08

#### Changed

- Optimize vertical alignment of `Modal`

#### Fixed

- URL in inject global style warning

### [2.2.1-beta.1] - 2021-06-02

#### Fixed

- Margin of `Tabs Bar` within `Tabs` for Firefox and Safari
- SVG of `Icon` is not removed after prop change, e.g. on color change
- Fullscreen behavior of `Modal` on screens larger than 1760px

### [2.2.0] - 2021-05-19

#### Fixed

- `Text` inside `Button` now has the proper size on iOS Safari when changing to and from landscape mode
- `Banner` can now be re-opened after closing
- Closing one `Banner` will not close other `Banners` on the site

### [2.2.0-beta.2] - 2021-05-12

#### Fixed

- `Select Wrapper` value changes are now reflected correctly
- `Select Wrapper` dark theme background color if used with `filter` prop

### [2.2.0-beta.1] - 2021-05-05

#### Added

- Partial function `getIconLinks()` to preload Porsche Design System Icons

#### Fixed

- `Text Field Wrapper` spacing in Safari

### [2.2.0-beta.0] - 2021-05-05

#### Added

- Partial function `getMetaTagsAndIconLinks()` to simplify cross device fav and meta icons

### [2.1.0] - 2021-05-03

### [2.1.0-beta.0] - 2021-05-03

#### Added

- `Switch`

#### Changed

- `Text` automatically breaks words/strings into new line being too long to fit inside their container
- `Headline` automatically breaks words/strings into new line being too long to fit inside their container
- Extended `Fieldset Wrapper` with `labelSize`, `required`, `state` and `message` properties. If the `Fieldset Wrapper`
  is set to required only the label of the **Fieldset Wrapper** gets an asterisk. It is removed from all wrapped child
  components, as long as they are Porsche Design System form elements.

### [2.0.3] - 2021-04-28

### [2.0.3-beta] - 2021-04-28

#### Fixed

- Angular: events firing twice in `Pagination`, `Modal`, `Tabs`, `Tabs Bar` and `Banner` component

### [2.0.2] - 2021-04-21

### [2.0.2-beta.0] - 2021-04-20

#### Fixed

- TypeScript build errors due to duplicate declarations in `types.d.ts`

### [2.0.1] - 2021-04-16

#### Fixed

- Visual appearance of `Checkbox Wrapper` in iOS Safari
- A bug where `Text Field Wrapper` would throw an error when reattaching to DOM too quickly
- Visual bug in Firefox when zooming out `Text Field Wrapper`, `Checkbox Wrapper` and `Textarea Wrapper`
- Angular: streamline component styles in dark theme

#### Changed

- Aligned focus states of `Checkbox Wrapper` and `Radio Button Wrapper` across browsers

### [2.0.0] - 2021-04-13

In keeping with [Semver](https://semver.org/), Porsche Design System v2.0.0 was released due to changes in the API,
fundamental changes in loading behavior and others. With our new major version `v2.0.0` there are some important changes
that you should watch out for. To make the migration from `v1.5.x` to our current `v2.0.0` easier, we offer a few
guidelines.

## General changes / improvements:

#### All components, icons, fonts, styles and marque of the Porsche Design System are loaded versioned and chunked from a central CDN

This way all web based digital Porsche products share and use the cached and versioned assets regardless of the JS
framework used to improve loading performance across the Porsche group. Only a tiny (1.4kb sized) Porsche Design System
loader script gets bundled into your application code. Everything else gets loaded versioned, cached and chunked from a
central CDN ([read more](https://designsystem.porsche.com/latest/performance/cdn)). However, this also means that you
will need an **Internet connection** to render the components in a browser (possibly relevant for development stage or
intranet applications).

#### Enabling Micro Frontend Architecture

In case of a micro-frontend architecture, multiple instances and versions of the Porsche Design System can be combined
in a final application by configurable prefixing technique of the Porsche Design System components during runtime.
Please refer to our framework specific guidelines
[Vanilla JS](https://designsystem.porsche.com/latest/start-coding/vanilla-js),
[Angular](https://designsystem.porsche.com/latest/start-coding/angular) and
[React](https://designsystem.porsche.com/latest/start-coding/react).

#### Prevent Flash of Unstyled Content (FOUC) and Flash of Unstyled Text (FOUT)

To prevent FOUC/FOUT, the Porsche Design System offers various partials as part of the
`@porsche-design-system/components-{js|angular|react}` package to ensure all necessary Porsche Design System fonts and
components are fully loaded. If you've used the `@porsche-design-system/partials` package previously, stop using it and
replace the integration with the partials provided by `@porsche-design-system/components-{js|angular|react}` package.
Have a look at our [FOUC/FOUT guidelines](https://designsystem.porsche.com/latest/performance/loading-behaviour).

```diff
- <%= require('@porsche-design-system/partials').getPorscheDesignSystemCoreStyles() %>
+ <%= require('@porsche-design-system/components-{js|angular|react}/partials').getInitialStyles() %>

- <%= require('@porsche-design-system/partials').getFontFaceCSS() %>
+ <%= require('@porsche-design-system/components-{js|angular|react}/partials').getFontFaceStylesheet() %>

- <link rel="preload" href="path/to/webfont/nameOfWebFontFile" as="font" type="font/woff2" crossorigin />
+ <%= require('@porsche-design-system/components-{js|angular|react}/partials').getFontLinks({ weights: ['regular', 'semi-bold'] }) %>
```

#### Added support for China CDN

Our CDN is configured to forward requests to Chinese CDN automatically when necessary. So you're good to go without any
configuration or multiple region specific builds of your application. However, if you are aiming for the maximum
possible performance in China, you can configure which CDN the Porsche Design System must use. Please follow our
[CDN guidelines](https://designsystem.porsche.com/latest/performance/cdn) for more information.

#### New/optimized components

- **Tabs**
- **Tabs Bar**
- **Banner**
- **Modal**
- Headline
- Select
- Pagination
- Button
- Button Pure
- Link
- Link Pure
- Spinner
- Checkbox
- Radio Button

#### Improved TypeScript support for Angular and React

To ensure the best possible typing support, we have refactored our Angular and React wrappers which integrate the native
web components of the Porsche Design System.

#### componentsReady() works reliable

Because the Porsche Design System components get loaded async at the time they are needed, it might be relevant within
your application or test automation to know when those have been initialized. Therefore, we provide in all three
`@porsche-design-system/components-{js|angular|react}')` packages a reliable helper function `componentsReady()`.
[Read more about it](https://designsystem.porsche.com/latest/helpers/components-ready).

#### Removed "blur on focus"

Now focus styling is only applied when you navigate through keyboard and ignored by mouse interaction for browsers
supporting `:focus-visible` otherwise it will fallback to `:focus` CSS implementation.

#### Changed focus styling for a better compromise between accessibility and visual appearance

Color and outline of general focus styling has changed to `currentColor` for light/dark theme with an outline of 1px
width/offset. If you have custom components build with the usage of our `@porsche-design-system/utilities` package then
update it to the latest version.

#### Improved geometry of Porsche Next font

For better alignment and readability we've changed the geometry of the Porsche Next font which results in a visual
change of font size and spacing.

#### Dropped support for IE11 and EdgeHTML according to Porsche's official browser strategy 2021

If you still need to support these browsers, you have to stick to `v1.5.x`. We offer a Browser Notification package
`@porsche-design-system/browser-notification` to alert users that these browsers are no longer supported. It supports a
blocking layer (to be used with Porsche Design System `v2.x`), or a dismissible banner (to be used with Porsche Design
System `v1.x`). Please refer to our
[Browser compatibility guidelines](https://designsystem.porsche.com/latest/help/browser-compatibility).

#### Changed default type of Button and Button Pure

To be in sync with native `<button>` behavior we've changed the default `type` of **Button** and **Button Pure**
component. Those components will render a button within their Shadow DOM as `<button type="submit">` ( previously
`<button type="button">`).

- `submit`: The button submits the form data to the server. This is the default if the attribute is not specified for
  buttons associated with a `<form>`, or if the attribute is an empty or invalid value.
- `button`: The button has no default behavior, and does nothing when pressed by default. It can have client-side
  scripts listen to the element's events, which are triggered when the events occur.

#### Changed support for wrapped links around Link, Link Pure and Link Social component

Due to the support for setting links (`<a href="#">`) in our **Link**, **Link Pure** and **Link Social** components as
child, we've removed support for styling the anchor tag (`<a>`) when it surrounds the component. So we recommend
changing the position of the `<a>` tag from wrapping the component to a direct slot (child) of it.

```diff
- <a href="#"><p-link>Some label</p-link></a>
+ <p-link><a href="#">Some label</a></p-link>

- <a href="#"><p-link-pure>Some label</p-link-pure></a>
+ <p-link-pure><a href="#">Some label</a></p-link-pure>

- <a href="#"><p-link-social>Some label</p-link-social></a>
+ <p-link-social><a href="#">Some label</a></p-link-social>
```

#### Automatic \* asterisk symbol to form field labels

We added an automatic generated _ asterisk symbol to form field labels which have the required attribute. This might
lead to a doubled _ symbol if you set one by yourself.

```diff
- <p-text-field-wrapper label="Some label *"><input type="text" name="some-name" required /></p-text-field-wrapper>
+ <p-text-field-wrapper label="Some label"><input type="text" name="some-name" required /></p-text-field-wrapper>

- <p-checkbox-wrapper label="Some label *"><input type="checkbox" name="some-name" required /></p-checkbox-wrapper>
+ <p-checkbox-wrapper label="Some label"><input type="checkbox" name="some-name" required /></p-checkbox-wrapper>

- <p-radio-button-wrapper label="Some label *"><input type="radio" name="some-name" required /></p-radio-button-wrapper>
+ <p-radio-button-wrapper label="Some label"><input type="radio" name="some-name" required /></p-radio-button-wrapper>

- <p-radio-button-wrapper label="Some label *"><input type="radio" name="some-name" required /></p-radio-button-wrapper>
+ <p-radio-button-wrapper label="Some label"><input type="radio" name="some-name" required /></p-radio-button-wrapper>

- <p-textarea-wrapper label="Some label *"><textarea name="some-name" required></textarea></p-textarea-wrapper>
+ <p-textarea-wrapper label="Some label"><textarea name="some-name" required></textarea></p-textarea-wrapper>

- <p-select-wrapper label="Some label *"><select name="some-name" required><option>A</option></select></p-select-wrapper>
+ <p-select-wrapper label="Some label"><select name="some-name" required><option>A</option></select></p-select-wrapper>
```

#### Shadow DOM

`Flex`, `Flex Item`, `Grid` and `Grid Item` now use Shadow DOM, thus you are not able to overwrite styles defined by
these components any longer.

---

## Angular

#### Integration of Angular components

In the past it was possible to provide a token called `PREVENT_WEB_COMPONENTS_REGISTRATION` which prevented the
registration of the Porsche Design System components and loading of polyfills. Due to the fact that we no longer provide
/ need poly filling, we have completely removed the token. For advanced usage please
[read further](https://designsystem.porsche.com/latest/start-coding/angular).

---

## React

#### Integration of React components

In the past `@porsche-design-system/components-react` components have initialized the **Porsche Design System Loader**
automatically as soon as a component was imported. With `v2.x` you have to import the `PorscheDesignSystemProvider` once
in your `index.tsx` which then initializes the **Porsche Design System Loader**, e.g. like:

```diff
  // index.tsx

  import ReactDOM from 'react-dom';
  import { PorscheDesignSystemProvider } from '@porsche-design-system/components-react';
  import { App } from './App';

  ReactDOM.render(
    <React.StrictMode>
+     <PorscheDesignSystemProvider>
        <App />
+     </PorscheDesignSystemProvider>
    </React.StrictMode>,
    document.getElementById('root')
  );
```

For advanced usage please [read further](https://designsystem.porsche.com/latest/start-coding/react).

#### Jsdom Polyfill for React / Jest / jsdom test automation

We removed test mocks for React / Jest / jsdom as Shadow DOM is supported since jsdom v12.2.0. Instead, we provide a
Jsdom Polyfill (exclusivly for `@porsche-design-system/components-react` package) fixing missing implementation of jsdom
which the Porsche Design System relies on. **Note:** If your test includes Porsche Design System components, make sure
to wrap the component you want to test with a PorscheDesignSystemProvider in order to avoid exceptions. For more
information please [read further](https://designsystem.porsche.com/latest/start-coding/react).

---

## Vanilla JS

#### Integration of Vanilla JS components

With `v1.x` of the Porsche Design System you've had to copy all needed JS files of
`@porsche-design-system/components-js` into your target directory and include the ES5 and ESM loader snippet. Now you
only need to copy one `index.js` file and initialize the Porsche Design System like in the example below:

```diff
  <!DOCTYPE html>
  <html lang="en">
    <head>
      <meta charset="utf-8">
      <meta name="viewport" content="width=device-width,initial-scale=1.0">
      <title>Porsche Design System</title>
-     <script nomodule src="PATH/TO/PACKAGE/@porsche-design-system/components-js/dist/porsche-design-system/porsche-design-system.js"></script>
-     <script type="module" src="PATH/TO/PACKAGE/@porsche-design-system/components-js/dist/porsche-design-system/porsche-design-system.esm.js"></script>
+     <script src="PATH/TO/PACKAGE/@porsche-design-system/components-js/index.js"></script>
    </head>
    <body>
+     <script type="text/javascript">
+       porscheDesignSystem.load();
+     </script>
      <p-headline variant="headline-1">Some text</p-headline>
    </body>
  </html>
```

For advanced usage please [read further](https://designsystem.porsche.com/latest/start-coding/vanilla-js).

---

### [2.0.0-rc.10] - 2021-04-12

#### Changed

- `Tabs` and `Tabs Bar` now respect dynamic additions / removals of `p-tabs-item`, `a` and `button` elements. Make sure
  to update the `activeTabIndex` when mutating elements
- Improved performance of `Text`, `Button Pure` and `Link Pure` when `size` is not `inherit`

#### Added

- `Grid` now has a `wrap` and `gutter` property
- Components (`Grid Item`, `Flex Item`, `Tabs Item` and `Text List Item`) that require a specific parent (`Grid`,
  `Flex`, `Tabs` and `Text List`) will now throw an error if used without that parent

#### Fixed

- Visual appearance of `Checkbox Wrapper` and `Radio Button Wrapper` reflect the state of the wrapped `input` element

### [2.0.0-rc.9] - 2021-03-26

#### Added

- `Button Group` component
- Fullscreen property for `Modal` on mobile

#### Changed

- Spacings, heading and sizes of `Modal`

#### Fixed

- Prevent duplicate loading of `porsche-design-system.v2.x.HASH.js` chunk when using `getComponentChunkLinks()` partial

### [2.0.0-rc.8] - 2021-03-17

#### Added

- Support for full height `Content Wrapper` with flex
- `Tabs Bar` now supports `undefined` as `activeTabIndex`

#### Changed

- `Tabs Bar` has a new default `activeTabIndex`, which is `undefined`
- `Tabs Bar` does not work by itself anymore. The `activeTabIndex` needs to be controlled from the outside
  ([read more](https://designsystem.porsche.com/latest/components/tabs-bar/examples))
- Background Color of `Select Wrapper` in `dark` theme to meet accessibility criteria

### [2.0.0-rc.7] - 2021-03-15

#### Fixed

- Make shadowed `Flex` and `Grid` work in Firefox + Safari

### [2.0.0-rc.6] - 2021-03-11

#### Changed

- Make `Grid` and `Grid Item` use Shadow DOM
- Make `Flex` and `Flex Item` use Shadow DOM

### [2.0.0-rc.5] - 2021-03-09

#### Added

- Configurable background color of `Content Wrapper`
- `italic` font-style in `Text` is now overridden with `normal`

#### Fixed

- Usage of `Select Wrapper` within custom elements
- A bug that caused `Spinner` to be displayed in a wrong size

### [2.0.0-rc.4] - 2021-03-01

#### Changed

- Filter of `Select Wrapper` supports substring search

#### Fixed

- Build error in SSR

### [2.0.0-rc.3] - 2021-02-17

#### Added

- React: utility function `skipCheckForPorscheDesignSystemProviderDuringTests`
- React: tree shaking for component wrappers

#### Fixed

- Angular: error in `Checkbox Wrapper`, `Radio Button Wrapper` and `Text Field Wrapper` when `input[type]` is bound

### [2.0.0-rc.2] - 2021-02-12

#### Added

- Validate usage of `Checkbox Wrapper`, `Radio Button Wrapper`, `Select Wrapper`, `Text Field Wrapper` and
  `Textarea Wrapper`

### [2.0.0-rc.1] - 2021-02-04

#### Added

- Partial function `getComponentChunkLinks()` to preload Porsche Design System Components

#### Changed

- Added a space before asterisk (`*`) when `input`, `textarea` or `select` have `required` attribute within form wrapper
  components
- Renamed partial `getFontLinks()` option from `weight` to `weights`

#### Fixed

- A bug in `Tabs Bar` where the nextButton was mistakenly rendered.
- A bug where `Icon` was not rendered when using `lazy` property.
- A bug in `Text Field Wrapper` with input type password where characters would overlap the icon.

### [2.0.0-rc.0] - 2021-01-29

#### Added

- Link support for `Marque`
- Sizing options `'responsive' | 'small' | 'medium'` for `Marque`

#### Changed

- Angular: added static `load()` function `PorscheDesignSystemModule` for custom prefix
- Hide up/down spin button when using **Text Field** with `type="number"` in Firefox

#### Fixed

- Angular: typings
- React: correct handling of `ref` property
- Unhandled exception in `Select Wrapper` if `selected` and `disabled` attributes are set on the same option
- A bug in `Tabs Bar` where scrolling was broken when a tab was selected
- A bug in `Tabs Bar` where the `nextButton` was always rendered

### [2.0.0-alpha.13] - 2021-01-26

#### Added

- Partial function `getFontLinks()` to prevent **Flash of Unstyled Text** (FOUT)

#### Fixed

- React: correct handling of `className` property

### [2.0.0-alpha.12] - 2021-01-20

#### Added

- Partial function `getInitialStyles()` to prevent **Flash of Unstyled Content** (FOUC)
- Partial function `getFontFaceStylesheet()` to prevent **Flash of Unstyled Text** (FOUT)

#### Changed

- React: `PorscheDesignSystemProvider` needs to wrap application
- React: component props have to be camelCase
- React: `PorscheDesignSystemProvider` is needed while testing components

#### Fixed

- React: typings
- React: support of objects for property values

#### Removed

- React: `getPrefixedComponents`, prefixing is handled by `PorscheDesignSystemProvider`

### [2.0.0-alpha.11] - 2021-01-08

#### Changed

- Precision of relative line height
- Changed color of `neutral contrast low`

### [2.0.0-alpha.10] - 2020-12-14

#### Added

- `native` property to `Select Wrapper` to force rendering of native Browser select dropdown
- Extended flexibility of `Headline`

#### Changed

- Some styling improvements of `Select Wrapper`

#### Fixed

- Jsdom Polyfill `fetch` error

### [2.0.0-alpha.9] - 2020-12-09

### Fixed

- Improved reliability of `componentsReady()`

#### Changed

- Jsdom Polyfill `console.warn` behaviour

### [2.0.0-alpha.8] - 2020-12-03

### Fixed

- A bug where `Modal` did not remove `overflow=hidden` on document body.

### [2.0.0-alpha.7] - 2020-11-26

#### Added

- Jsdom Polyfill

#### Removed

- Jsdom Mocks
- Global "blur on focus" script

#### Changed

- Default dropdown direction of `SelectWrapper` from `down` to `auto`
- Made API of `Tabs` consistent with `Tabs Bar`
- Removed transition for focus styling
- Use `:focus-visible` as default and `:focus` as fallback for focusable elements

#### Fixed

- The Selected element of `SelectWrapper` dropdown keeps now in sync with native selection if changed programmatically
- Invalid search results get cleared if `SelectWrapper` becomes focus state
- Some bugs in `TabsBar`
- Minification of dynamic slotted content styles
- An issue where `Pagination` throws console errors if disconnected from dom.

### [2.0.0-alpha.6] - 2020-10-28

#### Changed

- default `type` of `Button` and `Button Pure` to `submit`

#### Fixed

- Typings

### [2.0.0-alpha.5] - 2020-10-26

#### Added

- `Modal` component

#### Fixed

- Typing for `pageChange` event of `Pagination` component
- Typings

#### Changed

- Focus styling

### [2.0.0-alpha.4] - 2020-10-14

#### Added

- Custom filter to `Select Wrapper` component
- DropDown direction property to `Select Wrapper` component
- Display `*` after label when `input`, `textarea` or `select` have `required` attribute within form wrapper components
- `Tabs` component
- `Tabs Bar` component
- `Banner` component

#### Removed

- Default `position: relative;` style of `Link Pure` and `Button Pure`

#### Fixed

- `Spinner` zooming bug on Safari

### [2.0.0-alpha.3] - 2020-09-11

#### Added

- Support to load assets from China CDN directly via browser flag: `PORSCHE_DESIGN_SYSTEM_CDN = 'cn';`

#### Removed

- Support for `<a>` wrapped `Link` and `Link Pure`

### [2.0.0-alpha.2] - 2020-08-20

### [2.0.0-alpha.1] - 2020-08-17

#### Changed

- Removed classnames dependency
- Stencil Core `taskQueue` from `congestionAsync` to `async` for more performant component rendering

#### Fixed

- Focus input on label click of `Checkbox Wrapper` and `Radio Button Wrapper`

### [1.5.6] - 2020-10-15

### [1.5.6-rc.0] - 2020-10-13

### Fixed

- `Spinner` zooming bug on Safari

### [1.5.5] - 2020-09-11

### [1.5.5-rc.0] - 2020-09-07

### Changed

- Deprecated stencil lifecycle-method `componentDidUnload` to `disconnectedCallback` to fix "`selectObserver` is
  undefined" bug in `Select Wrapper` and `Pagination`

### [1.5.4] - 2020-08-25

### [1.5.4-rc.0] - 2020-08-17

#### Changed

- Removed classnames dependency
- Stencil Core `taskQueue` from `congestionAsync` to `async` for more performant component rendering

#### Fixed

- Focus input on label click of `Checkbox Wrapper` and `Radio Button Wrapper`
- Fix typings for `orientation` of `Divider` component

### [2.0.0-alpha.0] - 2020-08-06

#### Added

- **Experimental:** Optional web component scoping mechanism during runtime to enable micro service architecture

#### Changed

- Web components get lazy loaded from central CDN to improve caching strategy across Porsche's digital eco system

#### Removed

- Stop browser support for **IE11** and **EdgeHTML**

#### Fixed

- Mix of `Optgroups` and `Options` on same level in `Select Wrapper` component
- Fix typings for `orientation` of `Divider` component

### [1.5.3] - 2020-08-10

### [1.5.3-rc.0] - 2020-08-10

#### Fixed

- Mix of `Optgroups` and `Options` on same level in `Select Wrapper` component

### [1.5.2] - 2020-07-22

#### Fixed

- Dispatch change event in `Select Wrapper`
- Stencil react-output-target SSR Bug

### [1.5.1] - 2020-07-20

#### Fixed

- SVGO settings for icons
- Angular bug which causes `ngcc` to fail

### [1.5.0] - 2020-07-16

#### Added

- Icons (active-cabin-ventilation, battery-full, bell, bookmark, car-battery, charging-active, charging-state, climate,
  climate-control, garage, horn, key, map, parking-brake, parking-light, preheating, send, shopping-bag, sidelights,
  user-manual, wrenches)

#### Changed

- Icons (arrow-first, arrow-last, battery-empty, car, card, charging-station, question)

#### Fixed

- Porsche Marque images

### [1.5.0-rc.2] - 2020-07-06

### [1.5.0-rc.1] - 2020-07-06

#### Added

- **Notification Neutral** color to `color` property of `p-text` and `p-icon`

### [1.5.0-rc.0] - 2020-06-25

#### Added

- `Fieldset Wrapper` component
- Improved SEO of `p-headline` and `p-text`: Added possibility to write semantic HTML tags (e.g. `<h1>-<h6>` or `<p>`,
  `<blockquote>`, etc.) directly as slotted content.
- Possibility to include anchor tags directly as slots of `Link`, `Link Pure` and `Link Social`
- `Text` new `weight` property `semibold`
- `Button Pure` label with subline pattern as slot
- `Link Pure` label with subline pattern as slot

#### Changed

- `Select Wrapper` is now ready for the catwalk. It is dressed now with a custom drop down list box and gets naked by
  default on touch devices.

#### Fixed

- Minor accessibility improvements of `icons` and `Text Field`
- Remove native number spinner buttons of `Text Field` with type text for Firefox
- An issue with `Button` and `Button Pure` and their `disabled` attribute

### [1.4.0] - 2020-05-14

### [1.4.0-rc.3] - 2020-05-08

#### Added

- `Text List`

#### Changed

- Improve caching strategy for fonts by content-based hash
- Improve caching strategy for marque by content-based hash
- Dimensions and sharpness of marque
- Props for `Content Wrapper`

### [1.4.0-rc.2] - 2020-05-06

#### Added

- `Content Wrapper`
- Description property to `p-text-field-wrapper`, `p-textarea-wrapper` and `p-select-wrapper`
- `Link Social`

#### Changed

- Improve accessibility of error and success states of form elements
- Aria-invalid attribute of form elements if they are in error state is now managed by component
- Rename icon name `configure` to `configurate` (prevents breaking change compared to stable v1.3.0)
- Improve `p-icon` loading behavior

#### Fixed

- Display of wrong icons

#### Removed

- `safe-zone` property of `p-grid` (`Content Wrapper` should be used instead)

### [1.4.0-rc.1] - 2020-04-27

#### Added

- Add `safe-zone` property to `p-grid` for outer grid margin, max-width and centering
- Submit button with search icon to `p-textfield-wrapper` type search

#### Changed

- Background color of readonly state in components `p-textfield-wrapper` and `p-textarea-wrapper`
- Visual appearance of icons
- Improve caching strategy for icons by content-based hash
- Cursor of Radio, Checkbox and Select
- Fixed naming of Mock from `p-textfield-wrapper` to `p-text-field-wrapper`

#### Fixed

- Icon loading mechanism

### [1.4.0-rc.0] - 2020-04-09

#### Added

- SSR support

### [1.3.0] - 2020-04-08

#### Added

- New headline size `headline-5` to `p-headline`
- Test Mocks

#### Fixed

- Text styling of Select component on focus in IE11 and Chrome on Windows 10

### [1.3.0-rc.0] - 2020-04-03

#### Fixed

- Improve form elements

### [1.2.0] - 2020-03-25

#### Added

- `Divider`
- Hover state for form elements

#### Fixed

- Support label text of form elements for Screen readers

### [1.1.2] - 2020-03-17

#### Changed

- Notification colors

### [1.1.1] - 2020-03-13

#### Changed

- Icon of `Checkbox` indeterminate state

### [1.1.0] - 2020-03-11

#### Fixed

- Minor improvements

### [1.1.0-rc.0] - 2020-03-02

#### Added

- `Select Wrapper`
- `Checkbox Wrapper`
- `Radio Button Wrapper`
- `Textarea Wrapper`

#### Fixed

- `Text Field Wrapper` toggle password visibility

### [1.0.3] - 2020-02-13

#### Fixed

- JS framework compatibility

### [1.1.0-0] - 2020-02-06

#### Added

- `Text Field Wrapper`

#### Changed

- Add proper cursor for disabled state for `Button` and `Button Pure`

### [1.0.2] - 2020-02-04

#### Fixed

- Inheritable styling of slotted content

### [1.0.1] - 2020-01-30

#### Added

- Clickable area of `Link Pure` and `Button Pure` is optionally configurable by defining padding on host element

### [1.0.0] - 2020-01-28

#### Added

- Cursor pointer on hover for `Button` and `Button Pure`
- Line-height gets calculated based on Porsche type-scaling formula automatically for `Text`, `Link Pure` and
  `Button Pure`
- Test helper function `componentsReady()` which indicates when lazy loaded components fully have loaded

#### Changed

- Update CDN asset paths
- Improve font-weight definitions
- Rename and optimize neutral colors for `Icon` and `Text`

### [1.0.0-rc.1] - 2019-12-13

#### Added

- `Headline`
- `Text`
- `Marque`
- `Button`
- `Button Pure`
- `Spinner`
- `Icon`
- `Flex`
- `Grid`
- `Link`
- `Link Pure`
- `Pagination`
- "Blur on focus"<|MERGE_RESOLUTION|>--- conflicted
+++ resolved
@@ -14,19 +14,17 @@
 
 ### [Unreleased]
 
-<<<<<<< HEAD
 #### Fixed
 
 - Overlapping issues of `Accordion` contents when positioned outside of content area
   ([#2746](https://github.com/porsche-design-system/porsche-design-system/pull/2746))
-=======
+
 ### [3.6.0-rc.1] - 2023-08-24
 
 #### Fixed
 
 - Bundling format and name of `components-js` entrypoint for Vanilla JS integration
   ([#2745](https://github.com/porsche-design-system/porsche-design-system/pull/2745))
->>>>>>> dba7971f
 
 ### [3.6.0-rc.0] - 2023-08-23
 
