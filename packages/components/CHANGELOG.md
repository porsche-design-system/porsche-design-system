--- conflicted
+++ resolved
@@ -8,15 +8,13 @@
 
 ### [Unreleased]
 
-<<<<<<< HEAD
 #### Fixed
 - Removed auto generated id attributes in the lightDOM and changed `aria-labelledby` to `aria-label` of `P-Tabs-Item`
-=======
+
 ### [2.9.2-rc.1] - 2022-03-23
 
 #### Fixed
 - Bug caused by Chrome where hover styles of `Link Pure` are not displayed correctly
->>>>>>> 3c9533b9
 
 ### [2.9.2-rc.0] - 2022-03-22
 
