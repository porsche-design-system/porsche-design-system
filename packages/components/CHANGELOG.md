--- conflicted
+++ resolved
@@ -12,11 +12,8 @@
 #### Changed
 
 - Background color of `Scroller`'s `prev` and `next` buttons in dark theme
-<<<<<<< HEAD
+- Partials: Removed deprecated `withoutTags` option for all partials, please use `format: 'jsx'` instead
 - `Divider` matches new design language.
-=======
-- Partials: Removed deprecated `withoutTags` option for all partials, please use `format: 'jsx'` instead
->>>>>>> 97674368
 
 ### [3.0.0-alpha.1] - 2023-02-16
 
