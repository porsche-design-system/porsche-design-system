--- conflicted
+++ resolved
@@ -8,16 +8,14 @@
 
 ### [Unreleased]
 
-<<<<<<< HEAD
-#### Fixed
-- `P Tabs Item` improved accessibility
-=======
 #### Added
 - **[EXPERIMENTAL]** `getInitialStyles` partial now accepts a `skeletonTagNames` array of component names that will initially have skeleton styles while the Porsche Design System is loading
 - **[EXPERIMENTAL]** `Button`, `Button Pure`, `Checkbox Wrapper`, `Fieldset Wrapper`, `Link`, `Link Pure`, `Link Social`, `Radio Button Wrapper`, `Select Wrapper`, `Text Field Wrapper`, `Textarea Wrapper` can now have initial skeleton styles when passed as `skeletonTagNames` to the `getInitialStyles` partial
 
 ### [2.9.2] - 2022-03-24
->>>>>>> 9a304703
+
+#### Fixed
+- `P Tabs Item` improved accessibility
 
 ### [2.9.2-rc.1] - 2022-03-23
 
