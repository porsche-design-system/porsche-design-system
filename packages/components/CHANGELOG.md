--- conflicted
+++ resolved
@@ -8,13 +8,11 @@
 
 ### [Unreleased]
 
-<<<<<<< HEAD
 #### Changed
 - Angular: added static `load()` function `PorscheDesignSystemModule` for custom prefix 
-=======
+
 #### Fixed
 - Unhandled exception in `Select Wrapper` if `selected` and `disabled` attributes are set on the same option
->>>>>>> d1bb915e
 
 ### [2.0.0-alpha.13] - 2021-01-26
 
