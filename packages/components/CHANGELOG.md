# Changelog

## Porsche Design System - Components

All notable changes to this project will be documented in this file.

The format is based on [Keep a Changelog](https://keepachangelog.com/en/1.0.0/), and this project adheres to
[Semantic Versioning](https://semver.org/spec/v2.0.0.html).

### [Unreleased]

#### 🤖 Property deprecations 🤖

##### Carousel:

- Prop `wrap-content` is deprecated.

```diff
- <p-carousel wrap-content="true"></p-carousel>
+ <p-carousel></p-carousel>
```

##### Divider:

- Prop values `neutral-contrast-low | neutral-contrast-medium | neutral-contrast-high` of `color` prop are deprecated.

```diff
- <p-divider color="neutral-contrast-low"></p-divider>
+ <p-divider color="contrast-low"></p-divider>

- <p-divider color="neutral-contrast-medium"></p-divider>
+ <p-divider color="contrast-medium"></p-divider>

- <p-divider color="neutral-contrast-high"></p-divider>
+ <p-divider color="contrast-high"></p-divider>
```

#### Changed

- `Divider`, `Button Group`, `Carousel` and `Text List` match new design language
- Background color of `Scroller`'s `prev` and `next` buttons in dark theme
- Partials: Removed deprecated `withoutTags` option for all partials, please use `format: 'jsx'` instead

#### Added

- `Model Signature`
- Props `align-header` and `width` for `Carousel`

#### Fixed

<<<<<<< HEAD
- `Radio Button` keyboard arrow navigation
- `Button Pure` and `Link Pure` lagging active state background when scrolling on iOS
=======
- `Radio Button Wrapper` keyboard arrow navigation
>>>>>>> 30f1b775

### [3.0.0-alpha.1] - 2023-02-16

#### Added

- Porsche Next font supports Vietnamese charset
- Prop `color` of `Icon` supports `disabled`
- React: `patchRemixRunProcessBrowserGlobalIdentifier` binary to support SSR components with Remix

#### Changed

- `Stepper Horizontal` matches new design language
- Styles: Optimize design tokens "spacing", "typography" and "theme" provided by styles sub-package
  `@porsche-design-system/components-{js|angular|react|vue}/styles`
- Styles: Use calc() instead of max() to calculate padding for `gridStyle` (JS) and `pds-grid` (SCSS)
- Styles: `gridStyle` (JS) and `pds-grid` (SCSS) uses optimized grid gap

### [3.0.0-alpha.0] - 2023-02-08

#### Note to the new `v3` major release of the Porsche Design System

With the new **Porsche Design Language** comes a lot of changes regarding layout and design principles. To keep
refactoring efforts as low as possible when upgrading from `v2` to `v3`, **breaking changes** were avoided as far as
possible. Nevertheless, there are a few breaking changes and some more deprecations which should receive attention.

#### 👹 Breaking Changes 👹

##### Button:

- Removed deprecated prop `tabbable`.

```diff
- <p-button tabbable="false">Some label</p-button>
+ <p-button tabindex="-1">Some label</p-button>
```

- Default value of prop `icon` has changed from `arrow-head-right` to `none`. Therefore, the `icon` property **must** be
  set if the component has the `hide-label` property.

```diff
- <p-button hide-label="true">Some label</p-button>
+ <p-button hide-label="true" icon="arrow-right">Some label</p-button>

- <p-button hide-label="{ base: true, m: false }">Some label</p-button>
+ <p-button hide-label="{ base: true, m: false }" icon="arrow-right">Some label</p-button>
```

##### Button Pure:

- Removed `subline` slot (visually not intended anymore).

```diff
<p-button-pure>
  Some label
-   <p slot="subline">Some Subline</p>
</p-button-pure>
```

- Removed deprecated prop `tabbable`.

```diff
- <p-button-pure tabbable="false">Some label</p-button-pure>
+ <p-button-pure tabindex="-1">Some label</p-button-pure>
```

##### Icon:

- Value `inherit` for prop `color` works slightly different to the previous major version. A CSS filter is required to
  apply custom coloring to take advantage of using an SVG embedded in an `<img/>` for better SSR support and loading
  performance in general.

```diff
- <p-icon color="inherit" style="color: white;"></p-icon>
+ <p-icon color="inherit" style="filter: invert(100%);"></p-icon>
```

- Camel case syntax for `name` prop isn't supported, please use param case syntax instead (TypeScript typings have been
  updated too).

```diff
- <p-icon name="arrowRight"></p-icon>
+ <p-icon name="arrow-right"></p-icon>
```

##### Link:

- Default value of prop `icon` has changed from `arrow-head-right` to `none`. Therefore, the `icon` property **must** be
  set if the component has the `hide-label` property.

```diff
- <p-link href="#" hide-label="true">Some label</p-link>
+ <p-link href="#" hide-label="true" icon="arrow-right">Some label</p-link>

- <p-link href="#" hide-label="{ base: true, m: false }">Some label</p-link>
+ <p-link href="#" hide-label="{ base: true, m: false }" icon="arrow-right">Some label</p-link>
```

##### Link Pure:

- Removed `subline` slot (visually not intended anymore).

```diff
<p-link-pure href="#">
  Some label
-   <p slot="subline">Some Subline</p>
</p-link-pure>
```

##### Switch:

- Removed deprecated prop `tabbable`.

```diff
- <p-switch tabbable="false">Some label</p-switch>
+ <p-switch tabindex="-1">Some label</p-switch>
```

##### Partials:

- `getIconLinks()` partial accepts only param-cased icon names.

```diff
- require('@porsche-design-system/components-js/partials').getIconLinks({ icons: ['arrowRight'] })

+ require('@porsche-design-system/components-js/partials').getIconLinks({ icons: ['arrow-right'] })
```

##### CSS global scope:

- Changed naming of CSS global variables names.

```diff
- --p-animation-duration__spinner
- --p-animation-duration__banner
+ --p-animation-duration
```

#### 🤡 Component deprecations 🤡

All deprecated components are refactored to match the new design language, therefor it's technically not breaking, but
we highly recommend to migrate to the mentioned alternative, since those deprecated components will be removed with next
major version.

##### Content Wrapper:

- Component is deprecated and will be removed with the next major release. Please use **[Porsche Grid](styles/grid)**
  instead, which is based on [CSS Grid](https://css-tricks.com/snippets/css/complete-guide-grid) covering the specific
  layout needs for a harmonic appearance across all digital Porsche touch-points.

##### Flex:

- Component is deprecated and will be removed with the next major release. In general, please use native
  [CSS Flex](https://css-tricks.com/snippets/css/a-guide-to-flexbox) instead for better performance and more
  standardized layout technique.

##### Grid:

- Component is deprecated and will be removed with the next major release. In general, please use native
  [CSS Grid](https://css-tricks.com/snippets/css/complete-guide-grid) in combination with
  **[Porsche Grid](styles/grid)** instead for better performance and more standardized layout technique.

##### Headline:

```diff
- <p-headline>The quick brown fox jumps over the lazy dog</p-headline>
+ <p-heading>The quick brown fox jumps over the lazy dog</p-heading>
```

##### Link Social:

- Component is deprecated and will be removed with the next major release. Please use the **[Link](components/link)**
  component instead.

#### 🤖 Property deprecations 🤖

All deprecated properties are still present without any effect, therefor it's technically not breaking, but we highly
recommend to migrate and remove the deprecated props since those ones will be removed with next major version.

##### Button Pure:

- Prop `weight` is deprecated, only regular font weight will be applied.

```diff
- <p-button-pure weight="thin">Some label</p-button-pure>
- <p-button-pure weight="regular">Some label</p-button-pure>
- <p-button-pure weight="semibold">Some label</p-button-pure>
- <p-button-pure weight="bold">Some label</p-button-pure>
+ <p-button-pure>Some label</p-button-pure>
```

##### Content Wrapper (deprecated):

- Prop `theme` and `background-color` are deprecated.

```diff
- <p-content-wrapper theme="dark" background-color="default">Some content</p-content-wrapper>
+ <p-content-wrapper>Some content</p-content-wrapper>
```

##### Grid (deprecated):

- The `gutter` property is deprecated and has no effect anymore. Instead, a fluid gutter depending on the viewport width
  is used.

```diff
- <p-grid gutter="16">Some content</p-grid>
- <p-grid gutter="24">Some content</p-grid>
- <p-grid gutter="36">Some content</p-grid>
+ <p-grid>Some content</p-grid>
```

##### Icon:

- Prop `lazy` is deprecated.

```diff
- <p-icon lazy="true"></p-icon>
+ <p-icon></p-icon>
```

##### Link Pure:

- Prop `weight` is deprecated, only regular font weight will be applied.

```diff
- <p-link-pure href="#" weight="thin">Some label</p-link-pure>
- <p-link-pure href="#" weight="regular">Some label</p-link-pure>
- <p-link-pure href="#" weight="semibold">Some label</p-link-pure>
- <p-link-pure href="#" weight="bold">Some label</p-link-pure>
+ <p-link-pure href="#">Some label</p-link-pure>
```

##### Segmented Control:

- Prop `background-color` is deprecated.

```diff
- <p-segmented-control background-color="background-surface">
   <p-segmented-control-item value="xs">XS</p-segmented-control-item>
   <p-segmented-control-item value="s">S</p-segmented-control-item>
 </p-segmented-control>
+ <p-segmented-control>
   <p-segmented-control-item value="xs">XS</p-segmented-control-item>
   <p-segmented-control-item value="s">S</p-segmented-control-item>
 </p-segmented-control>
```

#### 👾 Property value deprecations 👾

All deprecated values are mapped to new ones, therefor it's technically not breaking, but we highly recommend to migrate
to the new values since those ones will be removed with next major version.

##### Banner:

- Prop value `fluid` of `width` prop is deprecated.

```diff
- <p-banner width="fluid"></p-banner>
+ <p-banner></p-banner>
```

- Prop value `neutral` of `state` prop is deprecated.

```diff
- <p-banner state="neutral">
  <span slot="title">Some banner title</span>
  <span slot="description">Some banner description. You can also add inline <a href="https://porsche.com">links</a> to route to another page.</span>
 </p-banner>
+ <p-banner state="info">
  <span slot="title">Some banner title</span>
  <span slot="description">Some banner description. You can also add inline <a href="https://porsche.com">links</a> to route to another page.</span>
 </p-banner>
```

##### Content Wrapper:

- Prop value `fluid` of `width` prop is deprecated.

```diff
- <p-content-wrapper width="fluid">Some content</p-content-wrapper>
+ <p-content-wrapper>Some content</p-content-wrapper>
```

##### Icon:

- Prop values
  `brand | default | neutral-contrast-low | neutral-contrast-medium | neutral-contrast-high | notification-neutral` of
  `color` prop are deprecated.

```diff
- <p-icon color="brand"></p-icon>
+ <p-icon color="primary"></p-icon>

- <p-icon color="default"></p-icon>
+ <p-icon color="primary"></p-icon>

- <p-icon color="neutral-contrast-low"></p-icon>
+ <p-icon color="contrast-low"></p-icon>

- <p-icon color="neutral-contrast-medium"></p-icon>
+ <p-icon color="contrast-medium"></p-icon>

- <p-icon color="neutral-contrast-high"></p-icon>
+ <p-icon color="contrast-high"></p-icon>

- <p-icon color="neutral-contrast-neutral"></p-icon>
+ <p-icon color="contrast-info"></p-icon>
```

##### Inline Notification:

- Prop value `neutral` of `state` prop is deprecated.

```diff
- <p-inline-notification state="neutral"></p-inline-notification>
+ <p-inline-notification state="info"></p-inline-notification>
```

##### Tag:

- Prop value `notification-neutral | neutral-contrast-high | background-default` of `color` prop is deprecated.

```diff
- <p-tag color="notification-neutral">Color label</p-tag>
+ <p-tag color="notification-info">Color label</p-tag>

- <p-tag color="neutral-contrast-high">Color label</p-tag>
+ <p-tag color="primary">Color label</p-tag>

- <p-tag color="background-default">Color label</p-tag>
+ <p-tag color="background-base">Color label</p-tag>
```

##### Tag Dismissible:

- Prop value `background-default` of `color` prop is deprecated.

```diff
- <p-tag-dismissible color="background-default">Color label</p-tag-dismissible>
+ <p-tag-dismissible color="background-base">Color label</p-tag-dismissible>
```

##### Text:

- Prop value `thin | semibold` of `weight` prop is deprecated.

```diff
- <p-text weight="thin">Some text</p-text>
+ <p-text>Some text</p-text>

- <p-text weight="semibold">Some text</p-text>
+ <p-text weight="semi-bold">Some text</p-text>
```

- Prop value
  `brand | default | neutral-contrast-low | neutral-contrast-medium | neutral-contrast-high | notification-neutral` of
  `color` prop is deprecated.

```diff
- <p-text color="brand">Some text</p-text>
+ <p-text>Some text</p-text>

- <p-text color="default">Some text</p-text>
+ <p-text>Some text</p-text>

- <p-text color="neutral-contrast-low">Some text</p-text>
+ <p-text color="contrast-low">Some text</p-text>

- <p-text color="neutral-contrast-medium">Some text</p-text>
+ <p-text color="contrast-medium">Some text</p-text>

- <p-text color="neutral-contrast-high">Some text</p-text>
+ <p-text color="contrast-high">Some text</p-text>

- <p-text color="notification-neutral">Some text</p-text>
+ <p-text color="notification-info">Some text</p-text>
```

##### ToastManager:

- Prop value `neutral` of `state` parameter is deprecated.

```diff
- …addMessage({ text: `Some message`, state: 'neutral' })
+ …addMessage({ text: `Some message`, state: 'info' })
```

#### Added

- `Display` component
- `Heading` component
- Prop `underline` for `Link Pure`
- Prop `theme` for `Checkbox Wrapper`, `Radio Button Wrapper`, `Popover`, `Tag Dismissible`, `Textarea Wrapper`,
  `Text Field Wrapper` and `Fieldset Wrapper`
- Prop `size` for `Icon` supports `x-small` and `x-large`
- Prop `size` for `Accordion` `compact="true"` supports `medium`

#### Changed

- `Spinner`, `Icon`, `Link Pure`, `Button Pure`, `Link`, `Link Social`, `Button`, `Checkbox Wrapper`,
  `Radio Button Wrapper`, `Popover`, `Modal`, `Select Wrapper`, `Tag`, `Tag Dismissible`, `Textarea Wrapper`,
  `Inline Notification`, `Banner`, `Toast`, `Grid`, `Flex`, `Pagination`, `Scroller`, `Accordion`, `Text`,
  `Text Field Wrapper`, `Content Wrapper`, `Segmented Control`, `Tabs`, `Tabs Bar`, `Headline` and `Fieldset Wrapper`
  match new design language
- `Icon` supports
  `primary | contrast-low | contrast-medium | contrast-high | notification-success | notification-warning | notification-error | notification-info | inherit`
  for `color` prop
- Default value of prop `width` of `Banner` has changed from `basic` to `extended`
- Default value of prop `action-icon` of `Inline Notification` has changed from `arrow-head-right` to `arrow-right`
- Default value of prop `name` of `Icon` has changed from `arrow-head-right` to `arrow-right`
- Default value of prop `variant` of `Link` and `Button` has changed from `secondary` to `primary`

#### Removed

- Custom slotted CSS for mostly all components. Equivalent styles are now provided by `getInitialStyles()` partial
  instead.
- `applyNormalizeStyles` option from `getInitialStyles()` partial which is applied by default now.

### [2.20.0] - 2023-02-06

### [2.20.0-rc.1] - 2023-02-06

### [2.20.0-rc.0] - 2023-01-30

#### Added

- `applyNormalizeStyles` option for `getInitialStyles()` partial which includes basic css styles for Light DOM

### [2.19.1-rc.1] - 2023-01-18

#### Added

- `jsdom-polyfill` subpackage is available at `@porsche-design-system/components-{js|angular|react|vue}/jsdom-polyfill`
  and can be used to have working web components in jsdom based tests (e.g. jest)
- `testing` subpackage is available at `@porsche-design-system/components-{js|angular|react|vue}/testing` to provide
  `getByRoleShadowed`, `getByLabelTextShadowed` and `getByTextShadowed` utilities which use `@testing-library/dom`
  queries internally to support Shadow DOM
- Validation if `prefix` is already reserved by a different version upon initialization of the Porsche Design System

#### Fixed

- `componentsReady()` waits for Porsche Design System being initialized before checking components which can happen in
  certain test scenarios without partials

### [2.19.1-rc.0] - 2023-01-18

#### Fixed

- Bug in `@porsche-design-system/components-react/ssr` where in some cases during SSG an error was thrown when
  components render their children conditionally

### [2.19.0] - 2022-12-22

### [2.19.0-rc.2] - 2022-12-22

### [2.19.0-rc.1] - 2022-12-22

#### Fixed

- `Stepper Horizontal` calculation of scroll position when used within any parent that has a margin or padding

### [2.19.0-rc.0] - 2022-12-21

#### Added

- Vue: typed components are available via the `@porsche-design-system/components-vue` package

#### Fixed

- `Modal` focus cycle when pressing Shift Tab right after it was opened

### [2.18.0] - 2022-12-15

### [2.18.0-rc.2] - 2022-12-14

#### Added

- Validation to ensure crucial partials are used.  
  **Disclaimer:** The Porsche Design System will **not** inject its initial styles anymore. Please use the
  `getInitialStyles()` partial to reduce flash of unstyled content (FOUC) as described here:
  [getInitialStyles() documentation](https://designsystem.porsche.com/latest/partials/initial-styles)

#### Changed

- `line-height` calculation for all components is handled CSS only now by using `ex`-unit in combination with `calc()`
  which gives the best performance, the easiest possible integration and respects UI best practices in having **larger**
  `line-height` values for **small** `font-size` definitions and **smaller** `line-height` values for **larger**
  `font-size` definitions. The calculated values by CSS slightly differ compared to the ones calculated by JavaScript,
  which might result in minor visual changes.

#### Fixed

- Screen reader announcements of `Textfield` and `Textarea` in `counter` mode
- Screen reader announcements in `Select Wrapper`

### [2.18.0-rc.1] - 2022-11-24

#### Added

- `Carousel` now has a `rewind` property, better prev/next icons, a `max-width` for `heading` and `description` and
  support for slotted `description`

#### Fixed

- `Select Wrapper` height if text is zoomed up to 200%

### [2.18.0-rc.0] - 2022-11-17

#### Added

- SSR/SSG ready components using Declarative Shadow DOM for Next JS are shipped via
  `@porsche-design-system/components-react/ssr`. To use it simply change your imports.

**Important:** make sure to apply the new `getDSRPonyfill()` partial right before your closing `</body>` tag. More
information can be found here:
[getDSRPonyfill() documentation](https://designsystem.porsche.com/latest/partials/dsr-ponyfill)

```diff
- import { PorscheDesignSystemProvider, PButton, ... } from '@porsche-design-system/components-react';
+ import { PorscheDesignSystemProvider, PButton, ... } from '@porsche-design-system/components-react/ssr';
+ import { getDSRPonyfill } from '@porsche-design-system/components-react/partials';
```

#### Changed

- Improve height calculation for `Accordion`
- Slotted anchor support for `Link Pure` is stricter (In case slotted `<a>` is used it must be a direct child of
  `Link Pure`)
- `getFontLinks()` partial now has `{ weights: ['regular', 'semi-bold'] }` for a default

### [2.17.0] - 2022-10-31

### [2.17.0-rc.0] - 2022-10-31

#### Added

- `Link Tile`

#### Fixed

- `Scroller` bug where scrollable content was not fully hidden by the gradient, when zoomed into the page.

#### Changed

- Removed `!important` keyword from css property `display` of `Link Pure` and `Button Pure`

### [2.16.3] - 2022-10-21

### [2.16.3-rc.0] - 2022-10-21

#### Fixed

- `Button Pure` and `Link Pure` error when using `size="inherit"` and `icon="none"`

#### Changed

- Replaced all internal usage of `Text` and `Headline` components

### [2.16.2] - 2022-09-15

### [2.16.2-rc.0] - 2022-09-15

#### Fixed

- Issue with `Popover` where drop-shadow is not shown correctly in Chrome >= 105
- Issue with `Carousel` and `wrap-content="true"` where the layout was out of sync with `Content Wrapper` for
  viewports >= 1760px.
- `Select Wrapper` with custom dropdown keeps attribute changes of native select options in sync if changed
  programmatically

### [2.16.1] - 2022-09-09

#### Fixed

- Issue with `Options` typing import for `Carousel`

### [2.16.0] - 2022-09-08

### [2.15.1-rc.1] - 2022-09-08

#### Added

- `Carousel`
- `Scroller`

#### Changed

- `Stepper Horizontal` now has `size` property
- `Stepper Horizontal` uses improved focus behavior in case it becomes scrollable and scroll indicators are centered
  correctly.
- `Tabs Bar` uses improved focus behavior in case it becomes scrollable and scroll indicators are centered correctly.

### [2.15.1-rc.0] - 2022-08-24

#### Fixed

- `Radio Button Wrapper` visual selection change bug in Safari >= 15.5

### [2.15.0] - 2022-08-22

### [2.15.0-rc.1] - 2022-08-18

#### Changed

- Downgraded `@angular` to `v13` to ensure backwards compatibility of `@porsche-design-system/components-angular`

### [2.15.0-rc.0] - 2022-08-16

#### Fixed

- `Popover` visual shadow bug in Safari
- `Stepper Horizontal Item` bug where pseudo styles of the counter element were overridable

### [2.15.0-beta.0] - 2022-08-05

#### Fixed

- `Tabs` & `Tabs Bar` `size` property when using `BreakpointCustomizable`

#### Changed

- `Modal` uses poly fluid sizing for outer spacing
- `Banner` uses poly fluid sizing for outer spacing
- `Content Wrapper` uses poly fluid sizing for inner spacing
- `Modal` min-width is slightly updated to perfectly fit into content area of `Content Wrapper` at 320px viewport width

#### Added

- Validation of properties for all components
- `Text Field Wrapper` with `input type="search"` is clearable via Escape key and custom clear button across browsers
- `Text Field Wrapper` with `input type="search"` shows a "Locate me" button when `actionIcon="locate"` is set, emits
  the `action` event on click and can be put into a loading state via `actionLoading="true"`

### [2.14.0] - 2022-07-11

### [2.14.0-rc.1] - 2022-07-11

### [2.14.0-rc.0] - 2022-07-11

#### Added

- `getBrowserSupportFallbackScript()` partial supporting `cdn` and `format` options as replacement for
  `includeOverlay()` of `@porsche-design-system/browser-notification` npm package
- `getCookiesFallbackScript()` partial supporting `cdn` and `format` options as replacement for `includeCookieOverlay()`
  of `@porsche-design-system/browser-notification` npm package

#### Changed

- `getMetaTagsAndIconLinks()` partial to return `theme-color` meta tags with `prefers-color-scheme: {light|dark}` media
  query

### [2.13.0] - 2022-06-23

### [2.13.0-rc.5] - 2022-06-23

#### Fixed

- `Stepper Horizontal Item` `state` validation
- `Button` and `Link` with `theme="dark" variant="tertiary"` and `Tag Dismissible` bug on Safari < v15.5 where wrong
  colors on hover were shown

### [2.13.0-rc.4] - 2022-06-22

#### Added

- `Stepper Horizontal`

### [2.13.0-rc.3] - 2022-06-22

#### Added

- `Segmented Control`

### [2.13.0-rc.2] - 2022-06-21

### [2.13.0-rc.1] - 2022-06-21

### [2.13.0-rc.0] - 2022-06-21

#### Changed

- `Button`, `Button Pure` and `Switch` apply `aria-disabled="true"` instead of `disabled` attribute to native button
  internally in case `disabled` and/or `loading` property is set

### [2.12.1] - 2022-05-25

### [2.12.1-rc.0] - 2022-05-25

#### Fixed

- Issue with `JssStyle` typing import

### [2.12.0] - 2022-05-19

#### Changed

- npm package is prepared for public release on [npmjs.org](https://npmjs.com)

### [2.12.0-rc.2] - 2022-05-12

### [2.12.0-rc.1] - 2022-05-11

### [2.12.0-rc.0] - 2022-05-04

#### Added

- `Table Head Cell` now has a `multiline` property

#### Changed

- `Headline` has no `hypens` / `overflow-wrap` style by default
- Partials now throw an exception if they are executed in browser

#### Fixed

- Exception in `Headline`, `Select Wrapper`, `Text` and `Text List` when changing `theme` prop from `dark` to `light`
- `getInitialStyles()` partial now returns `.hydrated` styles, too

### [2.11.0-skeletons] - 2022-04-21

### [2.11.0] - 2022-04-21

### [2.11.0-rc.0] - 2022-04-20

#### Added

- `Tag`
- `Tag Dismissible`

### [2.10.0-skeletons] - 2022-04-13

### [2.10.0] - 2022-04-13

### [2.9.3-rc.1] - 2022-04-06

#### Added

- `Text Field Wrapper` now has a `showCharacterCount` property which can be used to hide the character count when a
  `maxLength` attribute is set on the wrapped `input`.
- `Textarea Wrapper` now has a `showCharacterCount` property which can be used to hide the character count when a
  `maxLength` attribute is set on the wrapped `textarea`.

### [2.9.3-rc.0-skeletons] - 2022-03-29

### [2.9.3-rc.0] - 2022-03-28

#### Added

- `Text Field Wrapper` supports `unit` property on `input type="text"`
- `Marque` optional configurable clickable/focusable area by defining padding on host element

#### Fixed

- `Tabs Item` improved accessibility
- Angular: circular dependency in development mode in `2.9.2-skeletons`

### [2.9.2-skeletons] - 2022-03-24

#### Added

- **[EXPERIMENTAL]** `getInitialStyles` partial now accepts a `skeletonTagNames` array of component names that will
  initially have skeleton styles while the Porsche Design System is loading
- **[EXPERIMENTAL]** `Button`, `Button Pure`, `Checkbox Wrapper`, `Fieldset Wrapper`, `Link`, `Link Pure`,
  `Link Social`, `Radio Button Wrapper`, `Select Wrapper`, `Text Field Wrapper`, `Textarea Wrapper` can now have initial
  skeleton styles when passed as `skeletonTagNames` to the `getInitialStyles` partial

### [2.9.2] - 2022-03-24

### [2.9.2-rc.1] - 2022-03-23

#### Fixed

- Bug caused by Chrome where hover styles of `Link Pure` are not displayed correctly

### [2.9.2-rc.0] - 2022-03-22

#### Added

- Normalized font behavior (`hyphen`, `overflow-wrap` and `text-size-adjust`) across components

#### Fixed

- `Modal` scrolling and pinch to zoom on iOS
- `Modal` initial position if scrollable
- `Table Head Cell` sort icon `asc` + `desc`

### [2.9.1] - 2022-03-10

### [2.9.1-rc.0] - 2022-03-09

#### Added

- Styles for slotted `<button>` in `Text`

#### Changed

- `Modal` heading and aria validation happens only when open

#### Fixed

- React: bundling format of partials

### [2.9.0] - 2022-02-28

### [2.9.0-rc.1] - 2022-02-25

#### Fixed

- `Modal` focus trap respecting elements in shadow DOM and dynamically added/removed elements on first level
- `Tabs Item` focus outline on click in Safari
- Error while using partials in Vanilla JS and Angular

### [2.9.0-rc.0] - 2022-02-16

#### Added

- `getFontFaceStylesheet` returns additional `<link>` tags with `rel="preconnect"` and `rel="dns-prefetch"`
- Option `format` to partials `getFontFaceStylesheet`, `getComponentChunkLinks()`, `getFontLinks()`, `getIconLinks()`,
  `getInitialStyles()`, `getLoaderScript()` and `getMetaTagsAndIconLinks()`

#### Deprecated

- The option `withoutTags` of partials `getFontFaceStylesheet`, `getComponentChunkLinks()`, `getFontLinks()`,
  `getIconLinks()`, `getInitialStyles()`, `getLoaderScript()` and `getMetaTagsAndIconLinks()` is deprecated and will be
  removed in `v3.0.0`. Please use `format: 'jsx'` instead.

```diff
- <link rel="stylesheet" href={getFontFaceStylesheet({ withoutTags: true })} crossOrigin="true" />
+ {getFontFaceStylesheet({ format: 'jsx' })}
```

### [2.9.0-beta.1] - 2022-01-27

#### Added

- `:focus-visible` content of selected Tab in `Tabs` component gets focus styling
- Improved accessibility of `Text Field Wrapper` and `Textarea Wrapper` when `maxlength` attribute is set
- `Modal` aria property
- `Modal` class for slotted elements to make content full-width

#### Changed

- `Button Pure` and `Link Pure` removed `position: relative` imposition, make sure to **not** override it with
  `position: static`

#### Fixed

- `Modal` close button styles when no heading is passed

### [2.9.0-beta.0] - 2022-01-18

#### Added

- React: `getByRoleShadowed`, `getByLabelTextShadowed` and `getByTextShadowed` utilities which uses
  `@testing-library/dom` queries internally to support Shadow DOM

#### Fixed

- React: `UnhandledPromiseRejectionWarning` when using `skipPorscheDesignSystemCDNRequestsDuringTests()`

### [2.8.0] - 2022-01-17

#### Fixed

- Accessibility issue of `Icon` component in Windows High Contrast Mode in Chromium Browser

### [2.8.0-rc.0] - 2022-01-14

#### Added

- Support for `tabindex` attribute on `Button`, `Button Pure`, `Switch`, `Link`, `Link Pure` and `Link Social`

#### Changed

- `:focus-visible` style matches outline color of `Button` while hovered

#### Deprecated

- The `tabbable` property of `Button`, `Button Pure` and `Switch` is deprecated and will be removed in `v3.0.0`. Please
  use `tabindex` instead.

```diff
- <p-button tabbable="false">Some button</p-button>
+ <p-button tabindex="-1">Some button</p-button>
```

### [2.8.0-beta.3] - 2021-12-22

#### Added

**Disclaimer:** The provided themes `light-electric` and `dark-electric` are just a proof of concept, it's **not**
accessible regarding its color contrast and might even be removed in an upcoming major release again.

- `light-electric` theme for `Switch`
- `dark-electric` theme for `Button Pure` and `Link Pure`
- Character counter to `Text Field Wrapper` and `Textarea Wrapper` if `maxlength` is present on `input type="text"` and
  `textarea`

#### Changed

- `:focus-visible` style matches outline color of `Switch` while hovered

#### Fixed

- Box model of `Button Pure`

### [2.8.0-beta.2] - 2021-12-22

#### Fixed

- `Content Wrapper` regression for `!important` style

#### Added

- Usage validation for `Link`, `Link Pure` and `Link Social`

### [2.8.0-beta.1] - 2021-12-16

#### Fixed

- `Select Wrapper` validation of select element

### [2.8.0-beta.0] - 2021-12-15

#### Changed

- Angular: Increased peer dependency to `>=12.0.0 <14.0.0`

### [2.7.0] - 2021-12-14

### [2.7.0-rc.0] - 2021-12-14

#### Removed

- `offset-bottom` prop of `Toast` (use `--p-toast-position-bottom` CSS variable instead)

### [2.7.0-beta.6] - 2021-12-08

#### Added

- `Popover`

### [2.7.0-beta.5] - 2021-12-07

#### Added

**Disclaimer:** The provided theme `light-electric` is just a proof of concept, it's **not** accessible regarding its
color contrast and might even be removed in an upcoming major release again.

- `light-electric` theme for `Accordion`, `Link`, `Link Pure`, `Button`, `Button Pure`, `Tabs`, `Tabs Bar`

### [2.7.0-beta.4] - 2021-12-02

### [2.7.0-beta.3] - 2021-11-30

#### Added

- `Accordion` uses `MutationObserver` fallback when no `ResizeObserver` is available in older browsers

#### Fixed

- `Link` and `Link Social` not adapting slotted anchor to the width of the element

### [2.7.0-beta.2] - 2021-11-24

#### Added

- `Toast`

#### Fixed

- `Banner` animations respect offset correctly

### [2.7.0-beta.1] - 2021-11-16

#### Fixed

- `Headline` applies `align` and `ellipsis` prop correctly

### [2.7.0-beta.0] - 2021-11-11

#### Added

- New `aria` property for `ARIA` attribute handling for: `Button`, `Button Pure`, `Icon`, `Link`, `Link Pure`, `Marque`,
  `Spinner`

#### Fixed

- React: warnings about `useLayoutEffect` in SSR context

### [2.6.1] - 2021-11-05

#### Fixed

- Prevent breaking entire Porsche Design System due to lacking support of `ResizeObserver`, however `Accordion` still
  requires it

### [2.6.0] - 2021-11-04

#### Added

- `unit` and `unitPosition` properties to `Text Field Wrapper`

### [2.6.0-beta.0] - 2021-10-29

#### Changed

- Use `Heiti SC` (pre-installed on iOS/macOS) and `SimHei` (pre-installed on Windows) as Chinese fallback font

#### Added

- `Marque` uses `webp` images for browsers that support it
- `Inline Notification`
- `Icon` now supports `success` for `name` property

#### Fixed

- Colors of `Banner` for dark theme
- Replaced CSS `inset` property with `top`, `left`, `right` and `bottom` for browser compatibility
- Opening and closing transition of `Modal`

### [2.5.1-beta.0] - 2021-10-11

#### Fixed

- Possible exceptions when components get unmounted directly

### [2.5.0] - 2021-10-04

#### Added

- `SimHei` and `黑体` as fallback for all components' `font-family`

### [2.5.0-beta.1] - 2021-09-28

#### Changed

- React: improved render behavior of components

### [2.5.0-beta.0] - 2021-09-22

#### Added

- React: utility function `skipPorscheDesignSystemCDNRequestsDuringTests`

### [2.4.0] - 2021-09-21

### [2.4.0-beta.2] - 2021-09-21

#### Added

- `Link Social` and `Icon` now support `kakaotalk`, `naver`, `reddit` and `tiktok`
- JSS caching mechanism to improve style performance

#### Changed

- Alignment of `linkedin` icon
- Improved accessibility of `Select Wrapper`
- `Icon` loading behaviour to non-blocking, components using the `Icon` will no longer wait for it to load
- Validation messages of `Fieldset Wrapper` have now an additional icon representing the validation state

#### Fixed

- Box model of `Link Pure`
- Focus of `Link Pure` with slotted anchor and hidden label
- Focus cycling of `Modal` without focusable children
- Suppress CORS error

### [2.4.0-beta.1] - 2021-08-26

#### Added

- `active` property to `Button Pure`

### [2.4.0-beta.0] - 2021-08-26

#### Added

- `icon` property of `Button Pure` and `Link Pure` was extended by `none` value
- `alignLabel` and `stretch` property to `Button Pure` and `Link Pure`

#### Changed

- Improved `:focus-visible` and `:hover:focus-visible` colors for `Link Social` and `Link`
- Improved slotted `<a>` coloring in dark theme for `Link Social` and `Link`
- Validation messages of `Checkbox Wrapper`, `Radio Button Wrapper`, `Select Wrapper`, `Textarea Wrapper` and
  `Text Field Wrapper` have now an additional icon representing the validation state
- `Modal` backdrop behavior to close modal on mouse-down

#### Fixed

- Slotted `<a>` coloring in dark theme for `Text`, `Headline`, `Text List`, `Banner`, `Select Wrapper` and `Link Pure`
- Wrong background color of scrollable `Modal`'s backdrop in Safari

### [2.3.0] - 2021-07-28

### [2.3.0-beta.3] - 2021-07-28

#### Changed

- `Accordion` reduce paddings, vertically align carets to the first heading row, adjust border color and hover styles

#### Fixed

- `Text Field Wrapper` accessibility of type password and search

### [2.3.0-beta.2] - 2021-07-15

#### Added

- `Checkbox Wrapper`, `Radio Button Wrapper`, `Select Wrapper`, `Textarea Wrapper` and `Text Field Wrapper` now reflect
  changes of the `required` attribute on their child component
- `multiline` property to `Table Cell`
- Partial function `getLoaderScript()` to initialize Porsche Design System as early as possible

#### Fixed

- `Table Head Cell` uses semi bold instead of bold as font weight
- Transition of `Modal`

### [2.3.0-beta.1] - 2021-07-08

#### Added

- `Accordion`

#### Changed

- Removed initial delay of `Banner`

### [2.3.0-beta.0] - 2021-07-01

#### Added

- `Table`
- Angular: export types from package root
- Accessibility icon

#### Changed

- `Button`, `Button Pure` and `Switch` are now focusable while in `loading` state
- `Text` and `Headline` inherits white-space CSS property
- React: sync component props via property instead of attribute

#### Fixed

- Angular: support `"strictTemplates": true` option in `tsconfig.json`
- Use correct icon for `arrow-last` and `arrow-first` in `Icon`, `Button` and `Link` components

### [2.2.1] - 2021-06-08

#### Changed

- Optimize vertical alignment of `Modal`

#### Fixed

- URL in inject global style warning

### [2.2.1-beta.1] - 2021-06-02

#### Fixed

- Margin of `Tabs Bar` within `Tabs` for Firefox and Safari
- SVG of `Icon` is not removed after prop change, e.g. on color change
- Fullscreen behavior of `Modal` on screens larger than 1760px

### [2.2.0] - 2021-05-19

#### Fixed

- `Text` inside `Button` now has the proper size on iOS Safari when changing to and from landscape mode
- `Banner` can now be re-opened after closing
- Closing one `Banner` will not close other `Banners` on the site

### [2.2.0-beta.2] - 2021-05-12

#### Fixed

- `Select Wrapper` value changes are now reflected correctly
- `Select Wrapper` dark theme background color if used with `filter` prop

### [2.2.0-beta.1] - 2021-05-05

#### Added

- Partial function `getIconLinks()` to preload Porsche Design System Icons

#### Fixed

- `Text Field Wrapper` spacing in Safari

### [2.2.0-beta.0] - 2021-05-05

#### Added

- Partial function `getMetaTagsAndIconLinks()` to simplify cross device fav and meta icons

### [2.1.0] - 2021-05-03

### [2.1.0-beta.0] - 2021-05-03

#### Added

- `Switch`

#### Changed

- `Text` automatically breaks words/strings into new line being too long to fit inside their container
- `Headline` automatically breaks words/strings into new line being too long to fit inside their container
- Extended `Fieldset Wrapper` with `labelSize`, `required`, `state` and `message` properties. If the `Fieldset Wrapper`
  is set to required only the label of the **Fieldset Wrapper** gets an asterisk. It is removed from all wrapped child
  components, as long as they are Porsche Design System form elements.

### [2.0.3] - 2021-04-28

### [2.0.3-beta] - 2021-04-28

#### Fixed

- Angular: Events firing twice in `Pagination`, `Modal`, `Tabs`, `Tabs Bar` and `Banner` component

### [2.0.2] - 2021-04-21

### [2.0.2-beta.0] - 2021-04-20

#### Fixed

- TypeScript build errors due to duplicate declarations in `types.d.ts`

### [2.0.1] - 2021-04-16

#### Fixed

- Visual appearance of `Checkbox Wrapper` in iOS Safari
- A bug where `Text Field Wrapper` would throw an error when reattaching to DOM too quickly
- Visual bug in Firefox when zooming out `Text Field Wrapper`, `Checkbox Wrapper` and `Textarea Wrapper`
- Angular: Streamline component styles in dark theme

#### Changed

- Aligned focus states of `Checkbox Wrapper` and `Radio Button Wrapper` across browsers

### [2.0.0] - 2021-04-13

In keeping with [Semver](https://semver.org/), Porsche Design System v2.0.0 was released due to changes in the API,
fundamental changes in loading behavior and others. With our new major version `v2.0.0` there are some important changes
that you should watch out for. To make the migration from `v1.5.x` to our current `v2.0.0` easier, we offer a few
guidelines.

## General changes / improvements:

#### All components, icons, fonts, styles and marque of the Porsche Design System are loaded versioned and chunked from a central CDN

This way all web based digital Porsche products share and use the cached and versioned assets regardless of the JS
framework used to improve loading performance across the Porsche group. Only a tiny (1.4kb sized) Porsche Design System
loader script gets bundled into your application code. Everything else gets loaded versioned, cached and chunked from a
central CDN ([read more](https://designsystem.porsche.com/latest/performance/cdn)). However, this also means that you
will need an **Internet connection** to render the components in a browser (possibly relevant for development stage or
intranet applications).

#### Enabling Micro Frontend Architecture

In case of a micro-frontend architecture, multiple instances and versions of the Porsche Design System can be combined
in a final application by configurable prefixing technique of the Porsche Design System components during runtime.
Please refer to our framework specific guidelines
[Vanilla JS](https://designsystem.porsche.com/latest/start-coding/vanilla-js),
[Angular](https://designsystem.porsche.com/latest/start-coding/angular) and
[React](https://designsystem.porsche.com/latest/start-coding/react).

#### Prevent Flash of Unstyled Content (FOUC) and Flash of Unstyled Text (FOUT)

To prevent FOUC/FOUT, the Porsche Design System offers various partials as part of the
`@porsche-design-system/components-{js|angular|react}` package to ensure all necessary Porsche Design System fonts and
components are fully loaded. If you've used the `@porsche-design-system/partials` package previously, stop using it and
replace the integration with the partials provided by `@porsche-design-system/components-{js|angular|react}` package.
Have a look at our [FOUC/FOUT guidelines](https://designsystem.porsche.com/latest/performance/loading-behaviour).

```diff
- <%= require('@porsche-design-system/partials').getPorscheDesignSystemCoreStyles() %>
+ <%= require('@porsche-design-system/components-{js|angular|react}/partials').getInitialStyles() %>

- <%= require('@porsche-design-system/partials').getFontFaceCSS() %>
+ <%= require('@porsche-design-system/components-{js|angular|react}/partials').getFontFaceStylesheet() %>

- <link rel="preload" href="path/to/webfont/nameOfWebFontFile" as="font" type="font/woff2" crossorigin />
+ <%= require('@porsche-design-system/components-{js|angular|react}/partials').getFontLinks({ weights: ['regular', 'semi-bold'] }) %>
```

#### Added support for China CDN

Our CDN is configured to forward requests to Chinese CDN automatically when necessary. So you're good to go without any
configuration or multiple region specific builds of your application. However, if you are aiming for the maximum
possible performance in China, you can configure which CDN the Porsche Design System must use. Please follow our
[CDN guidelines](https://designsystem.porsche.com/latest/performance/cdn) for more information.

#### New/optimized components

- **Tabs**
- **Tabs Bar**
- **Banner**
- **Modal**
- Headline
- Select
- Pagination
- Button
- Button Pure
- Link
- Link Pure
- Spinner
- Checkbox
- Radio Button

#### Improved TypeScript support for Angular and React

To ensure the best possible typing support, we have refactored our Angular and React wrappers which integrate the native
web components of the Porsche Design System.

#### componentsReady() works reliable

Because the Porsche Design System components get loaded async at the time they are needed, it might be relevant within
your application or test automation to know when those have been initialized. Therefore, we provide in all three
`@porsche-design-system/components-{js|angular|react}')` packages a reliable helper function `componentsReady()`.
[Read more about it](https://designsystem.porsche.com/latest/helpers/components-ready).

#### Removed "blur on focus"

Now focus styling is only applied when you navigate through keyboard and ignored by mouse interaction for browsers
supporting `:focus-visible` otherwise it will fallback to `:focus` CSS implementation.

#### Changed focus styling for a better compromise between accessibility and visual appearance

Color and outline of general focus styling has changed to `currentColor` for light/dark theme with an outline of 1px
width/offset. If you have custom components build with the usage of our `@porsche-design-system/utilities` package then
update it to the latest version.

#### Improved geometry of Porsche Next font

For better alignment and readability we've changed the geometry of the Porsche Next font which results in a visual
change of font size and spacing.

#### Dropped support for IE11 and EdgeHTML according to Porsche's official browser strategy 2021

If you still need to support these browsers, you have to stick to `v1.5.x`. We offer a Browser Notification package
`@porsche-design-system/browser-notification` to alert users that these browsers are no longer supported. It supports a
blocking layer (to be used with Porsche Design System `v2.x`), or a dismissible banner (to be used with Porsche Design
System `v1.x`). Please refer to our
[Browser compatibility guidelines](https://designsystem.porsche.com/latest/help/browser-compatibility).

#### Changed default type of Button and Button Pure

To be in sync with native `<button>` behavior we've changed the default `type` of **Button** and **Button Pure**
component. Those components will render a button within their Shadow DOM as `<button type="submit">` ( previously
`<button type="button">`).

- `submit`: The button submits the form data to the server. This is the default if the attribute is not specified for
  buttons associated with a `<form>`, or if the attribute is an empty or invalid value.
- `button`: The button has no default behavior, and does nothing when pressed by default. It can have client-side
  scripts listen to the element's events, which are triggered when the events occur.

#### Changed support for wrapped links around Link, Link Pure and Link Social component

Due to the support for setting links (`<a href="#">`) in our **Link**, **Link Pure** and **Link Social** components as
child, we've removed support for styling the anchor tag (`<a>`) when it surrounds the component. So we recommend
changing the position of the `<a>` tag from wrapping the component to a direct slot (child) of it.

```diff
- <a href="#"><p-link>Some label</p-link></a>
+ <p-link><a href="#">Some label</a></p-link>

- <a href="#"><p-link-pure>Some label</p-link-pure></a>
+ <p-link-pure><a href="#">Some label</a></p-link-pure>

- <a href="#"><p-link-social>Some label</p-link-social></a>
+ <p-link-social><a href="#">Some label</a></p-link-social>
```

#### Automatic \* asterisk symbol to form field labels

We added an automatic generated _ asterisk symbol to form field labels which have the required attribute. This might
lead to a doubled _ symbol if you set one by yourself.

```diff
- <p-text-field-wrapper label="Some label *"><input type="text" name="some-name" required /></p-text-field-wrapper>
+ <p-text-field-wrapper label="Some label"><input type="text" name="some-name" required /></p-text-field-wrapper>

- <p-checkbox-wrapper label="Some label *"><input type="checkbox" name="some-name" required /></p-checkbox-wrapper>
+ <p-checkbox-wrapper label="Some label"><input type="checkbox" name="some-name" required /></p-checkbox-wrapper>

- <p-radio-button-wrapper label="Some label *"><input type="radio" name="some-name" required /></p-radio-button-wrapper>
+ <p-radio-button-wrapper label="Some label"><input type="radio" name="some-name" required /></p-radio-button-wrapper>

- <p-radio-button-wrapper label="Some label *"><input type="radio" name="some-name" required /></p-radio-button-wrapper>
+ <p-radio-button-wrapper label="Some label"><input type="radio" name="some-name" required /></p-radio-button-wrapper>

- <p-textarea-wrapper label="Some label *"><textarea name="some-name" required></textarea></p-textarea-wrapper>
+ <p-textarea-wrapper label="Some label"><textarea name="some-name" required></textarea></p-textarea-wrapper>

- <p-select-wrapper label="Some label *"><select name="some-name" required><option>A</option></select></p-select-wrapper>
+ <p-select-wrapper label="Some label"><select name="some-name" required><option>A</option></select></p-select-wrapper>
```

#### Shadow DOM

`Flex`, `Flex Item`, `Grid` and `Grid Item` now use Shadow DOM, thus you are not able to overwrite styles defined by
these components any longer.

---

## Angular

#### Integration of Angular components

In the past it was possible to provide a token called `PREVENT_WEB_COMPONENTS_REGISTRATION` which prevented the
registration of the Porsche Design System components and loading of polyfills. Due to the fact that we no longer provide
/ need poly filling, we have completely removed the token. For advanced usage please
[read further](https://designsystem.porsche.com/latest/start-coding/angular).

---

## React

#### Integration of React components

In the past `@porsche-design-system/components-react` components have initialized the **Porsche Design System Loader**
automatically as soon as a component was imported. With `v2.x` you have to import the `PorscheDesignSystemProvider` once
in your `index.tsx` which then initializes the **Porsche Design System Loader**, e.g. like:

```diff
  // index.tsx

  import ReactDOM from 'react-dom';
  import { PorscheDesignSystemProvider } from '@porsche-design-system/components-react';
  import { App } from './App';

  ReactDOM.render(
    <React.StrictMode>
+     <PorscheDesignSystemProvider>
        <App />
+     </PorscheDesignSystemProvider>
    </React.StrictMode>,
    document.getElementById('root')
  );
```

For advanced usage please [read further](https://designsystem.porsche.com/latest/start-coding/react).

#### Jsdom Polyfill for React / Jest / jsdom test automation

We removed test mocks for React / Jest / jsdom as Shadow DOM is supported since jsdom v12.2.0. Instead, we provide a
Jsdom Polyfill (exclusivly for `@porsche-design-system/components-react` package) fixing missing implementation of jsdom
which the Porsche Design System relies on. **Note:** If your test includes Porsche Design System components, make sure
to wrap the component you want to test with a PorscheDesignSystemProvider in order to avoid exceptions. For more
information please [read further](https://designsystem.porsche.com/latest/start-coding/react).

---

## Vanilla JS

#### Integration of Vanilla JS components

With `v1.x` of the Porsche Design System you've had to copy all needed JS files of
`@porsche-design-system/components-js` into your target directory and include the ES5 and ESM loader snippet. Now you
only need to copy one `index.js` file and initialize the Porsche Design System like in the example below:

```diff
  <!DOCTYPE html>
  <html lang="en">
    <head>
      <meta charset="utf-8">
      <meta name="viewport" content="width=device-width,initial-scale=1.0">
      <title>Porsche Design System</title>
-     <script nomodule src="PATH/TO/PACKAGE/@porsche-design-system/components-js/dist/porsche-design-system/porsche-design-system.js"></script>
-     <script type="module" src="PATH/TO/PACKAGE/@porsche-design-system/components-js/dist/porsche-design-system/porsche-design-system.esm.js"></script>
+     <script src="PATH/TO/PACKAGE/@porsche-design-system/components-js/index.js"></script>
    </head>
    <body>
+     <script type="text/javascript">
+       porscheDesignSystem.load();
+     </script>
      <p-headline variant="headline-1">Some text</p-headline>
    </body>
  </html>
```

For advanced usage please [read further](https://designsystem.porsche.com/latest/start-coding/vanilla-js).

---

### [2.0.0-rc.10] - 2021-04-12

#### Changed

- `Tabs` and `Tabs Bar` now respect dynamic additions / removals of `p-tabs-item`, `a` and `button` elements. Make sure
  to update the `activeTabIndex` when mutating elements
- Improved performance of `Text`, `Button Pure` and `Link Pure` when `size` is not `inherit`

#### Added

- `Grid` now has a `wrap` and `gutter` property
- Components (`Grid Item`, `Flex Item`, `Tabs Item` and `Text List Item`) that require a specific parent (`Grid`,
  `Flex`, `Tabs` and `Text List`) will now throw an error if used without that parent

#### Fixed

- Visual appearance of `Checkbox Wrapper` and `Radio Button Wrapper` reflect the state of the wrapped `input` element

### [2.0.0-rc.9] - 2021-03-26

#### Added

- `Button Group` component
- Fullscreen property for `Modal` on mobile

#### Changed

- Spacings, heading and sizes of `Modal`

#### Fixed

- Prevent duplicate loading of `porsche-design-system.v2.x.HASH.js` chunk when using `getComponentChunkLinks()` partial

### [2.0.0-rc.8] - 2021-03-17

#### Added

- Support for full height `Content Wrapper` with flex
- `Tabs Bar` now supports `undefined` as `activeTabIndex`

#### Changed

- `Tabs Bar` has a new default `activeTabIndex`, which is `undefined`
- `Tabs Bar` does not work by itself anymore. The `activeTabIndex` needs to be controlled from the outside
  ([read more](https://designsystem.porsche.com/latest/components/tabs-bar/examples))
- Background Color of `Select Wrapper` in `dark` theme to meet accessibility criteria

### [2.0.0-rc.7] - 2021-03-15

#### Fixed

- Make shadowed `Flex` and `Grid` work in Firefox + Safari

### [2.0.0-rc.6] - 2021-03-11

#### Changed

- Make `Grid` and `Grid Item` use Shadow DOM
- Make `Flex` and `Flex Item` use Shadow DOM

### [2.0.0-rc.5] - 2021-03-09

#### Added

- Configurable background color of `Content Wrapper`
- `italic` font-style in `Text` is now overridden with `normal`

#### Fixed

- Usage of `Select Wrapper` within custom elements
- A bug that caused `Spinner` to be displayed in a wrong size

### [2.0.0-rc.4] - 2021-03-01

#### Changed

- Filter of `Select Wrapper` supports substring search

#### Fixed

- Build error in SSR

### [2.0.0-rc.3] - 2021-02-17

#### Added

- React: utility function `skipCheckForPorscheDesignSystemProviderDuringTests`
- React: tree shaking for component wrappers

#### Fixed

- Angular: error in `Checkbox Wrapper`, `Radio Button Wrapper` and `Text Field Wrapper` when `input[type]` is bound

### [2.0.0-rc.2] - 2021-02-12

#### Added

- Validate usage of `Checkbox Wrapper`, `Radio Button Wrapper`, `Select Wrapper`, `Text Field Wrapper` and
  `Textarea Wrapper`

### [2.0.0-rc.1] - 2021-02-04

#### Added

- Partial function `getComponentChunkLinks()` to preload Porsche Design System Components

#### Changed

- Added a space before asterisk (`*`) when `input`, `textarea` or `select` have `required` attribute within form wrapper
  components
- Renamed partial `getFontLinks()` option from `weight` to `weights`

#### Fixed

- A bug in `Tabs Bar` where the nextButton was mistakenly rendered.
- A bug where `Icon` was not rendered when using `lazy` property.
- A bug in `Text Field Wrapper` with input type password where characters would overlap the icon.

### [2.0.0-rc.0] - 2021-01-29

#### Added

- Link support for `Marque`
- Sizing options `'responsive' | 'small' | 'medium'` for `Marque`

#### Changed

- Angular: added static `load()` function `PorscheDesignSystemModule` for custom prefix
- Hide up/down spin button when using **Text Field** with `type="number"` in Firefox

#### Fixed

- Angular: typings
- React: correct handling of `ref` property
- Unhandled exception in `Select Wrapper` if `selected` and `disabled` attributes are set on the same option
- A bug in `Tabs Bar` where scrolling was broken when a tab was selected
- A bug in `Tabs Bar` where the `nextButton` was always rendered

### [2.0.0-alpha.13] - 2021-01-26

#### Added

- Partial function `getFontLinks()` to prevent **Flash of Unstyled Text** (FOUT)

#### Fixed

- React: correct handling of `className` property

### [2.0.0-alpha.12] - 2021-01-20

#### Added

- Partial function `getInitialStyles()` to prevent **Flash of Unstyled Content** (FOUC)
- Partial function `getFontFaceStylesheet()` to prevent **Flash of Unstyled Text** (FOUT)

#### Changed

- React: `PorscheDesignSystemProvider` needs to wrap application
- React: component props have to be camelCase
- React: `PorscheDesignSystemProvider` is needed while testing components

#### Fixed

- React: typings
- React: support of objects for property values

#### Removed

- React: `getPrefixedComponents`, prefixing is handled by `PorscheDesignSystemProvider`

### [2.0.0-alpha.11] - 2021-01-08

#### Changed

- Precision of relative line height
- Changed color of `neutral contrast low`

### [2.0.0-alpha.10] - 2020-12-14

#### Added

- `native` property to `Select Wrapper` to force rendering of native Browser select dropdown
- Extended flexibility of `Headline`

#### Changed

- Some styling improvements of `Select Wrapper`

#### Fixed

- Jsdom Polyfill `fetch` error

### [2.0.0-alpha.9] - 2020-12-09

### Fixed

- Improved reliability of `componentsReady()`

#### Changed

- Jsdom Polyfill `console.warn` behaviour

### [2.0.0-alpha.8] - 2020-12-03

### Fixed

- A bug where `Modal` did not remove `overflow=hidden` on document body.

### [2.0.0-alpha.7] - 2020-11-26

#### Added

- Jsdom Polyfill

#### Removed

- Jsdom Mocks
- Global "blur on focus" script

#### Changed

- Default dropdown direction of `SelectWrapper` from `down` to `auto`
- Made API of `Tabs` consistent with `Tabs Bar`
- Removed transition for focus styling
- Use `:focus-visible` as default and `:focus` as fallback for focusable elements

#### Fixed

- The Selected element of `SelectWrapper` dropdown keeps now in sync with native selection if changed programmatically
- Invalid search results get cleared if `SelectWrapper` becomes focus state
- Some bugs in `TabsBar`
- Minification of dynamic slotted content styles
- An issue where `Pagination` throws console errors if disconnected from dom.

### [2.0.0-alpha.6] - 2020-10-28

#### Changed

- default `type` of `Button` and `Button Pure` to `submit`

#### Fixed

- Typings

### [2.0.0-alpha.5] - 2020-10-26

#### Added

- `Modal` component

#### Fixed

- Typing for `pageChange` event of `Pagination` component
- Typings

#### Changed

- Focus styling

### [2.0.0-alpha.4] - 2020-10-14

#### Added

- Custom filter to `Select Wrapper` component
- DropDown direction property to `Select Wrapper` component
- Display `*` after label when `input`, `textarea` or `select` have `required` attribute within form wrapper components
- `Tabs` component
- `Tabs Bar` component
- `Banner` component

#### Removed

- Default `position: relative;` style of `Link Pure` and `Button Pure`

#### Fixed

- `Spinner` zooming bug on Safari

### [2.0.0-alpha.3] - 2020-09-11

#### Added

- Support to load assets from China CDN directly via browser flag: `PORSCHE_DESIGN_SYSTEM_CDN = 'cn';`

#### Removed

- Support for `<a>` wrapped `Link` and `Link Pure`

### [2.0.0-alpha.2] - 2020-08-20

### [2.0.0-alpha.1] - 2020-08-17

#### Changed

- Removed classnames dependency
- Stencil Core `taskQueue` from `congestionAsync` to `async` for more performant component rendering

#### Fixed

- Focus input on label click of `Checkbox Wrapper` and `Radio Button Wrapper`

### [1.5.6] - 2020-10-15

### [1.5.6-rc.0] - 2020-10-13

### Fixed

- `Spinner` zooming bug on Safari

### [1.5.5] - 2020-09-11

### [1.5.5-rc.0] - 2020-09-07

### Changed

- Deprecated stencil lifecycle-method `componentDidUnload` to `disconnectedCallback` to fix "`selectObserver` is
  undefined" bug in `Select Wrapper` and `Pagination`

### [1.5.4] - 2020-08-25

### [1.5.4-rc.0] - 2020-08-17

#### Changed

- Removed classnames dependency
- Stencil Core `taskQueue` from `congestionAsync` to `async` for more performant component rendering

#### Fixed

- Focus input on label click of `Checkbox Wrapper` and `Radio Button Wrapper`
- Fix typings for `orientation` of `Divider` component

### [2.0.0-alpha.0] - 2020-08-06

#### Added

- **Experimental:** Optional web component scoping mechanism during runtime to enable micro service architecture

#### Changed

- Web components get lazy loaded from central CDN to improve caching strategy across Porsche's digital eco system

#### Removed

- Stop browser support for **IE11** and **EdgeHTML**

#### Fixed

- Mix of `Optgroups` and `Options` on same level in `Select Wrapper` component
- Fix typings for `orientation` of `Divider` component

### [1.5.3] - 2020-08-10

### [1.5.3-rc.0] - 2020-08-10

#### Fixed

- Mix of `Optgroups` and `Options` on same level in `Select Wrapper` component

### [1.5.2] - 2020-07-22

#### Fixed

- Dispatch change event in `Select Wrapper`
- Stencil react-output-target SSR Bug

### [1.5.1] - 2020-07-20

#### Fixed

- SVGO settings for icons
- Angular bug which causes `ngcc` to fail

### [1.5.0] - 2020-07-16

#### Added

- Icons (active-cabin-ventilation, battery-full, bell, bookmark, car-battery, charging-active, charging-state, climate,
  climate-control, garage, horn, key, map, parking-brake, parking-light, preheating, send, shopping-bag, sidelights,
  user-manual, wrenches)

#### Changed

- Icons (arrow-first, arrow-last, battery-empty, car, card, charging-station, question)

#### Fixed

- Porsche Marque images

### [1.5.0-rc.2] - 2020-07-06

### [1.5.0-rc.1] - 2020-07-06

#### Added

- **Notification Neutral** color to `color` property of `p-text` and `p-icon`

### [1.5.0-rc.0] - 2020-06-25

#### Added

- `Fieldset Wrapper` component
- Improved SEO of `p-headline` and `p-text`: Added possibility to write semantic HTML tags (e.g. `<h1>-<h6>` or `<p>`,
  `<blockquote>`, etc.) directly as slotted content.
- Possibility to include anchor tags directly as slots of `Link`, `Link Pure` and `Link Social`
- `Text` new `weight` property `semibold`
- `Button Pure` label with subline pattern as slot
- `Link Pure` label with subline pattern as slot

#### Changed

- `Select Wrapper` is now ready for the catwalk. It is dressed now with a custom drop down list box and gets naked by
  default on touch devices.

#### Fixed

- Minor accessibility improvements of `icons` and `Text Field`
- Remove native number spinner buttons of `Text Field` with type text for Firefox
- An issue with `Button` and `Button Pure` and their `disabled` attribute

### [1.4.0] - 2020-05-14

### [1.4.0-rc.3] - 2020-05-08

#### Added

- `Text List`

#### Changed

- Improve caching strategy for fonts by content-based hash
- Improve caching strategy for marque by content-based hash
- Dimensions and sharpness of marque
- Props for `Content Wrapper`

### [1.4.0-rc.2] - 2020-05-06

#### Added

- `Content Wrapper`
- Description property to `p-text-field-wrapper`, `p-textarea-wrapper` and `p-select-wrapper`
- `Link Social`

#### Changed

- Improve accessibility of error and success states of form elements
- Aria-invalid attribute of form elements if they are in error state is now managed by component
- Rename icon name `configure` to `configurate` (prevents breaking change compared to stable v1.3.0)
- Improve `p-icon` loading behavior

#### Fixed

- Display of wrong icons

#### Removed

- `safe-zone` property of `p-grid` (`Content Wrapper` should be used instead)

### [1.4.0-rc.1] - 2020-04-27

#### Added

- Add `safe-zone` property to `p-grid` for outer grid margin, max-width and centering
- Submit button with search icon to `p-textfield-wrapper` type search

#### Changed

- Background color of readonly state in components `p-textfield-wrapper` and `p-textarea-wrapper`
- Visual appearance of icons
- Improve caching strategy for icons by content-based hash
- Cursor of Radio, Checkbox and Select
- Fixed naming of Mock from `p-textfield-wrapper` to `p-text-field-wrapper`

#### Fixed

- Icon loading mechanism

### [1.4.0-rc.0] - 2020-04-09

#### Added

- SSR support

### [1.3.0] - 2020-04-08

#### Added

- New headline size `headline-5` to `p-headline`
- Test Mocks

#### Fixed

- Text styling of Select component on focus in IE11 and Chrome on Windows 10

### [1.3.0-rc.0] - 2020-04-03

#### Fixed

- Improve form elements

### [1.2.0] - 2020-03-25

#### Added

- `Divider`
- Hover state for form elements

#### Fixed

- Support label text of form elements for Screen readers

### [1.1.2] - 2020-03-17

#### Changed

- Notification colors

### [1.1.1] - 2020-03-13

#### Changed

- Icon of `Checkbox` indeterminate state

### [1.1.0] - 2020-03-11

#### Fixed

- Minor improvements

### [1.1.0-rc.0] - 2020-03-02

#### Added

- `Select Wrapper`
- `Checkbox Wrapper`
- `Radio Button Wrapper`
- `Textarea Wrapper`

#### Fixed

- `Text Field Wrapper` toggle password visibility

### [1.0.3] - 2020-02-13

#### Fixed

- JS framework compatibility

### [1.1.0-0] - 2020-02-06

#### Added

- `Text Field Wrapper`

#### Changed

- Add proper cursor for disabled state for `Button` and `Button Pure`

### [1.0.2] - 2020-02-04

#### Fixed

- Inheritable styling of slotted content

### [1.0.1] - 2020-01-30

#### Added

- Clickable area of `Link Pure` and `Button Pure` is optionally configurable by defining padding on host element

### [1.0.0] - 2020-01-28

#### Added

- Cursor pointer on hover for `Button` and `Button Pure`
- Line-height gets calculated based on Porsche type-scaling formula automatically for `Text`, `Link Pure` and
  `Button Pure`
- Test helper function `componentsReady()` which indicates when lazy loaded components fully have loaded

#### Changed

- Update CDN asset paths
- Improve font-weight definitions
- Rename and optimize neutral colors for `Icon` and `Text`

### [1.0.0-rc.1] - 2019-12-13

#### Added

- `Headline`
- `Text`
- `Marque`
- `Button`
- `Button Pure`
- `Spinner`
- `Icon`
- `Flex`
- `Grid`
- `Link`
- `Link Pure`
- `Pagination`
- "Blur on focus"<|MERGE_RESOLUTION|>--- conflicted
+++ resolved
@@ -48,12 +48,8 @@
 
 #### Fixed
 
-<<<<<<< HEAD
-- `Radio Button` keyboard arrow navigation
+- `Radio Button Wrapper` keyboard arrow navigation
 - `Button Pure` and `Link Pure` lagging active state background when scrolling on iOS
-=======
-- `Radio Button Wrapper` keyboard arrow navigation
->>>>>>> 30f1b775
 
 ### [3.0.0-alpha.1] - 2023-02-16
 
