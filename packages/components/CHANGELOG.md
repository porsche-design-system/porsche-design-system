# Changelog

## Porsche Design System - Components
All notable changes to this project will be documented in this file.

The format is based on [Keep a Changelog](https://keepachangelog.com/en/1.0.0/),
and this project adheres to [Semantic Versioning](https://semver.org/spec/v2.0.0.html).

### [Unreleased]

<<<<<<< HEAD
#### Changed
- Removed classnames dependency
=======
#### Fixed
- Focus input on label click of `Checkbox Wrapper` and `Radio Button Wrapper`
>>>>>>> b4331193

### [2.0.0-alpha.0] - 2020-08-06

#### Added
- **Experimental:** Optional web component scoping mechanism during runtime to enable micro service architecture

#### Changed
- Web components get lazy loaded from central CDN to improve caching strategy across Porsche's digital eco system

#### Removed
- Stop browser support for **IE11** and **EdgeHTML**

#### Fixed
- Mix of `Optgroups` and `Options` on same level in `Select Wrapper` component
- Fix typings for `orientation` of `Divider` component

### [1.5.3] - 2020-08-10

### [1.5.3-rc.0] - 2020-08-10

#### Fixed
- Mix of `Optgroups` and `Options` on same level in `Select Wrapper` component

### [1.5.2] - 2020-07-22

#### Fixed
- Dispatch change event in `Select Wrapper`
- Stencil react-output-target SSR Bug

### [1.5.1] - 2020-07-20

#### Fixed
- SVGO settings for icons
- Angular bug which causes `ngcc` to fail

### [1.5.0] - 2020-07-16

#### Added
- Icons (active-cabin-ventilation, battery-full, bell, bookmark, car-battery, charging-active, charging-state, climate, climate-control, garage, horn, key, map, parking-brake, parking-light, preheating, send, shopping-bag, sidelights, user-manual, wrenches)

#### Changed
- Icons (arrow-first, arrow-last, battery-empty, car, card, charging-station, question)

#### Fixed
- Porsche Marque images

### [1.5.0-rc.2] - 2020-07-06

### [1.5.0-rc.1] - 2020-07-06

#### Added
- **Notification Neutral** color to `color` property of `p-text` and `p-icon`

### [1.5.0-rc.0] - 2020-06-25

#### Added
- `Fieldset Wrapper` component
- Improved SEO of `p-headline` and `p-text`: Added possibility to write semantic HTML tags (e.g. `<h1>-<h6>` or `<p>`, `<blockquote>`, etc.) directly as slotted content.
- Possibility to include anchor tags directly as slots of `Link`, `Link Pure` and `Link Social` 
- `Text` new `weight` property `semibold`
- `Button Pure` label with subline pattern as slot
- `Link Pure` label with subline pattern as slot

#### Changed
- `Select Wrapper` is now ready for the catwalk. It is dressed now with a custom drop down list box and gets naked by default on touch devices. 

#### Fixed
- Minor accessibility improvements of `icons` and `Text Field`
- Remove native number spinner buttons of `Text Field` with type text for Firefox
- An issue with `Button` and `Button Pure` and their `disabled` attribute

### [1.4.0] - 2020-05-14

### [1.4.0-rc.3] - 2020-05-08

#### Added
- `Text List`

#### Changed
- Improve caching strategy for fonts by content-based hash
- Improve caching strategy for marque by content-based hash
- Dimensions and sharpness of marque
- Props for `Content Wrapper`

### [1.4.0-rc.2] - 2020-05-06

#### Added
- `Content Wrapper`
- Description property to `p-text-field-wrapper`, `p-textarea-wrapper` and `p-select-wrapper`
- `Link Social`

#### Changed
- Improve accessibility of error and success states of form elements
- Aria-invalid attribute of form elements if they are in error state is now managed by component
- Rename icon name `configure` to `configurate` (prevents breaking change compared to stable v1.3.0)
- Improve `p-icon` loading behavior

#### Fixed
- Display of wrong icons

#### Removed
- `safe-zone` property of `p-grid` (`Content Wrapper` should be used instead)

### [1.4.0-rc.1] - 2020-04-27

#### Added
- Add `safe-zone` property to `p-grid` for outer grid margin, max-width and centering
- Submit button with search icon to `p-textfield-wrapper` type search
- Test-Projects React, Angular, Gatsby and NextJS

#### Changed
- Background color of readonly state in components `p-textfield-wrapper` and `p-textarea-wrapper`
- Visual appearance of icons
- Improve caching strategy for icons by content-based hash
- Cursor of Radio, Checkbox and Select
- Fixed naming of Mock from `p-textfield-wrapper` to `p-text-field-wrapper`

#### Fixed
- Icon loading mechanism

### [1.4.0-rc.0] - 2020-04-09

#### Added
- SSR support

### [1.3.0] - 2020-04-08

#### Added
- New headline size `headline-5` to `p-headline`
- Test Mocks

#### Fixed
- Text styling of Select component on focus in IE11 and Chrome on Windows 10

### [1.3.0-rc.0] - 2020-04-03

#### Fixed
- Improve form elements

### [1.2.0] - 2020-03-25

#### Added
- `Divider`
- Hover state for form elements

#### Fixed
- Support label text of form elements for Screen readers

### [1.1.2] - 2020-03-17

#### Changed
- Notification colors

### [1.1.1] - 2020-03-13

#### Changed
- Icon of `Checkbox` indeterminate state

### [1.1.0] - 2020-03-11

#### Fixed
- Minor improvements

### [1.1.0-rc.0] - 2020-03-02

#### Added
- `Select Wrapper`
- `Checkbox Wrapper`
- `Radio Button Wrapper`
- `Textarea Wrapper`

#### Fixed
- `Text Field Wrapper` toggle password visibility

### [1.0.3] - 2020-02-13

#### Fixed
- JS framework compatibility

### [1.1.0-0] - 2020-02-06

#### Added
- `Text Field Wrapper`

#### Changed
- Add proper cursor for disabled state for `Button` and `Button Pure`

### [1.0.2] - 2020-02-04

#### Fixed
- Inheritable styling of slotted content

### [1.0.1] - 2020-01-30

#### Added
- Clickable area of `Link Pure` and `Button Pure` is optionally configurable by defining padding on host element

### [1.0.0] - 2020-01-28

#### Added
- Cursor pointer on hover for `Button` and `Button Pure`
- Line-height gets calculated based on Porsche type-scaling formula automatically for `Text`, `Link Pure` and `Button Pure`
- Test helper function `componentsReady()` which indicates when lazy loaded components fully have loaded

#### Changed
- Update CDN asset paths
- Improve font-weight definitions
- Rename and optimize neutral colors for `Icon` and `Text`

### [1.0.0-rc.1] - 2019-12-13

#### Added
- `Headline`
- `Text`
- `Marque`
- `Button`
- `Button Pure`
- `Spinner`
- `Icon`
- `Flex`
- `Grid`
- `Link`
- `Link Pure`
- `Pagination`
- "Blur on focus"<|MERGE_RESOLUTION|>--- conflicted
+++ resolved
@@ -8,13 +8,11 @@
 
 ### [Unreleased]
 
-<<<<<<< HEAD
 #### Changed
 - Removed classnames dependency
-=======
+
 #### Fixed
 - Focus input on label click of `Checkbox Wrapper` and `Radio Button Wrapper`
->>>>>>> b4331193
 
 ### [2.0.0-alpha.0] - 2020-08-06
 
