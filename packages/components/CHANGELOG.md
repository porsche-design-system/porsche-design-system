--- conflicted
+++ resolved
@@ -12,12 +12,9 @@
 #### Fixed
 
 - Issue with `Popover` where drop-shadow is not shown correctly in Chrome >= 105
-<<<<<<< HEAD
-- `Select Wrapper` with custom dropdown keeps attribute changes of native select options in sync if changed programmatically
-=======
 - Issue with `Carousel` and `wrap-content="true"` where the layout was out of sync with `Content Wrapper` for
   viewports >= 1760px.
->>>>>>> ee1502bb
+- `Select Wrapper` with custom dropdown keeps attribute changes of native select options in sync if changed programmatically
 
 ### [2.16.1] - 2022-09-09
 
