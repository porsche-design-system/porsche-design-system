# Changelog

## Porsche Design System - Components
All notable changes to this project will be documented in this file.

The format is based on [Keep a Changelog](https://keepachangelog.com/en/1.0.0/),
and this project adheres to [Semantic Versioning](https://semver.org/spec/v2.0.0.html).

### [Unreleased]

#### Changed
<<<<<<< HEAD
- Default dropdown direction of `SelectWrapper` from `down` to `auto`

#### Fixed
- The Selected element of `SelectWrapper` dropdown keeps now in sync with native selection if changed programmatically
- Invalid search results get cleared if `SelectWrapper` becomes focus state
=======
- Made API of `Tabs` consistent with `Tabs Bar`

#### Fixed
- Some bugs in `TabsBar`
>>>>>>> 1ccef248

### [2.0.0-alpha.6] - 2020-10-28

#### Changed
- default `type` of `Button` and `Button Pure` to `submit`

#### Fixed
- Typings

### [2.0.0-alpha.5] - 2020-10-26

#### Added
- `Modal` component

#### Fixed
- Typing for `pageChange` event of `Pagination` component
- Typings

#### Changed
- Focus styling

### [2.0.0-alpha.4] - 2020-10-14

#### Added
- Custom filter to `Select Wrapper` component
- DropDown direction property to `Select Wrapper` component
- Display `*` after label when `input`, `textarea` or `select` have `required` attribute within form wrapper components
- `Tabs` component
- `Tabs Bar` component
- `Banner` component

#### Removed
- Default `position: relative;` style of `Link Pure` and `Button Pure` 

#### Fixed
- `Spinner` zooming bug on Safari

### [2.0.0-alpha.3] - 2020-09-11

#### Added
- Support to load assets from China CDN directly via browser flag: `PORSCHE_DESIGN_SYSTEM_CDN = 'cn';`

#### Removed
- Support for `<a>` wrapped `Link` and `Link Pure`

### [2.0.0-alpha.2] - 2020-08-20

### [2.0.0-alpha.1] - 2020-08-17

#### Changed
- Removed classnames dependency
- Stencil Core `taskQueue` from `congestionAsync` to `async` for more performant component rendering

#### Fixed
- Focus input on label click of `Checkbox Wrapper` and `Radio Button Wrapper`

### [1.5.5-rc.0] - 2020-09-07

### Changed
- Deprecated stencil lifecycle-method `componentDidUnload` to `disconnectedCallback` to fix "`selectObserver` is undefined" bug in `Select Wrapper` and `Pagination`

### [1.5.4] - 2020-08-25

### [1.5.4-rc.0] - 2020-08-17

#### Changed
- Removed classnames dependency
- Stencil Core `taskQueue` from `congestionAsync` to `async` for more performant component rendering

#### Fixed
- Focus input on label click of `Checkbox Wrapper` and `Radio Button Wrapper`
- Fix typings for `orientation` of `Divider` component

### [2.0.0-alpha.0] - 2020-08-06

#### Added
- **Experimental:** Optional web component scoping mechanism during runtime to enable micro service architecture

#### Changed
- Web components get lazy loaded from central CDN to improve caching strategy across Porsche's digital eco system

#### Removed
- Stop browser support for **IE11** and **EdgeHTML**

#### Fixed
- Mix of `Optgroups` and `Options` on same level in `Select Wrapper` component
- Fix typings for `orientation` of `Divider` component

### [1.5.3] - 2020-08-10

### [1.5.3-rc.0] - 2020-08-10

#### Fixed
- Mix of `Optgroups` and `Options` on same level in `Select Wrapper` component

### [1.5.2] - 2020-07-22

#### Fixed
- Dispatch change event in `Select Wrapper`
- Stencil react-output-target SSR Bug

### [1.5.1] - 2020-07-20

#### Fixed
- SVGO settings for icons
- Angular bug which causes `ngcc` to fail

### [1.5.0] - 2020-07-16

#### Added
- Icons (active-cabin-ventilation, battery-full, bell, bookmark, car-battery, charging-active, charging-state, climate, climate-control, garage, horn, key, map, parking-brake, parking-light, preheating, send, shopping-bag, sidelights, user-manual, wrenches)

#### Changed
- Icons (arrow-first, arrow-last, battery-empty, car, card, charging-station, question)

#### Fixed
- Porsche Marque images

### [1.5.0-rc.2] - 2020-07-06

### [1.5.0-rc.1] - 2020-07-06

#### Added
- **Notification Neutral** color to `color` property of `p-text` and `p-icon`

### [1.5.0-rc.0] - 2020-06-25

#### Added
- `Fieldset Wrapper` component
- Improved SEO of `p-headline` and `p-text`: Added possibility to write semantic HTML tags (e.g. `<h1>-<h6>` or `<p>`, `<blockquote>`, etc.) directly as slotted content.
- Possibility to include anchor tags directly as slots of `Link`, `Link Pure` and `Link Social` 
- `Text` new `weight` property `semibold`
- `Button Pure` label with subline pattern as slot
- `Link Pure` label with subline pattern as slot

#### Changed
- `Select Wrapper` is now ready for the catwalk. It is dressed now with a custom drop down list box and gets naked by default on touch devices. 

#### Fixed
- Minor accessibility improvements of `icons` and `Text Field`
- Remove native number spinner buttons of `Text Field` with type text for Firefox
- An issue with `Button` and `Button Pure` and their `disabled` attribute

### [1.4.0] - 2020-05-14

### [1.4.0-rc.3] - 2020-05-08

#### Added
- `Text List`

#### Changed
- Improve caching strategy for fonts by content-based hash
- Improve caching strategy for marque by content-based hash
- Dimensions and sharpness of marque
- Props for `Content Wrapper`

### [1.4.0-rc.2] - 2020-05-06

#### Added
- `Content Wrapper`
- Description property to `p-text-field-wrapper`, `p-textarea-wrapper` and `p-select-wrapper`
- `Link Social`

#### Changed
- Improve accessibility of error and success states of form elements
- Aria-invalid attribute of form elements if they are in error state is now managed by component
- Rename icon name `configure` to `configurate` (prevents breaking change compared to stable v1.3.0)
- Improve `p-icon` loading behavior

#### Fixed
- Display of wrong icons

#### Removed
- `safe-zone` property of `p-grid` (`Content Wrapper` should be used instead)

### [1.4.0-rc.1] - 2020-04-27

#### Added
- Add `safe-zone` property to `p-grid` for outer grid margin, max-width and centering
- Submit button with search icon to `p-textfield-wrapper` type search
- Test-Projects React, Angular, Gatsby and NextJS

#### Changed
- Background color of readonly state in components `p-textfield-wrapper` and `p-textarea-wrapper`
- Visual appearance of icons
- Improve caching strategy for icons by content-based hash
- Cursor of Radio, Checkbox and Select
- Fixed naming of Mock from `p-textfield-wrapper` to `p-text-field-wrapper`

#### Fixed
- Icon loading mechanism

### [1.4.0-rc.0] - 2020-04-09

#### Added
- SSR support

### [1.3.0] - 2020-04-08

#### Added
- New headline size `headline-5` to `p-headline`
- Test Mocks

#### Fixed
- Text styling of Select component on focus in IE11 and Chrome on Windows 10

### [1.3.0-rc.0] - 2020-04-03

#### Fixed
- Improve form elements

### [1.2.0] - 2020-03-25

#### Added
- `Divider`
- Hover state for form elements

#### Fixed
- Support label text of form elements for Screen readers

### [1.1.2] - 2020-03-17

#### Changed
- Notification colors

### [1.1.1] - 2020-03-13

#### Changed
- Icon of `Checkbox` indeterminate state

### [1.1.0] - 2020-03-11

#### Fixed
- Minor improvements

### [1.1.0-rc.0] - 2020-03-02

#### Added
- `Select Wrapper`
- `Checkbox Wrapper`
- `Radio Button Wrapper`
- `Textarea Wrapper`

#### Fixed
- `Text Field Wrapper` toggle password visibility

### [1.0.3] - 2020-02-13

#### Fixed
- JS framework compatibility

### [1.1.0-0] - 2020-02-06

#### Added
- `Text Field Wrapper`

#### Changed
- Add proper cursor for disabled state for `Button` and `Button Pure`

### [1.0.2] - 2020-02-04

#### Fixed
- Inheritable styling of slotted content

### [1.0.1] - 2020-01-30

#### Added
- Clickable area of `Link Pure` and `Button Pure` is optionally configurable by defining padding on host element

### [1.0.0] - 2020-01-28

#### Added
- Cursor pointer on hover for `Button` and `Button Pure`
- Line-height gets calculated based on Porsche type-scaling formula automatically for `Text`, `Link Pure` and `Button Pure`
- Test helper function `componentsReady()` which indicates when lazy loaded components fully have loaded

#### Changed
- Update CDN asset paths
- Improve font-weight definitions
- Rename and optimize neutral colors for `Icon` and `Text`

### [1.0.0-rc.1] - 2019-12-13

#### Added
- `Headline`
- `Text`
- `Marque`
- `Button`
- `Button Pure`
- `Spinner`
- `Icon`
- `Flex`
- `Grid`
- `Link`
- `Link Pure`
- `Pagination`
- "Blur on focus"<|MERGE_RESOLUTION|>--- conflicted
+++ resolved
@@ -9,18 +9,13 @@
 ### [Unreleased]
 
 #### Changed
-<<<<<<< HEAD
 - Default dropdown direction of `SelectWrapper` from `down` to `auto`
+- Made API of `Tabs` consistent with `Tabs Bar`
 
 #### Fixed
 - The Selected element of `SelectWrapper` dropdown keeps now in sync with native selection if changed programmatically
 - Invalid search results get cleared if `SelectWrapper` becomes focus state
-=======
-- Made API of `Tabs` consistent with `Tabs Bar`
-
-#### Fixed
 - Some bugs in `TabsBar`
->>>>>>> 1ccef248
 
 ### [2.0.0-alpha.6] - 2020-10-28
 
