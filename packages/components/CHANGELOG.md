# Changelog

## Porsche Design System

All notable changes to this project will be documented in this file and published as following npm packages:

- `@porsche-design-system/components-js`
- `@porsche-design-system/components-angular`
- `@porsche-design-system/components-react`
- `@porsche-design-system/components-vue`

The format is based on [Keep a Changelog](https://keepachangelog.com/en/1.0.0), and this project adheres to
[Semantic Versioning](https://semver.org/spec/v2.0.0.html).

## [Unreleased]

<<<<<<< HEAD
### Removed (deprecated in v3 already)

- `Accordion`:
  - `tag` (use `heading-tag` instead)
  - `accordionChange`
  - Slotted anchor styling (use `Link Pure` instead or define an anchor style)
- `Banner`:
  - `slot="title"` (use `slot="heading"` instead)
  - prop `persistent` (use `dismissButton` instead)
  - prop `width`
  - value `neutral` of prop `state` (use `info` instead)
- `Button Pure`:
  - prop `weight` (can't be configured anymore)
  - value `left | right` of prop `alignLabel` (use `start | end` instead)
- `Carousel`:
  - prop `wrapContent` (has no effect anyway)
  - prop `disablePagination` (use `pagination` instead)
  - value `left` of prop `alignHeader` (use `start` instead)
  - event `carouselChange` use `update` instead
- `Checkbox`:
  - event `update` (use `change` instead)
- `Display`:
  - value `left | right` of prop `align` (use `start | end` instead)
- `Divider`:
  - prop `orientation` (use `direction` instead)
  - value `neutral-contrast-{low|medium|high}` of prop `color` (use `contrast-{low|medium|high}` instead)
- `Flyout`:
  - value `left | right` of prop `position` (use `start | end` instead)
- `Heading`:
  - value `left | right` of prop `align` (use `start | end` instead)
- `Icon`:
  - prop: `lazy`
  - value
    `brand | default | neutral-contrast-low | neutral-contrast-medium | neutral-contrast-high | notification-neutral` of
    prop `color` (use `primary | contrast-low | contrast-medium | contrast-high | notification-info` instead)
- `Inline Notification`:
  - prop `persistent` (use `dismissButton` instead)
  - value `neutral` of prop `state` (use `info` instead)
- `Link Pure`:
  - prop `weight` (can't be configured anymore)
  - value `left | right` of prop `alignLabel` (use `start | end` instead)
- `Link Tile`, `Link Tile Model Signature`, `Button Tile`:
  - Values `1:1 | 4:3 | 3:4 | 16:9 | 9:16` of prop `aspect-ratio` (use `1/1 | 4/3 | 3/4 | 16/9 | 9/16` instead)
- `Link Tile`, `Button Tile`:
  - Value `default` of prop `size` (use `medium` instead)
  - Value `semibold` of prop `weight` (use `semi-bold` instead)
- `Modal`:
  - prop `disableCloseButton` (use `dismissButton` instead)
  - prop `heading` (use `slot="header"` instead)
  - slot `heading` (use `slot="header"` instead)
  - event `close` (use `dismiss` instead)
- `Multi Select`:
  - event `update` (use `change` instead)
- `Pagination`:
  - prop `allyLabel` (use `intl.root` instead)
  - prop `allyLabelPrev` (use `intl.prev` instead)
  - prop `allyLabelPage` (use `intl.page` instead)
  - prop `allyLabelNext` (use `intl.next` instead)
  - prop `maxNumberOfPageLinks` (has no effect anyway)
  - event `pageChange` (use `update` instead)
- `Pin Code`:
  - event `update` (use `change` instead)
- `Scroller`:
  - prop `gradientColorScheme` (has no effect anyway)
  - prop `gradientColor` (has no effect anyway)
  - prop `scrollIndicatorPosition` (use `alignScrollIndicator` instead)
- `Segmented Control`:
  - prop `backgroundColor` (has no effect anyway)
  - event `segmentedControlChange` (use `change` instead)
  - event `update` (use `change` instead)
- `Select`:
  - event `update` (use `change` instead)
- `Stepper Horizontal`:
  - event `stepChange` (use `update` instead)
- `Switch`:
  - value `left | right` of prop `alignLabel` (use `start | end` instead)
  - event `switchChange` (use `update` instead)
- `Table`:
  - event `sortingChange` (use `update` instead)
- `Tabs`:
  - prop `gradientColorScheme` (has no effect anyway)
  - prop `gradientColor` (has no effect anyway)
  - event `tabChange` (use `update` instead)
- `Tabs Bar`:
  - prop `gradientColorScheme` (has no effect anyway)
  - prop `gradientColor` (has no effect anyway)
  - value `semibold` of prop `weight` (use `semi-bold` instead)
  - event `tabChange` (use `update` instead)
- `Tag`:
  - value
    `background-default | neutral-contrast-high | notification-neutral | notification-warning | notification-error | notification-success`
    of prop `color` (use
    `background-base | primary | notification-info-soft | notification-warning-soft | notification-error-soft | notification-success-soft`
    instead)
- `Tag Dismissible`:
  - value `background-default` of prop `color` (use `background-base` instead)
- `Text`
  - value `left | right` of prop `align` (use `start | end` instead)
  - value
    `brand | default | neutral-contrast-low | neutral-contrast-medium | neutral-contrast-high | notification-neutral` of
    prop `color` (use `primary | contrast-low | contrast-medium | contrast-high | notification-info` instead)
  - value `semibold` of prop `weight` (use `semi-bold` instead)
- `Text List`
  - prop `listType` (use `type` instead)
  - prop `orderType` (use `type` instead)
  - Slotted anchor `<a>` styling (use `Link Pure` instead or define an anchor style)
- `Toast`:
  - value `neutral` of prop `state` (use `info` instead)
- Components:
  - `Button Group` (use Tailwind CSS instead,
    `<div role="group" class="flex flex-wrap gap-fluid-sm max-xs:flex-col">…</div>`)
  - `Checkbox Wrapper` (use `Checkbox` instead)
  - `Radio Button Wrapper` (use `radio-group` instead)
  - `Content Wrapper` (use Porsche Grid Style instead, Tailwind CSS is recommended)
  - `Link Tile Model Signature`
  - `Fieldset Wrapper` (use `Fieldset` instead)
  - `Flex` (use CSS Flex instead, Tailwind CSS is recommended)
  - `Grid` (use CSS Grid instead, Tailwind CSS is recommended)
  - `Headline` (use `Heading` instead)
  - `Link Social`
  - `Marque` (use `Wordmark` (recommended) or `Crest` instead)
  - `Select Wrapper` (use `Select` instead)
  - `Text Field Wrapper` (use `Input-{Date|Email|Number|Password|Search|Tel|Text|Time|Url}` instead)
  - `Textarea Wrapper` (use `Textarea` instead)
=======
## [3.30.0-rc.2] - 2025-10-24

### Added

- `Flag`: added `AD, GI, LI, MC, ME, TW` flags & `XX` for unknown region
  ([#4074](https://github.com/porsche-design-system/porsche-design-system/pull/4074))
- `Segmented Control`: `compact` prop to enable a smaller, space-saving version for compact layouts
  ([#4020](https://github.com/porsche-design-system/porsche-design-system/pull/4020))
- Vue: export `prefixInjectionKey` ([#4079](https://github.com/porsche-design-system/porsche-design-system/pull/4079))

### Changed

- `Flag`: international flag replaces `DE` flag as fallback for an unknown region
  ([#4074](https://github.com/porsche-design-system/porsche-design-system/pull/4074))

### Fixed

- `Radio Group`: fixed `compact` mode styles
  ([#4073](https://github.com/porsche-design-system/porsche-design-system/pull/4073))

## [3.30.0-rc.1] - 2025-10-21
>>>>>>> 89053a47

### Added

- Angular: form components implement ControlValueAccessor interface to support Angular forms out of the box
  ([#4048](https://github.com/porsche-design-system/porsche-design-system/pull/4048))
- Vue: form components support `v-model` with argument `value|checked`. Can be used like this:
  `<PInputText v-model:value="foo" />`
  ([#4066](https://github.com/porsche-design-system/porsche-design-system/pull/4066))
- `Pin Code`, `Segmented Control`:
  - `update` event is deprecated. Use `change` event instead.
  - `blur` event ([#4050](https://github.com/porsche-design-system/porsche-design-system/pull/4050))
- `Select`, `Multi Select`:
  - `update` event is deprecated. Use `change` event instead.
  - `blur` event ([#4046](https://github.com/porsche-design-system/porsche-design-system/pull/4046))
- `Link Tile`, `Button Tile`: added `footer` slot
  ([#4025](https://github.com/porsche-design-system/porsche-design-system/pull/4025))
- `Radio Group`: ([#4042](https://github.com/porsche-design-system/porsche-design-system/pull/4042))
- `Radio Group`: `blur` event ([#4057](https://github.com/porsche-design-system/porsche-design-system/pull/4057))
- `Flyout`: Prop `backdrop` ([#4058](https://github.com/porsche-design-system/porsche-design-system/pull/4058))

### Changed

- `Radio Button Wrapper`: component is deprecated. Use `Radio Group` instead.
  ([#4042](https://github.com/porsche-design-system/porsche-design-system/pull/4042))

### Fixed

- `Textarea`, `Input Password`: `input` event `target` doesn't have updated `value`
  ([#4048](https://github.com/porsche-design-system/porsche-design-system/pull/4048))
- `Select Wrapper`: disabled options in native dropdown not displayed correctly
  ([#4046](https://github.com/porsche-design-system/porsche-design-system/pull/4046))
- `Tailwind`: change `--color-base` to `--color-canvas` to avoid conflicts with `text-base`
  ([#4037](https://github.com/porsche-design-system/porsche-design-system/pull/4037))
- `Button`, `Link`: rendering of `variant="ghost"` in high contrast mode (HCM)
  ([#4032](https://github.com/porsche-design-system/porsche-design-system/pull/4032))

## [3.30.0-rc.0] - 2025-09-10

### Added

- `Icon`: `ai-3d-object`, `ai-code`, `ai-edit`, `ai-image`, `ai-scale`, `ai-sound`, `ai-text`, `ai-video`
  ([#4022](https://github.com/porsche-design-system/porsche-design-system/pull/4022))
- `Model Signature`: `gt3`, `gt3-rs` and `gts`
  ([#4012](https://github.com/porsche-design-system/porsche-design-system/pull/4021))
- `Button`, `Button Pure`, `Button Tile`, `Link`, `Link Pure`, `Link Tile`: `aria-description` is now supported via
  `aria` prop to provide additional context for screen readers.
  ([#3969](https://github.com/porsche-design-system/porsche-design-system/pull/3969))
- `Pin Code`: `compact` prop to enable a smaller, space-saving version for compact layouts
  ([#4001](https://github.com/porsche-design-system/porsche-design-system/pull/4001))
- `Checkbox`: `update` event is deprecated. Use `change` event instead.
  ([#4010](https://github.com/porsche-design-system/porsche-design-system/pull/4010))

### Fixed

- `Link Tile`, `Button Tile`, `Link Tile Model Signature`: fix overflowing content
  ([#4018](https://github.com/porsche-design-system/porsche-design-system/pull/4018))
- `Select Wrapper`: fix axe-core violation when both `filter` and `description` prop are used
  ([#4011](https://github.com/porsche-design-system/porsche-design-system/pull/4011))

## [3.29.0] - 2025-08-20

## [3.29.0-rc.5] - 2025-08-19

### Changed

- `Checkbox`, `Multi Select`, `Select`, `Pin Code`, `Textarea`: removed slotted anchor styles
  ([#3981](https://github.com/porsche-design-system/porsche-design-system/pull/3981))

### Fixed

- `Popover`: support for custom slotted button & improvements
  ([#3976](https://github.com/porsche-design-system/porsche-design-system/pull/3976))

## [3.29.0-rc.4] - 2025-08-15

### Added

- `Flag`: ([#3964](https://github.com/porsche-design-system/porsche-design-system/pull/3964))
- `Input Url`: ([#3949](https://github.com/porsche-design-system/porsche-design-system/pull/3949))
- `Multi Select`: `compact` prop to enable a smaller, space-saving version for compact layouts
  ([#3953](https://github.com/porsche-design-system/porsche-design-system/pull/3953))
- `Fieldset`: ARIA role `radiogroup` is now supported via `aria` prop. Internal ARIA attributes for `aria-invalid` and
  `aria-required`. ([#3957](https://github.com/porsche-design-system/porsche-design-system/pull/3957))
- `Input Date`, `Input Time`: ([#3954](https://github.com/porsche-design-system/porsche-design-system/pull/3954))

### Changed

- `Multi Select`, `Select`: `background` is now transparent to be aligned with other form fields
  ([#3953](https://github.com/porsche-design-system/porsche-design-system/pull/3953))
- `Multi Select`, `Select`: improved a11y and highlight of options
  ([#3953](https://github.com/porsche-design-system/porsche-design-system/pull/3953))
- `Multi Select`: aligned filter and keyboard behavior with `Select`
  ([#3943](https://github.com/porsche-design-system/porsche-design-system/pull/3943))
- `Scroller`: Deprecation of prop `gradientColor` because gradient is now managed internally and adapts to all themes
  and background colors automatically.
  ([#3962](https://github.com/porsche-design-system/porsche-design-system/pull/3962))

## [3.29.0-rc.3] - 2025-07-29

### Fixed

- Partials: `topLevelAwait` issue in ESM build
  ([#3947](https://github.com/porsche-design-system/porsche-design-system/pull/3947))

## [3.29.0-rc.2] - 2025-07-28

### Changed

- Partials: provide CJS & ESM build ([#3945](https://github.com/porsche-design-system/porsche-design-system/pull/3945))

## [3.29.0-rc.1] - 2025-07-15

### Added

- `Popover`: support for custom slotted button
  ([#3861](https://github.com/porsche-design-system/porsche-design-system/pull/3861))
- `Icon`: `ai-spark` and `ai-spark-filled`
  ([#3916](https://github.com/porsche-design-system/porsche-design-system/pull/3916))
- `Input Text`: `counter` prop functions independently of `max-length`, allowing character count display even when no
  limit is set ([#3901](https://github.com/porsche-design-system/porsche-design-system/pull/3901))
- `Input Email`: ([#3927](https://github.com/porsche-design-system/porsche-design-system/pull/3927))
- `Input Tel`: ([#3928](https://github.com/porsche-design-system/porsche-design-system/pull/3928))

### Changed

- `Input Search`: `indicator` prop now defaults to `false`
  ([#3917](https://github.com/porsche-design-system/porsche-design-system/pull/3917))
- Angular: updated peer dependency to `>=20.0.0 <21.0.0`
- **Breaking Change** `Textarea`:
  - Renamed the `showCounter` prop to `counter`.
  - Changed default behavior: the `counter` is now disabled by default (`false` instead of `true`).

  ```diff
  - <p-textarea name="some-name" showCounter="false"></p-textarea>
  + <p-textarea name="some-name"></p-textarea>
  ```

  To enable the counter explicitly:

  ```diff
  - <p-textarea name="some-name"></p-textarea>
  + <p-textarea name="some-name" counter="true"></p-textarea>
  ```

  ⚠️ This is a breaking change — you must update all instances using `showCounter`.
  ([#3901](https://github.com/porsche-design-system/porsche-design-system/pull/3901))

### Fixed

- `Carousel`: component does not work correctly if an invalid `lang` value is provided
  ([#3924](https://github.com/porsche-design-system/porsche-design-system/pull/3924))
- Vue: fixed initial render for `dark` and `auto` themes in `PorscheDesignSystemProvider`
  ([#3898](https://github.com/porsche-design-system/porsche-design-system/pull/3898))

## [3.29.0-rc.0] - 2025-06-27

### Added

- `Input Search`: ([#3874](https://github.com/porsche-design-system/porsche-design-system/pull/3874))
- `Input Number`, `Input Password`: added loading state
  ([#3874](https://github.com/porsche-design-system/porsche-design-system/pull/3874))
- `Input Text`: ([#3897](https://github.com/porsche-design-system/porsche-design-system/pull/3897))
- `Select`: `filter` prop to enable an input in the dropdown to filter options
  ([#3893](https://github.com/porsche-design-system/porsche-design-system/pull/3893))
- `Flyout`: expose `--ref-p-flyout-pt` and `--ref-p-flyout-px` read only CSS variable
  ([#3902](https://github.com/porsche-design-system/porsche-design-system/pull/3902))

## [3.28.0] - 2025-06-02

### Added

- `Input Number`: ([#3855](https://github.com/porsche-design-system/porsche-design-system/pull/3855))

### Fixed

- `Select Wrapper`: update of scroll position if dropdown is navigated with keyboard
  ([#3858](https://github.com/porsche-design-system/porsche-design-system/pull/3858))
- `Select`, `Multi Select`: replacement of static (english) a11y announcement of active `option` with dynamic
  announcement through `ariaActiveDescendantElement`
  ([#3826](https://github.com/porsche-design-system/porsche-design-system/pull/3826))

## [3.28.0-rc.3] - 2025-05-19

### Added

- `Styles`: theme for `tailwindcss` including utilities available under
  `import { … } from '@porsche-design-system/components-{js|angular|react|vue}/tailwindcss';`
  ([#3849](https://github.com/porsche-design-system/porsche-design-system/pull/3849))

### Changed

- Partials: `getInitialStyles` removed default styles for `h1`, `h2`, `h3`, `h4`, `h5`, `h6`, `p`, `b` and `strong`
  ([#3849](https://github.com/porsche-design-system/porsche-design-system/pull/3849))

#### Fixed

- `Multi Select`: enable full a11y compliance
  ([#3819](https://github.com/porsche-design-system/porsche-design-system/pull/3819))
- Accessibility: fix ARIA live announcements of form components status messages
  ([#3796](https://github.com/porsche-design-system/porsche-design-system/pull/3796))

## [3.28.0-rc.2] - 2025-04-23

### Fixed

- `Canvas`: stealing focus from `Text Field Wrapper`
  ([#3843](https://github.com/porsche-design-system/porsche-design-system/pull/3843))

## [3.28.0-rc.1] - 2025-04-14

### Fixed

- `Drilldown`, `Drilldown Item`: visibility for slotted content (experimental)
  ([#3833](https://github.com/porsche-design-system/porsche-design-system/pull/3833))

## [3.28.0-rc.0] - 2025-04-11

### Added

- `Input Password`: ([#3763](https://github.com/porsche-design-system/porsche-design-system/pull/3763))
- `Drilldown`, `Drilldown Item`: CSS variable `--p-drilldown-grid-template` and `--p-drilldown-gap` (experimental)
  ([#3822](https://github.com/porsche-design-system/porsche-design-system/pull/3822))
- `Drilldown Item`: named slot `button` and `header` (experimental)
  ([#3822](https://github.com/porsche-design-system/porsche-design-system/pull/3822))
- `Drilldown Link`: (experimental) ([#3822](https://github.com/porsche-design-system/porsche-design-system/pull/3822))

### Changed

- **Breaking Change** `Flyout Multilevel`, `Flyout Multilevel Item`: renamed (experimental) component to `Drilldown` and
  `Drilldown Item` ([#3822](https://github.com/porsche-design-system/porsche-design-system/pull/3822))
- **Breaking Change** `Drilldown Item` doesn't style slotted `<a>` tags anymore, instead use `Drilldown Link` or a
  custom link ([#3822](https://github.com/porsche-design-system/porsche-design-system/pull/3822))

### Fixed

- `aria` prop now supports a colon inside a value, e.g. `aria="{ 'aria-label': 'Always remember: yes you can!' }"`
  ([#3680](https://github.com/porsche-design-system/porsche-design-system/pull/3680))

## [3.27.3] - 2025-03-21

## [3.27.2] - 2025-03-20

## [3.27.2-rc.0] - 2025-03-18

### Changed

- `Table`: add border-bottom styles to `Table Head` to support both, empty and missing `Table Body`
  ([#3788](https://github.com/porsche-design-system/porsche-design-system/pull/3788))

### Fixed

- `Styles`: change `Gradient` color values from `rgba` to `hsla` to fix Chrome rendering bug
  ([#3793](https://github.com/porsche-design-system/porsche-design-system/pull/3793))

## [3.27.1] - 2025-03-05

## [3.27.1-rc.0] - 2025-03-05

### Fixed

- `Carousel`: `auto` value of `slides-per-page` prop is breakpoint customizable
  ([#3783](https://github.com/porsche-design-system/porsche-design-system/pull/3783))
- `Select`, `Multi Select`, `Select Wrapper`: remove positioning with native anchor positioning due to a Chrome bug
  ([#3780](https://github.com/porsche-design-system/porsche-design-system/pull/3780))

## [3.27.0] - 2025-02-28

## [3.27.0-rc.6] - 2025-02-28

### Added

- `Table`: `compact` prop to enable a smaller, space-saving version for compact layouts
  ([#3758](https://github.com/porsche-design-system/porsche-design-system/pull/3758))
- `Table`: `layout` prop to render table with `table-layout: fixed` css for manual control of column widths
  ([#3758](https://github.com/porsche-design-system/porsche-design-system/pull/3758))
- `Carousel`: `align-controls` prop to align the controls slot to the left or center (overwrites auto-alignment)
  ([#3766](https://github.com/porsche-design-system/porsche-design-system/pull/3766))

### Changed

- `Select`, `Multi Select`, `Select Wrapper`:
  - gets rendered on `#top-layer` which enables it to be shown correctly even when used e.g. within a scroll container
    or overflow context ([#3754](https://github.com/porsche-design-system/porsche-design-system/pull/3754))
  - gets positioned by [CSS Anchor Positioning](https://developer.mozilla.org/en-US/docs/Web/CSS/CSS_anchor_positioning)
    or [Floating UI](https://floating-ui.com) as fallback for browsers not supporting it yet
    ([#3754](https://github.com/porsche-design-system/porsche-design-system/pull/3754))
  - modernized visual appearance, dynamic max-height based on viewport and fade in animation of option list
    ([#3754](https://github.com/porsche-design-system/porsche-design-system/pull/3754))
- `Select`, `Select Wrapper`:
  - focus outline becomes default focus style when no filter is used
    ([#3754](https://github.com/porsche-design-system/porsche-design-system/pull/3754))
- `Carousel`: Center layout of Carousel on mobile view
  ([#3765](https://github.com/porsche-design-system/porsche-design-system/pull/3765))
- `Carousel`: `auto` value of `slides-per-page` prop is breakpoint customizable
  ([#3771](https://github.com/porsche-design-system/porsche-design-system/pull/3771))

## [3.27.0-rc.5] - 2025-02-20

### Fixed

- `AG Grid`: error on reload in next.js.
  ([#3759](https://github.com/porsche-design-system/porsche-design-system/pull/3759))

## [3.27.0-rc.4] - 2025-02-20

### Fixed

- `AG Grid`: not accessing cdn base url correctly.
  ([#3759](https://github.com/porsche-design-system/porsche-design-system/pull/3759))

## [3.27.0-rc.3] - 2025-02-18

### Fixed

- `AG Grid`: not resolving dependencies correctly.
  ([#3757](https://github.com/porsche-design-system/porsche-design-system/pull/3757))

## [3.27.0-rc.2] - 2025-02-18

### Fixed

- `AG Grid`: not resolving dependencies correctly.
  ([#3756](https://github.com/porsche-design-system/porsche-design-system/pull/3756))

## [3.27.0-rc.1] - 2025-02-17

### Changed

- **Breaking Change** `AG Grid`: Updated from v32 to v33, which introduced a new Theming API. AG Grid migrated from a
  CSS-based theming approach to a JavaScript object-based theming system. As a result, our custom theme also had to be
  adjusted accordingly. ([#3740](https://github.com/porsche-design-system/porsche-design-system/pull/3740))

### Fixed

- Styles: `vanilla-extract` returns `getMediaQueryMax`, `getMediaQueryMin`, `getMediaQueryMinMax` & `getSkeletonStyle`
  in wrong format ([#3753](https://github.com/porsche-design-system/porsche-design-system/pull/3753))

## [3.27.0-rc.0] - 2025-02-13

### Added

- `@font-face` supports Thai language
  ([#3750](https://github.com/porsche-design-system/porsche-design-system/pull/3750))
- Partials: `getFontLinks` supports preloading `thai` subset
  ([#3750](https://github.com/porsche-design-system/porsche-design-system/pull/3750))

### Changed

- `Popover`: gets rendered on `#top-layer` which enables it to be shown correctly even when used e.g. within a scroll
  container ([#3732](https://github.com/porsche-design-system/porsche-design-system/pull/3732))

#### Removed

- `Popover`: default styling for slotted anchors
  ([#3732](https://github.com/porsche-design-system/porsche-design-system/pull/3732))

## [3.26.0] - 2025-02-07

## [3.26.0-rc.0] - 2025-02-06

### Added

- `Switch`: `compact` prop to enable a smaller, space-saving version for compact layouts
  ([#3728](https://github.com/porsche-design-system/porsche-design-system/pull/3728))
- `Select`: `compact` prop to enable a smaller, space-saving version for compact layouts
  ([#3731](https://github.com/porsche-design-system/porsche-design-system/pull/3731))
- `Canvas`: named slot `sidebar-end-header`
  ([#3736](https://github.com/porsche-design-system/porsche-design-system/pull/3736))
- `Icon`: `4-wheel-drive`, `aggregation`, `arrow-compact-down`, `arrow-compact-left`, `arrow-compact-right`,
  `arrow-compact-up`, `arrows`, `battery-half`, `battery-one-quarter`, `battery-three-quarters`, `brain`, `cabriolet`,
  `charging-network`, `cloud`, `color-picker`, `compass`, `coupe`, `cut`, `door`, `drag`, `ear`, `error`,
  `exclamation-filled`, `fast-backward`, `fast-forward`, `file-csv`, `file-excel`, `flag`, `genuine-parts`,
  `geo-localization`, `grip`, `group`, `hand`, `highway-filled`, `history`, `laptop`, `limousine`, `linked`,
  `logo-apple-carplay`, `logo-apple-music`, `logo-kununu`, `logo-snapchat`, `microphone`, `news`, `north-arrow`,
  `online-search`, `paste`, `pivot`, `price-tag`, `qr-off`, `question-filled`, `radar`, `radio`, `return`, `road`,
  `seat`, `service-technician`, `skip-backward`, `skip-forward`, `stop`, `suv`, `theme`, `turismo`, `trigger-finger`,
  `unlinked` and `weather` ([#3737](https://github.com/porsche-design-system/porsche-design-system/pull/3737))

## [3.25.1] - 2025-01-23

## [3.25.1-rc.0] - 2025-01-23

### Fixed

- `Carousel`: throws error when object-like string is passed by `pagination`
  ([#3715](https://github.com/porsche-design-system/porsche-design-system/pull/3715))

## [3.25.0] - 2025-01-23

## [3.25.0-rc.1] - 2025-01-22

### Fixed

- `Carousel`: throws error when object-like string is passed by `slides-per-page`
  ([#3710](https://github.com/porsche-design-system/porsche-design-system/pull/3710))

## [3.25.0-rc.0] - 2025-01-21

### Added

- `Sheet` ([#3704](https://github.com/porsche-design-system/porsche-design-system/pull/3704))
- `Button`, `Button-Pure`: Add `form` prop to explicitly associate the component with a form, even when it's not
  directly nested within it. ([#3648](https://github.com/porsche-design-system/porsche-design-system/pull/3648))

### Changed

- `Table`: Enable `Table Head Cell` to be used within `Table Row` in addition to `Table Head Row` to further align with
  table structure defined by W3C ([#3701](https://github.com/porsche-design-system/porsche-design-system/pull/3701))

### Fixed

- `Textarea`, `Textarea Wrapper`, `Textfield Wrapper`: color contrast of `unit` prop and counter in `readonly` mode
  meets WCAG 2.2 AA standard ([#3693](https://github.com/porsche-design-system/porsche-design-system/pull/3693))

## [3.24.0] - 2025-01-08

## [3.24.0-rc.1] - 2025-01-08

## [3.24.0-rc.0] - 2025-01-07

### Added

- Styles: support for `vanilla-extract` available under
  `import { … } from '@porsche-design-system/components-{js|angular|react|vue}/styles/vanilla-extract';`
  ([#3666](https://github.com/porsche-design-system/porsche-design-system/pull/3666))

### Changed

- React: updated peer dependency to `>=19.0.0 <20.0.0`

## [3.23.0] - 2024-12-12

## [3.23.0-rc.0] - 2024-12-12

### Changed

- `Select`: Slotted image of selected option now visible in combobox
  ([#3651](https://github.com/porsche-design-system/porsche-design-system/pull/3651))

### Fixed

- `Flyout`: transition bug in Safari ([3674](https://github.com/porsche-design-system/porsche-design-system/pull/3674))
- `Styles`: dart sass deprecation warnings in `SCSS` variant
  ([3664](https://github.com/porsche-design-system/porsche-design-system/pull/3664))

## [3.22.1] - 2024-12-09

## [3.22.1-rc.0] - 2024-12-09

### Fixed

- `Flyout Multilevel`: Secondary scroll area not shown in iOS Safari (iPhone only)
  ([3663](https://github.com/porsche-design-system/porsche-design-system/pull/3663))

## [3.22.0] - 2024-12-06

## [3.22.0-rc.1] - 2024-12-06

### Added

- `Flyout Multilevel`: Supports infinite layers
  ([3647](https://github.com/porsche-design-system/porsche-design-system/pull/3647))

### Fixed

- Partials: error when using in projects without `react/jsx-runtime` as dependency
  ([#3660](https://github.com/porsche-design-system/porsche-design-system/pull/3660))
- `Textfield Wrapper`: text alignment of type `email` and `tel` values in RTL mode
  ([3655](https://github.com/porsche-design-system/porsche-design-system/pull/3655))
- `Popover`:
  - Rendering bug of drop-shadow in Safari 18.x
    ([3622](https://github.com/porsche-design-system/porsche-design-system/pull/3622))
  - Positioning in RTL mode if rendered inside a table (in #top-layer)
    ([3658](https://github.com/porsche-design-system/porsche-design-system/pull/3658))

## [3.22.0-rc.0] - 2024-11-19

### Added

- `Modal`, `Flyout`:
  - `aria-label` is generated from slotted header contents if `aria` prop is not provided
  - ARIA `role` to `aria` prop of `Modal` component to support setting `alertdialog` role
    ([3618](https://github.com/porsche-design-system/porsche-design-system/pull/3618))
- `Pin-Code`: Add `form` prop to explicitly associate the component with a form, even when it's not directly nested
  within it. ([#3588](https://github.com/porsche-design-system/porsche-design-system/pull/3588))
- `Segmented-Control`: Use ElementInternals API and add `form` prop to explicitly associate the component with a form,
  even when it's not directly nested within it.
  ([#3614](https://github.com/porsche-design-system/porsche-design-system/pull/3614))

### Changed

- Angular: updated peer dependency to `>=19.0.0 <20.0.0`
- `Pin-Code`:
  - Remove native input and use ElementInternals API
  - **Breaking Change**: `Pin-Code` component no longer support native validation due to the removal of the underlying
    native `<input>` element. ([#3588](https://github.com/porsche-design-system/porsche-design-system/pull/3588))
- `Styles`: `SCSS` variant uses `@forward/@use` internally to replace deprecated `@import`
  ([#3623](https://github.com/porsche-design-system/porsche-design-system/pull/3623))

### Fixed

- Partials: removed bundled `react/jsx-runtime` due to React 18/19 incompatibilities. When using `jsx` in the `format`
  option, it is necessary to have `react/jsx-runtime` as a dependency in the project included.
  ([#3613](https://github.com/porsche-design-system/porsche-design-system/pull/3613))
- `Select`, `Multi-Select`: Ensure that dynamically changing the `disabled` property via `optgroups` persists the
  `disabled` state for individual options within the group.
  ([#3614](https://github.com/porsche-design-system/porsche-design-system/pull/3614))

## [3.21.0] - 2024-11-12

## [3.21.0-rc.0] - 2024-11-11

### Added

- `Flyout`: Prop `footerBehavior` to always make footer fixed
  ([3590](https://github.com/porsche-design-system/porsche-design-system/pull/3590))
- `Checkbox`, `Textarea`: `formDisabledCallback` and `formStateRestoreCallback` from ElementInternals API and sync
  validity with form element. ([#3528](https://github.com/porsche-design-system/porsche-design-system/pull/3528))
- `Link`, `Link Pure`, `Link Tile`: `aria-haspopup` is now supported for `aria` prop
  ([#3589](https://github.com/porsche-design-system/porsche-design-system/pull/3589))
- `Button`, `Link`: `compact` prop is breakpoint customizable
  ([#3580](https://github.com/porsche-design-system/porsche-design-system/pull/3580))
- `Select`, `Multi-Select`: Add `form` prop to explicitly associate these components with a specific form when they are
  not directly nested within it. ([#3542](https://github.com/porsche-design-system/porsche-design-system/pull/3542))

### Changed

- `Select`, `Multi-Select`:
  - Remove native select and use ElementInternals API
    ([#3542](https://github.com/porsche-design-system/porsche-design-system/pull/3542))
  - **Breaking Change**: `Select` and `Multi-Select` components no longer support native validation due to the removal
    of the underlying native `<select>` element.

### Fixed

- `Flyout`: overlapping of scrollbar in iOS/iPadOS Safari when sticky header/footer is used
  ([#3607](https://github.com/porsche-design-system/porsche-design-system/pull/3607))
- `Carousel`: dynamic change in `slidesPerPages` when using `focusOnCenterSlide` prop breaks pagination
  ([#3592](https://github.com/porsche-design-system/porsche-design-system/pull/3592))
- `Flyout`, `Modal`:
  - transition not working correctly when using conditionally rendered content
    ([#3590](https://github.com/porsche-design-system/porsche-design-system/pull/3590))
  - dismiss button not sticky in case header slot is not present
    ([#3574](https://github.com/porsche-design-system/porsche-design-system/pull/3574))
  - dismiss button overlaps content area
    ([#3574](https://github.com/porsche-design-system/porsche-design-system/pull/3574))
- `jsdom-polyfill`: errors from included polyfill packages
  ([3543](https://github.com/porsche-design-system/porsche-design-system/pull/3543))
- React: global `hidden` attribute with value `false` not working
  ([#3555](https://github.com/porsche-design-system/porsche-design-system/pull/3555))

## [3.20.0] - 2024-10-24

## [3.20.0-rc.1] - 2024-10-24

### Added

- React: better tree-shaking for `@porsche-design-system/components-react`
  ([#3554](https://github.com/porsche-design-system/porsche-design-system/pull/3554))
- `Icon`: `sidebar` ([#3556](https://github.com/porsche-design-system/porsche-design-system/pull/3556))

### Changed

- `Canvas`: Improve UI and UX behaviour in Safari
  ([#3556](https://github.com/porsche-design-system/porsche-design-system/pull/3556))

### Fixed

- `Flyout`: transition animation in Chrome Browser if `Flyout` has scrollable content
  ([#3550](https://github.com/porsche-design-system/porsche-design-system/pull/3550))

## [3.20.0-rc.0] - 2024-10-18

### Added

- `Icon`: `attachment`, `dislike`, `dislike-filled`, `like`, `like-filled`, `new-chat`
  ([#3515](https://github.com/porsche-design-system/porsche-design-system/pull/3515))

### Changed

- `Canvas`: Improve UI and UX behaviour
  ([#3515](https://github.com/porsche-design-system/porsche-design-system/pull/3515))
- `Flyout`, `Modal`: Removed default styling for slotted anchors
  ([#3515](https://github.com/porsche-design-system/porsche-design-system/pull/3515))

## [3.19.0] - 2024-10-14

## [3.19.0-rc.4] - 2024-10-14

### Added

- `AG Grid`: custom theme ([#3517](https://github.com/porsche-design-system/porsche-design-system/pull/3517))
- `Checkbox`: Added a `compact` prop to enable a smaller, space-saving version of the checkbox for compact layouts.
  ([#3504](https://github.com/porsche-design-system/porsche-design-system/pull/3504))
- `Text`, `Display`, `Heading` and `Headline`: introduce new option `inherit` to prop `align`
  ([#3520](https://github.com/porsche-design-system/porsche-design-system/pull/3520))

### Fixed

- `Pin Code`, `Select Wrapper`: programmatic focus
  ([#3527](https://github.com/porsche-design-system/porsche-design-system/pull/3527))
- `Select Wrapper`: native option dropdown has wrong colors in theme dark
  ([#3523](https://github.com/porsche-design-system/porsche-design-system/pull/3523))
- `Switch`: width/height calculation of the toggle element supports browser based text only zoom
  ([#3542](https://github.com/porsche-design-system/porsche-design-system/pull/3542))
- Angular, React, Vue: missing `@deprecated` annotations for deprecated components
  ([#3525](https://github.com/porsche-design-system/porsche-design-system/pull/3525))
- Partials: Replace meta tag `apple-mobile-web-app-capable` with `mobile-web-app-capable` in `getMetaTagsAndIconLinks`
  partial. ([#3519](https://github.com/porsche-design-system/porsche-design-system/pull/3519))

## [3.19.0-rc.3] - 2024-10-02

### Fixed

- `Carousel`: remove gradient styles for carousel if `gradientColor` is not defined
  ([#3518](https://github.com/porsche-design-system/porsche-design-system/pull/3518))

## [3.19.0-rc.2] - 2024-10-01

### Added

- `Carousel`: introduce `trimSpace` prop
  ([#3496](https://github.com/porsche-design-system/porsche-design-system/pull/3496))
- `Checkbox`: ([#3498](https://github.com/porsche-design-system/porsche-design-system/pull/3498))

### Fixed

- `Checkbox Wrapper`, `Radio Button Wrapper`: rendering of `checked` state in Blink based Browsers when component is
  rendered in high contrast mode ([#3488](https://github.com/porsche-design-system/porsche-design-system/pull/3488))

## [3.19.0-rc.1] - 2024-09-06

### Changed

- `Canvas`: Improve UX ([#3494](https://github.com/porsche-design-system/porsche-design-system/pull/3494))

## [3.19.0-rc.0] - 2024-09-03

### Added

- `componentsReady()`: Introduce optional `readyState` parameter
  ([#3460](https://github.com/porsche-design-system/porsche-design-system/pull/3460))
- `Carousel`: introduce `focusOnCenterSlide` & `gradientColor` props
  ([#3488](https://github.com/porsche-design-system/porsche-design-system/pull/3488))

### Changed

- `Text Field Wrapper`: width calculation of counter and unit element are now CSS based in relation to the number of
  characters ([#3472](https://github.com/porsche-design-system/porsche-design-system/pull/3472))

### Fixed

- `jsdom-polyfill`: errors from included polyfill packages
  ([3481](https://github.com/porsche-design-system/porsche-design-system/pull/3481))

## [3.18.0] - 2024-08-21

## [3.18.0-rc.0] - 2024-08-21

### Added

- `Button Tile`, `Link Tile`, `Link Tile Model Signature`: supports `<video/>` (the tile components automatically check
  for OS reduced motion setting to decide weather the video autoplay should be prevented or not to improve accessibility
  & UX) ([#3454](https://github.com/porsche-design-system/porsche-design-system/pull/3454))
- Extend deprecation console warnings by reference to causing DOM element
  ([#3439](https://github.com/porsche-design-system/porsche-design-system/pull/3439))
- `Textarea`: ([#3443](https://github.com/porsche-design-system/porsche-design-system/pull/3443))

### Changed

- Partials: `getInitialStyles` uses CSS `:defined` to determine the visibility of web components, as well as
  `[data-ssr]` attribute instead of `.ssr` class for Next JS and Remix
  ([#3466](https://github.com/porsche-design-system/porsche-design-system/pull/3466))
- Components: Use `:defined` & `[data-ssr]` to handle visibility of nested elements within Shadow DOM
  ([#3470](https://github.com/porsche-design-system/porsche-design-system/pull/3470))
- `Button`, `Link`: spacings adjusted for `compact` mode
- `Banner`, `Flyout`, `Inline Notification`, `Modal`, `Scroller`, `Toast`: button style
  ([#3435](https://github.com/porsche-design-system/porsche-design-system/pull/3435))
- `Select`: added `display: block` to host in order to be consistent with other form components
  ([#3462](https://github.com/porsche-design-system/porsche-design-system/pull/3462))

### Fixed

- `Select`, `Multi-Select`: programmatic focus
  ([#3462](https://github.com/porsche-design-system/porsche-design-system/pull/3462))
- `Button Tile`, `Link Tile`, `Link Tile Model Signature`: correct image position if custom css `position: absolute` is
  used on media element ([#3446](https://github.com/porsche-design-system/porsche-design-system/pull/3446))
- `Button`, `Link`: Safari rendering issue of `backdrop-filter` on border in variant `ghost`
  ([#3435](https://github.com/porsche-design-system/porsche-design-system/pull/3435))
- `Select`, `Select Wrapper`, `Multi Select`, `Textfield Wrapper`: `text-overflow` has now ellipsis behaviour and
  `min-width` is added to prevent text overlapping
  ([#3465](https://github.com/porsche-design-system/porsche-design-system/pull/3465))

## [3.17.0] - 2024-08-01

## [3.17.0-rc.2] - 2024-08-01

### Fixed

- `Optgoup`: hydration error in Next.js SSR context
  ([#3432](https://github.com/porsche-design-system/porsche-design-system/pull/3432))
- `Select`: ensure slotted image width
  ([#3432](https://github.com/porsche-design-system/porsche-design-system/pull/3432))

## [3.17.0-rc.1] - 2024-07-31

### Added

- `Button`, `Link`:
  - Prop `variant` extended by value `ghost`
    ([#3423](https://github.com/porsche-design-system/porsche-design-system/pull/3423))
  - Prop `compact` ([#3423](https://github.com/porsche-design-system/porsche-design-system/pull/3423))

### Fixed

- `Tabs Bar`: fixed tabindex issue when `Tabs Bar` is rendered with the `Scroller` component
  ([#3421](https://github.com/porsche-design-system/porsche-design-system/pull/3421))

## [3.17.0-rc.0] - 2024-07-29

### Added

- `Link Tile`, `Link Tile Model Signature`, `Button Tile`:
  - Named slot `header` ([#3419](https://github.com/porsche-design-system/porsche-design-system/pull/3419))
- `Link Tile`, `Button Tile`: Prop `size` extended by value `large`
  ([#3419](https://github.com/porsche-design-system/porsche-design-system/pull/3419))
- `Tag`:
  - Prop `compact` ([#3411](https://github.com/porsche-design-system/porsche-design-system/pull/3411))
  - Prop `color` extended by value `background-frosted`
    ([#3411](https://github.com/porsche-design-system/porsche-design-system/pull/3411))
- Styles: `theme{Light|Dark}BackgroundFrosted` and `$pds-theme-{light|dark}-background-frosted` color
  ([#3409](https://github.com/porsche-design-system/porsche-design-system/pull/3409))
- `Optgroup`: Usable in combination with `Select` and `Multi Select`
  ([#3410](https://github.com/porsche-design-system/porsche-design-system/pull/3410))
- `Flyout`, `Modal`: Add custom events `motionVisibleEnd` and `motionHiddenEnd` to notify when opening and closing
  transitions are complete ([#3418](https://github.com/porsche-design-system/porsche-design-system/pull/3418))

### Changed

- `Link Tile`, `Link Tile Model Signature`, `Button Tile`:
  - Layout behaviour is able to break out of its aspect ratio in case content overflows to be a11y compliant and/or to
    improve visual alignment in CSS Grid context
    ([#3419](https://github.com/porsche-design-system/porsche-design-system/pull/3419))
  - Values `1:1 | 4:3 | 3:4 | 16:9 | 9:16` of prop `aspect-ratio` are deprecated and mapped to new values
    `1/1 | 4/3 | 3/4 | 16/9 | 9/16` to be aligned with CSS spec
    ([#3419](https://github.com/porsche-design-system/porsche-design-system/pull/3419))

```diff
- <p-link-tile aspect-ratio="1:1 | 4:3 | 3:4 | 16:9 | 9:16"></p-link-tile>
+ <p-link-tile aspect-ratio="1/1 | 4/3 | 3/4 | 16/9 | 9/16"></p-link-tile>

- <p-button-tile aspect-ratio="1:1 | 4:3 | 3:4 | 16:9 | 9:16"></p-button-tile>
+ <p-button-tile aspect-ratio="1/1 | 4/3 | 3/4 | 16/9 | 9/16"></p-button-tile>

- <p-link-tile-model-signature aspect-ratio="1:1 | 4:3 | 3:4 | 16:9 | 9:16"></p-link-tile-model-signature>
+ <p-link-tile-model-signature aspect-ratio="1/1 | 4/3 | 3/4 | 16/9 | 9/16"></p-link-tile-model-signature>
```

- `Link Tile`, `Button Tile`: Value `default` of prop `size` is deprecated and mapped to new value `medium` to be in
  sync with typography sizing definition
  ([#3419](https://github.com/porsche-design-system/porsche-design-system/pull/3419))

```diff
- <p-link-tile size="default"></p-link-tile>
+ <p-link-tile size="medium"></p-link-tile>

- <p-button-tile size="default"></p-button-tile>
+ <p-button-tile size="medium"></p-button-tile>
```

- `Icon`: All icons are up-to-date with the One UI look
- Shorten asset filenames
- `Carousel`: Slides and `controls` slot are centered if `alignHeader` prop is set to `center` and amount of slides is
  less than `slidesPerPage` ([#3372](https://github.com/porsche-design-system/porsche-design-system/pull/3372))

### Fixed

- `Link Pure`: Broken with `alignLabel="start"`, hidden label & nested anchor
  ([#3379](https://github.com/porsche-design-system/porsche-design-system/pull/3379))
- `Textfield Wrapper`, `Textarea Wrapper`: Conditionally rendered component throws
  `TypeError: Cannot read properties of undefined (reading 'type')`
  ([#3383](https://github.com/porsche-design-system/porsche-design-system/pull/3383))
- `Link Tile`: Broken word-break & hyphens Safari
  ([#3397](https://github.com/porsche-design-system/porsche-design-system/pull/3397))
- `Select Wrapper`: `optgroup` styling and behavior
  ([#3410](https://github.com/porsche-design-system/porsche-design-system/pull/3410))

## [3.16.0] - 2024-07-02

## [3.16.0-rc.2] - 2024-07-02

### Added

- Partials: Added default `og:image` and related meta tags to the `getMetaTagsAndIconLinks` partial. Can be disabled by
  setting the `ogImage` option to `false`.
  ([#3357](https://github.com/porsche-design-system/porsche-design-system/pull/3357))

### Changed

- `Flyout Navigation`, `Flyout Navigation Item`: Renamed (experimental) component to `Flyout Multilevel` and
  `Flyout Multilevel Item` ([#3351](https://github.com/porsche-design-system/porsche-design-system/pull/3351))
- `Toast`: Renders fully on `#top-layer`, stacking behaviour has changed and follows W3C standards now, see
  https://developer.mozilla.org/en-US/docs/Glossary/Top_layer and
  https://developer.chrome.com/blog/what-is-the-top-layer
  ([#3356](https://github.com/porsche-design-system/porsche-design-system/pull/3356))

```diff
- <p-flyout-navigation><p-flyout-navigation-item></p-flyout-navigation-item></p-flyout-navigation>
+ <p-flyout-multilevel><p-flyout-multilevel-item></p-flyout-multilevel-item></p-flyout-multilevel>
```

### Fixed

- Types: `@porsche-design-system/components-vue` typings are not exposed
  ([#3355](https://github.com/porsche-design-system/porsche-design-system/pull/3355))

## [3.16.0-rc.1] - 2024-06-18

### Added

- `jsdom-polyfill` Added polyfills for `Popover API` and `ResizeObserver`
  ([#3334](https://github.com/porsche-design-system/porsche-design-system/pull/3334))
- `Segmented Control`: Prop `aria` added to `Segmented Control Item` to support ARIA attributes
  ([#3327](https://github.com/porsche-design-system/porsche-design-system/pull/3327))

### Changed

- Angular: updated peer dependency to `>=17.0.0 <19.0.0`
  ([#3346](https://github.com/porsche-design-system/porsche-design-system/pull/3346))
- React: Improve prop typings for all wrappers of `@porsche-design-system/components-react`
  ([#3336](https://github.com/porsche-design-system/porsche-design-system/pull/3336))

## [3.16.0-rc.0] - 2024-06-05

### Added

- `Flyout`:
  - CSS variable `--p-flyout-sticky-top` (experimental)
    ([#3191](https://github.com/porsche-design-system/porsche-design-system/pull/3191))
  - Prop `disableBackdropClick` ([#3191](https://github.com/porsche-design-system/porsche-design-system/pull/3191))
- `Modal`:
  - CSS variable `--p-modal-width` (experimental)
    ([#3191](https://github.com/porsche-design-system/porsche-design-system/pull/3191))
  - Named slot `header` ([#3191](https://github.com/porsche-design-system/porsche-design-system/pull/3191))

### Changed

- `Modal`, `Flyout`:
  - Sticky dismiss button ([#3191](https://github.com/porsche-design-system/porsche-design-system/pull/3191))
  - Aligned layout, spacing and UX behaviour
    ([#3191](https://github.com/porsche-design-system/porsche-design-system/pull/3191))
  - Renders fully on `#top-layer`, stacking behaviour has changed and follows W3C standards now, see
    https://developer.mozilla.org/en-US/docs/Glossary/Top_layer and
    https://developer.chrome.com/blog/what-is-the-top-layer
    ([#3191](https://github.com/porsche-design-system/porsche-design-system/pull/3191))
- `Modal`: `heading` prop and `slot="heading"` are deprecated. Use `slot="header"` instead.

### Fixed

- Types: Fixed incorrectly allowed type `string` in types `BreakpointCustomizable`, `SelectedAriaAttributes`,
  `CarouselInternationalization`, `PaginationInternationalization` and `ScrollToPosition`
- `Modal`, `Flyout`: Dynamically react to adding/removing named slots
  ([#3191](https://github.com/porsche-design-system/porsche-design-system/pull/3191))
- `Modal`: Uses native `<dialog />` element to resolve focus issues, focus trap
  ([#3191](https://github.com/porsche-design-system/porsche-design-system/pull/3191))

## [3.15.2] - 2024-05-29

### Fixed

- `aria`: Refactor `parseJSONAttribute` to support Safari < 16.4  
  ([#3314](https://github.com/porsche-design-system/porsche-design-system/pull/3314))

## [3.15.1] - 2024-05-23

### Fixed

- `Banner`: Fixed position on mobile ([#3307](https://github.com/porsche-design-system/porsche-design-system/pull/3307))

## [3.15.0] - 2024-05-16

## [3.15.0-rc.5] - 2024-05-16

### Added

- `Button Pure`: Prop `underline` to show an underline for the label
  ([#3212](https://github.com/porsche-design-system/porsche-design-system/pull/3212))
- Partials: Added new option `globalStyles` to `getInitialStyles` to disable global reset styles.  
  ([#3213](https://github.com/porsche-design-system/porsche-design-system/pull/3213))

### Changed

- `Banner`: Refactor Banner to use native `popover`
  ([#3196](https://github.com/porsche-design-system/porsche-design-system/pull/3196))
- Partials: `getInitialStyles` only contain hydration visibility and global styles. All other styles are handled by
  constructable stylesheets at component level.
  ([#3213](https://github.com/porsche-design-system/porsche-design-system/pull/3213))
- `Table`: Removed slotted image style `verticalAlign: 'middle'` from initialStyles
  ([#3213](https://github.com/porsche-design-system/porsche-design-system/pull/3213))
- `Tabs Bar`: Removed sibling tabpanel focus style from initialStyles
  ([#3213](https://github.com/porsche-design-system/porsche-design-system/pull/3213))

### Fixed

- `Carousel`: Accessible name of carousel region wrapper
  ([#3220](https://github.com/porsche-design-system/porsche-design-system/pull/3220))
- `aria` property now supports escaped single quotes inside JSON strings, e.g.
  `aria="{ 'aria-label': 'You can\'t do that? yes you can!' }"`
  ([#3217](https://github.com/porsche-design-system/porsche-design-system/pull/3217))

## [3.15.0-rc.4] - 2024-05-06

### Added

- Partials: Added new partial `getFontFaceStyles` which returns an inline style containing all font-face definitions.  
  ([#3188](https://github.com/porsche-design-system/porsche-design-system/pull/3188))

### Changed

- Partials: Partial `getFontFaceStylesheet` is deprecated and will be removed with the next major release. Use the
  `getFontFaceStyles` partial instead, which directly returns a `<style>` tag containing all font-face definitions and
  can be used in the same way. ([#3188](https://github.com/porsche-design-system/porsche-design-system/pull/3188))

```diff
- getFontFaceStylesheet()
+ getFontFaceStyles()
```

## [3.15.0-rc.3] - 2024-04-23

### Fixed

- `Pin Code`: Fixed several problems with IME keyboards
  ([#3197](https://github.com/porsche-design-system/porsche-design-system/pull/3197))

## [3.15.0-rc.2] - 2024-04-22

### Added

- `Accordion`: Add experimental property `sticky` for a fixed heading
  ([#3181](https://github.com/porsche-design-system/porsche-design-system/pull/3181))
- `Inline Notification`, `Banner`: heading hierarchy can now be customized with `headingTag` prop
  ([#3168](https://github.com/porsche-design-system/porsche-design-system/pull/3168))

### Changed

- `Accordion`: `tag` property is deprecated. Use `headingTag` property instead to specify heading hierarchy level.
  ([#3168](https://github.com/porsche-design-system/porsche-design-system/pull/3168))

```diff
- <p-accordion tag="h3"></p-accordion>
+ <p-accordion heading-tag="h3"></p-accordion>
```

### Fixed

- `Pin Code`: Input is entered twice in iOS
  ([#3192](https://github.com/porsche-design-system/porsche-design-system/pull/3192))

## [3.15.0-rc.1] - 2024-04-17

### Added

- Partials: `getMetaTagsAndIconLinks`, `getComponentChunkLinks`, `getIconLinks` and `getFontLinks` support new format
  option `js` ([#3179](https://github.com/porsche-design-system/porsche-design-system/pull/3179))

## [3.15.0-rc.0] - 2024-04-05

### Changed

- `Model Signature`: Enabling the use of hex colors, CSS gradients, CSS image and video masks. In addition, the size was
  slightly adjusted. ([#3153](https://github.com/porsche-design-system/porsche-design-system/pull/3153))

### Fixed

- `Modal`: Missing box-shadow on sticky footer when slotted content changes
  ([#3154](https://github.com/porsche-design-system/porsche-design-system/pull/3154))
- `Select`: Hydration error in Next.js when using slotted `img`
  ([#3162](https://github.com/porsche-design-system/porsche-design-system/pull/3162))
- `Text Field Wrapper`, `Textarea Wrapper`: Dynamic changes of `showCounter` and `maxLength` are reflected. The counter
  element dynamically adjusts to changes in the input value accurately.
  ([#3084](https://github.com/porsche-design-system/porsche-design-system/pull/3084))

## [3.14.0] - 2024-03-25

## [3.14.0-rc.0] - 2024-03-25

### Added

- `Icon`: `battery-empty-fuel` ([#3148](https://github.com/porsche-design-system/porsche-design-system/pull/3148))

### Changed

- `Icon`: `battery-empty-co2` and `co2-class`
  ([#3148](https://github.com/porsche-design-system/porsche-design-system/pull/3148))
- Angular: updated peer dependency to `>=17.0.0 <18.0.0`
  ([#3125](https://github.com/porsche-design-system/porsche-design-system/pull/3125))
- React: updated peer dependency to `>=18.0.0 <19.0.0`
  ([#3125](https://github.com/porsche-design-system/porsche-design-system/pull/3125))

## [3.13.1] - 2024-03-20

### Fixed

- `Modal`: Unexpected scrolling behavior on iOS >= 17.4
  ([#3128](https://github.com/porsche-design-system/porsche-design-system/pull/3128))
- `Select`, `Multi-Select`: Cropping issues of select dropdown when used inside `Table` component
  ([#3114](https://github.com/porsche-design-system/porsche-design-system/pull/3114))
- `Flyout`, `Flyout Navigation`: iOS Safari URL bar overlaying
  ([#3131](https://github.com/porsche-design-system/porsche-design-system/pull/3131))

## [3.13.0] - 2024-03-11

## [3.13.0-rc.2] - 2024-03-11

### Added

- `Icon`: `battery-empty-co2` and `co2-class`
  ([#3103](https://github.com/porsche-design-system/porsche-design-system/pull/3103))

## [3.13.0-rc.1] - 2024-03-08

### Added

- `Select` ([#3008](https://github.com/porsche-design-system/porsche-design-system/pull/3008))
- `Modal`: Prop `backdrop` ([#3082](https://github.com/porsche-design-system/porsche-design-system/pull/3082))
- `Modal`: CSS variables `--p-modal-spacing-top` and `--p-modal-spacing-bottom`
  ([#3082](https://github.com/porsche-design-system/porsche-design-system/pull/3082))

### Fixed

- `Flyout`: Refactor Flyout to use native Dialog element to resolve focus issues
  ([#2998](https://github.com/porsche-design-system/porsche-design-system/pull/2998))
- `Accordion`: Fix overflow scrollbar issues
  ([#3042](https://github.com/porsche-design-system/porsche-design-system/pull/3042))
- `Carousel`: Skip link is visible when it receives keyboard focus
  ([#3055](https://github.com/porsche-design-system/porsche-design-system/pull/3055))
- Placeholder color of `Text Field Wrapper` for `input type="date"` and `input type="time"` in Safari and alignment in
  Mobile Safari ([#3068](https://github.com/porsche-design-system/porsche-design-system/pull/3068))
- Counter overlap with long initial value in `Text Field Wrapper` for `input type="text"` with `maxlength`
  ([#3079](https://github.com/porsche-design-system/porsche-design-system/pull/3079))

### Changed

- Updated favicons output via `getMetaTagsAndIconLinks()` partial
  ([#3081](https://github.com/porsche-design-system/porsche-design-system/pull/3081))

## [3.13.0-rc.0] - 2024-02-19

### Added

- `Link Tile Product`: Prop `price-original` to be able to visualize sale and original price
  ([#3040](https://github.com/porsche-design-system/porsche-design-system/pull/3040))

### Changed

- Validation of `getInitialStyles()` partial is temporarily disabled
  ([#3049](https://github.com/porsche-design-system/porsche-design-system/pull/3049))

## [3.12.0] - 2024-02-12

## [3.12.0-rc.1] - 2024-02-08

### Fixed

- `Checkbox Wrapper`, `Radio Button Wrapper`: Safari visually reflects input status (checked/unchecked) when used in
  another Shadow DOM or changed programmatically
  ([#3028](https://github.com/porsche-design-system/porsche-design-system/pull/3028))

## [3.12.0-rc.0] - 2024-02-05

### Added

- `Icon`: `logo-x`, `bookmark-filled` and `star-filled`
  ([#3025](https://github.com/porsche-design-system/porsche-design-system/pull/3025))

### Changed

- `Icon`: Visual appearance of `information-filled`, `information`, `success-filled`, `success`, `bookmark`, `compare`,
  `configurate`, `heart-filled`, `heart`, `menu-lines`, `success`, `search`, `locate`, `star`, `shopping-bag-filled`,
  `shopping-bag`, `user-filled` and `user`
  ([#3025](https://github.com/porsche-design-system/porsche-design-system/pull/3025))
- All components (expect some form elements) have improved focus styling based on `:focus-visible`
  ([#3011](https://github.com/porsche-design-system/porsche-design-system/pull/3011))
- Several components are using CSS property `inset|inset-inline|inset-block` instead of `top|bottom|left|right` for
  better RTL (right-to-left) support ([#3011](https://github.com/porsche-design-system/porsche-design-system/pull/3011))
- `Switch`: Improve RTL (right-to-left) mode
  ([#3011](https://github.com/porsche-design-system/porsche-design-system/pull/3011))
- `Button`, `Button Pure`, `Switch`, `Checkbox Wrapper`, `Radio Button Wrapper`, `Pin Code`: optimized announcement of
  loading state for assistive technologies
  ([#3009](https://github.com/porsche-design-system/porsche-design-system/pull/3009))

### Fixed

- All components are supporting focus style in High Contrast Mode correctly
  ([#3011](https://github.com/porsche-design-system/porsche-design-system/pull/3011))

## [3.11.0] - 2024-01-30

## [3.11.0-rc.0] - 2024-01-30

### Fixed

- `Carousel`: Carousel does not work with single pointer event on smaller touch devices
  ([#3003](https://github.com/porsche-design-system/porsche-design-system/pull/3003))
- `Carousel`: `Each child in a list should have a unique "key" prop` warning in Next.js SSR context
  ([#3001](https://github.com/porsche-design-system/porsche-design-system/pull/3001))

### Changed

- Scroll-lock used in `Flyout`, `Flyout Navigation` and `Modal` is based on `body { overflow: hidden; }` for all devices
  ([#3013](https://github.com/porsche-design-system/porsche-design-system/pull/3013))
- `Toast`: Alignment reflects RTL (right-to-left) mode
  ([#3010](https://github.com/porsche-design-system/porsche-design-system/pull/3010))
- `Carousel`: Pagination can be used for navigation & pagination has more spacing on touch devices
  ([#3003](https://github.com/porsche-design-system/porsche-design-system/pull/3003))

## [3.10.0] - 2024-01-17

## [3.10.0-rc.5] - 2024-01-16

### Changed

- `visibility` css property can be overridden on all components, e.g. to make use of `visibility: hidden;`  
  ([#2988](https://github.com/porsche-design-system/porsche-design-system/pull/2988))
- `Carousel`: Named slot `header` renamed to `controls`
  ([#2992](https://github.com/porsche-design-system/porsche-design-system/pull/2992))

## [3.10.0-rc.4] - 2024-01-15

### Added

- `Icon`: Auto-flipping icons (certain ones only) in RTL (right-to-left) mode
  ([#2957](https://github.com/porsche-design-system/porsche-design-system/pull/2957))
- `Carousel`: Prop `heading-size`, named slot `header`
  ([#2915](https://github.com/porsche-design-system/porsche-design-system/pull/2915))
- `Accordion`: support for custom click area for `compact` variant
  ([#2920](https://github.com/porsche-design-system/porsche-design-system/pull/2920))
- `@font-face` supports Middle East languages
  ([#2946](https://github.com/porsche-design-system/porsche-design-system/pull/2946))
- Partials: `getFontLinks` supports preloading `arabic`, `pashto` and `urdu` subsets
  ([#2946](https://github.com/porsche-design-system/porsche-design-system/pull/2946))

### Changed

- `Flyout Navigation`: Improved validation and `activeIdentifier` isn't automatically updated anymore
  ([#2935](https://github.com/porsche-design-system/porsche-design-system/pull/2935))
- `Carousel`: Position and width of heading and description
  ([#2915](https://github.com/porsche-design-system/porsche-design-system/pull/2915))
- `Model Signature` asset for `model="macan"`
- Aligned naming of all `CustomEvent<T>` types and deprecated old ones since they are in fact typing the `detail: T`
  property of the event

```diff
- AccordionUpdateEvent
+ AccordionUpdateEventDetail
- CarouselUpdateEvent
+ CarouselUpdateEventDetail
- FlyoutNavigationUpdateEvent
+ FlyoutNavigationUpdateEventDetail
- LinkTileProductLikeEvent
+ LinkTileProductLikeEventDetail
- MultiSelectUpdateEvent
+ MultiSelectUpdateEventDetail
- PaginationUpdateEvent
+ PaginationUpdateEventDetail
- PinCodeUpdateEvent
+ PinCodeUpdateEventDetail
- SegmentedControlUpdateEvent
+ SegmentedControlUpdateEventDetail
- StepperHorizontalUpdateEvent
+ StepperHorizontalUpdateEventDetail
- SwitchUpdateEvent
+ SwitchUpdateEventDetail
- TableUpdateEvent
+ TableUpdateEventDetail
- TabsUpdateEvent
+ TabsUpdateEventDetail
- TabsBarUpdateEvent
+ TabsBarUpdateEventDetail
```

### Fixed

- `Pin Code`: Focus correct input when clicking on label
  ([#2985](https://github.com/porsche-design-system/porsche-design-system/pull/2985))
- `Flyout Navigation`: Focus dismiss button after opening
  ([#2935](https://github.com/porsche-design-system/porsche-design-system/pull/2935))
- `Accordion`: Alignment of slotted heading with custom padding
  ([#2920](https://github.com/porsche-design-system/porsche-design-system/pull/2920))
- `Modal`: Scrollbar is hidden ([#2907](https://github.com/porsche-design-system/porsche-design-system/pull/2907))
- `Toast`: `max-width` when used in scale mode
  ([#2960](https://github.com/porsche-design-system/porsche-design-system/pull/2960))

## [3.10.0-rc.3] - 2023-12-12

## [3.10.0-rc.2] - 2023-12-12

## [3.10.0-rc.1] - 2023-12-11

### Added

- **[EXPERIMENTAL]** `Link Tile Product`
  ([#2909](https://github.com/porsche-design-system/porsche-design-system/pull/2909))

### Fixed

- `Wordmark`, `Crest` and `Marque`: custom clickable area
  ([#2930](https://github.com/porsche-design-system/porsche-design-system/pull/2930))

## [3.10.0-rc.0] - 2023-12-07

### Added

- **[EXPERIMENTAL]** `Flyout Navigation`
  ([#2906](https://github.com/porsche-design-system/porsche-design-system/pull/2906))
- Prop `submit-button` to show/hide a submit button for `Text Field Wrapper` `type="search"` if wrapped inside a form
  ([#2908](https://github.com/porsche-design-system/porsche-design-system/pull/2908))

### Changed

- `Accordion`: removed `border-bottom` if used standalone
  ([#2911](https://github.com/porsche-design-system/porsche-design-system/pull/2911))
- `display` css property can be overridden on all components, e.g. to make use of `display: none;` within media
  queries  
  ([#2913](https://github.com/porsche-design-system/porsche-design-system/pull/2913))
- `Pagination`: Prop `maxNumberOfPageLinks` is deprecated and has no effect anymore, instead there is responsive
  behavior out of the box with full SSR support
  ([#2898](https://github.com/porsche-design-system/porsche-design-system/pull/2898))

## [3.9.0] - 2023-11-24

## [3.9.0-rc.0] - 2023-11-23

### Added

- Angular: `theme: 'light' | 'dark' | 'auto'` option to `PorscheDesignSystemModule.load()` to set `theme` on all child
  components  
  ([#2872](https://github.com/porsche-design-system/porsche-design-system/pull/2872))
- React: `theme: 'light' | 'dark' | 'auto'` prop to `PorscheDesignSystemProvider` to set `theme` on all child
  components  
  ([#2872](https://github.com/porsche-design-system/porsche-design-system/pull/2872))
- Vue: `theme: 'light' | 'dark' | 'auto'` prop to `PorscheDesignSystemProvider` to set `theme` on all child components  
  ([#2872](https://github.com/porsche-design-system/porsche-design-system/pull/2872))
- Validation for usage of different PDS versions
  ([#2867](https://github.com/porsche-design-system/porsche-design-system/pull/2867))

### Changed

- `Text Field Wrapper`, `Textarea Wrapper`, `Select Wrapper`, `Multi Select`, `Pin Code`, `Checkbox Wrapper` and
  `Radio Button Wrapper` have improved visual alignment
  ([#2854](https://github.com/porsche-design-system/porsche-design-system/pull/2854))
- `Text Field Wrapper` fully supports RTL (right-to-left) mode
  ([#2854](https://github.com/porsche-design-system/porsche-design-system/pull/2854))
- `Pin Code`: Prop values from `1` to `6` are now supported for `length` prop
  ([#2859](https://github.com/porsche-design-system/porsche-design-system/pull/2859))
- `Model Signature` asset for `model="macan"`
  ([#2857](https://github.com/porsche-design-system/porsche-design-system/pull/2857))
- Use motion tokens in all components
  ([#2834](https://github.com/porsche-design-system/porsche-design-system/pull/2834))

### Fixed

- `Select Wrapper`: Select dropdown is now visible if it overflows the `Table` component
  ([#2885](https://github.com/porsche-design-system/porsche-design-system/pull/2885))
- `Select Wrapper` keyboard and scroll behavior
  ([#2864](https://github.com/porsche-design-system/porsche-design-system/pull/2864))
- Safari 15 default margin of button elements in several components
  ([#2858](https://github.com/porsche-design-system/porsche-design-system/pull/2858))
- `Checkbox Wrapper` and `Radio Button Wrapper` border-color/background-color does not reset on hover
  ([#2852](https://github.com/porsche-design-system/porsche-design-system/pull/2852))
- `Tabs Bar` losing `activeTabIndex` and underline in certain framework scenarios
  ([#2896](https://github.com/porsche-design-system/porsche-design-system/pull/2896))
- `Modal` and `Flyout` body jumping in the background and scrolling back to the top in Next Js and Remix
  ([#2890](https://github.com/porsche-design-system/porsche-design-system/pull/2890))

## [3.8.0] - 2023-10-24

## [3.8.0-rc.0] - 2023-10-23

### Added

- RTL (right-to-left) support for all components
  ([#2819](https://github.com/porsche-design-system/porsche-design-system/pull/2819))
- `Popover` and `Modal` support theme dark and auto
  ([#2789](https://github.com/porsche-design-system/porsche-design-system/pull/2789))
- Styles: `getSkeletonStyle()` and `pds-skeleton()`
  ([#2796](https://github.com/porsche-design-system/porsche-design-system/pull/2796))
- Styles: `motionDuration{Short|Moderate|Long|VeryLong}`, `motionEasing{Base|In|Out}`, and
  `$pds-motion-duration-{short|moderate|long|very-long}`, `$pds-motion-easing-{base|in|out}`
  ([#2791](https://github.com/porsche-design-system/porsche-design-system/pull/2791))

### Changed

- Styles: `themeDarkBackgroundShading` and `$pds-theme-dark-background-shading` color
  ([#2789](https://github.com/porsche-design-system/porsche-design-system/pull/2789))
- `Spinner` animation was optimized to consume less CPU
  ([#2825](https://github.com/porsche-design-system/porsche-design-system/pull/2825))

- `Text`, `Display`, `Heading`, `Headline`: Prop values `left | right` of `align` prop are deprecated and mapped to new
  values `start | end` for correct RTL (right-to-left) support
  ([#2819](https://github.com/porsche-design-system/porsche-design-system/pull/2819))

```diff
- <p-text align="left"></p-text>
+ <p-text align="start"></p-text>

- <p-text align="right"></p-text>
+ <p-text align="end"></p-text>

- <p-display align="left"></p-display>
+ <p-display align="start"></p-display>

- <p-display align="right"></p-display>
+ <p-display align="end"></p-display>

- <p-heading align="left"></p-heading>
+ <p-heading align="start"></p-heading>

- <p-heading align="right"></p-heading>
+ <p-heading align="end"></p-heading>

- <p-headline align="left"></p-headline>
+ <p-headline align="start"></p-headline>

- <p-headline align="right"></p-headline>
+ <p-headline align="end"></p-headline>
```

- `Button Pure`, `Link Pure`, `Switch`: Prop values `left | right` of `align-label` prop are deprecated and mapped to
  new values `start | end` for correct RTL (right-to-left) support
  ([#2819](https://github.com/porsche-design-system/porsche-design-system/pull/2819))

```diff
- <p-button-pure align-label="left"></p-button-pure>
+ <p-button-pure align-label="start"></p-button-pure>

- <p-button-pure align-label="right"></p-button-pure>
+ <p-button-pure align-label="end"></p-button-pure>

- <p-link-pure align-label="left"></p-link-pure>
+ <p-link-pure align-label="start"></p-link-pure>

- <p-link-pure align-label="right"></p-link-pure>
+ <p-link-pure align-label="end"></p-link-pure>

- <p-switch align-label="left"></p-switch>
+ <p-switch align-label="start"></p-switch>

- <p-switch align-label="right"></p-switch>
+ <p-switch align-label="end"></p-switch>
```

- `Flyout`: Prop values `left | right` of `position` prop are deprecated and mapped to new values `start | end` for
  correct RTL (right-to-left) support
  ([#2819](https://github.com/porsche-design-system/porsche-design-system/pull/2819))

```diff
- <p-flyout position="left"></p-flyout>
+ <p-flyout-pure position="start"></p-flyout>

- <p-flyout-pure position="right"></p-flyout>
+ <p-flyout-pure position="end"></p-flyout>
```

- `Carousel`: Prop value `left` of `align-header` prop is deprecated and mapped to new value `start` for correct RTL
  (right-to-left) support ([#2819](https://github.com/porsche-design-system/porsche-design-system/pull/2819))

```diff
- <p-carousel align-header="left"></p-carousel>
+ <p-carousel-pure align-header="start"></p-carousel>
```

### Fixed

- `Popover` doesn't get cut off when used within the `Table` component
  ([#2814](https://github.com/porsche-design-system/porsche-design-system/pull/2814))
- `Flyout` and `Modal` with `open="false"` and nested `Accordion` with `open="true"` containing focusable elements like
  links can't be focused anymore ([#2818](https://github.com/porsche-design-system/porsche-design-system/pull/2818))
- Background for open `Flyout` and `Modal` on iOS Mobile Safari with collapsed address bar is no longer scrollable
  ([#2822](https://github.com/porsche-design-system/porsche-design-system/pull/2822))
- `Tabs Bar` works with translated page content
  ([#2847](https://github.com/porsche-design-system/porsche-design-system/pull/2847))

## [3.7.0] - 2023-10-04

## [3.7.0-rc.2] - 2023-10-04

### Added

- Styles: `gridStyles` and `pds-grid()` support basic usage inside `Flyout` component
  ([#2756](https://github.com/porsche-design-system/porsche-design-system/pull/2756))

### Fixed

- Overlay issues of header/footer in `Flyout` component
  ([#2786](https://github.com/porsche-design-system/porsche-design-system/pull/2786))

## [3.7.0-rc.1] - 2023-09-20

### Added

- **[EXPERIMENTAL]** Prop `loading` for `Radio Button Wrapper`
  ([#2774](https://github.com/porsche-design-system/porsche-design-system/pull/2774))
- Theme property supports `auto` for all themeable components, reflecting `prefers-color-scheme` based on OS system
  settings ([#2719](https://github.com/porsche-design-system/porsche-design-system/pull/2719))
- `hyphens` CSS property can now be overwritten in `Button Tile`, `Link Tile` and `Link Tile Model Signature` components
  ([#2758](https://github.com/porsche-design-system/porsche-design-system/pull/2758))
- Partials that produce innerHTML support `{ format: 'sha256' }` option for whitelisting in
  [Content-Security-Policy (CSP)](/must-know/security/content-security-policy/)
  ([#2773](https://github.com/porsche-design-system/porsche-design-system/pull/2773))
- `Pin Code` ([#2691](https://github.com/porsche-design-system/porsche-design-system/pull/2691))

### Fixed

- Dragging of `Carousel` can become stucked
  ([#2768](https://github.com/porsche-design-system/porsche-design-system/pull/2768))
- Color of `message` for `Fieldset`, `Fieldset Wrapper`, `Text Field Wrapper` and `Textarea Wrapper` in dark theme
  ([#2769](https://github.com/porsche-design-system/porsche-design-system/pull/2769))

### Changed

- Usage of `getInitialStyles()` partial is required and validated with an exception
  ([#2749](https://github.com/porsche-design-system/porsche-design-system/pull/2749))

## [3.7.0-rc.0] - 2023-09-05

### Added

- `Multi Select` ([#2658](https://github.com/porsche-design-system/porsche-design-system/pull/2658))

### Changed

- Partials: `Cdn` and `Format` types are exposed
  ([#2760](https://github.com/porsche-design-system/porsche-design-system/pull/2760))

## [3.6.1] - 2023-08-29

## [3.6.1-rc.0] - 2023-08-29

### Fixed

- Overlapping issues of `Accordion` contents when positioned outside of content area
  ([#2746](https://github.com/porsche-design-system/porsche-design-system/pull/2746))
- Backwards compatibility with previous versions of Porsche Design System
  ([#2752](https://github.com/porsche-design-system/porsche-design-system/pull/2752))

## [3.6.0] - 2023-08-28

## [3.6.0-rc.2] - 2023-08-28

### Fixed

- `Tabs Bar` losing `activeTabIndex` and underline
  ([#2748](https://github.com/porsche-design-system/porsche-design-system/pull/2748))

## [3.6.0-rc.1] - 2023-08-24

### Fixed

- Bundling format and name of `components-js` entrypoint for Vanilla JS integration
  ([#2745](https://github.com/porsche-design-system/porsche-design-system/pull/2745))

## [3.6.0-rc.0] - 2023-08-23

### Added

- New value `aria-current` for `aria` property for linked components (`Link`, `Link Pure`, `Link Tile`, `Crest`,
  `Marque`) ([#2696](https://github.com/porsche-design-system/porsche-design-system/pull/2696))
- Angular: `cdn: 'auto' | 'cn'` option to `PorscheDesignSystemModule.load()` as alternative to using
  `window.PORSCHE_DESIGN_SYSTEM_CDN` ([#2676](https://github.com/porsche-design-system/porsche-design-system/pull/2676))
- React: `cdn: 'auto' | 'cn'` prop to `PorscheDesignSystemProvider` as alternative to using
  `window.PORSCHE_DESIGN_SYSTEM_CDN` with SSR support
  ([#2676](https://github.com/porsche-design-system/porsche-design-system/pull/2676))
- Vue: `cdn: 'auto' | 'cn'` prop to `PorscheDesignSystemProvider` as alternative to using
  `window.PORSCHE_DESIGN_SYSTEM_CDN` ([#2676](https://github.com/porsche-design-system/porsche-design-system/pull/2676))
- Support for sticky footer to `Modal`
  ([#2723](https://github.com/porsche-design-system/porsche-design-system/pull/2723))

### Changed

- Update of Twitter icon ([#2731](https://github.com/porsche-design-system/porsche-design-system/pull/2731))
- Use China CDN and set `window.PORSCHE_DESIGN_SYSTEM_CDN` for backwards compatibility based on .cn top level domain
  before design system initialization
  ([#2676](https://github.com/porsche-design-system/porsche-design-system/pull/2676))

### Fixed

- `Flyout`: Overlapping of sticky header/footer if slotted content has different z-index
  ([#2736](https://github.com/porsche-design-system/porsche-design-system/pull/2736))
- Keyboard behavior and `aria` semantics if either `a` or `button` elements are used as slotted content in `Tabs Bar`
  component. ([#2713](https://github.com/porsche-design-system/porsche-design-system/pull/2713))
- React/SSR: compatibility with Next.js v13 app router
  ([#2687](https://github.com/porsche-design-system/porsche-design-system/pull/2687))
- Consistent `package.json` ECMAScript module exports with `.mjs` and `.cjs` file extensions for
  `components-{js|angular|react|vue}`
  ([#2739](https://github.com/porsche-design-system/porsche-design-system/pull/2739))

## [3.5.0] - 2023-07-25

## [3.5.0-rc.0] - 2023-07-21

### Added

- `background` property to `Button Tile` and `Link Tile` component to adapt the description and link/button theme when
  used on light background image ([#2669](https://github.com/porsche-design-system/porsche-design-system/pull/2669))
- Breakpoint customizable property `columns` to `Segmented Control` to set the amount of columns
  ([#2652](https://github.com/porsche-design-system/porsche-design-system/pull/2652))

### Fixed

- Alignment of `Icon` inside `Accordion` header
  ([#2673](https://github.com/porsche-design-system/porsche-design-system/pull/2673))
- Direction of `Select Wrapper` dropdown if `direction` property is set to `auto`
  ([#2677](https://github.com/porsche-design-system/porsche-design-system/pull/2677))

## [3.4.0] - 2023-07-14

## [3.4.0-rc.0] - 2023-07-13

### Added

- React: `'use client';` directive is applied on all components for main and `ssr` sub-package
  ([#2654](https://github.com/porsche-design-system/porsche-design-system/pull/2654))

### Fixed

- Regression in `observeChildren` that affected nested components (e.g. incorrect rendering of nested `Tabs`).
  ([#2649](https://github.com/porsche-design-system/porsche-design-system/pull/2649))
- Click behaviour of slotted interactive elements of `Carousel`
  ([#2663](https://github.com/porsche-design-system/porsche-design-system/pull/2663))

## [3.3.0] - 2023-07-07

## [3.3.0-rc.0] - 2023-07-06

### Added

- `Tabs` and `Tabs Bar` support SSR ([#2611](https://github.com/porsche-design-system/porsche-design-system/pull/2611))
- Contents of `Tag` component can now be wrapped in multiple lines
  ([#2625](https://github.com/porsche-design-system/porsche-design-system/pull/2625))
- `Carousel`: Possibility to set custom border-radius of slide items
  ([#2645](https://github.com/porsche-design-system/porsche-design-system/pull/2645))
- native lazy loading attribute to `img` tag of `Icon`
  ([#2644](https://github.com/porsche-design-system/porsche-design-system/pull/2644))

### Fixed

- `Stepper Horizontal` navigation between 2 pages is not working as expected in angular
  ([#2641](https://github.com/porsche-design-system/porsche-design-system/pull/2641))
- `Segmented Control` text is not centered / causing unintended line-breaks
  ([#2614](https://github.com/porsche-design-system/porsche-design-system/pull/2614))
- `jsdom-polyfill` fixes validation errors in unit tests during SSR hydration
  ([#2613](https://github.com/porsche-design-system/porsche-design-system/pull/2613))
- `Accordion` collapsable content is overflowing when used with multiple prefixes  
  ([#2612](https://github.com/porsche-design-system/porsche-design-system/pull/2612))
- `Tabs Bar` position of underline for fluid font-size with `size="medium` when resizing
  ([#2611](https://github.com/porsche-design-system/porsche-design-system/pull/2611))
- `Button Pure`, `Link Pure`: `:hover` bug on Firefox
  ([#2630](https://github.com/porsche-design-system/porsche-design-system/pull/2630))
- `Carousel`: Removed `overflow:hidden` of slide items
  ([#2645](https://github.com/porsche-design-system/porsche-design-system/pull/2645))

### Changed

- Improved bootstrapping behaviour of `Icon`
  ([#2644](https://github.com/porsche-design-system/porsche-design-system/pull/2644))

## [3.2.0] - 2023-06-19

## [3.2.0-rc.0] - 2023-06-19

### Added

- `skipLinkTarget` property to `Carousel` component to enhance keyboard functionality
  ([#2557](https://github.com/porsche-design-system/porsche-design-system/pull/2557))
- `showLastPage` property to `Pagination` component
  ([#2606](https://github.com/porsche-design-system/porsche-design-system/pull/2606))

### Fixed

- Partials: `getInitialStyles` supports `Flyout` component
  ([#2598](https://github.com/porsche-design-system/porsche-design-system/pull/2598))
- `Popover` content can be selected/highlighted
  ([#2599](https://github.com/porsche-design-system/porsche-design-system/pull/2599))

### Changed

- `Carousel` pagination now shows 5 "infinite bullets" when using more than 5 slides
  ([#2600](https://github.com/porsche-design-system/porsche-design-system/pull/2600))
- `Carousel` supports click events on non-active slides and changed keyboard navigation
  ([#2557](https://github.com/porsche-design-system/porsche-design-system/pull/2557))
- Unified wordings of all console warnings, errors and exceptions
  ([#2602](https://github.com/porsche-design-system/porsche-design-system/pull/2602))
- Angular: increased peer dependency to `>=15.0.0 <17.0.0`
  ([#2602](https://github.com/porsche-design-system/porsche-design-system/pull/2602))
- `Toast` allows line break markups within toast message
  ([#2584](https://github.com/porsche-design-system/porsche-design-system/pull/2584))
- `Toast` shows always the latest toast message and clears its queue immediately if a new message is added
  ([#2584](https://github.com/porsche-design-system/porsche-design-system/pull/2584))

## [3.1.0] - 2023-06-09

## [3.1.0-rc.2] - 2023-06-09

### Changed

- `Crest` updated assets ([#2595](https://github.com/porsche-design-system/porsche-design-system/pull/2595))
- Partials: `getMetaTagsAndIconLinks` updated assets
  ([#2595](https://github.com/porsche-design-system/porsche-design-system/pull/2595))

### Added

- `Flyout` ([#2547](https://github.com/porsche-design-system/porsche-design-system/pull/2547))

### Fixed

- Wrong validation during SSR hydration of `Link Tile` and `Select Wrapper`
  ([#2588](https://github.com/porsche-design-system/porsche-design-system/pull/2588))
- `Modal` scrollable modal does not jump to top on changes within dialog
  ([#2574](https://github.com/porsche-design-system/porsche-design-system/pull/2574))
- Unnecessary lifecycles are prevented when prop values do not change for complex values
  ([#2574](https://github.com/porsche-design-system/porsche-design-system/pull/2574))

## [3.1.0-rc.1] - 2023-06-02

### Added

- **[EXPERIMENTAL]** Prop `showPasswordToggle` for `Text Field Wrapper` with `input type="password"`
  ([#2586](https://github.com/porsche-design-system/porsche-design-system/pull/2586))
- Prop `name` for `Icon` supports `heart`, `heart-filled`, `copy`, `fingerprint`, `tire`, `roof-open` and `roof-closed`
  ([#2589](https://github.com/porsche-design-system/porsche-design-system/pull/2589))

### Fixed

- `Select Wrapper` missing border on touch devices
  ([#2579](https://github.com/porsche-design-system/porsche-design-system/pull/2579))
- `Tabs Item` text content can be selected/highlighted
  ([#2582](https://github.com/porsche-design-system/porsche-design-system/pull/2582))

## [3.1.0-rc.0] - 2023-05-24

### Added

- `Marque` now has a `variant` property, including 75 years variant
  ([#2575](https://github.com/porsche-design-system/porsche-design-system/pull/2575))

## [3.0.0] - 2023-05-11

## [3.0.0-rc.3] - 2023-05-10

### Fixed

- `Tabs Bar` focus behavior via keyboard navigation
  ([#2546](https://github.com/porsche-design-system/porsche-design-system/pull/2546))
- Rendering of `Wordmark` in Safari ([#2542](https://github.com/porsche-design-system/porsche-design-system/pull/2542))
- Disabled dragging/ghosting of icons
  ([#2536](https://github.com/porsche-design-system/porsche-design-system/pull/2536))

### Changed

- Styles: `dropShadow{Low|Medium|High}Style`s use `box-shadow` instead of `filter: drop-shadow()` to fix glitches
  together with `frostedGlassStyle` in Firefox
  ([#2545](https://github.com/porsche-design-system/porsche-design-system/pull/2545))
- Size of icon and height of `Accordion`
  ([#2536](https://github.com/porsche-design-system/porsche-design-system/pull/2536))

## [3.0.0-rc.2] - 2023-05-09

### Fixed

- `Checkbox Wrapper` Safari visual state change while hovering
  ([#2508](https://github.com/porsche-design-system/porsche-design-system/pull/2508))
- `Checkbox Wrapper` keyboard arrow navigation
  ([#2508](https://github.com/porsche-design-system/porsche-design-system/pull/2508))
- `Modal` fix hover state of dismiss button
  ([#2510](https://github.com/porsche-design-system/porsche-design-system/pull/2510))
- `Link Pure`, `Button Pure`: adjust offset of `:hover` and `active` styles
  ([#2511](https://github.com/porsche-design-system/porsche-design-system/pull/2511))
- `Tabs Bar`, `Tabs` ([#2521](https://github.com/porsche-design-system/porsche-design-system/pull/2521)):
  - `focus` state of tabpanel
  - Indicator bar height
- Optimize icon/text alignment of `Link Pure` and `Button Pure` in Safari
- `Select Wrapper` multiline option height and scaling behavior
  ([#2524](https://github.com/porsche-design-system/porsche-design-system/pull/2524))
- Fixed accessibility issues of `Tabs`, `Tabs Bar` and `Stepper Horizontal` to comply with v.4.7.0 of `axe-core`
  ([#2530](https://github.com/porsche-design-system/porsche-design-system/pull/2530))
- React: `patchRemixRunProcessBrowserGlobalIdentifier` binary now supports Remix 1.16.0
  ([#2537](https://github.com/porsche-design-system/porsche-design-system/pull/2537))
- Angular: added optional modifier to optional properties for better type checking in strict mode
  ([#2544](https://github.com/porsche-design-system/porsche-design-system/pull/2544))

### Added

- Deprecation warning to `Icon` component if `lazy` prop is used
  ([#2521](https://github.com/porsche-design-system/porsche-design-system/pull/2521))
- `aria` prop to `Scroller` component
  ([#2530](https://github.com/porsche-design-system/porsche-design-system/pull/2530))

### Changed

- Model signature asset of 718 model ([#2532](https://github.com/porsche-design-system/porsche-design-system/pull/2532))

## [3.0.0-rc.1] - 2023-04-19

### Added

- Prop `name` for `Icon` supports `push-pin`, `push-pin-off`, `qr`, `pin-filled`, `shopping-cart-filled`,
  `shopping-bag-filled`, `logo-apple-podcast`, `logo-spotify` and `user-filled`
  ([#2471](https://github.com/porsche-design-system/porsche-design-system/pull/2471)).
- **[EXPERIMENTAL]** Prop `loading` for `Checkbox Wrapper`
  ([#2483](https://github.com/porsche-design-system/porsche-design-system/pull/2483))

### Fixed

- `Wordmark`, `Crest` and `Model Signature` respect parent width/height
  ([#2479](https://github.com/porsche-design-system/porsche-design-system/pull/2479))
- `Button Tile`, `Link Tile` and `Link Tile Model Signature` are using correct border radius of
  `$pds-border-radius-large` ([#2473](https://github.com/porsche-design-system/porsche-design-system/pull/2473))
- `Text Field Wrapper` with `input type="search"` has better accessibility for clear button
  ([#2476](https://github.com/porsche-design-system/porsche-design-system/pull/2476))
- `Accordion` layout shift with nested accordions
  ([#2465](https://github.com/porsche-design-system/porsche-design-system/pull/2465))
- Color Contrast issues and rendering in Windows High Contrast Mode
  ([#2420](https://github.com/porsche-design-system/porsche-design-system/pull/2420))

## [3.0.0-rc.0] - 2023-04-11

### Fixed

- Styles: `borderRadiusLarge` and `$pds-border-radius-large` are exposing correct value
  ([#2463](https://github.com/porsche-design-system/porsche-design-system/pull/2463))

## [3.0.0-alpha.6] - 2023-04-06

### Added

- `xxl` breakpoint for all breakpoint customizable component values
  ([#2454](https://github.com/porsche-design-system/porsche-design-system/pull/2454))

### Fixed

- Disabled color of `Icon` component ([#2446](https://github.com/porsche-design-system/porsche-design-system/pull/2446))
- Support of `Radio Button Wrapper` for name value with non-alphanumeric characters
  ([#2443](https://github.com/porsche-design-system/porsche-design-system/pull/2443))

### Changed

- `Banner` is a controlled component now and its visibility has to be controlled via the `open` prop
  ([#2447](https://github.com/porsche-design-system/porsche-design-system/pull/2447))

```diff
- <p-banner></p-banner>
+ <p-banner open="true"></p-banner>
```

- Renamed all custom `change` events to `update` because of bad event emissions with native `change` events, e.g. with
  nested `select` or `input` elements

#### 🤖 Property deprecations 🤖

##### Accordion:

- Event `accordionChange` is deprecated, use `update` event instead.

```diff
- <PAccordion onAccordionChange={(e: CustomEvent<AccordionChangeEvent>) => {}} />
+ <PAccordion onUpdate={(e: CustomEvent<AccordionUpdateEvent>) => {}} />
```

##### Banner:

- Prop `persistent` is deprecated, use `dismissButton` instead.

```diff
- <p-banner persistent="true"></p-banner>
+ <p-banner dismiss-button="false"></p-banner>
```

##### Carousel:

- Event `carouselChange` is deprecated, use `update` event instead.

```diff
- <PCarousel onCarouselChange={(e: CustomEvent<CarouselChangeEvent>) => {}} />
+ <PCarousel onUpdate={(e: CustomEvent<CarouselUpdateEvent>) => {}} />
```

##### Inline Notification:

- Prop `persistent` is deprecated, use `dismissButton` instead.

```diff
- <p-inline-notification persistent="true"></p-inline-notification>
+ <p-inline-notification dismiss-button="false"></p-inline-notification>
```

##### Pagination:

- Event `pageChange` is deprecated, use `update` event instead.

```diff
- <PPagination onPageChange={(e: CustomEvent<PageChangeEvent>) => {}} />
+ <PPagination onUpdate={(e: CustomEvent<PaginationUpdateEvent>) => {}} />
```

##### Segmented Control:

- Event `segmentedControlChange` is deprecated, use `update` event instead.

```diff
- <PSegmentedControl onSegmentedControlChange={(e: CustomEvent<SegmentedControlChangeEvent>) => {}} />
+ <PSegmentedControl onUpdate={(e: CustomEvent<SegmentedControlUpdateEvent>) => {}} />
```

##### Stepper Horizontal:

- Event `stepChange` is deprecated, use `update` event instead.

```diff
- <PStepperHorizontal onStepChange={(e: CustomEvent<StepChangeEvent>) => {}} />
+ <PStepperHorizontal onUpdate={(e: CustomEvent<StepperHorizontalUpdateEvent>) => {}} />
```

##### Switch:

- Event `switchChange` is deprecated, use `update` event instead.

```diff
- <PSwitch onSwitchChange={(e: CustomEvent<SwitchChangeEvent>) => {}} />
+ <PSwitch onUpdate={(e: CustomEvent<SwitchUpdateEvent>) => {}} />
```

##### Table:

- Event `sortingChange` is deprecated, use `update` event instead.

```diff
- <PTable onSortingChange={(e: CustomEvent<SortingChangeEvent>) => {}} />
+ <PTable onUpdate={(e: CustomEvent<TableUpdateEvent>) => {}} />
```

##### Tabs:

- Event `tabChange` is deprecated, use `update` event instead.

```diff
- <PTabs onTabChange={(e: CustomEvent<TabChangeEvent>) => {}} />
+ <PTabs onUpdate={(e: CustomEvent<TabsUpdateEvent>) => {}} />
```

##### Tabs Bar:

- Event `tabChange` is deprecated, use `update` event instead.

```diff
- <PTabsBar onTabChange={(e: CustomEvent<TabChangeEvent>) => {}} />
+ <PTabsBar onUpdate={(e: CustomEvent<TabsUpdateEvent>) => {}} />
```

## [3.0.0-alpha.5] - 2023-03-30

### Added

- `Wordmark` ([#2418](https://github.com/porsche-design-system/porsche-design-system/pull/2418))
- `Crest` ([#2437](https://github.com/porsche-design-system/porsche-design-system/pull/2437))

### Changed

- Styles: changed color values of `theme[Light|Dark]ContrastMedium` and `theme[Light|Dark]Notification[*]` color tokens
  of `Styles` subpackage ([#2436](https://github.com/porsche-design-system/porsche-design-system/pull/2436))

## [3.0.0-alpha.4] - 2023-03-28

### Changed

- `Table` matches new design language
  ([#2364](https://github.com/porsche-design-system/porsche-design-system/pull/2364/))

### Added

- Styles: ([#2422](https://github.com/porsche-design-system/porsche-design-system/pull/2422))
  - `gridWide`
  - `gridWideColumnStart` and `$pds-grid-wide-column-start`
  - `gridWideColumnEnd` and `$pds-grid-wide-column-end`
  - `gridNarrowOffset`, `gridNarrowOffsetBase`, `gridNarrowOffsetS`, `gridNarrowOffsetXXL` and
    `$pds-grid-narrow-offset-base`, `$pds-grid-narrow-offset-s`, `$pds-grid-narrow-offset-xxl`
  - `gridBasicOffset`, `gridBasicOffsetBase`, `gridBasicOffsetS`, `gridBasicOffsetXXL` and
    `$pds-grid-basic-offset-base`, `$pds-grid-basic-offset-s`, `$pds-grid-basic-offset-xxl`
  - `gridExtendedOffset`, `gridExtendedOffsetBase`, `gridExtendedOffsetS`, `gridExtendedOffsetXXL` and
    `$pds-grid-extended-offset-base`, `$pds-grid-extended-offset-s`, `$pds-grid-extended-offset-xxl`
  - `gridWideOffset`, `gridWideOffsetBase`, `gridWideOffsetS`, `gridWideOffsetXXL` and `$pds-grid-wide-offset-base`,
    `$pds-grid-wide-offset-s`, `$pds-grid-wide-offset-xxl`
  - `gridFullOffset` and `$pds-grid-full-offset`
- `Button Tile` ([#2381](https://github.com/porsche-design-system/porsche-design-system/pull/2381))
- `Fieldset` ([#2404](https://github.com/porsche-design-system/porsche-design-system/pull/2404))
- `Link Tile Model Signature` ([#2388](https://github.com/porsche-design-system/porsche-design-system/pull/2388))
- Prop `activeSlideIndex` to `Carousel`
  ([#2421](https://github.com/porsche-design-system/porsche-design-system/pull/2421))
- Prop `slidesPerPage` supports value `auto` of `Carousel`
  ([#2421](https://github.com/porsche-design-system/porsche-design-system/pull/2421))
- Prop `scrollbar` for `Scroller` ([#2364](https://github.com/porsche-design-system/porsche-design-system/pull/2364/))
- Prop `theme` for `Table` ([#2364](https://github.com/porsche-design-system/porsche-design-system/pull/2364/))

### Fixed

- React: missing animation of `Carousel` in certain scenarios

### Changed

- Styles: `gridStyles` and `pds-grid()` are supporting an additional column range called `wide`
  ([#2422](https://github.com/porsche-design-system/porsche-design-system/pull/2422))
- Styles: SCSS version needs to be imported by `@porsche-design-system/components-js/styles` instead of
  `@porsche-design-system/components-js/styles/scss`
  ([#2422](https://github.com/porsche-design-system/porsche-design-system/pull/2422))

#### Removed

- `Banner`: CSS variable `--p-banner-position-type`
  ([#2422](https://github.com/porsche-design-system/porsche-design-system/pull/2422))
- Styles: `gridSafeZone`, `gridSafeZoneBase`, `gridSafeZoneXXL` and `$pds-grid-safe-zone-base`,
  `$pds-grid-safe-zone-xxl` ([#2422](https://github.com/porsche-design-system/porsche-design-system/pull/2422))
- Styles: `gridWidth`, `gridWidthMin`, `gridWidthMax` and `$pds-grid-width-min`, `$pds-grid-width-max`
  ([#2422](https://github.com/porsche-design-system/porsche-design-system/pull/2422))

#### 🤖 Property deprecations 🤖

##### Banner:

- Prop `width` has no effect anymore, instead the component is aligned with Porsche Grid "extended" by default.
  ([#2422](https://github.com/porsche-design-system/porsche-design-system/pull/2422))

#### 🤡 Component deprecations 🤡

##### Marque: ([#2418](https://github.com/porsche-design-system/porsche-design-system/pull/2418))

```diff
- <p-marque></p-marque>
+ <p-wordmark></p-wordmark>
```

##### Fieldset Wrapper: ([#2404](https://github.com/porsche-design-system/porsche-design-system/pull/2404))

```diff
- <p-fieldset-wrapper label="Some legend label">
+ <p-fieldset label="Some legend label">
  <p-text-field-wrapper label="Some label">
    <input type="text" name="some-name" />
  </p-text-field-wrapper>
- </p-fieldset-wrapper>
+ </p-fieldset>
```

## [3.0.0-alpha.3] - 2023-03-17

#### 🤖 Property deprecations 🤖

##### Accordion:

- Event `accordionChange` is deprecated, use `change` event instead.

```diff
- <PAccordion onAccordionChange={(e: CustomEvent<AccordionChangeEvent>) => {}} />
+ <PAccordion onChange={(e: CustomEvent<AccordionChangeEvent>) => {}} />
```

##### Banner:

- Named `slot="title"` is deprecated, use `heading` prop or `slot="heading"` instead.

```diff
<p-banner>
-  <span slot="title">Some heading</span>
+  <span slot="heading">Some heading</span>
   <span slot="description">Some notification description.</span>
</p-banner>

-<p-banner>
+<p-banner heading="Some heading" description="Some notification description.">
-  <span slot="title">Some heading</span>
-  <span slot="description">Some notification description.</span>
</p-banner>
```

##### Carousel:

- Prop `disablePagination` is deprecated, use `pagination` instead.
- Event `carouselChange` is deprecated, use `change` event instead.

```diff
- <p-carousel disable-pagination="true"></p-carousel>
+ <p-carousel pagination="false"></p-carousel>

- <PCarousel onCarouselChange={(e: CustomEvent<CarouselChangeEvent>) => {}} />
+ <PCarousel onChange={(e: CustomEvent<CarouselChangeEvent>) => {}} />
```

##### Divider:

- Prop `orientation` is deprecated, use `direction` instead.

```diff
- <p-divider orientation="horizontal"></p-divider>
+ <p-divider direction="horizontal"></p-divider>
```

##### Icon:

- Prop `colors`'s value `disabled` is removed, use `state-disabled` instead.

```diff
- <p-icon color="disabled"></p-icon>
+ <p-icon color="state-disabled"></p-icon>
```

##### Link Tile:

- Prop `weight`'s value `semibold` is deprecated, use `semi-bold` instead.

```diff
- <p-link-tile weight="semibold"></p-link-tile>
+ <p-link-tile weight="semi-bold"></p-link-tile>
```

##### Modal:

- Prop `disableCloseButton` is deprecated, use `dismissButton` instead.
- Event `close` is deprecated, use `dismiss` event instead.

```diff
- <p-modal disable-close-button="true"></p-modal>
+ <p-modal dismiss-button="false"></p-modal>

- <PModal onClose={(e: CustomEvent<void>) => {}} />
+ <PModal onDismiss={(e: CustomEvent<void>) => {}} />
```

##### Pagination:

- Props `allyLabelNext`, `allyLabelPage`, `allyLabelPrev` and `allyLabel` are deprecated.
- Event `pageChange` is deprecated, use `change` event instead.

```diff
- <p-pagination ally-label="Paginierung" ally-label-prev="Vorherige Seite" ally-label-next="Nächste Seite" ally-label-page="Seite"></p-pagination>
+ <p-pagination intl="{root: 'Paginierung', prev: 'Vorherige Seite', next: 'Nächste Seite', page: 'Seite'}"></p-pagination>

- <PPagination onPageChange={(e: CustomEvent<PageChangeEvent>) => {}} />
+ <PPagination onChange={(e: CustomEvent<PaginationChangeEvent>) => {}} />
```

##### Scroller:

- Prop `gradientColorScheme` is deprecated, use `gradientColor` instead.
- Prop `scrollIndicatorPosition` is deprecated, use `alignScrollIndicator` instead.

```diff
- <p-scroller gradient-color-scheme="surface"></p-scroller>
+ <p-scroller gradient-color="background-surface"></p-scroller>

- <p-scroller scroll-indicator-position="top"></p-scroller>
+ <p-scroller align-scroll-indicator="top"></p-scroller>
```

##### Segmented Control:

- Event `segmentedControlChange` is deprecated, use `change` event instead.

```diff
- <PSegmentedControl onSegmentedControlChange={(e: CustomEvent<SegmentedControlChangeEvent>) => {}} />
+ <PSegmentedControl onChange={(e: CustomEvent<SegmentedControlChangeEvent>) => {}} />
```

##### Stepper Horizontal:

- Event `stepChange` is deprecated, use `change` event instead.

```diff
- <PStepperHorizontal onStepChange={(e: CustomEvent<StepChangeEvent>) => {}} />
+ <PStepperHorizontal onChange={(e: CustomEvent<StepperHorizontalChangeEvent>) => {}} />
```

##### Switch:

- Event `switchChange` is deprecated, use `change` event instead.

```diff
- <PSwitch onSwitchChange={(e: CustomEvent<SwitchChangeEvent>) => {}} />
+ <PSwitch onChange={(e: CustomEvent<SwitchChangeEvent>) => {}} />
```

##### Table:

- Event `sortingChange` is deprecated, use `change` event instead.

```diff
- <PTable onSortingChange={(e: CustomEvent<SortingChangeEvent>) => {}} />
+ <PTable onChange={(e: CustomEvent<TableChangeEvent>) => {}} />
```

##### Tabs:

- Prop `gradientColorScheme` is deprecated, use `gradientColor` instead.
- Prop `weight`'s value `semibold` is deprecated, use `semi-bold` instead.
- Event `tabChange` is deprecated, use `change` event instead.

```diff
- <p-tabs gradient-color-scheme="surface"></p-tabs>
+ <p-tabs gradient-color="background-surface"></p-tabs>

- <p-tabs weight="semibold"></p-tabs>
+ <p-tabs weight="semi-bold"></p-tabs>

- <PTabs onTabChange={(e: CustomEvent<TabChangeEvent>) => {}} />
+ <PTabs onChange={(e: CustomEvent<TabsChangeEvent>) => {}} />
```

##### Tabs Bar:

- Prop `gradientColorScheme` is deprecated, use `gradientColor` instead.
- Prop `weight`'s value `semibold` is deprecated, use `semi-bold` instead.
- Event `tabChange` is deprecated, use `change` event instead.

```diff
- <p-tabs-bar gradient-color-scheme="surface"></p-tabs-bar>
+ <p-tabs-bar gradient-color="background-surface"></p-tabs-bar>

- <p-tabs-bar weight="semibold"></p-tabs>
+ <p-tabs-bar weight="semi-bold"></p-tabs>

- <PTabsBar onTabChange={(e: CustomEvent<TabChangeEvent>) => {}} />
+ <PTabsBar onChange={(e: CustomEvent<TabsChangeEvent>) => {}} />
```

##### Tag:

- Prop `color`'s value `notification-warning`, `notification-success` and `notification-error` are deprecated, use
  `notification-warning-soft`, `notification-success-soft` and `notification-error-soft` instead.

```diff
- <p-tag color="notification-warning"></p-tag>
+ <p-tag color="notification-warning-soft"></p-tag>

- <p-tag color="notification-success"></p-tag>
+ <p-tag color="notification-success-soft"></p-tag>

- <p-tag color="notification-error"></p-tag>
+ <p-tag color="notification-error-soft"></p-tag>
```

##### Text Field Wrapper:

- Prop `showCharacterCount` is deprecated, use `showCounter` instead.

```diff
- <p-text-field-wrapper show-character-count="false">
+ <p-text-field-wrapper show-counter="false">
    <input type="text" maxlength="20" />
</p-text-field-wrapper>
```

##### Textarea Wrapper:

- Prop `showCharacterCount` is deprecated, use `showCounter` instead.

```diff
- <p-textarea-wrapper show-character-count="false">
+ <p-textarea-wrapper show-counter="false">
    <textarea maxlength="80"></textarea>
</p-textarea-wrapper>
```

##### Text List

- Props `listType` and `orderType` are deprecated, use `type` instead.

```diff
- <p-text-list list-type="unordered"></p-text-list>
+ <p-text-list type="unordered"></p-text-list>

- <p-text-list list-type="ordered" order-type="numbered"></p-text-list>
+ <p-text-list type="numbered"></p-text-list>

- <p-text-list list-type="ordered" order-type="alphabetically"></p-text-list>
+ <p-text-list type="alphabetically"></p-text-list>
```

### Added

- `Text`, `Icon`, `Button Pure` and `Link Pure` support value `xx-small` for prop `size`
- `Display` supports value `small` for prop `size`
- Partials: `getInitialStyles` supports multi prefix, e.g.
  `getInitialStyles({ prefix: ['', 'some-prefix', 'another-prefix'] });`
- Styles: `displaySmallStyle` and `$pds-display-small`
- Styles: `textXXSmallStyle` and `$pds-text-xx-small`
- Styles: `fontSizeDisplaySmall` and `$pds-font-size-display-small`
- Styles: `fontSizeTextXXSmall` and `$pds-font-size-text-xx-small`
- Styles: `getHoverStyle` and `pds-hover()`
- `Banner` has `heading` and `description` prop as well as `slot="heading"` and deprecated `slot="title"`
- Custom events have consistent names across components and deprecated old event names
  - `Accordion` emits `change` and deprecated `accordionChange` event
  - `Carousel` emits `change` and deprecated `carouselChange` event
  - `Modal` emits `dismiss` and deprecated `close` event
  - `Pagination` emits `change` and deprecated `pageChange` event
  - `Segmented Control` emits `change` and deprecated `segmentedControlChange` event
  - `Stepper Horizontal` emits `change` and deprecated `stepChange` event
  - `Switch` emits `change` and deprecated `switchChange` event
  - `Table` emits `change` and deprecated `sortingChange` event
  - `Tabs` emits `change` and deprecated `tabChange` event
  - `Tabs Bar` emits `change` and deprecated `tabChange` event
- Props have consistent names across components and deprecated old props
  - `Carousel` got `pagination` prop and deprecated `disablePagination` prop
  - `Divider` got `direction` prop and deprecated `orientation` prop
  - `Modal` got `dismissButton` prop and deprecated `disableCloseButton` prop
  - `Pagination` got `intl` prop and deprecated `allyLabelNext`, `allyLabelPage`, `allyLabelPrev` and `allyLabel` props
  - `Scroller` got `gradientColor` prop and deprecated `gradientColorScheme` prop
  - `Scroller` got `alignScrollIndicator` prop and deprecated `scrollIndicatorPosition` prop
  - `Tabs` got `gradientColor` prop and deprecated `gradientColorScheme` prop
  - `Tabs Bar` got `gradientColor` prop and deprecated `gradientColorScheme` prop
  - `Text Field Wrapper` got `showCounter` prop and deprecated `showCharacterCount` prop
  - `Textarea Wrapper` got `showCounter` prop and deprecated `showCharacterCount` prop
  - `Text List` got `type` prop and deprecated `listType` and `orderType` prop
- Props have consistent values across components and deprecated old values
  - `Icon` prop `color` got value `state-disabled` and removed `disabled` value
  - `Link Tile` prop `weight` got value `semi-bold` and deprecated `semibold` value
  - `Tabs Bar` and `Tabs` prop `weight` got value `semi-bold` and deprecated `semibold` value
  - `Tag` prop `color` got values `notification-info-soft`, `notification-warning-soft`, `notification-success-soft`,
    `notification-error-soft` and deprecated `notification-warning`, `notification-success`, `notification-error` values

### Changed

- `Display` uses font-weight regular and font-style normal
- Partials: `getInitialStyles` matches new design language
- Partials: All component related, slotted Light DOM styles have been moved to `getInitialStyles`
- Styles: `getFocusStyle` and `pds-focus()` doesn't need `theme` parameter anymore
- Styles: `breakpoint{Base|XS|S|M|L|XL|XXL}` and `$pds-breakpoint-{base|xs|s|m|l|xl|xxl}` are provided as number without
  unit (px)
- `Link Tile` matches new design language
- Typings for all component props start with the component name, e.g. `SwitchAlignLabel`, `TabsBarGradientColor` or
  `LinkPureIcon`
- `Icon` prop `color` value `disabled` is renamed to `state-disabled`
- `Tag` prop `color` value `notification-info` is renamed to `notification-info-soft`

### Fixed

- `Text Field Wrapper` calendar and time indicator icons respect color definition in dark theme
- `Text Field Wrapper` has correct height when type date or time is used
- Partials: Typings of return value with and without options parameter
- `Modal` scrolling behavior on mouse drag

#### Removed

- `Heading`: value `xxx-large` for prop `size`
- Styles: `headingXXXLargeStyle` and `$pds-heading-xxx-large`
- Styles: `fontSizeHeadingXXLarge` and `$pds-font-size-heading-xx-large`

## [3.0.0-alpha.2] - 2023-02-27

#### 🤖 Property deprecations 🤖

##### Carousel:

- Prop `wrap-content` is deprecated.

```diff
- <p-carousel wrap-content="true"></p-carousel>
+ <p-carousel></p-carousel>
```

##### Divider:

- Prop values `neutral-contrast-low | neutral-contrast-medium | neutral-contrast-high` of `color` prop are deprecated.

```diff
- <p-divider color="neutral-contrast-low"></p-divider>
+ <p-divider color="contrast-low"></p-divider>

- <p-divider color="neutral-contrast-medium"></p-divider>
+ <p-divider color="contrast-medium"></p-divider>

- <p-divider color="neutral-contrast-high"></p-divider>
+ <p-divider color="contrast-high"></p-divider>
```

### Changed

- `Divider`, `Button Group`, `Carousel` and `Text List` match new design language
- Background color of `Scroller`'s `prev` and `next` buttons in dark theme
- Partials: Removed deprecated `withoutTags` option for all partials, please use `format: 'jsx'` instead
- `Content Wrapper` default value of prop `width` has changed from `basic` to `extended`

### Added

- `Model Signature`
- Props `align-header` and `width` for `Carousel`
- Vue: plugin functions `createPorscheDesignSystem` and `usePorscheDesignSystemPlugin`

### Fixed

- `Radio Button Wrapper` keyboard arrow navigation
- `Button Pure` and `Link Pure` lagging active state background when scrolling on iOS

## [3.0.0-alpha.1] - 2023-02-16

### Added

- Porsche Next font supports Vietnamese charset
- Prop `color` of `Icon` supports `disabled`
- React: `patchRemixRunProcessBrowserGlobalIdentifier` binary to support SSR components with Remix

### Changed

- `Stepper Horizontal` matches new design language
- Styles: Optimize design tokens "spacing", "typography" and "theme" provided by styles sub-package
  `@porsche-design-system/components-{js|angular|react|vue}/styles`
- Styles: Use calc() instead of max() to calculate padding for `gridStyle` (JS) and `pds-grid()` (SCSS)
- Styles: `gridStyle` (JS) and `pds-grid()` (SCSS) uses optimized grid gap

## [3.0.0-alpha.0] - 2023-02-08

#### Note to the new `v3` major release of the Porsche Design System

With the new **Porsche Design Language** comes a lot of changes regarding layout and design principles. To keep
refactoring efforts as low as possible when upgrading from `v2` to `v3`, **breaking changes** were avoided as far as
possible. Nevertheless, there are a few breaking changes and some more deprecations which should receive attention.

#### 👹 Breaking Changes 👹

##### Button:

- Removed deprecated prop `tabbable`.

```diff
- <p-button tabbable="false">Some label</p-button>
+ <p-button tabindex="-1">Some label</p-button>
```

- Default value of prop `icon` has changed from `arrow-head-right` to `none`. Therefore, the `icon` property **must** be
  set if the component has the `hide-label` property.

```diff
- <p-button hide-label="true">Some label</p-button>
+ <p-button hide-label="true" icon="arrow-right">Some label</p-button>

- <p-button hide-label="{ base: true, m: false }">Some label</p-button>
+ <p-button hide-label="{ base: true, m: false }" icon="arrow-right">Some label</p-button>
```

##### Button Pure:

- Removed `subline` slot (visually not intended anymore).

```diff
<p-button-pure>
  Some label
-   <p slot="subline">Some Subline</p>
</p-button-pure>
```

- Removed deprecated prop `tabbable`.

```diff
- <p-button-pure tabbable="false">Some label</p-button-pure>
+ <p-button-pure tabindex="-1">Some label</p-button-pure>
```

##### Icon:

- Value `inherit` for prop `color` works slightly different to the previous major version. A CSS filter is required to
  apply custom coloring to take advantage of using an SVG embedded in an `<img/>` for better SSR support and loading
  performance in general.

```diff
- <p-icon color="inherit" style="color: white;"></p-icon>
+ <p-icon color="inherit" style="filter: invert(100%);"></p-icon>
```

- Camel case syntax for `name` prop isn't supported, please use param case syntax instead (TypeScript typings have been
  updated too).

```diff
- <p-icon name="arrowRight"></p-icon>
+ <p-icon name="arrow-right"></p-icon>
```

##### Link:

- Default value of prop `icon` has changed from `arrow-head-right` to `none`. Therefore, the `icon` property **must** be
  set if the component has the `hide-label` property.

```diff
- <p-link href="#" hide-label="true">Some label</p-link>
+ <p-link href="#" hide-label="true" icon="arrow-right">Some label</p-link>

- <p-link href="#" hide-label="{ base: true, m: false }">Some label</p-link>
+ <p-link href="#" hide-label="{ base: true, m: false }" icon="arrow-right">Some label</p-link>
```

##### Link Pure:

- Removed `subline` slot (visually not intended anymore).

```diff
<p-link-pure href="#">
  Some label
-   <p slot="subline">Some Subline</p>
</p-link-pure>
```

##### Marque:

- Removed `variant` property.

```diff
- <p-marque variant="75-years"></p-marque>
+ <p-marque></p-marque>
// or even better, replace component by wordmark
+ <p-wordmark></p-wordmark>
```

##### Switch:

- Removed deprecated prop `tabbable`.

```diff
- <p-switch tabbable="false">Some label</p-switch>
+ <p-switch tabindex="-1">Some label</p-switch>
```

##### Partials:

- `getIconLinks()` partial accepts only param-cased icon names.

```diff
- require('@porsche-design-system/components-js/partials').getIconLinks({ icons: ['arrowRight'] })

+ require('@porsche-design-system/components-js/partials').getIconLinks({ icons: ['arrow-right'] })
```

##### CSS global scope:

- Changed naming of CSS global variables names.

```diff
- --p-animation-duration__spinner
- --p-animation-duration__banner
+ --p-animation-duration
```

#### 🤡 Component deprecations 🤡

All deprecated components are refactored to match the new design language, therefor it's technically not breaking, but
we highly recommend to migrate to the mentioned alternative, since those deprecated components will be removed with next
major version.

##### Content Wrapper:

- Component is deprecated and will be removed with the next major release. Please use **[Porsche Grid](/styles/grid/)**
  instead, which is based on [CSS Grid](https://css-tricks.com/snippets/css/complete-guide-grid) covering the specific
  layout needs for a harmonic appearance across all digital Porsche touch-points.

##### Flex:

- Component is deprecated and will be removed with the next major release. In general, please use native
  [CSS Flex](https://css-tricks.com/snippets/css/a-guide-to-flexbox) instead for better performance and more
  standardized layout technique.

##### Grid:

- Component is deprecated and will be removed with the next major release. In general, please use native
  [CSS Grid](https://css-tricks.com/snippets/css/complete-guide-grid) in combination with
  **[Porsche Grid](/styles/grid/)** instead for better performance and more standardized layout technique.

##### Headline:

```diff
- <p-headline>The quick brown fox jumps over the lazy dog</p-headline>
+ <p-heading>The quick brown fox jumps over the lazy dog</p-heading>
```

##### Link Social:

- Component is deprecated and will be removed with the next major release. Please use the **[Link](/components/link/)**
  component instead.

#### 🤖 Property deprecations 🤖

All deprecated properties are still present without any effect, therefor it's technically not breaking, but we highly
recommend to migrate and remove the deprecated props since those ones will be removed with next major version.

##### Button Pure:

- Prop `weight` is deprecated, only regular font weight will be applied.

```diff
- <p-button-pure weight="thin">Some label</p-button-pure>
- <p-button-pure weight="regular">Some label</p-button-pure>
- <p-button-pure weight="semibold">Some label</p-button-pure>
- <p-button-pure weight="bold">Some label</p-button-pure>
+ <p-button-pure>Some label</p-button-pure>
```

##### Content Wrapper (deprecated):

- Prop `theme` and `background-color` are deprecated.

```diff
- <p-content-wrapper theme="dark" background-color="default">Some content</p-content-wrapper>
+ <p-content-wrapper>Some content</p-content-wrapper>
```

##### Grid (deprecated):

- The `gutter` property is deprecated and has no effect anymore. Instead, a fluid gutter depending on the viewport width
  is used.

```diff
- <p-grid gutter="16">Some content</p-grid>
- <p-grid gutter="24">Some content</p-grid>
- <p-grid gutter="36">Some content</p-grid>
+ <p-grid>Some content</p-grid>
```

##### Icon:

- Prop `lazy` is deprecated.

```diff
- <p-icon lazy="true"></p-icon>
+ <p-icon></p-icon>
```

##### Link Pure:

- Prop `weight` is deprecated, only regular font weight will be applied.

```diff
- <p-link-pure href="#" weight="thin">Some label</p-link-pure>
- <p-link-pure href="#" weight="regular">Some label</p-link-pure>
- <p-link-pure href="#" weight="semibold">Some label</p-link-pure>
- <p-link-pure href="#" weight="bold">Some label</p-link-pure>
+ <p-link-pure href="#">Some label</p-link-pure>
```

##### Segmented Control:

- Prop `background-color` is deprecated.

```diff
- <p-segmented-control background-color="background-surface">
   <p-segmented-control-item value="xs">XS</p-segmented-control-item>
   <p-segmented-control-item value="s">S</p-segmented-control-item>
 </p-segmented-control>
+ <p-segmented-control>
   <p-segmented-control-item value="xs">XS</p-segmented-control-item>
   <p-segmented-control-item value="s">S</p-segmented-control-item>
 </p-segmented-control>
```

#### 👾 Property value deprecations 👾

All deprecated values are mapped to new ones, therefor it's technically not breaking, but we highly recommend to migrate
to the new values since those ones will be removed with next major version.

##### Banner:

- Prop value `fluid` of `width` prop is deprecated.

```diff
- <p-banner width="fluid"></p-banner>
+ <p-banner></p-banner>
```

- Prop value `neutral` of `state` prop is deprecated.

```diff
- <p-banner state="neutral">
  <span slot="title">Some banner title</span>
  <span slot="description">Some banner description. You can also add inline <a href="https://porsche.com">links</a> to route to another page.</span>
 </p-banner>
+ <p-banner state="info">
  <span slot="title">Some banner title</span>
  <span slot="description">Some banner description. You can also add inline <a href="https://porsche.com">links</a> to route to another page.</span>
 </p-banner>
```

##### Content Wrapper:

- Prop value `fluid` of `width` prop is deprecated.

```diff
- <p-content-wrapper width="fluid">Some content</p-content-wrapper>
+ <p-content-wrapper>Some content</p-content-wrapper>
```

##### Icon:

- Prop values
  `brand | default | neutral-contrast-low | neutral-contrast-medium | neutral-contrast-high | notification-neutral` of
  `color` prop are deprecated.

```diff
- <p-icon color="brand"></p-icon>
+ <p-icon color="primary"></p-icon>

- <p-icon color="default"></p-icon>
+ <p-icon color="primary"></p-icon>

- <p-icon color="neutral-contrast-low"></p-icon>
+ <p-icon color="contrast-low"></p-icon>

- <p-icon color="neutral-contrast-medium"></p-icon>
+ <p-icon color="contrast-medium"></p-icon>

- <p-icon color="neutral-contrast-high"></p-icon>
+ <p-icon color="contrast-high"></p-icon>

- <p-icon color="neutral-contrast-neutral"></p-icon>
+ <p-icon color="contrast-info"></p-icon>
```

##### Inline Notification:

- Prop value `neutral` of `state` prop is deprecated.

```diff
- <p-inline-notification state="neutral"></p-inline-notification>
+ <p-inline-notification state="info"></p-inline-notification>
```

##### Tag:

- Prop value `notification-neutral | neutral-contrast-high | background-default` of `color` prop is deprecated.

```diff
- <p-tag color="notification-neutral">Color label</p-tag>
+ <p-tag color="notification-info">Color label</p-tag>

- <p-tag color="neutral-contrast-high">Color label</p-tag>
+ <p-tag color="primary">Color label</p-tag>

- <p-tag color="background-default">Color label</p-tag>
+ <p-tag color="background-base">Color label</p-tag>
```

##### Tag Dismissible:

- Prop value `background-default` of `color` prop is deprecated.

```diff
- <p-tag-dismissible color="background-default">Color label</p-tag-dismissible>
+ <p-tag-dismissible color="background-base">Color label</p-tag-dismissible>
```

##### Text:

- Prop value `thin | semibold` of `weight` prop is deprecated.

```diff
- <p-text weight="thin">Some text</p-text>
+ <p-text>Some text</p-text>

- <p-text weight="semibold">Some text</p-text>
+ <p-text weight="semi-bold">Some text</p-text>
```

- Prop value
  `brand | default | neutral-contrast-low | neutral-contrast-medium | neutral-contrast-high | notification-neutral` of
  `color` prop is deprecated.

```diff
- <p-text color="brand">Some text</p-text>
+ <p-text>Some text</p-text>

- <p-text color="default">Some text</p-text>
+ <p-text>Some text</p-text>

- <p-text color="neutral-contrast-low">Some text</p-text>
+ <p-text color="contrast-low">Some text</p-text>

- <p-text color="neutral-contrast-medium">Some text</p-text>
+ <p-text color="contrast-medium">Some text</p-text>

- <p-text color="neutral-contrast-high">Some text</p-text>
+ <p-text color="contrast-high">Some text</p-text>

- <p-text color="notification-neutral">Some text</p-text>
+ <p-text color="notification-info">Some text</p-text>
```

##### ToastManager:

- Prop value `neutral` of `state` parameter is deprecated.

```diff
- …addMessage({ text: `Some message`, state: 'neutral' })
+ …addMessage({ text: `Some message`, state: 'info' })
```

### Added

- `Display` component
- `Heading` component
- Prop `underline` for `Link Pure`
- Prop `theme` for `Checkbox Wrapper`, `Radio Button Wrapper`, `Popover`, `Tag Dismissible`, `Textarea Wrapper`,
  `Text Field Wrapper` and `Fieldset Wrapper`
- Prop `size` for `Icon` supports `x-small` and `x-large`
- Prop `size` for `Accordion` `compact="true"` supports `medium`

### Changed

- `Spinner`, `Icon`, `Link Pure`, `Button Pure`, `Link`, `Link Social`, `Button`, `Checkbox Wrapper`,
  `Radio Button Wrapper`, `Popover`, `Modal`, `Select Wrapper`, `Tag`, `Tag Dismissible`, `Textarea Wrapper`,
  `Inline Notification`, `Banner`, `Toast`, `Grid`, `Flex`, `Pagination`, `Scroller`, `Accordion`, `Text`,
  `Text Field Wrapper`, `Content Wrapper`, `Segmented Control`, `Tabs`, `Tabs Bar`, `Headline` and `Fieldset Wrapper`
  match new design language
- `Icon` supports
  `primary | contrast-low | contrast-medium | contrast-high | notification-success | notification-warning | notification-error | notification-info | inherit`
  for `color` prop
- Default value of prop `width` of `Banner` has changed from `basic` to `extended`
- Default value of prop `action-icon` of `Inline Notification` has changed from `arrow-head-right` to `arrow-right`
- Default value of prop `name` of `Icon` has changed from `arrow-head-right` to `arrow-right`
- Default value of prop `variant` of `Link` and `Button` has changed from `secondary` to `primary`

#### Removed

- Custom slotted CSS for mostly all components. Equivalent styles are now provided by `getInitialStyles()` partial
  instead.
- `applyNormalizeStyles` option from `getInitialStyles()` partial which is applied by default now.

## [2.20.0] - 2023-02-06

## [2.20.0-rc.1] - 2023-02-06

## [2.20.0-rc.0] - 2023-01-30

### Added

- `applyNormalizeStyles` option for `getInitialStyles()` partial which includes basic css styles for Light DOM

## [2.19.1-rc.1] - 2023-01-18

### Added

- `jsdom-polyfill` subpackage is available at `@porsche-design-system/components-{js|angular|react|vue}/jsdom-polyfill`
  and can be used to have working web components in jsdom based tests (e.g. jest)
- `testing` subpackage is available at `@porsche-design-system/components-{js|angular|react|vue}/testing` to provide
  `getByRoleShadowed`, `getByLabelTextShadowed` and `getByTextShadowed` utilities which use `@testing-library/dom`
  queries internally to support Shadow DOM
- Validation if `prefix` is already reserved by a different version upon initialization of the Porsche Design System

### Fixed

- `componentsReady()` waits for Porsche Design System being initialized before checking components which can happen in
  certain test scenarios without partials

## [2.19.1-rc.0] - 2023-01-18

### Fixed

- Bug in `@porsche-design-system/components-react/ssr` where in some cases during SSG an error was thrown when
  components render their children conditionally

## [2.19.0] - 2022-12-22

## [2.19.0-rc.2] - 2022-12-22

## [2.19.0-rc.1] - 2022-12-22

### Fixed

- `Stepper Horizontal` calculation of scroll position when used within any parent that has a margin or padding

## [2.19.0-rc.0] - 2022-12-21

### Added

- Vue: typed components are available via the `@porsche-design-system/components-vue` package

### Fixed

- `Modal` focus cycle when pressing Shift Tab right after it was opened

## [2.18.0] - 2022-12-15

## [2.18.0-rc.2] - 2022-12-14

### Added

- Validation to ensure crucial partials are used.  
  **Disclaimer:** The Porsche Design System will **not** inject its initial styles anymore. Please use the
  `getInitialStyles()` partial to reduce flash of unstyled content (FOUC) as described here:
  [getInitialStyles() documentation](https://designsystem.porsche.com/v2/partials/initial-styles)

### Changed

- `line-height` calculation for all components is handled CSS only now by using `ex`-unit in combination with `calc()`
  which gives the best performance, the easiest possible integration and respects UI best practices in having **larger**
  `line-height` values for **small** `font-size` definitions and **smaller** `line-height` values for **larger**
  `font-size` definitions. The calculated values by CSS slightly differ compared to the ones calculated by JavaScript,
  which might result in minor visual changes.

### Fixed

- Screen reader announcements of `Textfield` and `Textarea` in `counter` mode
- Screen reader announcements in `Select Wrapper`

## [2.18.0-rc.1] - 2022-11-24

### Added

- `Carousel` now has a `rewind` property, better prev/next icons, a `max-width` for `heading` and `description` and
  support for slotted `description`

### Fixed

- `Select Wrapper` height if text is zoomed up to 200%

## [2.18.0-rc.0] - 2022-11-17

### Added

- SSR/SSG ready components using Declarative Shadow DOM for Next JS are shipped via
  `@porsche-design-system/components-react/ssr`. To use it simply change your imports.

**Important:** make sure to apply the new `getDSRPonyfill()` partial right before your closing `</body>` tag. More
information can be found here:
[getDSRPonyfill() documentation](https://designsystem.porsche.com/v2/partials/dsr-ponyfill)

```diff
- import { PorscheDesignSystemProvider, PButton, ... } from '@porsche-design-system/components-react';
+ import { PorscheDesignSystemProvider, PButton, ... } from '@porsche-design-system/components-react/ssr';
+ import { getDSRPonyfill } from '@porsche-design-system/components-react/partials';
```

### Changed

- Improve height calculation for `Accordion`
- Slotted anchor support for `Link Pure` is stricter (In case slotted `<a>` is used it must be a direct child of
  `Link Pure`)
- `getFontLinks()` partial now has `{ weights: ['regular', 'semi-bold'] }` for a default

## [2.17.0] - 2022-10-31

## [2.17.0-rc.0] - 2022-10-31

### Added

- `Link Tile`

### Fixed

- `Scroller` bug where scrollable content was not fully hidden by the gradient, when zoomed into the page.

### Changed

- Removed `!important` keyword from css property `display` of `Link Pure` and `Button Pure`

## [2.16.3] - 2022-10-21

## [2.16.3-rc.0] - 2022-10-21

### Fixed

- `Button Pure` and `Link Pure` error when using `size="inherit"` and `icon="none"`

### Changed

- Replaced all internal usage of `Text` and `Headline` components

## [2.16.2] - 2022-09-15

## [2.16.2-rc.0] - 2022-09-15

### Fixed

- Issue with `Popover` where drop-shadow is not shown correctly in Chrome >= 105
- Issue with `Carousel` and `wrap-content="true"` where the layout was out of sync with `Content Wrapper` for
  viewports >= 1760px.
- `Select Wrapper` with custom dropdown keeps attribute changes of native select options in sync if changed
  programmatically

## [2.16.1] - 2022-09-09

### Fixed

- Issue with `Options` typing import for `Carousel`

## [2.16.0] - 2022-09-08

## [2.15.1-rc.1] - 2022-09-08

### Added

- `Carousel`
- `Scroller`

### Changed

- `Stepper Horizontal` now has `size` property
- `Stepper Horizontal` uses improved focus behavior in case it becomes scrollable and scroll indicators are centered
  correctly.
- `Tabs Bar` uses improved focus behavior in case it becomes scrollable and scroll indicators are centered correctly.

## [2.15.1-rc.0] - 2022-08-24

### Fixed

- `Radio Button Wrapper` visual selection change bug in Safari >= 15.5

## [2.15.0] - 2022-08-22

## [2.15.0-rc.1] - 2022-08-18

### Changed

- Downgraded `@angular` to `v13` to ensure backwards compatibility of `@porsche-design-system/components-angular`

## [2.15.0-rc.0] - 2022-08-16

### Fixed

- `Popover` visual shadow bug in Safari
- `Stepper Horizontal Item` bug where pseudo styles of the counter element were overridable

## [2.15.0-beta.0] - 2022-08-05

### Fixed

- `Tabs` & `Tabs Bar` `size` property when using `BreakpointCustomizable`

### Changed

- `Modal` uses poly fluid sizing for outer spacing
- `Banner` uses poly fluid sizing for outer spacing
- `Content Wrapper` uses poly fluid sizing for inner spacing
- `Modal` min-width is slightly updated to perfectly fit into content area of `Content Wrapper` at 320px viewport width

### Added

- Validation of properties for all components
- `Text Field Wrapper` with `input type="search"` is clearable via Escape key and custom clear button across browsers
- `Text Field Wrapper` with `input type="search"` shows a "Locate me" button when `actionIcon="locate"` is set, emits
  the `action` event on click and can be put into a loading state via `actionLoading="true"`

## [2.14.0] - 2022-07-11

## [2.14.0-rc.1] - 2022-07-11

## [2.14.0-rc.0] - 2022-07-11

### Added

- `getBrowserSupportFallbackScript()` partial supporting `cdn` and `format` options as replacement for
  `includeOverlay()` of `@porsche-design-system/browser-notification` npm package
- `getCookiesFallbackScript()` partial supporting `cdn` and `format` options as replacement for `includeCookieOverlay()`
  of `@porsche-design-system/browser-notification` npm package

### Changed

- `getMetaTagsAndIconLinks()` partial to return `theme-color` meta tags with `prefers-color-scheme: {light|dark}` media
  query

## [2.13.0] - 2022-06-23

## [2.13.0-rc.5] - 2022-06-23

### Fixed

- `Stepper Horizontal Item` `state` validation
- `Button` and `Link` with `theme="dark" variant="tertiary"` and `Tag Dismissible` bug on Safari < v15.5 where wrong
  colors on hover were shown

## [2.13.0-rc.4] - 2022-06-22

### Added

- `Stepper Horizontal`

## [2.13.0-rc.3] - 2022-06-22

### Added

- `Segmented Control`

## [2.13.0-rc.2] - 2022-06-21

## [2.13.0-rc.1] - 2022-06-21

## [2.13.0-rc.0] - 2022-06-21

### Changed

- `Button`, `Button Pure` and `Switch` apply `aria-disabled="true"` instead of `disabled` attribute to native button
  internally in case `disabled` and/or `loading` property is set

## [2.12.1] - 2022-05-25

## [2.12.1-rc.0] - 2022-05-25

### Fixed

- Issue with `JssStyle` typing import

## [2.12.0] - 2022-05-19

### Changed

- npm package is prepared for public release on [npmjs.org](https://npmjs.com)

## [2.12.0-rc.2] - 2022-05-12

## [2.12.0-rc.1] - 2022-05-11

## [2.12.0-rc.0] - 2022-05-04

### Added

- `Table Head Cell` now has a `multiline` property

### Changed

- `Headline` has no `hypens` / `overflow-wrap` style by default
- Partials now throw an exception if they are executed in browser

### Fixed

- Exception in `Headline`, `Select Wrapper`, `Text` and `Text List` when changing `theme` prop from `dark` to `light`
- `getInitialStyles()` partial now returns `.hydrated` styles, too

## [2.11.0-skeletons] - 2022-04-21

## [2.11.0] - 2022-04-21

## [2.11.0-rc.0] - 2022-04-20

### Added

- `Tag`
- `Tag Dismissible`

## [2.10.0-skeletons] - 2022-04-13

## [2.10.0] - 2022-04-13

## [2.9.3-rc.1] - 2022-04-06

### Added

- `Text Field Wrapper` now has a `showCharacterCount` property which can be used to hide the character count when a
  `maxLength` attribute is set on the wrapped `input`.
- `Textarea Wrapper` now has a `showCharacterCount` property which can be used to hide the character count when a
  `maxLength` attribute is set on the wrapped `textarea`.

## [2.9.3-rc.0-skeletons] - 2022-03-29

## [2.9.3-rc.0] - 2022-03-28

### Added

- `Text Field Wrapper` supports `unit` property on `input type="text"`
- `Marque` optional configurable clickable/focusable area by defining padding on host element

### Fixed

- `Tabs Item` improved accessibility
- Angular: circular dependency in development mode in `2.9.2-skeletons`

## [2.9.2-skeletons] - 2022-03-24

### Added

- **[EXPERIMENTAL]** `getInitialStyles` partial now accepts a `skeletonTagNames` array of component names that will
  initially have skeleton styles while the Porsche Design System is loading
- **[EXPERIMENTAL]** `Button`, `Button Pure`, `Checkbox Wrapper`, `Fieldset Wrapper`, `Link`, `Link Pure`,
  `Link Social`, `Radio Button Wrapper`, `Select Wrapper`, `Text Field Wrapper`, `Textarea Wrapper` can now have initial
  skeleton styles when passed as `skeletonTagNames` to the `getInitialStyles` partial

## [2.9.2] - 2022-03-24

## [2.9.2-rc.1] - 2022-03-23

### Fixed

- Bug caused by Chrome where hover styles of `Link Pure` are not displayed correctly

## [2.9.2-rc.0] - 2022-03-22

### Added

- Normalized font behavior (`hyphen`, `overflow-wrap` and `text-size-adjust`) across components

### Fixed

- `Modal` scrolling and pinch to zoom on iOS
- `Modal` initial position if scrollable
- `Table Head Cell` sort icon `asc` + `desc`

## [2.9.1] - 2022-03-10

## [2.9.1-rc.0] - 2022-03-09

### Added

- Styles for slotted `<button>` in `Text`

### Changed

- `Modal` heading and aria validation happens only when open

### Fixed

- React: bundling format of partials

## [2.9.0] - 2022-02-28

## [2.9.0-rc.1] - 2022-02-25

### Fixed

- `Modal` focus trap respecting elements in shadow DOM and dynamically added/removed elements on first level
- `Tabs Item` focus outline on click in Safari
- Error while using partials in Vanilla JS and Angular

## [2.9.0-rc.0] - 2022-02-16

### Added

- `getFontFaceStylesheet` returns additional `<link>` tags with `rel="preconnect"` and `rel="dns-prefetch"`
- Option `format` to partials `getFontFaceStylesheet`, `getComponentChunkLinks()`, `getFontLinks()`, `getIconLinks()`,
  `getInitialStyles()`, `getLoaderScript()` and `getMetaTagsAndIconLinks()`

#### Deprecated

- The option `withoutTags` of partials `getFontFaceStylesheet`, `getComponentChunkLinks()`, `getFontLinks()`,
  `getIconLinks()`, `getInitialStyles()`, `getLoaderScript()` and `getMetaTagsAndIconLinks()` is deprecated and will be
  removed in `v3.0.0`. Please use `format: 'jsx'` instead.

```diff
- <link rel="stylesheet" href={getFontFaceStylesheet({ withoutTags: true })} crossOrigin="true" />
+ {getFontFaceStylesheet({ format: 'jsx' })}
```

## [2.9.0-beta.1] - 2022-01-27

### Added

- `:focus-visible` content of selected Tab in `Tabs` component gets focus styling
- Improved accessibility of `Text Field Wrapper` and `Textarea Wrapper` when `maxlength` attribute is set
- `Modal` aria property
- `Modal` class for slotted elements to make content full-width

### Changed

- `Button Pure` and `Link Pure` removed `position: relative` imposition, make sure to **not** override it with
  `position: static`

### Fixed

- `Modal` close button styles when no heading is passed

## [2.9.0-beta.0] - 2022-01-18

### Added

- React: `getByRoleShadowed`, `getByLabelTextShadowed` and `getByTextShadowed` utilities which uses
  `@testing-library/dom` queries internally to support Shadow DOM

### Fixed

- React: `UnhandledPromiseRejectionWarning` when using `skipPorscheDesignSystemCDNRequestsDuringTests()`

## [2.8.0] - 2022-01-17

### Fixed

- Accessibility issue of `Icon` component in Windows High Contrast Mode in Chromium Browser

## [2.8.0-rc.0] - 2022-01-14

### Added

- Support for `tabindex` attribute on `Button`, `Button Pure`, `Switch`, `Link`, `Link Pure` and `Link Social`

### Changed

- `:focus-visible` style matches outline color of `Button` while hovered

#### Deprecated

- The `tabbable` property of `Button`, `Button Pure` and `Switch` is deprecated and will be removed in `v3.0.0`. Please
  use `tabindex` instead.

```diff
- <p-button tabbable="false">Some button</p-button>
+ <p-button tabindex="-1">Some button</p-button>
```

## [2.8.0-beta.3] - 2021-12-22

### Added

**Disclaimer:** The provided themes `light-electric` and `dark-electric` are just a proof of concept, it's **not**
accessible regarding its color contrast and might even be removed in an upcoming major release again.

- `light-electric` theme for `Switch`
- `dark-electric` theme for `Button Pure` and `Link Pure`
- Character counter to `Text Field Wrapper` and `Textarea Wrapper` if `maxlength` is present on `input type="text"` and
  `textarea`

### Changed

- `:focus-visible` style matches outline color of `Switch` while hovered

### Fixed

- Box model of `Button Pure`

## [2.8.0-beta.2] - 2021-12-22

### Fixed

- `Content Wrapper` regression for `!important` style

### Added

- Usage validation for `Link`, `Link Pure` and `Link Social`

## [2.8.0-beta.1] - 2021-12-16

### Fixed

- `Select Wrapper` validation of select element

## [2.8.0-beta.0] - 2021-12-15

### Changed

- Angular: increased peer dependency to `>=12.0.0 <14.0.0`

## [2.7.0] - 2021-12-14

## [2.7.0-rc.0] - 2021-12-14

#### Removed

- `offset-bottom` prop of `Toast` (use `--p-toast-position-bottom` CSS variable instead)

## [2.7.0-beta.6] - 2021-12-08

### Added

- `Popover`

## [2.7.0-beta.5] - 2021-12-07

### Added

**Disclaimer:** The provided theme `light-electric` is just a proof of concept, it's **not** accessible regarding its
color contrast and might even be removed in an upcoming major release again.

- `light-electric` theme for `Accordion`, `Link`, `Link Pure`, `Button`, `Button Pure`, `Tabs`, `Tabs Bar`

## [2.7.0-beta.4] - 2021-12-02

## [2.7.0-beta.3] - 2021-11-30

### Added

- `Accordion` uses `MutationObserver` fallback when no `ResizeObserver` is available in older browsers

### Fixed

- `Link` and `Link Social` not adapting slotted anchor to the width of the element

## [2.7.0-beta.2] - 2021-11-24

### Added

- `Toast`

### Fixed

- `Banner` animations respect offset correctly

## [2.7.0-beta.1] - 2021-11-16

### Fixed

- `Headline` applies `align` and `ellipsis` prop correctly

## [2.7.0-beta.0] - 2021-11-11

### Added

- New `aria` property for `ARIA` attribute handling for: `Button`, `Button Pure`, `Icon`, `Link`, `Link Pure`, `Marque`,
  `Spinner`

### Fixed

- React: warnings about `useLayoutEffect` in SSR context

## [2.6.1] - 2021-11-05

### Fixed

- Prevent breaking entire Porsche Design System due to lacking support of `ResizeObserver`, however `Accordion` still
  requires it

## [2.6.0] - 2021-11-04

### Added

- `unit` and `unitPosition` properties to `Text Field Wrapper`

## [2.6.0-beta.0] - 2021-10-29

### Changed

- Use `Heiti SC` (pre-installed on iOS/macOS) and `SimHei` (pre-installed on Windows) as Chinese fallback font

### Added

- `Marque` uses `webp` images for browsers that support it
- `Inline Notification`
- `Icon` now supports `success` for `name` property

### Fixed

- Colors of `Banner` for dark theme
- Replaced CSS `inset` property with `top`, `left`, `right` and `bottom` for browser compatibility
- Opening and closing transition of `Modal`

## [2.5.1-beta.0] - 2021-10-11

### Fixed

- Possible exceptions when components get unmounted directly

## [2.5.0] - 2021-10-04

### Added

- `SimHei` and `黑体` as fallback for all components' `font-family`

## [2.5.0-beta.1] - 2021-09-28

### Changed

- React: improved render behavior of components

## [2.5.0-beta.0] - 2021-09-22

### Added

- React: utility function `skipPorscheDesignSystemCDNRequestsDuringTests`

## [2.4.0] - 2021-09-21

## [2.4.0-beta.2] - 2021-09-21

### Added

- `Link Social` and `Icon` now support `kakaotalk`, `naver`, `reddit` and `tiktok`
- JSS caching mechanism to improve style performance

### Changed

- Alignment of `linkedin` icon
- Improved accessibility of `Select Wrapper`
- `Icon` loading behaviour to non-blocking, components using the `Icon` will no longer wait for it to load
- Validation messages of `Fieldset Wrapper` have now an additional icon representing the validation state

### Fixed

- Box model of `Link Pure`
- Focus of `Link Pure` with slotted anchor and hidden label
- Focus cycling of `Modal` without focusable children
- Suppress CORS error

## [2.4.0-beta.1] - 2021-08-26

### Added

- `active` property to `Button Pure`

## [2.4.0-beta.0] - 2021-08-26

### Added

- `icon` property of `Button Pure` and `Link Pure` was extended by `none` value
- `alignLabel` and `stretch` property to `Button Pure` and `Link Pure`

### Changed

- Improved `:focus-visible` and `:hover:focus-visible` colors for `Link Social` and `Link`
- Improved slotted `<a>` coloring in dark theme for `Link Social` and `Link`
- Validation messages of `Checkbox Wrapper`, `Radio Button Wrapper`, `Select Wrapper`, `Textarea Wrapper` and
  `Text Field Wrapper` have now an additional icon representing the validation state
- `Modal` backdrop behavior to close modal on mouse-down

### Fixed

- Slotted `<a>` coloring in dark theme for `Text`, `Headline`, `Text List`, `Banner`, `Select Wrapper` and `Link Pure`
- Wrong background color of scrollable `Modal`'s backdrop in Safari

## [2.3.0] - 2021-07-28

## [2.3.0-beta.3] - 2021-07-28

### Changed

- `Accordion` reduce paddings, vertically align carets to the first heading row, adjust border color and hover styles

### Fixed

- `Text Field Wrapper` accessibility of type password and search

## [2.3.0-beta.2] - 2021-07-15

### Added

- `Checkbox Wrapper`, `Radio Button Wrapper`, `Select Wrapper`, `Textarea Wrapper` and `Text Field Wrapper` now reflect
  changes of the `required` attribute on their child component
- `multiline` property to `Table Cell`
- Partial function `getLoaderScript()` to initialize Porsche Design System as early as possible

### Fixed

- `Table Head Cell` uses semi bold instead of bold as font weight
- Transition of `Modal`

## [2.3.0-beta.1] - 2021-07-08

### Added

- `Accordion`

### Changed

- Removed initial delay of `Banner`

## [2.3.0-beta.0] - 2021-07-01

### Added

- `Table`
- Angular: export types from package root
- Accessibility icon

### Changed

- `Button`, `Button Pure` and `Switch` are now focusable while in `loading` state
- `Text` and `Headline` inherits white-space CSS property
- React: sync component props via property instead of attribute

### Fixed

- Angular: support `"strictTemplates": true` option in `tsconfig.json`
- Use correct icon for `arrow-last` and `arrow-first` in `Icon`, `Button` and `Link` components

## [2.2.1] - 2021-06-08

### Changed

- Optimize vertical alignment of `Modal`

### Fixed

- URL in inject global style warning

## [2.2.1-beta.1] - 2021-06-02

### Fixed

- Margin of `Tabs Bar` within `Tabs` for Firefox and Safari
- SVG of `Icon` is not removed after prop change, e.g. on color change
- Fullscreen behavior of `Modal` on screens larger than 1760px

## [2.2.0] - 2021-05-19

### Fixed

- `Text` inside `Button` now has the proper size on iOS Safari when changing to and from landscape mode
- `Banner` can now be re-opened after closing
- Closing one `Banner` will not close other `Banners` on the site

## [2.2.0-beta.2] - 2021-05-12

### Fixed

- `Select Wrapper` value changes are now reflected correctly
- `Select Wrapper` dark theme background color if used with `filter` prop

## [2.2.0-beta.1] - 2021-05-05

### Added

- Partial function `getIconLinks()` to preload Porsche Design System Icons

### Fixed

- `Text Field Wrapper` spacing in Safari

## [2.2.0-beta.0] - 2021-05-05

### Added

- Partial function `getMetaTagsAndIconLinks()` to simplify cross device fav and meta icons

## [2.1.0] - 2021-05-03

## [2.1.0-beta.0] - 2021-05-03

### Added

- `Switch`

### Changed

- `Text` automatically breaks words/strings into new line being too long to fit inside their container
- `Headline` automatically breaks words/strings into new line being too long to fit inside their container
- Extended `Fieldset Wrapper` with `labelSize`, `required`, `state` and `message` properties. If the `Fieldset Wrapper`
  is set to required only the label of the **Fieldset Wrapper** gets an asterisk. It is removed from all wrapped child
  components, as long as they are Porsche Design System form elements.

## [2.0.3] - 2021-04-28

## [2.0.3-beta] - 2021-04-28

### Fixed

- Angular: events firing twice in `Pagination`, `Modal`, `Tabs`, `Tabs Bar` and `Banner` component

## [2.0.2] - 2021-04-21

## [2.0.2-beta.0] - 2021-04-20

### Fixed

- TypeScript build errors due to duplicate declarations in `types.d.ts`

## [2.0.1] - 2021-04-16

### Fixed

- Visual appearance of `Checkbox Wrapper` in iOS Safari
- A bug where `Text Field Wrapper` would throw an error when reattaching to DOM too quickly
- Visual bug in Firefox when zooming out `Text Field Wrapper`, `Checkbox Wrapper` and `Textarea Wrapper`
- Angular: streamline component styles in dark theme

### Changed

- Aligned focus states of `Checkbox Wrapper` and `Radio Button Wrapper` across browsers

## [2.0.0] - 2021-04-13

In keeping with [Semver](https://semver.org), Porsche Design System v2.0.0 was released due to changes in the API,
fundamental changes in loading behavior and others. With our new major version `v2.0.0` there are some important changes
that you should watch out for. To make the migration from `v1.5.x` to our current `v2.0.0` easier, we offer a few
guidelines.

## General changes / improvements:

### All components, icons, fonts, styles and marque of the Porsche Design System are loaded versioned and chunked from a central CDN

This way all web based digital Porsche products share and use the cached and versioned assets regardless of the JS
framework used to improve loading performance across the Porsche group. Only a tiny (1.4kb sized) Porsche Design System
loader script gets bundled into your application code. Everything else gets loaded versioned, cached and chunked from a
central CDN ([read more](https://designsystem.porsche.com/v3/must-know/performance/cdn)). However, this also means that
you will need an **Internet connection** to render the components in a browser (possibly relevant for development stage
or intranet applications).

### Enabling Micro Frontend Architecture

In case of a micro-frontend architecture, multiple instances and versions of the Porsche Design System can be combined
in a final application by configurable prefixing technique of the Porsche Design System components during runtime.
Please refer to our framework specific guidelines
[Vanilla JS](https://designsystem.porsche.com/v2/start-coding/vanilla-js),
[Angular](https://designsystem.porsche.com/v2/start-coding/angular) and
[React](https://designsystem.porsche.com/v2/start-coding/react).

### Prevent Flash of Unstyled Content (FOUC) and Flash of Unstyled Text (FOUT)

To prevent FOUC/FOUT, the Porsche Design System offers various partials as part of the
`@porsche-design-system/components-{js|angular|react}` package to ensure all necessary Porsche Design System fonts and
components are fully loaded. If you've used the `@porsche-design-system/partials` package previously, stop using it and
replace the integration with the partials provided by `@porsche-design-system/components-{js|angular|react}` package.
Have a look at our [FOUC/FOUT guidelines](https://designsystem.porsche.com/v3/must-know/performance/loading-behaviour).

```diff
- <%= require('@porsche-design-system/partials').getPorscheDesignSystemCoreStyles() %>
+ <%= require('@porsche-design-system/components-{js|angular|react}/partials').getInitialStyles() %>

- <%= require('@porsche-design-system/partials').getFontFaceCSS() %>
+ <%= require('@porsche-design-system/components-{js|angular|react}/partials').getFontFaceStylesheet() %>

- <link rel="preload" href="path/to/webfont/nameOfWebFontFile" as="font" type="font/woff2" crossorigin />
+ <%= require('@porsche-design-system/components-{js|angular|react}/partials').getFontLinks({ weights: ['regular', 'semi-bold'] }) %>
```

### Added support for China CDN

Our CDN is configured to forward requests to Chinese CDN automatically when necessary. So you're good to go without any
configuration or multiple region specific builds of your application. However, if you are aiming for the maximum
possible performance in China, you can configure which CDN the Porsche Design System must use. Please follow our
[CDN guidelines](https://designsystem.porsche.com/v3/must-know/performance/cdn) for more information.

### New/optimized components

- **Tabs**
- **Tabs Bar**
- **Banner**
- **Modal**
- Headline
- Select
- Pagination
- Button
- Button Pure
- Link
- Link Pure
- Spinner
- Checkbox
- Radio Button

### Improved TypeScript support for Angular and React

To ensure the best possible typing support, we have refactored our Angular and React wrappers which integrate the native
web components of the Porsche Design System.

### componentsReady() works reliable

Because the Porsche Design System components get loaded async at the time they are needed, it might be relevant within
your application or test automation to know when those have been initialized. Therefore, we provide in all three
`@porsche-design-system/components-{js|angular|react}')` packages a reliable helper function `componentsReady()`.
[Read more about it](https://designsystem.porsche.com/v3/developing/components-ready).

### Removed "blur on focus"

Now focus styling is only applied when you navigate through keyboard and ignored by mouse interaction for browsers
supporting `:focus-visible` otherwise it will fallback to `:focus` CSS implementation.

### Changed focus styling for a better compromise between accessibility and visual appearance

Color and outline of general focus styling has changed to `currentColor` for light/dark theme with an outline of 1px
width/offset. If you have custom components build with the usage of our `@porsche-design-system/utilities` package then
update it to the latest version.

### Improved geometry of Porsche Next font

For better alignment and readability we've changed the geometry of the Porsche Next font which results in a visual
change of font size and spacing.

### Dropped support for IE11 and EdgeHTML according to Porsche's official browser strategy 2021

If you still need to support these browsers, you have to stick to `v1.5.x`. We offer a Browser Notification package
`@porsche-design-system/browser-notification` to alert users that these browsers are no longer supported. It supports a
blocking layer (to be used with Porsche Design System `v2.x`), or a dismissible banner (to be used with Porsche Design
System `v1.x`). Please refer to our
[Browser compatibility guidelines](https://designsystem.porsche.com/v3/must-know/browser-compatibility).

### Changed default type of Button and Button Pure

To be in sync with native `<button>` behavior we've changed the default `type` of **Button** and **Button Pure**
component. Those components will render a button within their Shadow DOM as `<button type="submit">` ( previously
`<button type="button">`).

- `submit`: The button submits the form data to the server. This is the default if the attribute is not specified for
  buttons associated with a `<form>`, or if the attribute is an empty or invalid value.
- `button`: The button has no default behavior, and does nothing when pressed by default. It can have client-side
  scripts listen to the element's events, which are triggered when the events occur.

### Changed support for wrapped links around Link, Link Pure and Link Social component

Due to the support for setting links (`<a href="#">`) in our **Link**, **Link Pure** and **Link Social** components as
child, we've removed support for styling the anchor tag (`<a>`) when it surrounds the component. So we recommend
changing the position of the `<a>` tag from wrapping the component to a direct slot (child) of it.

```diff
- <a href="#"><p-link>Some label</p-link></a>
+ <p-link><a href="#">Some label</a></p-link>

- <a href="#"><p-link-pure>Some label</p-link-pure></a>
+ <p-link-pure><a href="#">Some label</a></p-link-pure>

- <a href="#"><p-link-social>Some label</p-link-social></a>
+ <p-link-social><a href="#">Some label</a></p-link-social>
```

### Automatic \* asterisk symbol to form field labels

We added an automatic generated _ asterisk symbol to form field labels which have the required attribute. This might
lead to a doubled _ symbol if you set one by yourself.

```diff
- <p-text-field-wrapper label="Some label *"><input type="text" name="some-name" required /></p-text-field-wrapper>
+ <p-text-field-wrapper label="Some label"><input type="text" name="some-name" required /></p-text-field-wrapper>

- <p-checkbox-wrapper label="Some label *"><input type="checkbox" name="some-name" required /></p-checkbox-wrapper>
+ <p-checkbox-wrapper label="Some label"><input type="checkbox" name="some-name" required /></p-checkbox-wrapper>

- <p-radio-button-wrapper label="Some label *"><input type="radio" name="some-name" required /></p-radio-button-wrapper>
+ <p-radio-button-wrapper label="Some label"><input type="radio" name="some-name" required /></p-radio-button-wrapper>

- <p-radio-button-wrapper label="Some label *"><input type="radio" name="some-name" required /></p-radio-button-wrapper>
+ <p-radio-button-wrapper label="Some label"><input type="radio" name="some-name" required /></p-radio-button-wrapper>

- <p-textarea-wrapper label="Some label *"><textarea name="some-name" required></textarea></p-textarea-wrapper>
+ <p-textarea-wrapper label="Some label"><textarea name="some-name" required></textarea></p-textarea-wrapper>

- <p-select-wrapper label="Some label *"><select name="some-name" required><option>A</option></select></p-select-wrapper>
+ <p-select-wrapper label="Some label"><select name="some-name" required><option>A</option></select></p-select-wrapper>
```

### Shadow DOM

`Flex`, `Flex Item`, `Grid` and `Grid Item` now use Shadow DOM, thus you are not able to overwrite styles defined by
these components any longer.

---

## Angular

### Integration of Angular components

In the past it was possible to provide a token called `PREVENT_WEB_COMPONENTS_REGISTRATION` which prevented the
registration of the Porsche Design System components and loading of polyfills. Due to the fact that we no longer provide
/ need poly filling, we have completely removed the token. For advanced usage please
[read further](https://designsystem.porsche.com/v2/start-coding/angular).

---

## React

### Integration of React components

In the past `@porsche-design-system/components-react` components have initialized the **Porsche Design System Loader**
automatically as soon as a component was imported. With `v2.x` you have to import the `PorscheDesignSystemProvider` once
in your `index.tsx` which then initializes the **Porsche Design System Loader**, e.g. like:

```diff
  // index.tsx

  import ReactDOM from 'react-dom';
  import { PorscheDesignSystemProvider } from '@porsche-design-system/components-react';
  import { App } from './App';

  ReactDOM.render(
    <React.StrictMode>
+     <PorscheDesignSystemProvider>
        <App />
+     </PorscheDesignSystemProvider>
    </React.StrictMode>,
    document.getElementById('root')
  );
```

For advanced usage please [read further](https://designsystem.porsche.com/v2/start-coding/react).

#### Jsdom Polyfill for React / Jest / jsdom test automation

We removed test mocks for React / Jest / jsdom as Shadow DOM is supported since jsdom v12.2.0. Instead, we provide a
Jsdom Polyfill (exclusivly for `@porsche-design-system/components-react` package) fixing missing implementation of jsdom
which the Porsche Design System relies on. **Note:** If your test includes Porsche Design System components, make sure
to wrap the component you want to test with a PorscheDesignSystemProvider in order to avoid exceptions. For more
information please [read further](https://designsystem.porsche.com/v2/start-coding/react).

---

## Vanilla JS

### Integration of Vanilla JS components

With `v1.x` of the Porsche Design System you've had to copy all needed JS files of
`@porsche-design-system/components-js` into your target directory and include the ES5 and ESM loader snippet. Now you
only need to copy one `index.js` file and initialize the Porsche Design System like in the example below:

```diff
  <!DOCTYPE html>
  <html lang="en">
    <head>
      <meta charset="utf-8">
      <meta name="viewport" content="width=device-width,initial-scale=1.0">
      <title>Porsche Design System</title>
-     <script nomodule src="PATH/TO/PACKAGE/@porsche-design-system/components-js/dist/porsche-design-system/porsche-design-system.js"></script>
-     <script type="module" src="PATH/TO/PACKAGE/@porsche-design-system/components-js/dist/porsche-design-system/porsche-design-system.esm.js"></script>
+     <script src="PATH/TO/PACKAGE/@porsche-design-system/components-js/index.js"></script>
    </head>
    <body>
+     <script type="text/javascript">
+       porscheDesignSystem.load();
+     </script>
      <p-headline variant="headline-1">Some text</p-headline>
    </body>
  </html>
```

For advanced usage please [read further](https://designsystem.porsche.com/v2/start-coding/vanilla-js).

---

## [2.0.0-rc.10] - 2021-04-12

### Changed

- `Tabs` and `Tabs Bar` now respect dynamic additions / removals of `p-tabs-item`, `a` and `button` elements. Make sure
  to update the `activeTabIndex` when mutating elements
- Improved performance of `Text`, `Button Pure` and `Link Pure` when `size` is not `inherit`

### Added

- `Grid` now has a `wrap` and `gutter` property
- Components (`Grid Item`, `Flex Item`, `Tabs Item` and `Text List Item`) that require a specific parent (`Grid`,
  `Flex`, `Tabs` and `Text List`) will now throw an error if used without that parent

### Fixed

- Visual appearance of `Checkbox Wrapper` and `Radio Button Wrapper` reflect the state of the wrapped `input` element

## [2.0.0-rc.9] - 2021-03-26

### Added

- `Button Group` component
- Fullscreen property for `Modal` on mobile

### Changed

- Spacings, heading and sizes of `Modal`

### Fixed

- Prevent duplicate loading of `porsche-design-system.v2.x.HASH.js` chunk when using `getComponentChunkLinks()` partial

## [2.0.0-rc.8] - 2021-03-17

### Added

- Support for full height `Content Wrapper` with flex
- `Tabs Bar` now supports `undefined` as `activeTabIndex`

### Changed

- `Tabs Bar` has a new default `activeTabIndex`, which is `undefined`
- `Tabs Bar` does not work by itself anymore. The `activeTabIndex` needs to be controlled from the outside
  ([read more](https://designsystem.porsche.com/v2/components/tabs-bar/examples))
- Background Color of `Select Wrapper` in `dark` theme to meet accessibility criteria

## [2.0.0-rc.7] - 2021-03-15

### Fixed

- Make shadowed `Flex` and `Grid` work in Firefox + Safari

## [2.0.0-rc.6] - 2021-03-11

### Changed

- Make `Grid` and `Grid Item` use Shadow DOM
- Make `Flex` and `Flex Item` use Shadow DOM

## [2.0.0-rc.5] - 2021-03-09

### Added

- Configurable background color of `Content Wrapper`
- `italic` font-style in `Text` is now overridden with `normal`

### Fixed

- Usage of `Select Wrapper` within custom elements
- A bug that caused `Spinner` to be displayed in a wrong size

## [2.0.0-rc.4] - 2021-03-01

### Changed

- Filter of `Select Wrapper` supports substring search

### Fixed

- Build error in SSR

## [2.0.0-rc.3] - 2021-02-17

### Added

- React: utility function `skipCheckForPorscheDesignSystemProviderDuringTests`
- React: tree shaking for component wrappers

### Fixed

- Angular: error in `Checkbox Wrapper`, `Radio Button Wrapper` and `Text Field Wrapper` when `input[type]` is bound

## [2.0.0-rc.2] - 2021-02-12

### Added

- Validate usage of `Checkbox Wrapper`, `Radio Button Wrapper`, `Select Wrapper`, `Text Field Wrapper` and
  `Textarea Wrapper`

## [2.0.0-rc.1] - 2021-02-04

### Added

- Partial function `getComponentChunkLinks()` to preload Porsche Design System Components

### Changed

- Added a space before asterisk (`*`) when `input`, `textarea` or `select` have `required` attribute within form wrapper
  components
- Renamed partial `getFontLinks()` option from `weight` to `weights`

### Fixed

- A bug in `Tabs Bar` where the nextButton was mistakenly rendered.
- A bug where `Icon` was not rendered when using `lazy` property.
- A bug in `Text Field Wrapper` with input type password where characters would overlap the icon.

## [2.0.0-rc.0] - 2021-01-29

### Added

- Link support for `Marque`
- Sizing options `'responsive' | 'small' | 'medium'` for `Marque`

### Changed

- Angular: added static `load()` function `PorscheDesignSystemModule` for custom prefix
- Hide up/down spin button when using **Text Field** with `type="number"` in Firefox

### Fixed

- Angular: typings
- React: correct handling of `ref` property
- Unhandled exception in `Select Wrapper` if `selected` and `disabled` attributes are set on the same option
- A bug in `Tabs Bar` where scrolling was broken when a tab was selected
- A bug in `Tabs Bar` where the `nextButton` was always rendered

## [2.0.0-alpha.13] - 2021-01-26

### Added

- Partial function `getFontLinks()` to prevent **Flash of Unstyled Text** (FOUT)

### Fixed

- React: correct handling of `className` property

## [2.0.0-alpha.12] - 2021-01-20

### Added

- Partial function `getInitialStyles()` to prevent **Flash of Unstyled Content** (FOUC)
- Partial function `getFontFaceStylesheet()` to prevent **Flash of Unstyled Text** (FOUT)

### Changed

- React: `PorscheDesignSystemProvider` needs to wrap application
- React: component props have to be camelCase
- React: `PorscheDesignSystemProvider` is needed while testing components

### Fixed

- React: typings
- React: support of objects for property values

#### Removed

- React: `getPrefixedComponents`, prefixing is handled by `PorscheDesignSystemProvider`

## [2.0.0-alpha.11] - 2021-01-08

### Changed

- Precision of relative line height
- Changed color of `neutral contrast low`

## [2.0.0-alpha.10] - 2020-12-14

### Added

- `native` property to `Select Wrapper` to force rendering of native Browser select dropdown
- Extended flexibility of `Headline`

### Changed

- Some styling improvements of `Select Wrapper`

### Fixed

- Jsdom Polyfill `fetch` error

## [2.0.0-alpha.9] - 2020-12-09

### Fixed

- Improved reliability of `componentsReady()`

### Changed

- Jsdom Polyfill `console.warn` behaviour

## [2.0.0-alpha.8] - 2020-12-03

### Fixed

- A bug where `Modal` did not remove `overflow=hidden` on document body.

## [2.0.0-alpha.7] - 2020-11-26

### Added

- Jsdom Polyfill

#### Removed

- Jsdom Mocks
- Global "blur on focus" script

### Changed

- Default dropdown direction of `SelectWrapper` from `down` to `auto`
- Made API of `Tabs` consistent with `Tabs Bar`
- Removed transition for focus styling
- Use `:focus-visible` as default and `:focus` as fallback for focusable elements

### Fixed

- The Selected element of `SelectWrapper` dropdown keeps now in sync with native selection if changed programmatically
- Invalid search results get cleared if `SelectWrapper` becomes focus state
- Some bugs in `TabsBar`
- Minification of dynamic slotted content styles
- An issue where `Pagination` throws console errors if disconnected from dom.

## [2.0.0-alpha.6] - 2020-10-28

### Changed

- default `type` of `Button` and `Button Pure` to `submit`

### Fixed

- Typings

## [2.0.0-alpha.5] - 2020-10-26

### Added

- `Modal` component

### Fixed

- Typing for `pageChange` event of `Pagination` component
- Typings

### Changed

- Focus styling

## [2.0.0-alpha.4] - 2020-10-14

### Added

- Custom filter to `Select Wrapper` component
- DropDown direction property to `Select Wrapper` component
- Display `*` after label when `input`, `textarea` or `select` have `required` attribute within form wrapper components
- `Tabs` component
- `Tabs Bar` component
- `Banner` component

#### Removed

- Default `position: relative;` style of `Link Pure` and `Button Pure`

### Fixed

- `Spinner` zooming bug on Safari

## [2.0.0-alpha.3] - 2020-09-11

### Added

- Support to load assets from China CDN directly via browser flag: `PORSCHE_DESIGN_SYSTEM_CDN = 'cn';`

#### Removed

- Support for `<a>` wrapped `Link` and `Link Pure`

## [2.0.0-alpha.2] - 2020-08-20

## [2.0.0-alpha.1] - 2020-08-17

### Changed

- Removed classnames dependency
- Stencil Core `taskQueue` from `congestionAsync` to `async` for more performant component rendering

### Fixed

- Focus input on label click of `Checkbox Wrapper` and `Radio Button Wrapper`

## [1.5.6] - 2020-10-15

## [1.5.6-rc.0] - 2020-10-13

### Fixed

- `Spinner` zooming bug on Safari

## [1.5.5] - 2020-09-11

## [1.5.5-rc.0] - 2020-09-07

### Changed

- Deprecated stencil lifecycle-method `componentDidUnload` to `disconnectedCallback` to fix "`selectObserver` is
  undefined" bug in `Select Wrapper` and `Pagination`

## [1.5.4] - 2020-08-25

## [1.5.4-rc.0] - 2020-08-17

### Changed

- Removed classnames dependency
- Stencil Core `taskQueue` from `congestionAsync` to `async` for more performant component rendering

### Fixed

- Focus input on label click of `Checkbox Wrapper` and `Radio Button Wrapper`
- Fix typings for `orientation` of `Divider` component

## [2.0.0-alpha.0] - 2020-08-06

### Added

- **Experimental:** Optional web component scoping mechanism during runtime to enable micro service architecture

### Changed

- Web components get lazy loaded from central CDN to improve caching strategy across Porsche's digital eco system

#### Removed

- Stop browser support for **IE11** and **EdgeHTML**

### Fixed

- Mix of `Optgroups` and `Options` on same level in `Select Wrapper` component
- Fix typings for `orientation` of `Divider` component

## [1.5.3] - 2020-08-10

## [1.5.3-rc.0] - 2020-08-10

### Fixed

- Mix of `Optgroups` and `Options` on same level in `Select Wrapper` component

## [1.5.2] - 2020-07-22

### Fixed

- Dispatch change event in `Select Wrapper`
- Stencil react-output-target SSR Bug

## [1.5.1] - 2020-07-20

### Fixed

- SVGO settings for icons
- Angular bug which causes `ngcc` to fail

## [1.5.0] - 2020-07-16

### Added

- Icons (active-cabin-ventilation, battery-full, bell, bookmark, car-battery, charging-active, charging-state, climate,
  climate-control, garage, horn, key, map, parking-brake, parking-light, preheating, send, shopping-bag, sidelights,
  user-manual, wrenches)

### Changed

- Icons (arrow-first, arrow-last, battery-empty, car, card, charging-station, question)

### Fixed

- Porsche Marque images

## [1.5.0-rc.2] - 2020-07-06

## [1.5.0-rc.1] - 2020-07-06

### Added

- **Notification Neutral** color to `color` property of `p-text` and `p-icon`

## [1.5.0-rc.0] - 2020-06-25

### Added

- `Fieldset Wrapper` component
- Improved SEO of `p-headline` and `p-text`: Added possibility to write semantic HTML tags (e.g. `<h1>-<h6>` or `<p>`,
  `<blockquote>`, etc.) directly as slotted content.
- Possibility to include anchor tags directly as slots of `Link`, `Link Pure` and `Link Social`
- `Text` new `weight` property `semibold`
- `Button Pure` label with subline pattern as slot
- `Link Pure` label with subline pattern as slot

### Changed

- `Select Wrapper` is now ready for the catwalk. It is dressed now with a custom drop down list box and gets naked by
  default on touch devices.

### Fixed

- Minor accessibility improvements of `icons` and `Text Field`
- Remove native number spinner buttons of `Text Field` with type text for Firefox
- An issue with `Button` and `Button Pure` and their `disabled` attribute

## [1.4.0] - 2020-05-14

## [1.4.0-rc.3] - 2020-05-08

### Added

- `Text List`

### Changed

- Improve caching strategy for fonts by content-based hash
- Improve caching strategy for marque by content-based hash
- Dimensions and sharpness of marque
- Props for `Content Wrapper`

## [1.4.0-rc.2] - 2020-05-06

### Added

- `Content Wrapper`
- Description property to `p-text-field-wrapper`, `p-textarea-wrapper` and `p-select-wrapper`
- `Link Social`

### Changed

- Improve accessibility of error and success states of form elements
- Aria-invalid attribute of form elements if they are in error state is now managed by component
- Rename icon name `configure` to `configurate` (prevents breaking change compared to stable v1.3.0)
- Improve `p-icon` loading behavior

### Fixed

- Display of wrong icons

#### Removed

- `safe-zone` property of `p-grid` (`Content Wrapper` should be used instead)

## [1.4.0-rc.1] - 2020-04-27

### Added

- Add `safe-zone` property to `p-grid` for outer grid margin, max-width and centering
- Submit button with search icon to `p-textfield-wrapper` type search

### Changed

- Background color of readonly state in components `p-textfield-wrapper` and `p-textarea-wrapper`
- Visual appearance of icons
- Improve caching strategy for icons by content-based hash
- Cursor of Radio, Checkbox and Select
- Fixed naming of Mock from `p-textfield-wrapper` to `p-text-field-wrapper`

### Fixed

- Icon loading mechanism

## [1.4.0-rc.0] - 2020-04-09

### Added

- SSR support

## [1.3.0] - 2020-04-08

### Added

- New headline size `headline-5` to `p-headline`
- Test Mocks

### Fixed

- Text styling of Select component on focus in IE11 and Chrome on Windows 10

## [1.3.0-rc.0] - 2020-04-03

### Fixed

- Improve form elements

## [1.2.0] - 2020-03-25

### Added

- `Divider`
- Hover state for form elements

### Fixed

- Support label text of form elements for Screen readers

## [1.1.2] - 2020-03-17

### Changed

- Notification colors

## [1.1.1] - 2020-03-13

### Changed

- Icon of `Checkbox` indeterminate state

## [1.1.0] - 2020-03-11

### Fixed

- Minor improvements

## [1.1.0-rc.0] - 2020-03-02

### Added

- `Select Wrapper`
- `Checkbox Wrapper`
- `Radio Button Wrapper`
- `Textarea Wrapper`

### Fixed

- `Text Field Wrapper` toggle password visibility

## [1.0.3] - 2020-02-13

### Fixed

- JS framework compatibility

## [1.1.0-0] - 2020-02-06

### Added

- `Text Field Wrapper`

### Changed

- Add proper cursor for disabled state for `Button` and `Button Pure`

## [1.0.2] - 2020-02-04

### Fixed

- Inheritable styling of slotted content

## [1.0.1] - 2020-01-30

### Added

- Clickable area of `Link Pure` and `Button Pure` is optionally configurable by defining padding on host element

## [1.0.0] - 2020-01-28

### Added

- Cursor pointer on hover for `Button` and `Button Pure`
- Line-height gets calculated based on Porsche type-scaling formula automatically for `Text`, `Link Pure` and
  `Button Pure`
- Test helper function `componentsReady()` which indicates when lazy loaded components fully have loaded

### Changed

- Update CDN asset paths
- Improve font-weight definitions
- Rename and optimize neutral colors for `Icon` and `Text`

## [1.0.0-rc.1] - 2019-12-13

### Added

- `Headline`
- `Text`
- `Marque`
- `Button`
- `Button Pure`
- `Spinner`
- `Icon`
- `Flex`
- `Grid`
- `Link`
- `Link Pure`
- `Pagination`
- "Blur on focus"<|MERGE_RESOLUTION|>--- conflicted
+++ resolved
@@ -14,7 +14,6 @@
 
 ## [Unreleased]
 
-<<<<<<< HEAD
 ### Removed (deprecated in v3 already)
 
 - `Accordion`:
@@ -139,7 +138,7 @@
   - `Select Wrapper` (use `Select` instead)
   - `Text Field Wrapper` (use `Input-{Date|Email|Number|Password|Search|Tel|Text|Time|Url}` instead)
   - `Textarea Wrapper` (use `Textarea` instead)
-=======
+
 ## [3.30.0-rc.2] - 2025-10-24
 
 ### Added
@@ -161,7 +160,6 @@
   ([#4073](https://github.com/porsche-design-system/porsche-design-system/pull/4073))
 
 ## [3.30.0-rc.1] - 2025-10-21
->>>>>>> 89053a47
 
 ### Added
 
