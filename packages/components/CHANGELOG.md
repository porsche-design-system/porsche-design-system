--- conflicted
+++ resolved
@@ -11,16 +11,9 @@
 
 #### Added
 
-<<<<<<< HEAD
-- `underline` prop for `Link Pure`
-- `theme` prop for `Checkbox Wrapper`, `Radio Button Wrapper`, `Text Field Wrapper` and `Tag Dismissible`
-
-#### Changed
-
-- `Spinner`, `Link Pure`, `Button Pure`, `Checkbox Wrapper`, `Radio Button Wrapper`, `Select Wrapper`, `Tag Dismissible`
-=======
 - Prop `underline` for `Link Pure`
-- Prop `theme` for `Checkbox Wrapper`, `Radio Button Wrapper` and `Tag Dismissible`
+- Prop `theme` for `Checkbox Wrapper`, `Radio Button Wrapper`, `Select Wrapper`, `Tag Dismissible` and
+  `Text Field Wrapper`
 
 #### Changed
 
@@ -43,7 +36,6 @@
 ```
 
 - `Spinner`, `Link Pure`, `Button Pure`,`Link`, `Button`, `Checkbox Wrapper`, `Radio Button Wrapper`, `Tag Dismissible`
->>>>>>> e940bdff
   and `Text Field Wrapper` match new design language
 - Prop `weight` for `Link Pure` and `Button Pure` is deprecated now, only regular font weight will be applied
 
@@ -63,13 +55,8 @@
 
 #### Removed
 
-<<<<<<< HEAD
-- Custom slotted CSS for `Checkbox Wrapper`, `Select Wrapper` and `Text Field Wrapper` (use normalize styles, provided
-  by `getInitialStyles()` partial instead)
-=======
-- Custom slotted CSS for `Checkbox Wrapper`, `Radio Button Wrapper` and `Text Field Wrapper` (use normalize styles,
-  provided by `getInitialStyles()` partial instead)
->>>>>>> e940bdff
+- Custom slotted CSS for `Checkbox Wrapper`, `Radio Button Wrapper`, `Select Wrapper` and `Text Field Wrapper` (use
+  normalize styles, provided by `getInitialStyles()` partial instead)
 - `subline` slot for `Link Pure` and `Button Pure`
 
 ```diff
