# Changelog

## Porsche Design System - Components

All notable changes to this project will be documented in this file.

The format is based on [Keep a Changelog](https://keepachangelog.com/en/1.0.0/), and this project adheres to
[Semantic Versioning](https://semver.org/spec/v2.0.0.html).

### [Unreleased]

#### Added

- Prop `underline` for `Link Pure`
- Prop `theme` for `Checkbox Wrapper`, `Radio Button Wrapper`, `Popover`, `Tag Dismissible`, `Textarea Wrapper` and
  `Text Field Wrapper`
- Prop `size` for `Icon` supports `x-small` and `x-large`
- Prop `size` for `Accordion` `compact="true"` supports `medium`

#### Changed

- `Flex` is deprecated and will be removed with the next major release. In general, please use native
  <a href="https://css-tricks.com/snippets/css/a-guide-to-flexbox">CSS Flex</a> instead for better performance and more
  standardized layout technique.
- `Grid` is deprecated and will be removed with the next major release. In general, please use native
  <a href="https://css-tricks.com/snippets/css/complete-guide-grid">CSS Grid</a> instead for better performance and more
  standardized layout technique. Additionally, we provide a Porsche Grid utility instead based on CSS Grid covering the
  specific layout needs for a harmonic appearance across all digital touch-points.
- The `gutter` property of `Grid` is deprecated and has no effect anymore. Instead, a fluid gutter depending on the
  viewport width is used.
- `Icon` supports
  `'primary' | 'contrast-low' | 'contrast-medium' | 'contrast-high' | 'notification-success' | 'notification-warning' | 'notification-error' | 'notification-info' | 'inherit'`
  for color prop while
  `'brand' | 'default' | 'neutral-contrast-low' | 'neutral-contrast-medium' | 'neutral-contrast-high' | 'notification-neutral'`
  is deprecated now.
- Value `inherit` for prop `color` of `Icon` works slightly different to the previous major version. A CSS filter is
  required to apply custom coloring to take advantage of using an SVG embedded in an `<img/>` for better SSR support and
  loading performance in general.

```diff
- <p-icon color="inherit" style="color: #fff"></p-icon>

+ <p-icon color="inherit" style="filter: invert(100%)"></p-icon>
```

- `getIconLinks()` partial accepts only param-cased icon names

```diff
- require('@porsche-design-system/components-js/partials').getIconLinks({ icons: ['arrowRight'] })

+ require('@porsche-design-system/components-js/partials').getIconLinks({ icons: ['arrow-right'] })
```

- Color `notification-neutral` for `Tag` is deprecated now, replaced by `notification-info`

```diff
- <p-tag color="notification-neutral">Color label</p-tag>
+ <p-tag color="notification-info">Color label</p-tag>
```

- Color `neutral-contrast-high` for `Tag` is deprecated now, replaced by `primary`

```diff
- <p-tag color="neutral-contrast-high">Color label</p-tag>
+ <p-tag color="primary">Color label</p-tag>
```

- Color `background-default` for `Tag` is deprecated now, replaced by `background-base`

```diff
- <p-tag color="background-default">Color label</p-tag>
+ <p-tag color="background-base">Color label</p-tag>
```

- Color `background-default` for `Tag Dismissible` is deprecated now, replaced by `background-base`

```diff
- <p-tag-dismissible color="background-default">Color label</p-tag>
+ <p-tag-dismissible color="background-base">Color label</p-tag>
```

- Default value of prop `action-icon` of `Inline Notification` has changed from **"arrow-head-right"** to
  **"arrow-right"**
- Default value of prop `name` of `Icon` has changed from **"arrow-head-right"** to **"arrow-right"**
- Default value of prop `variant` of `Link` and `Button` has changed from **"secondary"** to **"primary"**
- Default value of prop `icon` of `Link` and `Button` has changed from **"arrow-head-right"** to **"none"**. Therefore,
  the `icon` property **must** be set if the `link` or `button` has the `hide-label` property:

```diff
- <p-link href="#" hide-label="true">Some label</p-link>
+ <p-link href="#" hide-label="true" icon="arrow-right">Some label</p-link>

- <p-link href="#" hide-label="{ base: true, m: false }">Some label</p-link>
+ <p-link href="#" hide-label="{ base: true, m: false }" icon="arrow-right">Some label</p-link>

- <p-button hide-label="true">Some label</p-button>
+ <p-button hide-label="true" icon="arrow-right">Some label</p-button>

- <p-button hide-label="{ base: true, m: false }">Some label</p-button>
+ <p-button hide-label="{ base: true, m: false }" icon="arrow-right">Some label</p-button>
```

- `Spinner`, `Icon`, `Link Pure`, `Button Pure`, `Link`, `Link Social`, `Button`, `Checkbox Wrapper`,
<<<<<<< HEAD
  `Radio Button Wrapper`, `Popover`, `Select Wrapper`, `Tag`, `Tag Dismissible`, `Textarea Wrapper`,
  `Inline Notification`, `Banner`, `Toast`, `Grid`, `Flex`, `Pagination`, `Scroller`, `Accordion`, `Tabs`, `Tabs Bar`
  and `Text Field Wrapper` matches new design language
=======
  `Radio Button Wrapper`, `Popover`, `Modal`, `Select Wrapper`, `Tag`, `Tag Dismissible`, `Textarea Wrapper`,
  `Inline Notification`, `Banner`, `Toast`, `Grid`, `Flex`, `Pagination`, `Scroller`, `Accordion` and `Text Field Wrapper` matches new design
  language
>>>>>>> 73573296
- CSS global variables names

```diff
- --p-animation-duration__spinner
- --p-animation-duration__banner

+ --p-animation-duration
```

- Prop `weight` for `Link Pure` and `Button Pure` is deprecated now, only regular font weight will be applied:

```diff
- <p-link-pure href="#" weight="thin">Some label</p-link-pure>
- <p-link-pure href="#" weight="regular">Some label</p-link-pure>
- <p-link-pure href="#" weight="semibold">Some label</p-link-pure>
- <p-link-pure href="#" weight="bold">Some label</p-link-pure>
+ <p-link-pure href="#">Some label</p-link-pure>

- <p-button-pure weight="thin">Some label</p-button-pure>
- <p-button-pure weight="regular">Some label</p-button-pure>
- <p-button-pure weight="semibold">Some label</p-button-pure>
- <p-button-pure weight="bold">Some label</p-button-pure>
+ <p-button-pure>Some label</p-button-pure>
```

- Prop `lazy` for `Icon` is deprecated now:
-

```diff
- <p-icon laze="true"></p-icon>

+ <p-icon></p-icon>
```

#### Removed

- Custom slotted CSS for `Checkbox Wrapper`, `Radio Button Wrapper`, `Select Wrapper`, `Textarea Wrapper` and
  `Text Field Wrapper` (use normalize styles, provided by `getInitialStyles()` partial instead)
- `subline` slot for `Link Pure` and `Button Pure`

```diff
<p-link-pure href="#">
  Some label
-   <p slot="subline">Some Subline</p>
</p-link-pure>

<p-button-pure>
  Some label
-   <p slot="subline">Some Subline</p>
</p-button-pure>
```

- Deprecated prop `tabbable` for `Button Pure`, `Button` and `Switch`

```diff
- <p-button-pure tabbable="false">Some label</p-button-pure>
+ <p-button-pure tabindex="-1">Some label</p-button-pure>

- <p-button tabbable="false">Some label</p-button>
+ <p-button tabindex="-1">Some label</p-button>

- <p-switch tabbable="false">Some label</p-switch>
+ <p-switch tabindex="-1">Some label</p-switch>
```

- `applyNormalizeStyles` option from `getInitialStyles()` partial which is applied by default now

- Deprecated prop `state`'s value `neutral` for `Inline Notification`, `Banner`, `Toast` and renamed the value to `info`

```diff
- <p-inline-notification heading="Some heading" description="Some description" state="neutral"></p-inline-notification>
+ <p-inline-notification heading="Some heading" description="Some description" state="info"></p-inline-notification>

- <p-inline-notification state="neutral"></p-inline-notification>
+ <p-inline-notification state="info"></p-inline-notification>
```

```diff
- <p-banner state="neutral">
-  <span slot="title">Some banner title</span>
-  <span slot="description">Some banner description. You can also add inline <a href="https://porsche.com">links</a> to route to another page.</span>
- </p-banner>
+ <p-banner state="info">
+  <span slot="title">Some banner title</span>
+  <span slot="description">Some banner description. You can also add inline <a href="https://porsche.com">links</a> to route to another page.</span>
+ </p-banner>
```

```diff
- <p-toast state="neutral"></p-toast>
+ <p-toast state="info"></p-toast>
```

#### Fixed

- `Icon` supports param cased icon names only, typings are adapted accordingly:

```diff
- <p-icon name="arrowRight"></p-icon>
+ <p-icon name="arrow-right"></p-icon>
```

### [2.20.0-rc.0] - 2023-01-30

#### Added

- `applyNormalizeStyles` option for `getInitialStyles()` partial which includes basic css styles for Light DOM

### [2.19.1-rc.1] - 2023-01-18

#### Added

- `jsdom-polyfill` subpackage is available at `@porsche-design-system/components-{js|angular|react|vue}/jsdom-polyfill`
  and can be used to have working web components in jsdom based tests (e.g. jest)
- `testing` subpackage is available at `@porsche-design-system/components-{js|angular|react|vue}/testing` to provide
  `getByRoleShadowed`, `getByLabelTextShadowed` and `getByTextShadowed` utilities which use `@testing-library/dom`
  queries internally to support Shadow DOM
- Validation if `prefix` is already reserved by a different version upon initialization of the Porsche Design System

#### Fixed

- `componentsReady()` waits for Porsche Design System being initialized before checking components which can happen in
  certain test scenarios without partials

### [2.19.1-rc.0] - 2023-01-18

#### Fixed

- Bug in `@porsche-design-system/components-react/ssr` where in some cases during SSG an error was thrown when
  components render their children conditionally

### [2.19.0] - 2022-12-22

### [2.19.0-rc.2] - 2022-12-22

### [2.19.0-rc.1] - 2022-12-22

#### Fixed

- `Stepper Horizontal` calculation of scroll position when used within any parent that has a margin or padding

### [2.19.0-rc.0] - 2022-12-21

#### Added

- Vue: typed components are available via the `@porsche-design-system/components-vue` package

#### Fixed

- `Modal` focus cycle when pressing Shift Tab right after it was opened

### [2.18.0] - 2022-12-15

### [2.18.0-rc.2] - 2022-12-14

#### Added

- Validation to ensure crucial partials are used.  
  **Disclaimer:** The Porsche Design System will **not** inject its initial styles anymore. Please use the
  `getInitialStyles()` partial to reduce flash of unstyled content (FOUC) as described here:
  [getInitialStyles() documentation](https://designsystem.porsche.com/latest/partials/initial-styles)

#### Changed

- `line-height` calculation for all components is handled CSS only now by using `ex`-unit in combination with `calc()`
  which gives the best performance, the easiest possible integration and respects UI best practices in having **larger**
  `line-height` values for **small** `font-size` definitions and **smaller** `line-height` values for **larger**
  `font-size` definitions. The calculated values by CSS slightly differ compared to the ones calculated by JavaScript,
  which might result in minor visual changes.

#### Fixed

- Screen reader announcements of `Textfield` and `Textarea` in `counter` mode
- Screen reader announcements in `Select Wrapper`

### [2.18.0-rc.1] - 2022-11-24

#### Added

- `Carousel` now has a `rewind` property, better prev/next icons, a `max-width` for `heading` and `description` and
  support for slotted `description`

#### Fixed

- `Select Wrapper` height if text is zoomed up to 200%

### [2.18.0-rc.0] - 2022-11-17

#### Added

- SSR/SSG ready components using Declarative Shadow DOM for Next JS are shipped via
  `@porsche-design-system/components-react/ssr`. To use it simply change your imports.

**Important:** make sure to apply the new `getDSRPonyfill()` partial right before your closing `</body>` tag. More
information can be found here:
[getDSRPonyfill() documentation](https://designsystem.porsche.com/latest/partials/dsr-ponyfill)

```diff
- import { PorscheDesignSystemProvider, PButton, ... } from '@porsche-design-system/components-react';
+ import { PorscheDesignSystemProvider, PButton, ... } from '@porsche-design-system/components-react/ssr';
+ import { getDSRPonyfill } from '@porsche-design-system/components-react/partials';
```

#### Changed

- Improve height calculation for `Accordion`
- Slotted anchor support for `Link Pure` is stricter (In case slotted `<a>` is used it must be a direct child of
  `Link Pure`)
- `getFontLinks()` partial now has `{ weights: ['regular', 'semi-bold'] }` for a default

### [2.17.0] - 2022-10-31

### [2.17.0-rc.0] - 2022-10-31

#### Added

- `Link Tile`

#### Fixed

- `Scroller` bug where scrollable content was not fully hidden by the gradient, when zoomed into the page.

#### Changed

- Removed `!important` keyword from css property `display` of `Link Pure` and `Button Pure`

### [2.16.3] - 2022-10-21

### [2.16.3-rc.0] - 2022-10-21

#### Fixed

- `Button Pure` and `Link Pure` error when using `size="inherit"` and `icon="none"`

#### Changed

- Replaced all internal usage of `Text` and `Headline` components

### [2.16.2] - 2022-09-15

### [2.16.2-rc.0] - 2022-09-15

#### Fixed

- Issue with `Popover` where drop-shadow is not shown correctly in Chrome >= 105
- Issue with `Carousel` and `wrap-content="true"` where the layout was out of sync with `Content Wrapper` for
  viewports >= 1760px.
- `Select Wrapper` with custom dropdown keeps attribute changes of native select options in sync if changed
  programmatically

### [2.16.1] - 2022-09-09

#### Fixed

- Issue with `Options` typing import for `Carousel`

### [2.16.0] - 2022-09-08

### [2.15.1-rc.1] - 2022-09-08

#### Added

- `Carousel`
- `Scroller`

#### Changed

- `Stepper Horizontal` now has `size` property
- `Stepper Horizontal` uses improved focus behavior in case it becomes scrollable and scroll indicators are centered
  correctly.
- `Tabs Bar` uses improved focus behavior in case it becomes scrollable and scroll indicators are centered correctly.

### [2.15.1-rc.0] - 2022-08-24

#### Fixed

- `Radio Button Wrapper` visual selection change bug in Safari >= 15.5

### [2.15.0] - 2022-08-22

### [2.15.0-rc.1] - 2022-08-18

#### Changed

- Downgraded `@angular` to `v13` to ensure backwards compatibility of `@porsche-design-system/components-angular`

### [2.15.0-rc.0] - 2022-08-16

#### Fixed

- `Popover` visual shadow bug in Safari
- `Stepper Horizontal Item` bug where pseudo styles of the counter element were overridable

### [2.15.0-beta.0] - 2022-08-05

#### Fixed

- `Tabs` & `Tabs Bar` `size` property when using `BreakpointCustomizable`

#### Changed

- `Modal` uses poly fluid sizing for outer spacing
- `Banner` uses poly fluid sizing for outer spacing
- `Content Wrapper` uses poly fluid sizing for inner spacing
- `Modal` min-width is slightly updated to perfectly fit into content area of `Content Wrapper` at 320px viewport width

#### Added

- Validation of properties for all components
- `Text Field Wrapper` with `input type="search"` is clearable via Escape key and custom clear button across browsers
- `Text Field Wrapper` with `input type="search"` shows a "Locate me" button when `actionIcon="locate"` is set, emits
  the `action` event on click and can be put into a loading state via `actionLoading="true"`

### [2.14.0] - 2022-07-11

### [2.14.0-rc.1] - 2022-07-11

### [2.14.0-rc.0] - 2022-07-11

#### Added

- `getBrowserSupportFallbackScript()` partial supporting `cdn` and `format` options as replacement for
  `includeOverlay()` of `@porsche-design-system/browser-notification` npm package
- `getCookiesFallbackScript()` partial supporting `cdn` and `format` options as replacement for `includeCookieOverlay()`
  of `@porsche-design-system/browser-notification` npm package

#### Changed

- `getMetaTagsAndIconLinks()` partial to return `theme-color` meta tags with `prefers-color-scheme: {light|dark}` media
  query

### [2.13.0] - 2022-06-23

### [2.13.0-rc.5] - 2022-06-23

#### Fixed

- `Stepper Horizontal Item` `state` validation
- `Button` and `Link` with `theme="dark" variant="tertiary"` and `Tag Dismissible` bug on Safari < v15.5 where wrong
  colors on hover were shown

### [2.13.0-rc.4] - 2022-06-22

#### Added

- `Stepper Horizontal`

### [2.13.0-rc.3] - 2022-06-22

#### Added

- `Segmented Control`

### [2.13.0-rc.2] - 2022-06-21

### [2.13.0-rc.1] - 2022-06-21

### [2.13.0-rc.0] - 2022-06-21

#### Changed

- `Button`, `Button Pure` and `Switch` apply `aria-disabled="true"` instead of `disabled` attribute to native button
  internally in case `disabled` and/or `loading` property is set

### [2.12.1] - 2022-05-25

### [2.12.1-rc.0] - 2022-05-25

#### Fixed

- Issue with `JssStyle` typing import

### [2.12.0] - 2022-05-19

#### Changed

- npm package is prepared for public release on [npmjs.org](https://npmjs.com)

### [2.12.0-rc.2] - 2022-05-12

### [2.12.0-rc.1] - 2022-05-11

### [2.12.0-rc.0] - 2022-05-04

#### Added

- `Table Head Cell` now has a `multiline` property

#### Changed

- `Headline` has no `hypens` / `overflow-wrap` style by default
- Partials now throw an exception if they are executed in browser

#### Fixed

- Exception in `Headline`, `Select Wrapper`, `Text` and `Text List` when changing `theme` prop from `dark` to `light`
- `getInitialStyles()` partial now returns `.hydrated` styles, too

### [2.11.0-skeletons] - 2022-04-21

### [2.11.0] - 2022-04-21

### [2.11.0-rc.0] - 2022-04-20

#### Added

- `Tag`
- `Tag Dismissible`

### [2.10.0-skeletons] - 2022-04-13

### [2.10.0] - 2022-04-13

### [2.9.3-rc.1] - 2022-04-06

#### Added

- `Text Field Wrapper` now has a `showCharacterCount` property which can be used to hide the character count when a
  `maxLength` attribute is set on the wrapped `input`.
- `Textarea Wrapper` now has a `showCharacterCount` property which can be used to hide the character count when a
  `maxLength` attribute is set on the wrapped `textarea`.

### [2.9.3-rc.0-skeletons] - 2022-03-29

### [2.9.3-rc.0] - 2022-03-28

#### Added

- `Text Field Wrapper` supports `unit` property on `input type="text"`
- `Marque` optional configurable clickable/focusable area by defining padding on host element

#### Fixed

- `Tabs Item` improved accessibility
- Angular: circular dependency in development mode in `2.9.2-skeletons`

### [2.9.2-skeletons] - 2022-03-24

#### Added

- **[EXPERIMENTAL]** `getInitialStyles` partial now accepts a `skeletonTagNames` array of component names that will
  initially have skeleton styles while the Porsche Design System is loading
- **[EXPERIMENTAL]** `Button`, `Button Pure`, `Checkbox Wrapper`, `Fieldset Wrapper`, `Link`, `Link Pure`,
  `Link Social`, `Radio Button Wrapper`, `Select Wrapper`, `Text Field Wrapper`, `Textarea Wrapper` can now have initial
  skeleton styles when passed as `skeletonTagNames` to the `getInitialStyles` partial

### [2.9.2] - 2022-03-24

### [2.9.2-rc.1] - 2022-03-23

#### Fixed

- Bug caused by Chrome where hover styles of `Link Pure` are not displayed correctly

### [2.9.2-rc.0] - 2022-03-22

#### Added

- Normalized font behavior (`hyphen`, `overflow-wrap` and `text-size-adjust`) across components

#### Fixed

- `Modal` scrolling and pinch to zoom on iOS
- `Modal` initial position if scrollable
- `Table Head Cell` sort icon `asc` + `desc`

### [2.9.1] - 2022-03-10

### [2.9.1-rc.0] - 2022-03-09

#### Added

- Styles for slotted `<button>` in `Text`

#### Changed

- `Modal` heading and aria validation happens only when open

#### Fixed

- React: bundling format of partials

### [2.9.0] - 2022-02-28

### [2.9.0-rc.1] - 2022-02-25

#### Fixed

- `Modal` focus trap respecting elements in shadow DOM and dynamically added/removed elements on first level
- `Tabs Item` focus outline on click in Safari
- Error while using partials in Vanilla JS and Angular

### [2.9.0-rc.0] - 2022-02-16

#### Added

- `getFontFaceStylesheet` returns additional `<link>` tags with `rel="preconnect"` and `rel="dns-prefetch"`
- Option `format` to partials `getFontFaceStylesheet`, `getComponentChunkLinks()`, `getFontLinks()`, `getIconLinks()`,
  `getInitialStyles()`, `getLoaderScript()` and `getMetaTagsAndIconLinks()`

#### Deprecated

- The option `withoutTags` of partials `getFontFaceStylesheet`, `getComponentChunkLinks()`, `getFontLinks()`,
  `getIconLinks()`, `getInitialStyles()`, `getLoaderScript()` and `getMetaTagsAndIconLinks()` is deprecated and will be
  removed in `v3.0.0`. Please use `format: 'jsx'` instead.

```diff
- <link rel="stylesheet" href={getFontFaceStylesheet({ withoutTags: true })} crossOrigin="true" />
+ {getFontFaceStylesheet({ format: 'jsx' })}
```

### [2.9.0-beta.1] - 2022-01-27

#### Added

- `:focus-visible` content of selected Tab in `Tabs` component gets focus styling
- Improved accessibility of `Text Field Wrapper` and `Textarea Wrapper` when `maxlength` attribute is set
- `Modal` aria property
- `Modal` class for slotted elements to make content full-width

#### Changed

- `Button Pure` and `Link Pure` removed `position: relative` imposition, make sure to **not** override it with
  `position: static`

#### Fixed

- `Modal` close button styles when no heading is passed

### [2.9.0-beta.0] - 2022-01-18

#### Added

- React: `getByRoleShadowed`, `getByLabelTextShadowed` and `getByTextShadowed` utilities which uses
  `@testing-library/dom` queries internally to support Shadow DOM

#### Fixed

- React: `UnhandledPromiseRejectionWarning` when using `skipPorscheDesignSystemCDNRequestsDuringTests()`

### [2.8.0] - 2022-01-17

#### Fixed

- Accessibility issue of `Icon` component in Windows High Contrast Mode in Chromium Browser

### [2.8.0-rc.0] - 2022-01-14

#### Added

- Support for `tabindex` attribute on `Button`, `Button Pure`, `Switch`, `Link`, `Link Pure` and `Link Social`

#### Changed

- `:focus-visible` style matches outline color of `Button` while hovered

#### Deprecated

- The `tabbable` property of `Button`, `Button Pure` and `Switch` is deprecated and will be removed in `v3.0.0`. Please
  use `tabindex` instead.

```diff
- <p-button tabbable="false">Some button</p-button>
+ <p-button tabindex="-1">Some button</p-button>
```

### [2.8.0-beta.3] - 2021-12-22

#### Added

**Disclaimer:** The provided themes `light-electric` and `dark-electric` are just a proof of concept, it's **not**
accessible regarding its color contrast and might even be removed in an upcoming major release again.

- `light-electric` theme for `Switch`
- `dark-electric` theme for `Button Pure` and `Link Pure`
- Character counter to `Text Field Wrapper` and `Textarea Wrapper` if `maxlength` is present on `input type="text"` and
  `textarea`

#### Changed

- `:focus-visible` style matches outline color of `Switch` while hovered

#### Fixed

- Box model of `Button Pure`

### [2.8.0-beta.2] - 2021-12-22

#### Fixed

- `Content Wrapper` regression for `!important` style

#### Added

- Usage validation for `Link`, `Link Pure` and `Link Social`

### [2.8.0-beta.1] - 2021-12-16

#### Fixed

- `Select Wrapper` validation of select element

### [2.8.0-beta.0] - 2021-12-15

#### Changed

- Angular: Increased peer dependency to `>=12.0.0 <14.0.0`

### [2.7.0] - 2021-12-14

### [2.7.0-rc.0] - 2021-12-14

#### Removed

- `offset-bottom` prop of `Toast` (use `--p-toast-position-bottom` CSS variable instead)

### [2.7.0-beta.6] - 2021-12-08

#### Added

- `Popover`

### [2.7.0-beta.5] - 2021-12-07

#### Added

**Disclaimer:** The provided theme `light-electric` is just a proof of concept, it's **not** accessible regarding its
color contrast and might even be removed in an upcoming major release again.

- `light-electric` theme for `Accordion`, `Link`, `Link Pure`, `Button`, `Button Pure`, `Tabs`, `Tabs Bar`

### [2.7.0-beta.4] - 2021-12-02

### [2.7.0-beta.3] - 2021-11-30

#### Added

- `Accordion` uses `MutationObserver` fallback when no `ResizeObserver` is available in older browsers

#### Fixed

- `Link` and `Link Social` not adapting slotted anchor to the width of the element

### [2.7.0-beta.2] - 2021-11-24

#### Added

- `Toast`

#### Fixed

- `Banner` animations respect offset correctly

### [2.7.0-beta.1] - 2021-11-16

#### Fixed

- `Headline` applies `align` and `ellipsis` prop correctly

### [2.7.0-beta.0] - 2021-11-11

#### Added

- New `aria` property for `ARIA` attribute handling for: `Button`, `Button Pure`, `Icon`, `Link`, `Link Pure`, `Marque`,
  `Spinner`

#### Fixed

- React: warnings about `useLayoutEffect` in SSR context

### [2.6.1] - 2021-11-05

#### Fixed

- Prevent breaking entire Porsche Design System due to lacking support of `ResizeObserver`, however `Accordion` still
  requires it

### [2.6.0] - 2021-11-04

#### Added

- `unit` and `unitPosition` properties to `Text Field Wrapper`

### [2.6.0-beta.0] - 2021-10-29

#### Changed

- Use `Heiti SC` (pre-installed on iOS/macOS) and `SimHei` (pre-installed on Windows) as Chinese fallback font

#### Added

- `Marque` uses `webp` images for browsers that support it
- `Inline Notification`
- `Icon` now supports `success` for `name` property

#### Fixed

- Colors of `Banner` for dark theme
- Replaced CSS `inset` property with `top`, `left`, `right` and `bottom` for browser compatibility
- Opening and closing transition of `Modal`

### [2.5.1-beta.0] - 2021-10-11

#### Fixed

- Possible exceptions when components get unmounted directly

### [2.5.0] - 2021-10-04

#### Added

- `SimHei` and `黑体` as fallback for all components' `font-family`

### [2.5.0-beta.1] - 2021-09-28

#### Changed

- React: improved render behavior of components

### [2.5.0-beta.0] - 2021-09-22

#### Added

- React: utility function `skipPorscheDesignSystemCDNRequestsDuringTests`

### [2.4.0] - 2021-09-21

### [2.4.0-beta.2] - 2021-09-21

#### Added

- `Link Social` and `Icon` now support `kakaotalk`, `naver`, `reddit` and `tiktok`
- JSS caching mechanism to improve style performance

#### Changed

- Alignment of `linkedin` icon
- Improved accessibility of `Select Wrapper`
- `Icon` loading behaviour to non-blocking, components using the `Icon` will no longer wait for it to load
- Validation messages of `Fieldset Wrapper` have now an additional icon representing the validation state

#### Fixed

- Box model of `Link Pure`
- Focus of `Link Pure` with slotted anchor and hidden label
- Focus cycling of `Modal` without focusable children
- Suppress CORS error

### [2.4.0-beta.1] - 2021-08-26

#### Added

- `active` property to `Button Pure`

### [2.4.0-beta.0] - 2021-08-26

#### Added

- `icon` property of `Button Pure` and `Link Pure` was extended by `none` value
- `alignLabel` and `stretch` property to `Button Pure` and `Link Pure`

#### Changed

- Improved `:focus-visible` and `:hover:focus-visible` colors for `Link Social` and `Link`
- Improved slotted `<a>` coloring in dark theme for `Link Social` and `Link`
- Validation messages of `Checkbox Wrapper`, `Radio Button Wrapper`, `Select Wrapper`, `Textarea Wrapper` and
  `Text Field Wrapper` have now an additional icon representing the validation state
- `Modal` backdrop behavior to close modal on mouse-down

#### Fixed

- Slotted `<a>` coloring in dark theme for `Text`, `Headline`, `Text List`, `Banner`, `Select Wrapper` and `Link Pure`
- Wrong background color of scrollable `Modal`'s backdrop in Safari

### [2.3.0] - 2021-07-28

### [2.3.0-beta.3] - 2021-07-28

#### Changed

- `Accordion` reduce paddings, vertically align carets to the first heading row, adjust border color and hover styles

#### Fixed

- `Text Field Wrapper` accessibility of type password and search

### [2.3.0-beta.2] - 2021-07-15

#### Added

- `Checkbox Wrapper`, `Radio Button Wrapper`, `Select Wrapper`, `Textarea Wrapper` and `Text Field Wrapper` now reflect
  changes of the `required` attribute on their child component
- `multiline` property to `Table Cell`
- Partial function `getLoaderScript()` to initialize Porsche Design System as early as possible

#### Fixed

- `Table Head Cell` uses semi bold instead of bold as font weight
- Transition of `Modal`

### [2.3.0-beta.1] - 2021-07-08

#### Added

- `Accordion`

#### Changed

- Removed initial delay of `Banner`

### [2.3.0-beta.0] - 2021-07-01

#### Added

- `Table`
- Angular: export types from package root
- Accessibility icon

#### Changed

- `Button`, `Button Pure` and `Switch` are now focusable while in `loading` state
- `Text` and `Headline` inherits white-space CSS property
- React: sync component props via property instead of attribute

#### Fixed

- Angular: support `"strictTemplates": true` option in `tsconfig.json`
- Use correct icon for `arrow-last` and `arrow-first` in `Icon`, `Button` and `Link` components

### [2.2.1] - 2021-06-08

#### Changed

- Optimize vertical alignment of `Modal`

#### Fixed

- URL in inject global style warning

### [2.2.1-beta.1] - 2021-06-02

#### Fixed

- Margin of `Tabs Bar` within `Tabs` for Firefox and Safari
- SVG of `Icon` is not removed after prop change, e.g. on color change
- Fullscreen behavior of `Modal` on screens larger than 1760px

### [2.2.0] - 2021-05-19

#### Fixed

- `Text` inside `Button` now has the proper size on iOS Safari when changing to and from landscape mode
- `Banner` can now be re-opened after closing
- Closing one `Banner` will not close other `Banners` on the site

### [2.2.0-beta.2] - 2021-05-12

#### Fixed

- `Select Wrapper` value changes are now reflected correctly
- `Select Wrapper` dark theme background color if used with `filter` prop

### [2.2.0-beta.1] - 2021-05-05

#### Added

- Partial function `getIconLinks()` to preload Porsche Design System Icons

#### Fixed

- `Text Field Wrapper` spacing in Safari

### [2.2.0-beta.0] - 2021-05-05

#### Added

- Partial function `getMetaTagsAndIconLinks()` to simplify cross device fav and meta icons

### [2.1.0] - 2021-05-03

### [2.1.0-beta.0] - 2021-05-03

#### Added

- `Switch`

#### Changed

- `Text` automatically breaks words/strings into new line being too long to fit inside their container
- `Headline` automatically breaks words/strings into new line being too long to fit inside their container
- Extended `Fieldset Wrapper` with `labelSize`, `required`, `state` and `message` properties. If the `Fieldset Wrapper`
  is set to required only the label of the **Fieldset Wrapper** gets an asterisk. It is removed from all wrapped child
  components, as long as they are Porsche Design System form elements.

### [2.0.3] - 2021-04-28

### [2.0.3-beta] - 2021-04-28

#### Fixed

- Angular: Events firing twice in `Pagination`, `Modal`, `Tabs`, `Tabs Bar` and `Banner` component

### [2.0.2] - 2021-04-21

### [2.0.2-beta.0] - 2021-04-20

#### Fixed

- TypeScript build errors due to duplicate declarations in `types.d.ts`

### [2.0.1] - 2021-04-16

#### Fixed

- Visual appearance of `Checkbox Wrapper` in iOS Safari
- A bug where `Text Field Wrapper` would throw an error when reattaching to DOM too quickly
- Visual bug in Firefox when zooming out `Text Field Wrapper`, `Checkbox Wrapper` and `Textarea Wrapper`
- Angular: Streamline component styles in dark theme

#### Changed

- Aligned focus states of `Checkbox Wrapper` and `Radio Button Wrapper` across browsers

### [2.0.0] - 2021-04-13

In keeping with [Semver](https://semver.org/), Porsche Design System v2.0.0 was released due to changes in the API,
fundamental changes in loading behavior and others. With our new major version `v2.0.0` there are some important changes
that you should watch out for. To make the migration from `v1.5.x` to our current `v2.0.0` easier, we offer a few
guidelines.

## General changes / improvements:

#### All components, icons, fonts, styles and marque of the Porsche Design System are loaded versioned and chunked from a central CDN

This way all web based digital Porsche products share and use the cached and versioned assets regardless of the JS
framework used to improve loading performance across the Porsche group. Only a tiny (1.4kb sized) Porsche Design System
loader script gets bundled into your application code. Everything else gets loaded versioned, cached and chunked from a
central CDN ([read more](https://designsystem.porsche.com/latest/performance/cdn)). However, this also means that you
will need an **Internet connection** to render the components in a browser (possibly relevant for development stage or
intranet applications).

#### Enabling Micro Frontend Architecture

In case of a micro-frontend architecture, multiple instances and versions of the Porsche Design System can be combined
in a final application by configurable prefixing technique of the Porsche Design System components during runtime.
Please refer to our framework specific guidelines
[Vanilla JS](https://designsystem.porsche.com/latest/start-coding/vanilla-js),
[Angular](https://designsystem.porsche.com/latest/start-coding/angular) and
[React](https://designsystem.porsche.com/latest/start-coding/react).

#### Prevent Flash of Unstyled Content (FOUC) and Flash of Unstyled Text (FOUT)

To prevent FOUC/FOUT, the Porsche Design System offers various partials as part of the
`@porsche-design-system/components-{js|angular|react}` package to ensure all necessary Porsche Design System fonts and
components are fully loaded. If you've used the `@porsche-design-system/partials` package previously, stop using it and
replace the integration with the partials provided by `@porsche-design-system/components-{js|angular|react}` package.
Have a look at our [FOUC/FOUT guidelines](https://designsystem.porsche.com/latest/performance/loading-behaviour).

```diff
- <%= require('@porsche-design-system/partials').getPorscheDesignSystemCoreStyles() %>
+ <%= require('@porsche-design-system/components-{js|angular|react}/partials').getInitialStyles() %>

- <%= require('@porsche-design-system/partials').getFontFaceCSS() %>
+ <%= require('@porsche-design-system/components-{js|angular|react}/partials').getFontFaceStylesheet() %>

- <link rel="preload" href="path/to/webfont/nameOfWebFontFile" as="font" type="font/woff2" crossorigin />
+ <%= require('@porsche-design-system/components-{js|angular|react}/partials').getFontLinks({ weights: ['regular', 'semi-bold'] }) %>
```

#### Added support for China CDN

Our CDN is configured to forward requests to Chinese CDN automatically when necessary. So you're good to go without any
configuration or multiple region specific builds of your application. However, if you are aiming for the maximum
possible performance in China, you can configure which CDN the Porsche Design System must use. Please follow our
[CDN guidelines](https://designsystem.porsche.com/latest/performance/cdn) for more information.

#### New/optimized components

- **Tabs**
- **Tabs Bar**
- **Banner**
- **Modal**
- Headline
- Select
- Pagination
- Button
- Button Pure
- Link
- Link Pure
- Spinner
- Checkbox
- Radio Button

#### Improved TypeScript support for Angular and React

To ensure the best possible typing support, we have refactored our Angular and React wrappers which integrate the native
web components of the Porsche Design System.

#### componentsReady() works reliable

Because the Porsche Design System components get loaded async at the time they are needed, it might be relevant within
your application or test automation to know when those have been initialized. Therefore, we provide in all three
`@porsche-design-system/components-{js|angular|react}')` packages a reliable helper function `componentsReady()`.
[Read more about it](https://designsystem.porsche.com/latest/helpers/components-ready).

#### Removed "blur on focus"

Now focus styling is only applied when you navigate through keyboard and ignored by mouse interaction for browsers
supporting `:focus-visible` otherwise it will fallback to `:focus` CSS implementation.

#### Changed focus styling for a better compromise between accessibility and visual appearance

Color and outline of general focus styling has changed to `currentColor` for light/dark theme with an outline of 1px
width/offset. If you have custom components build with the usage of our `@porsche-design-system/utilities` package then
update it to the latest version.

#### Improved geometry of Porsche Next font

For better alignment and readability we've changed the geometry of the Porsche Next font which results in a visual
change of font size and spacing.

#### Dropped support for IE11 and EdgeHTML according to Porsche's official browser strategy 2021

If you still need to support these browsers, you have to stick to `v1.5.x`. We offer a Browser Notification package
`@porsche-design-system/browser-notification` to alert users that these browsers are no longer supported. It supports a
blocking layer (to be used with Porsche Design System `v2.x`), or a dismissible banner (to be used with Porsche Design
System `v1.x`). Please refer to our
[Browser compatibility guidelines](https://designsystem.porsche.com/latest/help/browser-compatibility).

#### Changed default type of Button and Button Pure

To be in sync with native `<button>` behavior we've changed the default `type` of **Button** and **Button Pure**
component. Those components will render a button within their Shadow DOM as `<button type="submit">` ( previously
`<button type="button">`).

- `submit`: The button submits the form data to the server. This is the default if the attribute is not specified for
  buttons associated with a `<form>`, or if the attribute is an empty or invalid value.
- `button`: The button has no default behavior, and does nothing when pressed by default. It can have client-side
  scripts listen to the element's events, which are triggered when the events occur.

#### Changed support for wrapped links around Link, Link Pure and Link Social component

Due to the support for setting links (`<a href="#">`) in our **Link**, **Link Pure** and **Link Social** components as
child, we've removed support for styling the anchor tag (`<a>`) when it surrounds the component. So we recommend
changing the position of the `<a>` tag from wrapping the component to a direct slot (child) of it.

```diff
- <a href="#"><p-link>Some label</p-link></a>
+ <p-link><a href="#">Some label</a></p-link>

- <a href="#"><p-link-pure>Some label</p-link-pure></a>
+ <p-link-pure><a href="#">Some label</a></p-link-pure>

- <a href="#"><p-link-social>Some label</p-link-social></a>
+ <p-link-social><a href="#">Some label</a></p-link-social>
```

#### Automatic \* asterisk symbol to form field labels

We added an automatic generated _ asterisk symbol to form field labels which have the required attribute. This might
lead to a doubled _ symbol if you set one by yourself.

```diff
- <p-text-field-wrapper label="Some label *"><input type="text" name="some-name" required /></p-text-field-wrapper>
+ <p-text-field-wrapper label="Some label"><input type="text" name="some-name" required /></p-text-field-wrapper>

- <p-checkbox-wrapper label="Some label *"><input type="checkbox" name="some-name" required /></p-checkbox-wrapper>
+ <p-checkbox-wrapper label="Some label"><input type="checkbox" name="some-name" required /></p-checkbox-wrapper>

- <p-radio-button-wrapper label="Some label *"><input type="radio" name="some-name" required /></p-radio-button-wrapper>
+ <p-radio-button-wrapper label="Some label"><input type="radio" name="some-name" required /></p-radio-button-wrapper>

- <p-radio-button-wrapper label="Some label *"><input type="radio" name="some-name" required /></p-radio-button-wrapper>
+ <p-radio-button-wrapper label="Some label"><input type="radio" name="some-name" required /></p-radio-button-wrapper>

- <p-textarea-wrapper label="Some label *"><textarea name="some-name" required></textarea></p-textarea-wrapper>
+ <p-textarea-wrapper label="Some label"><textarea name="some-name" required></textarea></p-textarea-wrapper>

- <p-select-wrapper label="Some label *"><select name="some-name" required><option>A</option></select></p-select-wrapper>
+ <p-select-wrapper label="Some label"><select name="some-name" required><option>A</option></select></p-select-wrapper>
```

#### Shadow DOM

`Flex`, `Flex Item`, `Grid` and `Grid Item` now use Shadow DOM, thus you are not able to overwrite styles defined by
these components any longer.

---

## Angular

#### Integration of Angular components

In the past it was possible to provide a token called `PREVENT_WEB_COMPONENTS_REGISTRATION` which prevented the
registration of the Porsche Design System components and loading of polyfills. Due to the fact that we no longer provide
/ need poly filling, we have completely removed the token. For advanced usage please
[read further](https://designsystem.porsche.com/latest/start-coding/angular).

---

## React

#### Integration of React components

In the past `@porsche-design-system/components-react` components have initialized the **Porsche Design System Loader**
automatically as soon as a component was imported. With `v2.x` you have to import the `PorscheDesignSystemProvider` once
in your `index.tsx` which then initializes the **Porsche Design System Loader**, e.g. like:

```diff
  // index.tsx

  import ReactDOM from 'react-dom';
  import { PorscheDesignSystemProvider } from '@porsche-design-system/components-react';
  import { App } from './App';

  ReactDOM.render(
    <React.StrictMode>
+     <PorscheDesignSystemProvider>
        <App />
+     </PorscheDesignSystemProvider>
    </React.StrictMode>,
    document.getElementById('root')
  );
```

For advanced usage please [read further](https://designsystem.porsche.com/latest/start-coding/react).

#### Jsdom Polyfill for React / Jest / jsdom test automation

We removed test mocks for React / Jest / jsdom as Shadow DOM is supported since jsdom v12.2.0. Instead, we provide a
Jsdom Polyfill (exclusivly for `@porsche-design-system/components-react` package) fixing missing implementation of jsdom
which the Porsche Design System relies on. **Note:** If your test includes Porsche Design System components, make sure
to wrap the component you want to test with a PorscheDesignSystemProvider in order to avoid exceptions. For more
information please [read further](https://designsystem.porsche.com/latest/start-coding/react).

---

## Vanilla JS

#### Integration of Vanilla JS components

With `v1.x` of the Porsche Design System you've had to copy all needed JS files of
`@porsche-design-system/components-js` into your target directory and include the ES5 and ESM loader snippet. Now you
only need to copy one `index.js` file and initialize the Porsche Design System like in the example below:

```diff
  <!DOCTYPE html>
  <html lang="en">
    <head>
      <meta charset="utf-8">
      <meta name="viewport" content="width=device-width,initial-scale=1.0">
      <title>Porsche Design System</title>
-     <script nomodule src="PATH/TO/PACKAGE/@porsche-design-system/components-js/dist/porsche-design-system/porsche-design-system.js"></script>
-     <script type="module" src="PATH/TO/PACKAGE/@porsche-design-system/components-js/dist/porsche-design-system/porsche-design-system.esm.js"></script>
+     <script src="PATH/TO/PACKAGE/@porsche-design-system/components-js/index.js"></script>
    </head>
    <body>
+     <script type="text/javascript">
+       porscheDesignSystem.load();
+     </script>
      <p-headline variant="headline-1">Some text</p-headline>
    </body>
  </html>
```

For advanced usage please [read further](https://designsystem.porsche.com/latest/start-coding/vanilla-js).

---

### [2.0.0-rc.10] - 2021-04-12

#### Changed

- `Tabs` and `Tabs Bar` now respect dynamic additions / removals of `p-tabs-item`, `a` and `button` elements. Make sure
  to update the `activeTabIndex` when mutating elements
- Improved performance of `Text`, `Button Pure` and `Link Pure` when `size` is not `inherit`

#### Added

- `Grid` now has a `wrap` and `gutter` property
- Components (`Grid Item`, `Flex Item`, `Tabs Item` and `Text List Item`) that require a specific parent (`Grid`,
  `Flex`, `Tabs` and `Text List`) will now throw an error if used without that parent

#### Fixed

- Visual appearance of `Checkbox Wrapper` and `Radio Button Wrapper` reflect the state of the wrapped `input` element

### [2.0.0-rc.9] - 2021-03-26

#### Added

- `Button Group` component
- Fullscreen property for `Modal` on mobile

#### Changed

- Spacings, heading and sizes of `Modal`

#### Fixed

- Prevent duplicate loading of `porsche-design-system.v2.x.HASH.js` chunk when using `getComponentChunkLinks()` partial

### [2.0.0-rc.8] - 2021-03-17

#### Added

- Support for full height `Content Wrapper` with flex
- `Tabs Bar` now supports `undefined` as `activeTabIndex`

#### Changed

- `Tabs Bar` has a new default `activeTabIndex`, which is `undefined`
- `Tabs Bar` does not work by itself anymore. The `activeTabIndex` needs to be controlled from the outside
  ([read more](https://designsystem.porsche.com/latest/components/tabs-bar/examples))
- Background Color of `Select Wrapper` in `dark` theme to meet accessibility criteria

### [2.0.0-rc.7] - 2021-03-15

#### Fixed

- Make shadowed `Flex` and `Grid` work in Firefox + Safari

### [2.0.0-rc.6] - 2021-03-11

#### Changed

- Make `Grid` and `Grid Item` use Shadow DOM
- Make `Flex` and `Flex Item` use Shadow DOM

### [2.0.0-rc.5] - 2021-03-09

#### Added

- Configurable background color of `Content Wrapper`
- `italic` font-style in `Text` is now overridden with `normal`

#### Fixed

- Usage of `Select Wrapper` within custom elements
- A bug that caused `Spinner` to be displayed in a wrong size

### [2.0.0-rc.4] - 2021-03-01

#### Changed

- Filter of `Select Wrapper` supports substring search

#### Fixed

- Build error in SSR

### [2.0.0-rc.3] - 2021-02-17

#### Added

- React: utility function `skipCheckForPorscheDesignSystemProviderDuringTests`
- React: tree shaking for component wrappers

#### Fixed

- Angular: error in `Checkbox Wrapper`, `Radio Button Wrapper` and `Text Field Wrapper` when `input[type]` is bound

### [2.0.0-rc.2] - 2021-02-12

#### Added

- Validate usage of `Checkbox Wrapper`, `Radio Button Wrapper`, `Select Wrapper`, `Text Field Wrapper` and
  `Textarea Wrapper`

### [2.0.0-rc.1] - 2021-02-04

#### Added

- Partial function `getComponentChunkLinks()` to preload Porsche Design System Components

#### Changed

- Added a space before asterisk (`*`) when `input`, `textarea` or `select` have `required` attribute within form wrapper
  components
- Renamed partial `getFontLinks()` option from `weight` to `weights`

#### Fixed

- A bug in `Tabs Bar` where the nextButton was mistakenly rendered.
- A bug where `Icon` was not rendered when using `lazy` property.
- A bug in `Text Field Wrapper` with input type password where characters would overlap the icon.

### [2.0.0-rc.0] - 2021-01-29

#### Added

- Link support for `Marque`
- Sizing options `'responsive' | 'small' | 'medium'` for `Marque`

#### Changed

- Angular: added static `load()` function `PorscheDesignSystemModule` for custom prefix
- Hide up/down spin button when using **Text Field** with `type="number"` in Firefox

#### Fixed

- Angular: typings
- React: correct handling of `ref` property
- Unhandled exception in `Select Wrapper` if `selected` and `disabled` attributes are set on the same option
- A bug in `Tabs Bar` where scrolling was broken when a tab was selected
- A bug in `Tabs Bar` where the `nextButton` was always rendered

### [2.0.0-alpha.13] - 2021-01-26

#### Added

- Partial function `getFontLinks()` to prevent **Flash of Unstyled Text** (FOUT)

#### Fixed

- React: correct handling of `className` property

### [2.0.0-alpha.12] - 2021-01-20

#### Added

- Partial function `getInitialStyles()` to prevent **Flash of Unstyled Content** (FOUC)
- Partial function `getFontFaceStylesheet()` to prevent **Flash of Unstyled Text** (FOUT)

#### Changed

- React: `PorscheDesignSystemProvider` needs to wrap application
- React: component props have to be camelCase
- React: `PorscheDesignSystemProvider` is needed while testing components

#### Fixed

- React: typings
- React: support of objects for property values

#### Removed

- React: `getPrefixedComponents`, prefixing is handled by `PorscheDesignSystemProvider`

### [2.0.0-alpha.11] - 2021-01-08

#### Changed

- Precision of relative line height
- Changed color of `neutral contrast low`

### [2.0.0-alpha.10] - 2020-12-14

#### Added

- `native` property to `Select Wrapper` to force rendering of native Browser select dropdown
- Extended flexibility of `Headline`

#### Changed

- Some styling improvements of `Select Wrapper`

#### Fixed

- Jsdom Polyfill `fetch` error

### [2.0.0-alpha.9] - 2020-12-09

### Fixed

- Improved reliability of `componentsReady()`

#### Changed

- Jsdom Polyfill `console.warn` behaviour

### [2.0.0-alpha.8] - 2020-12-03

### Fixed

- A bug where `Modal` did not remove `overflow=hidden` on document body.

### [2.0.0-alpha.7] - 2020-11-26

#### Added

- Jsdom Polyfill

#### Removed

- Jsdom Mocks
- Global "blur on focus" script

#### Changed

- Default dropdown direction of `SelectWrapper` from `down` to `auto`
- Made API of `Tabs` consistent with `Tabs Bar`
- Removed transition for focus styling
- Use `:focus-visible` as default and `:focus` as fallback for focusable elements

#### Fixed

- The Selected element of `SelectWrapper` dropdown keeps now in sync with native selection if changed programmatically
- Invalid search results get cleared if `SelectWrapper` becomes focus state
- Some bugs in `TabsBar`
- Minification of dynamic slotted content styles
- An issue where `Pagination` throws console errors if disconnected from dom.

### [2.0.0-alpha.6] - 2020-10-28

#### Changed

- default `type` of `Button` and `Button Pure` to `submit`

#### Fixed

- Typings

### [2.0.0-alpha.5] - 2020-10-26

#### Added

- `Modal` component

#### Fixed

- Typing for `pageChange` event of `Pagination` component
- Typings

#### Changed

- Focus styling

### [2.0.0-alpha.4] - 2020-10-14

#### Added

- Custom filter to `Select Wrapper` component
- DropDown direction property to `Select Wrapper` component
- Display `*` after label when `input`, `textarea` or `select` have `required` attribute within form wrapper components
- `Tabs` component
- `Tabs Bar` component
- `Banner` component

#### Removed

- Default `position: relative;` style of `Link Pure` and `Button Pure`

#### Fixed

- `Spinner` zooming bug on Safari

### [2.0.0-alpha.3] - 2020-09-11

#### Added

- Support to load assets from China CDN directly via browser flag: `PORSCHE_DESIGN_SYSTEM_CDN = 'cn';`

#### Removed

- Support for `<a>` wrapped `Link` and `Link Pure`

### [2.0.0-alpha.2] - 2020-08-20

### [2.0.0-alpha.1] - 2020-08-17

#### Changed

- Removed classnames dependency
- Stencil Core `taskQueue` from `congestionAsync` to `async` for more performant component rendering

#### Fixed

- Focus input on label click of `Checkbox Wrapper` and `Radio Button Wrapper`

### [1.5.6] - 2020-10-15

### [1.5.6-rc.0] - 2020-10-13

### Fixed

- `Spinner` zooming bug on Safari

### [1.5.5] - 2020-09-11

### [1.5.5-rc.0] - 2020-09-07

### Changed

- Deprecated stencil lifecycle-method `componentDidUnload` to `disconnectedCallback` to fix "`selectObserver` is
  undefined" bug in `Select Wrapper` and `Pagination`

### [1.5.4] - 2020-08-25

### [1.5.4-rc.0] - 2020-08-17

#### Changed

- Removed classnames dependency
- Stencil Core `taskQueue` from `congestionAsync` to `async` for more performant component rendering

#### Fixed

- Focus input on label click of `Checkbox Wrapper` and `Radio Button Wrapper`
- Fix typings for `orientation` of `Divider` component

### [2.0.0-alpha.0] - 2020-08-06

#### Added

- **Experimental:** Optional web component scoping mechanism during runtime to enable micro service architecture

#### Changed

- Web components get lazy loaded from central CDN to improve caching strategy across Porsche's digital eco system

#### Removed

- Stop browser support for **IE11** and **EdgeHTML**

#### Fixed

- Mix of `Optgroups` and `Options` on same level in `Select Wrapper` component
- Fix typings for `orientation` of `Divider` component

### [1.5.3] - 2020-08-10

### [1.5.3-rc.0] - 2020-08-10

#### Fixed

- Mix of `Optgroups` and `Options` on same level in `Select Wrapper` component

### [1.5.2] - 2020-07-22

#### Fixed

- Dispatch change event in `Select Wrapper`
- Stencil react-output-target SSR Bug

### [1.5.1] - 2020-07-20

#### Fixed

- SVGO settings for icons
- Angular bug which causes `ngcc` to fail

### [1.5.0] - 2020-07-16

#### Added

- Icons (active-cabin-ventilation, battery-full, bell, bookmark, car-battery, charging-active, charging-state, climate,
  climate-control, garage, horn, key, map, parking-brake, parking-light, preheating, send, shopping-bag, sidelights,
  user-manual, wrenches)

#### Changed

- Icons (arrow-first, arrow-last, battery-empty, car, card, charging-station, question)

#### Fixed

- Porsche Marque images

### [1.5.0-rc.2] - 2020-07-06

### [1.5.0-rc.1] - 2020-07-06

#### Added

- **Notification Neutral** color to `color` property of `p-text` and `p-icon`

### [1.5.0-rc.0] - 2020-06-25

#### Added

- `Fieldset Wrapper` component
- Improved SEO of `p-headline` and `p-text`: Added possibility to write semantic HTML tags (e.g. `<h1>-<h6>` or `<p>`,
  `<blockquote>`, etc.) directly as slotted content.
- Possibility to include anchor tags directly as slots of `Link`, `Link Pure` and `Link Social`
- `Text` new `weight` property `semibold`
- `Button Pure` label with subline pattern as slot
- `Link Pure` label with subline pattern as slot

#### Changed

- `Select Wrapper` is now ready for the catwalk. It is dressed now with a custom drop down list box and gets naked by
  default on touch devices.

#### Fixed

- Minor accessibility improvements of `icons` and `Text Field`
- Remove native number spinner buttons of `Text Field` with type text for Firefox
- An issue with `Button` and `Button Pure` and their `disabled` attribute

### [1.4.0] - 2020-05-14

### [1.4.0-rc.3] - 2020-05-08

#### Added

- `Text List`

#### Changed

- Improve caching strategy for fonts by content-based hash
- Improve caching strategy for marque by content-based hash
- Dimensions and sharpness of marque
- Props for `Content Wrapper`

### [1.4.0-rc.2] - 2020-05-06

#### Added

- `Content Wrapper`
- Description property to `p-text-field-wrapper`, `p-textarea-wrapper` and `p-select-wrapper`
- `Link Social`

#### Changed

- Improve accessibility of error and success states of form elements
- Aria-invalid attribute of form elements if they are in error state is now managed by component
- Rename icon name `configure` to `configurate` (prevents breaking change compared to stable v1.3.0)
- Improve `p-icon` loading behavior

#### Fixed

- Display of wrong icons

#### Removed

- `safe-zone` property of `p-grid` (`Content Wrapper` should be used instead)

### [1.4.0-rc.1] - 2020-04-27

#### Added

- Add `safe-zone` property to `p-grid` for outer grid margin, max-width and centering
- Submit button with search icon to `p-textfield-wrapper` type search

#### Changed

- Background color of readonly state in components `p-textfield-wrapper` and `p-textarea-wrapper`
- Visual appearance of icons
- Improve caching strategy for icons by content-based hash
- Cursor of Radio, Checkbox and Select
- Fixed naming of Mock from `p-textfield-wrapper` to `p-text-field-wrapper`

#### Fixed

- Icon loading mechanism

### [1.4.0-rc.0] - 2020-04-09

#### Added

- SSR support

### [1.3.0] - 2020-04-08

#### Added

- New headline size `headline-5` to `p-headline`
- Test Mocks

#### Fixed

- Text styling of Select component on focus in IE11 and Chrome on Windows 10

### [1.3.0-rc.0] - 2020-04-03

#### Fixed

- Improve form elements

### [1.2.0] - 2020-03-25

#### Added

- `Divider`
- Hover state for form elements

#### Fixed

- Support label text of form elements for Screen readers

### [1.1.2] - 2020-03-17

#### Changed

- Notification colors

### [1.1.1] - 2020-03-13

#### Changed

- Icon of `Checkbox` indeterminate state

### [1.1.0] - 2020-03-11

#### Fixed

- Minor improvements

### [1.1.0-rc.0] - 2020-03-02

#### Added

- `Select Wrapper`
- `Checkbox Wrapper`
- `Radio Button Wrapper`
- `Textarea Wrapper`

#### Fixed

- `Text Field Wrapper` toggle password visibility

### [1.0.3] - 2020-02-13

#### Fixed

- JS framework compatibility

### [1.1.0-0] - 2020-02-06

#### Added

- `Text Field Wrapper`

#### Changed

- Add proper cursor for disabled state for `Button` and `Button Pure`

### [1.0.2] - 2020-02-04

#### Fixed

- Inheritable styling of slotted content

### [1.0.1] - 2020-01-30

#### Added

- Clickable area of `Link Pure` and `Button Pure` is optionally configurable by defining padding on host element

### [1.0.0] - 2020-01-28

#### Added

- Cursor pointer on hover for `Button` and `Button Pure`
- Line-height gets calculated based on Porsche type-scaling formula automatically for `Text`, `Link Pure` and
  `Button Pure`
- Test helper function `componentsReady()` which indicates when lazy loaded components fully have loaded

#### Changed

- Update CDN asset paths
- Improve font-weight definitions
- Rename and optimize neutral colors for `Icon` and `Text`

### [1.0.0-rc.1] - 2019-12-13

#### Added

- `Headline`
- `Text`
- `Marque`
- `Button`
- `Button Pure`
- `Spinner`
- `Icon`
- `Flex`
- `Grid`
- `Link`
- `Link Pure`
- `Pagination`
- "Blur on focus"<|MERGE_RESOLUTION|>--- conflicted
+++ resolved
@@ -101,15 +101,9 @@
 ```
 
 - `Spinner`, `Icon`, `Link Pure`, `Button Pure`, `Link`, `Link Social`, `Button`, `Checkbox Wrapper`,
-<<<<<<< HEAD
-  `Radio Button Wrapper`, `Popover`, `Select Wrapper`, `Tag`, `Tag Dismissible`, `Textarea Wrapper`,
-  `Inline Notification`, `Banner`, `Toast`, `Grid`, `Flex`, `Pagination`, `Scroller`, `Accordion`, `Tabs`, `Tabs Bar`
-  and `Text Field Wrapper` matches new design language
-=======
   `Radio Button Wrapper`, `Popover`, `Modal`, `Select Wrapper`, `Tag`, `Tag Dismissible`, `Textarea Wrapper`,
-  `Inline Notification`, `Banner`, `Toast`, `Grid`, `Flex`, `Pagination`, `Scroller`, `Accordion` and `Text Field Wrapper` matches new design
+  `Inline Notification`, `Banner`, `Toast`, `Grid`, `Flex`, `Pagination`, `Scroller`, `Accordion`, `Tabs`, `Tabs Bar` and `Text Field Wrapper` matches new design
   language
->>>>>>> 73573296
 - CSS global variables names
 
 ```diff
