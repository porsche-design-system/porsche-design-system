--- conflicted
+++ resolved
@@ -8,7 +8,6 @@
 
 ### [Unreleased]
 
-<<<<<<< HEAD
 In keeping with [Semver](https://semver.org/), Porsche Design System v2.0.0 was released due to changes in the API, fundamental changes in loading behavior and others.
 With our new major version `v2.0.0` there are some important changes that you should watch out for.
 To make the migration from `v1.5.x` to our current `v2.0.0` easier, we offer a few guidelines.
@@ -195,9 +194,8 @@
 ```
 
 ---
-=======
+
 ### [2.0.0-alpha.13] - 2021-01-26
->>>>>>> 4597566c
 
 #### Added
 - Partial function `getFontLinks()` to prevent **Flash of Unstyled Text** (FOUT)
