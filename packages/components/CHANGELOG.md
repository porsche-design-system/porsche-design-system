--- conflicted
+++ resolved
@@ -12,14 +12,9 @@
 #### Added
 
 - Prop `underline` for `Link Pure`
-<<<<<<< HEAD
-- Prop `theme` for `Checkbox Wrapper`, `Radio Button Wrapper`, `Select Wrapper`, `Tag Dismissible` and
-  `Text Field Wrapper`
-=======
-- Prop `theme` for `Checkbox Wrapper`, `Radio Button Wrapper`, `Popover`, `Tag Dismissible`, `Textarea Wrapper` and
-  `Text Field Wrapper`
+- Prop `theme` for `Checkbox Wrapper`, `Radio Button Wrapper`, `Popover`, `Select Wrapper`, `Tag Dismissible`,
+  `Textarea Wrapper` and `Text Field Wrapper`
 - Prop `size` for `Icon` supports `x-small` and `x-large`
->>>>>>> 50b987e8
 
 #### Changed
 
@@ -95,8 +90,9 @@
 + <p-button hide-label="{ base: true, m: false }" icon="arrow-right">Some label</p-button>
 ```
 
-- `Spinner`, `Icon`, `Link Pure`, `Button Pure`, `Link`, `Link Social`, `Button`, `Checkbox Wrapper`, `Radio Button Wrapper`,
-  `Popover`, `Tag`, `Tag Dismissible`, `Textarea Wrapper`, `Inline Notification`, `Banner`, `Toast` and `Text Field Wrapper` matches new design language
+- `Spinner`, `Icon`, `Link Pure`, `Button Pure`, `Link`, `Link Social`, `Button`, `Checkbox Wrapper`,
+  `Radio Button Wrapper`, `Popover`, `Tag`, `Tag Dismissible`, `Textarea Wrapper`, `Inline Notification`, `Banner`,
+  `Toast` and `Text Field Wrapper` matches new design language
 - CSS global variables names
 
 ```diff
@@ -133,8 +129,8 @@
 
 #### Removed
 
-- Custom slotted CSS for `Checkbox Wrapper`, `Radio Button Wrapper`, `Select Wrapper` and `Text Field Wrapper` (use
-  normalize styles, provided by `getInitialStyles()` partial instead)
+- Custom slotted CSS for `Checkbox Wrapper`, `Radio Button Wrapper`, `Select Wrapper`, `Textarea Wrapper` and
+  `Text Field Wrapper` (use normalize styles, provided by `getInitialStyles()` partial instead)
 - `subline` slot for `Link Pure` and `Button Pure`
 
 ```diff
