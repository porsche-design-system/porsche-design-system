# Changelog

## Porsche Design System

All notable changes to this project will be documented in this file and published as following npm packages:

- `@porsche-design-system/components-js`
- `@porsche-design-system/components-angular`
- `@porsche-design-system/components-react`
- `@porsche-design-system/components-vue`

The format is based on [Keep a Changelog](https://keepachangelog.com/en/1.0.0/), and this project adheres to
[Semantic Versioning](https://semver.org/spec/v2.0.0.html).

### [Unreleased]

#### Added

<<<<<<< HEAD
- Angular: `cdn: 'auto' | 'cn'` option to `PorscheDesignSystemModule.load()` as alternative to using
  `window.PORSCHE_DESIGN_SYSTEM_CDN` ([#2676](https://github.com/porsche-design-system/porsche-design-system/pull/2676))
- React: `cdn: 'auto' | 'cn'` prop to `PorscheDesignSystemProvider` as alternative to using
  `window.PORSCHE_DESIGN_SYSTEM_CDN` with SSR support
  ([#2676](https://github.com/porsche-design-system/porsche-design-system/pull/2676))
- Vue: `cdn: 'auto' | 'cn'` prop to `PorscheDesignSystemProvider` as alternative to using
  `window.PORSCHE_DESIGN_SYSTEM_CDN` ([#2676](https://github.com/porsche-design-system/porsche-design-system/pull/2676))

#### Changed

- Use China CDN and set `window.PORSCHE_DESIGN_SYSTEM_CDN` for backwards compatibility based on .cn top level domain
  before design system initialization
  ([#2676](https://github.com/porsche-design-system/porsche-design-system/pull/2676))
=======
- New value `aria-current` for `aria` property for linked components (`Link`, `Link Pure`, `Link Tile`, `Crest`,
  `Marque`) ([#2696](https://github.com/porsche-design-system/porsche-design-system/pull/2696))
>>>>>>> d096c68d

### [3.5.0] - 2023-07-25

### [3.5.0-rc.0] - 2023-07-21

#### Added

- `background` property to `Button Tile` and `Link Tile` component to adapt the description and link/button theme when
  used on light background image ([#2669](https://github.com/porsche-design-system/porsche-design-system/pull/2669))
- Breakpoint customizable property `columns` to `Segmented Control` to set the amount of columns
  ([#2652](https://github.com/porsche-design-system/porsche-design-system/pull/2652))

#### Fixed

- Alignment of `Icon` inside `Accordion` header
  ([#2673](https://github.com/porsche-design-system/porsche-design-system/pull/2673))
- Direction of `Select Wrapper` dropdown if `direction` property is set to `auto`
  ([#2677](https://github.com/porsche-design-system/porsche-design-system/pull/2677))

### [3.4.0] - 2023-07-14

### [3.4.0-rc.0] - 2023-07-13

#### Added

- React: `'use client';` directive is applied on all components for main and `ssr` sub-package
  ([#2654](https://github.com/porsche-design-system/porsche-design-system/pull/2654))

#### Fixed

- Fixes regression in `observeChildren` that affected nested components (e.g. incorrect rendering of nested `Tabs`).
  ([#2649](https://github.com/porsche-design-system/porsche-design-system/pull/2649))
- Click behaviour of slotted interactive elements of `Carousel`
  ([#2663](https://github.com/porsche-design-system/porsche-design-system/pull/2663))

### [3.3.0] - 2023-07-07

### [3.3.0-rc.0] - 2023-07-06

#### Added

- `Tabs` and `Tabs Bar` support SSR ([#2611](https://github.com/porsche-design-system/porsche-design-system/pull/2611))
- Contents of `Tag` component can now be wrapped in multiple lines
  ([#2625](https://github.com/porsche-design-system/porsche-design-system/pull/2625))
- `Carousel`: Possibility to set custom border-radius of slide items
  ([#2645](https://github.com/porsche-design-system/porsche-design-system/pull/2645))
- native lazy loading attribute to `img` tag of `Icon`
  ([#2644](https://github.com/porsche-design-system/porsche-design-system/pull/2644))

#### Fixed

- `Stepper Horizontal` navigation between 2 pages is not working as expected in angular
  ([#2641](https://github.com/porsche-design-system/porsche-design-system/pull/2641))
- `Segmented Control` text is not centered / causing unintended line-breaks
  ([#2614](https://github.com/porsche-design-system/porsche-design-system/pull/2614))
- `jsdom-polyfill` fixes validation errors in unit tests during SSR hydration
  ([#2613](https://github.com/porsche-design-system/porsche-design-system/pull/2613))
- `Accordion` collapsable content is overflowing when used with multiple prefixes  
  ([#2612](https://github.com/porsche-design-system/porsche-design-system/pull/2612))
- `Tabs Bar` position of underline for fluid font-size with `size="medium` when resizing
  ([#2611](https://github.com/porsche-design-system/porsche-design-system/pull/2611))
- `Button Pure`, `Link Pure`: `:hover` bug on Firefox
  ([#2630](https://github.com/porsche-design-system/porsche-design-system/pull/2630))
- `Carousel`: Removed `overflow:hidden` of slide items
  ([#2645](https://github.com/porsche-design-system/porsche-design-system/pull/2645))

#### Changed

- Improved bootstrapping behaviour of `Icon`
  ([#2644](https://github.com/porsche-design-system/porsche-design-system/pull/2644))

### [3.2.0] - 2023-06-19

### [3.2.0-rc.0] - 2023-06-19

#### Added

- `skipLinkTarget` property to `Carousel` component to enhance keyboard functionality
  ([#2557](https://github.com/porsche-design-system/porsche-design-system/pull/2557))
- `showLastPage` property to `Pagination` component
  ([#2606](https://github.com/porsche-design-system/porsche-design-system/pull/2606))

#### Fixed

- Partials: `getInitialStyles` supports `Flyout` component
  ([#2598](https://github.com/porsche-design-system/porsche-design-system/pull/2598))
- `Popover` content can be selected/highlighted
  ([#2599](https://github.com/porsche-design-system/porsche-design-system/pull/2599))

#### Changed

- `Carousel` pagination now shows 5 "infinite bullets" when using more than 5 slides
  ([#2600](https://github.com/porsche-design-system/porsche-design-system/pull/2600))
- `Carousel` supports click events on non-active slides and changed keyboard navigation
  ([#2557](https://github.com/porsche-design-system/porsche-design-system/pull/2557))
- Unified wordings of all console warnings, errors and exceptions
  ([#2602](https://github.com/porsche-design-system/porsche-design-system/pull/2602))
- Angular: increased peer dependency to `>=15.0.0 <17.0.0`
  ([#2602](https://github.com/porsche-design-system/porsche-design-system/pull/2602))
- `Toast` allows line break markups within toast message
  ([#2584](https://github.com/porsche-design-system/porsche-design-system/pull/2584))
- `Toast` shows always the latest toast message and clears its queue immediately if a new message is added
  ([#2584](https://github.com/porsche-design-system/porsche-design-system/pull/2584))

### [3.1.0] - 2023-06-09

### [3.1.0-rc.2] - 2023-06-09

#### Changed

- `Crest` updated assets ([#2595](https://github.com/porsche-design-system/porsche-design-system/pull/2595))
- Partials: `getMetaTagsAndIconLinks` updated assets
  ([#2595](https://github.com/porsche-design-system/porsche-design-system/pull/2595))

#### Added

- `Flyout` ([#2547](https://github.com/porsche-design-system/porsche-design-system/pull/2547))

#### Fixed

- Wrong validation during SSR hydration of `Link Tile` and `Select Wrapper`
  ([#2588](https://github.com/porsche-design-system/porsche-design-system/pull/2588))
- `Modal` scrollable modal does not jump to top on changes within dialog
  ([#2574](https://github.com/porsche-design-system/porsche-design-system/pull/2574))
- Unnecessary lifecycles are prevented when prop values do not change for complex values
  ([#2574](https://github.com/porsche-design-system/porsche-design-system/pull/2574))

### [3.1.0-rc.1] - 2023-06-02

#### Added

- **[EXPERIMENTAL]** Prop `showPasswordToggle` for `Text Field Wrapper` with `input type="password"`
  ([#2586](https://github.com/porsche-design-system/porsche-design-system/pull/2586))
- Prop `name` for `Icon` supports `heart`, `heart-filled`, `copy`, `fingerprint`, `tire`, `roof-open` and `roof-closed`
  ([#2589](https://github.com/porsche-design-system/porsche-design-system/pull/2589))

#### Fixed

- `Select Wrapper` missing border on touch devices
  ([#2579](https://github.com/porsche-design-system/porsche-design-system/pull/2579))
- `Tabs Item` text content can be selected/highlighted
  ([#2582](https://github.com/porsche-design-system/porsche-design-system/pull/2582))

### [3.1.0-rc.0] - 2023-05-24

#### Added

- `Marque` now has a `variant` property, including 75 years variant
  ([#2575](https://github.com/porsche-design-system/porsche-design-system/pull/2575))

### [3.0.0] - 2023-05-11

### [3.0.0-rc.3] - 2023-05-10

#### Fixed

- `Tabs Bar` focus behavior via keyboard navigation
  ([#2546](https://github.com/porsche-design-system/porsche-design-system/pull/2546))
- Rendering of `Wordmark` in Safari ([#2542](https://github.com/porsche-design-system/porsche-design-system/pull/2542))
- Disabled dragging/ghosting of icons
  ([#2536](https://github.com/porsche-design-system/porsche-design-system/pull/2536))

#### Changed

- Styles: `dropShadow{Low|Medium|High}Style`s use `box-shadow` instead of `filter: drop-shadow()` to fix glitches
  together with `frostedGlassStyle` in Firefox
  ([#2545](https://github.com/porsche-design-system/porsche-design-system/pull/2545))
- Size of icon and height of `Accordion`
  ([#2536](https://github.com/porsche-design-system/porsche-design-system/pull/2536))

### [3.0.0-rc.2] - 2023-05-09

#### Fixed

- `Checkbox Wrapper` Safari visual state change while hovering
  ([#2508](https://github.com/porsche-design-system/porsche-design-system/pull/2508))
- `Checkbox Wrapper` keyboard arrow navigation
  ([#2508](https://github.com/porsche-design-system/porsche-design-system/pull/2508))
- `Modal` fix hover state of dismiss button
  ([#2510](https://github.com/porsche-design-system/porsche-design-system/pull/2510))
- `Link Pure`, `Button Pure`: adjust offset of `:hover` and `active` styles
  ([#2511](https://github.com/porsche-design-system/porsche-design-system/pull/2511))
- `Tabs Bar`, `Tabs` ([#2521](https://github.com/porsche-design-system/porsche-design-system/pull/2521)):
  - `focus` state of tabpanel
  - Indicator bar height
- Optimize icon/text alignment of `Link Pure` and `Button Pure` in Safari
- `Select Wrapper` multiline option height and scaling behavior
  ([#2524](https://github.com/porsche-design-system/porsche-design-system/pull/2524))
- Fixed accessibility issues of `Tabs`, `Tabs Bar` and `Stepper Horizontal` to comply with v.4.7.0 of `axe-core`
  ([#2530](https://github.com/porsche-design-system/porsche-design-system/pull/2530))
- React: `patchRemixRunProcessBrowserGlobalIdentifier` binary now supports Remix 1.16.0
  ([#2537](https://github.com/porsche-design-system/porsche-design-system/pull/2537))
- Angular: added optional modifier to optional properties for better type checking in strict mode
  ([#2544](https://github.com/porsche-design-system/porsche-design-system/pull/2544))

#### Added

- Deprecation warning to `Icon` component if `lazy` prop is used
  ([#2521](https://github.com/porsche-design-system/porsche-design-system/pull/2521))
- `aria` prop to `Scroller` component
  ([#2530](https://github.com/porsche-design-system/porsche-design-system/pull/2530))

#### Changed

- Model signature asset of 718 model ([#2532](https://github.com/porsche-design-system/porsche-design-system/pull/2532))

### [3.0.0-rc.1] - 2023-04-19

#### Added

- Prop `name` for `Icon` supports `push-pin`, `push-pin-off`, `qr`, `pin-filled`, `shopping-cart-filled`,
  `shopping-bag-filled`, `logo-apple-podcast`, `logo-spotify` and `user-filled`
  ([#2471](https://github.com/porsche-design-system/porsche-design-system/pull/2471)).
- **[EXPERIMENTAL]** Prop `loading` for `Checkbox Wrapper`
  ([#2483](https://github.com/porsche-design-system/porsche-design-system/pull/2483))

#### Fixed

- `Wordmark`, `Crest` and `Model Signature` respect parent width/height
  ([#2479](https://github.com/porsche-design-system/porsche-design-system/pull/2479))
- `Button Tile`, `Link Tile` and `Link Tile Model Signature` are using correct border radius of
  `pds-border-radius-large` ([#2473](https://github.com/porsche-design-system/porsche-design-system/pull/2473))
- `Text Field Wrapper` with `input type="search"` has better accessibility for clear button
  ([#2476](https://github.com/porsche-design-system/porsche-design-system/pull/2476))
- `Accordion` layout shift with nested accordions
  ([#2465](https://github.com/porsche-design-system/porsche-design-system/pull/2465))
- Color Contrast issues and rendering in Windows High Contrast Mode
  ([#2420](https://github.com/porsche-design-system/porsche-design-system/pull/2420))

### [3.0.0-rc.0] - 2023-04-11

#### Fixed

- Styles: `borderRadiusLarge` and `pds-border-radius-large` are exposing correct value
  ([#2463](https://github.com/porsche-design-system/porsche-design-system/pull/2463))

### [3.0.0-alpha.6] - 2023-04-06

#### Added

- `xxl` breakpoint for all breakpoint customizable component values
  ([#2454](https://github.com/porsche-design-system/porsche-design-system/pull/2454))

#### Fixed

- Disabled color of `Icon` component ([#2446](https://github.com/porsche-design-system/porsche-design-system/pull/2446))
- Support of `Radio Button Wrapper` for name value with non-alphanumeric characters
  ([#2443](https://github.com/porsche-design-system/porsche-design-system/pull/2443))

#### Changed

- `Banner` is a controlled component now and its visibility has to be controlled via the `open` prop
  ([#2447](https://github.com/porsche-design-system/porsche-design-system/pull/2447))

```diff
- <p-banner></p-banner>
+ <p-banner open="true"></p-banner>
```

- Renamed all custom `change` events to `update` because of bad event emissions with native `change` events, e.g. with
  nested `select` or `input` elements

#### 🤖 Property deprecations 🤖

##### Accordion:

- Event `accordionChange` is deprecated, use `update` event instead.

```diff
- <PAccordion onAccordionChange={(e: CustomEvent<AccordionChangeEvent>) => {}} />
+ <PAccordion onUpdate={(e: CustomEvent<AccordionUpdateEvent>) => {}} />
```

##### Banner:

- Prop `persistent` is deprecated, use `dismissButton` instead.

```diff
- <p-banner persistent="true"></p-banner>
+ <p-banner dismiss-button="false"></p-banner>
```

##### Carousel:

- Event `carouselChange` is deprecated, use `update` event instead.

```diff
- <PCarousel onCarouselChange={(e: CustomEvent<CarouselChangeEvent>) => {}} />
+ <PCarousel onUpdate={(e: CustomEvent<CarouselUpdateEvent>) => {}} />
```

##### Inline Notification:

- Prop `persistent` is deprecated, use `dismissButton` instead.

```diff
- <p-inline-notification persistent="true"></p-inline-notification>
+ <p-inline-notification dismiss-button="false"></p-inline-notification>
```

##### Pagination:

- Event `pageChange` is deprecated, use `update` event instead.

```diff
- <PPagination onPageChange={(e: CustomEvent<PageChangeEvent>) => {}} />
+ <PPagination onUpdate={(e: CustomEvent<PaginationUpdateEvent>) => {}} />
```

##### Segmented Control:

- Event `segmentedControlChange` is deprecated, use `update` event instead.

```diff
- <PSegmentedControl onSegmentedControlChange={(e: CustomEvent<SegmentedControlChangeEvent>) => {}} />
+ <PSegmentedControl onUpdate={(e: CustomEvent<SegmentedControlUpdateEvent>) => {}} />
```

##### Stepper Horizontal:

- Event `stepChange` is deprecated, use `update` event instead.

```diff
- <PStepperHorizontal onStepChange={(e: CustomEvent<StepChangeEvent>) => {}} />
+ <PStepperHorizontal onUpdate={(e: CustomEvent<StepperHorizontalUpdateEvent>) => {}} />
```

##### Switch:

- Event `switchChange` is deprecated, use `update` event instead.

```diff
- <PSwitch onSwitchChange={(e: CustomEvent<SwitchChangeEvent>) => {}} />
+ <PSwitch onUpdate={(e: CustomEvent<SwitchUpdateEvent>) => {}} />
```

##### Table:

- Event `sortingChange` is deprecated, use `update` event instead.

```diff
- <PTable onSortingChange={(e: CustomEvent<SortingChangeEvent>) => {}} />
+ <PTable onUpdate={(e: CustomEvent<TableUpdateEvent>) => {}} />
```

##### Tabs:

- Event `tabChange` is deprecated, use `update` event instead.

```diff
- <PTabs onTabChange={(e: CustomEvent<TabChangeEvent>) => {}} />
+ <PTabs onUpdate={(e: CustomEvent<TabsUpdateEvent>) => {}} />
```

##### Tabs Bar:

- Event `tabChange` is deprecated, use `update` event instead.

```diff
- <PTabsBar onTabChange={(e: CustomEvent<TabChangeEvent>) => {}} />
+ <PTabsBar onUpdate={(e: CustomEvent<TabsUpdateEvent>) => {}} />
```

### [3.0.0-alpha.5] - 2023-03-30

#### Added

- `Wordmark` ([#2418](https://github.com/porsche-design-system/porsche-design-system/pull/2418))
- `Crest` ([#2437](https://github.com/porsche-design-system/porsche-design-system/pull/2437))

#### Changed

- Styles: changed color values of `theme[Light|Dark]ContrastMedium` and `theme[Light|Dark]Notification[*]` color tokens
  of `Styles` subpackage ([#2436](https://github.com/porsche-design-system/porsche-design-system/pull/2436))

### [3.0.0-alpha.4] - 2023-03-28

#### Changed

- `Table` matches new design language
  ([#2364](https://github.com/porsche-design-system/porsche-design-system/pull/2364/))

#### Added

- Styles: ([#2422](https://github.com/porsche-design-system/porsche-design-system/pull/2422))
  - `gridWide`
  - `gridWideColumnStart` and `pds-grid-wide-column-start`
  - `gridWideColumnEnd` and `pds-grid-wide-column-end`
  - `gridNarrowOffset`, `gridNarrowOffsetBase`, `gridNarrowOffsetS`, `gridNarrowOffsetXXL` and
    `$pds-grid-narrow-offset-base`, `$pds-grid-narrow-offset-s`, `$pds-grid-narrow-offset-xxl`
  - `gridBasicOffset`, `gridBasicOffsetBase`, `gridBasicOffsetS`, `gridBasicOffsetXXL` and
    `$pds-grid-basic-offset-base`, `$pds-grid-basic-offset-s`, `$pds-grid-basic-offset-xxl`
  - `gridExtendedOffset`, `gridExtendedOffsetBase`, `gridExtendedOffsetS`, `gridExtendedOffsetXXL` and
    `$pds-grid-extended-offset-base`, `$pds-grid-extended-offset-s`, `$pds-grid-extended-offset-xxl`
  - `gridWideOffset`, `gridWideOffsetBase`, `gridWideOffsetS`, `gridWideOffsetXXL` and `$pds-grid-wide-offset-base`,
    `$pds-grid-wide-offset-s`, `$pds-grid-wide-offset-xxl`
  - `gridFullOffset` and `$pds-grid-full-offset`
- `Button Tile` ([#2381](https://github.com/porsche-design-system/porsche-design-system/pull/2381))
- `Fieldset` ([#2404](https://github.com/porsche-design-system/porsche-design-system/pull/2404))
- `Link Tile Model Signature` ([#2388](https://github.com/porsche-design-system/porsche-design-system/pull/2388))
- Prop `activeSlideIndex` to `Carousel`
  ([#2421](https://github.com/porsche-design-system/porsche-design-system/pull/2421))
- Prop `slidesPerPage` supports value `auto` of `Carousel`
  ([#2421](https://github.com/porsche-design-system/porsche-design-system/pull/2421))
- Prop `scrollbar` for `Scroller` ([#2364](https://github.com/porsche-design-system/porsche-design-system/pull/2364/))
- Prop `theme` for `Table` ([#2364](https://github.com/porsche-design-system/porsche-design-system/pull/2364/))

#### Fixed

- React: missing animation of `Carousel` in certain scenarios

#### Changed

- Styles: `gridStyles` and `pds-grid` are supporting an additional column range called `wide`
  ([#2422](https://github.com/porsche-design-system/porsche-design-system/pull/2422))
- Styles: SCSS version needs to be imported by `@porsche-design-system/components-js/styles` instead of
  `@porsche-design-system/components-js/styles/scss`
  ([#2422](https://github.com/porsche-design-system/porsche-design-system/pull/2422))

#### Removed

- `Banner`: CSS variable `--p-banner-position-type`
  ([#2422](https://github.com/porsche-design-system/porsche-design-system/pull/2422))
- Styles: `gridSafeZone`, `gridSafeZoneBase`, `gridSafeZoneXXL` and `pds-grid-safe-zone-base`, `pds-grid-safe-zone-xxl`
  ([#2422](https://github.com/porsche-design-system/porsche-design-system/pull/2422))
- Styles: `gridWidth`, `gridWidthMin`, `gridWidthMax` and `pds-grid-width-min`, `pds-grid-width-max`
  ([#2422](https://github.com/porsche-design-system/porsche-design-system/pull/2422))

#### 🤖 Property deprecations 🤖

##### Banner:

- Prop `width` has no effect anymore, instead the component is aligned with Porsche Grid "extended" by default.
  ([#2422](https://github.com/porsche-design-system/porsche-design-system/pull/2422))

#### 🤡 Component deprecations 🤡

##### Marque: ([#2418](https://github.com/porsche-design-system/porsche-design-system/pull/2418))

```diff
- <p-marque></p-marque>
+ <p-wordmark></p-wordmark>
```

##### Fieldset Wrapper: ([#2404](https://github.com/porsche-design-system/porsche-design-system/pull/2404))

```diff
- <p-fieldset-wrapper label="Some legend label">
+ <p-fieldset label="Some legend label">
  <p-text-field-wrapper label="Some label">
    <input type="text" name="some-name" />
  </p-text-field-wrapper>
- </p-fieldset-wrapper>
+ </p-fieldset>
```

### [3.0.0-alpha.3] - 2023-03-17

#### 🤖 Property deprecations 🤖

##### Accordion:

- Event `accordionChange` is deprecated, use `change` event instead.

```diff
- <PAccordion onAccordionChange={(e: CustomEvent<AccordionChangeEvent>) => {}} />
+ <PAccordion onChange={(e: CustomEvent<AccordionChangeEvent>) => {}} />
```

##### Banner:

- Named `slot="title"` is deprecated, use `heading` prop or `slot="heading"` instead.

```diff
<p-banner>
-  <span slot="title">Some heading</span>
+  <span slot="heading">Some heading</span>
   <span slot="description">Some notification description.</span>
</p-banner>

-<p-banner>
+<p-banner heading="Some heading" description="Some notification description.">
-  <span slot="title">Some heading</span>
-  <span slot="description">Some notification description.</span>
</p-banner>
```

##### Carousel:

- Prop `disablePagination` is deprecated, use `pagination` instead.
- Event `carouselChange` is deprecated, use `change` event instead.

```diff
- <p-carousel disable-pagination="true"></p-carousel>
+ <p-carousel pagination="false"></p-carousel>

- <PCarousel onCarouselChange={(e: CustomEvent<CarouselChangeEvent>) => {}} />
+ <PCarousel onChange={(e: CustomEvent<CarouselChangeEvent>) => {}} />
```

##### Divider:

- Prop `orientation` is deprecated, use `direction` instead.

```diff
- <p-divider orientation="horizontal"></p-divider>
+ <p-divider direction="horizontal"></p-divider>
```

##### Icon:

- Prop `colors`'s value `disabled` is removed, use `state-disabled` instead.

```diff
- <p-icon color="disabled"></p-icon>
+ <p-icon color="state-disabled"></p-icon>
```

##### Link Tile:

- Prop `weight`'s value `semibold` is deprecated, use `semi-bold` instead.

```diff
- <p-link-tile weight="semibold"></p-link-tile>
+ <p-link-tile weight="semi-bold"></p-link-tile>
```

##### Modal:

- Prop `disableCloseButton` is deprecated, use `dismissButton` instead.
- Event `close` is deprecated, use `dismiss` event instead.

```diff
- <p-modal disable-close-button="true"></p-modal>
+ <p-modal dismiss-button="false"></p-modal>

- <PModal onClose={(e: CustomEvent<void>) => {}} />
+ <PModal onDismiss={(e: CustomEvent<void>) => {}} />
```

##### Pagination:

- Props `allyLabelNext`, `allyLabelPage`, `allyLabelPrev` and `allyLabel` are deprecated.
- Event `pageChange` is deprecated, use `change` event instead.

```diff
- <p-pagination ally-label="Paginierung" ally-label-prev="Vorherige Seite" ally-label-next="Nächste Seite" ally-label-page="Seite"></p-pagination>
+ <p-pagination intl="{root: 'Paginierung', prev: 'Vorherige Seite', next: 'Nächste Seite', page: 'Seite'}"></p-pagination>

- <PPagination onPageChange={(e: CustomEvent<PageChangeEvent>) => {}} />
+ <PPagination onChange={(e: CustomEvent<PaginationChangeEvent>) => {}} />
```

##### Scroller:

- Prop `gradientColorScheme` is deprecated, use `gradientColor` instead.
- Prop `scrollIndicatorPosition` is deprecated, use `alignScrollIndicator` instead.

```diff
- <p-scroller gradient-color-scheme="surface"></p-scroller>
+ <p-scroller gradient-color="background-surface"></p-scroller>

- <p-scroller scroll-indicator-position="top"></p-scroller>
+ <p-scroller align-scroll-indicator="top"></p-scroller>
```

##### Segmented Control:

- Event `segmentedControlChange` is deprecated, use `change` event instead.

```diff
- <PSegmentedControl onSegmentedControlChange={(e: CustomEvent<SegmentedControlChangeEvent>) => {}} />
+ <PSegmentedControl onChange={(e: CustomEvent<SegmentedControlChangeEvent>) => {}} />
```

##### Stepper Horizontal:

- Event `stepChange` is deprecated, use `change` event instead.

```diff
- <PStepperHorizontal onStepChange={(e: CustomEvent<StepChangeEvent>) => {}} />
+ <PStepperHorizontal onChange={(e: CustomEvent<StepperHorizontalChangeEvent>) => {}} />
```

##### Switch:

- Event `switchChange` is deprecated, use `change` event instead.

```diff
- <PSwitch onSwitchChange={(e: CustomEvent<SwitchChangeEvent>) => {}} />
+ <PSwitch onChange={(e: CustomEvent<SwitchChangeEvent>) => {}} />
```

##### Table:

- Event `sortingChange` is deprecated, use `change` event instead.

```diff
- <PTable onSortingChange={(e: CustomEvent<SortingChangeEvent>) => {}} />
+ <PTable onChange={(e: CustomEvent<TableChangeEvent>) => {}} />
```

##### Tabs:

- Prop `gradientColorScheme` is deprecated, use `gradientColor` instead.
- Prop `weight`'s value `semibold` is deprecated, use `semi-bold` instead.
- Event `tabChange` is deprecated, use `change` event instead.

```diff
- <p-tabs gradient-color-scheme="surface"></p-tabs>
+ <p-tabs gradient-color="background-surface"></p-tabs>

- <p-tabs weight="semibold"></p-tabs>
+ <p-tabs weight="semi-bold"></p-tabs>

- <PTabs onTabChange={(e: CustomEvent<TabChangeEvent>) => {}} />
+ <PTabs onChange={(e: CustomEvent<TabsChangeEvent>) => {}} />
```

##### Tabs Bar:

- Prop `gradientColorScheme` is deprecated, use `gradientColor` instead.
- Prop `weight`'s value `semibold` is deprecated, use `semi-bold` instead.
- Event `tabChange` is deprecated, use `change` event instead.

```diff
- <p-tabs-bar gradient-color-scheme="surface"></p-tabs-bar>
+ <p-tabs-bar gradient-color="background-surface"></p-tabs-bar>

- <p-tabs-bar weight="semibold"></p-tabs>
+ <p-tabs-bar weight="semi-bold"></p-tabs>

- <PTabsBar onTabChange={(e: CustomEvent<TabChangeEvent>) => {}} />
+ <PTabsBar onChange={(e: CustomEvent<TabsChangeEvent>) => {}} />
```

##### Tag:

- Prop `color`'s value `notification-warning`, `notification-success` and `notification-error` are deprecated, use
  `notification-warning-soft`, `notification-success-soft` and `notification-error-soft` instead.

```diff
- <p-tag color="notification-warning"></p-tag>
+ <p-tag color="notification-warning-soft"></p-tag>

- <p-tag color="notification-success"></p-tag>
+ <p-tag color="notification-success-soft"></p-tag>

- <p-tag color="notification-error"></p-tag>
+ <p-tag color="notification-error-soft"></p-tag>
```

##### Text Field Wrapper:

- Prop `showCharacterCount` is deprecated, use `showCounter` instead.

```diff
- <p-text-field-wrapper show-character-count="false">
+ <p-text-field-wrapper show-counter="false">
    <input type="text" maxlength="20" />
</p-text-field-wrapper>
```

##### Textarea Wrapper:

- Prop `showCharacterCount` is deprecated, use `showCounter` instead.

```diff
- <p-textarea-wrapper show-character-count="false">
+ <p-textarea-wrapper show-counter="false">
    <textarea maxlength="80"></textarea>
</p-textarea-wrapper>
```

##### Text List

- Props `listType` and `orderType` are deprecated, use `type` instead.

```diff
- <p-text-list list-type="unordered"></p-text-list>
+ <p-text-list type="unordered"></p-text-list>

- <p-text-list list-type="ordered" order-type="numbered"></p-text-list>
+ <p-text-list type="numbered"></p-text-list>

- <p-text-list list-type="ordered" order-type="alphabetically"></p-text-list>
+ <p-text-list type="alphabetically"></p-text-list>
```

#### Added

- `Text`, `Icon`, `Button Pure` and `Link Pure` support value `xx-small` for prop `size`
- `Display` supports value `small` for prop `size`
- Partials: `getInitialStyles` supports multi prefix, e.g.
  `getInitialStyles({ prefix: ['', 'some-prefix', 'another-prefix'] });`
- Styles: `displaySmallStyle` and `pds-display-small`
- Styles: `textXXSmallStyle` and `pds-text-xx-small`
- Styles: `fontSizeDisplaySmall` and `$pds-font-size-display-small`
- Styles: `fontSizeTextXXSmall` and `$pds-font-size-text-xx-small`
- Styles: `getHoverStyle` and `pds-hover`
- `Banner` has `heading` and `description` prop as well as `slot="heading"` and deprecated `slot="title"`
- Custom events have consistent names across components and deprecated old event names
  - `Accordion` emits `change` and deprecated `accordionChange` event
  - `Carousel` emits `change` and deprecated `carouselChange` event
  - `Modal` emits `dismiss` and deprecated `close` event
  - `Pagination` emits `change` and deprecated `pageChange` event
  - `Segmented Control` emits `change` and deprecated `segmentedControlChange` event
  - `Stepper Horizontal` emits `change` and deprecated `stepChange` event
  - `Switch` emits `change` and deprecated `switchChange` event
  - `Table` emits `change` and deprecated `sortingChange` event
  - `Tabs` emits `change` and deprecated `tabChange` event
  - `Tabs Bar` emits `change` and deprecated `tabChange` event
- Props have consistent names across components and deprecated old props
  - `Carousel` got `pagination` prop and deprecated `disablePagination` prop
  - `Divider` got `direction` prop and deprecated `orientation` prop
  - `Modal` got `dismissButton` prop and deprecated `disableCloseButton` prop
  - `Pagination` got `intl` prop and deprecated `allyLabelNext`, `allyLabelPage`, `allyLabelPrev` and `allyLabel` props
  - `Scroller` got `gradientColor` prop and deprecated `gradientColorScheme` prop
  - `Scroller` got `alignScrollIndicator` prop and deprecated `scrollIndicatorPosition` prop
  - `Tabs` got `gradientColor` prop and deprecated `gradientColorScheme` prop
  - `Tabs Bar` got `gradientColor` prop and deprecated `gradientColorScheme` prop
  - `Text Field Wrapper` got `showCounter` prop and deprecated `showCharacterCount` prop
  - `Textarea Wrapper` got `showCounter` prop and deprecated `showCharacterCount` prop
  - `Text List` got `type` prop and deprecated `listType` and `orderType` prop
- Props have consistent values across components and deprecated old values
  - `Icon` prop `color` got value `state-disabled` and removed `disabled` value
  - `Link Tile` prop `weight` got value `semi-bold` and deprecated `semibold` value
  - `Tabs Bar` and `Tabs` prop `weight` got value `semi-bold` and deprecated `semibold` value
  - `Tag` prop `color` got values `notification-info-soft`, `notification-warning-soft`, `notification-success-soft`,
    `notification-error-soft` and deprecated `notification-warning`, `notification-success`, `notification-error` values

#### Changed

- `Display` uses font-weight regular and font-style normal
- Partials: `getInitialStyles` matches new design language
- Partials: All component related, slotted Light DOM styles have been moved to `getInitialStyles`
- Styles: `getFocusStyle` and `pds-focus` doesn't need `theme` parameter anymore
- Styles: `breakpoint{Base|XS|S|M|L|XL|XXL}` and `$pds-breakpoint-{base|xs|s|m|l|xl|xxl}` are provided as number without
  unit (px)
- `Link Tile` matches new design language
- Typings for all component props start with the component name, e.g. `SwitchAlignLabel`, `TabsBarGradientColor` or
  `LinkPureIcon`
- `Icon` prop `color` value `disabled` is renamed to `state-disabled`
- `Tag` prop `color` value `notification-info` is renamed to `notification-info-soft`

#### Fixed

- `Text Field Wrapper` calendar and time indicator icons respect color definition in dark theme
- `Text Field Wrapper` has correct height when type date or time is used
- Partials: Typings of return value with and without options parameter
- `Modal` scrolling behavior on mouse drag

#### Removed

- `Heading`: value `xxx-large` for prop `size`
- Styles: `headingXXXLargeStyle` and `pds-heading-xxx-large`
- Styles: `fontSizeHeadingXXLarge` and `$pds-font-size-heading-xx-large`

### [3.0.0-alpha.2] - 2023-02-27

#### 🤖 Property deprecations 🤖

##### Carousel:

- Prop `wrap-content` is deprecated.

```diff
- <p-carousel wrap-content="true"></p-carousel>
+ <p-carousel></p-carousel>
```

##### Divider:

- Prop values `neutral-contrast-low | neutral-contrast-medium | neutral-contrast-high` of `color` prop are deprecated.

```diff
- <p-divider color="neutral-contrast-low"></p-divider>
+ <p-divider color="contrast-low"></p-divider>

- <p-divider color="neutral-contrast-medium"></p-divider>
+ <p-divider color="contrast-medium"></p-divider>

- <p-divider color="neutral-contrast-high"></p-divider>
+ <p-divider color="contrast-high"></p-divider>
```

#### Changed

- `Divider`, `Button Group`, `Carousel` and `Text List` match new design language
- Background color of `Scroller`'s `prev` and `next` buttons in dark theme
- Partials: Removed deprecated `withoutTags` option for all partials, please use `format: 'jsx'` instead
- `Content Wrapper` default value of prop `width` has changed from `basic` to `extended`

#### Added

- `Model Signature`
- Props `align-header` and `width` for `Carousel`
- Vue: plugin functions `createPorscheDesignSystem` and `usePorscheDesignSystemPlugin`

#### Fixed

- `Radio Button Wrapper` keyboard arrow navigation
- `Button Pure` and `Link Pure` lagging active state background when scrolling on iOS

### [3.0.0-alpha.1] - 2023-02-16

#### Added

- Porsche Next font supports Vietnamese charset
- Prop `color` of `Icon` supports `disabled`
- React: `patchRemixRunProcessBrowserGlobalIdentifier` binary to support SSR components with Remix

#### Changed

- `Stepper Horizontal` matches new design language
- Styles: Optimize design tokens "spacing", "typography" and "theme" provided by styles sub-package
  `@porsche-design-system/components-{js|angular|react|vue}/styles`
- Styles: Use calc() instead of max() to calculate padding for `gridStyle` (JS) and `pds-grid` (SCSS)
- Styles: `gridStyle` (JS) and `pds-grid` (SCSS) uses optimized grid gap

### [3.0.0-alpha.0] - 2023-02-08

#### Note to the new `v3` major release of the Porsche Design System

With the new **Porsche Design Language** comes a lot of changes regarding layout and design principles. To keep
refactoring efforts as low as possible when upgrading from `v2` to `v3`, **breaking changes** were avoided as far as
possible. Nevertheless, there are a few breaking changes and some more deprecations which should receive attention.

#### 👹 Breaking Changes 👹

##### Button:

- Removed deprecated prop `tabbable`.

```diff
- <p-button tabbable="false">Some label</p-button>
+ <p-button tabindex="-1">Some label</p-button>
```

- Default value of prop `icon` has changed from `arrow-head-right` to `none`. Therefore, the `icon` property **must** be
  set if the component has the `hide-label` property.

```diff
- <p-button hide-label="true">Some label</p-button>
+ <p-button hide-label="true" icon="arrow-right">Some label</p-button>

- <p-button hide-label="{ base: true, m: false }">Some label</p-button>
+ <p-button hide-label="{ base: true, m: false }" icon="arrow-right">Some label</p-button>
```

##### Button Pure:

- Removed `subline` slot (visually not intended anymore).

```diff
<p-button-pure>
  Some label
-   <p slot="subline">Some Subline</p>
</p-button-pure>
```

- Removed deprecated prop `tabbable`.

```diff
- <p-button-pure tabbable="false">Some label</p-button-pure>
+ <p-button-pure tabindex="-1">Some label</p-button-pure>
```

##### Icon:

- Value `inherit` for prop `color` works slightly different to the previous major version. A CSS filter is required to
  apply custom coloring to take advantage of using an SVG embedded in an `<img/>` for better SSR support and loading
  performance in general.

```diff
- <p-icon color="inherit" style="color: white;"></p-icon>
+ <p-icon color="inherit" style="filter: invert(100%);"></p-icon>
```

- Camel case syntax for `name` prop isn't supported, please use param case syntax instead (TypeScript typings have been
  updated too).

```diff
- <p-icon name="arrowRight"></p-icon>
+ <p-icon name="arrow-right"></p-icon>
```

##### Link:

- Default value of prop `icon` has changed from `arrow-head-right` to `none`. Therefore, the `icon` property **must** be
  set if the component has the `hide-label` property.

```diff
- <p-link href="#" hide-label="true">Some label</p-link>
+ <p-link href="#" hide-label="true" icon="arrow-right">Some label</p-link>

- <p-link href="#" hide-label="{ base: true, m: false }">Some label</p-link>
+ <p-link href="#" hide-label="{ base: true, m: false }" icon="arrow-right">Some label</p-link>
```

##### Link Pure:

- Removed `subline` slot (visually not intended anymore).

```diff
<p-link-pure href="#">
  Some label
-   <p slot="subline">Some Subline</p>
</p-link-pure>
```

##### Marque:

- Removed `variant` property.

```diff
- <p-marque variant="75-years"></p-marque>
+ <p-marque></p-marque>
// or even better, replace component by wordmark
+ <p-wordmark></p-wordmark>
```

##### Switch:

- Removed deprecated prop `tabbable`.

```diff
- <p-switch tabbable="false">Some label</p-switch>
+ <p-switch tabindex="-1">Some label</p-switch>
```

##### Partials:

- `getIconLinks()` partial accepts only param-cased icon names.

```diff
- require('@porsche-design-system/components-js/partials').getIconLinks({ icons: ['arrowRight'] })

+ require('@porsche-design-system/components-js/partials').getIconLinks({ icons: ['arrow-right'] })
```

##### CSS global scope:

- Changed naming of CSS global variables names.

```diff
- --p-animation-duration__spinner
- --p-animation-duration__banner
+ --p-animation-duration
```

#### 🤡 Component deprecations 🤡

All deprecated components are refactored to match the new design language, therefor it's technically not breaking, but
we highly recommend to migrate to the mentioned alternative, since those deprecated components will be removed with next
major version.

##### Content Wrapper:

- Component is deprecated and will be removed with the next major release. Please use **[Porsche Grid](styles/grid)**
  instead, which is based on [CSS Grid](https://css-tricks.com/snippets/css/complete-guide-grid) covering the specific
  layout needs for a harmonic appearance across all digital Porsche touch-points.

##### Flex:

- Component is deprecated and will be removed with the next major release. In general, please use native
  [CSS Flex](https://css-tricks.com/snippets/css/a-guide-to-flexbox) instead for better performance and more
  standardized layout technique.

##### Grid:

- Component is deprecated and will be removed with the next major release. In general, please use native
  [CSS Grid](https://css-tricks.com/snippets/css/complete-guide-grid) in combination with
  **[Porsche Grid](styles/grid)** instead for better performance and more standardized layout technique.

##### Headline:

```diff
- <p-headline>The quick brown fox jumps over the lazy dog</p-headline>
+ <p-heading>The quick brown fox jumps over the lazy dog</p-heading>
```

##### Link Social:

- Component is deprecated and will be removed with the next major release. Please use the **[Link](components/link)**
  component instead.

#### 🤖 Property deprecations 🤖

All deprecated properties are still present without any effect, therefor it's technically not breaking, but we highly
recommend to migrate and remove the deprecated props since those ones will be removed with next major version.

##### Button Pure:

- Prop `weight` is deprecated, only regular font weight will be applied.

```diff
- <p-button-pure weight="thin">Some label</p-button-pure>
- <p-button-pure weight="regular">Some label</p-button-pure>
- <p-button-pure weight="semibold">Some label</p-button-pure>
- <p-button-pure weight="bold">Some label</p-button-pure>
+ <p-button-pure>Some label</p-button-pure>
```

##### Content Wrapper (deprecated):

- Prop `theme` and `background-color` are deprecated.

```diff
- <p-content-wrapper theme="dark" background-color="default">Some content</p-content-wrapper>
+ <p-content-wrapper>Some content</p-content-wrapper>
```

##### Grid (deprecated):

- The `gutter` property is deprecated and has no effect anymore. Instead, a fluid gutter depending on the viewport width
  is used.

```diff
- <p-grid gutter="16">Some content</p-grid>
- <p-grid gutter="24">Some content</p-grid>
- <p-grid gutter="36">Some content</p-grid>
+ <p-grid>Some content</p-grid>
```

##### Icon:

- Prop `lazy` is deprecated.

```diff
- <p-icon lazy="true"></p-icon>
+ <p-icon></p-icon>
```

##### Link Pure:

- Prop `weight` is deprecated, only regular font weight will be applied.

```diff
- <p-link-pure href="#" weight="thin">Some label</p-link-pure>
- <p-link-pure href="#" weight="regular">Some label</p-link-pure>
- <p-link-pure href="#" weight="semibold">Some label</p-link-pure>
- <p-link-pure href="#" weight="bold">Some label</p-link-pure>
+ <p-link-pure href="#">Some label</p-link-pure>
```

##### Segmented Control:

- Prop `background-color` is deprecated.

```diff
- <p-segmented-control background-color="background-surface">
   <p-segmented-control-item value="xs">XS</p-segmented-control-item>
   <p-segmented-control-item value="s">S</p-segmented-control-item>
 </p-segmented-control>
+ <p-segmented-control>
   <p-segmented-control-item value="xs">XS</p-segmented-control-item>
   <p-segmented-control-item value="s">S</p-segmented-control-item>
 </p-segmented-control>
```

#### 👾 Property value deprecations 👾

All deprecated values are mapped to new ones, therefor it's technically not breaking, but we highly recommend to migrate
to the new values since those ones will be removed with next major version.

##### Banner:

- Prop value `fluid` of `width` prop is deprecated.

```diff
- <p-banner width="fluid"></p-banner>
+ <p-banner></p-banner>
```

- Prop value `neutral` of `state` prop is deprecated.

```diff
- <p-banner state="neutral">
  <span slot="title">Some banner title</span>
  <span slot="description">Some banner description. You can also add inline <a href="https://porsche.com">links</a> to route to another page.</span>
 </p-banner>
+ <p-banner state="info">
  <span slot="title">Some banner title</span>
  <span slot="description">Some banner description. You can also add inline <a href="https://porsche.com">links</a> to route to another page.</span>
 </p-banner>
```

##### Content Wrapper:

- Prop value `fluid` of `width` prop is deprecated.

```diff
- <p-content-wrapper width="fluid">Some content</p-content-wrapper>
+ <p-content-wrapper>Some content</p-content-wrapper>
```

##### Icon:

- Prop values
  `brand | default | neutral-contrast-low | neutral-contrast-medium | neutral-contrast-high | notification-neutral` of
  `color` prop are deprecated.

```diff
- <p-icon color="brand"></p-icon>
+ <p-icon color="primary"></p-icon>

- <p-icon color="default"></p-icon>
+ <p-icon color="primary"></p-icon>

- <p-icon color="neutral-contrast-low"></p-icon>
+ <p-icon color="contrast-low"></p-icon>

- <p-icon color="neutral-contrast-medium"></p-icon>
+ <p-icon color="contrast-medium"></p-icon>

- <p-icon color="neutral-contrast-high"></p-icon>
+ <p-icon color="contrast-high"></p-icon>

- <p-icon color="neutral-contrast-neutral"></p-icon>
+ <p-icon color="contrast-info"></p-icon>
```

##### Inline Notification:

- Prop value `neutral` of `state` prop is deprecated.

```diff
- <p-inline-notification state="neutral"></p-inline-notification>
+ <p-inline-notification state="info"></p-inline-notification>
```

##### Tag:

- Prop value `notification-neutral | neutral-contrast-high | background-default` of `color` prop is deprecated.

```diff
- <p-tag color="notification-neutral">Color label</p-tag>
+ <p-tag color="notification-info">Color label</p-tag>

- <p-tag color="neutral-contrast-high">Color label</p-tag>
+ <p-tag color="primary">Color label</p-tag>

- <p-tag color="background-default">Color label</p-tag>
+ <p-tag color="background-base">Color label</p-tag>
```

##### Tag Dismissible:

- Prop value `background-default` of `color` prop is deprecated.

```diff
- <p-tag-dismissible color="background-default">Color label</p-tag-dismissible>
+ <p-tag-dismissible color="background-base">Color label</p-tag-dismissible>
```

##### Text:

- Prop value `thin | semibold` of `weight` prop is deprecated.

```diff
- <p-text weight="thin">Some text</p-text>
+ <p-text>Some text</p-text>

- <p-text weight="semibold">Some text</p-text>
+ <p-text weight="semi-bold">Some text</p-text>
```

- Prop value
  `brand | default | neutral-contrast-low | neutral-contrast-medium | neutral-contrast-high | notification-neutral` of
  `color` prop is deprecated.

```diff
- <p-text color="brand">Some text</p-text>
+ <p-text>Some text</p-text>

- <p-text color="default">Some text</p-text>
+ <p-text>Some text</p-text>

- <p-text color="neutral-contrast-low">Some text</p-text>
+ <p-text color="contrast-low">Some text</p-text>

- <p-text color="neutral-contrast-medium">Some text</p-text>
+ <p-text color="contrast-medium">Some text</p-text>

- <p-text color="neutral-contrast-high">Some text</p-text>
+ <p-text color="contrast-high">Some text</p-text>

- <p-text color="notification-neutral">Some text</p-text>
+ <p-text color="notification-info">Some text</p-text>
```

##### ToastManager:

- Prop value `neutral` of `state` parameter is deprecated.

```diff
- …addMessage({ text: `Some message`, state: 'neutral' })
+ …addMessage({ text: `Some message`, state: 'info' })
```

#### Added

- `Display` component
- `Heading` component
- Prop `underline` for `Link Pure`
- Prop `theme` for `Checkbox Wrapper`, `Radio Button Wrapper`, `Popover`, `Tag Dismissible`, `Textarea Wrapper`,
  `Text Field Wrapper` and `Fieldset Wrapper`
- Prop `size` for `Icon` supports `x-small` and `x-large`
- Prop `size` for `Accordion` `compact="true"` supports `medium`

#### Changed

- `Spinner`, `Icon`, `Link Pure`, `Button Pure`, `Link`, `Link Social`, `Button`, `Checkbox Wrapper`,
  `Radio Button Wrapper`, `Popover`, `Modal`, `Select Wrapper`, `Tag`, `Tag Dismissible`, `Textarea Wrapper`,
  `Inline Notification`, `Banner`, `Toast`, `Grid`, `Flex`, `Pagination`, `Scroller`, `Accordion`, `Text`,
  `Text Field Wrapper`, `Content Wrapper`, `Segmented Control`, `Tabs`, `Tabs Bar`, `Headline` and `Fieldset Wrapper`
  match new design language
- `Icon` supports
  `primary | contrast-low | contrast-medium | contrast-high | notification-success | notification-warning | notification-error | notification-info | inherit`
  for `color` prop
- Default value of prop `width` of `Banner` has changed from `basic` to `extended`
- Default value of prop `action-icon` of `Inline Notification` has changed from `arrow-head-right` to `arrow-right`
- Default value of prop `name` of `Icon` has changed from `arrow-head-right` to `arrow-right`
- Default value of prop `variant` of `Link` and `Button` has changed from `secondary` to `primary`

#### Removed

- Custom slotted CSS for mostly all components. Equivalent styles are now provided by `getInitialStyles()` partial
  instead.
- `applyNormalizeStyles` option from `getInitialStyles()` partial which is applied by default now.

### [2.20.0] - 2023-02-06

### [2.20.0-rc.1] - 2023-02-06

### [2.20.0-rc.0] - 2023-01-30

#### Added

- `applyNormalizeStyles` option for `getInitialStyles()` partial which includes basic css styles for Light DOM

### [2.19.1-rc.1] - 2023-01-18

#### Added

- `jsdom-polyfill` subpackage is available at `@porsche-design-system/components-{js|angular|react|vue}/jsdom-polyfill`
  and can be used to have working web components in jsdom based tests (e.g. jest)
- `testing` subpackage is available at `@porsche-design-system/components-{js|angular|react|vue}/testing` to provide
  `getByRoleShadowed`, `getByLabelTextShadowed` and `getByTextShadowed` utilities which use `@testing-library/dom`
  queries internally to support Shadow DOM
- Validation if `prefix` is already reserved by a different version upon initialization of the Porsche Design System

#### Fixed

- `componentsReady()` waits for Porsche Design System being initialized before checking components which can happen in
  certain test scenarios without partials

### [2.19.1-rc.0] - 2023-01-18

#### Fixed

- Bug in `@porsche-design-system/components-react/ssr` where in some cases during SSG an error was thrown when
  components render their children conditionally

### [2.19.0] - 2022-12-22

### [2.19.0-rc.2] - 2022-12-22

### [2.19.0-rc.1] - 2022-12-22

#### Fixed

- `Stepper Horizontal` calculation of scroll position when used within any parent that has a margin or padding

### [2.19.0-rc.0] - 2022-12-21

#### Added

- Vue: typed components are available via the `@porsche-design-system/components-vue` package

#### Fixed

- `Modal` focus cycle when pressing Shift Tab right after it was opened

### [2.18.0] - 2022-12-15

### [2.18.0-rc.2] - 2022-12-14

#### Added

- Validation to ensure crucial partials are used.  
  **Disclaimer:** The Porsche Design System will **not** inject its initial styles anymore. Please use the
  `getInitialStyles()` partial to reduce flash of unstyled content (FOUC) as described here:
  [getInitialStyles() documentation](https://designsystem.porsche.com/latest/partials/initial-styles)

#### Changed

- `line-height` calculation for all components is handled CSS only now by using `ex`-unit in combination with `calc()`
  which gives the best performance, the easiest possible integration and respects UI best practices in having **larger**
  `line-height` values for **small** `font-size` definitions and **smaller** `line-height` values for **larger**
  `font-size` definitions. The calculated values by CSS slightly differ compared to the ones calculated by JavaScript,
  which might result in minor visual changes.

#### Fixed

- Screen reader announcements of `Textfield` and `Textarea` in `counter` mode
- Screen reader announcements in `Select Wrapper`

### [2.18.0-rc.1] - 2022-11-24

#### Added

- `Carousel` now has a `rewind` property, better prev/next icons, a `max-width` for `heading` and `description` and
  support for slotted `description`

#### Fixed

- `Select Wrapper` height if text is zoomed up to 200%

### [2.18.0-rc.0] - 2022-11-17

#### Added

- SSR/SSG ready components using Declarative Shadow DOM for Next JS are shipped via
  `@porsche-design-system/components-react/ssr`. To use it simply change your imports.

**Important:** make sure to apply the new `getDSRPonyfill()` partial right before your closing `</body>` tag. More
information can be found here:
[getDSRPonyfill() documentation](https://designsystem.porsche.com/latest/partials/dsr-ponyfill)

```diff
- import { PorscheDesignSystemProvider, PButton, ... } from '@porsche-design-system/components-react';
+ import { PorscheDesignSystemProvider, PButton, ... } from '@porsche-design-system/components-react/ssr';
+ import { getDSRPonyfill } from '@porsche-design-system/components-react/partials';
```

#### Changed

- Improve height calculation for `Accordion`
- Slotted anchor support for `Link Pure` is stricter (In case slotted `<a>` is used it must be a direct child of
  `Link Pure`)
- `getFontLinks()` partial now has `{ weights: ['regular', 'semi-bold'] }` for a default

### [2.17.0] - 2022-10-31

### [2.17.0-rc.0] - 2022-10-31

#### Added

- `Link Tile`

#### Fixed

- `Scroller` bug where scrollable content was not fully hidden by the gradient, when zoomed into the page.

#### Changed

- Removed `!important` keyword from css property `display` of `Link Pure` and `Button Pure`

### [2.16.3] - 2022-10-21

### [2.16.3-rc.0] - 2022-10-21

#### Fixed

- `Button Pure` and `Link Pure` error when using `size="inherit"` and `icon="none"`

#### Changed

- Replaced all internal usage of `Text` and `Headline` components

### [2.16.2] - 2022-09-15

### [2.16.2-rc.0] - 2022-09-15

#### Fixed

- Issue with `Popover` where drop-shadow is not shown correctly in Chrome >= 105
- Issue with `Carousel` and `wrap-content="true"` where the layout was out of sync with `Content Wrapper` for
  viewports >= 1760px.
- `Select Wrapper` with custom dropdown keeps attribute changes of native select options in sync if changed
  programmatically

### [2.16.1] - 2022-09-09

#### Fixed

- Issue with `Options` typing import for `Carousel`

### [2.16.0] - 2022-09-08

### [2.15.1-rc.1] - 2022-09-08

#### Added

- `Carousel`
- `Scroller`

#### Changed

- `Stepper Horizontal` now has `size` property
- `Stepper Horizontal` uses improved focus behavior in case it becomes scrollable and scroll indicators are centered
  correctly.
- `Tabs Bar` uses improved focus behavior in case it becomes scrollable and scroll indicators are centered correctly.

### [2.15.1-rc.0] - 2022-08-24

#### Fixed

- `Radio Button Wrapper` visual selection change bug in Safari >= 15.5

### [2.15.0] - 2022-08-22

### [2.15.0-rc.1] - 2022-08-18

#### Changed

- Downgraded `@angular` to `v13` to ensure backwards compatibility of `@porsche-design-system/components-angular`

### [2.15.0-rc.0] - 2022-08-16

#### Fixed

- `Popover` visual shadow bug in Safari
- `Stepper Horizontal Item` bug where pseudo styles of the counter element were overridable

### [2.15.0-beta.0] - 2022-08-05

#### Fixed

- `Tabs` & `Tabs Bar` `size` property when using `BreakpointCustomizable`

#### Changed

- `Modal` uses poly fluid sizing for outer spacing
- `Banner` uses poly fluid sizing for outer spacing
- `Content Wrapper` uses poly fluid sizing for inner spacing
- `Modal` min-width is slightly updated to perfectly fit into content area of `Content Wrapper` at 320px viewport width

#### Added

- Validation of properties for all components
- `Text Field Wrapper` with `input type="search"` is clearable via Escape key and custom clear button across browsers
- `Text Field Wrapper` with `input type="search"` shows a "Locate me" button when `actionIcon="locate"` is set, emits
  the `action` event on click and can be put into a loading state via `actionLoading="true"`

### [2.14.0] - 2022-07-11

### [2.14.0-rc.1] - 2022-07-11

### [2.14.0-rc.0] - 2022-07-11

#### Added

- `getBrowserSupportFallbackScript()` partial supporting `cdn` and `format` options as replacement for
  `includeOverlay()` of `@porsche-design-system/browser-notification` npm package
- `getCookiesFallbackScript()` partial supporting `cdn` and `format` options as replacement for `includeCookieOverlay()`
  of `@porsche-design-system/browser-notification` npm package

#### Changed

- `getMetaTagsAndIconLinks()` partial to return `theme-color` meta tags with `prefers-color-scheme: {light|dark}` media
  query

### [2.13.0] - 2022-06-23

### [2.13.0-rc.5] - 2022-06-23

#### Fixed

- `Stepper Horizontal Item` `state` validation
- `Button` and `Link` with `theme="dark" variant="tertiary"` and `Tag Dismissible` bug on Safari < v15.5 where wrong
  colors on hover were shown

### [2.13.0-rc.4] - 2022-06-22

#### Added

- `Stepper Horizontal`

### [2.13.0-rc.3] - 2022-06-22

#### Added

- `Segmented Control`

### [2.13.0-rc.2] - 2022-06-21

### [2.13.0-rc.1] - 2022-06-21

### [2.13.0-rc.0] - 2022-06-21

#### Changed

- `Button`, `Button Pure` and `Switch` apply `aria-disabled="true"` instead of `disabled` attribute to native button
  internally in case `disabled` and/or `loading` property is set

### [2.12.1] - 2022-05-25

### [2.12.1-rc.0] - 2022-05-25

#### Fixed

- Issue with `JssStyle` typing import

### [2.12.0] - 2022-05-19

#### Changed

- npm package is prepared for public release on [npmjs.org](https://npmjs.com)

### [2.12.0-rc.2] - 2022-05-12

### [2.12.0-rc.1] - 2022-05-11

### [2.12.0-rc.0] - 2022-05-04

#### Added

- `Table Head Cell` now has a `multiline` property

#### Changed

- `Headline` has no `hypens` / `overflow-wrap` style by default
- Partials now throw an exception if they are executed in browser

#### Fixed

- Exception in `Headline`, `Select Wrapper`, `Text` and `Text List` when changing `theme` prop from `dark` to `light`
- `getInitialStyles()` partial now returns `.hydrated` styles, too

### [2.11.0-skeletons] - 2022-04-21

### [2.11.0] - 2022-04-21

### [2.11.0-rc.0] - 2022-04-20

#### Added

- `Tag`
- `Tag Dismissible`

### [2.10.0-skeletons] - 2022-04-13

### [2.10.0] - 2022-04-13

### [2.9.3-rc.1] - 2022-04-06

#### Added

- `Text Field Wrapper` now has a `showCharacterCount` property which can be used to hide the character count when a
  `maxLength` attribute is set on the wrapped `input`.
- `Textarea Wrapper` now has a `showCharacterCount` property which can be used to hide the character count when a
  `maxLength` attribute is set on the wrapped `textarea`.

### [2.9.3-rc.0-skeletons] - 2022-03-29

### [2.9.3-rc.0] - 2022-03-28

#### Added

- `Text Field Wrapper` supports `unit` property on `input type="text"`
- `Marque` optional configurable clickable/focusable area by defining padding on host element

#### Fixed

- `Tabs Item` improved accessibility
- Angular: circular dependency in development mode in `2.9.2-skeletons`

### [2.9.2-skeletons] - 2022-03-24

#### Added

- **[EXPERIMENTAL]** `getInitialStyles` partial now accepts a `skeletonTagNames` array of component names that will
  initially have skeleton styles while the Porsche Design System is loading
- **[EXPERIMENTAL]** `Button`, `Button Pure`, `Checkbox Wrapper`, `Fieldset Wrapper`, `Link`, `Link Pure`,
  `Link Social`, `Radio Button Wrapper`, `Select Wrapper`, `Text Field Wrapper`, `Textarea Wrapper` can now have initial
  skeleton styles when passed as `skeletonTagNames` to the `getInitialStyles` partial

### [2.9.2] - 2022-03-24

### [2.9.2-rc.1] - 2022-03-23

#### Fixed

- Bug caused by Chrome where hover styles of `Link Pure` are not displayed correctly

### [2.9.2-rc.0] - 2022-03-22

#### Added

- Normalized font behavior (`hyphen`, `overflow-wrap` and `text-size-adjust`) across components

#### Fixed

- `Modal` scrolling and pinch to zoom on iOS
- `Modal` initial position if scrollable
- `Table Head Cell` sort icon `asc` + `desc`

### [2.9.1] - 2022-03-10

### [2.9.1-rc.0] - 2022-03-09

#### Added

- Styles for slotted `<button>` in `Text`

#### Changed

- `Modal` heading and aria validation happens only when open

#### Fixed

- React: bundling format of partials

### [2.9.0] - 2022-02-28

### [2.9.0-rc.1] - 2022-02-25

#### Fixed

- `Modal` focus trap respecting elements in shadow DOM and dynamically added/removed elements on first level
- `Tabs Item` focus outline on click in Safari
- Error while using partials in Vanilla JS and Angular

### [2.9.0-rc.0] - 2022-02-16

#### Added

- `getFontFaceStylesheet` returns additional `<link>` tags with `rel="preconnect"` and `rel="dns-prefetch"`
- Option `format` to partials `getFontFaceStylesheet`, `getComponentChunkLinks()`, `getFontLinks()`, `getIconLinks()`,
  `getInitialStyles()`, `getLoaderScript()` and `getMetaTagsAndIconLinks()`

#### Deprecated

- The option `withoutTags` of partials `getFontFaceStylesheet`, `getComponentChunkLinks()`, `getFontLinks()`,
  `getIconLinks()`, `getInitialStyles()`, `getLoaderScript()` and `getMetaTagsAndIconLinks()` is deprecated and will be
  removed in `v3.0.0`. Please use `format: 'jsx'` instead.

```diff
- <link rel="stylesheet" href={getFontFaceStylesheet({ withoutTags: true })} crossOrigin="true" />
+ {getFontFaceStylesheet({ format: 'jsx' })}
```

### [2.9.0-beta.1] - 2022-01-27

#### Added

- `:focus-visible` content of selected Tab in `Tabs` component gets focus styling
- Improved accessibility of `Text Field Wrapper` and `Textarea Wrapper` when `maxlength` attribute is set
- `Modal` aria property
- `Modal` class for slotted elements to make content full-width

#### Changed

- `Button Pure` and `Link Pure` removed `position: relative` imposition, make sure to **not** override it with
  `position: static`

#### Fixed

- `Modal` close button styles when no heading is passed

### [2.9.0-beta.0] - 2022-01-18

#### Added

- React: `getByRoleShadowed`, `getByLabelTextShadowed` and `getByTextShadowed` utilities which uses
  `@testing-library/dom` queries internally to support Shadow DOM

#### Fixed

- React: `UnhandledPromiseRejectionWarning` when using `skipPorscheDesignSystemCDNRequestsDuringTests()`

### [2.8.0] - 2022-01-17

#### Fixed

- Accessibility issue of `Icon` component in Windows High Contrast Mode in Chromium Browser

### [2.8.0-rc.0] - 2022-01-14

#### Added

- Support for `tabindex` attribute on `Button`, `Button Pure`, `Switch`, `Link`, `Link Pure` and `Link Social`

#### Changed

- `:focus-visible` style matches outline color of `Button` while hovered

#### Deprecated

- The `tabbable` property of `Button`, `Button Pure` and `Switch` is deprecated and will be removed in `v3.0.0`. Please
  use `tabindex` instead.

```diff
- <p-button tabbable="false">Some button</p-button>
+ <p-button tabindex="-1">Some button</p-button>
```

### [2.8.0-beta.3] - 2021-12-22

#### Added

**Disclaimer:** The provided themes `light-electric` and `dark-electric` are just a proof of concept, it's **not**
accessible regarding its color contrast and might even be removed in an upcoming major release again.

- `light-electric` theme for `Switch`
- `dark-electric` theme for `Button Pure` and `Link Pure`
- Character counter to `Text Field Wrapper` and `Textarea Wrapper` if `maxlength` is present on `input type="text"` and
  `textarea`

#### Changed

- `:focus-visible` style matches outline color of `Switch` while hovered

#### Fixed

- Box model of `Button Pure`

### [2.8.0-beta.2] - 2021-12-22

#### Fixed

- `Content Wrapper` regression for `!important` style

#### Added

- Usage validation for `Link`, `Link Pure` and `Link Social`

### [2.8.0-beta.1] - 2021-12-16

#### Fixed

- `Select Wrapper` validation of select element

### [2.8.0-beta.0] - 2021-12-15

#### Changed

- Angular: increased peer dependency to `>=12.0.0 <14.0.0`

### [2.7.0] - 2021-12-14

### [2.7.0-rc.0] - 2021-12-14

#### Removed

- `offset-bottom` prop of `Toast` (use `--p-toast-position-bottom` CSS variable instead)

### [2.7.0-beta.6] - 2021-12-08

#### Added

- `Popover`

### [2.7.0-beta.5] - 2021-12-07

#### Added

**Disclaimer:** The provided theme `light-electric` is just a proof of concept, it's **not** accessible regarding its
color contrast and might even be removed in an upcoming major release again.

- `light-electric` theme for `Accordion`, `Link`, `Link Pure`, `Button`, `Button Pure`, `Tabs`, `Tabs Bar`

### [2.7.0-beta.4] - 2021-12-02

### [2.7.0-beta.3] - 2021-11-30

#### Added

- `Accordion` uses `MutationObserver` fallback when no `ResizeObserver` is available in older browsers

#### Fixed

- `Link` and `Link Social` not adapting slotted anchor to the width of the element

### [2.7.0-beta.2] - 2021-11-24

#### Added

- `Toast`

#### Fixed

- `Banner` animations respect offset correctly

### [2.7.0-beta.1] - 2021-11-16

#### Fixed

- `Headline` applies `align` and `ellipsis` prop correctly

### [2.7.0-beta.0] - 2021-11-11

#### Added

- New `aria` property for `ARIA` attribute handling for: `Button`, `Button Pure`, `Icon`, `Link`, `Link Pure`, `Marque`,
  `Spinner`

#### Fixed

- React: warnings about `useLayoutEffect` in SSR context

### [2.6.1] - 2021-11-05

#### Fixed

- Prevent breaking entire Porsche Design System due to lacking support of `ResizeObserver`, however `Accordion` still
  requires it

### [2.6.0] - 2021-11-04

#### Added

- `unit` and `unitPosition` properties to `Text Field Wrapper`

### [2.6.0-beta.0] - 2021-10-29

#### Changed

- Use `Heiti SC` (pre-installed on iOS/macOS) and `SimHei` (pre-installed on Windows) as Chinese fallback font

#### Added

- `Marque` uses `webp` images for browsers that support it
- `Inline Notification`
- `Icon` now supports `success` for `name` property

#### Fixed

- Colors of `Banner` for dark theme
- Replaced CSS `inset` property with `top`, `left`, `right` and `bottom` for browser compatibility
- Opening and closing transition of `Modal`

### [2.5.1-beta.0] - 2021-10-11

#### Fixed

- Possible exceptions when components get unmounted directly

### [2.5.0] - 2021-10-04

#### Added

- `SimHei` and `黑体` as fallback for all components' `font-family`

### [2.5.0-beta.1] - 2021-09-28

#### Changed

- React: improved render behavior of components

### [2.5.0-beta.0] - 2021-09-22

#### Added

- React: utility function `skipPorscheDesignSystemCDNRequestsDuringTests`

### [2.4.0] - 2021-09-21

### [2.4.0-beta.2] - 2021-09-21

#### Added

- `Link Social` and `Icon` now support `kakaotalk`, `naver`, `reddit` and `tiktok`
- JSS caching mechanism to improve style performance

#### Changed

- Alignment of `linkedin` icon
- Improved accessibility of `Select Wrapper`
- `Icon` loading behaviour to non-blocking, components using the `Icon` will no longer wait for it to load
- Validation messages of `Fieldset Wrapper` have now an additional icon representing the validation state

#### Fixed

- Box model of `Link Pure`
- Focus of `Link Pure` with slotted anchor and hidden label
- Focus cycling of `Modal` without focusable children
- Suppress CORS error

### [2.4.0-beta.1] - 2021-08-26

#### Added

- `active` property to `Button Pure`

### [2.4.0-beta.0] - 2021-08-26

#### Added

- `icon` property of `Button Pure` and `Link Pure` was extended by `none` value
- `alignLabel` and `stretch` property to `Button Pure` and `Link Pure`

#### Changed

- Improved `:focus-visible` and `:hover:focus-visible` colors for `Link Social` and `Link`
- Improved slotted `<a>` coloring in dark theme for `Link Social` and `Link`
- Validation messages of `Checkbox Wrapper`, `Radio Button Wrapper`, `Select Wrapper`, `Textarea Wrapper` and
  `Text Field Wrapper` have now an additional icon representing the validation state
- `Modal` backdrop behavior to close modal on mouse-down

#### Fixed

- Slotted `<a>` coloring in dark theme for `Text`, `Headline`, `Text List`, `Banner`, `Select Wrapper` and `Link Pure`
- Wrong background color of scrollable `Modal`'s backdrop in Safari

### [2.3.0] - 2021-07-28

### [2.3.0-beta.3] - 2021-07-28

#### Changed

- `Accordion` reduce paddings, vertically align carets to the first heading row, adjust border color and hover styles

#### Fixed

- `Text Field Wrapper` accessibility of type password and search

### [2.3.0-beta.2] - 2021-07-15

#### Added

- `Checkbox Wrapper`, `Radio Button Wrapper`, `Select Wrapper`, `Textarea Wrapper` and `Text Field Wrapper` now reflect
  changes of the `required` attribute on their child component
- `multiline` property to `Table Cell`
- Partial function `getLoaderScript()` to initialize Porsche Design System as early as possible

#### Fixed

- `Table Head Cell` uses semi bold instead of bold as font weight
- Transition of `Modal`

### [2.3.0-beta.1] - 2021-07-08

#### Added

- `Accordion`

#### Changed

- Removed initial delay of `Banner`

### [2.3.0-beta.0] - 2021-07-01

#### Added

- `Table`
- Angular: export types from package root
- Accessibility icon

#### Changed

- `Button`, `Button Pure` and `Switch` are now focusable while in `loading` state
- `Text` and `Headline` inherits white-space CSS property
- React: sync component props via property instead of attribute

#### Fixed

- Angular: support `"strictTemplates": true` option in `tsconfig.json`
- Use correct icon for `arrow-last` and `arrow-first` in `Icon`, `Button` and `Link` components

### [2.2.1] - 2021-06-08

#### Changed

- Optimize vertical alignment of `Modal`

#### Fixed

- URL in inject global style warning

### [2.2.1-beta.1] - 2021-06-02

#### Fixed

- Margin of `Tabs Bar` within `Tabs` for Firefox and Safari
- SVG of `Icon` is not removed after prop change, e.g. on color change
- Fullscreen behavior of `Modal` on screens larger than 1760px

### [2.2.0] - 2021-05-19

#### Fixed

- `Text` inside `Button` now has the proper size on iOS Safari when changing to and from landscape mode
- `Banner` can now be re-opened after closing
- Closing one `Banner` will not close other `Banners` on the site

### [2.2.0-beta.2] - 2021-05-12

#### Fixed

- `Select Wrapper` value changes are now reflected correctly
- `Select Wrapper` dark theme background color if used with `filter` prop

### [2.2.0-beta.1] - 2021-05-05

#### Added

- Partial function `getIconLinks()` to preload Porsche Design System Icons

#### Fixed

- `Text Field Wrapper` spacing in Safari

### [2.2.0-beta.0] - 2021-05-05

#### Added

- Partial function `getMetaTagsAndIconLinks()` to simplify cross device fav and meta icons

### [2.1.0] - 2021-05-03

### [2.1.0-beta.0] - 2021-05-03

#### Added

- `Switch`

#### Changed

- `Text` automatically breaks words/strings into new line being too long to fit inside their container
- `Headline` automatically breaks words/strings into new line being too long to fit inside their container
- Extended `Fieldset Wrapper` with `labelSize`, `required`, `state` and `message` properties. If the `Fieldset Wrapper`
  is set to required only the label of the **Fieldset Wrapper** gets an asterisk. It is removed from all wrapped child
  components, as long as they are Porsche Design System form elements.

### [2.0.3] - 2021-04-28

### [2.0.3-beta] - 2021-04-28

#### Fixed

- Angular: events firing twice in `Pagination`, `Modal`, `Tabs`, `Tabs Bar` and `Banner` component

### [2.0.2] - 2021-04-21

### [2.0.2-beta.0] - 2021-04-20

#### Fixed

- TypeScript build errors due to duplicate declarations in `types.d.ts`

### [2.0.1] - 2021-04-16

#### Fixed

- Visual appearance of `Checkbox Wrapper` in iOS Safari
- A bug where `Text Field Wrapper` would throw an error when reattaching to DOM too quickly
- Visual bug in Firefox when zooming out `Text Field Wrapper`, `Checkbox Wrapper` and `Textarea Wrapper`
- Angular: streamline component styles in dark theme

#### Changed

- Aligned focus states of `Checkbox Wrapper` and `Radio Button Wrapper` across browsers

### [2.0.0] - 2021-04-13

In keeping with [Semver](https://semver.org/), Porsche Design System v2.0.0 was released due to changes in the API,
fundamental changes in loading behavior and others. With our new major version `v2.0.0` there are some important changes
that you should watch out for. To make the migration from `v1.5.x` to our current `v2.0.0` easier, we offer a few
guidelines.

## General changes / improvements:

#### All components, icons, fonts, styles and marque of the Porsche Design System are loaded versioned and chunked from a central CDN

This way all web based digital Porsche products share and use the cached and versioned assets regardless of the JS
framework used to improve loading performance across the Porsche group. Only a tiny (1.4kb sized) Porsche Design System
loader script gets bundled into your application code. Everything else gets loaded versioned, cached and chunked from a
central CDN ([read more](https://designsystem.porsche.com/latest/performance/cdn)). However, this also means that you
will need an **Internet connection** to render the components in a browser (possibly relevant for development stage or
intranet applications).

#### Enabling Micro Frontend Architecture

In case of a micro-frontend architecture, multiple instances and versions of the Porsche Design System can be combined
in a final application by configurable prefixing technique of the Porsche Design System components during runtime.
Please refer to our framework specific guidelines
[Vanilla JS](https://designsystem.porsche.com/latest/start-coding/vanilla-js),
[Angular](https://designsystem.porsche.com/latest/start-coding/angular) and
[React](https://designsystem.porsche.com/latest/start-coding/react).

#### Prevent Flash of Unstyled Content (FOUC) and Flash of Unstyled Text (FOUT)

To prevent FOUC/FOUT, the Porsche Design System offers various partials as part of the
`@porsche-design-system/components-{js|angular|react}` package to ensure all necessary Porsche Design System fonts and
components are fully loaded. If you've used the `@porsche-design-system/partials` package previously, stop using it and
replace the integration with the partials provided by `@porsche-design-system/components-{js|angular|react}` package.
Have a look at our [FOUC/FOUT guidelines](https://designsystem.porsche.com/latest/performance/loading-behaviour).

```diff
- <%= require('@porsche-design-system/partials').getPorscheDesignSystemCoreStyles() %>
+ <%= require('@porsche-design-system/components-{js|angular|react}/partials').getInitialStyles() %>

- <%= require('@porsche-design-system/partials').getFontFaceCSS() %>
+ <%= require('@porsche-design-system/components-{js|angular|react}/partials').getFontFaceStylesheet() %>

- <link rel="preload" href="path/to/webfont/nameOfWebFontFile" as="font" type="font/woff2" crossorigin />
+ <%= require('@porsche-design-system/components-{js|angular|react}/partials').getFontLinks({ weights: ['regular', 'semi-bold'] }) %>
```

#### Added support for China CDN

Our CDN is configured to forward requests to Chinese CDN automatically when necessary. So you're good to go without any
configuration or multiple region specific builds of your application. However, if you are aiming for the maximum
possible performance in China, you can configure which CDN the Porsche Design System must use. Please follow our
[CDN guidelines](https://designsystem.porsche.com/latest/performance/cdn) for more information.

#### New/optimized components

- **Tabs**
- **Tabs Bar**
- **Banner**
- **Modal**
- Headline
- Select
- Pagination
- Button
- Button Pure
- Link
- Link Pure
- Spinner
- Checkbox
- Radio Button

#### Improved TypeScript support for Angular and React

To ensure the best possible typing support, we have refactored our Angular and React wrappers which integrate the native
web components of the Porsche Design System.

#### componentsReady() works reliable

Because the Porsche Design System components get loaded async at the time they are needed, it might be relevant within
your application or test automation to know when those have been initialized. Therefore, we provide in all three
`@porsche-design-system/components-{js|angular|react}')` packages a reliable helper function `componentsReady()`.
[Read more about it](https://designsystem.porsche.com/latest/helpers/components-ready).

#### Removed "blur on focus"

Now focus styling is only applied when you navigate through keyboard and ignored by mouse interaction for browsers
supporting `:focus-visible` otherwise it will fallback to `:focus` CSS implementation.

#### Changed focus styling for a better compromise between accessibility and visual appearance

Color and outline of general focus styling has changed to `currentColor` for light/dark theme with an outline of 1px
width/offset. If you have custom components build with the usage of our `@porsche-design-system/utilities` package then
update it to the latest version.

#### Improved geometry of Porsche Next font

For better alignment and readability we've changed the geometry of the Porsche Next font which results in a visual
change of font size and spacing.

#### Dropped support for IE11 and EdgeHTML according to Porsche's official browser strategy 2021

If you still need to support these browsers, you have to stick to `v1.5.x`. We offer a Browser Notification package
`@porsche-design-system/browser-notification` to alert users that these browsers are no longer supported. It supports a
blocking layer (to be used with Porsche Design System `v2.x`), or a dismissible banner (to be used with Porsche Design
System `v1.x`). Please refer to our
[Browser compatibility guidelines](https://designsystem.porsche.com/latest/help/browser-compatibility).

#### Changed default type of Button and Button Pure

To be in sync with native `<button>` behavior we've changed the default `type` of **Button** and **Button Pure**
component. Those components will render a button within their Shadow DOM as `<button type="submit">` ( previously
`<button type="button">`).

- `submit`: The button submits the form data to the server. This is the default if the attribute is not specified for
  buttons associated with a `<form>`, or if the attribute is an empty or invalid value.
- `button`: The button has no default behavior, and does nothing when pressed by default. It can have client-side
  scripts listen to the element's events, which are triggered when the events occur.

#### Changed support for wrapped links around Link, Link Pure and Link Social component

Due to the support for setting links (`<a href="#">`) in our **Link**, **Link Pure** and **Link Social** components as
child, we've removed support for styling the anchor tag (`<a>`) when it surrounds the component. So we recommend
changing the position of the `<a>` tag from wrapping the component to a direct slot (child) of it.

```diff
- <a href="#"><p-link>Some label</p-link></a>
+ <p-link><a href="#">Some label</a></p-link>

- <a href="#"><p-link-pure>Some label</p-link-pure></a>
+ <p-link-pure><a href="#">Some label</a></p-link-pure>

- <a href="#"><p-link-social>Some label</p-link-social></a>
+ <p-link-social><a href="#">Some label</a></p-link-social>
```

#### Automatic \* asterisk symbol to form field labels

We added an automatic generated _ asterisk symbol to form field labels which have the required attribute. This might
lead to a doubled _ symbol if you set one by yourself.

```diff
- <p-text-field-wrapper label="Some label *"><input type="text" name="some-name" required /></p-text-field-wrapper>
+ <p-text-field-wrapper label="Some label"><input type="text" name="some-name" required /></p-text-field-wrapper>

- <p-checkbox-wrapper label="Some label *"><input type="checkbox" name="some-name" required /></p-checkbox-wrapper>
+ <p-checkbox-wrapper label="Some label"><input type="checkbox" name="some-name" required /></p-checkbox-wrapper>

- <p-radio-button-wrapper label="Some label *"><input type="radio" name="some-name" required /></p-radio-button-wrapper>
+ <p-radio-button-wrapper label="Some label"><input type="radio" name="some-name" required /></p-radio-button-wrapper>

- <p-radio-button-wrapper label="Some label *"><input type="radio" name="some-name" required /></p-radio-button-wrapper>
+ <p-radio-button-wrapper label="Some label"><input type="radio" name="some-name" required /></p-radio-button-wrapper>

- <p-textarea-wrapper label="Some label *"><textarea name="some-name" required></textarea></p-textarea-wrapper>
+ <p-textarea-wrapper label="Some label"><textarea name="some-name" required></textarea></p-textarea-wrapper>

- <p-select-wrapper label="Some label *"><select name="some-name" required><option>A</option></select></p-select-wrapper>
+ <p-select-wrapper label="Some label"><select name="some-name" required><option>A</option></select></p-select-wrapper>
```

#### Shadow DOM

`Flex`, `Flex Item`, `Grid` and `Grid Item` now use Shadow DOM, thus you are not able to overwrite styles defined by
these components any longer.

---

## Angular

#### Integration of Angular components

In the past it was possible to provide a token called `PREVENT_WEB_COMPONENTS_REGISTRATION` which prevented the
registration of the Porsche Design System components and loading of polyfills. Due to the fact that we no longer provide
/ need poly filling, we have completely removed the token. For advanced usage please
[read further](https://designsystem.porsche.com/latest/start-coding/angular).

---

## React

#### Integration of React components

In the past `@porsche-design-system/components-react` components have initialized the **Porsche Design System Loader**
automatically as soon as a component was imported. With `v2.x` you have to import the `PorscheDesignSystemProvider` once
in your `index.tsx` which then initializes the **Porsche Design System Loader**, e.g. like:

```diff
  // index.tsx

  import ReactDOM from 'react-dom';
  import { PorscheDesignSystemProvider } from '@porsche-design-system/components-react';
  import { App } from './App';

  ReactDOM.render(
    <React.StrictMode>
+     <PorscheDesignSystemProvider>
        <App />
+     </PorscheDesignSystemProvider>
    </React.StrictMode>,
    document.getElementById('root')
  );
```

For advanced usage please [read further](https://designsystem.porsche.com/latest/start-coding/react).

#### Jsdom Polyfill for React / Jest / jsdom test automation

We removed test mocks for React / Jest / jsdom as Shadow DOM is supported since jsdom v12.2.0. Instead, we provide a
Jsdom Polyfill (exclusivly for `@porsche-design-system/components-react` package) fixing missing implementation of jsdom
which the Porsche Design System relies on. **Note:** If your test includes Porsche Design System components, make sure
to wrap the component you want to test with a PorscheDesignSystemProvider in order to avoid exceptions. For more
information please [read further](https://designsystem.porsche.com/latest/start-coding/react).

---

## Vanilla JS

#### Integration of Vanilla JS components

With `v1.x` of the Porsche Design System you've had to copy all needed JS files of
`@porsche-design-system/components-js` into your target directory and include the ES5 and ESM loader snippet. Now you
only need to copy one `index.js` file and initialize the Porsche Design System like in the example below:

```diff
  <!DOCTYPE html>
  <html lang="en">
    <head>
      <meta charset="utf-8">
      <meta name="viewport" content="width=device-width,initial-scale=1.0">
      <title>Porsche Design System</title>
-     <script nomodule src="PATH/TO/PACKAGE/@porsche-design-system/components-js/dist/porsche-design-system/porsche-design-system.js"></script>
-     <script type="module" src="PATH/TO/PACKAGE/@porsche-design-system/components-js/dist/porsche-design-system/porsche-design-system.esm.js"></script>
+     <script src="PATH/TO/PACKAGE/@porsche-design-system/components-js/index.js"></script>
    </head>
    <body>
+     <script type="text/javascript">
+       porscheDesignSystem.load();
+     </script>
      <p-headline variant="headline-1">Some text</p-headline>
    </body>
  </html>
```

For advanced usage please [read further](https://designsystem.porsche.com/latest/start-coding/vanilla-js).

---

### [2.0.0-rc.10] - 2021-04-12

#### Changed

- `Tabs` and `Tabs Bar` now respect dynamic additions / removals of `p-tabs-item`, `a` and `button` elements. Make sure
  to update the `activeTabIndex` when mutating elements
- Improved performance of `Text`, `Button Pure` and `Link Pure` when `size` is not `inherit`

#### Added

- `Grid` now has a `wrap` and `gutter` property
- Components (`Grid Item`, `Flex Item`, `Tabs Item` and `Text List Item`) that require a specific parent (`Grid`,
  `Flex`, `Tabs` and `Text List`) will now throw an error if used without that parent

#### Fixed

- Visual appearance of `Checkbox Wrapper` and `Radio Button Wrapper` reflect the state of the wrapped `input` element

### [2.0.0-rc.9] - 2021-03-26

#### Added

- `Button Group` component
- Fullscreen property for `Modal` on mobile

#### Changed

- Spacings, heading and sizes of `Modal`

#### Fixed

- Prevent duplicate loading of `porsche-design-system.v2.x.HASH.js` chunk when using `getComponentChunkLinks()` partial

### [2.0.0-rc.8] - 2021-03-17

#### Added

- Support for full height `Content Wrapper` with flex
- `Tabs Bar` now supports `undefined` as `activeTabIndex`

#### Changed

- `Tabs Bar` has a new default `activeTabIndex`, which is `undefined`
- `Tabs Bar` does not work by itself anymore. The `activeTabIndex` needs to be controlled from the outside
  ([read more](https://designsystem.porsche.com/latest/components/tabs-bar/examples))
- Background Color of `Select Wrapper` in `dark` theme to meet accessibility criteria

### [2.0.0-rc.7] - 2021-03-15

#### Fixed

- Make shadowed `Flex` and `Grid` work in Firefox + Safari

### [2.0.0-rc.6] - 2021-03-11

#### Changed

- Make `Grid` and `Grid Item` use Shadow DOM
- Make `Flex` and `Flex Item` use Shadow DOM

### [2.0.0-rc.5] - 2021-03-09

#### Added

- Configurable background color of `Content Wrapper`
- `italic` font-style in `Text` is now overridden with `normal`

#### Fixed

- Usage of `Select Wrapper` within custom elements
- A bug that caused `Spinner` to be displayed in a wrong size

### [2.0.0-rc.4] - 2021-03-01

#### Changed

- Filter of `Select Wrapper` supports substring search

#### Fixed

- Build error in SSR

### [2.0.0-rc.3] - 2021-02-17

#### Added

- React: utility function `skipCheckForPorscheDesignSystemProviderDuringTests`
- React: tree shaking for component wrappers

#### Fixed

- Angular: error in `Checkbox Wrapper`, `Radio Button Wrapper` and `Text Field Wrapper` when `input[type]` is bound

### [2.0.0-rc.2] - 2021-02-12

#### Added

- Validate usage of `Checkbox Wrapper`, `Radio Button Wrapper`, `Select Wrapper`, `Text Field Wrapper` and
  `Textarea Wrapper`

### [2.0.0-rc.1] - 2021-02-04

#### Added

- Partial function `getComponentChunkLinks()` to preload Porsche Design System Components

#### Changed

- Added a space before asterisk (`*`) when `input`, `textarea` or `select` have `required` attribute within form wrapper
  components
- Renamed partial `getFontLinks()` option from `weight` to `weights`

#### Fixed

- A bug in `Tabs Bar` where the nextButton was mistakenly rendered.
- A bug where `Icon` was not rendered when using `lazy` property.
- A bug in `Text Field Wrapper` with input type password where characters would overlap the icon.

### [2.0.0-rc.0] - 2021-01-29

#### Added

- Link support for `Marque`
- Sizing options `'responsive' | 'small' | 'medium'` for `Marque`

#### Changed

- Angular: added static `load()` function `PorscheDesignSystemModule` for custom prefix
- Hide up/down spin button when using **Text Field** with `type="number"` in Firefox

#### Fixed

- Angular: typings
- React: correct handling of `ref` property
- Unhandled exception in `Select Wrapper` if `selected` and `disabled` attributes are set on the same option
- A bug in `Tabs Bar` where scrolling was broken when a tab was selected
- A bug in `Tabs Bar` where the `nextButton` was always rendered

### [2.0.0-alpha.13] - 2021-01-26

#### Added

- Partial function `getFontLinks()` to prevent **Flash of Unstyled Text** (FOUT)

#### Fixed

- React: correct handling of `className` property

### [2.0.0-alpha.12] - 2021-01-20

#### Added

- Partial function `getInitialStyles()` to prevent **Flash of Unstyled Content** (FOUC)
- Partial function `getFontFaceStylesheet()` to prevent **Flash of Unstyled Text** (FOUT)

#### Changed

- React: `PorscheDesignSystemProvider` needs to wrap application
- React: component props have to be camelCase
- React: `PorscheDesignSystemProvider` is needed while testing components

#### Fixed

- React: typings
- React: support of objects for property values

#### Removed

- React: `getPrefixedComponents`, prefixing is handled by `PorscheDesignSystemProvider`

### [2.0.0-alpha.11] - 2021-01-08

#### Changed

- Precision of relative line height
- Changed color of `neutral contrast low`

### [2.0.0-alpha.10] - 2020-12-14

#### Added

- `native` property to `Select Wrapper` to force rendering of native Browser select dropdown
- Extended flexibility of `Headline`

#### Changed

- Some styling improvements of `Select Wrapper`

#### Fixed

- Jsdom Polyfill `fetch` error

### [2.0.0-alpha.9] - 2020-12-09

### Fixed

- Improved reliability of `componentsReady()`

#### Changed

- Jsdom Polyfill `console.warn` behaviour

### [2.0.0-alpha.8] - 2020-12-03

### Fixed

- A bug where `Modal` did not remove `overflow=hidden` on document body.

### [2.0.0-alpha.7] - 2020-11-26

#### Added

- Jsdom Polyfill

#### Removed

- Jsdom Mocks
- Global "blur on focus" script

#### Changed

- Default dropdown direction of `SelectWrapper` from `down` to `auto`
- Made API of `Tabs` consistent with `Tabs Bar`
- Removed transition for focus styling
- Use `:focus-visible` as default and `:focus` as fallback for focusable elements

#### Fixed

- The Selected element of `SelectWrapper` dropdown keeps now in sync with native selection if changed programmatically
- Invalid search results get cleared if `SelectWrapper` becomes focus state
- Some bugs in `TabsBar`
- Minification of dynamic slotted content styles
- An issue where `Pagination` throws console errors if disconnected from dom.

### [2.0.0-alpha.6] - 2020-10-28

#### Changed

- default `type` of `Button` and `Button Pure` to `submit`

#### Fixed

- Typings

### [2.0.0-alpha.5] - 2020-10-26

#### Added

- `Modal` component

#### Fixed

- Typing for `pageChange` event of `Pagination` component
- Typings

#### Changed

- Focus styling

### [2.0.0-alpha.4] - 2020-10-14

#### Added

- Custom filter to `Select Wrapper` component
- DropDown direction property to `Select Wrapper` component
- Display `*` after label when `input`, `textarea` or `select` have `required` attribute within form wrapper components
- `Tabs` component
- `Tabs Bar` component
- `Banner` component

#### Removed

- Default `position: relative;` style of `Link Pure` and `Button Pure`

#### Fixed

- `Spinner` zooming bug on Safari

### [2.0.0-alpha.3] - 2020-09-11

#### Added

- Support to load assets from China CDN directly via browser flag: `PORSCHE_DESIGN_SYSTEM_CDN = 'cn';`

#### Removed

- Support for `<a>` wrapped `Link` and `Link Pure`

### [2.0.0-alpha.2] - 2020-08-20

### [2.0.0-alpha.1] - 2020-08-17

#### Changed

- Removed classnames dependency
- Stencil Core `taskQueue` from `congestionAsync` to `async` for more performant component rendering

#### Fixed

- Focus input on label click of `Checkbox Wrapper` and `Radio Button Wrapper`

### [1.5.6] - 2020-10-15

### [1.5.6-rc.0] - 2020-10-13

### Fixed

- `Spinner` zooming bug on Safari

### [1.5.5] - 2020-09-11

### [1.5.5-rc.0] - 2020-09-07

### Changed

- Deprecated stencil lifecycle-method `componentDidUnload` to `disconnectedCallback` to fix "`selectObserver` is
  undefined" bug in `Select Wrapper` and `Pagination`

### [1.5.4] - 2020-08-25

### [1.5.4-rc.0] - 2020-08-17

#### Changed

- Removed classnames dependency
- Stencil Core `taskQueue` from `congestionAsync` to `async` for more performant component rendering

#### Fixed

- Focus input on label click of `Checkbox Wrapper` and `Radio Button Wrapper`
- Fix typings for `orientation` of `Divider` component

### [2.0.0-alpha.0] - 2020-08-06

#### Added

- **Experimental:** Optional web component scoping mechanism during runtime to enable micro service architecture

#### Changed

- Web components get lazy loaded from central CDN to improve caching strategy across Porsche's digital eco system

#### Removed

- Stop browser support for **IE11** and **EdgeHTML**

#### Fixed

- Mix of `Optgroups` and `Options` on same level in `Select Wrapper` component
- Fix typings for `orientation` of `Divider` component

### [1.5.3] - 2020-08-10

### [1.5.3-rc.0] - 2020-08-10

#### Fixed

- Mix of `Optgroups` and `Options` on same level in `Select Wrapper` component

### [1.5.2] - 2020-07-22

#### Fixed

- Dispatch change event in `Select Wrapper`
- Stencil react-output-target SSR Bug

### [1.5.1] - 2020-07-20

#### Fixed

- SVGO settings for icons
- Angular bug which causes `ngcc` to fail

### [1.5.0] - 2020-07-16

#### Added

- Icons (active-cabin-ventilation, battery-full, bell, bookmark, car-battery, charging-active, charging-state, climate,
  climate-control, garage, horn, key, map, parking-brake, parking-light, preheating, send, shopping-bag, sidelights,
  user-manual, wrenches)

#### Changed

- Icons (arrow-first, arrow-last, battery-empty, car, card, charging-station, question)

#### Fixed

- Porsche Marque images

### [1.5.0-rc.2] - 2020-07-06

### [1.5.0-rc.1] - 2020-07-06

#### Added

- **Notification Neutral** color to `color` property of `p-text` and `p-icon`

### [1.5.0-rc.0] - 2020-06-25

#### Added

- `Fieldset Wrapper` component
- Improved SEO of `p-headline` and `p-text`: Added possibility to write semantic HTML tags (e.g. `<h1>-<h6>` or `<p>`,
  `<blockquote>`, etc.) directly as slotted content.
- Possibility to include anchor tags directly as slots of `Link`, `Link Pure` and `Link Social`
- `Text` new `weight` property `semibold`
- `Button Pure` label with subline pattern as slot
- `Link Pure` label with subline pattern as slot

#### Changed

- `Select Wrapper` is now ready for the catwalk. It is dressed now with a custom drop down list box and gets naked by
  default on touch devices.

#### Fixed

- Minor accessibility improvements of `icons` and `Text Field`
- Remove native number spinner buttons of `Text Field` with type text for Firefox
- An issue with `Button` and `Button Pure` and their `disabled` attribute

### [1.4.0] - 2020-05-14

### [1.4.0-rc.3] - 2020-05-08

#### Added

- `Text List`

#### Changed

- Improve caching strategy for fonts by content-based hash
- Improve caching strategy for marque by content-based hash
- Dimensions and sharpness of marque
- Props for `Content Wrapper`

### [1.4.0-rc.2] - 2020-05-06

#### Added

- `Content Wrapper`
- Description property to `p-text-field-wrapper`, `p-textarea-wrapper` and `p-select-wrapper`
- `Link Social`

#### Changed

- Improve accessibility of error and success states of form elements
- Aria-invalid attribute of form elements if they are in error state is now managed by component
- Rename icon name `configure` to `configurate` (prevents breaking change compared to stable v1.3.0)
- Improve `p-icon` loading behavior

#### Fixed

- Display of wrong icons

#### Removed

- `safe-zone` property of `p-grid` (`Content Wrapper` should be used instead)

### [1.4.0-rc.1] - 2020-04-27

#### Added

- Add `safe-zone` property to `p-grid` for outer grid margin, max-width and centering
- Submit button with search icon to `p-textfield-wrapper` type search

#### Changed

- Background color of readonly state in components `p-textfield-wrapper` and `p-textarea-wrapper`
- Visual appearance of icons
- Improve caching strategy for icons by content-based hash
- Cursor of Radio, Checkbox and Select
- Fixed naming of Mock from `p-textfield-wrapper` to `p-text-field-wrapper`

#### Fixed

- Icon loading mechanism

### [1.4.0-rc.0] - 2020-04-09

#### Added

- SSR support

### [1.3.0] - 2020-04-08

#### Added

- New headline size `headline-5` to `p-headline`
- Test Mocks

#### Fixed

- Text styling of Select component on focus in IE11 and Chrome on Windows 10

### [1.3.0-rc.0] - 2020-04-03

#### Fixed

- Improve form elements

### [1.2.0] - 2020-03-25

#### Added

- `Divider`
- Hover state for form elements

#### Fixed

- Support label text of form elements for Screen readers

### [1.1.2] - 2020-03-17

#### Changed

- Notification colors

### [1.1.1] - 2020-03-13

#### Changed

- Icon of `Checkbox` indeterminate state

### [1.1.0] - 2020-03-11

#### Fixed

- Minor improvements

### [1.1.0-rc.0] - 2020-03-02

#### Added

- `Select Wrapper`
- `Checkbox Wrapper`
- `Radio Button Wrapper`
- `Textarea Wrapper`

#### Fixed

- `Text Field Wrapper` toggle password visibility

### [1.0.3] - 2020-02-13

#### Fixed

- JS framework compatibility

### [1.1.0-0] - 2020-02-06

#### Added

- `Text Field Wrapper`

#### Changed

- Add proper cursor for disabled state for `Button` and `Button Pure`

### [1.0.2] - 2020-02-04

#### Fixed

- Inheritable styling of slotted content

### [1.0.1] - 2020-01-30

#### Added

- Clickable area of `Link Pure` and `Button Pure` is optionally configurable by defining padding on host element

### [1.0.0] - 2020-01-28

#### Added

- Cursor pointer on hover for `Button` and `Button Pure`
- Line-height gets calculated based on Porsche type-scaling formula automatically for `Text`, `Link Pure` and
  `Button Pure`
- Test helper function `componentsReady()` which indicates when lazy loaded components fully have loaded

#### Changed

- Update CDN asset paths
- Improve font-weight definitions
- Rename and optimize neutral colors for `Icon` and `Text`

### [1.0.0-rc.1] - 2019-12-13

#### Added

- `Headline`
- `Text`
- `Marque`
- `Button`
- `Button Pure`
- `Spinner`
- `Icon`
- `Flex`
- `Grid`
- `Link`
- `Link Pure`
- `Pagination`
- "Blur on focus"<|MERGE_RESOLUTION|>--- conflicted
+++ resolved
@@ -16,7 +16,8 @@
 
 #### Added
 
-<<<<<<< HEAD
+- New value `aria-current` for `aria` property for linked components (`Link`, `Link Pure`, `Link Tile`, `Crest`,
+  `Marque`) ([#2696](https://github.com/porsche-design-system/porsche-design-system/pull/2696))
 - Angular: `cdn: 'auto' | 'cn'` option to `PorscheDesignSystemModule.load()` as alternative to using
   `window.PORSCHE_DESIGN_SYSTEM_CDN` ([#2676](https://github.com/porsche-design-system/porsche-design-system/pull/2676))
 - React: `cdn: 'auto' | 'cn'` prop to `PorscheDesignSystemProvider` as alternative to using
@@ -30,10 +31,6 @@
 - Use China CDN and set `window.PORSCHE_DESIGN_SYSTEM_CDN` for backwards compatibility based on .cn top level domain
   before design system initialization
   ([#2676](https://github.com/porsche-design-system/porsche-design-system/pull/2676))
-=======
-- New value `aria-current` for `aria` property for linked components (`Link`, `Link Pure`, `Link Tile`, `Crest`,
-  `Marque`) ([#2696](https://github.com/porsche-design-system/porsche-design-system/pull/2696))
->>>>>>> d096c68d
 
 ### [3.5.0] - 2023-07-25
 
