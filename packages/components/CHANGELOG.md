# Changelog

## Porsche Design System

All notable changes to this project will be documented in this file and published as following npm packages:

- `@porsche-design-system/components-js`
- `@porsche-design-system/components-angular`
- `@porsche-design-system/components-react`
- `@porsche-design-system/components-vue`

The format is based on [Keep a Changelog](https://keepachangelog.com/en/1.0.0), and this project adheres to
[Semantic Versioning](https://semver.org/spec/v2.0.0.html).

### [Unreleased]

<<<<<<< HEAD
#### Added

- Partials: Added new partial `getFontFaceStyles` which returns an inline style containing all font-face definitions.  
  ([#3188](https://github.com/porsche-design-system/porsche-design-system/pull/3188))

#### Changed

- Partials: Partial `getFontFaceStylesheet` is deprecated and will be removed with the next major release. Use the
  `getFontFaceStyles` partial instead, which directly returns a `<style>` tag containing all font-face definitions and
  can be used in the same way. ([#3188](https://github.com/porsche-design-system/porsche-design-system/pull/3188))

```diff
- getFontFaceStylesheet()
+ getFontFaceStyles()
```
=======
### [3.15.0-rc.3] - 2024-04-23

#### Fixed

- `Pin Code`: Fixed several problems with IME keyboards
  ([#3197](https://github.com/porsche-design-system/porsche-design-system/pull/3197))
>>>>>>> f47483fd

### [3.15.0-rc.2] - 2024-04-22

#### Added

- `Accordion`: Add experimental property `sticky` for a fixed heading
  ([#3181](https://github.com/porsche-design-system/porsche-design-system/pull/3181))
- `Inline Notification`, `Banner`: heading hierarchy can now be customized with `headingTag` prop
  ([#3168](https://github.com/porsche-design-system/porsche-design-system/pull/3168))

#### Changed

- `Accordion`: `tag` property is deprecated. Use `headingTag` property instead to specify heading hierarchy level.
  ([#3168](https://github.com/porsche-design-system/porsche-design-system/pull/3168))

```diff
- <p-accordion tag="h3"></p-accordion>
+ <p-accordion heading-tag="h3"></p-accordion>
```

#### Fixed

- `Pin Code`: Input is entered twice in iOS
  ([#3192](https://github.com/porsche-design-system/porsche-design-system/pull/3192))

### [3.15.0-rc.1] - 2024-04-17

#### Added

- Partials: `getMetaTagsAndIconLinks`, `getComponentChunkLinks`, `getIconLinks` and `getFontLinks` support new format
  option `js` ([#3179](https://github.com/porsche-design-system/porsche-design-system/pull/3179))

### [3.15.0-rc.0] - 2024-04-05

#### Changed

- `Model Signature`: Enabling the use of hex colors, CSS gradients, CSS image and video masks. In addition, the size was
  slightly adjusted. ([#3153](https://github.com/porsche-design-system/porsche-design-system/pull/3153))

### Fixed

- `Modal`: Missing box-shadow on sticky footer when slotted content changes
  ([#3154](https://github.com/porsche-design-system/porsche-design-system/pull/3154))
- `Select`: Hydration error in Next.js when using slotted `img`
  ([#3162](https://github.com/porsche-design-system/porsche-design-system/pull/3162))
- `Text Field Wrapper`, `Textarea Wrapper`: Dynamic changes of `showCounter` and `maxLength` are reflected. The counter
  element dynamically adjusts to changes in the input value accurately.
  ([#3084](https://github.com/porsche-design-system/porsche-design-system/pull/3084))

### [3.14.0] - 2024-03-25

### [3.14.0-rc.0] - 2024-03-25

#### Added

- `Icon`: `battery-empty-fuel` ([#3148](https://github.com/porsche-design-system/porsche-design-system/pull/3148))

#### Changed

- `Icon`: `battery-empty-co2` and `co2-class`
  ([#3148](https://github.com/porsche-design-system/porsche-design-system/pull/3148))
- Angular: updated peer dependency to `>=17.0.0 <18.0.0`
  ([#3125](https://github.com/porsche-design-system/porsche-design-system/pull/3125))
- React: updated peer dependency to `>=18.0.0 <19.0.0`
  ([#3125](https://github.com/porsche-design-system/porsche-design-system/pull/3125))

### [3.13.1] - 2024-03-20

#### Fixed

- `Modal`: Unexpected scrolling behavior on iOS >= 17.4
  ([#3128](https://github.com/porsche-design-system/porsche-design-system/pull/3128))
- `Select`, `Multi-Select`: Cropping issues of select dropdown when used inside `Table` component
  ([#3114](https://github.com/porsche-design-system/porsche-design-system/pull/3114))
- `Flyout`, `Flyout Navigation`: iOS Safari URL bar overlaying
  ([#3131](https://github.com/porsche-design-system/porsche-design-system/pull/3131))

### [3.13.0] - 2024-03-11

### [3.13.0-rc.2] - 2024-03-11

#### Added

- `Icon`: `battery-empty-co2` and `co2-class`
  ([#3103](https://github.com/porsche-design-system/porsche-design-system/pull/3103))

### [3.13.0-rc.1] - 2024-03-08

#### Added

- `Select` ([#3008](https://github.com/porsche-design-system/porsche-design-system/pull/3008))
- `Modal`: Prop `backdrop` ([#3082](https://github.com/porsche-design-system/porsche-design-system/pull/3082))
- `Modal`: CSS variables `--p-modal-spacing-top` and `--p-modal-spacing-bottom`
  ([#3082](https://github.com/porsche-design-system/porsche-design-system/pull/3082))

#### Fixed

- `Flyout`: Refactor Flyout to use native Dialog element to resolve focus issues
  ([#2998](https://github.com/porsche-design-system/porsche-design-system/pull/2998))
- `Accordion`: Fix overflow scrollbar issues
  ([#3042](https://github.com/porsche-design-system/porsche-design-system/pull/3042))
- `Carousel`: Skip link is visible when it receives keyboard focus
  ([#3055](https://github.com/porsche-design-system/porsche-design-system/pull/3055))
- Placeholder color of `Text Field Wrapper` for `input type="date"` and `input type="time"` in Safari and alignment in
  Mobile Safari ([#3068](https://github.com/porsche-design-system/porsche-design-system/pull/3068))
- Counter overlap with long initial value in `Text Field Wrapper` for `input type="text"` with `maxlength`
  ([#3079](https://github.com/porsche-design-system/porsche-design-system/pull/3079))

#### Changed

- Updated favicons output via `getMetaTagsAndIconLinks()` partial
  ([#3081](https://github.com/porsche-design-system/porsche-design-system/pull/3081))

### [3.13.0-rc.0] - 2024-02-19

#### Added

- `Link Tile Product`: Prop `price-original` to be able to visualize sale and original price
  ([#3040](https://github.com/porsche-design-system/porsche-design-system/pull/3040))

#### Changed

- Validation of `getInitialStyles()` partial is temporarily disabled
  ([#3049](https://github.com/porsche-design-system/porsche-design-system/pull/3049))

### [3.12.0] - 2024-02-12

### [3.12.0-rc.1] - 2024-02-08

#### Fixed

- `Checkbox Wrapper`, `Radio Button Wrapper`: Safari visually reflects input status (checked/unchecked) when used in
  another Shadow DOM or changed programmatically
  ([#3028](https://github.com/porsche-design-system/porsche-design-system/pull/3028))

### [3.12.0-rc.0] - 2024-02-05

#### Added

- `Icon`: `logo-x`, `bookmark-filled` and `star-filled`
  ([#3025](https://github.com/porsche-design-system/porsche-design-system/pull/3025))

#### Changed

- `Icon`: Visual appearance of `information-filled`, `information`, `success-filled`, `success`, `bookmark`, `compare`,
  `configurate`, `heart-filled`, `heart`, `menu-lines`, `success`, `search`, `locate`, `star`, `shopping-bag-filled`,
  `shopping-bag`, `user-filled` and `user`
  ([#3025](https://github.com/porsche-design-system/porsche-design-system/pull/3025))
- All components (expect some form elements) have improved focus styling based on `:focus-visible`
  ([#3011](https://github.com/porsche-design-system/porsche-design-system/pull/3011))
- Several components are using CSS property `inset|inset-inline|inset-block` instead of `top|bottom|left|right` for
  better RTL (right-to-left) support ([#3011](https://github.com/porsche-design-system/porsche-design-system/pull/3011))
- `Switch`: Improve RTL (right-to-left) mode
  ([#3011](https://github.com/porsche-design-system/porsche-design-system/pull/3011))
- `Button`, `Button Pure`, `Switch`, `Checkbox Wrapper`, `Radio Button Wrapper`, `Pin Code`: optimized announcement of
  loading state for assistive technologies
  ([#3009](https://github.com/porsche-design-system/porsche-design-system/pull/3009))

#### Fixed

- All components are supporting focus style in High Contrast Mode correctly
  ([#3011](https://github.com/porsche-design-system/porsche-design-system/pull/3011))

### [3.11.0] - 2024-01-30

### [3.11.0-rc.0] - 2024-01-30

#### Fixed

- `Carousel`: Carousel does not work with single pointer event on smaller touch devices
  ([#3003](https://github.com/porsche-design-system/porsche-design-system/pull/3003))
- `Carousel`: `Each child in a list should have a unique "key" prop` warning in Next.js SSR context
  ([#3001](https://github.com/porsche-design-system/porsche-design-system/pull/3001))

#### Changed

- Scroll-lock used in `Flyout`, `Flyout Navigation` and `Modal` is based on `body { overflow: hidden; }` for all devices
  ([#3013](https://github.com/porsche-design-system/porsche-design-system/pull/3013))
- `Toast`: Alignment reflects RTL (right-to-left) mode
  ([#3010](https://github.com/porsche-design-system/porsche-design-system/pull/3010))
- `Carousel`: Pagination can be used for navigation & pagination has more spacing on touch devices
  ([#3003](https://github.com/porsche-design-system/porsche-design-system/pull/3003))

### [3.10.0] - 2024-01-17

### [3.10.0-rc.5] - 2024-01-16

#### Changed

- `visibility` css property can be overridden on all components, e.g. to make use of `visibility: hidden;`  
  ([#2988](https://github.com/porsche-design-system/porsche-design-system/pull/2988))
- `Carousel`: Named slot `header` renamed to `controls`
  ([#2992](https://github.com/porsche-design-system/porsche-design-system/pull/2992))

### [3.10.0-rc.4] - 2024-01-15

#### Added

- `Icon`: Auto-flipping icons (certain ones only) in RTL (right-to-left) mode
  ([#2957](https://github.com/porsche-design-system/porsche-design-system/pull/2957))
- `Carousel`: Prop `heading-size`, named slot `header`
  ([#2915](https://github.com/porsche-design-system/porsche-design-system/pull/2915))
- `Accordion`: support for custom click area for `compact` variant
  ([#2920](https://github.com/porsche-design-system/porsche-design-system/pull/2920))
- `@font-face` supports Middle East languages
  ([#2946](https://github.com/porsche-design-system/porsche-design-system/pull/2946))
- Partials: `getFontLinks` supports preloading `arabic`, `pashto` and `urdu` subsets
  ([#2946](https://github.com/porsche-design-system/porsche-design-system/pull/2946))

#### Changed

- `Flyout Navigation`: Improved validation and `activeIdentifier` isn't automatically updated anymore
  ([#2935](https://github.com/porsche-design-system/porsche-design-system/pull/2935))
- `Carousel`: Position and width of heading and description
  ([#2915](https://github.com/porsche-design-system/porsche-design-system/pull/2915))
- `Model Signature` asset for `model="macan"`
- Aligned naming of all `CustomEvent<T>` types and deprecated old ones since they are in fact typing the `detail: T`
  property of the event

```diff
- AccordionUpdateEvent
+ AccordionUpdateEventDetail
- CarouselUpdateEvent
+ CarouselUpdateEventDetail
- FlyoutNavigationUpdateEvent
+ FlyoutNavigationUpdateEventDetail
- LinkTileProductLikeEvent
+ LinkTileProductLikeEventDetail
- MultiSelectUpdateEvent
+ MultiSelectUpdateEventDetail
- PaginationUpdateEvent
+ PaginationUpdateEventDetail
- PinCodeUpdateEvent
+ PinCodeUpdateEventDetail
- SegmentedControlUpdateEvent
+ SegmentedControlUpdateEventDetail
- StepperHorizontalUpdateEvent
+ StepperHorizontalUpdateEventDetail
- SwitchUpdateEvent
+ SwitchUpdateEventDetail
- TableUpdateEvent
+ TableUpdateEventDetail
- TabsUpdateEvent
+ TabsUpdateEventDetail
- TabsBarUpdateEvent
+ TabsBarUpdateEventDetail
```

#### Fixed

- `Pin Code`: Focus correct input when clicking on label
  ([#2985](https://github.com/porsche-design-system/porsche-design-system/pull/2985))
- `Flyout Navigation`: Focus dismiss button after opening
  ([#2935](https://github.com/porsche-design-system/porsche-design-system/pull/2935))
- `Accordion`: Alignment of slotted heading with custom padding
  ([#2920](https://github.com/porsche-design-system/porsche-design-system/pull/2920))
- `Modal`: Scrollbar is hidden ([#2907](https://github.com/porsche-design-system/porsche-design-system/pull/2907))
- `Toast`: `max-width` when used in scale mode
  ([#2960](https://github.com/porsche-design-system/porsche-design-system/pull/2960))

### [3.10.0-rc.3] - 2023-12-12

### [3.10.0-rc.2] - 2023-12-12

### [3.10.0-rc.1] - 2023-12-11

#### Added

- **[EXPERIMENTAL]** `Link Tile Product`
  ([#2909](https://github.com/porsche-design-system/porsche-design-system/pull/2909))

#### Fixed

- `Wordmark`, `Crest` and `Marque`: custom clickable area
  ([#2930](https://github.com/porsche-design-system/porsche-design-system/pull/2930))

### [3.10.0-rc.0] - 2023-12-07

#### Added

- **[EXPERIMENTAL]** `Flyout Navigation`
  ([#2906](https://github.com/porsche-design-system/porsche-design-system/pull/2906))
- Prop `submit-button` to show/hide a submit button for `Text Field Wrapper` `type="search"` if wrapped inside a form
  ([#2908](https://github.com/porsche-design-system/porsche-design-system/pull/2908))

#### Changed

- `Accordion`: removed `border-bottom` if used standalone
  ([#2911](https://github.com/porsche-design-system/porsche-design-system/pull/2911))
- `display` css property can be overridden on all components, e.g. to make use of `display: none;` within media
  queries  
  ([#2913](https://github.com/porsche-design-system/porsche-design-system/pull/2913))
- `Pagination`: Prop `maxNumberOfPageLinks` is deprecated and has no effect anymore, instead there is responsive
  behavior out of the box with full SSR support
  ([#2898](https://github.com/porsche-design-system/porsche-design-system/pull/2898))

### [3.9.0] - 2023-11-24

### [3.9.0-rc.0] - 2023-11-23

#### Added

- Angular: `theme: 'light' | 'dark' | 'auto'` option to `PorscheDesignSystemModule.load()` to set `theme` on all child
  components  
  ([#2872](https://github.com/porsche-design-system/porsche-design-system/pull/2872))
- React: `theme: 'light' | 'dark' | 'auto'` prop to `PorscheDesignSystemProvider` to set `theme` on all child
  components  
  ([#2872](https://github.com/porsche-design-system/porsche-design-system/pull/2872))
- Vue: `theme: 'light' | 'dark' | 'auto'` prop to `PorscheDesignSystemProvider` to set `theme` on all child components  
  ([#2872](https://github.com/porsche-design-system/porsche-design-system/pull/2872))
- Validation for usage of different PDS versions
  ([#2867](https://github.com/porsche-design-system/porsche-design-system/pull/2867))

#### Changed

- `Text Field Wrapper`, `Textarea Wrapper`, `Select Wrapper`, `Multi Select`, `Pin Code`, `Checkbox Wrapper` and
  `Radio Button Wrapper` have improved visual alignment
  ([#2854](https://github.com/porsche-design-system/porsche-design-system/pull/2854))
- `Text Field Wrapper` fully supports RTL (right-to-left) mode
  ([#2854](https://github.com/porsche-design-system/porsche-design-system/pull/2854))
- `Pin Code`: Prop values from `1` to `6` are now supported for `length` prop
  ([#2859](https://github.com/porsche-design-system/porsche-design-system/pull/2859))
- `Model Signature` asset for `model="macan"`
  ([#2857](https://github.com/porsche-design-system/porsche-design-system/pull/2857))
- Use motion tokens in all components
  ([#2834](https://github.com/porsche-design-system/porsche-design-system/pull/2834))

#### Fixed

- `Select Wrapper`: Select dropdown is now visible if it overflows the `Table` component
  ([#2885](https://github.com/porsche-design-system/porsche-design-system/pull/2885))
- `Select Wrapper` keyboard and scroll behavior
  ([#2864](https://github.com/porsche-design-system/porsche-design-system/pull/2864))
- Safari 15 default margin of button elements in several components
  ([#2858](https://github.com/porsche-design-system/porsche-design-system/pull/2858))
- `Checkbox Wrapper` and `Radio Button Wrapper` border-color/background-color does not reset on hover
  ([#2852](https://github.com/porsche-design-system/porsche-design-system/pull/2852))
- `Tabs Bar` losing `activeTabIndex` and underline in certain framework scenarios
  ([#2896](https://github.com/porsche-design-system/porsche-design-system/pull/2896))
- `Modal` and `Flyout` body jumping in the background and scrolling back to the top in Next Js and Remix
  ([#2890](https://github.com/porsche-design-system/porsche-design-system/pull/2890))

### [3.8.0] - 2023-10-24

### [3.8.0-rc.0] - 2023-10-23

#### Added

- RTL (right-to-left) support for all components
  ([#2819](https://github.com/porsche-design-system/porsche-design-system/pull/2819))
- `Popover` and `Modal` support theme dark and auto
  ([#2789](https://github.com/porsche-design-system/porsche-design-system/pull/2789))
- Styles: `getSkeletonStyle()` and `pds-skeleton()`
  ([#2796](https://github.com/porsche-design-system/porsche-design-system/pull/2796))
- Styles: `motionDuration{Short|Moderate|Long|VeryLong}`, `motionEasing{Base|In|Out}`, and
  `$pds-motion-duration-{short|moderate|long|very-long}`, `$pds-motion-easing-{base|in|out}`
  ([#2791](https://github.com/porsche-design-system/porsche-design-system/pull/2791))

#### Changed

- Styles: `themeDarkBackgroundShading` and `$pds-theme-dark-background-shading` color
  ([#2789](https://github.com/porsche-design-system/porsche-design-system/pull/2789))
- `Spinner` animation was optimized to consume less CPU
  ([#2825](https://github.com/porsche-design-system/porsche-design-system/pull/2825))

- `Text`, `Display`, `Heading`, `Headline`: Prop values `left | right` of `align` prop are deprecated and mapped to new
  values `start | end` for correct RTL (right-to-left) support
  ([#2819](https://github.com/porsche-design-system/porsche-design-system/pull/2819))

```diff
- <p-text align="left"></p-text>
+ <p-text align="start"></p-text>

- <p-text align="right"></p-text>
+ <p-text align="end"></p-text>

- <p-display align="left"></p-display>
+ <p-display align="start"></p-display>

- <p-display align="right"></p-display>
+ <p-display align="end"></p-display>

- <p-heading align="left"></p-heading>
+ <p-heading align="start"></p-heading>

- <p-heading align="right"></p-heading>
+ <p-heading align="end"></p-heading>

- <p-headline align="left"></p-headline>
+ <p-headline align="start"></p-headline>

- <p-headline align="right"></p-headline>
+ <p-headline align="end"></p-headline>
```

- `Button Pure`, `Link Pure`, `Switch`: Prop values `left | right` of `align-label` prop are deprecated and mapped to
  new values `start | end` for correct RTL (right-to-left) support
  ([#2819](https://github.com/porsche-design-system/porsche-design-system/pull/2819))

```diff
- <p-button-pure align-label="left"></p-button-pure>
+ <p-button-pure align-label="start"></p-button-pure>

- <p-button-pure align-label="right"></p-button-pure>
+ <p-button-pure align-label="end"></p-button-pure>

- <p-link-pure align-label="left"></p-link-pure>
+ <p-link-pure align-label="start"></p-link-pure>

- <p-link-pure align-label="right"></p-link-pure>
+ <p-link-pure align-label="end"></p-link-pure>

- <p-switch align-label="left"></p-switch>
+ <p-switch align-label="start"></p-switch>

- <p-switch align-label="right"></p-switch>
+ <p-switch align-label="end"></p-switch>
```

- `Flyout`: Prop values `left | right` of `position` prop are deprecated and mapped to new values `start | end` for
  correct RTL (right-to-left) support
  ([#2819](https://github.com/porsche-design-system/porsche-design-system/pull/2819))

```diff
- <p-flyout position="left"></p-flyout>
+ <p-flyout-pure position="start"></p-flyout>

- <p-flyout-pure position="right"></p-flyout>
+ <p-flyout-pure position="end"></p-flyout>
```

- `Carousel`: Prop value `left` of `align-header` prop is deprecated and mapped to new value `start` for correct RTL
  (right-to-left) support ([#2819](https://github.com/porsche-design-system/porsche-design-system/pull/2819))

```diff
- <p-carousel align-header="left"></p-carousel>
+ <p-carousel-pure align-header="start"></p-carousel>
```

#### Fixed

- `Popover` doesn't get cut off when used within the `Table` component
  ([#2814](https://github.com/porsche-design-system/porsche-design-system/pull/2814))
- `Flyout` and `Modal` with `open="false"` and nested `Accordion` with `open="true"` containing focusable elements like
  links can't be focused anymore ([#2818](https://github.com/porsche-design-system/porsche-design-system/pull/2818))
- Background for open `Flyout` and `Modal` on iOS Mobile Safari with collapsed address bar is no longer scrollable
  ([#2822](https://github.com/porsche-design-system/porsche-design-system/pull/2822))
- `Tabs Bar` works with translated page content
  ([#2847](https://github.com/porsche-design-system/porsche-design-system/pull/2847))

### [3.7.0] - 2023-10-04

### [3.7.0-rc.2] - 2023-10-04

#### Added

- Styles: `gridStyles` and `pds-grid()` support basic usage inside `Flyout` component
  ([#2756](https://github.com/porsche-design-system/porsche-design-system/pull/2756))

#### Fixed

- Overlay issues of header/footer in `Flyout` component
  ([#2786](https://github.com/porsche-design-system/porsche-design-system/pull/2786))

### [3.7.0-rc.1] - 2023-09-20

#### Added

- **[EXPERIMENTAL]** Prop `loading` for `Radio Button Wrapper`
  ([#2774](https://github.com/porsche-design-system/porsche-design-system/pull/2774))
- Theme property supports `auto` for all themeable components, reflecting `prefers-color-scheme` based on OS system
  settings ([#2719](https://github.com/porsche-design-system/porsche-design-system/pull/2719))
- `hyphens` CSS property can now be overwritten in `Button Tile`, `Link Tile` and `Link Tile Model Signature` components
  ([#2758](https://github.com/porsche-design-system/porsche-design-system/pull/2758))
- Partials that produce innerHTML support `{ format: 'sha256' }` option for whitelisting in
  [Content-Security-Policy (CSP)](must-know/security/content-security-policy)
  ([#2773](https://github.com/porsche-design-system/porsche-design-system/pull/2773))
- `Pin Code` ([#2691](https://github.com/porsche-design-system/porsche-design-system/pull/2691))

#### Fixed

- Dragging of `Carousel` can become stucked
  ([#2768](https://github.com/porsche-design-system/porsche-design-system/pull/2768))
- Color of `message` for `Fieldset`, `Fieldset Wrapper`, `Text Field Wrapper` and `Textarea Wrapper` in dark theme
  ([#2769](https://github.com/porsche-design-system/porsche-design-system/pull/2769))

#### Changed

- Usage of `getInitialStyles()` partial is required and validated with an exception
  ([#2749](https://github.com/porsche-design-system/porsche-design-system/pull/2749))

### [3.7.0-rc.0] - 2023-09-05

#### Added

- `Multi Select` ([#2658](https://github.com/porsche-design-system/porsche-design-system/pull/2658))

#### Changed

- Partials: `Cdn` and `Format` types are exposed
  ([#2760](https://github.com/porsche-design-system/porsche-design-system/pull/2760))

### [3.6.1] - 2023-08-29

### [3.6.1-rc.0] - 2023-08-29

#### Fixed

- Overlapping issues of `Accordion` contents when positioned outside of content area
  ([#2746](https://github.com/porsche-design-system/porsche-design-system/pull/2746))
- Backwards compatibility with previous versions of Porsche Design System
  ([#2752](https://github.com/porsche-design-system/porsche-design-system/pull/2752))

### [3.6.0] - 2023-08-28

### [3.6.0-rc.2] - 2023-08-28

#### Fixed

- `Tabs Bar` losing `activeTabIndex` and underline
  ([#2748](https://github.com/porsche-design-system/porsche-design-system/pull/2748))

### [3.6.0-rc.1] - 2023-08-24

#### Fixed

- Bundling format and name of `components-js` entrypoint for Vanilla JS integration
  ([#2745](https://github.com/porsche-design-system/porsche-design-system/pull/2745))

### [3.6.0-rc.0] - 2023-08-23

#### Added

- New value `aria-current` for `aria` property for linked components (`Link`, `Link Pure`, `Link Tile`, `Crest`,
  `Marque`) ([#2696](https://github.com/porsche-design-system/porsche-design-system/pull/2696))
- Angular: `cdn: 'auto' | 'cn'` option to `PorscheDesignSystemModule.load()` as alternative to using
  `window.PORSCHE_DESIGN_SYSTEM_CDN` ([#2676](https://github.com/porsche-design-system/porsche-design-system/pull/2676))
- React: `cdn: 'auto' | 'cn'` prop to `PorscheDesignSystemProvider` as alternative to using
  `window.PORSCHE_DESIGN_SYSTEM_CDN` with SSR support
  ([#2676](https://github.com/porsche-design-system/porsche-design-system/pull/2676))
- Vue: `cdn: 'auto' | 'cn'` prop to `PorscheDesignSystemProvider` as alternative to using
  `window.PORSCHE_DESIGN_SYSTEM_CDN` ([#2676](https://github.com/porsche-design-system/porsche-design-system/pull/2676))
- Support for sticky footer to `Modal`
  ([#2723](https://github.com/porsche-design-system/porsche-design-system/pull/2723))

#### Changed

- Update of Twitter icon ([#2731](https://github.com/porsche-design-system/porsche-design-system/pull/2731))
- Use China CDN and set `window.PORSCHE_DESIGN_SYSTEM_CDN` for backwards compatibility based on .cn top level domain
  before design system initialization
  ([#2676](https://github.com/porsche-design-system/porsche-design-system/pull/2676))

#### Fixed

- `Flyout`: Overlapping of sticky header/footer if slotted content has different z-index
  ([#2736](https://github.com/porsche-design-system/porsche-design-system/pull/2736))
- Keyboard behavior and `aria` semantics if either `a` or `button` elements are used as slotted content in `Tabs Bar`
  component. ([#2713](https://github.com/porsche-design-system/porsche-design-system/pull/2713))
- React/SSR: compatibility with Next.js v13 app router
  ([#2687](https://github.com/porsche-design-system/porsche-design-system/pull/2687))
- Consistent `package.json` ECMAScript module exports with `.mjs` and `.cjs` file extensions for
  `components-{js|angular|react|vue}`
  ([#2739](https://github.com/porsche-design-system/porsche-design-system/pull/2739))

### [3.5.0] - 2023-07-25

### [3.5.0-rc.0] - 2023-07-21

#### Added

- `background` property to `Button Tile` and `Link Tile` component to adapt the description and link/button theme when
  used on light background image ([#2669](https://github.com/porsche-design-system/porsche-design-system/pull/2669))
- Breakpoint customizable property `columns` to `Segmented Control` to set the amount of columns
  ([#2652](https://github.com/porsche-design-system/porsche-design-system/pull/2652))

#### Fixed

- Alignment of `Icon` inside `Accordion` header
  ([#2673](https://github.com/porsche-design-system/porsche-design-system/pull/2673))
- Direction of `Select Wrapper` dropdown if `direction` property is set to `auto`
  ([#2677](https://github.com/porsche-design-system/porsche-design-system/pull/2677))

### [3.4.0] - 2023-07-14

### [3.4.0-rc.0] - 2023-07-13

#### Added

- React: `'use client';` directive is applied on all components for main and `ssr` sub-package
  ([#2654](https://github.com/porsche-design-system/porsche-design-system/pull/2654))

#### Fixed

- Regression in `observeChildren` that affected nested components (e.g. incorrect rendering of nested `Tabs`).
  ([#2649](https://github.com/porsche-design-system/porsche-design-system/pull/2649))
- Click behaviour of slotted interactive elements of `Carousel`
  ([#2663](https://github.com/porsche-design-system/porsche-design-system/pull/2663))

### [3.3.0] - 2023-07-07

### [3.3.0-rc.0] - 2023-07-06

#### Added

- `Tabs` and `Tabs Bar` support SSR ([#2611](https://github.com/porsche-design-system/porsche-design-system/pull/2611))
- Contents of `Tag` component can now be wrapped in multiple lines
  ([#2625](https://github.com/porsche-design-system/porsche-design-system/pull/2625))
- `Carousel`: Possibility to set custom border-radius of slide items
  ([#2645](https://github.com/porsche-design-system/porsche-design-system/pull/2645))
- native lazy loading attribute to `img` tag of `Icon`
  ([#2644](https://github.com/porsche-design-system/porsche-design-system/pull/2644))

#### Fixed

- `Stepper Horizontal` navigation between 2 pages is not working as expected in angular
  ([#2641](https://github.com/porsche-design-system/porsche-design-system/pull/2641))
- `Segmented Control` text is not centered / causing unintended line-breaks
  ([#2614](https://github.com/porsche-design-system/porsche-design-system/pull/2614))
- `jsdom-polyfill` fixes validation errors in unit tests during SSR hydration
  ([#2613](https://github.com/porsche-design-system/porsche-design-system/pull/2613))
- `Accordion` collapsable content is overflowing when used with multiple prefixes  
  ([#2612](https://github.com/porsche-design-system/porsche-design-system/pull/2612))
- `Tabs Bar` position of underline for fluid font-size with `size="medium` when resizing
  ([#2611](https://github.com/porsche-design-system/porsche-design-system/pull/2611))
- `Button Pure`, `Link Pure`: `:hover` bug on Firefox
  ([#2630](https://github.com/porsche-design-system/porsche-design-system/pull/2630))
- `Carousel`: Removed `overflow:hidden` of slide items
  ([#2645](https://github.com/porsche-design-system/porsche-design-system/pull/2645))

#### Changed

- Improved bootstrapping behaviour of `Icon`
  ([#2644](https://github.com/porsche-design-system/porsche-design-system/pull/2644))

### [3.2.0] - 2023-06-19

### [3.2.0-rc.0] - 2023-06-19

#### Added

- `skipLinkTarget` property to `Carousel` component to enhance keyboard functionality
  ([#2557](https://github.com/porsche-design-system/porsche-design-system/pull/2557))
- `showLastPage` property to `Pagination` component
  ([#2606](https://github.com/porsche-design-system/porsche-design-system/pull/2606))

#### Fixed

- Partials: `getInitialStyles` supports `Flyout` component
  ([#2598](https://github.com/porsche-design-system/porsche-design-system/pull/2598))
- `Popover` content can be selected/highlighted
  ([#2599](https://github.com/porsche-design-system/porsche-design-system/pull/2599))

#### Changed

- `Carousel` pagination now shows 5 "infinite bullets" when using more than 5 slides
  ([#2600](https://github.com/porsche-design-system/porsche-design-system/pull/2600))
- `Carousel` supports click events on non-active slides and changed keyboard navigation
  ([#2557](https://github.com/porsche-design-system/porsche-design-system/pull/2557))
- Unified wordings of all console warnings, errors and exceptions
  ([#2602](https://github.com/porsche-design-system/porsche-design-system/pull/2602))
- Angular: increased peer dependency to `>=15.0.0 <17.0.0`
  ([#2602](https://github.com/porsche-design-system/porsche-design-system/pull/2602))
- `Toast` allows line break markups within toast message
  ([#2584](https://github.com/porsche-design-system/porsche-design-system/pull/2584))
- `Toast` shows always the latest toast message and clears its queue immediately if a new message is added
  ([#2584](https://github.com/porsche-design-system/porsche-design-system/pull/2584))

### [3.1.0] - 2023-06-09

### [3.1.0-rc.2] - 2023-06-09

#### Changed

- `Crest` updated assets ([#2595](https://github.com/porsche-design-system/porsche-design-system/pull/2595))
- Partials: `getMetaTagsAndIconLinks` updated assets
  ([#2595](https://github.com/porsche-design-system/porsche-design-system/pull/2595))

#### Added

- `Flyout` ([#2547](https://github.com/porsche-design-system/porsche-design-system/pull/2547))

#### Fixed

- Wrong validation during SSR hydration of `Link Tile` and `Select Wrapper`
  ([#2588](https://github.com/porsche-design-system/porsche-design-system/pull/2588))
- `Modal` scrollable modal does not jump to top on changes within dialog
  ([#2574](https://github.com/porsche-design-system/porsche-design-system/pull/2574))
- Unnecessary lifecycles are prevented when prop values do not change for complex values
  ([#2574](https://github.com/porsche-design-system/porsche-design-system/pull/2574))

### [3.1.0-rc.1] - 2023-06-02

#### Added

- **[EXPERIMENTAL]** Prop `showPasswordToggle` for `Text Field Wrapper` with `input type="password"`
  ([#2586](https://github.com/porsche-design-system/porsche-design-system/pull/2586))
- Prop `name` for `Icon` supports `heart`, `heart-filled`, `copy`, `fingerprint`, `tire`, `roof-open` and `roof-closed`
  ([#2589](https://github.com/porsche-design-system/porsche-design-system/pull/2589))

#### Fixed

- `Select Wrapper` missing border on touch devices
  ([#2579](https://github.com/porsche-design-system/porsche-design-system/pull/2579))
- `Tabs Item` text content can be selected/highlighted
  ([#2582](https://github.com/porsche-design-system/porsche-design-system/pull/2582))

### [3.1.0-rc.0] - 2023-05-24

#### Added

- `Marque` now has a `variant` property, including 75 years variant
  ([#2575](https://github.com/porsche-design-system/porsche-design-system/pull/2575))

### [3.0.0] - 2023-05-11

### [3.0.0-rc.3] - 2023-05-10

#### Fixed

- `Tabs Bar` focus behavior via keyboard navigation
  ([#2546](https://github.com/porsche-design-system/porsche-design-system/pull/2546))
- Rendering of `Wordmark` in Safari ([#2542](https://github.com/porsche-design-system/porsche-design-system/pull/2542))
- Disabled dragging/ghosting of icons
  ([#2536](https://github.com/porsche-design-system/porsche-design-system/pull/2536))

#### Changed

- Styles: `dropShadow{Low|Medium|High}Style`s use `box-shadow` instead of `filter: drop-shadow()` to fix glitches
  together with `frostedGlassStyle` in Firefox
  ([#2545](https://github.com/porsche-design-system/porsche-design-system/pull/2545))
- Size of icon and height of `Accordion`
  ([#2536](https://github.com/porsche-design-system/porsche-design-system/pull/2536))

### [3.0.0-rc.2] - 2023-05-09

#### Fixed

- `Checkbox Wrapper` Safari visual state change while hovering
  ([#2508](https://github.com/porsche-design-system/porsche-design-system/pull/2508))
- `Checkbox Wrapper` keyboard arrow navigation
  ([#2508](https://github.com/porsche-design-system/porsche-design-system/pull/2508))
- `Modal` fix hover state of dismiss button
  ([#2510](https://github.com/porsche-design-system/porsche-design-system/pull/2510))
- `Link Pure`, `Button Pure`: adjust offset of `:hover` and `active` styles
  ([#2511](https://github.com/porsche-design-system/porsche-design-system/pull/2511))
- `Tabs Bar`, `Tabs` ([#2521](https://github.com/porsche-design-system/porsche-design-system/pull/2521)):
  - `focus` state of tabpanel
  - Indicator bar height
- Optimize icon/text alignment of `Link Pure` and `Button Pure` in Safari
- `Select Wrapper` multiline option height and scaling behavior
  ([#2524](https://github.com/porsche-design-system/porsche-design-system/pull/2524))
- Fixed accessibility issues of `Tabs`, `Tabs Bar` and `Stepper Horizontal` to comply with v.4.7.0 of `axe-core`
  ([#2530](https://github.com/porsche-design-system/porsche-design-system/pull/2530))
- React: `patchRemixRunProcessBrowserGlobalIdentifier` binary now supports Remix 1.16.0
  ([#2537](https://github.com/porsche-design-system/porsche-design-system/pull/2537))
- Angular: added optional modifier to optional properties for better type checking in strict mode
  ([#2544](https://github.com/porsche-design-system/porsche-design-system/pull/2544))

#### Added

- Deprecation warning to `Icon` component if `lazy` prop is used
  ([#2521](https://github.com/porsche-design-system/porsche-design-system/pull/2521))
- `aria` prop to `Scroller` component
  ([#2530](https://github.com/porsche-design-system/porsche-design-system/pull/2530))

#### Changed

- Model signature asset of 718 model ([#2532](https://github.com/porsche-design-system/porsche-design-system/pull/2532))

### [3.0.0-rc.1] - 2023-04-19

#### Added

- Prop `name` for `Icon` supports `push-pin`, `push-pin-off`, `qr`, `pin-filled`, `shopping-cart-filled`,
  `shopping-bag-filled`, `logo-apple-podcast`, `logo-spotify` and `user-filled`
  ([#2471](https://github.com/porsche-design-system/porsche-design-system/pull/2471)).
- **[EXPERIMENTAL]** Prop `loading` for `Checkbox Wrapper`
  ([#2483](https://github.com/porsche-design-system/porsche-design-system/pull/2483))

#### Fixed

- `Wordmark`, `Crest` and `Model Signature` respect parent width/height
  ([#2479](https://github.com/porsche-design-system/porsche-design-system/pull/2479))
- `Button Tile`, `Link Tile` and `Link Tile Model Signature` are using correct border radius of
  `$pds-border-radius-large` ([#2473](https://github.com/porsche-design-system/porsche-design-system/pull/2473))
- `Text Field Wrapper` with `input type="search"` has better accessibility for clear button
  ([#2476](https://github.com/porsche-design-system/porsche-design-system/pull/2476))
- `Accordion` layout shift with nested accordions
  ([#2465](https://github.com/porsche-design-system/porsche-design-system/pull/2465))
- Color Contrast issues and rendering in Windows High Contrast Mode
  ([#2420](https://github.com/porsche-design-system/porsche-design-system/pull/2420))

### [3.0.0-rc.0] - 2023-04-11

#### Fixed

- Styles: `borderRadiusLarge` and `$pds-border-radius-large` are exposing correct value
  ([#2463](https://github.com/porsche-design-system/porsche-design-system/pull/2463))

### [3.0.0-alpha.6] - 2023-04-06

#### Added

- `xxl` breakpoint for all breakpoint customizable component values
  ([#2454](https://github.com/porsche-design-system/porsche-design-system/pull/2454))

#### Fixed

- Disabled color of `Icon` component ([#2446](https://github.com/porsche-design-system/porsche-design-system/pull/2446))
- Support of `Radio Button Wrapper` for name value with non-alphanumeric characters
  ([#2443](https://github.com/porsche-design-system/porsche-design-system/pull/2443))

#### Changed

- `Banner` is a controlled component now and its visibility has to be controlled via the `open` prop
  ([#2447](https://github.com/porsche-design-system/porsche-design-system/pull/2447))

```diff
- <p-banner></p-banner>
+ <p-banner open="true"></p-banner>
```

- Renamed all custom `change` events to `update` because of bad event emissions with native `change` events, e.g. with
  nested `select` or `input` elements

#### 🤖 Property deprecations 🤖

##### Accordion:

- Event `accordionChange` is deprecated, use `update` event instead.

```diff
- <PAccordion onAccordionChange={(e: CustomEvent<AccordionChangeEvent>) => {}} />
+ <PAccordion onUpdate={(e: CustomEvent<AccordionUpdateEvent>) => {}} />
```

##### Banner:

- Prop `persistent` is deprecated, use `dismissButton` instead.

```diff
- <p-banner persistent="true"></p-banner>
+ <p-banner dismiss-button="false"></p-banner>
```

##### Carousel:

- Event `carouselChange` is deprecated, use `update` event instead.

```diff
- <PCarousel onCarouselChange={(e: CustomEvent<CarouselChangeEvent>) => {}} />
+ <PCarousel onUpdate={(e: CustomEvent<CarouselUpdateEvent>) => {}} />
```

##### Inline Notification:

- Prop `persistent` is deprecated, use `dismissButton` instead.

```diff
- <p-inline-notification persistent="true"></p-inline-notification>
+ <p-inline-notification dismiss-button="false"></p-inline-notification>
```

##### Pagination:

- Event `pageChange` is deprecated, use `update` event instead.

```diff
- <PPagination onPageChange={(e: CustomEvent<PageChangeEvent>) => {}} />
+ <PPagination onUpdate={(e: CustomEvent<PaginationUpdateEvent>) => {}} />
```

##### Segmented Control:

- Event `segmentedControlChange` is deprecated, use `update` event instead.

```diff
- <PSegmentedControl onSegmentedControlChange={(e: CustomEvent<SegmentedControlChangeEvent>) => {}} />
+ <PSegmentedControl onUpdate={(e: CustomEvent<SegmentedControlUpdateEvent>) => {}} />
```

##### Stepper Horizontal:

- Event `stepChange` is deprecated, use `update` event instead.

```diff
- <PStepperHorizontal onStepChange={(e: CustomEvent<StepChangeEvent>) => {}} />
+ <PStepperHorizontal onUpdate={(e: CustomEvent<StepperHorizontalUpdateEvent>) => {}} />
```

##### Switch:

- Event `switchChange` is deprecated, use `update` event instead.

```diff
- <PSwitch onSwitchChange={(e: CustomEvent<SwitchChangeEvent>) => {}} />
+ <PSwitch onUpdate={(e: CustomEvent<SwitchUpdateEvent>) => {}} />
```

##### Table:

- Event `sortingChange` is deprecated, use `update` event instead.

```diff
- <PTable onSortingChange={(e: CustomEvent<SortingChangeEvent>) => {}} />
+ <PTable onUpdate={(e: CustomEvent<TableUpdateEvent>) => {}} />
```

##### Tabs:

- Event `tabChange` is deprecated, use `update` event instead.

```diff
- <PTabs onTabChange={(e: CustomEvent<TabChangeEvent>) => {}} />
+ <PTabs onUpdate={(e: CustomEvent<TabsUpdateEvent>) => {}} />
```

##### Tabs Bar:

- Event `tabChange` is deprecated, use `update` event instead.

```diff
- <PTabsBar onTabChange={(e: CustomEvent<TabChangeEvent>) => {}} />
+ <PTabsBar onUpdate={(e: CustomEvent<TabsUpdateEvent>) => {}} />
```

### [3.0.0-alpha.5] - 2023-03-30

#### Added

- `Wordmark` ([#2418](https://github.com/porsche-design-system/porsche-design-system/pull/2418))
- `Crest` ([#2437](https://github.com/porsche-design-system/porsche-design-system/pull/2437))

#### Changed

- Styles: changed color values of `theme[Light|Dark]ContrastMedium` and `theme[Light|Dark]Notification[*]` color tokens
  of `Styles` subpackage ([#2436](https://github.com/porsche-design-system/porsche-design-system/pull/2436))

### [3.0.0-alpha.4] - 2023-03-28

#### Changed

- `Table` matches new design language
  ([#2364](https://github.com/porsche-design-system/porsche-design-system/pull/2364/))

#### Added

- Styles: ([#2422](https://github.com/porsche-design-system/porsche-design-system/pull/2422))
  - `gridWide`
  - `gridWideColumnStart` and `$pds-grid-wide-column-start`
  - `gridWideColumnEnd` and `$pds-grid-wide-column-end`
  - `gridNarrowOffset`, `gridNarrowOffsetBase`, `gridNarrowOffsetS`, `gridNarrowOffsetXXL` and
    `$pds-grid-narrow-offset-base`, `$pds-grid-narrow-offset-s`, `$pds-grid-narrow-offset-xxl`
  - `gridBasicOffset`, `gridBasicOffsetBase`, `gridBasicOffsetS`, `gridBasicOffsetXXL` and
    `$pds-grid-basic-offset-base`, `$pds-grid-basic-offset-s`, `$pds-grid-basic-offset-xxl`
  - `gridExtendedOffset`, `gridExtendedOffsetBase`, `gridExtendedOffsetS`, `gridExtendedOffsetXXL` and
    `$pds-grid-extended-offset-base`, `$pds-grid-extended-offset-s`, `$pds-grid-extended-offset-xxl`
  - `gridWideOffset`, `gridWideOffsetBase`, `gridWideOffsetS`, `gridWideOffsetXXL` and `$pds-grid-wide-offset-base`,
    `$pds-grid-wide-offset-s`, `$pds-grid-wide-offset-xxl`
  - `gridFullOffset` and `$pds-grid-full-offset`
- `Button Tile` ([#2381](https://github.com/porsche-design-system/porsche-design-system/pull/2381))
- `Fieldset` ([#2404](https://github.com/porsche-design-system/porsche-design-system/pull/2404))
- `Link Tile Model Signature` ([#2388](https://github.com/porsche-design-system/porsche-design-system/pull/2388))
- Prop `activeSlideIndex` to `Carousel`
  ([#2421](https://github.com/porsche-design-system/porsche-design-system/pull/2421))
- Prop `slidesPerPage` supports value `auto` of `Carousel`
  ([#2421](https://github.com/porsche-design-system/porsche-design-system/pull/2421))
- Prop `scrollbar` for `Scroller` ([#2364](https://github.com/porsche-design-system/porsche-design-system/pull/2364/))
- Prop `theme` for `Table` ([#2364](https://github.com/porsche-design-system/porsche-design-system/pull/2364/))

#### Fixed

- React: missing animation of `Carousel` in certain scenarios

#### Changed

- Styles: `gridStyles` and `pds-grid()` are supporting an additional column range called `wide`
  ([#2422](https://github.com/porsche-design-system/porsche-design-system/pull/2422))
- Styles: SCSS version needs to be imported by `@porsche-design-system/components-js/styles` instead of
  `@porsche-design-system/components-js/styles/scss`
  ([#2422](https://github.com/porsche-design-system/porsche-design-system/pull/2422))

#### Removed

- `Banner`: CSS variable `--p-banner-position-type`
  ([#2422](https://github.com/porsche-design-system/porsche-design-system/pull/2422))
- Styles: `gridSafeZone`, `gridSafeZoneBase`, `gridSafeZoneXXL` and `$pds-grid-safe-zone-base`,
  `$pds-grid-safe-zone-xxl` ([#2422](https://github.com/porsche-design-system/porsche-design-system/pull/2422))
- Styles: `gridWidth`, `gridWidthMin`, `gridWidthMax` and `$pds-grid-width-min`, `$pds-grid-width-max`
  ([#2422](https://github.com/porsche-design-system/porsche-design-system/pull/2422))

#### 🤖 Property deprecations 🤖

##### Banner:

- Prop `width` has no effect anymore, instead the component is aligned with Porsche Grid "extended" by default.
  ([#2422](https://github.com/porsche-design-system/porsche-design-system/pull/2422))

#### 🤡 Component deprecations 🤡

##### Marque: ([#2418](https://github.com/porsche-design-system/porsche-design-system/pull/2418))

```diff
- <p-marque></p-marque>
+ <p-wordmark></p-wordmark>
```

##### Fieldset Wrapper: ([#2404](https://github.com/porsche-design-system/porsche-design-system/pull/2404))

```diff
- <p-fieldset-wrapper label="Some legend label">
+ <p-fieldset label="Some legend label">
  <p-text-field-wrapper label="Some label">
    <input type="text" name="some-name" />
  </p-text-field-wrapper>
- </p-fieldset-wrapper>
+ </p-fieldset>
```

### [3.0.0-alpha.3] - 2023-03-17

#### 🤖 Property deprecations 🤖

##### Accordion:

- Event `accordionChange` is deprecated, use `change` event instead.

```diff
- <PAccordion onAccordionChange={(e: CustomEvent<AccordionChangeEvent>) => {}} />
+ <PAccordion onChange={(e: CustomEvent<AccordionChangeEvent>) => {}} />
```

##### Banner:

- Named `slot="title"` is deprecated, use `heading` prop or `slot="heading"` instead.

```diff
<p-banner>
-  <span slot="title">Some heading</span>
+  <span slot="heading">Some heading</span>
   <span slot="description">Some notification description.</span>
</p-banner>

-<p-banner>
+<p-banner heading="Some heading" description="Some notification description.">
-  <span slot="title">Some heading</span>
-  <span slot="description">Some notification description.</span>
</p-banner>
```

##### Carousel:

- Prop `disablePagination` is deprecated, use `pagination` instead.
- Event `carouselChange` is deprecated, use `change` event instead.

```diff
- <p-carousel disable-pagination="true"></p-carousel>
+ <p-carousel pagination="false"></p-carousel>

- <PCarousel onCarouselChange={(e: CustomEvent<CarouselChangeEvent>) => {}} />
+ <PCarousel onChange={(e: CustomEvent<CarouselChangeEvent>) => {}} />
```

##### Divider:

- Prop `orientation` is deprecated, use `direction` instead.

```diff
- <p-divider orientation="horizontal"></p-divider>
+ <p-divider direction="horizontal"></p-divider>
```

##### Icon:

- Prop `colors`'s value `disabled` is removed, use `state-disabled` instead.

```diff
- <p-icon color="disabled"></p-icon>
+ <p-icon color="state-disabled"></p-icon>
```

##### Link Tile:

- Prop `weight`'s value `semibold` is deprecated, use `semi-bold` instead.

```diff
- <p-link-tile weight="semibold"></p-link-tile>
+ <p-link-tile weight="semi-bold"></p-link-tile>
```

##### Modal:

- Prop `disableCloseButton` is deprecated, use `dismissButton` instead.
- Event `close` is deprecated, use `dismiss` event instead.

```diff
- <p-modal disable-close-button="true"></p-modal>
+ <p-modal dismiss-button="false"></p-modal>

- <PModal onClose={(e: CustomEvent<void>) => {}} />
+ <PModal onDismiss={(e: CustomEvent<void>) => {}} />
```

##### Pagination:

- Props `allyLabelNext`, `allyLabelPage`, `allyLabelPrev` and `allyLabel` are deprecated.
- Event `pageChange` is deprecated, use `change` event instead.

```diff
- <p-pagination ally-label="Paginierung" ally-label-prev="Vorherige Seite" ally-label-next="Nächste Seite" ally-label-page="Seite"></p-pagination>
+ <p-pagination intl="{root: 'Paginierung', prev: 'Vorherige Seite', next: 'Nächste Seite', page: 'Seite'}"></p-pagination>

- <PPagination onPageChange={(e: CustomEvent<PageChangeEvent>) => {}} />
+ <PPagination onChange={(e: CustomEvent<PaginationChangeEvent>) => {}} />
```

##### Scroller:

- Prop `gradientColorScheme` is deprecated, use `gradientColor` instead.
- Prop `scrollIndicatorPosition` is deprecated, use `alignScrollIndicator` instead.

```diff
- <p-scroller gradient-color-scheme="surface"></p-scroller>
+ <p-scroller gradient-color="background-surface"></p-scroller>

- <p-scroller scroll-indicator-position="top"></p-scroller>
+ <p-scroller align-scroll-indicator="top"></p-scroller>
```

##### Segmented Control:

- Event `segmentedControlChange` is deprecated, use `change` event instead.

```diff
- <PSegmentedControl onSegmentedControlChange={(e: CustomEvent<SegmentedControlChangeEvent>) => {}} />
+ <PSegmentedControl onChange={(e: CustomEvent<SegmentedControlChangeEvent>) => {}} />
```

##### Stepper Horizontal:

- Event `stepChange` is deprecated, use `change` event instead.

```diff
- <PStepperHorizontal onStepChange={(e: CustomEvent<StepChangeEvent>) => {}} />
+ <PStepperHorizontal onChange={(e: CustomEvent<StepperHorizontalChangeEvent>) => {}} />
```

##### Switch:

- Event `switchChange` is deprecated, use `change` event instead.

```diff
- <PSwitch onSwitchChange={(e: CustomEvent<SwitchChangeEvent>) => {}} />
+ <PSwitch onChange={(e: CustomEvent<SwitchChangeEvent>) => {}} />
```

##### Table:

- Event `sortingChange` is deprecated, use `change` event instead.

```diff
- <PTable onSortingChange={(e: CustomEvent<SortingChangeEvent>) => {}} />
+ <PTable onChange={(e: CustomEvent<TableChangeEvent>) => {}} />
```

##### Tabs:

- Prop `gradientColorScheme` is deprecated, use `gradientColor` instead.
- Prop `weight`'s value `semibold` is deprecated, use `semi-bold` instead.
- Event `tabChange` is deprecated, use `change` event instead.

```diff
- <p-tabs gradient-color-scheme="surface"></p-tabs>
+ <p-tabs gradient-color="background-surface"></p-tabs>

- <p-tabs weight="semibold"></p-tabs>
+ <p-tabs weight="semi-bold"></p-tabs>

- <PTabs onTabChange={(e: CustomEvent<TabChangeEvent>) => {}} />
+ <PTabs onChange={(e: CustomEvent<TabsChangeEvent>) => {}} />
```

##### Tabs Bar:

- Prop `gradientColorScheme` is deprecated, use `gradientColor` instead.
- Prop `weight`'s value `semibold` is deprecated, use `semi-bold` instead.
- Event `tabChange` is deprecated, use `change` event instead.

```diff
- <p-tabs-bar gradient-color-scheme="surface"></p-tabs-bar>
+ <p-tabs-bar gradient-color="background-surface"></p-tabs-bar>

- <p-tabs-bar weight="semibold"></p-tabs>
+ <p-tabs-bar weight="semi-bold"></p-tabs>

- <PTabsBar onTabChange={(e: CustomEvent<TabChangeEvent>) => {}} />
+ <PTabsBar onChange={(e: CustomEvent<TabsChangeEvent>) => {}} />
```

##### Tag:

- Prop `color`'s value `notification-warning`, `notification-success` and `notification-error` are deprecated, use
  `notification-warning-soft`, `notification-success-soft` and `notification-error-soft` instead.

```diff
- <p-tag color="notification-warning"></p-tag>
+ <p-tag color="notification-warning-soft"></p-tag>

- <p-tag color="notification-success"></p-tag>
+ <p-tag color="notification-success-soft"></p-tag>

- <p-tag color="notification-error"></p-tag>
+ <p-tag color="notification-error-soft"></p-tag>
```

##### Text Field Wrapper:

- Prop `showCharacterCount` is deprecated, use `showCounter` instead.

```diff
- <p-text-field-wrapper show-character-count="false">
+ <p-text-field-wrapper show-counter="false">
    <input type="text" maxlength="20" />
</p-text-field-wrapper>
```

##### Textarea Wrapper:

- Prop `showCharacterCount` is deprecated, use `showCounter` instead.

```diff
- <p-textarea-wrapper show-character-count="false">
+ <p-textarea-wrapper show-counter="false">
    <textarea maxlength="80"></textarea>
</p-textarea-wrapper>
```

##### Text List

- Props `listType` and `orderType` are deprecated, use `type` instead.

```diff
- <p-text-list list-type="unordered"></p-text-list>
+ <p-text-list type="unordered"></p-text-list>

- <p-text-list list-type="ordered" order-type="numbered"></p-text-list>
+ <p-text-list type="numbered"></p-text-list>

- <p-text-list list-type="ordered" order-type="alphabetically"></p-text-list>
+ <p-text-list type="alphabetically"></p-text-list>
```

#### Added

- `Text`, `Icon`, `Button Pure` and `Link Pure` support value `xx-small` for prop `size`
- `Display` supports value `small` for prop `size`
- Partials: `getInitialStyles` supports multi prefix, e.g.
  `getInitialStyles({ prefix: ['', 'some-prefix', 'another-prefix'] });`
- Styles: `displaySmallStyle` and `$pds-display-small`
- Styles: `textXXSmallStyle` and `$pds-text-xx-small`
- Styles: `fontSizeDisplaySmall` and `$pds-font-size-display-small`
- Styles: `fontSizeTextXXSmall` and `$pds-font-size-text-xx-small`
- Styles: `getHoverStyle` and `pds-hover()`
- `Banner` has `heading` and `description` prop as well as `slot="heading"` and deprecated `slot="title"`
- Custom events have consistent names across components and deprecated old event names
  - `Accordion` emits `change` and deprecated `accordionChange` event
  - `Carousel` emits `change` and deprecated `carouselChange` event
  - `Modal` emits `dismiss` and deprecated `close` event
  - `Pagination` emits `change` and deprecated `pageChange` event
  - `Segmented Control` emits `change` and deprecated `segmentedControlChange` event
  - `Stepper Horizontal` emits `change` and deprecated `stepChange` event
  - `Switch` emits `change` and deprecated `switchChange` event
  - `Table` emits `change` and deprecated `sortingChange` event
  - `Tabs` emits `change` and deprecated `tabChange` event
  - `Tabs Bar` emits `change` and deprecated `tabChange` event
- Props have consistent names across components and deprecated old props
  - `Carousel` got `pagination` prop and deprecated `disablePagination` prop
  - `Divider` got `direction` prop and deprecated `orientation` prop
  - `Modal` got `dismissButton` prop and deprecated `disableCloseButton` prop
  - `Pagination` got `intl` prop and deprecated `allyLabelNext`, `allyLabelPage`, `allyLabelPrev` and `allyLabel` props
  - `Scroller` got `gradientColor` prop and deprecated `gradientColorScheme` prop
  - `Scroller` got `alignScrollIndicator` prop and deprecated `scrollIndicatorPosition` prop
  - `Tabs` got `gradientColor` prop and deprecated `gradientColorScheme` prop
  - `Tabs Bar` got `gradientColor` prop and deprecated `gradientColorScheme` prop
  - `Text Field Wrapper` got `showCounter` prop and deprecated `showCharacterCount` prop
  - `Textarea Wrapper` got `showCounter` prop and deprecated `showCharacterCount` prop
  - `Text List` got `type` prop and deprecated `listType` and `orderType` prop
- Props have consistent values across components and deprecated old values
  - `Icon` prop `color` got value `state-disabled` and removed `disabled` value
  - `Link Tile` prop `weight` got value `semi-bold` and deprecated `semibold` value
  - `Tabs Bar` and `Tabs` prop `weight` got value `semi-bold` and deprecated `semibold` value
  - `Tag` prop `color` got values `notification-info-soft`, `notification-warning-soft`, `notification-success-soft`,
    `notification-error-soft` and deprecated `notification-warning`, `notification-success`, `notification-error` values

#### Changed

- `Display` uses font-weight regular and font-style normal
- Partials: `getInitialStyles` matches new design language
- Partials: All component related, slotted Light DOM styles have been moved to `getInitialStyles`
- Styles: `getFocusStyle` and `pds-focus()` doesn't need `theme` parameter anymore
- Styles: `breakpoint{Base|XS|S|M|L|XL|XXL}` and `$pds-breakpoint-{base|xs|s|m|l|xl|xxl}` are provided as number without
  unit (px)
- `Link Tile` matches new design language
- Typings for all component props start with the component name, e.g. `SwitchAlignLabel`, `TabsBarGradientColor` or
  `LinkPureIcon`
- `Icon` prop `color` value `disabled` is renamed to `state-disabled`
- `Tag` prop `color` value `notification-info` is renamed to `notification-info-soft`

#### Fixed

- `Text Field Wrapper` calendar and time indicator icons respect color definition in dark theme
- `Text Field Wrapper` has correct height when type date or time is used
- Partials: Typings of return value with and without options parameter
- `Modal` scrolling behavior on mouse drag

#### Removed

- `Heading`: value `xxx-large` for prop `size`
- Styles: `headingXXXLargeStyle` and `$pds-heading-xxx-large`
- Styles: `fontSizeHeadingXXLarge` and `$pds-font-size-heading-xx-large`

### [3.0.0-alpha.2] - 2023-02-27

#### 🤖 Property deprecations 🤖

##### Carousel:

- Prop `wrap-content` is deprecated.

```diff
- <p-carousel wrap-content="true"></p-carousel>
+ <p-carousel></p-carousel>
```

##### Divider:

- Prop values `neutral-contrast-low | neutral-contrast-medium | neutral-contrast-high` of `color` prop are deprecated.

```diff
- <p-divider color="neutral-contrast-low"></p-divider>
+ <p-divider color="contrast-low"></p-divider>

- <p-divider color="neutral-contrast-medium"></p-divider>
+ <p-divider color="contrast-medium"></p-divider>

- <p-divider color="neutral-contrast-high"></p-divider>
+ <p-divider color="contrast-high"></p-divider>
```

#### Changed

- `Divider`, `Button Group`, `Carousel` and `Text List` match new design language
- Background color of `Scroller`'s `prev` and `next` buttons in dark theme
- Partials: Removed deprecated `withoutTags` option for all partials, please use `format: 'jsx'` instead
- `Content Wrapper` default value of prop `width` has changed from `basic` to `extended`

#### Added

- `Model Signature`
- Props `align-header` and `width` for `Carousel`
- Vue: plugin functions `createPorscheDesignSystem` and `usePorscheDesignSystemPlugin`

#### Fixed

- `Radio Button Wrapper` keyboard arrow navigation
- `Button Pure` and `Link Pure` lagging active state background when scrolling on iOS

### [3.0.0-alpha.1] - 2023-02-16

#### Added

- Porsche Next font supports Vietnamese charset
- Prop `color` of `Icon` supports `disabled`
- React: `patchRemixRunProcessBrowserGlobalIdentifier` binary to support SSR components with Remix

#### Changed

- `Stepper Horizontal` matches new design language
- Styles: Optimize design tokens "spacing", "typography" and "theme" provided by styles sub-package
  `@porsche-design-system/components-{js|angular|react|vue}/styles`
- Styles: Use calc() instead of max() to calculate padding for `gridStyle` (JS) and `pds-grid()` (SCSS)
- Styles: `gridStyle` (JS) and `pds-grid()` (SCSS) uses optimized grid gap

### [3.0.0-alpha.0] - 2023-02-08

#### Note to the new `v3` major release of the Porsche Design System

With the new **Porsche Design Language** comes a lot of changes regarding layout and design principles. To keep
refactoring efforts as low as possible when upgrading from `v2` to `v3`, **breaking changes** were avoided as far as
possible. Nevertheless, there are a few breaking changes and some more deprecations which should receive attention.

#### 👹 Breaking Changes 👹

##### Button:

- Removed deprecated prop `tabbable`.

```diff
- <p-button tabbable="false">Some label</p-button>
+ <p-button tabindex="-1">Some label</p-button>
```

- Default value of prop `icon` has changed from `arrow-head-right` to `none`. Therefore, the `icon` property **must** be
  set if the component has the `hide-label` property.

```diff
- <p-button hide-label="true">Some label</p-button>
+ <p-button hide-label="true" icon="arrow-right">Some label</p-button>

- <p-button hide-label="{ base: true, m: false }">Some label</p-button>
+ <p-button hide-label="{ base: true, m: false }" icon="arrow-right">Some label</p-button>
```

##### Button Pure:

- Removed `subline` slot (visually not intended anymore).

```diff
<p-button-pure>
  Some label
-   <p slot="subline">Some Subline</p>
</p-button-pure>
```

- Removed deprecated prop `tabbable`.

```diff
- <p-button-pure tabbable="false">Some label</p-button-pure>
+ <p-button-pure tabindex="-1">Some label</p-button-pure>
```

##### Icon:

- Value `inherit` for prop `color` works slightly different to the previous major version. A CSS filter is required to
  apply custom coloring to take advantage of using an SVG embedded in an `<img/>` for better SSR support and loading
  performance in general.

```diff
- <p-icon color="inherit" style="color: white;"></p-icon>
+ <p-icon color="inherit" style="filter: invert(100%);"></p-icon>
```

- Camel case syntax for `name` prop isn't supported, please use param case syntax instead (TypeScript typings have been
  updated too).

```diff
- <p-icon name="arrowRight"></p-icon>
+ <p-icon name="arrow-right"></p-icon>
```

##### Link:

- Default value of prop `icon` has changed from `arrow-head-right` to `none`. Therefore, the `icon` property **must** be
  set if the component has the `hide-label` property.

```diff
- <p-link href="#" hide-label="true">Some label</p-link>
+ <p-link href="#" hide-label="true" icon="arrow-right">Some label</p-link>

- <p-link href="#" hide-label="{ base: true, m: false }">Some label</p-link>
+ <p-link href="#" hide-label="{ base: true, m: false }" icon="arrow-right">Some label</p-link>
```

##### Link Pure:

- Removed `subline` slot (visually not intended anymore).

```diff
<p-link-pure href="#">
  Some label
-   <p slot="subline">Some Subline</p>
</p-link-pure>
```

##### Marque:

- Removed `variant` property.

```diff
- <p-marque variant="75-years"></p-marque>
+ <p-marque></p-marque>
// or even better, replace component by wordmark
+ <p-wordmark></p-wordmark>
```

##### Switch:

- Removed deprecated prop `tabbable`.

```diff
- <p-switch tabbable="false">Some label</p-switch>
+ <p-switch tabindex="-1">Some label</p-switch>
```

##### Partials:

- `getIconLinks()` partial accepts only param-cased icon names.

```diff
- require('@porsche-design-system/components-js/partials').getIconLinks({ icons: ['arrowRight'] })

+ require('@porsche-design-system/components-js/partials').getIconLinks({ icons: ['arrow-right'] })
```

##### CSS global scope:

- Changed naming of CSS global variables names.

```diff
- --p-animation-duration__spinner
- --p-animation-duration__banner
+ --p-animation-duration
```

#### 🤡 Component deprecations 🤡

All deprecated components are refactored to match the new design language, therefor it's technically not breaking, but
we highly recommend to migrate to the mentioned alternative, since those deprecated components will be removed with next
major version.

##### Content Wrapper:

- Component is deprecated and will be removed with the next major release. Please use **[Porsche Grid](styles/grid)**
  instead, which is based on [CSS Grid](https://css-tricks.com/snippets/css/complete-guide-grid) covering the specific
  layout needs for a harmonic appearance across all digital Porsche touch-points.

##### Flex:

- Component is deprecated and will be removed with the next major release. In general, please use native
  [CSS Flex](https://css-tricks.com/snippets/css/a-guide-to-flexbox) instead for better performance and more
  standardized layout technique.

##### Grid:

- Component is deprecated and will be removed with the next major release. In general, please use native
  [CSS Grid](https://css-tricks.com/snippets/css/complete-guide-grid) in combination with
  **[Porsche Grid](styles/grid)** instead for better performance and more standardized layout technique.

##### Headline:

```diff
- <p-headline>The quick brown fox jumps over the lazy dog</p-headline>
+ <p-heading>The quick brown fox jumps over the lazy dog</p-heading>
```

##### Link Social:

- Component is deprecated and will be removed with the next major release. Please use the **[Link](components/link)**
  component instead.

#### 🤖 Property deprecations 🤖

All deprecated properties are still present without any effect, therefor it's technically not breaking, but we highly
recommend to migrate and remove the deprecated props since those ones will be removed with next major version.

##### Button Pure:

- Prop `weight` is deprecated, only regular font weight will be applied.

```diff
- <p-button-pure weight="thin">Some label</p-button-pure>
- <p-button-pure weight="regular">Some label</p-button-pure>
- <p-button-pure weight="semibold">Some label</p-button-pure>
- <p-button-pure weight="bold">Some label</p-button-pure>
+ <p-button-pure>Some label</p-button-pure>
```

##### Content Wrapper (deprecated):

- Prop `theme` and `background-color` are deprecated.

```diff
- <p-content-wrapper theme="dark" background-color="default">Some content</p-content-wrapper>
+ <p-content-wrapper>Some content</p-content-wrapper>
```

##### Grid (deprecated):

- The `gutter` property is deprecated and has no effect anymore. Instead, a fluid gutter depending on the viewport width
  is used.

```diff
- <p-grid gutter="16">Some content</p-grid>
- <p-grid gutter="24">Some content</p-grid>
- <p-grid gutter="36">Some content</p-grid>
+ <p-grid>Some content</p-grid>
```

##### Icon:

- Prop `lazy` is deprecated.

```diff
- <p-icon lazy="true"></p-icon>
+ <p-icon></p-icon>
```

##### Link Pure:

- Prop `weight` is deprecated, only regular font weight will be applied.

```diff
- <p-link-pure href="#" weight="thin">Some label</p-link-pure>
- <p-link-pure href="#" weight="regular">Some label</p-link-pure>
- <p-link-pure href="#" weight="semibold">Some label</p-link-pure>
- <p-link-pure href="#" weight="bold">Some label</p-link-pure>
+ <p-link-pure href="#">Some label</p-link-pure>
```

##### Segmented Control:

- Prop `background-color` is deprecated.

```diff
- <p-segmented-control background-color="background-surface">
   <p-segmented-control-item value="xs">XS</p-segmented-control-item>
   <p-segmented-control-item value="s">S</p-segmented-control-item>
 </p-segmented-control>
+ <p-segmented-control>
   <p-segmented-control-item value="xs">XS</p-segmented-control-item>
   <p-segmented-control-item value="s">S</p-segmented-control-item>
 </p-segmented-control>
```

#### 👾 Property value deprecations 👾

All deprecated values are mapped to new ones, therefor it's technically not breaking, but we highly recommend to migrate
to the new values since those ones will be removed with next major version.

##### Banner:

- Prop value `fluid` of `width` prop is deprecated.

```diff
- <p-banner width="fluid"></p-banner>
+ <p-banner></p-banner>
```

- Prop value `neutral` of `state` prop is deprecated.

```diff
- <p-banner state="neutral">
  <span slot="title">Some banner title</span>
  <span slot="description">Some banner description. You can also add inline <a href="https://porsche.com">links</a> to route to another page.</span>
 </p-banner>
+ <p-banner state="info">
  <span slot="title">Some banner title</span>
  <span slot="description">Some banner description. You can also add inline <a href="https://porsche.com">links</a> to route to another page.</span>
 </p-banner>
```

##### Content Wrapper:

- Prop value `fluid` of `width` prop is deprecated.

```diff
- <p-content-wrapper width="fluid">Some content</p-content-wrapper>
+ <p-content-wrapper>Some content</p-content-wrapper>
```

##### Icon:

- Prop values
  `brand | default | neutral-contrast-low | neutral-contrast-medium | neutral-contrast-high | notification-neutral` of
  `color` prop are deprecated.

```diff
- <p-icon color="brand"></p-icon>
+ <p-icon color="primary"></p-icon>

- <p-icon color="default"></p-icon>
+ <p-icon color="primary"></p-icon>

- <p-icon color="neutral-contrast-low"></p-icon>
+ <p-icon color="contrast-low"></p-icon>

- <p-icon color="neutral-contrast-medium"></p-icon>
+ <p-icon color="contrast-medium"></p-icon>

- <p-icon color="neutral-contrast-high"></p-icon>
+ <p-icon color="contrast-high"></p-icon>

- <p-icon color="neutral-contrast-neutral"></p-icon>
+ <p-icon color="contrast-info"></p-icon>
```

##### Inline Notification:

- Prop value `neutral` of `state` prop is deprecated.

```diff
- <p-inline-notification state="neutral"></p-inline-notification>
+ <p-inline-notification state="info"></p-inline-notification>
```

##### Tag:

- Prop value `notification-neutral | neutral-contrast-high | background-default` of `color` prop is deprecated.

```diff
- <p-tag color="notification-neutral">Color label</p-tag>
+ <p-tag color="notification-info">Color label</p-tag>

- <p-tag color="neutral-contrast-high">Color label</p-tag>
+ <p-tag color="primary">Color label</p-tag>

- <p-tag color="background-default">Color label</p-tag>
+ <p-tag color="background-base">Color label</p-tag>
```

##### Tag Dismissible:

- Prop value `background-default` of `color` prop is deprecated.

```diff
- <p-tag-dismissible color="background-default">Color label</p-tag-dismissible>
+ <p-tag-dismissible color="background-base">Color label</p-tag-dismissible>
```

##### Text:

- Prop value `thin | semibold` of `weight` prop is deprecated.

```diff
- <p-text weight="thin">Some text</p-text>
+ <p-text>Some text</p-text>

- <p-text weight="semibold">Some text</p-text>
+ <p-text weight="semi-bold">Some text</p-text>
```

- Prop value
  `brand | default | neutral-contrast-low | neutral-contrast-medium | neutral-contrast-high | notification-neutral` of
  `color` prop is deprecated.

```diff
- <p-text color="brand">Some text</p-text>
+ <p-text>Some text</p-text>

- <p-text color="default">Some text</p-text>
+ <p-text>Some text</p-text>

- <p-text color="neutral-contrast-low">Some text</p-text>
+ <p-text color="contrast-low">Some text</p-text>

- <p-text color="neutral-contrast-medium">Some text</p-text>
+ <p-text color="contrast-medium">Some text</p-text>

- <p-text color="neutral-contrast-high">Some text</p-text>
+ <p-text color="contrast-high">Some text</p-text>

- <p-text color="notification-neutral">Some text</p-text>
+ <p-text color="notification-info">Some text</p-text>
```

##### ToastManager:

- Prop value `neutral` of `state` parameter is deprecated.

```diff
- …addMessage({ text: `Some message`, state: 'neutral' })
+ …addMessage({ text: `Some message`, state: 'info' })
```

#### Added

- `Display` component
- `Heading` component
- Prop `underline` for `Link Pure`
- Prop `theme` for `Checkbox Wrapper`, `Radio Button Wrapper`, `Popover`, `Tag Dismissible`, `Textarea Wrapper`,
  `Text Field Wrapper` and `Fieldset Wrapper`
- Prop `size` for `Icon` supports `x-small` and `x-large`
- Prop `size` for `Accordion` `compact="true"` supports `medium`

#### Changed

- `Spinner`, `Icon`, `Link Pure`, `Button Pure`, `Link`, `Link Social`, `Button`, `Checkbox Wrapper`,
  `Radio Button Wrapper`, `Popover`, `Modal`, `Select Wrapper`, `Tag`, `Tag Dismissible`, `Textarea Wrapper`,
  `Inline Notification`, `Banner`, `Toast`, `Grid`, `Flex`, `Pagination`, `Scroller`, `Accordion`, `Text`,
  `Text Field Wrapper`, `Content Wrapper`, `Segmented Control`, `Tabs`, `Tabs Bar`, `Headline` and `Fieldset Wrapper`
  match new design language
- `Icon` supports
  `primary | contrast-low | contrast-medium | contrast-high | notification-success | notification-warning | notification-error | notification-info | inherit`
  for `color` prop
- Default value of prop `width` of `Banner` has changed from `basic` to `extended`
- Default value of prop `action-icon` of `Inline Notification` has changed from `arrow-head-right` to `arrow-right`
- Default value of prop `name` of `Icon` has changed from `arrow-head-right` to `arrow-right`
- Default value of prop `variant` of `Link` and `Button` has changed from `secondary` to `primary`

#### Removed

- Custom slotted CSS for mostly all components. Equivalent styles are now provided by `getInitialStyles()` partial
  instead.
- `applyNormalizeStyles` option from `getInitialStyles()` partial which is applied by default now.

### [2.20.0] - 2023-02-06

### [2.20.0-rc.1] - 2023-02-06

### [2.20.0-rc.0] - 2023-01-30

#### Added

- `applyNormalizeStyles` option for `getInitialStyles()` partial which includes basic css styles for Light DOM

### [2.19.1-rc.1] - 2023-01-18

#### Added

- `jsdom-polyfill` subpackage is available at `@porsche-design-system/components-{js|angular|react|vue}/jsdom-polyfill`
  and can be used to have working web components in jsdom based tests (e.g. jest)
- `testing` subpackage is available at `@porsche-design-system/components-{js|angular|react|vue}/testing` to provide
  `getByRoleShadowed`, `getByLabelTextShadowed` and `getByTextShadowed` utilities which use `@testing-library/dom`
  queries internally to support Shadow DOM
- Validation if `prefix` is already reserved by a different version upon initialization of the Porsche Design System

#### Fixed

- `componentsReady()` waits for Porsche Design System being initialized before checking components which can happen in
  certain test scenarios without partials

### [2.19.1-rc.0] - 2023-01-18

#### Fixed

- Bug in `@porsche-design-system/components-react/ssr` where in some cases during SSG an error was thrown when
  components render their children conditionally

### [2.19.0] - 2022-12-22

### [2.19.0-rc.2] - 2022-12-22

### [2.19.0-rc.1] - 2022-12-22

#### Fixed

- `Stepper Horizontal` calculation of scroll position when used within any parent that has a margin or padding

### [2.19.0-rc.0] - 2022-12-21

#### Added

- Vue: typed components are available via the `@porsche-design-system/components-vue` package

#### Fixed

- `Modal` focus cycle when pressing Shift Tab right after it was opened

### [2.18.0] - 2022-12-15

### [2.18.0-rc.2] - 2022-12-14

#### Added

- Validation to ensure crucial partials are used.  
  **Disclaimer:** The Porsche Design System will **not** inject its initial styles anymore. Please use the
  `getInitialStyles()` partial to reduce flash of unstyled content (FOUC) as described here:
  [getInitialStyles() documentation](https://designsystem.porsche.com/latest/partials/initial-styles)

#### Changed

- `line-height` calculation for all components is handled CSS only now by using `ex`-unit in combination with `calc()`
  which gives the best performance, the easiest possible integration and respects UI best practices in having **larger**
  `line-height` values for **small** `font-size` definitions and **smaller** `line-height` values for **larger**
  `font-size` definitions. The calculated values by CSS slightly differ compared to the ones calculated by JavaScript,
  which might result in minor visual changes.

#### Fixed

- Screen reader announcements of `Textfield` and `Textarea` in `counter` mode
- Screen reader announcements in `Select Wrapper`

### [2.18.0-rc.1] - 2022-11-24

#### Added

- `Carousel` now has a `rewind` property, better prev/next icons, a `max-width` for `heading` and `description` and
  support for slotted `description`

#### Fixed

- `Select Wrapper` height if text is zoomed up to 200%

### [2.18.0-rc.0] - 2022-11-17

#### Added

- SSR/SSG ready components using Declarative Shadow DOM for Next JS are shipped via
  `@porsche-design-system/components-react/ssr`. To use it simply change your imports.

**Important:** make sure to apply the new `getDSRPonyfill()` partial right before your closing `</body>` tag. More
information can be found here:
[getDSRPonyfill() documentation](https://designsystem.porsche.com/latest/partials/dsr-ponyfill)

```diff
- import { PorscheDesignSystemProvider, PButton, ... } from '@porsche-design-system/components-react';
+ import { PorscheDesignSystemProvider, PButton, ... } from '@porsche-design-system/components-react/ssr';
+ import { getDSRPonyfill } from '@porsche-design-system/components-react/partials';
```

#### Changed

- Improve height calculation for `Accordion`
- Slotted anchor support for `Link Pure` is stricter (In case slotted `<a>` is used it must be a direct child of
  `Link Pure`)
- `getFontLinks()` partial now has `{ weights: ['regular', 'semi-bold'] }` for a default

### [2.17.0] - 2022-10-31

### [2.17.0-rc.0] - 2022-10-31

#### Added

- `Link Tile`

#### Fixed

- `Scroller` bug where scrollable content was not fully hidden by the gradient, when zoomed into the page.

#### Changed

- Removed `!important` keyword from css property `display` of `Link Pure` and `Button Pure`

### [2.16.3] - 2022-10-21

### [2.16.3-rc.0] - 2022-10-21

#### Fixed

- `Button Pure` and `Link Pure` error when using `size="inherit"` and `icon="none"`

#### Changed

- Replaced all internal usage of `Text` and `Headline` components

### [2.16.2] - 2022-09-15

### [2.16.2-rc.0] - 2022-09-15

#### Fixed

- Issue with `Popover` where drop-shadow is not shown correctly in Chrome >= 105
- Issue with `Carousel` and `wrap-content="true"` where the layout was out of sync with `Content Wrapper` for
  viewports >= 1760px.
- `Select Wrapper` with custom dropdown keeps attribute changes of native select options in sync if changed
  programmatically

### [2.16.1] - 2022-09-09

#### Fixed

- Issue with `Options` typing import for `Carousel`

### [2.16.0] - 2022-09-08

### [2.15.1-rc.1] - 2022-09-08

#### Added

- `Carousel`
- `Scroller`

#### Changed

- `Stepper Horizontal` now has `size` property
- `Stepper Horizontal` uses improved focus behavior in case it becomes scrollable and scroll indicators are centered
  correctly.
- `Tabs Bar` uses improved focus behavior in case it becomes scrollable and scroll indicators are centered correctly.

### [2.15.1-rc.0] - 2022-08-24

#### Fixed

- `Radio Button Wrapper` visual selection change bug in Safari >= 15.5

### [2.15.0] - 2022-08-22

### [2.15.0-rc.1] - 2022-08-18

#### Changed

- Downgraded `@angular` to `v13` to ensure backwards compatibility of `@porsche-design-system/components-angular`

### [2.15.0-rc.0] - 2022-08-16

#### Fixed

- `Popover` visual shadow bug in Safari
- `Stepper Horizontal Item` bug where pseudo styles of the counter element were overridable

### [2.15.0-beta.0] - 2022-08-05

#### Fixed

- `Tabs` & `Tabs Bar` `size` property when using `BreakpointCustomizable`

#### Changed

- `Modal` uses poly fluid sizing for outer spacing
- `Banner` uses poly fluid sizing for outer spacing
- `Content Wrapper` uses poly fluid sizing for inner spacing
- `Modal` min-width is slightly updated to perfectly fit into content area of `Content Wrapper` at 320px viewport width

#### Added

- Validation of properties for all components
- `Text Field Wrapper` with `input type="search"` is clearable via Escape key and custom clear button across browsers
- `Text Field Wrapper` with `input type="search"` shows a "Locate me" button when `actionIcon="locate"` is set, emits
  the `action` event on click and can be put into a loading state via `actionLoading="true"`

### [2.14.0] - 2022-07-11

### [2.14.0-rc.1] - 2022-07-11

### [2.14.0-rc.0] - 2022-07-11

#### Added

- `getBrowserSupportFallbackScript()` partial supporting `cdn` and `format` options as replacement for
  `includeOverlay()` of `@porsche-design-system/browser-notification` npm package
- `getCookiesFallbackScript()` partial supporting `cdn` and `format` options as replacement for `includeCookieOverlay()`
  of `@porsche-design-system/browser-notification` npm package

#### Changed

- `getMetaTagsAndIconLinks()` partial to return `theme-color` meta tags with `prefers-color-scheme: {light|dark}` media
  query

### [2.13.0] - 2022-06-23

### [2.13.0-rc.5] - 2022-06-23

#### Fixed

- `Stepper Horizontal Item` `state` validation
- `Button` and `Link` with `theme="dark" variant="tertiary"` and `Tag Dismissible` bug on Safari < v15.5 where wrong
  colors on hover were shown

### [2.13.0-rc.4] - 2022-06-22

#### Added

- `Stepper Horizontal`

### [2.13.0-rc.3] - 2022-06-22

#### Added

- `Segmented Control`

### [2.13.0-rc.2] - 2022-06-21

### [2.13.0-rc.1] - 2022-06-21

### [2.13.0-rc.0] - 2022-06-21

#### Changed

- `Button`, `Button Pure` and `Switch` apply `aria-disabled="true"` instead of `disabled` attribute to native button
  internally in case `disabled` and/or `loading` property is set

### [2.12.1] - 2022-05-25

### [2.12.1-rc.0] - 2022-05-25

#### Fixed

- Issue with `JssStyle` typing import

### [2.12.0] - 2022-05-19

#### Changed

- npm package is prepared for public release on [npmjs.org](https://npmjs.com)

### [2.12.0-rc.2] - 2022-05-12

### [2.12.0-rc.1] - 2022-05-11

### [2.12.0-rc.0] - 2022-05-04

#### Added

- `Table Head Cell` now has a `multiline` property

#### Changed

- `Headline` has no `hypens` / `overflow-wrap` style by default
- Partials now throw an exception if they are executed in browser

#### Fixed

- Exception in `Headline`, `Select Wrapper`, `Text` and `Text List` when changing `theme` prop from `dark` to `light`
- `getInitialStyles()` partial now returns `.hydrated` styles, too

### [2.11.0-skeletons] - 2022-04-21

### [2.11.0] - 2022-04-21

### [2.11.0-rc.0] - 2022-04-20

#### Added

- `Tag`
- `Tag Dismissible`

### [2.10.0-skeletons] - 2022-04-13

### [2.10.0] - 2022-04-13

### [2.9.3-rc.1] - 2022-04-06

#### Added

- `Text Field Wrapper` now has a `showCharacterCount` property which can be used to hide the character count when a
  `maxLength` attribute is set on the wrapped `input`.
- `Textarea Wrapper` now has a `showCharacterCount` property which can be used to hide the character count when a
  `maxLength` attribute is set on the wrapped `textarea`.

### [2.9.3-rc.0-skeletons] - 2022-03-29

### [2.9.3-rc.0] - 2022-03-28

#### Added

- `Text Field Wrapper` supports `unit` property on `input type="text"`
- `Marque` optional configurable clickable/focusable area by defining padding on host element

#### Fixed

- `Tabs Item` improved accessibility
- Angular: circular dependency in development mode in `2.9.2-skeletons`

### [2.9.2-skeletons] - 2022-03-24

#### Added

- **[EXPERIMENTAL]** `getInitialStyles` partial now accepts a `skeletonTagNames` array of component names that will
  initially have skeleton styles while the Porsche Design System is loading
- **[EXPERIMENTAL]** `Button`, `Button Pure`, `Checkbox Wrapper`, `Fieldset Wrapper`, `Link`, `Link Pure`,
  `Link Social`, `Radio Button Wrapper`, `Select Wrapper`, `Text Field Wrapper`, `Textarea Wrapper` can now have initial
  skeleton styles when passed as `skeletonTagNames` to the `getInitialStyles` partial

### [2.9.2] - 2022-03-24

### [2.9.2-rc.1] - 2022-03-23

#### Fixed

- Bug caused by Chrome where hover styles of `Link Pure` are not displayed correctly

### [2.9.2-rc.0] - 2022-03-22

#### Added

- Normalized font behavior (`hyphen`, `overflow-wrap` and `text-size-adjust`) across components

#### Fixed

- `Modal` scrolling and pinch to zoom on iOS
- `Modal` initial position if scrollable
- `Table Head Cell` sort icon `asc` + `desc`

### [2.9.1] - 2022-03-10

### [2.9.1-rc.0] - 2022-03-09

#### Added

- Styles for slotted `<button>` in `Text`

#### Changed

- `Modal` heading and aria validation happens only when open

#### Fixed

- React: bundling format of partials

### [2.9.0] - 2022-02-28

### [2.9.0-rc.1] - 2022-02-25

#### Fixed

- `Modal` focus trap respecting elements in shadow DOM and dynamically added/removed elements on first level
- `Tabs Item` focus outline on click in Safari
- Error while using partials in Vanilla JS and Angular

### [2.9.0-rc.0] - 2022-02-16

#### Added

- `getFontFaceStylesheet` returns additional `<link>` tags with `rel="preconnect"` and `rel="dns-prefetch"`
- Option `format` to partials `getFontFaceStylesheet`, `getComponentChunkLinks()`, `getFontLinks()`, `getIconLinks()`,
  `getInitialStyles()`, `getLoaderScript()` and `getMetaTagsAndIconLinks()`

#### Deprecated

- The option `withoutTags` of partials `getFontFaceStylesheet`, `getComponentChunkLinks()`, `getFontLinks()`,
  `getIconLinks()`, `getInitialStyles()`, `getLoaderScript()` and `getMetaTagsAndIconLinks()` is deprecated and will be
  removed in `v3.0.0`. Please use `format: 'jsx'` instead.

```diff
- <link rel="stylesheet" href={getFontFaceStylesheet({ withoutTags: true })} crossOrigin="true" />
+ {getFontFaceStylesheet({ format: 'jsx' })}
```

### [2.9.0-beta.1] - 2022-01-27

#### Added

- `:focus-visible` content of selected Tab in `Tabs` component gets focus styling
- Improved accessibility of `Text Field Wrapper` and `Textarea Wrapper` when `maxlength` attribute is set
- `Modal` aria property
- `Modal` class for slotted elements to make content full-width

#### Changed

- `Button Pure` and `Link Pure` removed `position: relative` imposition, make sure to **not** override it with
  `position: static`

#### Fixed

- `Modal` close button styles when no heading is passed

### [2.9.0-beta.0] - 2022-01-18

#### Added

- React: `getByRoleShadowed`, `getByLabelTextShadowed` and `getByTextShadowed` utilities which uses
  `@testing-library/dom` queries internally to support Shadow DOM

#### Fixed

- React: `UnhandledPromiseRejectionWarning` when using `skipPorscheDesignSystemCDNRequestsDuringTests()`

### [2.8.0] - 2022-01-17

#### Fixed

- Accessibility issue of `Icon` component in Windows High Contrast Mode in Chromium Browser

### [2.8.0-rc.0] - 2022-01-14

#### Added

- Support for `tabindex` attribute on `Button`, `Button Pure`, `Switch`, `Link`, `Link Pure` and `Link Social`

#### Changed

- `:focus-visible` style matches outline color of `Button` while hovered

#### Deprecated

- The `tabbable` property of `Button`, `Button Pure` and `Switch` is deprecated and will be removed in `v3.0.0`. Please
  use `tabindex` instead.

```diff
- <p-button tabbable="false">Some button</p-button>
+ <p-button tabindex="-1">Some button</p-button>
```

### [2.8.0-beta.3] - 2021-12-22

#### Added

**Disclaimer:** The provided themes `light-electric` and `dark-electric` are just a proof of concept, it's **not**
accessible regarding its color contrast and might even be removed in an upcoming major release again.

- `light-electric` theme for `Switch`
- `dark-electric` theme for `Button Pure` and `Link Pure`
- Character counter to `Text Field Wrapper` and `Textarea Wrapper` if `maxlength` is present on `input type="text"` and
  `textarea`

#### Changed

- `:focus-visible` style matches outline color of `Switch` while hovered

#### Fixed

- Box model of `Button Pure`

### [2.8.0-beta.2] - 2021-12-22

#### Fixed

- `Content Wrapper` regression for `!important` style

#### Added

- Usage validation for `Link`, `Link Pure` and `Link Social`

### [2.8.0-beta.1] - 2021-12-16

#### Fixed

- `Select Wrapper` validation of select element

### [2.8.0-beta.0] - 2021-12-15

#### Changed

- Angular: increased peer dependency to `>=12.0.0 <14.0.0`

### [2.7.0] - 2021-12-14

### [2.7.0-rc.0] - 2021-12-14

#### Removed

- `offset-bottom` prop of `Toast` (use `--p-toast-position-bottom` CSS variable instead)

### [2.7.0-beta.6] - 2021-12-08

#### Added

- `Popover`

### [2.7.0-beta.5] - 2021-12-07

#### Added

**Disclaimer:** The provided theme `light-electric` is just a proof of concept, it's **not** accessible regarding its
color contrast and might even be removed in an upcoming major release again.

- `light-electric` theme for `Accordion`, `Link`, `Link Pure`, `Button`, `Button Pure`, `Tabs`, `Tabs Bar`

### [2.7.0-beta.4] - 2021-12-02

### [2.7.0-beta.3] - 2021-11-30

#### Added

- `Accordion` uses `MutationObserver` fallback when no `ResizeObserver` is available in older browsers

#### Fixed

- `Link` and `Link Social` not adapting slotted anchor to the width of the element

### [2.7.0-beta.2] - 2021-11-24

#### Added

- `Toast`

#### Fixed

- `Banner` animations respect offset correctly

### [2.7.0-beta.1] - 2021-11-16

#### Fixed

- `Headline` applies `align` and `ellipsis` prop correctly

### [2.7.0-beta.0] - 2021-11-11

#### Added

- New `aria` property for `ARIA` attribute handling for: `Button`, `Button Pure`, `Icon`, `Link`, `Link Pure`, `Marque`,
  `Spinner`

#### Fixed

- React: warnings about `useLayoutEffect` in SSR context

### [2.6.1] - 2021-11-05

#### Fixed

- Prevent breaking entire Porsche Design System due to lacking support of `ResizeObserver`, however `Accordion` still
  requires it

### [2.6.0] - 2021-11-04

#### Added

- `unit` and `unitPosition` properties to `Text Field Wrapper`

### [2.6.0-beta.0] - 2021-10-29

#### Changed

- Use `Heiti SC` (pre-installed on iOS/macOS) and `SimHei` (pre-installed on Windows) as Chinese fallback font

#### Added

- `Marque` uses `webp` images for browsers that support it
- `Inline Notification`
- `Icon` now supports `success` for `name` property

#### Fixed

- Colors of `Banner` for dark theme
- Replaced CSS `inset` property with `top`, `left`, `right` and `bottom` for browser compatibility
- Opening and closing transition of `Modal`

### [2.5.1-beta.0] - 2021-10-11

#### Fixed

- Possible exceptions when components get unmounted directly

### [2.5.0] - 2021-10-04

#### Added

- `SimHei` and `黑体` as fallback for all components' `font-family`

### [2.5.0-beta.1] - 2021-09-28

#### Changed

- React: improved render behavior of components

### [2.5.0-beta.0] - 2021-09-22

#### Added

- React: utility function `skipPorscheDesignSystemCDNRequestsDuringTests`

### [2.4.0] - 2021-09-21

### [2.4.0-beta.2] - 2021-09-21

#### Added

- `Link Social` and `Icon` now support `kakaotalk`, `naver`, `reddit` and `tiktok`
- JSS caching mechanism to improve style performance

#### Changed

- Alignment of `linkedin` icon
- Improved accessibility of `Select Wrapper`
- `Icon` loading behaviour to non-blocking, components using the `Icon` will no longer wait for it to load
- Validation messages of `Fieldset Wrapper` have now an additional icon representing the validation state

#### Fixed

- Box model of `Link Pure`
- Focus of `Link Pure` with slotted anchor and hidden label
- Focus cycling of `Modal` without focusable children
- Suppress CORS error

### [2.4.0-beta.1] - 2021-08-26

#### Added

- `active` property to `Button Pure`

### [2.4.0-beta.0] - 2021-08-26

#### Added

- `icon` property of `Button Pure` and `Link Pure` was extended by `none` value
- `alignLabel` and `stretch` property to `Button Pure` and `Link Pure`

#### Changed

- Improved `:focus-visible` and `:hover:focus-visible` colors for `Link Social` and `Link`
- Improved slotted `<a>` coloring in dark theme for `Link Social` and `Link`
- Validation messages of `Checkbox Wrapper`, `Radio Button Wrapper`, `Select Wrapper`, `Textarea Wrapper` and
  `Text Field Wrapper` have now an additional icon representing the validation state
- `Modal` backdrop behavior to close modal on mouse-down

#### Fixed

- Slotted `<a>` coloring in dark theme for `Text`, `Headline`, `Text List`, `Banner`, `Select Wrapper` and `Link Pure`
- Wrong background color of scrollable `Modal`'s backdrop in Safari

### [2.3.0] - 2021-07-28

### [2.3.0-beta.3] - 2021-07-28

#### Changed

- `Accordion` reduce paddings, vertically align carets to the first heading row, adjust border color and hover styles

#### Fixed

- `Text Field Wrapper` accessibility of type password and search

### [2.3.0-beta.2] - 2021-07-15

#### Added

- `Checkbox Wrapper`, `Radio Button Wrapper`, `Select Wrapper`, `Textarea Wrapper` and `Text Field Wrapper` now reflect
  changes of the `required` attribute on their child component
- `multiline` property to `Table Cell`
- Partial function `getLoaderScript()` to initialize Porsche Design System as early as possible

#### Fixed

- `Table Head Cell` uses semi bold instead of bold as font weight
- Transition of `Modal`

### [2.3.0-beta.1] - 2021-07-08

#### Added

- `Accordion`

#### Changed

- Removed initial delay of `Banner`

### [2.3.0-beta.0] - 2021-07-01

#### Added

- `Table`
- Angular: export types from package root
- Accessibility icon

#### Changed

- `Button`, `Button Pure` and `Switch` are now focusable while in `loading` state
- `Text` and `Headline` inherits white-space CSS property
- React: sync component props via property instead of attribute

#### Fixed

- Angular: support `"strictTemplates": true` option in `tsconfig.json`
- Use correct icon for `arrow-last` and `arrow-first` in `Icon`, `Button` and `Link` components

### [2.2.1] - 2021-06-08

#### Changed

- Optimize vertical alignment of `Modal`

#### Fixed

- URL in inject global style warning

### [2.2.1-beta.1] - 2021-06-02

#### Fixed

- Margin of `Tabs Bar` within `Tabs` for Firefox and Safari
- SVG of `Icon` is not removed after prop change, e.g. on color change
- Fullscreen behavior of `Modal` on screens larger than 1760px

### [2.2.0] - 2021-05-19

#### Fixed

- `Text` inside `Button` now has the proper size on iOS Safari when changing to and from landscape mode
- `Banner` can now be re-opened after closing
- Closing one `Banner` will not close other `Banners` on the site

### [2.2.0-beta.2] - 2021-05-12

#### Fixed

- `Select Wrapper` value changes are now reflected correctly
- `Select Wrapper` dark theme background color if used with `filter` prop

### [2.2.0-beta.1] - 2021-05-05

#### Added

- Partial function `getIconLinks()` to preload Porsche Design System Icons

#### Fixed

- `Text Field Wrapper` spacing in Safari

### [2.2.0-beta.0] - 2021-05-05

#### Added

- Partial function `getMetaTagsAndIconLinks()` to simplify cross device fav and meta icons

### [2.1.0] - 2021-05-03

### [2.1.0-beta.0] - 2021-05-03

#### Added

- `Switch`

#### Changed

- `Text` automatically breaks words/strings into new line being too long to fit inside their container
- `Headline` automatically breaks words/strings into new line being too long to fit inside their container
- Extended `Fieldset Wrapper` with `labelSize`, `required`, `state` and `message` properties. If the `Fieldset Wrapper`
  is set to required only the label of the **Fieldset Wrapper** gets an asterisk. It is removed from all wrapped child
  components, as long as they are Porsche Design System form elements.

### [2.0.3] - 2021-04-28

### [2.0.3-beta] - 2021-04-28

#### Fixed

- Angular: events firing twice in `Pagination`, `Modal`, `Tabs`, `Tabs Bar` and `Banner` component

### [2.0.2] - 2021-04-21

### [2.0.2-beta.0] - 2021-04-20

#### Fixed

- TypeScript build errors due to duplicate declarations in `types.d.ts`

### [2.0.1] - 2021-04-16

#### Fixed

- Visual appearance of `Checkbox Wrapper` in iOS Safari
- A bug where `Text Field Wrapper` would throw an error when reattaching to DOM too quickly
- Visual bug in Firefox when zooming out `Text Field Wrapper`, `Checkbox Wrapper` and `Textarea Wrapper`
- Angular: streamline component styles in dark theme

#### Changed

- Aligned focus states of `Checkbox Wrapper` and `Radio Button Wrapper` across browsers

### [2.0.0] - 2021-04-13

In keeping with [Semver](https://semver.org), Porsche Design System v2.0.0 was released due to changes in the API,
fundamental changes in loading behavior and others. With our new major version `v2.0.0` there are some important changes
that you should watch out for. To make the migration from `v1.5.x` to our current `v2.0.0` easier, we offer a few
guidelines.

## General changes / improvements:

#### All components, icons, fonts, styles and marque of the Porsche Design System are loaded versioned and chunked from a central CDN

This way all web based digital Porsche products share and use the cached and versioned assets regardless of the JS
framework used to improve loading performance across the Porsche group. Only a tiny (1.4kb sized) Porsche Design System
loader script gets bundled into your application code. Everything else gets loaded versioned, cached and chunked from a
central CDN ([read more](https://designsystem.porsche.com/latest/performance/cdn)). However, this also means that you
will need an **Internet connection** to render the components in a browser (possibly relevant for development stage or
intranet applications).

#### Enabling Micro Frontend Architecture

In case of a micro-frontend architecture, multiple instances and versions of the Porsche Design System can be combined
in a final application by configurable prefixing technique of the Porsche Design System components during runtime.
Please refer to our framework specific guidelines
[Vanilla JS](https://designsystem.porsche.com/latest/start-coding/vanilla-js),
[Angular](https://designsystem.porsche.com/latest/start-coding/angular) and
[React](https://designsystem.porsche.com/latest/start-coding/react).

#### Prevent Flash of Unstyled Content (FOUC) and Flash of Unstyled Text (FOUT)

To prevent FOUC/FOUT, the Porsche Design System offers various partials as part of the
`@porsche-design-system/components-{js|angular|react}` package to ensure all necessary Porsche Design System fonts and
components are fully loaded. If you've used the `@porsche-design-system/partials` package previously, stop using it and
replace the integration with the partials provided by `@porsche-design-system/components-{js|angular|react}` package.
Have a look at our [FOUC/FOUT guidelines](https://designsystem.porsche.com/latest/performance/loading-behaviour).

```diff
- <%= require('@porsche-design-system/partials').getPorscheDesignSystemCoreStyles() %>
+ <%= require('@porsche-design-system/components-{js|angular|react}/partials').getInitialStyles() %>

- <%= require('@porsche-design-system/partials').getFontFaceCSS() %>
+ <%= require('@porsche-design-system/components-{js|angular|react}/partials').getFontFaceStylesheet() %>

- <link rel="preload" href="path/to/webfont/nameOfWebFontFile" as="font" type="font/woff2" crossorigin />
+ <%= require('@porsche-design-system/components-{js|angular|react}/partials').getFontLinks({ weights: ['regular', 'semi-bold'] }) %>
```

#### Added support for China CDN

Our CDN is configured to forward requests to Chinese CDN automatically when necessary. So you're good to go without any
configuration or multiple region specific builds of your application. However, if you are aiming for the maximum
possible performance in China, you can configure which CDN the Porsche Design System must use. Please follow our
[CDN guidelines](https://designsystem.porsche.com/latest/performance/cdn) for more information.

#### New/optimized components

- **Tabs**
- **Tabs Bar**
- **Banner**
- **Modal**
- Headline
- Select
- Pagination
- Button
- Button Pure
- Link
- Link Pure
- Spinner
- Checkbox
- Radio Button

#### Improved TypeScript support for Angular and React

To ensure the best possible typing support, we have refactored our Angular and React wrappers which integrate the native
web components of the Porsche Design System.

#### componentsReady() works reliable

Because the Porsche Design System components get loaded async at the time they are needed, it might be relevant within
your application or test automation to know when those have been initialized. Therefore, we provide in all three
`@porsche-design-system/components-{js|angular|react}')` packages a reliable helper function `componentsReady()`.
[Read more about it](https://designsystem.porsche.com/latest/helpers/components-ready).

#### Removed "blur on focus"

Now focus styling is only applied when you navigate through keyboard and ignored by mouse interaction for browsers
supporting `:focus-visible` otherwise it will fallback to `:focus` CSS implementation.

#### Changed focus styling for a better compromise between accessibility and visual appearance

Color and outline of general focus styling has changed to `currentColor` for light/dark theme with an outline of 1px
width/offset. If you have custom components build with the usage of our `@porsche-design-system/utilities` package then
update it to the latest version.

#### Improved geometry of Porsche Next font

For better alignment and readability we've changed the geometry of the Porsche Next font which results in a visual
change of font size and spacing.

#### Dropped support for IE11 and EdgeHTML according to Porsche's official browser strategy 2021

If you still need to support these browsers, you have to stick to `v1.5.x`. We offer a Browser Notification package
`@porsche-design-system/browser-notification` to alert users that these browsers are no longer supported. It supports a
blocking layer (to be used with Porsche Design System `v2.x`), or a dismissible banner (to be used with Porsche Design
System `v1.x`). Please refer to our
[Browser compatibility guidelines](https://designsystem.porsche.com/latest/help/browser-compatibility).

#### Changed default type of Button and Button Pure

To be in sync with native `<button>` behavior we've changed the default `type` of **Button** and **Button Pure**
component. Those components will render a button within their Shadow DOM as `<button type="submit">` ( previously
`<button type="button">`).

- `submit`: The button submits the form data to the server. This is the default if the attribute is not specified for
  buttons associated with a `<form>`, or if the attribute is an empty or invalid value.
- `button`: The button has no default behavior, and does nothing when pressed by default. It can have client-side
  scripts listen to the element's events, which are triggered when the events occur.

#### Changed support for wrapped links around Link, Link Pure and Link Social component

Due to the support for setting links (`<a href="#">`) in our **Link**, **Link Pure** and **Link Social** components as
child, we've removed support for styling the anchor tag (`<a>`) when it surrounds the component. So we recommend
changing the position of the `<a>` tag from wrapping the component to a direct slot (child) of it.

```diff
- <a href="#"><p-link>Some label</p-link></a>
+ <p-link><a href="#">Some label</a></p-link>

- <a href="#"><p-link-pure>Some label</p-link-pure></a>
+ <p-link-pure><a href="#">Some label</a></p-link-pure>

- <a href="#"><p-link-social>Some label</p-link-social></a>
+ <p-link-social><a href="#">Some label</a></p-link-social>
```

#### Automatic \* asterisk symbol to form field labels

We added an automatic generated _ asterisk symbol to form field labels which have the required attribute. This might
lead to a doubled _ symbol if you set one by yourself.

```diff
- <p-text-field-wrapper label="Some label *"><input type="text" name="some-name" required /></p-text-field-wrapper>
+ <p-text-field-wrapper label="Some label"><input type="text" name="some-name" required /></p-text-field-wrapper>

- <p-checkbox-wrapper label="Some label *"><input type="checkbox" name="some-name" required /></p-checkbox-wrapper>
+ <p-checkbox-wrapper label="Some label"><input type="checkbox" name="some-name" required /></p-checkbox-wrapper>

- <p-radio-button-wrapper label="Some label *"><input type="radio" name="some-name" required /></p-radio-button-wrapper>
+ <p-radio-button-wrapper label="Some label"><input type="radio" name="some-name" required /></p-radio-button-wrapper>

- <p-radio-button-wrapper label="Some label *"><input type="radio" name="some-name" required /></p-radio-button-wrapper>
+ <p-radio-button-wrapper label="Some label"><input type="radio" name="some-name" required /></p-radio-button-wrapper>

- <p-textarea-wrapper label="Some label *"><textarea name="some-name" required></textarea></p-textarea-wrapper>
+ <p-textarea-wrapper label="Some label"><textarea name="some-name" required></textarea></p-textarea-wrapper>

- <p-select-wrapper label="Some label *"><select name="some-name" required><option>A</option></select></p-select-wrapper>
+ <p-select-wrapper label="Some label"><select name="some-name" required><option>A</option></select></p-select-wrapper>
```

#### Shadow DOM

`Flex`, `Flex Item`, `Grid` and `Grid Item` now use Shadow DOM, thus you are not able to overwrite styles defined by
these components any longer.

---

## Angular

#### Integration of Angular components

In the past it was possible to provide a token called `PREVENT_WEB_COMPONENTS_REGISTRATION` which prevented the
registration of the Porsche Design System components and loading of polyfills. Due to the fact that we no longer provide
/ need poly filling, we have completely removed the token. For advanced usage please
[read further](https://designsystem.porsche.com/latest/start-coding/angular).

---

## React

#### Integration of React components

In the past `@porsche-design-system/components-react` components have initialized the **Porsche Design System Loader**
automatically as soon as a component was imported. With `v2.x` you have to import the `PorscheDesignSystemProvider` once
in your `index.tsx` which then initializes the **Porsche Design System Loader**, e.g. like:

```diff
  // index.tsx

  import ReactDOM from 'react-dom';
  import { PorscheDesignSystemProvider } from '@porsche-design-system/components-react';
  import { App } from './App';

  ReactDOM.render(
    <React.StrictMode>
+     <PorscheDesignSystemProvider>
        <App />
+     </PorscheDesignSystemProvider>
    </React.StrictMode>,
    document.getElementById('root')
  );
```

For advanced usage please [read further](https://designsystem.porsche.com/latest/start-coding/react).

#### Jsdom Polyfill for React / Jest / jsdom test automation

We removed test mocks for React / Jest / jsdom as Shadow DOM is supported since jsdom v12.2.0. Instead, we provide a
Jsdom Polyfill (exclusivly for `@porsche-design-system/components-react` package) fixing missing implementation of jsdom
which the Porsche Design System relies on. **Note:** If your test includes Porsche Design System components, make sure
to wrap the component you want to test with a PorscheDesignSystemProvider in order to avoid exceptions. For more
information please [read further](https://designsystem.porsche.com/latest/start-coding/react).

---

## Vanilla JS

#### Integration of Vanilla JS components

With `v1.x` of the Porsche Design System you've had to copy all needed JS files of
`@porsche-design-system/components-js` into your target directory and include the ES5 and ESM loader snippet. Now you
only need to copy one `index.js` file and initialize the Porsche Design System like in the example below:

```diff
  <!DOCTYPE html>
  <html lang="en">
    <head>
      <meta charset="utf-8">
      <meta name="viewport" content="width=device-width,initial-scale=1.0">
      <title>Porsche Design System</title>
-     <script nomodule src="PATH/TO/PACKAGE/@porsche-design-system/components-js/dist/porsche-design-system/porsche-design-system.js"></script>
-     <script type="module" src="PATH/TO/PACKAGE/@porsche-design-system/components-js/dist/porsche-design-system/porsche-design-system.esm.js"></script>
+     <script src="PATH/TO/PACKAGE/@porsche-design-system/components-js/index.js"></script>
    </head>
    <body>
+     <script type="text/javascript">
+       porscheDesignSystem.load();
+     </script>
      <p-headline variant="headline-1">Some text</p-headline>
    </body>
  </html>
```

For advanced usage please [read further](https://designsystem.porsche.com/latest/start-coding/vanilla-js).

---

### [2.0.0-rc.10] - 2021-04-12

#### Changed

- `Tabs` and `Tabs Bar` now respect dynamic additions / removals of `p-tabs-item`, `a` and `button` elements. Make sure
  to update the `activeTabIndex` when mutating elements
- Improved performance of `Text`, `Button Pure` and `Link Pure` when `size` is not `inherit`

#### Added

- `Grid` now has a `wrap` and `gutter` property
- Components (`Grid Item`, `Flex Item`, `Tabs Item` and `Text List Item`) that require a specific parent (`Grid`,
  `Flex`, `Tabs` and `Text List`) will now throw an error if used without that parent

#### Fixed

- Visual appearance of `Checkbox Wrapper` and `Radio Button Wrapper` reflect the state of the wrapped `input` element

### [2.0.0-rc.9] - 2021-03-26

#### Added

- `Button Group` component
- Fullscreen property for `Modal` on mobile

#### Changed

- Spacings, heading and sizes of `Modal`

#### Fixed

- Prevent duplicate loading of `porsche-design-system.v2.x.HASH.js` chunk when using `getComponentChunkLinks()` partial

### [2.0.0-rc.8] - 2021-03-17

#### Added

- Support for full height `Content Wrapper` with flex
- `Tabs Bar` now supports `undefined` as `activeTabIndex`

#### Changed

- `Tabs Bar` has a new default `activeTabIndex`, which is `undefined`
- `Tabs Bar` does not work by itself anymore. The `activeTabIndex` needs to be controlled from the outside
  ([read more](https://designsystem.porsche.com/latest/components/tabs-bar/examples))
- Background Color of `Select Wrapper` in `dark` theme to meet accessibility criteria

### [2.0.0-rc.7] - 2021-03-15

#### Fixed

- Make shadowed `Flex` and `Grid` work in Firefox + Safari

### [2.0.0-rc.6] - 2021-03-11

#### Changed

- Make `Grid` and `Grid Item` use Shadow DOM
- Make `Flex` and `Flex Item` use Shadow DOM

### [2.0.0-rc.5] - 2021-03-09

#### Added

- Configurable background color of `Content Wrapper`
- `italic` font-style in `Text` is now overridden with `normal`

#### Fixed

- Usage of `Select Wrapper` within custom elements
- A bug that caused `Spinner` to be displayed in a wrong size

### [2.0.0-rc.4] - 2021-03-01

#### Changed

- Filter of `Select Wrapper` supports substring search

#### Fixed

- Build error in SSR

### [2.0.0-rc.3] - 2021-02-17

#### Added

- React: utility function `skipCheckForPorscheDesignSystemProviderDuringTests`
- React: tree shaking for component wrappers

#### Fixed

- Angular: error in `Checkbox Wrapper`, `Radio Button Wrapper` and `Text Field Wrapper` when `input[type]` is bound

### [2.0.0-rc.2] - 2021-02-12

#### Added

- Validate usage of `Checkbox Wrapper`, `Radio Button Wrapper`, `Select Wrapper`, `Text Field Wrapper` and
  `Textarea Wrapper`

### [2.0.0-rc.1] - 2021-02-04

#### Added

- Partial function `getComponentChunkLinks()` to preload Porsche Design System Components

#### Changed

- Added a space before asterisk (`*`) when `input`, `textarea` or `select` have `required` attribute within form wrapper
  components
- Renamed partial `getFontLinks()` option from `weight` to `weights`

#### Fixed

- A bug in `Tabs Bar` where the nextButton was mistakenly rendered.
- A bug where `Icon` was not rendered when using `lazy` property.
- A bug in `Text Field Wrapper` with input type password where characters would overlap the icon.

### [2.0.0-rc.0] - 2021-01-29

#### Added

- Link support for `Marque`
- Sizing options `'responsive' | 'small' | 'medium'` for `Marque`

#### Changed

- Angular: added static `load()` function `PorscheDesignSystemModule` for custom prefix
- Hide up/down spin button when using **Text Field** with `type="number"` in Firefox

#### Fixed

- Angular: typings
- React: correct handling of `ref` property
- Unhandled exception in `Select Wrapper` if `selected` and `disabled` attributes are set on the same option
- A bug in `Tabs Bar` where scrolling was broken when a tab was selected
- A bug in `Tabs Bar` where the `nextButton` was always rendered

### [2.0.0-alpha.13] - 2021-01-26

#### Added

- Partial function `getFontLinks()` to prevent **Flash of Unstyled Text** (FOUT)

#### Fixed

- React: correct handling of `className` property

### [2.0.0-alpha.12] - 2021-01-20

#### Added

- Partial function `getInitialStyles()` to prevent **Flash of Unstyled Content** (FOUC)
- Partial function `getFontFaceStylesheet()` to prevent **Flash of Unstyled Text** (FOUT)

#### Changed

- React: `PorscheDesignSystemProvider` needs to wrap application
- React: component props have to be camelCase
- React: `PorscheDesignSystemProvider` is needed while testing components

#### Fixed

- React: typings
- React: support of objects for property values

#### Removed

- React: `getPrefixedComponents`, prefixing is handled by `PorscheDesignSystemProvider`

### [2.0.0-alpha.11] - 2021-01-08

#### Changed

- Precision of relative line height
- Changed color of `neutral contrast low`

### [2.0.0-alpha.10] - 2020-12-14

#### Added

- `native` property to `Select Wrapper` to force rendering of native Browser select dropdown
- Extended flexibility of `Headline`

#### Changed

- Some styling improvements of `Select Wrapper`

#### Fixed

- Jsdom Polyfill `fetch` error

### [2.0.0-alpha.9] - 2020-12-09

### Fixed

- Improved reliability of `componentsReady()`

#### Changed

- Jsdom Polyfill `console.warn` behaviour

### [2.0.0-alpha.8] - 2020-12-03

### Fixed

- A bug where `Modal` did not remove `overflow=hidden` on document body.

### [2.0.0-alpha.7] - 2020-11-26

#### Added

- Jsdom Polyfill

#### Removed

- Jsdom Mocks
- Global "blur on focus" script

#### Changed

- Default dropdown direction of `SelectWrapper` from `down` to `auto`
- Made API of `Tabs` consistent with `Tabs Bar`
- Removed transition for focus styling
- Use `:focus-visible` as default and `:focus` as fallback for focusable elements

#### Fixed

- The Selected element of `SelectWrapper` dropdown keeps now in sync with native selection if changed programmatically
- Invalid search results get cleared if `SelectWrapper` becomes focus state
- Some bugs in `TabsBar`
- Minification of dynamic slotted content styles
- An issue where `Pagination` throws console errors if disconnected from dom.

### [2.0.0-alpha.6] - 2020-10-28

#### Changed

- default `type` of `Button` and `Button Pure` to `submit`

#### Fixed

- Typings

### [2.0.0-alpha.5] - 2020-10-26

#### Added

- `Modal` component

#### Fixed

- Typing for `pageChange` event of `Pagination` component
- Typings

#### Changed

- Focus styling

### [2.0.0-alpha.4] - 2020-10-14

#### Added

- Custom filter to `Select Wrapper` component
- DropDown direction property to `Select Wrapper` component
- Display `*` after label when `input`, `textarea` or `select` have `required` attribute within form wrapper components
- `Tabs` component
- `Tabs Bar` component
- `Banner` component

#### Removed

- Default `position: relative;` style of `Link Pure` and `Button Pure`

#### Fixed

- `Spinner` zooming bug on Safari

### [2.0.0-alpha.3] - 2020-09-11

#### Added

- Support to load assets from China CDN directly via browser flag: `PORSCHE_DESIGN_SYSTEM_CDN = 'cn';`

#### Removed

- Support for `<a>` wrapped `Link` and `Link Pure`

### [2.0.0-alpha.2] - 2020-08-20

### [2.0.0-alpha.1] - 2020-08-17

#### Changed

- Removed classnames dependency
- Stencil Core `taskQueue` from `congestionAsync` to `async` for more performant component rendering

#### Fixed

- Focus input on label click of `Checkbox Wrapper` and `Radio Button Wrapper`

### [1.5.6] - 2020-10-15

### [1.5.6-rc.0] - 2020-10-13

### Fixed

- `Spinner` zooming bug on Safari

### [1.5.5] - 2020-09-11

### [1.5.5-rc.0] - 2020-09-07

### Changed

- Deprecated stencil lifecycle-method `componentDidUnload` to `disconnectedCallback` to fix "`selectObserver` is
  undefined" bug in `Select Wrapper` and `Pagination`

### [1.5.4] - 2020-08-25

### [1.5.4-rc.0] - 2020-08-17

#### Changed

- Removed classnames dependency
- Stencil Core `taskQueue` from `congestionAsync` to `async` for more performant component rendering

#### Fixed

- Focus input on label click of `Checkbox Wrapper` and `Radio Button Wrapper`
- Fix typings for `orientation` of `Divider` component

### [2.0.0-alpha.0] - 2020-08-06

#### Added

- **Experimental:** Optional web component scoping mechanism during runtime to enable micro service architecture

#### Changed

- Web components get lazy loaded from central CDN to improve caching strategy across Porsche's digital eco system

#### Removed

- Stop browser support for **IE11** and **EdgeHTML**

#### Fixed

- Mix of `Optgroups` and `Options` on same level in `Select Wrapper` component
- Fix typings for `orientation` of `Divider` component

### [1.5.3] - 2020-08-10

### [1.5.3-rc.0] - 2020-08-10

#### Fixed

- Mix of `Optgroups` and `Options` on same level in `Select Wrapper` component

### [1.5.2] - 2020-07-22

#### Fixed

- Dispatch change event in `Select Wrapper`
- Stencil react-output-target SSR Bug

### [1.5.1] - 2020-07-20

#### Fixed

- SVGO settings for icons
- Angular bug which causes `ngcc` to fail

### [1.5.0] - 2020-07-16

#### Added

- Icons (active-cabin-ventilation, battery-full, bell, bookmark, car-battery, charging-active, charging-state, climate,
  climate-control, garage, horn, key, map, parking-brake, parking-light, preheating, send, shopping-bag, sidelights,
  user-manual, wrenches)

#### Changed

- Icons (arrow-first, arrow-last, battery-empty, car, card, charging-station, question)

#### Fixed

- Porsche Marque images

### [1.5.0-rc.2] - 2020-07-06

### [1.5.0-rc.1] - 2020-07-06

#### Added

- **Notification Neutral** color to `color` property of `p-text` and `p-icon`

### [1.5.0-rc.0] - 2020-06-25

#### Added

- `Fieldset Wrapper` component
- Improved SEO of `p-headline` and `p-text`: Added possibility to write semantic HTML tags (e.g. `<h1>-<h6>` or `<p>`,
  `<blockquote>`, etc.) directly as slotted content.
- Possibility to include anchor tags directly as slots of `Link`, `Link Pure` and `Link Social`
- `Text` new `weight` property `semibold`
- `Button Pure` label with subline pattern as slot
- `Link Pure` label with subline pattern as slot

#### Changed

- `Select Wrapper` is now ready for the catwalk. It is dressed now with a custom drop down list box and gets naked by
  default on touch devices.

#### Fixed

- Minor accessibility improvements of `icons` and `Text Field`
- Remove native number spinner buttons of `Text Field` with type text for Firefox
- An issue with `Button` and `Button Pure` and their `disabled` attribute

### [1.4.0] - 2020-05-14

### [1.4.0-rc.3] - 2020-05-08

#### Added

- `Text List`

#### Changed

- Improve caching strategy for fonts by content-based hash
- Improve caching strategy for marque by content-based hash
- Dimensions and sharpness of marque
- Props for `Content Wrapper`

### [1.4.0-rc.2] - 2020-05-06

#### Added

- `Content Wrapper`
- Description property to `p-text-field-wrapper`, `p-textarea-wrapper` and `p-select-wrapper`
- `Link Social`

#### Changed

- Improve accessibility of error and success states of form elements
- Aria-invalid attribute of form elements if they are in error state is now managed by component
- Rename icon name `configure` to `configurate` (prevents breaking change compared to stable v1.3.0)
- Improve `p-icon` loading behavior

#### Fixed

- Display of wrong icons

#### Removed

- `safe-zone` property of `p-grid` (`Content Wrapper` should be used instead)

### [1.4.0-rc.1] - 2020-04-27

#### Added

- Add `safe-zone` property to `p-grid` for outer grid margin, max-width and centering
- Submit button with search icon to `p-textfield-wrapper` type search

#### Changed

- Background color of readonly state in components `p-textfield-wrapper` and `p-textarea-wrapper`
- Visual appearance of icons
- Improve caching strategy for icons by content-based hash
- Cursor of Radio, Checkbox and Select
- Fixed naming of Mock from `p-textfield-wrapper` to `p-text-field-wrapper`

#### Fixed

- Icon loading mechanism

### [1.4.0-rc.0] - 2020-04-09

#### Added

- SSR support

### [1.3.0] - 2020-04-08

#### Added

- New headline size `headline-5` to `p-headline`
- Test Mocks

#### Fixed

- Text styling of Select component on focus in IE11 and Chrome on Windows 10

### [1.3.0-rc.0] - 2020-04-03

#### Fixed

- Improve form elements

### [1.2.0] - 2020-03-25

#### Added

- `Divider`
- Hover state for form elements

#### Fixed

- Support label text of form elements for Screen readers

### [1.1.2] - 2020-03-17

#### Changed

- Notification colors

### [1.1.1] - 2020-03-13

#### Changed

- Icon of `Checkbox` indeterminate state

### [1.1.0] - 2020-03-11

#### Fixed

- Minor improvements

### [1.1.0-rc.0] - 2020-03-02

#### Added

- `Select Wrapper`
- `Checkbox Wrapper`
- `Radio Button Wrapper`
- `Textarea Wrapper`

#### Fixed

- `Text Field Wrapper` toggle password visibility

### [1.0.3] - 2020-02-13

#### Fixed

- JS framework compatibility

### [1.1.0-0] - 2020-02-06

#### Added

- `Text Field Wrapper`

#### Changed

- Add proper cursor for disabled state for `Button` and `Button Pure`

### [1.0.2] - 2020-02-04

#### Fixed

- Inheritable styling of slotted content

### [1.0.1] - 2020-01-30

#### Added

- Clickable area of `Link Pure` and `Button Pure` is optionally configurable by defining padding on host element

### [1.0.0] - 2020-01-28

#### Added

- Cursor pointer on hover for `Button` and `Button Pure`
- Line-height gets calculated based on Porsche type-scaling formula automatically for `Text`, `Link Pure` and
  `Button Pure`
- Test helper function `componentsReady()` which indicates when lazy loaded components fully have loaded

#### Changed

- Update CDN asset paths
- Improve font-weight definitions
- Rename and optimize neutral colors for `Icon` and `Text`

### [1.0.0-rc.1] - 2019-12-13

#### Added

- `Headline`
- `Text`
- `Marque`
- `Button`
- `Button Pure`
- `Spinner`
- `Icon`
- `Flex`
- `Grid`
- `Link`
- `Link Pure`
- `Pagination`
- "Blur on focus"<|MERGE_RESOLUTION|>--- conflicted
+++ resolved
@@ -14,7 +14,6 @@
 
 ### [Unreleased]
 
-<<<<<<< HEAD
 #### Added
 
 - Partials: Added new partial `getFontFaceStyles` which returns an inline style containing all font-face definitions.  
@@ -30,14 +29,13 @@
 - getFontFaceStylesheet()
 + getFontFaceStyles()
 ```
-=======
+
 ### [3.15.0-rc.3] - 2024-04-23
 
 #### Fixed
 
 - `Pin Code`: Fixed several problems with IME keyboards
   ([#3197](https://github.com/porsche-design-system/porsche-design-system/pull/3197))
->>>>>>> f47483fd
 
 ### [3.15.0-rc.2] - 2024-04-22
 
