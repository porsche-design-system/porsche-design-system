--- conflicted
+++ resolved
@@ -9,7 +9,6 @@
 
 ### [Unreleased]
 
-<<<<<<< HEAD
 #### Changed
 
 - `line-height` calculation for all components is handled CSS only now by using `ex`-unit in combination with `calc()`
@@ -18,7 +17,7 @@
   calculated by JavaScript, e.g. 16/24px (JS) => 16/24px (CSS), 24/36px (JS) => 24/32.89px (CSS), 36/48px (JS) =>
   36/46.23px (CSS), 52/64px (JS) => 52/64.02px (CSS). The change improves performance, SSR support and prepares the
   introduction of fluid typography in Porsche Design System v3.
-=======
+
 #### Added
 
 - Validation to ensure crucial partials are used.  
@@ -32,7 +31,6 @@
 
 - `Carousel` now has a `rewind` property, better prev/next icons, a `max-width` for `heading` and `description` and
   support for slotted `description`
->>>>>>> a92e1826
 
 #### Fixed
 
