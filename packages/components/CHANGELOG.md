--- conflicted
+++ resolved
@@ -14,7 +14,13 @@
 
 ### [Unreleased]
 
-<<<<<<< HEAD
+#### Added
+
+- `Table`: `compact` prop to enable a smaller, space-saving version for compact layouts
+  ([#3758](https://github.com/porsche-design-system/porsche-design-system/pull/3758))
+- `Table`: `layout` prop to render table with `table-layout: fixed` css for manual control of column widths
+  ([#3758](https://github.com/porsche-design-system/porsche-design-system/pull/3758))
+
 #### Changed
 
 - `Select`, `Multi Select`, `Select Wrapper`:
@@ -28,13 +34,6 @@
 - `Select`, `Select Wrapper`:
   - focus outline becomes default focus style when no filter is used
     ([#3754](https://github.com/porsche-design-system/porsche-design-system/pull/3754))
-=======
-#### Added
-
-- `Table`: `compact` prop to enable a smaller, space-saving version for compact layouts
-  ([#3758](https://github.com/porsche-design-system/porsche-design-system/pull/3758))
-- `Table`: `layout` prop to render table with `table-layout: fixed` css for manual control of column widths
-  ([#3758](https://github.com/porsche-design-system/porsche-design-system/pull/3758))
 
 ### [3.27.0-rc.5] - 2025-02-20
 
@@ -76,7 +75,6 @@
 
 - Styles: `vanilla-extract` returns `getMediaQueryMax`, `getMediaQueryMin`, `getMediaQueryMinMax` & `getSkeletonStyle`
   in wrong format ([#3753](https://github.com/porsche-design-system/porsche-design-system/pull/3753))
->>>>>>> 6c66e706
 
 ### [3.27.0-rc.0] - 2025-02-13
 
