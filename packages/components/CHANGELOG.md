# Changelog

## Porsche Design System

All notable changes to this project will be documented in this file and published as following npm packages:

- `@porsche-design-system/components-js`
- `@porsche-design-system/components-angular`
- `@porsche-design-system/components-react`
- `@porsche-design-system/components-vue`

The format is based on [Keep a Changelog](https://keepachangelog.com/en/1.0.0), and this project adheres to
[Semantic Versioning](https://semver.org/spec/v2.0.0.html).

### [Unreleased]

<<<<<<< HEAD
### [3.17.0] - 2024-08-01
=======
### [3.17.0-rc.2] - 2024-08-01

#### Fixed

- `Optgoup`: hydration error in Next.js SSR context
  ([#3432](https://github.com/porsche-design-system/porsche-design-system/pull/3432))
- `Select`: ensure slotted image width
  ([#3432](https://github.com/porsche-design-system/porsche-design-system/pull/3432))
>>>>>>> 911b989f

### [3.17.0-rc.1] - 2024-07-31

#### Added

- `Button`, `Link`:
  - Prop `variant` extended by value `ghost`
    ([#3423](https://github.com/porsche-design-system/porsche-design-system/pull/3423))
  - Prop `compact` ([#3423](https://github.com/porsche-design-system/porsche-design-system/pull/3423))

#### Fixed

- `Tabs Bar`: fixed tabindex issue when `Tabs Bar` is rendered with the `Scroller` component
  ([#3421](https://github.com/porsche-design-system/porsche-design-system/pull/3421))

### [3.17.0-rc.0] - 2024-07-29

#### Added

- `Link Tile`, `Link Tile Model Signature`, `Button Tile`:
  - Named slot `header` ([#3419](https://github.com/porsche-design-system/porsche-design-system/pull/3419))
- `Link Tile`, `Button Tile`: Prop `size` extended by value `large`
  ([#3419](https://github.com/porsche-design-system/porsche-design-system/pull/3419))
- `Tag`:
  - Prop `compact` ([#3411](https://github.com/porsche-design-system/porsche-design-system/pull/3411))
  - Prop `color` extended by value `background-frosted`
    ([#3411](https://github.com/porsche-design-system/porsche-design-system/pull/3411))
- Styles: `theme{Light|Dark}BackgroundFrosted` and `$pds-theme-{light|dark}-background-frosted` color
  ([#3409](https://github.com/porsche-design-system/porsche-design-system/pull/3409))
- `Optgroup`: Usable in combination with `Select` and `Multi Select`
  ([#3410](https://github.com/porsche-design-system/porsche-design-system/pull/3410))
- `Flyout`, `Modal`: Add custom events `motionVisibleEnd` and `motionHiddenEnd` to notify when opening and closing
  transitions are complete ([#3418](https://github.com/porsche-design-system/porsche-design-system/pull/3418))

#### Changed

- `Link Tile`, `Link Tile Model Signature`, `Button Tile`:
  - Layout behaviour is able to break out of its aspect ratio in case content overflows to be a11y compliant and/or to
    improve visual alignment in CSS Grid context
    ([#3419](https://github.com/porsche-design-system/porsche-design-system/pull/3419))
  - Values `1:1 | 4:3 | 3:4 | 16:9 | 9:16` of prop `aspect-ratio` are deprecated and mapped to new values
    `1/1 | 4/3 | 3/4 | 16/9 | 9/16` to be aligned with CSS spec
    ([#3419](https://github.com/porsche-design-system/porsche-design-system/pull/3419))

```diff
- <p-link-tile aspect-ratio="1:1 | 4:3 | 3:4 | 16:9 | 9:16"></p-link-tile>
+ <p-link-tile aspect-ratio="1/1 | 4/3 | 3/4 | 16/9 | 9/16"></p-link-tile>

- <p-button-tile aspect-ratio="1:1 | 4:3 | 3:4 | 16:9 | 9:16"></p-button-tile>
+ <p-button-tile aspect-ratio="1/1 | 4/3 | 3/4 | 16/9 | 9/16"></p-button-tile>

- <p-link-tile-model-signature aspect-ratio="1:1 | 4:3 | 3:4 | 16:9 | 9:16"></p-link-tile-model-signature>
+ <p-link-tile-model-signature aspect-ratio="1/1 | 4/3 | 3/4 | 16/9 | 9/16"></p-link-tile-model-signature>
```

- `Link Tile`, `Button Tile`: Value `default` of prop `size` is deprecated and mapped to new value `medium` to be in
  sync with typography sizing definition
  ([#3419](https://github.com/porsche-design-system/porsche-design-system/pull/3419))

```diff
- <p-link-tile size="default"></p-link-tile>
+ <p-link-tile size="medium"></p-link-tile>

- <p-button-tile size="default"></p-button-tile>
+ <p-button-tile size="medium"></p-button-tile>
```

- `Icon`: All icons are up-to-date with the One UI look
- Shorten asset filenames
- `Carousel`: Slides and `controls` slot are centered if `alignHeader` prop is set to `center` and amount of slides is
  less than `slidesPerPage` ([#3372](https://github.com/porsche-design-system/porsche-design-system/pull/3372))

#### Fixed

- `Link Pure`: Broken with `alignLabel="start"`, hidden label & nested anchor
  ([#3379](https://github.com/porsche-design-system/porsche-design-system/pull/3379))
- `Textfield Wrapper`, `Textarea Wrapper`: Conditionally rendered component throws
  `TypeError: Cannot read properties of undefined (reading 'type')`
  ([#3383](https://github.com/porsche-design-system/porsche-design-system/pull/3383))
- `Link Tile`: Broken word-break & hyphens Safari
  ([#3397](https://github.com/porsche-design-system/porsche-design-system/pull/3397))
- `Select Wrapper`: `optgroup` styling and behavior
  ([#3410](https://github.com/porsche-design-system/porsche-design-system/pull/3410))

### [3.16.0] - 2024-07-02

### [3.16.0-rc.2] - 2024-07-02

#### Added

- Partials: Added default `og:image` and related meta tags to the `getMetaTagsAndIconLinks` partial. Can be disabled by
  setting the `ogImage` option to `false`.
  ([#3357](https://github.com/porsche-design-system/porsche-design-system/pull/3357))

#### Changed

- `Flyout Navigation`, `Flyout Navigation Item`: Renamed (experimental) component to `Flyout Multilevel` and
  `Flyout Multilevel Item` ([#3351](https://github.com/porsche-design-system/porsche-design-system/pull/3351))
- `Toast`: Renders fully on `#top-layer`, stacking behaviour has changed and follows W3C standards now, see
  https://developer.mozilla.org/en-US/docs/Glossary/Top_layer and
  https://developer.chrome.com/blog/what-is-the-top-layer
  ([#3356](https://github.com/porsche-design-system/porsche-design-system/pull/3356))

```diff
- <p-flyout-navigation><p-flyout-navigation-item></p-flyout-navigation-item></p-flyout-navigation>
+ <p-flyout-multilevel><p-flyout-multilevel-item></p-flyout-multilevel-item></p-flyout-multilevel>
```

#### Fixed

- Types: `@porsche-design-system/components-vue` typings are not exposed
  ([#3355](https://github.com/porsche-design-system/porsche-design-system/pull/3355))

### [3.16.0-rc.1] - 2024-06-18

#### Added

- `jsdom-polyfill` Added polyfills for `Popover API` and `ResizeObserver`
  ([#3334](https://github.com/porsche-design-system/porsche-design-system/pull/3334))
- `Segmented Control`: Prop `aria` added to `Segmented Control Item` to support ARIA attributes
  ([#3327](https://github.com/porsche-design-system/porsche-design-system/pull/3327))

#### Changed

- Angular: updated peer dependency to `>=17.0.0 <19.0.0`
  ([#3346](https://github.com/porsche-design-system/porsche-design-system/pull/3346))
- React: Improve prop typings for all wrappers of `@porsche-design-system/components-react`
  ([#3336](https://github.com/porsche-design-system/porsche-design-system/pull/3336))

### [3.16.0-rc.0] - 2024-06-05

#### Added

- `Flyout`:
  - CSS variable `--p-flyout-sticky-top` (experimental)
    ([#3191](https://github.com/porsche-design-system/porsche-design-system/pull/3191))
  - Prop `disableBackdropClick` ([#3191](https://github.com/porsche-design-system/porsche-design-system/pull/3191))
- `Modal`:
  - CSS variable `--p-modal-width` (experimental)
    ([#3191](https://github.com/porsche-design-system/porsche-design-system/pull/3191))
  - Named slot `header` ([#3191](https://github.com/porsche-design-system/porsche-design-system/pull/3191))

#### Changed

- `Modal`, `Flyout`:
  - Sticky dismiss button ([#3191](https://github.com/porsche-design-system/porsche-design-system/pull/3191))
  - Aligned layout, spacing and UX behaviour
    ([#3191](https://github.com/porsche-design-system/porsche-design-system/pull/3191))
  - Renders fully on `#top-layer`, stacking behaviour has changed and follows W3C standards now, see
    https://developer.mozilla.org/en-US/docs/Glossary/Top_layer and
    https://developer.chrome.com/blog/what-is-the-top-layer
    ([#3191](https://github.com/porsche-design-system/porsche-design-system/pull/3191))
- `Modal`: `heading` prop and `slot="heading"` are deprecated. Use `slot="header"` instead.

#### Fixed

- Types: Fixed incorrectly allowed type `string` in types `BreakpointCustomizable`, `SelectedAriaAttributes`,
  `CarouselInternationalization`, `PaginationInternationalization` and `ScrollToPosition`
- `Modal`, `Flyout`: Dynamically react to adding/removing named slots
  ([#3191](https://github.com/porsche-design-system/porsche-design-system/pull/3191))
- `Modal`: Uses native `<dialog />` element to resolve focus issues, focus trap
  ([#3191](https://github.com/porsche-design-system/porsche-design-system/pull/3191))

### [3.15.2] - 2024-05-29

#### Fixed

- `aria`: Refactor `parseJSONAttribute` to support Safari < 16.4  
  ([#3314](https://github.com/porsche-design-system/porsche-design-system/pull/3314))

### [3.15.1] - 2024-05-23

#### Fixed

- `Banner`: Fixed position on mobile ([#3307](https://github.com/porsche-design-system/porsche-design-system/pull/3307))

### [3.15.0] - 2024-05-16

### [3.15.0-rc.5] - 2024-05-16

#### Added

- `Button Pure`: Prop `underline` to show an underline for the label
  ([#3212](https://github.com/porsche-design-system/porsche-design-system/pull/3212))
- Partials: Added new option `globalStyles` to `getInitialStyles` to disable global reset styles.  
  ([#3213](https://github.com/porsche-design-system/porsche-design-system/pull/3213))

#### Changed

- `Banner`: Refactor Banner to use native `popover`
  ([#3196](https://github.com/porsche-design-system/porsche-design-system/pull/3196))
- Partials: `getInitialStyles` only contain hydration visibility and global styles. All other styles are handled by
  constructable stylesheets at component level.
  ([#3213](https://github.com/porsche-design-system/porsche-design-system/pull/3213))
- `Table`: Removed slotted image style `verticalAlign: 'middle'` from initialStyles
  ([#3213](https://github.com/porsche-design-system/porsche-design-system/pull/3213))
- `Tabs Bar`: Removed sibling tabpanel focus style from initialStyles
  ([#3213](https://github.com/porsche-design-system/porsche-design-system/pull/3213))

#### Fixed

- `Carousel`: Accessible name of carousel region wrapper
  ([#3220](https://github.com/porsche-design-system/porsche-design-system/pull/3220))
- `aria` property now supports escaped single quotes inside JSON strings, e.g.
  `aria="{ 'aria-label': 'You can\'t do that? yes you can!' }"`
  ([#3217](https://github.com/porsche-design-system/porsche-design-system/pull/3217))

### [3.15.0-rc.4] - 2024-05-06

#### Added

- Partials: Added new partial `getFontFaceStyles` which returns an inline style containing all font-face definitions.  
  ([#3188](https://github.com/porsche-design-system/porsche-design-system/pull/3188))

#### Changed

- Partials: Partial `getFontFaceStylesheet` is deprecated and will be removed with the next major release. Use the
  `getFontFaceStyles` partial instead, which directly returns a `<style>` tag containing all font-face definitions and
  can be used in the same way. ([#3188](https://github.com/porsche-design-system/porsche-design-system/pull/3188))

```diff
- getFontFaceStylesheet()
+ getFontFaceStyles()
```

### [3.15.0-rc.3] - 2024-04-23

#### Fixed

- `Pin Code`: Fixed several problems with IME keyboards
  ([#3197](https://github.com/porsche-design-system/porsche-design-system/pull/3197))

### [3.15.0-rc.2] - 2024-04-22

#### Added

- `Accordion`: Add experimental property `sticky` for a fixed heading
  ([#3181](https://github.com/porsche-design-system/porsche-design-system/pull/3181))
- `Inline Notification`, `Banner`: heading hierarchy can now be customized with `headingTag` prop
  ([#3168](https://github.com/porsche-design-system/porsche-design-system/pull/3168))

#### Changed

- `Accordion`: `tag` property is deprecated. Use `headingTag` property instead to specify heading hierarchy level.
  ([#3168](https://github.com/porsche-design-system/porsche-design-system/pull/3168))

```diff
- <p-accordion tag="h3"></p-accordion>
+ <p-accordion heading-tag="h3"></p-accordion>
```

#### Fixed

- `Pin Code`: Input is entered twice in iOS
  ([#3192](https://github.com/porsche-design-system/porsche-design-system/pull/3192))

### [3.15.0-rc.1] - 2024-04-17

#### Added

- Partials: `getMetaTagsAndIconLinks`, `getComponentChunkLinks`, `getIconLinks` and `getFontLinks` support new format
  option `js` ([#3179](https://github.com/porsche-design-system/porsche-design-system/pull/3179))

### [3.15.0-rc.0] - 2024-04-05

#### Changed

- `Model Signature`: Enabling the use of hex colors, CSS gradients, CSS image and video masks. In addition, the size was
  slightly adjusted. ([#3153](https://github.com/porsche-design-system/porsche-design-system/pull/3153))

#### Fixed

- `Modal`: Missing box-shadow on sticky footer when slotted content changes
  ([#3154](https://github.com/porsche-design-system/porsche-design-system/pull/3154))
- `Select`: Hydration error in Next.js when using slotted `img`
  ([#3162](https://github.com/porsche-design-system/porsche-design-system/pull/3162))
- `Text Field Wrapper`, `Textarea Wrapper`: Dynamic changes of `showCounter` and `maxLength` are reflected. The counter
  element dynamically adjusts to changes in the input value accurately.
  ([#3084](https://github.com/porsche-design-system/porsche-design-system/pull/3084))

### [3.14.0] - 2024-03-25

### [3.14.0-rc.0] - 2024-03-25

#### Added

- `Icon`: `battery-empty-fuel` ([#3148](https://github.com/porsche-design-system/porsche-design-system/pull/3148))

#### Changed

- `Icon`: `battery-empty-co2` and `co2-class`
  ([#3148](https://github.com/porsche-design-system/porsche-design-system/pull/3148))
- Angular: updated peer dependency to `>=17.0.0 <18.0.0`
  ([#3125](https://github.com/porsche-design-system/porsche-design-system/pull/3125))
- React: updated peer dependency to `>=18.0.0 <19.0.0`
  ([#3125](https://github.com/porsche-design-system/porsche-design-system/pull/3125))

### [3.13.1] - 2024-03-20

#### Fixed

- `Modal`: Unexpected scrolling behavior on iOS >= 17.4
  ([#3128](https://github.com/porsche-design-system/porsche-design-system/pull/3128))
- `Select`, `Multi-Select`: Cropping issues of select dropdown when used inside `Table` component
  ([#3114](https://github.com/porsche-design-system/porsche-design-system/pull/3114))
- `Flyout`, `Flyout Navigation`: iOS Safari URL bar overlaying
  ([#3131](https://github.com/porsche-design-system/porsche-design-system/pull/3131))

### [3.13.0] - 2024-03-11

### [3.13.0-rc.2] - 2024-03-11

#### Added

- `Icon`: `battery-empty-co2` and `co2-class`
  ([#3103](https://github.com/porsche-design-system/porsche-design-system/pull/3103))

### [3.13.0-rc.1] - 2024-03-08

#### Added

- `Select` ([#3008](https://github.com/porsche-design-system/porsche-design-system/pull/3008))
- `Modal`: Prop `backdrop` ([#3082](https://github.com/porsche-design-system/porsche-design-system/pull/3082))
- `Modal`: CSS variables `--p-modal-spacing-top` and `--p-modal-spacing-bottom`
  ([#3082](https://github.com/porsche-design-system/porsche-design-system/pull/3082))

#### Fixed

- `Flyout`: Refactor Flyout to use native Dialog element to resolve focus issues
  ([#2998](https://github.com/porsche-design-system/porsche-design-system/pull/2998))
- `Accordion`: Fix overflow scrollbar issues
  ([#3042](https://github.com/porsche-design-system/porsche-design-system/pull/3042))
- `Carousel`: Skip link is visible when it receives keyboard focus
  ([#3055](https://github.com/porsche-design-system/porsche-design-system/pull/3055))
- Placeholder color of `Text Field Wrapper` for `input type="date"` and `input type="time"` in Safari and alignment in
  Mobile Safari ([#3068](https://github.com/porsche-design-system/porsche-design-system/pull/3068))
- Counter overlap with long initial value in `Text Field Wrapper` for `input type="text"` with `maxlength`
  ([#3079](https://github.com/porsche-design-system/porsche-design-system/pull/3079))

#### Changed

- Updated favicons output via `getMetaTagsAndIconLinks()` partial
  ([#3081](https://github.com/porsche-design-system/porsche-design-system/pull/3081))

### [3.13.0-rc.0] - 2024-02-19

#### Added

- `Link Tile Product`: Prop `price-original` to be able to visualize sale and original price
  ([#3040](https://github.com/porsche-design-system/porsche-design-system/pull/3040))

#### Changed

- Validation of `getInitialStyles()` partial is temporarily disabled
  ([#3049](https://github.com/porsche-design-system/porsche-design-system/pull/3049))

### [3.12.0] - 2024-02-12

### [3.12.0-rc.1] - 2024-02-08

#### Fixed

- `Checkbox Wrapper`, `Radio Button Wrapper`: Safari visually reflects input status (checked/unchecked) when used in
  another Shadow DOM or changed programmatically
  ([#3028](https://github.com/porsche-design-system/porsche-design-system/pull/3028))

### [3.12.0-rc.0] - 2024-02-05

#### Added

- `Icon`: `logo-x`, `bookmark-filled` and `star-filled`
  ([#3025](https://github.com/porsche-design-system/porsche-design-system/pull/3025))

#### Changed

- `Icon`: Visual appearance of `information-filled`, `information`, `success-filled`, `success`, `bookmark`, `compare`,
  `configurate`, `heart-filled`, `heart`, `menu-lines`, `success`, `search`, `locate`, `star`, `shopping-bag-filled`,
  `shopping-bag`, `user-filled` and `user`
  ([#3025](https://github.com/porsche-design-system/porsche-design-system/pull/3025))
- All components (expect some form elements) have improved focus styling based on `:focus-visible`
  ([#3011](https://github.com/porsche-design-system/porsche-design-system/pull/3011))
- Several components are using CSS property `inset|inset-inline|inset-block` instead of `top|bottom|left|right` for
  better RTL (right-to-left) support ([#3011](https://github.com/porsche-design-system/porsche-design-system/pull/3011))
- `Switch`: Improve RTL (right-to-left) mode
  ([#3011](https://github.com/porsche-design-system/porsche-design-system/pull/3011))
- `Button`, `Button Pure`, `Switch`, `Checkbox Wrapper`, `Radio Button Wrapper`, `Pin Code`: optimized announcement of
  loading state for assistive technologies
  ([#3009](https://github.com/porsche-design-system/porsche-design-system/pull/3009))

#### Fixed

- All components are supporting focus style in High Contrast Mode correctly
  ([#3011](https://github.com/porsche-design-system/porsche-design-system/pull/3011))

### [3.11.0] - 2024-01-30

### [3.11.0-rc.0] - 2024-01-30

#### Fixed

- `Carousel`: Carousel does not work with single pointer event on smaller touch devices
  ([#3003](https://github.com/porsche-design-system/porsche-design-system/pull/3003))
- `Carousel`: `Each child in a list should have a unique "key" prop` warning in Next.js SSR context
  ([#3001](https://github.com/porsche-design-system/porsche-design-system/pull/3001))

#### Changed

- Scroll-lock used in `Flyout`, `Flyout Navigation` and `Modal` is based on `body { overflow: hidden; }` for all devices
  ([#3013](https://github.com/porsche-design-system/porsche-design-system/pull/3013))
- `Toast`: Alignment reflects RTL (right-to-left) mode
  ([#3010](https://github.com/porsche-design-system/porsche-design-system/pull/3010))
- `Carousel`: Pagination can be used for navigation & pagination has more spacing on touch devices
  ([#3003](https://github.com/porsche-design-system/porsche-design-system/pull/3003))

### [3.10.0] - 2024-01-17

### [3.10.0-rc.5] - 2024-01-16

#### Changed

- `visibility` css property can be overridden on all components, e.g. to make use of `visibility: hidden;`  
  ([#2988](https://github.com/porsche-design-system/porsche-design-system/pull/2988))
- `Carousel`: Named slot `header` renamed to `controls`
  ([#2992](https://github.com/porsche-design-system/porsche-design-system/pull/2992))

### [3.10.0-rc.4] - 2024-01-15

#### Added

- `Icon`: Auto-flipping icons (certain ones only) in RTL (right-to-left) mode
  ([#2957](https://github.com/porsche-design-system/porsche-design-system/pull/2957))
- `Carousel`: Prop `heading-size`, named slot `header`
  ([#2915](https://github.com/porsche-design-system/porsche-design-system/pull/2915))
- `Accordion`: support for custom click area for `compact` variant
  ([#2920](https://github.com/porsche-design-system/porsche-design-system/pull/2920))
- `@font-face` supports Middle East languages
  ([#2946](https://github.com/porsche-design-system/porsche-design-system/pull/2946))
- Partials: `getFontLinks` supports preloading `arabic`, `pashto` and `urdu` subsets
  ([#2946](https://github.com/porsche-design-system/porsche-design-system/pull/2946))

#### Changed

- `Flyout Navigation`: Improved validation and `activeIdentifier` isn't automatically updated anymore
  ([#2935](https://github.com/porsche-design-system/porsche-design-system/pull/2935))
- `Carousel`: Position and width of heading and description
  ([#2915](https://github.com/porsche-design-system/porsche-design-system/pull/2915))
- `Model Signature` asset for `model="macan"`
- Aligned naming of all `CustomEvent<T>` types and deprecated old ones since they are in fact typing the `detail: T`
  property of the event

```diff
- AccordionUpdateEvent
+ AccordionUpdateEventDetail
- CarouselUpdateEvent
+ CarouselUpdateEventDetail
- FlyoutNavigationUpdateEvent
+ FlyoutNavigationUpdateEventDetail
- LinkTileProductLikeEvent
+ LinkTileProductLikeEventDetail
- MultiSelectUpdateEvent
+ MultiSelectUpdateEventDetail
- PaginationUpdateEvent
+ PaginationUpdateEventDetail
- PinCodeUpdateEvent
+ PinCodeUpdateEventDetail
- SegmentedControlUpdateEvent
+ SegmentedControlUpdateEventDetail
- StepperHorizontalUpdateEvent
+ StepperHorizontalUpdateEventDetail
- SwitchUpdateEvent
+ SwitchUpdateEventDetail
- TableUpdateEvent
+ TableUpdateEventDetail
- TabsUpdateEvent
+ TabsUpdateEventDetail
- TabsBarUpdateEvent
+ TabsBarUpdateEventDetail
```

#### Fixed

- `Pin Code`: Focus correct input when clicking on label
  ([#2985](https://github.com/porsche-design-system/porsche-design-system/pull/2985))
- `Flyout Navigation`: Focus dismiss button after opening
  ([#2935](https://github.com/porsche-design-system/porsche-design-system/pull/2935))
- `Accordion`: Alignment of slotted heading with custom padding
  ([#2920](https://github.com/porsche-design-system/porsche-design-system/pull/2920))
- `Modal`: Scrollbar is hidden ([#2907](https://github.com/porsche-design-system/porsche-design-system/pull/2907))
- `Toast`: `max-width` when used in scale mode
  ([#2960](https://github.com/porsche-design-system/porsche-design-system/pull/2960))

### [3.10.0-rc.3] - 2023-12-12

### [3.10.0-rc.2] - 2023-12-12

### [3.10.0-rc.1] - 2023-12-11

#### Added

- **[EXPERIMENTAL]** `Link Tile Product`
  ([#2909](https://github.com/porsche-design-system/porsche-design-system/pull/2909))

#### Fixed

- `Wordmark`, `Crest` and `Marque`: custom clickable area
  ([#2930](https://github.com/porsche-design-system/porsche-design-system/pull/2930))

### [3.10.0-rc.0] - 2023-12-07

#### Added

- **[EXPERIMENTAL]** `Flyout Navigation`
  ([#2906](https://github.com/porsche-design-system/porsche-design-system/pull/2906))
- Prop `submit-button` to show/hide a submit button for `Text Field Wrapper` `type="search"` if wrapped inside a form
  ([#2908](https://github.com/porsche-design-system/porsche-design-system/pull/2908))

#### Changed

- `Accordion`: removed `border-bottom` if used standalone
  ([#2911](https://github.com/porsche-design-system/porsche-design-system/pull/2911))
- `display` css property can be overridden on all components, e.g. to make use of `display: none;` within media
  queries  
  ([#2913](https://github.com/porsche-design-system/porsche-design-system/pull/2913))
- `Pagination`: Prop `maxNumberOfPageLinks` is deprecated and has no effect anymore, instead there is responsive
  behavior out of the box with full SSR support
  ([#2898](https://github.com/porsche-design-system/porsche-design-system/pull/2898))

### [3.9.0] - 2023-11-24

### [3.9.0-rc.0] - 2023-11-23

#### Added

- Angular: `theme: 'light' | 'dark' | 'auto'` option to `PorscheDesignSystemModule.load()` to set `theme` on all child
  components  
  ([#2872](https://github.com/porsche-design-system/porsche-design-system/pull/2872))
- React: `theme: 'light' | 'dark' | 'auto'` prop to `PorscheDesignSystemProvider` to set `theme` on all child
  components  
  ([#2872](https://github.com/porsche-design-system/porsche-design-system/pull/2872))
- Vue: `theme: 'light' | 'dark' | 'auto'` prop to `PorscheDesignSystemProvider` to set `theme` on all child components  
  ([#2872](https://github.com/porsche-design-system/porsche-design-system/pull/2872))
- Validation for usage of different PDS versions
  ([#2867](https://github.com/porsche-design-system/porsche-design-system/pull/2867))

#### Changed

- `Text Field Wrapper`, `Textarea Wrapper`, `Select Wrapper`, `Multi Select`, `Pin Code`, `Checkbox Wrapper` and
  `Radio Button Wrapper` have improved visual alignment
  ([#2854](https://github.com/porsche-design-system/porsche-design-system/pull/2854))
- `Text Field Wrapper` fully supports RTL (right-to-left) mode
  ([#2854](https://github.com/porsche-design-system/porsche-design-system/pull/2854))
- `Pin Code`: Prop values from `1` to `6` are now supported for `length` prop
  ([#2859](https://github.com/porsche-design-system/porsche-design-system/pull/2859))
- `Model Signature` asset for `model="macan"`
  ([#2857](https://github.com/porsche-design-system/porsche-design-system/pull/2857))
- Use motion tokens in all components
  ([#2834](https://github.com/porsche-design-system/porsche-design-system/pull/2834))

#### Fixed

- `Select Wrapper`: Select dropdown is now visible if it overflows the `Table` component
  ([#2885](https://github.com/porsche-design-system/porsche-design-system/pull/2885))
- `Select Wrapper` keyboard and scroll behavior
  ([#2864](https://github.com/porsche-design-system/porsche-design-system/pull/2864))
- Safari 15 default margin of button elements in several components
  ([#2858](https://github.com/porsche-design-system/porsche-design-system/pull/2858))
- `Checkbox Wrapper` and `Radio Button Wrapper` border-color/background-color does not reset on hover
  ([#2852](https://github.com/porsche-design-system/porsche-design-system/pull/2852))
- `Tabs Bar` losing `activeTabIndex` and underline in certain framework scenarios
  ([#2896](https://github.com/porsche-design-system/porsche-design-system/pull/2896))
- `Modal` and `Flyout` body jumping in the background and scrolling back to the top in Next Js and Remix
  ([#2890](https://github.com/porsche-design-system/porsche-design-system/pull/2890))

### [3.8.0] - 2023-10-24

### [3.8.0-rc.0] - 2023-10-23

#### Added

- RTL (right-to-left) support for all components
  ([#2819](https://github.com/porsche-design-system/porsche-design-system/pull/2819))
- `Popover` and `Modal` support theme dark and auto
  ([#2789](https://github.com/porsche-design-system/porsche-design-system/pull/2789))
- Styles: `getSkeletonStyle()` and `pds-skeleton()`
  ([#2796](https://github.com/porsche-design-system/porsche-design-system/pull/2796))
- Styles: `motionDuration{Short|Moderate|Long|VeryLong}`, `motionEasing{Base|In|Out}`, and
  `$pds-motion-duration-{short|moderate|long|very-long}`, `$pds-motion-easing-{base|in|out}`
  ([#2791](https://github.com/porsche-design-system/porsche-design-system/pull/2791))

#### Changed

- Styles: `themeDarkBackgroundShading` and `$pds-theme-dark-background-shading` color
  ([#2789](https://github.com/porsche-design-system/porsche-design-system/pull/2789))
- `Spinner` animation was optimized to consume less CPU
  ([#2825](https://github.com/porsche-design-system/porsche-design-system/pull/2825))

- `Text`, `Display`, `Heading`, `Headline`: Prop values `left | right` of `align` prop are deprecated and mapped to new
  values `start | end` for correct RTL (right-to-left) support
  ([#2819](https://github.com/porsche-design-system/porsche-design-system/pull/2819))

```diff
- <p-text align="left"></p-text>
+ <p-text align="start"></p-text>

- <p-text align="right"></p-text>
+ <p-text align="end"></p-text>

- <p-display align="left"></p-display>
+ <p-display align="start"></p-display>

- <p-display align="right"></p-display>
+ <p-display align="end"></p-display>

- <p-heading align="left"></p-heading>
+ <p-heading align="start"></p-heading>

- <p-heading align="right"></p-heading>
+ <p-heading align="end"></p-heading>

- <p-headline align="left"></p-headline>
+ <p-headline align="start"></p-headline>

- <p-headline align="right"></p-headline>
+ <p-headline align="end"></p-headline>
```

- `Button Pure`, `Link Pure`, `Switch`: Prop values `left | right` of `align-label` prop are deprecated and mapped to
  new values `start | end` for correct RTL (right-to-left) support
  ([#2819](https://github.com/porsche-design-system/porsche-design-system/pull/2819))

```diff
- <p-button-pure align-label="left"></p-button-pure>
+ <p-button-pure align-label="start"></p-button-pure>

- <p-button-pure align-label="right"></p-button-pure>
+ <p-button-pure align-label="end"></p-button-pure>

- <p-link-pure align-label="left"></p-link-pure>
+ <p-link-pure align-label="start"></p-link-pure>

- <p-link-pure align-label="right"></p-link-pure>
+ <p-link-pure align-label="end"></p-link-pure>

- <p-switch align-label="left"></p-switch>
+ <p-switch align-label="start"></p-switch>

- <p-switch align-label="right"></p-switch>
+ <p-switch align-label="end"></p-switch>
```

- `Flyout`: Prop values `left | right` of `position` prop are deprecated and mapped to new values `start | end` for
  correct RTL (right-to-left) support
  ([#2819](https://github.com/porsche-design-system/porsche-design-system/pull/2819))

```diff
- <p-flyout position="left"></p-flyout>
+ <p-flyout-pure position="start"></p-flyout>

- <p-flyout-pure position="right"></p-flyout>
+ <p-flyout-pure position="end"></p-flyout>
```

- `Carousel`: Prop value `left` of `align-header` prop is deprecated and mapped to new value `start` for correct RTL
  (right-to-left) support ([#2819](https://github.com/porsche-design-system/porsche-design-system/pull/2819))

```diff
- <p-carousel align-header="left"></p-carousel>
+ <p-carousel-pure align-header="start"></p-carousel>
```

#### Fixed

- `Popover` doesn't get cut off when used within the `Table` component
  ([#2814](https://github.com/porsche-design-system/porsche-design-system/pull/2814))
- `Flyout` and `Modal` with `open="false"` and nested `Accordion` with `open="true"` containing focusable elements like
  links can't be focused anymore ([#2818](https://github.com/porsche-design-system/porsche-design-system/pull/2818))
- Background for open `Flyout` and `Modal` on iOS Mobile Safari with collapsed address bar is no longer scrollable
  ([#2822](https://github.com/porsche-design-system/porsche-design-system/pull/2822))
- `Tabs Bar` works with translated page content
  ([#2847](https://github.com/porsche-design-system/porsche-design-system/pull/2847))

### [3.7.0] - 2023-10-04

### [3.7.0-rc.2] - 2023-10-04

#### Added

- Styles: `gridStyles` and `pds-grid()` support basic usage inside `Flyout` component
  ([#2756](https://github.com/porsche-design-system/porsche-design-system/pull/2756))

#### Fixed

- Overlay issues of header/footer in `Flyout` component
  ([#2786](https://github.com/porsche-design-system/porsche-design-system/pull/2786))

### [3.7.0-rc.1] - 2023-09-20

#### Added

- **[EXPERIMENTAL]** Prop `loading` for `Radio Button Wrapper`
  ([#2774](https://github.com/porsche-design-system/porsche-design-system/pull/2774))
- Theme property supports `auto` for all themeable components, reflecting `prefers-color-scheme` based on OS system
  settings ([#2719](https://github.com/porsche-design-system/porsche-design-system/pull/2719))
- `hyphens` CSS property can now be overwritten in `Button Tile`, `Link Tile` and `Link Tile Model Signature` components
  ([#2758](https://github.com/porsche-design-system/porsche-design-system/pull/2758))
- Partials that produce innerHTML support `{ format: 'sha256' }` option for whitelisting in
  [Content-Security-Policy (CSP)](must-know/security/content-security-policy)
  ([#2773](https://github.com/porsche-design-system/porsche-design-system/pull/2773))
- `Pin Code` ([#2691](https://github.com/porsche-design-system/porsche-design-system/pull/2691))

#### Fixed

- Dragging of `Carousel` can become stucked
  ([#2768](https://github.com/porsche-design-system/porsche-design-system/pull/2768))
- Color of `message` for `Fieldset`, `Fieldset Wrapper`, `Text Field Wrapper` and `Textarea Wrapper` in dark theme
  ([#2769](https://github.com/porsche-design-system/porsche-design-system/pull/2769))

#### Changed

- Usage of `getInitialStyles()` partial is required and validated with an exception
  ([#2749](https://github.com/porsche-design-system/porsche-design-system/pull/2749))

### [3.7.0-rc.0] - 2023-09-05

#### Added

- `Multi Select` ([#2658](https://github.com/porsche-design-system/porsche-design-system/pull/2658))

#### Changed

- Partials: `Cdn` and `Format` types are exposed
  ([#2760](https://github.com/porsche-design-system/porsche-design-system/pull/2760))

### [3.6.1] - 2023-08-29

### [3.6.1-rc.0] - 2023-08-29

#### Fixed

- Overlapping issues of `Accordion` contents when positioned outside of content area
  ([#2746](https://github.com/porsche-design-system/porsche-design-system/pull/2746))
- Backwards compatibility with previous versions of Porsche Design System
  ([#2752](https://github.com/porsche-design-system/porsche-design-system/pull/2752))

### [3.6.0] - 2023-08-28

### [3.6.0-rc.2] - 2023-08-28

#### Fixed

- `Tabs Bar` losing `activeTabIndex` and underline
  ([#2748](https://github.com/porsche-design-system/porsche-design-system/pull/2748))

### [3.6.0-rc.1] - 2023-08-24

#### Fixed

- Bundling format and name of `components-js` entrypoint for Vanilla JS integration
  ([#2745](https://github.com/porsche-design-system/porsche-design-system/pull/2745))

### [3.6.0-rc.0] - 2023-08-23

#### Added

- New value `aria-current` for `aria` property for linked components (`Link`, `Link Pure`, `Link Tile`, `Crest`,
  `Marque`) ([#2696](https://github.com/porsche-design-system/porsche-design-system/pull/2696))
- Angular: `cdn: 'auto' | 'cn'` option to `PorscheDesignSystemModule.load()` as alternative to using
  `window.PORSCHE_DESIGN_SYSTEM_CDN` ([#2676](https://github.com/porsche-design-system/porsche-design-system/pull/2676))
- React: `cdn: 'auto' | 'cn'` prop to `PorscheDesignSystemProvider` as alternative to using
  `window.PORSCHE_DESIGN_SYSTEM_CDN` with SSR support
  ([#2676](https://github.com/porsche-design-system/porsche-design-system/pull/2676))
- Vue: `cdn: 'auto' | 'cn'` prop to `PorscheDesignSystemProvider` as alternative to using
  `window.PORSCHE_DESIGN_SYSTEM_CDN` ([#2676](https://github.com/porsche-design-system/porsche-design-system/pull/2676))
- Support for sticky footer to `Modal`
  ([#2723](https://github.com/porsche-design-system/porsche-design-system/pull/2723))

#### Changed

- Update of Twitter icon ([#2731](https://github.com/porsche-design-system/porsche-design-system/pull/2731))
- Use China CDN and set `window.PORSCHE_DESIGN_SYSTEM_CDN` for backwards compatibility based on .cn top level domain
  before design system initialization
  ([#2676](https://github.com/porsche-design-system/porsche-design-system/pull/2676))

#### Fixed

- `Flyout`: Overlapping of sticky header/footer if slotted content has different z-index
  ([#2736](https://github.com/porsche-design-system/porsche-design-system/pull/2736))
- Keyboard behavior and `aria` semantics if either `a` or `button` elements are used as slotted content in `Tabs Bar`
  component. ([#2713](https://github.com/porsche-design-system/porsche-design-system/pull/2713))
- React/SSR: compatibility with Next.js v13 app router
  ([#2687](https://github.com/porsche-design-system/porsche-design-system/pull/2687))
- Consistent `package.json` ECMAScript module exports with `.mjs` and `.cjs` file extensions for
  `components-{js|angular|react|vue}`
  ([#2739](https://github.com/porsche-design-system/porsche-design-system/pull/2739))

### [3.5.0] - 2023-07-25

### [3.5.0-rc.0] - 2023-07-21

#### Added

- `background` property to `Button Tile` and `Link Tile` component to adapt the description and link/button theme when
  used on light background image ([#2669](https://github.com/porsche-design-system/porsche-design-system/pull/2669))
- Breakpoint customizable property `columns` to `Segmented Control` to set the amount of columns
  ([#2652](https://github.com/porsche-design-system/porsche-design-system/pull/2652))

#### Fixed

- Alignment of `Icon` inside `Accordion` header
  ([#2673](https://github.com/porsche-design-system/porsche-design-system/pull/2673))
- Direction of `Select Wrapper` dropdown if `direction` property is set to `auto`
  ([#2677](https://github.com/porsche-design-system/porsche-design-system/pull/2677))

### [3.4.0] - 2023-07-14

### [3.4.0-rc.0] - 2023-07-13

#### Added

- React: `'use client';` directive is applied on all components for main and `ssr` sub-package
  ([#2654](https://github.com/porsche-design-system/porsche-design-system/pull/2654))

#### Fixed

- Regression in `observeChildren` that affected nested components (e.g. incorrect rendering of nested `Tabs`).
  ([#2649](https://github.com/porsche-design-system/porsche-design-system/pull/2649))
- Click behaviour of slotted interactive elements of `Carousel`
  ([#2663](https://github.com/porsche-design-system/porsche-design-system/pull/2663))

### [3.3.0] - 2023-07-07

### [3.3.0-rc.0] - 2023-07-06

#### Added

- `Tabs` and `Tabs Bar` support SSR ([#2611](https://github.com/porsche-design-system/porsche-design-system/pull/2611))
- Contents of `Tag` component can now be wrapped in multiple lines
  ([#2625](https://github.com/porsche-design-system/porsche-design-system/pull/2625))
- `Carousel`: Possibility to set custom border-radius of slide items
  ([#2645](https://github.com/porsche-design-system/porsche-design-system/pull/2645))
- native lazy loading attribute to `img` tag of `Icon`
  ([#2644](https://github.com/porsche-design-system/porsche-design-system/pull/2644))

#### Fixed

- `Stepper Horizontal` navigation between 2 pages is not working as expected in angular
  ([#2641](https://github.com/porsche-design-system/porsche-design-system/pull/2641))
- `Segmented Control` text is not centered / causing unintended line-breaks
  ([#2614](https://github.com/porsche-design-system/porsche-design-system/pull/2614))
- `jsdom-polyfill` fixes validation errors in unit tests during SSR hydration
  ([#2613](https://github.com/porsche-design-system/porsche-design-system/pull/2613))
- `Accordion` collapsable content is overflowing when used with multiple prefixes  
  ([#2612](https://github.com/porsche-design-system/porsche-design-system/pull/2612))
- `Tabs Bar` position of underline for fluid font-size with `size="medium` when resizing
  ([#2611](https://github.com/porsche-design-system/porsche-design-system/pull/2611))
- `Button Pure`, `Link Pure`: `:hover` bug on Firefox
  ([#2630](https://github.com/porsche-design-system/porsche-design-system/pull/2630))
- `Carousel`: Removed `overflow:hidden` of slide items
  ([#2645](https://github.com/porsche-design-system/porsche-design-system/pull/2645))

#### Changed

- Improved bootstrapping behaviour of `Icon`
  ([#2644](https://github.com/porsche-design-system/porsche-design-system/pull/2644))

### [3.2.0] - 2023-06-19

### [3.2.0-rc.0] - 2023-06-19

#### Added

- `skipLinkTarget` property to `Carousel` component to enhance keyboard functionality
  ([#2557](https://github.com/porsche-design-system/porsche-design-system/pull/2557))
- `showLastPage` property to `Pagination` component
  ([#2606](https://github.com/porsche-design-system/porsche-design-system/pull/2606))

#### Fixed

- Partials: `getInitialStyles` supports `Flyout` component
  ([#2598](https://github.com/porsche-design-system/porsche-design-system/pull/2598))
- `Popover` content can be selected/highlighted
  ([#2599](https://github.com/porsche-design-system/porsche-design-system/pull/2599))

#### Changed

- `Carousel` pagination now shows 5 "infinite bullets" when using more than 5 slides
  ([#2600](https://github.com/porsche-design-system/porsche-design-system/pull/2600))
- `Carousel` supports click events on non-active slides and changed keyboard navigation
  ([#2557](https://github.com/porsche-design-system/porsche-design-system/pull/2557))
- Unified wordings of all console warnings, errors and exceptions
  ([#2602](https://github.com/porsche-design-system/porsche-design-system/pull/2602))
- Angular: increased peer dependency to `>=15.0.0 <17.0.0`
  ([#2602](https://github.com/porsche-design-system/porsche-design-system/pull/2602))
- `Toast` allows line break markups within toast message
  ([#2584](https://github.com/porsche-design-system/porsche-design-system/pull/2584))
- `Toast` shows always the latest toast message and clears its queue immediately if a new message is added
  ([#2584](https://github.com/porsche-design-system/porsche-design-system/pull/2584))

### [3.1.0] - 2023-06-09

### [3.1.0-rc.2] - 2023-06-09

#### Changed

- `Crest` updated assets ([#2595](https://github.com/porsche-design-system/porsche-design-system/pull/2595))
- Partials: `getMetaTagsAndIconLinks` updated assets
  ([#2595](https://github.com/porsche-design-system/porsche-design-system/pull/2595))

#### Added

- `Flyout` ([#2547](https://github.com/porsche-design-system/porsche-design-system/pull/2547))

#### Fixed

- Wrong validation during SSR hydration of `Link Tile` and `Select Wrapper`
  ([#2588](https://github.com/porsche-design-system/porsche-design-system/pull/2588))
- `Modal` scrollable modal does not jump to top on changes within dialog
  ([#2574](https://github.com/porsche-design-system/porsche-design-system/pull/2574))
- Unnecessary lifecycles are prevented when prop values do not change for complex values
  ([#2574](https://github.com/porsche-design-system/porsche-design-system/pull/2574))

### [3.1.0-rc.1] - 2023-06-02

#### Added

- **[EXPERIMENTAL]** Prop `showPasswordToggle` for `Text Field Wrapper` with `input type="password"`
  ([#2586](https://github.com/porsche-design-system/porsche-design-system/pull/2586))
- Prop `name` for `Icon` supports `heart`, `heart-filled`, `copy`, `fingerprint`, `tire`, `roof-open` and `roof-closed`
  ([#2589](https://github.com/porsche-design-system/porsche-design-system/pull/2589))

#### Fixed

- `Select Wrapper` missing border on touch devices
  ([#2579](https://github.com/porsche-design-system/porsche-design-system/pull/2579))
- `Tabs Item` text content can be selected/highlighted
  ([#2582](https://github.com/porsche-design-system/porsche-design-system/pull/2582))

### [3.1.0-rc.0] - 2023-05-24

#### Added

- `Marque` now has a `variant` property, including 75 years variant
  ([#2575](https://github.com/porsche-design-system/porsche-design-system/pull/2575))

### [3.0.0] - 2023-05-11

### [3.0.0-rc.3] - 2023-05-10

#### Fixed

- `Tabs Bar` focus behavior via keyboard navigation
  ([#2546](https://github.com/porsche-design-system/porsche-design-system/pull/2546))
- Rendering of `Wordmark` in Safari ([#2542](https://github.com/porsche-design-system/porsche-design-system/pull/2542))
- Disabled dragging/ghosting of icons
  ([#2536](https://github.com/porsche-design-system/porsche-design-system/pull/2536))

#### Changed

- Styles: `dropShadow{Low|Medium|High}Style`s use `box-shadow` instead of `filter: drop-shadow()` to fix glitches
  together with `frostedGlassStyle` in Firefox
  ([#2545](https://github.com/porsche-design-system/porsche-design-system/pull/2545))
- Size of icon and height of `Accordion`
  ([#2536](https://github.com/porsche-design-system/porsche-design-system/pull/2536))

### [3.0.0-rc.2] - 2023-05-09

#### Fixed

- `Checkbox Wrapper` Safari visual state change while hovering
  ([#2508](https://github.com/porsche-design-system/porsche-design-system/pull/2508))
- `Checkbox Wrapper` keyboard arrow navigation
  ([#2508](https://github.com/porsche-design-system/porsche-design-system/pull/2508))
- `Modal` fix hover state of dismiss button
  ([#2510](https://github.com/porsche-design-system/porsche-design-system/pull/2510))
- `Link Pure`, `Button Pure`: adjust offset of `:hover` and `active` styles
  ([#2511](https://github.com/porsche-design-system/porsche-design-system/pull/2511))
- `Tabs Bar`, `Tabs` ([#2521](https://github.com/porsche-design-system/porsche-design-system/pull/2521)):
  - `focus` state of tabpanel
  - Indicator bar height
- Optimize icon/text alignment of `Link Pure` and `Button Pure` in Safari
- `Select Wrapper` multiline option height and scaling behavior
  ([#2524](https://github.com/porsche-design-system/porsche-design-system/pull/2524))
- Fixed accessibility issues of `Tabs`, `Tabs Bar` and `Stepper Horizontal` to comply with v.4.7.0 of `axe-core`
  ([#2530](https://github.com/porsche-design-system/porsche-design-system/pull/2530))
- React: `patchRemixRunProcessBrowserGlobalIdentifier` binary now supports Remix 1.16.0
  ([#2537](https://github.com/porsche-design-system/porsche-design-system/pull/2537))
- Angular: added optional modifier to optional properties for better type checking in strict mode
  ([#2544](https://github.com/porsche-design-system/porsche-design-system/pull/2544))

#### Added

- Deprecation warning to `Icon` component if `lazy` prop is used
  ([#2521](https://github.com/porsche-design-system/porsche-design-system/pull/2521))
- `aria` prop to `Scroller` component
  ([#2530](https://github.com/porsche-design-system/porsche-design-system/pull/2530))

#### Changed

- Model signature asset of 718 model ([#2532](https://github.com/porsche-design-system/porsche-design-system/pull/2532))

### [3.0.0-rc.1] - 2023-04-19

#### Added

- Prop `name` for `Icon` supports `push-pin`, `push-pin-off`, `qr`, `pin-filled`, `shopping-cart-filled`,
  `shopping-bag-filled`, `logo-apple-podcast`, `logo-spotify` and `user-filled`
  ([#2471](https://github.com/porsche-design-system/porsche-design-system/pull/2471)).
- **[EXPERIMENTAL]** Prop `loading` for `Checkbox Wrapper`
  ([#2483](https://github.com/porsche-design-system/porsche-design-system/pull/2483))

#### Fixed

- `Wordmark`, `Crest` and `Model Signature` respect parent width/height
  ([#2479](https://github.com/porsche-design-system/porsche-design-system/pull/2479))
- `Button Tile`, `Link Tile` and `Link Tile Model Signature` are using correct border radius of
  `$pds-border-radius-large` ([#2473](https://github.com/porsche-design-system/porsche-design-system/pull/2473))
- `Text Field Wrapper` with `input type="search"` has better accessibility for clear button
  ([#2476](https://github.com/porsche-design-system/porsche-design-system/pull/2476))
- `Accordion` layout shift with nested accordions
  ([#2465](https://github.com/porsche-design-system/porsche-design-system/pull/2465))
- Color Contrast issues and rendering in Windows High Contrast Mode
  ([#2420](https://github.com/porsche-design-system/porsche-design-system/pull/2420))

### [3.0.0-rc.0] - 2023-04-11

#### Fixed

- Styles: `borderRadiusLarge` and `$pds-border-radius-large` are exposing correct value
  ([#2463](https://github.com/porsche-design-system/porsche-design-system/pull/2463))

### [3.0.0-alpha.6] - 2023-04-06

#### Added

- `xxl` breakpoint for all breakpoint customizable component values
  ([#2454](https://github.com/porsche-design-system/porsche-design-system/pull/2454))

#### Fixed

- Disabled color of `Icon` component ([#2446](https://github.com/porsche-design-system/porsche-design-system/pull/2446))
- Support of `Radio Button Wrapper` for name value with non-alphanumeric characters
  ([#2443](https://github.com/porsche-design-system/porsche-design-system/pull/2443))

#### Changed

- `Banner` is a controlled component now and its visibility has to be controlled via the `open` prop
  ([#2447](https://github.com/porsche-design-system/porsche-design-system/pull/2447))

```diff
- <p-banner></p-banner>
+ <p-banner open="true"></p-banner>
```

- Renamed all custom `change` events to `update` because of bad event emissions with native `change` events, e.g. with
  nested `select` or `input` elements

#### 🤖 Property deprecations 🤖

##### Accordion:

- Event `accordionChange` is deprecated, use `update` event instead.

```diff
- <PAccordion onAccordionChange={(e: CustomEvent<AccordionChangeEvent>) => {}} />
+ <PAccordion onUpdate={(e: CustomEvent<AccordionUpdateEvent>) => {}} />
```

##### Banner:

- Prop `persistent` is deprecated, use `dismissButton` instead.

```diff
- <p-banner persistent="true"></p-banner>
+ <p-banner dismiss-button="false"></p-banner>
```

##### Carousel:

- Event `carouselChange` is deprecated, use `update` event instead.

```diff
- <PCarousel onCarouselChange={(e: CustomEvent<CarouselChangeEvent>) => {}} />
+ <PCarousel onUpdate={(e: CustomEvent<CarouselUpdateEvent>) => {}} />
```

##### Inline Notification:

- Prop `persistent` is deprecated, use `dismissButton` instead.

```diff
- <p-inline-notification persistent="true"></p-inline-notification>
+ <p-inline-notification dismiss-button="false"></p-inline-notification>
```

##### Pagination:

- Event `pageChange` is deprecated, use `update` event instead.

```diff
- <PPagination onPageChange={(e: CustomEvent<PageChangeEvent>) => {}} />
+ <PPagination onUpdate={(e: CustomEvent<PaginationUpdateEvent>) => {}} />
```

##### Segmented Control:

- Event `segmentedControlChange` is deprecated, use `update` event instead.

```diff
- <PSegmentedControl onSegmentedControlChange={(e: CustomEvent<SegmentedControlChangeEvent>) => {}} />
+ <PSegmentedControl onUpdate={(e: CustomEvent<SegmentedControlUpdateEvent>) => {}} />
```

##### Stepper Horizontal:

- Event `stepChange` is deprecated, use `update` event instead.

```diff
- <PStepperHorizontal onStepChange={(e: CustomEvent<StepChangeEvent>) => {}} />
+ <PStepperHorizontal onUpdate={(e: CustomEvent<StepperHorizontalUpdateEvent>) => {}} />
```

##### Switch:

- Event `switchChange` is deprecated, use `update` event instead.

```diff
- <PSwitch onSwitchChange={(e: CustomEvent<SwitchChangeEvent>) => {}} />
+ <PSwitch onUpdate={(e: CustomEvent<SwitchUpdateEvent>) => {}} />
```

##### Table:

- Event `sortingChange` is deprecated, use `update` event instead.

```diff
- <PTable onSortingChange={(e: CustomEvent<SortingChangeEvent>) => {}} />
+ <PTable onUpdate={(e: CustomEvent<TableUpdateEvent>) => {}} />
```

##### Tabs:

- Event `tabChange` is deprecated, use `update` event instead.

```diff
- <PTabs onTabChange={(e: CustomEvent<TabChangeEvent>) => {}} />
+ <PTabs onUpdate={(e: CustomEvent<TabsUpdateEvent>) => {}} />
```

##### Tabs Bar:

- Event `tabChange` is deprecated, use `update` event instead.

```diff
- <PTabsBar onTabChange={(e: CustomEvent<TabChangeEvent>) => {}} />
+ <PTabsBar onUpdate={(e: CustomEvent<TabsUpdateEvent>) => {}} />
```

### [3.0.0-alpha.5] - 2023-03-30

#### Added

- `Wordmark` ([#2418](https://github.com/porsche-design-system/porsche-design-system/pull/2418))
- `Crest` ([#2437](https://github.com/porsche-design-system/porsche-design-system/pull/2437))

#### Changed

- Styles: changed color values of `theme[Light|Dark]ContrastMedium` and `theme[Light|Dark]Notification[*]` color tokens
  of `Styles` subpackage ([#2436](https://github.com/porsche-design-system/porsche-design-system/pull/2436))

### [3.0.0-alpha.4] - 2023-03-28

#### Changed

- `Table` matches new design language
  ([#2364](https://github.com/porsche-design-system/porsche-design-system/pull/2364/))

#### Added

- Styles: ([#2422](https://github.com/porsche-design-system/porsche-design-system/pull/2422))
  - `gridWide`
  - `gridWideColumnStart` and `$pds-grid-wide-column-start`
  - `gridWideColumnEnd` and `$pds-grid-wide-column-end`
  - `gridNarrowOffset`, `gridNarrowOffsetBase`, `gridNarrowOffsetS`, `gridNarrowOffsetXXL` and
    `$pds-grid-narrow-offset-base`, `$pds-grid-narrow-offset-s`, `$pds-grid-narrow-offset-xxl`
  - `gridBasicOffset`, `gridBasicOffsetBase`, `gridBasicOffsetS`, `gridBasicOffsetXXL` and
    `$pds-grid-basic-offset-base`, `$pds-grid-basic-offset-s`, `$pds-grid-basic-offset-xxl`
  - `gridExtendedOffset`, `gridExtendedOffsetBase`, `gridExtendedOffsetS`, `gridExtendedOffsetXXL` and
    `$pds-grid-extended-offset-base`, `$pds-grid-extended-offset-s`, `$pds-grid-extended-offset-xxl`
  - `gridWideOffset`, `gridWideOffsetBase`, `gridWideOffsetS`, `gridWideOffsetXXL` and `$pds-grid-wide-offset-base`,
    `$pds-grid-wide-offset-s`, `$pds-grid-wide-offset-xxl`
  - `gridFullOffset` and `$pds-grid-full-offset`
- `Button Tile` ([#2381](https://github.com/porsche-design-system/porsche-design-system/pull/2381))
- `Fieldset` ([#2404](https://github.com/porsche-design-system/porsche-design-system/pull/2404))
- `Link Tile Model Signature` ([#2388](https://github.com/porsche-design-system/porsche-design-system/pull/2388))
- Prop `activeSlideIndex` to `Carousel`
  ([#2421](https://github.com/porsche-design-system/porsche-design-system/pull/2421))
- Prop `slidesPerPage` supports value `auto` of `Carousel`
  ([#2421](https://github.com/porsche-design-system/porsche-design-system/pull/2421))
- Prop `scrollbar` for `Scroller` ([#2364](https://github.com/porsche-design-system/porsche-design-system/pull/2364/))
- Prop `theme` for `Table` ([#2364](https://github.com/porsche-design-system/porsche-design-system/pull/2364/))

#### Fixed

- React: missing animation of `Carousel` in certain scenarios

#### Changed

- Styles: `gridStyles` and `pds-grid()` are supporting an additional column range called `wide`
  ([#2422](https://github.com/porsche-design-system/porsche-design-system/pull/2422))
- Styles: SCSS version needs to be imported by `@porsche-design-system/components-js/styles` instead of
  `@porsche-design-system/components-js/styles/scss`
  ([#2422](https://github.com/porsche-design-system/porsche-design-system/pull/2422))

#### Removed

- `Banner`: CSS variable `--p-banner-position-type`
  ([#2422](https://github.com/porsche-design-system/porsche-design-system/pull/2422))
- Styles: `gridSafeZone`, `gridSafeZoneBase`, `gridSafeZoneXXL` and `$pds-grid-safe-zone-base`,
  `$pds-grid-safe-zone-xxl` ([#2422](https://github.com/porsche-design-system/porsche-design-system/pull/2422))
- Styles: `gridWidth`, `gridWidthMin`, `gridWidthMax` and `$pds-grid-width-min`, `$pds-grid-width-max`
  ([#2422](https://github.com/porsche-design-system/porsche-design-system/pull/2422))

#### 🤖 Property deprecations 🤖

##### Banner:

- Prop `width` has no effect anymore, instead the component is aligned with Porsche Grid "extended" by default.
  ([#2422](https://github.com/porsche-design-system/porsche-design-system/pull/2422))

#### 🤡 Component deprecations 🤡

##### Marque: ([#2418](https://github.com/porsche-design-system/porsche-design-system/pull/2418))

```diff
- <p-marque></p-marque>
+ <p-wordmark></p-wordmark>
```

##### Fieldset Wrapper: ([#2404](https://github.com/porsche-design-system/porsche-design-system/pull/2404))

```diff
- <p-fieldset-wrapper label="Some legend label">
+ <p-fieldset label="Some legend label">
  <p-text-field-wrapper label="Some label">
    <input type="text" name="some-name" />
  </p-text-field-wrapper>
- </p-fieldset-wrapper>
+ </p-fieldset>
```

### [3.0.0-alpha.3] - 2023-03-17

#### 🤖 Property deprecations 🤖

##### Accordion:

- Event `accordionChange` is deprecated, use `change` event instead.

```diff
- <PAccordion onAccordionChange={(e: CustomEvent<AccordionChangeEvent>) => {}} />
+ <PAccordion onChange={(e: CustomEvent<AccordionChangeEvent>) => {}} />
```

##### Banner:

- Named `slot="title"` is deprecated, use `heading` prop or `slot="heading"` instead.

```diff
<p-banner>
-  <span slot="title">Some heading</span>
+  <span slot="heading">Some heading</span>
   <span slot="description">Some notification description.</span>
</p-banner>

-<p-banner>
+<p-banner heading="Some heading" description="Some notification description.">
-  <span slot="title">Some heading</span>
-  <span slot="description">Some notification description.</span>
</p-banner>
```

##### Carousel:

- Prop `disablePagination` is deprecated, use `pagination` instead.
- Event `carouselChange` is deprecated, use `change` event instead.

```diff
- <p-carousel disable-pagination="true"></p-carousel>
+ <p-carousel pagination="false"></p-carousel>

- <PCarousel onCarouselChange={(e: CustomEvent<CarouselChangeEvent>) => {}} />
+ <PCarousel onChange={(e: CustomEvent<CarouselChangeEvent>) => {}} />
```

##### Divider:

- Prop `orientation` is deprecated, use `direction` instead.

```diff
- <p-divider orientation="horizontal"></p-divider>
+ <p-divider direction="horizontal"></p-divider>
```

##### Icon:

- Prop `colors`'s value `disabled` is removed, use `state-disabled` instead.

```diff
- <p-icon color="disabled"></p-icon>
+ <p-icon color="state-disabled"></p-icon>
```

##### Link Tile:

- Prop `weight`'s value `semibold` is deprecated, use `semi-bold` instead.

```diff
- <p-link-tile weight="semibold"></p-link-tile>
+ <p-link-tile weight="semi-bold"></p-link-tile>
```

##### Modal:

- Prop `disableCloseButton` is deprecated, use `dismissButton` instead.
- Event `close` is deprecated, use `dismiss` event instead.

```diff
- <p-modal disable-close-button="true"></p-modal>
+ <p-modal dismiss-button="false"></p-modal>

- <PModal onClose={(e: CustomEvent<void>) => {}} />
+ <PModal onDismiss={(e: CustomEvent<void>) => {}} />
```

##### Pagination:

- Props `allyLabelNext`, `allyLabelPage`, `allyLabelPrev` and `allyLabel` are deprecated.
- Event `pageChange` is deprecated, use `change` event instead.

```diff
- <p-pagination ally-label="Paginierung" ally-label-prev="Vorherige Seite" ally-label-next="Nächste Seite" ally-label-page="Seite"></p-pagination>
+ <p-pagination intl="{root: 'Paginierung', prev: 'Vorherige Seite', next: 'Nächste Seite', page: 'Seite'}"></p-pagination>

- <PPagination onPageChange={(e: CustomEvent<PageChangeEvent>) => {}} />
+ <PPagination onChange={(e: CustomEvent<PaginationChangeEvent>) => {}} />
```

##### Scroller:

- Prop `gradientColorScheme` is deprecated, use `gradientColor` instead.
- Prop `scrollIndicatorPosition` is deprecated, use `alignScrollIndicator` instead.

```diff
- <p-scroller gradient-color-scheme="surface"></p-scroller>
+ <p-scroller gradient-color="background-surface"></p-scroller>

- <p-scroller scroll-indicator-position="top"></p-scroller>
+ <p-scroller align-scroll-indicator="top"></p-scroller>
```

##### Segmented Control:

- Event `segmentedControlChange` is deprecated, use `change` event instead.

```diff
- <PSegmentedControl onSegmentedControlChange={(e: CustomEvent<SegmentedControlChangeEvent>) => {}} />
+ <PSegmentedControl onChange={(e: CustomEvent<SegmentedControlChangeEvent>) => {}} />
```

##### Stepper Horizontal:

- Event `stepChange` is deprecated, use `change` event instead.

```diff
- <PStepperHorizontal onStepChange={(e: CustomEvent<StepChangeEvent>) => {}} />
+ <PStepperHorizontal onChange={(e: CustomEvent<StepperHorizontalChangeEvent>) => {}} />
```

##### Switch:

- Event `switchChange` is deprecated, use `change` event instead.

```diff
- <PSwitch onSwitchChange={(e: CustomEvent<SwitchChangeEvent>) => {}} />
+ <PSwitch onChange={(e: CustomEvent<SwitchChangeEvent>) => {}} />
```

##### Table:

- Event `sortingChange` is deprecated, use `change` event instead.

```diff
- <PTable onSortingChange={(e: CustomEvent<SortingChangeEvent>) => {}} />
+ <PTable onChange={(e: CustomEvent<TableChangeEvent>) => {}} />
```

##### Tabs:

- Prop `gradientColorScheme` is deprecated, use `gradientColor` instead.
- Prop `weight`'s value `semibold` is deprecated, use `semi-bold` instead.
- Event `tabChange` is deprecated, use `change` event instead.

```diff
- <p-tabs gradient-color-scheme="surface"></p-tabs>
+ <p-tabs gradient-color="background-surface"></p-tabs>

- <p-tabs weight="semibold"></p-tabs>
+ <p-tabs weight="semi-bold"></p-tabs>

- <PTabs onTabChange={(e: CustomEvent<TabChangeEvent>) => {}} />
+ <PTabs onChange={(e: CustomEvent<TabsChangeEvent>) => {}} />
```

##### Tabs Bar:

- Prop `gradientColorScheme` is deprecated, use `gradientColor` instead.
- Prop `weight`'s value `semibold` is deprecated, use `semi-bold` instead.
- Event `tabChange` is deprecated, use `change` event instead.

```diff
- <p-tabs-bar gradient-color-scheme="surface"></p-tabs-bar>
+ <p-tabs-bar gradient-color="background-surface"></p-tabs-bar>

- <p-tabs-bar weight="semibold"></p-tabs>
+ <p-tabs-bar weight="semi-bold"></p-tabs>

- <PTabsBar onTabChange={(e: CustomEvent<TabChangeEvent>) => {}} />
+ <PTabsBar onChange={(e: CustomEvent<TabsChangeEvent>) => {}} />
```

##### Tag:

- Prop `color`'s value `notification-warning`, `notification-success` and `notification-error` are deprecated, use
  `notification-warning-soft`, `notification-success-soft` and `notification-error-soft` instead.

```diff
- <p-tag color="notification-warning"></p-tag>
+ <p-tag color="notification-warning-soft"></p-tag>

- <p-tag color="notification-success"></p-tag>
+ <p-tag color="notification-success-soft"></p-tag>

- <p-tag color="notification-error"></p-tag>
+ <p-tag color="notification-error-soft"></p-tag>
```

##### Text Field Wrapper:

- Prop `showCharacterCount` is deprecated, use `showCounter` instead.

```diff
- <p-text-field-wrapper show-character-count="false">
+ <p-text-field-wrapper show-counter="false">
    <input type="text" maxlength="20" />
</p-text-field-wrapper>
```

##### Textarea Wrapper:

- Prop `showCharacterCount` is deprecated, use `showCounter` instead.

```diff
- <p-textarea-wrapper show-character-count="false">
+ <p-textarea-wrapper show-counter="false">
    <textarea maxlength="80"></textarea>
</p-textarea-wrapper>
```

##### Text List

- Props `listType` and `orderType` are deprecated, use `type` instead.

```diff
- <p-text-list list-type="unordered"></p-text-list>
+ <p-text-list type="unordered"></p-text-list>

- <p-text-list list-type="ordered" order-type="numbered"></p-text-list>
+ <p-text-list type="numbered"></p-text-list>

- <p-text-list list-type="ordered" order-type="alphabetically"></p-text-list>
+ <p-text-list type="alphabetically"></p-text-list>
```

#### Added

- `Text`, `Icon`, `Button Pure` and `Link Pure` support value `xx-small` for prop `size`
- `Display` supports value `small` for prop `size`
- Partials: `getInitialStyles` supports multi prefix, e.g.
  `getInitialStyles({ prefix: ['', 'some-prefix', 'another-prefix'] });`
- Styles: `displaySmallStyle` and `$pds-display-small`
- Styles: `textXXSmallStyle` and `$pds-text-xx-small`
- Styles: `fontSizeDisplaySmall` and `$pds-font-size-display-small`
- Styles: `fontSizeTextXXSmall` and `$pds-font-size-text-xx-small`
- Styles: `getHoverStyle` and `pds-hover()`
- `Banner` has `heading` and `description` prop as well as `slot="heading"` and deprecated `slot="title"`
- Custom events have consistent names across components and deprecated old event names
  - `Accordion` emits `change` and deprecated `accordionChange` event
  - `Carousel` emits `change` and deprecated `carouselChange` event
  - `Modal` emits `dismiss` and deprecated `close` event
  - `Pagination` emits `change` and deprecated `pageChange` event
  - `Segmented Control` emits `change` and deprecated `segmentedControlChange` event
  - `Stepper Horizontal` emits `change` and deprecated `stepChange` event
  - `Switch` emits `change` and deprecated `switchChange` event
  - `Table` emits `change` and deprecated `sortingChange` event
  - `Tabs` emits `change` and deprecated `tabChange` event
  - `Tabs Bar` emits `change` and deprecated `tabChange` event
- Props have consistent names across components and deprecated old props
  - `Carousel` got `pagination` prop and deprecated `disablePagination` prop
  - `Divider` got `direction` prop and deprecated `orientation` prop
  - `Modal` got `dismissButton` prop and deprecated `disableCloseButton` prop
  - `Pagination` got `intl` prop and deprecated `allyLabelNext`, `allyLabelPage`, `allyLabelPrev` and `allyLabel` props
  - `Scroller` got `gradientColor` prop and deprecated `gradientColorScheme` prop
  - `Scroller` got `alignScrollIndicator` prop and deprecated `scrollIndicatorPosition` prop
  - `Tabs` got `gradientColor` prop and deprecated `gradientColorScheme` prop
  - `Tabs Bar` got `gradientColor` prop and deprecated `gradientColorScheme` prop
  - `Text Field Wrapper` got `showCounter` prop and deprecated `showCharacterCount` prop
  - `Textarea Wrapper` got `showCounter` prop and deprecated `showCharacterCount` prop
  - `Text List` got `type` prop and deprecated `listType` and `orderType` prop
- Props have consistent values across components and deprecated old values
  - `Icon` prop `color` got value `state-disabled` and removed `disabled` value
  - `Link Tile` prop `weight` got value `semi-bold` and deprecated `semibold` value
  - `Tabs Bar` and `Tabs` prop `weight` got value `semi-bold` and deprecated `semibold` value
  - `Tag` prop `color` got values `notification-info-soft`, `notification-warning-soft`, `notification-success-soft`,
    `notification-error-soft` and deprecated `notification-warning`, `notification-success`, `notification-error` values

#### Changed

- `Display` uses font-weight regular and font-style normal
- Partials: `getInitialStyles` matches new design language
- Partials: All component related, slotted Light DOM styles have been moved to `getInitialStyles`
- Styles: `getFocusStyle` and `pds-focus()` doesn't need `theme` parameter anymore
- Styles: `breakpoint{Base|XS|S|M|L|XL|XXL}` and `$pds-breakpoint-{base|xs|s|m|l|xl|xxl}` are provided as number without
  unit (px)
- `Link Tile` matches new design language
- Typings for all component props start with the component name, e.g. `SwitchAlignLabel`, `TabsBarGradientColor` or
  `LinkPureIcon`
- `Icon` prop `color` value `disabled` is renamed to `state-disabled`
- `Tag` prop `color` value `notification-info` is renamed to `notification-info-soft`

#### Fixed

- `Text Field Wrapper` calendar and time indicator icons respect color definition in dark theme
- `Text Field Wrapper` has correct height when type date or time is used
- Partials: Typings of return value with and without options parameter
- `Modal` scrolling behavior on mouse drag

#### Removed

- `Heading`: value `xxx-large` for prop `size`
- Styles: `headingXXXLargeStyle` and `$pds-heading-xxx-large`
- Styles: `fontSizeHeadingXXLarge` and `$pds-font-size-heading-xx-large`

### [3.0.0-alpha.2] - 2023-02-27

#### 🤖 Property deprecations 🤖

##### Carousel:

- Prop `wrap-content` is deprecated.

```diff
- <p-carousel wrap-content="true"></p-carousel>
+ <p-carousel></p-carousel>
```

##### Divider:

- Prop values `neutral-contrast-low | neutral-contrast-medium | neutral-contrast-high` of `color` prop are deprecated.

```diff
- <p-divider color="neutral-contrast-low"></p-divider>
+ <p-divider color="contrast-low"></p-divider>

- <p-divider color="neutral-contrast-medium"></p-divider>
+ <p-divider color="contrast-medium"></p-divider>

- <p-divider color="neutral-contrast-high"></p-divider>
+ <p-divider color="contrast-high"></p-divider>
```

#### Changed

- `Divider`, `Button Group`, `Carousel` and `Text List` match new design language
- Background color of `Scroller`'s `prev` and `next` buttons in dark theme
- Partials: Removed deprecated `withoutTags` option for all partials, please use `format: 'jsx'` instead
- `Content Wrapper` default value of prop `width` has changed from `basic` to `extended`

#### Added

- `Model Signature`
- Props `align-header` and `width` for `Carousel`
- Vue: plugin functions `createPorscheDesignSystem` and `usePorscheDesignSystemPlugin`

#### Fixed

- `Radio Button Wrapper` keyboard arrow navigation
- `Button Pure` and `Link Pure` lagging active state background when scrolling on iOS

### [3.0.0-alpha.1] - 2023-02-16

#### Added

- Porsche Next font supports Vietnamese charset
- Prop `color` of `Icon` supports `disabled`
- React: `patchRemixRunProcessBrowserGlobalIdentifier` binary to support SSR components with Remix

#### Changed

- `Stepper Horizontal` matches new design language
- Styles: Optimize design tokens "spacing", "typography" and "theme" provided by styles sub-package
  `@porsche-design-system/components-{js|angular|react|vue}/styles`
- Styles: Use calc() instead of max() to calculate padding for `gridStyle` (JS) and `pds-grid()` (SCSS)
- Styles: `gridStyle` (JS) and `pds-grid()` (SCSS) uses optimized grid gap

### [3.0.0-alpha.0] - 2023-02-08

#### Note to the new `v3` major release of the Porsche Design System

With the new **Porsche Design Language** comes a lot of changes regarding layout and design principles. To keep
refactoring efforts as low as possible when upgrading from `v2` to `v3`, **breaking changes** were avoided as far as
possible. Nevertheless, there are a few breaking changes and some more deprecations which should receive attention.

#### 👹 Breaking Changes 👹

##### Button:

- Removed deprecated prop `tabbable`.

```diff
- <p-button tabbable="false">Some label</p-button>
+ <p-button tabindex="-1">Some label</p-button>
```

- Default value of prop `icon` has changed from `arrow-head-right` to `none`. Therefore, the `icon` property **must** be
  set if the component has the `hide-label` property.

```diff
- <p-button hide-label="true">Some label</p-button>
+ <p-button hide-label="true" icon="arrow-right">Some label</p-button>

- <p-button hide-label="{ base: true, m: false }">Some label</p-button>
+ <p-button hide-label="{ base: true, m: false }" icon="arrow-right">Some label</p-button>
```

##### Button Pure:

- Removed `subline` slot (visually not intended anymore).

```diff
<p-button-pure>
  Some label
-   <p slot="subline">Some Subline</p>
</p-button-pure>
```

- Removed deprecated prop `tabbable`.

```diff
- <p-button-pure tabbable="false">Some label</p-button-pure>
+ <p-button-pure tabindex="-1">Some label</p-button-pure>
```

##### Icon:

- Value `inherit` for prop `color` works slightly different to the previous major version. A CSS filter is required to
  apply custom coloring to take advantage of using an SVG embedded in an `<img/>` for better SSR support and loading
  performance in general.

```diff
- <p-icon color="inherit" style="color: white;"></p-icon>
+ <p-icon color="inherit" style="filter: invert(100%);"></p-icon>
```

- Camel case syntax for `name` prop isn't supported, please use param case syntax instead (TypeScript typings have been
  updated too).

```diff
- <p-icon name="arrowRight"></p-icon>
+ <p-icon name="arrow-right"></p-icon>
```

##### Link:

- Default value of prop `icon` has changed from `arrow-head-right` to `none`. Therefore, the `icon` property **must** be
  set if the component has the `hide-label` property.

```diff
- <p-link href="#" hide-label="true">Some label</p-link>
+ <p-link href="#" hide-label="true" icon="arrow-right">Some label</p-link>

- <p-link href="#" hide-label="{ base: true, m: false }">Some label</p-link>
+ <p-link href="#" hide-label="{ base: true, m: false }" icon="arrow-right">Some label</p-link>
```

##### Link Pure:

- Removed `subline` slot (visually not intended anymore).

```diff
<p-link-pure href="#">
  Some label
-   <p slot="subline">Some Subline</p>
</p-link-pure>
```

##### Marque:

- Removed `variant` property.

```diff
- <p-marque variant="75-years"></p-marque>
+ <p-marque></p-marque>
// or even better, replace component by wordmark
+ <p-wordmark></p-wordmark>
```

##### Switch:

- Removed deprecated prop `tabbable`.

```diff
- <p-switch tabbable="false">Some label</p-switch>
+ <p-switch tabindex="-1">Some label</p-switch>
```

##### Partials:

- `getIconLinks()` partial accepts only param-cased icon names.

```diff
- require('@porsche-design-system/components-js/partials').getIconLinks({ icons: ['arrowRight'] })

+ require('@porsche-design-system/components-js/partials').getIconLinks({ icons: ['arrow-right'] })
```

##### CSS global scope:

- Changed naming of CSS global variables names.

```diff
- --p-animation-duration__spinner
- --p-animation-duration__banner
+ --p-animation-duration
```

#### 🤡 Component deprecations 🤡

All deprecated components are refactored to match the new design language, therefor it's technically not breaking, but
we highly recommend to migrate to the mentioned alternative, since those deprecated components will be removed with next
major version.

##### Content Wrapper:

- Component is deprecated and will be removed with the next major release. Please use **[Porsche Grid](styles/grid)**
  instead, which is based on [CSS Grid](https://css-tricks.com/snippets/css/complete-guide-grid) covering the specific
  layout needs for a harmonic appearance across all digital Porsche touch-points.

##### Flex:

- Component is deprecated and will be removed with the next major release. In general, please use native
  [CSS Flex](https://css-tricks.com/snippets/css/a-guide-to-flexbox) instead for better performance and more
  standardized layout technique.

##### Grid:

- Component is deprecated and will be removed with the next major release. In general, please use native
  [CSS Grid](https://css-tricks.com/snippets/css/complete-guide-grid) in combination with
  **[Porsche Grid](styles/grid)** instead for better performance and more standardized layout technique.

##### Headline:

```diff
- <p-headline>The quick brown fox jumps over the lazy dog</p-headline>
+ <p-heading>The quick brown fox jumps over the lazy dog</p-heading>
```

##### Link Social:

- Component is deprecated and will be removed with the next major release. Please use the **[Link](components/link)**
  component instead.

#### 🤖 Property deprecations 🤖

All deprecated properties are still present without any effect, therefor it's technically not breaking, but we highly
recommend to migrate and remove the deprecated props since those ones will be removed with next major version.

##### Button Pure:

- Prop `weight` is deprecated, only regular font weight will be applied.

```diff
- <p-button-pure weight="thin">Some label</p-button-pure>
- <p-button-pure weight="regular">Some label</p-button-pure>
- <p-button-pure weight="semibold">Some label</p-button-pure>
- <p-button-pure weight="bold">Some label</p-button-pure>
+ <p-button-pure>Some label</p-button-pure>
```

##### Content Wrapper (deprecated):

- Prop `theme` and `background-color` are deprecated.

```diff
- <p-content-wrapper theme="dark" background-color="default">Some content</p-content-wrapper>
+ <p-content-wrapper>Some content</p-content-wrapper>
```

##### Grid (deprecated):

- The `gutter` property is deprecated and has no effect anymore. Instead, a fluid gutter depending on the viewport width
  is used.

```diff
- <p-grid gutter="16">Some content</p-grid>
- <p-grid gutter="24">Some content</p-grid>
- <p-grid gutter="36">Some content</p-grid>
+ <p-grid>Some content</p-grid>
```

##### Icon:

- Prop `lazy` is deprecated.

```diff
- <p-icon lazy="true"></p-icon>
+ <p-icon></p-icon>
```

##### Link Pure:

- Prop `weight` is deprecated, only regular font weight will be applied.

```diff
- <p-link-pure href="#" weight="thin">Some label</p-link-pure>
- <p-link-pure href="#" weight="regular">Some label</p-link-pure>
- <p-link-pure href="#" weight="semibold">Some label</p-link-pure>
- <p-link-pure href="#" weight="bold">Some label</p-link-pure>
+ <p-link-pure href="#">Some label</p-link-pure>
```

##### Segmented Control:

- Prop `background-color` is deprecated.

```diff
- <p-segmented-control background-color="background-surface">
   <p-segmented-control-item value="xs">XS</p-segmented-control-item>
   <p-segmented-control-item value="s">S</p-segmented-control-item>
 </p-segmented-control>
+ <p-segmented-control>
   <p-segmented-control-item value="xs">XS</p-segmented-control-item>
   <p-segmented-control-item value="s">S</p-segmented-control-item>
 </p-segmented-control>
```

#### 👾 Property value deprecations 👾

All deprecated values are mapped to new ones, therefor it's technically not breaking, but we highly recommend to migrate
to the new values since those ones will be removed with next major version.

##### Banner:

- Prop value `fluid` of `width` prop is deprecated.

```diff
- <p-banner width="fluid"></p-banner>
+ <p-banner></p-banner>
```

- Prop value `neutral` of `state` prop is deprecated.

```diff
- <p-banner state="neutral">
  <span slot="title">Some banner title</span>
  <span slot="description">Some banner description. You can also add inline <a href="https://porsche.com">links</a> to route to another page.</span>
 </p-banner>
+ <p-banner state="info">
  <span slot="title">Some banner title</span>
  <span slot="description">Some banner description. You can also add inline <a href="https://porsche.com">links</a> to route to another page.</span>
 </p-banner>
```

##### Content Wrapper:

- Prop value `fluid` of `width` prop is deprecated.

```diff
- <p-content-wrapper width="fluid">Some content</p-content-wrapper>
+ <p-content-wrapper>Some content</p-content-wrapper>
```

##### Icon:

- Prop values
  `brand | default | neutral-contrast-low | neutral-contrast-medium | neutral-contrast-high | notification-neutral` of
  `color` prop are deprecated.

```diff
- <p-icon color="brand"></p-icon>
+ <p-icon color="primary"></p-icon>

- <p-icon color="default"></p-icon>
+ <p-icon color="primary"></p-icon>

- <p-icon color="neutral-contrast-low"></p-icon>
+ <p-icon color="contrast-low"></p-icon>

- <p-icon color="neutral-contrast-medium"></p-icon>
+ <p-icon color="contrast-medium"></p-icon>

- <p-icon color="neutral-contrast-high"></p-icon>
+ <p-icon color="contrast-high"></p-icon>

- <p-icon color="neutral-contrast-neutral"></p-icon>
+ <p-icon color="contrast-info"></p-icon>
```

##### Inline Notification:

- Prop value `neutral` of `state` prop is deprecated.

```diff
- <p-inline-notification state="neutral"></p-inline-notification>
+ <p-inline-notification state="info"></p-inline-notification>
```

##### Tag:

- Prop value `notification-neutral | neutral-contrast-high | background-default` of `color` prop is deprecated.

```diff
- <p-tag color="notification-neutral">Color label</p-tag>
+ <p-tag color="notification-info">Color label</p-tag>

- <p-tag color="neutral-contrast-high">Color label</p-tag>
+ <p-tag color="primary">Color label</p-tag>

- <p-tag color="background-default">Color label</p-tag>
+ <p-tag color="background-base">Color label</p-tag>
```

##### Tag Dismissible:

- Prop value `background-default` of `color` prop is deprecated.

```diff
- <p-tag-dismissible color="background-default">Color label</p-tag-dismissible>
+ <p-tag-dismissible color="background-base">Color label</p-tag-dismissible>
```

##### Text:

- Prop value `thin | semibold` of `weight` prop is deprecated.

```diff
- <p-text weight="thin">Some text</p-text>
+ <p-text>Some text</p-text>

- <p-text weight="semibold">Some text</p-text>
+ <p-text weight="semi-bold">Some text</p-text>
```

- Prop value
  `brand | default | neutral-contrast-low | neutral-contrast-medium | neutral-contrast-high | notification-neutral` of
  `color` prop is deprecated.

```diff
- <p-text color="brand">Some text</p-text>
+ <p-text>Some text</p-text>

- <p-text color="default">Some text</p-text>
+ <p-text>Some text</p-text>

- <p-text color="neutral-contrast-low">Some text</p-text>
+ <p-text color="contrast-low">Some text</p-text>

- <p-text color="neutral-contrast-medium">Some text</p-text>
+ <p-text color="contrast-medium">Some text</p-text>

- <p-text color="neutral-contrast-high">Some text</p-text>
+ <p-text color="contrast-high">Some text</p-text>

- <p-text color="notification-neutral">Some text</p-text>
+ <p-text color="notification-info">Some text</p-text>
```

##### ToastManager:

- Prop value `neutral` of `state` parameter is deprecated.

```diff
- …addMessage({ text: `Some message`, state: 'neutral' })
+ …addMessage({ text: `Some message`, state: 'info' })
```

#### Added

- `Display` component
- `Heading` component
- Prop `underline` for `Link Pure`
- Prop `theme` for `Checkbox Wrapper`, `Radio Button Wrapper`, `Popover`, `Tag Dismissible`, `Textarea Wrapper`,
  `Text Field Wrapper` and `Fieldset Wrapper`
- Prop `size` for `Icon` supports `x-small` and `x-large`
- Prop `size` for `Accordion` `compact="true"` supports `medium`

#### Changed

- `Spinner`, `Icon`, `Link Pure`, `Button Pure`, `Link`, `Link Social`, `Button`, `Checkbox Wrapper`,
  `Radio Button Wrapper`, `Popover`, `Modal`, `Select Wrapper`, `Tag`, `Tag Dismissible`, `Textarea Wrapper`,
  `Inline Notification`, `Banner`, `Toast`, `Grid`, `Flex`, `Pagination`, `Scroller`, `Accordion`, `Text`,
  `Text Field Wrapper`, `Content Wrapper`, `Segmented Control`, `Tabs`, `Tabs Bar`, `Headline` and `Fieldset Wrapper`
  match new design language
- `Icon` supports
  `primary | contrast-low | contrast-medium | contrast-high | notification-success | notification-warning | notification-error | notification-info | inherit`
  for `color` prop
- Default value of prop `width` of `Banner` has changed from `basic` to `extended`
- Default value of prop `action-icon` of `Inline Notification` has changed from `arrow-head-right` to `arrow-right`
- Default value of prop `name` of `Icon` has changed from `arrow-head-right` to `arrow-right`
- Default value of prop `variant` of `Link` and `Button` has changed from `secondary` to `primary`

#### Removed

- Custom slotted CSS for mostly all components. Equivalent styles are now provided by `getInitialStyles()` partial
  instead.
- `applyNormalizeStyles` option from `getInitialStyles()` partial which is applied by default now.

### [2.20.0] - 2023-02-06

### [2.20.0-rc.1] - 2023-02-06

### [2.20.0-rc.0] - 2023-01-30

#### Added

- `applyNormalizeStyles` option for `getInitialStyles()` partial which includes basic css styles for Light DOM

### [2.19.1-rc.1] - 2023-01-18

#### Added

- `jsdom-polyfill` subpackage is available at `@porsche-design-system/components-{js|angular|react|vue}/jsdom-polyfill`
  and can be used to have working web components in jsdom based tests (e.g. jest)
- `testing` subpackage is available at `@porsche-design-system/components-{js|angular|react|vue}/testing` to provide
  `getByRoleShadowed`, `getByLabelTextShadowed` and `getByTextShadowed` utilities which use `@testing-library/dom`
  queries internally to support Shadow DOM
- Validation if `prefix` is already reserved by a different version upon initialization of the Porsche Design System

#### Fixed

- `componentsReady()` waits for Porsche Design System being initialized before checking components which can happen in
  certain test scenarios without partials

### [2.19.1-rc.0] - 2023-01-18

#### Fixed

- Bug in `@porsche-design-system/components-react/ssr` where in some cases during SSG an error was thrown when
  components render their children conditionally

### [2.19.0] - 2022-12-22

### [2.19.0-rc.2] - 2022-12-22

### [2.19.0-rc.1] - 2022-12-22

#### Fixed

- `Stepper Horizontal` calculation of scroll position when used within any parent that has a margin or padding

### [2.19.0-rc.0] - 2022-12-21

#### Added

- Vue: typed components are available via the `@porsche-design-system/components-vue` package

#### Fixed

- `Modal` focus cycle when pressing Shift Tab right after it was opened

### [2.18.0] - 2022-12-15

### [2.18.0-rc.2] - 2022-12-14

#### Added

- Validation to ensure crucial partials are used.  
  **Disclaimer:** The Porsche Design System will **not** inject its initial styles anymore. Please use the
  `getInitialStyles()` partial to reduce flash of unstyled content (FOUC) as described here:
  [getInitialStyles() documentation](https://designsystem.porsche.com/latest/partials/initial-styles)

#### Changed

- `line-height` calculation for all components is handled CSS only now by using `ex`-unit in combination with `calc()`
  which gives the best performance, the easiest possible integration and respects UI best practices in having **larger**
  `line-height` values for **small** `font-size` definitions and **smaller** `line-height` values for **larger**
  `font-size` definitions. The calculated values by CSS slightly differ compared to the ones calculated by JavaScript,
  which might result in minor visual changes.

#### Fixed

- Screen reader announcements of `Textfield` and `Textarea` in `counter` mode
- Screen reader announcements in `Select Wrapper`

### [2.18.0-rc.1] - 2022-11-24

#### Added

- `Carousel` now has a `rewind` property, better prev/next icons, a `max-width` for `heading` and `description` and
  support for slotted `description`

#### Fixed

- `Select Wrapper` height if text is zoomed up to 200%

### [2.18.0-rc.0] - 2022-11-17

#### Added

- SSR/SSG ready components using Declarative Shadow DOM for Next JS are shipped via
  `@porsche-design-system/components-react/ssr`. To use it simply change your imports.

**Important:** make sure to apply the new `getDSRPonyfill()` partial right before your closing `</body>` tag. More
information can be found here:
[getDSRPonyfill() documentation](https://designsystem.porsche.com/latest/partials/dsr-ponyfill)

```diff
- import { PorscheDesignSystemProvider, PButton, ... } from '@porsche-design-system/components-react';
+ import { PorscheDesignSystemProvider, PButton, ... } from '@porsche-design-system/components-react/ssr';
+ import { getDSRPonyfill } from '@porsche-design-system/components-react/partials';
```

#### Changed

- Improve height calculation for `Accordion`
- Slotted anchor support for `Link Pure` is stricter (In case slotted `<a>` is used it must be a direct child of
  `Link Pure`)
- `getFontLinks()` partial now has `{ weights: ['regular', 'semi-bold'] }` for a default

### [2.17.0] - 2022-10-31

### [2.17.0-rc.0] - 2022-10-31

#### Added

- `Link Tile`

#### Fixed

- `Scroller` bug where scrollable content was not fully hidden by the gradient, when zoomed into the page.

#### Changed

- Removed `!important` keyword from css property `display` of `Link Pure` and `Button Pure`

### [2.16.3] - 2022-10-21

### [2.16.3-rc.0] - 2022-10-21

#### Fixed

- `Button Pure` and `Link Pure` error when using `size="inherit"` and `icon="none"`

#### Changed

- Replaced all internal usage of `Text` and `Headline` components

### [2.16.2] - 2022-09-15

### [2.16.2-rc.0] - 2022-09-15

#### Fixed

- Issue with `Popover` where drop-shadow is not shown correctly in Chrome >= 105
- Issue with `Carousel` and `wrap-content="true"` where the layout was out of sync with `Content Wrapper` for
  viewports >= 1760px.
- `Select Wrapper` with custom dropdown keeps attribute changes of native select options in sync if changed
  programmatically

### [2.16.1] - 2022-09-09

#### Fixed

- Issue with `Options` typing import for `Carousel`

### [2.16.0] - 2022-09-08

### [2.15.1-rc.1] - 2022-09-08

#### Added

- `Carousel`
- `Scroller`

#### Changed

- `Stepper Horizontal` now has `size` property
- `Stepper Horizontal` uses improved focus behavior in case it becomes scrollable and scroll indicators are centered
  correctly.
- `Tabs Bar` uses improved focus behavior in case it becomes scrollable and scroll indicators are centered correctly.

### [2.15.1-rc.0] - 2022-08-24

#### Fixed

- `Radio Button Wrapper` visual selection change bug in Safari >= 15.5

### [2.15.0] - 2022-08-22

### [2.15.0-rc.1] - 2022-08-18

#### Changed

- Downgraded `@angular` to `v13` to ensure backwards compatibility of `@porsche-design-system/components-angular`

### [2.15.0-rc.0] - 2022-08-16

#### Fixed

- `Popover` visual shadow bug in Safari
- `Stepper Horizontal Item` bug where pseudo styles of the counter element were overridable

### [2.15.0-beta.0] - 2022-08-05

#### Fixed

- `Tabs` & `Tabs Bar` `size` property when using `BreakpointCustomizable`

#### Changed

- `Modal` uses poly fluid sizing for outer spacing
- `Banner` uses poly fluid sizing for outer spacing
- `Content Wrapper` uses poly fluid sizing for inner spacing
- `Modal` min-width is slightly updated to perfectly fit into content area of `Content Wrapper` at 320px viewport width

#### Added

- Validation of properties for all components
- `Text Field Wrapper` with `input type="search"` is clearable via Escape key and custom clear button across browsers
- `Text Field Wrapper` with `input type="search"` shows a "Locate me" button when `actionIcon="locate"` is set, emits
  the `action` event on click and can be put into a loading state via `actionLoading="true"`

### [2.14.0] - 2022-07-11

### [2.14.0-rc.1] - 2022-07-11

### [2.14.0-rc.0] - 2022-07-11

#### Added

- `getBrowserSupportFallbackScript()` partial supporting `cdn` and `format` options as replacement for
  `includeOverlay()` of `@porsche-design-system/browser-notification` npm package
- `getCookiesFallbackScript()` partial supporting `cdn` and `format` options as replacement for `includeCookieOverlay()`
  of `@porsche-design-system/browser-notification` npm package

#### Changed

- `getMetaTagsAndIconLinks()` partial to return `theme-color` meta tags with `prefers-color-scheme: {light|dark}` media
  query

### [2.13.0] - 2022-06-23

### [2.13.0-rc.5] - 2022-06-23

#### Fixed

- `Stepper Horizontal Item` `state` validation
- `Button` and `Link` with `theme="dark" variant="tertiary"` and `Tag Dismissible` bug on Safari < v15.5 where wrong
  colors on hover were shown

### [2.13.0-rc.4] - 2022-06-22

#### Added

- `Stepper Horizontal`

### [2.13.0-rc.3] - 2022-06-22

#### Added

- `Segmented Control`

### [2.13.0-rc.2] - 2022-06-21

### [2.13.0-rc.1] - 2022-06-21

### [2.13.0-rc.0] - 2022-06-21

#### Changed

- `Button`, `Button Pure` and `Switch` apply `aria-disabled="true"` instead of `disabled` attribute to native button
  internally in case `disabled` and/or `loading` property is set

### [2.12.1] - 2022-05-25

### [2.12.1-rc.0] - 2022-05-25

#### Fixed

- Issue with `JssStyle` typing import

### [2.12.0] - 2022-05-19

#### Changed

- npm package is prepared for public release on [npmjs.org](https://npmjs.com)

### [2.12.0-rc.2] - 2022-05-12

### [2.12.0-rc.1] - 2022-05-11

### [2.12.0-rc.0] - 2022-05-04

#### Added

- `Table Head Cell` now has a `multiline` property

#### Changed

- `Headline` has no `hypens` / `overflow-wrap` style by default
- Partials now throw an exception if they are executed in browser

#### Fixed

- Exception in `Headline`, `Select Wrapper`, `Text` and `Text List` when changing `theme` prop from `dark` to `light`
- `getInitialStyles()` partial now returns `.hydrated` styles, too

### [2.11.0-skeletons] - 2022-04-21

### [2.11.0] - 2022-04-21

### [2.11.0-rc.0] - 2022-04-20

#### Added

- `Tag`
- `Tag Dismissible`

### [2.10.0-skeletons] - 2022-04-13

### [2.10.0] - 2022-04-13

### [2.9.3-rc.1] - 2022-04-06

#### Added

- `Text Field Wrapper` now has a `showCharacterCount` property which can be used to hide the character count when a
  `maxLength` attribute is set on the wrapped `input`.
- `Textarea Wrapper` now has a `showCharacterCount` property which can be used to hide the character count when a
  `maxLength` attribute is set on the wrapped `textarea`.

### [2.9.3-rc.0-skeletons] - 2022-03-29

### [2.9.3-rc.0] - 2022-03-28

#### Added

- `Text Field Wrapper` supports `unit` property on `input type="text"`
- `Marque` optional configurable clickable/focusable area by defining padding on host element

#### Fixed

- `Tabs Item` improved accessibility
- Angular: circular dependency in development mode in `2.9.2-skeletons`

### [2.9.2-skeletons] - 2022-03-24

#### Added

- **[EXPERIMENTAL]** `getInitialStyles` partial now accepts a `skeletonTagNames` array of component names that will
  initially have skeleton styles while the Porsche Design System is loading
- **[EXPERIMENTAL]** `Button`, `Button Pure`, `Checkbox Wrapper`, `Fieldset Wrapper`, `Link`, `Link Pure`,
  `Link Social`, `Radio Button Wrapper`, `Select Wrapper`, `Text Field Wrapper`, `Textarea Wrapper` can now have initial
  skeleton styles when passed as `skeletonTagNames` to the `getInitialStyles` partial

### [2.9.2] - 2022-03-24

### [2.9.2-rc.1] - 2022-03-23

#### Fixed

- Bug caused by Chrome where hover styles of `Link Pure` are not displayed correctly

### [2.9.2-rc.0] - 2022-03-22

#### Added

- Normalized font behavior (`hyphen`, `overflow-wrap` and `text-size-adjust`) across components

#### Fixed

- `Modal` scrolling and pinch to zoom on iOS
- `Modal` initial position if scrollable
- `Table Head Cell` sort icon `asc` + `desc`

### [2.9.1] - 2022-03-10

### [2.9.1-rc.0] - 2022-03-09

#### Added

- Styles for slotted `<button>` in `Text`

#### Changed

- `Modal` heading and aria validation happens only when open

#### Fixed

- React: bundling format of partials

### [2.9.0] - 2022-02-28

### [2.9.0-rc.1] - 2022-02-25

#### Fixed

- `Modal` focus trap respecting elements in shadow DOM and dynamically added/removed elements on first level
- `Tabs Item` focus outline on click in Safari
- Error while using partials in Vanilla JS and Angular

### [2.9.0-rc.0] - 2022-02-16

#### Added

- `getFontFaceStylesheet` returns additional `<link>` tags with `rel="preconnect"` and `rel="dns-prefetch"`
- Option `format` to partials `getFontFaceStylesheet`, `getComponentChunkLinks()`, `getFontLinks()`, `getIconLinks()`,
  `getInitialStyles()`, `getLoaderScript()` and `getMetaTagsAndIconLinks()`

#### Deprecated

- The option `withoutTags` of partials `getFontFaceStylesheet`, `getComponentChunkLinks()`, `getFontLinks()`,
  `getIconLinks()`, `getInitialStyles()`, `getLoaderScript()` and `getMetaTagsAndIconLinks()` is deprecated and will be
  removed in `v3.0.0`. Please use `format: 'jsx'` instead.

```diff
- <link rel="stylesheet" href={getFontFaceStylesheet({ withoutTags: true })} crossOrigin="true" />
+ {getFontFaceStylesheet({ format: 'jsx' })}
```

### [2.9.0-beta.1] - 2022-01-27

#### Added

- `:focus-visible` content of selected Tab in `Tabs` component gets focus styling
- Improved accessibility of `Text Field Wrapper` and `Textarea Wrapper` when `maxlength` attribute is set
- `Modal` aria property
- `Modal` class for slotted elements to make content full-width

#### Changed

- `Button Pure` and `Link Pure` removed `position: relative` imposition, make sure to **not** override it with
  `position: static`

#### Fixed

- `Modal` close button styles when no heading is passed

### [2.9.0-beta.0] - 2022-01-18

#### Added

- React: `getByRoleShadowed`, `getByLabelTextShadowed` and `getByTextShadowed` utilities which uses
  `@testing-library/dom` queries internally to support Shadow DOM

#### Fixed

- React: `UnhandledPromiseRejectionWarning` when using `skipPorscheDesignSystemCDNRequestsDuringTests()`

### [2.8.0] - 2022-01-17

#### Fixed

- Accessibility issue of `Icon` component in Windows High Contrast Mode in Chromium Browser

### [2.8.0-rc.0] - 2022-01-14

#### Added

- Support for `tabindex` attribute on `Button`, `Button Pure`, `Switch`, `Link`, `Link Pure` and `Link Social`

#### Changed

- `:focus-visible` style matches outline color of `Button` while hovered

#### Deprecated

- The `tabbable` property of `Button`, `Button Pure` and `Switch` is deprecated and will be removed in `v3.0.0`. Please
  use `tabindex` instead.

```diff
- <p-button tabbable="false">Some button</p-button>
+ <p-button tabindex="-1">Some button</p-button>
```

### [2.8.0-beta.3] - 2021-12-22

#### Added

**Disclaimer:** The provided themes `light-electric` and `dark-electric` are just a proof of concept, it's **not**
accessible regarding its color contrast and might even be removed in an upcoming major release again.

- `light-electric` theme for `Switch`
- `dark-electric` theme for `Button Pure` and `Link Pure`
- Character counter to `Text Field Wrapper` and `Textarea Wrapper` if `maxlength` is present on `input type="text"` and
  `textarea`

#### Changed

- `:focus-visible` style matches outline color of `Switch` while hovered

#### Fixed

- Box model of `Button Pure`

### [2.8.0-beta.2] - 2021-12-22

#### Fixed

- `Content Wrapper` regression for `!important` style

#### Added

- Usage validation for `Link`, `Link Pure` and `Link Social`

### [2.8.0-beta.1] - 2021-12-16

#### Fixed

- `Select Wrapper` validation of select element

### [2.8.0-beta.0] - 2021-12-15

#### Changed

- Angular: increased peer dependency to `>=12.0.0 <14.0.0`

### [2.7.0] - 2021-12-14

### [2.7.0-rc.0] - 2021-12-14

#### Removed

- `offset-bottom` prop of `Toast` (use `--p-toast-position-bottom` CSS variable instead)

### [2.7.0-beta.6] - 2021-12-08

#### Added

- `Popover`

### [2.7.0-beta.5] - 2021-12-07

#### Added

**Disclaimer:** The provided theme `light-electric` is just a proof of concept, it's **not** accessible regarding its
color contrast and might even be removed in an upcoming major release again.

- `light-electric` theme for `Accordion`, `Link`, `Link Pure`, `Button`, `Button Pure`, `Tabs`, `Tabs Bar`

### [2.7.0-beta.4] - 2021-12-02

### [2.7.0-beta.3] - 2021-11-30

#### Added

- `Accordion` uses `MutationObserver` fallback when no `ResizeObserver` is available in older browsers

#### Fixed

- `Link` and `Link Social` not adapting slotted anchor to the width of the element

### [2.7.0-beta.2] - 2021-11-24

#### Added

- `Toast`

#### Fixed

- `Banner` animations respect offset correctly

### [2.7.0-beta.1] - 2021-11-16

#### Fixed

- `Headline` applies `align` and `ellipsis` prop correctly

### [2.7.0-beta.0] - 2021-11-11

#### Added

- New `aria` property for `ARIA` attribute handling for: `Button`, `Button Pure`, `Icon`, `Link`, `Link Pure`, `Marque`,
  `Spinner`

#### Fixed

- React: warnings about `useLayoutEffect` in SSR context

### [2.6.1] - 2021-11-05

#### Fixed

- Prevent breaking entire Porsche Design System due to lacking support of `ResizeObserver`, however `Accordion` still
  requires it

### [2.6.0] - 2021-11-04

#### Added

- `unit` and `unitPosition` properties to `Text Field Wrapper`

### [2.6.0-beta.0] - 2021-10-29

#### Changed

- Use `Heiti SC` (pre-installed on iOS/macOS) and `SimHei` (pre-installed on Windows) as Chinese fallback font

#### Added

- `Marque` uses `webp` images for browsers that support it
- `Inline Notification`
- `Icon` now supports `success` for `name` property

#### Fixed

- Colors of `Banner` for dark theme
- Replaced CSS `inset` property with `top`, `left`, `right` and `bottom` for browser compatibility
- Opening and closing transition of `Modal`

### [2.5.1-beta.0] - 2021-10-11

#### Fixed

- Possible exceptions when components get unmounted directly

### [2.5.0] - 2021-10-04

#### Added

- `SimHei` and `黑体` as fallback for all components' `font-family`

### [2.5.0-beta.1] - 2021-09-28

#### Changed

- React: improved render behavior of components

### [2.5.0-beta.0] - 2021-09-22

#### Added

- React: utility function `skipPorscheDesignSystemCDNRequestsDuringTests`

### [2.4.0] - 2021-09-21

### [2.4.0-beta.2] - 2021-09-21

#### Added

- `Link Social` and `Icon` now support `kakaotalk`, `naver`, `reddit` and `tiktok`
- JSS caching mechanism to improve style performance

#### Changed

- Alignment of `linkedin` icon
- Improved accessibility of `Select Wrapper`
- `Icon` loading behaviour to non-blocking, components using the `Icon` will no longer wait for it to load
- Validation messages of `Fieldset Wrapper` have now an additional icon representing the validation state

#### Fixed

- Box model of `Link Pure`
- Focus of `Link Pure` with slotted anchor and hidden label
- Focus cycling of `Modal` without focusable children
- Suppress CORS error

### [2.4.0-beta.1] - 2021-08-26

#### Added

- `active` property to `Button Pure`

### [2.4.0-beta.0] - 2021-08-26

#### Added

- `icon` property of `Button Pure` and `Link Pure` was extended by `none` value
- `alignLabel` and `stretch` property to `Button Pure` and `Link Pure`

#### Changed

- Improved `:focus-visible` and `:hover:focus-visible` colors for `Link Social` and `Link`
- Improved slotted `<a>` coloring in dark theme for `Link Social` and `Link`
- Validation messages of `Checkbox Wrapper`, `Radio Button Wrapper`, `Select Wrapper`, `Textarea Wrapper` and
  `Text Field Wrapper` have now an additional icon representing the validation state
- `Modal` backdrop behavior to close modal on mouse-down

#### Fixed

- Slotted `<a>` coloring in dark theme for `Text`, `Headline`, `Text List`, `Banner`, `Select Wrapper` and `Link Pure`
- Wrong background color of scrollable `Modal`'s backdrop in Safari

### [2.3.0] - 2021-07-28

### [2.3.0-beta.3] - 2021-07-28

#### Changed

- `Accordion` reduce paddings, vertically align carets to the first heading row, adjust border color and hover styles

#### Fixed

- `Text Field Wrapper` accessibility of type password and search

### [2.3.0-beta.2] - 2021-07-15

#### Added

- `Checkbox Wrapper`, `Radio Button Wrapper`, `Select Wrapper`, `Textarea Wrapper` and `Text Field Wrapper` now reflect
  changes of the `required` attribute on their child component
- `multiline` property to `Table Cell`
- Partial function `getLoaderScript()` to initialize Porsche Design System as early as possible

#### Fixed

- `Table Head Cell` uses semi bold instead of bold as font weight
- Transition of `Modal`

### [2.3.0-beta.1] - 2021-07-08

#### Added

- `Accordion`

#### Changed

- Removed initial delay of `Banner`

### [2.3.0-beta.0] - 2021-07-01

#### Added

- `Table`
- Angular: export types from package root
- Accessibility icon

#### Changed

- `Button`, `Button Pure` and `Switch` are now focusable while in `loading` state
- `Text` and `Headline` inherits white-space CSS property
- React: sync component props via property instead of attribute

#### Fixed

- Angular: support `"strictTemplates": true` option in `tsconfig.json`
- Use correct icon for `arrow-last` and `arrow-first` in `Icon`, `Button` and `Link` components

### [2.2.1] - 2021-06-08

#### Changed

- Optimize vertical alignment of `Modal`

#### Fixed

- URL in inject global style warning

### [2.2.1-beta.1] - 2021-06-02

#### Fixed

- Margin of `Tabs Bar` within `Tabs` for Firefox and Safari
- SVG of `Icon` is not removed after prop change, e.g. on color change
- Fullscreen behavior of `Modal` on screens larger than 1760px

### [2.2.0] - 2021-05-19

#### Fixed

- `Text` inside `Button` now has the proper size on iOS Safari when changing to and from landscape mode
- `Banner` can now be re-opened after closing
- Closing one `Banner` will not close other `Banners` on the site

### [2.2.0-beta.2] - 2021-05-12

#### Fixed

- `Select Wrapper` value changes are now reflected correctly
- `Select Wrapper` dark theme background color if used with `filter` prop

### [2.2.0-beta.1] - 2021-05-05

#### Added

- Partial function `getIconLinks()` to preload Porsche Design System Icons

#### Fixed

- `Text Field Wrapper` spacing in Safari

### [2.2.0-beta.0] - 2021-05-05

#### Added

- Partial function `getMetaTagsAndIconLinks()` to simplify cross device fav and meta icons

### [2.1.0] - 2021-05-03

### [2.1.0-beta.0] - 2021-05-03

#### Added

- `Switch`

#### Changed

- `Text` automatically breaks words/strings into new line being too long to fit inside their container
- `Headline` automatically breaks words/strings into new line being too long to fit inside their container
- Extended `Fieldset Wrapper` with `labelSize`, `required`, `state` and `message` properties. If the `Fieldset Wrapper`
  is set to required only the label of the **Fieldset Wrapper** gets an asterisk. It is removed from all wrapped child
  components, as long as they are Porsche Design System form elements.

### [2.0.3] - 2021-04-28

### [2.0.3-beta] - 2021-04-28

#### Fixed

- Angular: events firing twice in `Pagination`, `Modal`, `Tabs`, `Tabs Bar` and `Banner` component

### [2.0.2] - 2021-04-21

### [2.0.2-beta.0] - 2021-04-20

#### Fixed

- TypeScript build errors due to duplicate declarations in `types.d.ts`

### [2.0.1] - 2021-04-16

#### Fixed

- Visual appearance of `Checkbox Wrapper` in iOS Safari
- A bug where `Text Field Wrapper` would throw an error when reattaching to DOM too quickly
- Visual bug in Firefox when zooming out `Text Field Wrapper`, `Checkbox Wrapper` and `Textarea Wrapper`
- Angular: streamline component styles in dark theme

#### Changed

- Aligned focus states of `Checkbox Wrapper` and `Radio Button Wrapper` across browsers

### [2.0.0] - 2021-04-13

In keeping with [Semver](https://semver.org), Porsche Design System v2.0.0 was released due to changes in the API,
fundamental changes in loading behavior and others. With our new major version `v2.0.0` there are some important changes
that you should watch out for. To make the migration from `v1.5.x` to our current `v2.0.0` easier, we offer a few
guidelines.

## General changes / improvements:

#### All components, icons, fonts, styles and marque of the Porsche Design System are loaded versioned and chunked from a central CDN

This way all web based digital Porsche products share and use the cached and versioned assets regardless of the JS
framework used to improve loading performance across the Porsche group. Only a tiny (1.4kb sized) Porsche Design System
loader script gets bundled into your application code. Everything else gets loaded versioned, cached and chunked from a
central CDN ([read more](https://designsystem.porsche.com/latest/performance/cdn)). However, this also means that you
will need an **Internet connection** to render the components in a browser (possibly relevant for development stage or
intranet applications).

#### Enabling Micro Frontend Architecture

In case of a micro-frontend architecture, multiple instances and versions of the Porsche Design System can be combined
in a final application by configurable prefixing technique of the Porsche Design System components during runtime.
Please refer to our framework specific guidelines
[Vanilla JS](https://designsystem.porsche.com/latest/start-coding/vanilla-js),
[Angular](https://designsystem.porsche.com/latest/start-coding/angular) and
[React](https://designsystem.porsche.com/latest/start-coding/react).

#### Prevent Flash of Unstyled Content (FOUC) and Flash of Unstyled Text (FOUT)

To prevent FOUC/FOUT, the Porsche Design System offers various partials as part of the
`@porsche-design-system/components-{js|angular|react}` package to ensure all necessary Porsche Design System fonts and
components are fully loaded. If you've used the `@porsche-design-system/partials` package previously, stop using it and
replace the integration with the partials provided by `@porsche-design-system/components-{js|angular|react}` package.
Have a look at our [FOUC/FOUT guidelines](https://designsystem.porsche.com/latest/performance/loading-behaviour).

```diff
- <%= require('@porsche-design-system/partials').getPorscheDesignSystemCoreStyles() %>
+ <%= require('@porsche-design-system/components-{js|angular|react}/partials').getInitialStyles() %>

- <%= require('@porsche-design-system/partials').getFontFaceCSS() %>
+ <%= require('@porsche-design-system/components-{js|angular|react}/partials').getFontFaceStylesheet() %>

- <link rel="preload" href="path/to/webfont/nameOfWebFontFile" as="font" type="font/woff2" crossorigin />
+ <%= require('@porsche-design-system/components-{js|angular|react}/partials').getFontLinks({ weights: ['regular', 'semi-bold'] }) %>
```

#### Added support for China CDN

Our CDN is configured to forward requests to Chinese CDN automatically when necessary. So you're good to go without any
configuration or multiple region specific builds of your application. However, if you are aiming for the maximum
possible performance in China, you can configure which CDN the Porsche Design System must use. Please follow our
[CDN guidelines](https://designsystem.porsche.com/latest/performance/cdn) for more information.

#### New/optimized components

- **Tabs**
- **Tabs Bar**
- **Banner**
- **Modal**
- Headline
- Select
- Pagination
- Button
- Button Pure
- Link
- Link Pure
- Spinner
- Checkbox
- Radio Button

#### Improved TypeScript support for Angular and React

To ensure the best possible typing support, we have refactored our Angular and React wrappers which integrate the native
web components of the Porsche Design System.

#### componentsReady() works reliable

Because the Porsche Design System components get loaded async at the time they are needed, it might be relevant within
your application or test automation to know when those have been initialized. Therefore, we provide in all three
`@porsche-design-system/components-{js|angular|react}')` packages a reliable helper function `componentsReady()`.
[Read more about it](https://designsystem.porsche.com/latest/helpers/components-ready).

#### Removed "blur on focus"

Now focus styling is only applied when you navigate through keyboard and ignored by mouse interaction for browsers
supporting `:focus-visible` otherwise it will fallback to `:focus` CSS implementation.

#### Changed focus styling for a better compromise between accessibility and visual appearance

Color and outline of general focus styling has changed to `currentColor` for light/dark theme with an outline of 1px
width/offset. If you have custom components build with the usage of our `@porsche-design-system/utilities` package then
update it to the latest version.

#### Improved geometry of Porsche Next font

For better alignment and readability we've changed the geometry of the Porsche Next font which results in a visual
change of font size and spacing.

#### Dropped support for IE11 and EdgeHTML according to Porsche's official browser strategy 2021

If you still need to support these browsers, you have to stick to `v1.5.x`. We offer a Browser Notification package
`@porsche-design-system/browser-notification` to alert users that these browsers are no longer supported. It supports a
blocking layer (to be used with Porsche Design System `v2.x`), or a dismissible banner (to be used with Porsche Design
System `v1.x`). Please refer to our
[Browser compatibility guidelines](https://designsystem.porsche.com/latest/help/browser-compatibility).

#### Changed default type of Button and Button Pure

To be in sync with native `<button>` behavior we've changed the default `type` of **Button** and **Button Pure**
component. Those components will render a button within their Shadow DOM as `<button type="submit">` ( previously
`<button type="button">`).

- `submit`: The button submits the form data to the server. This is the default if the attribute is not specified for
  buttons associated with a `<form>`, or if the attribute is an empty or invalid value.
- `button`: The button has no default behavior, and does nothing when pressed by default. It can have client-side
  scripts listen to the element's events, which are triggered when the events occur.

#### Changed support for wrapped links around Link, Link Pure and Link Social component

Due to the support for setting links (`<a href="#">`) in our **Link**, **Link Pure** and **Link Social** components as
child, we've removed support for styling the anchor tag (`<a>`) when it surrounds the component. So we recommend
changing the position of the `<a>` tag from wrapping the component to a direct slot (child) of it.

```diff
- <a href="#"><p-link>Some label</p-link></a>
+ <p-link><a href="#">Some label</a></p-link>

- <a href="#"><p-link-pure>Some label</p-link-pure></a>
+ <p-link-pure><a href="#">Some label</a></p-link-pure>

- <a href="#"><p-link-social>Some label</p-link-social></a>
+ <p-link-social><a href="#">Some label</a></p-link-social>
```

#### Automatic \* asterisk symbol to form field labels

We added an automatic generated _ asterisk symbol to form field labels which have the required attribute. This might
lead to a doubled _ symbol if you set one by yourself.

```diff
- <p-text-field-wrapper label="Some label *"><input type="text" name="some-name" required /></p-text-field-wrapper>
+ <p-text-field-wrapper label="Some label"><input type="text" name="some-name" required /></p-text-field-wrapper>

- <p-checkbox-wrapper label="Some label *"><input type="checkbox" name="some-name" required /></p-checkbox-wrapper>
+ <p-checkbox-wrapper label="Some label"><input type="checkbox" name="some-name" required /></p-checkbox-wrapper>

- <p-radio-button-wrapper label="Some label *"><input type="radio" name="some-name" required /></p-radio-button-wrapper>
+ <p-radio-button-wrapper label="Some label"><input type="radio" name="some-name" required /></p-radio-button-wrapper>

- <p-radio-button-wrapper label="Some label *"><input type="radio" name="some-name" required /></p-radio-button-wrapper>
+ <p-radio-button-wrapper label="Some label"><input type="radio" name="some-name" required /></p-radio-button-wrapper>

- <p-textarea-wrapper label="Some label *"><textarea name="some-name" required></textarea></p-textarea-wrapper>
+ <p-textarea-wrapper label="Some label"><textarea name="some-name" required></textarea></p-textarea-wrapper>

- <p-select-wrapper label="Some label *"><select name="some-name" required><option>A</option></select></p-select-wrapper>
+ <p-select-wrapper label="Some label"><select name="some-name" required><option>A</option></select></p-select-wrapper>
```

#### Shadow DOM

`Flex`, `Flex Item`, `Grid` and `Grid Item` now use Shadow DOM, thus you are not able to overwrite styles defined by
these components any longer.

---

## Angular

#### Integration of Angular components

In the past it was possible to provide a token called `PREVENT_WEB_COMPONENTS_REGISTRATION` which prevented the
registration of the Porsche Design System components and loading of polyfills. Due to the fact that we no longer provide
/ need poly filling, we have completely removed the token. For advanced usage please
[read further](https://designsystem.porsche.com/latest/start-coding/angular).

---

## React

#### Integration of React components

In the past `@porsche-design-system/components-react` components have initialized the **Porsche Design System Loader**
automatically as soon as a component was imported. With `v2.x` you have to import the `PorscheDesignSystemProvider` once
in your `index.tsx` which then initializes the **Porsche Design System Loader**, e.g. like:

```diff
  // index.tsx

  import ReactDOM from 'react-dom';
  import { PorscheDesignSystemProvider } from '@porsche-design-system/components-react';
  import { App } from './App';

  ReactDOM.render(
    <React.StrictMode>
+     <PorscheDesignSystemProvider>
        <App />
+     </PorscheDesignSystemProvider>
    </React.StrictMode>,
    document.getElementById('root')
  );
```

For advanced usage please [read further](https://designsystem.porsche.com/latest/start-coding/react).

#### Jsdom Polyfill for React / Jest / jsdom test automation

We removed test mocks for React / Jest / jsdom as Shadow DOM is supported since jsdom v12.2.0. Instead, we provide a
Jsdom Polyfill (exclusivly for `@porsche-design-system/components-react` package) fixing missing implementation of jsdom
which the Porsche Design System relies on. **Note:** If your test includes Porsche Design System components, make sure
to wrap the component you want to test with a PorscheDesignSystemProvider in order to avoid exceptions. For more
information please [read further](https://designsystem.porsche.com/latest/start-coding/react).

---

## Vanilla JS

#### Integration of Vanilla JS components

With `v1.x` of the Porsche Design System you've had to copy all needed JS files of
`@porsche-design-system/components-js` into your target directory and include the ES5 and ESM loader snippet. Now you
only need to copy one `index.js` file and initialize the Porsche Design System like in the example below:

```diff
  <!DOCTYPE html>
  <html lang="en">
    <head>
      <meta charset="utf-8">
      <meta name="viewport" content="width=device-width,initial-scale=1.0">
      <title>Porsche Design System</title>
-     <script nomodule src="PATH/TO/PACKAGE/@porsche-design-system/components-js/dist/porsche-design-system/porsche-design-system.js"></script>
-     <script type="module" src="PATH/TO/PACKAGE/@porsche-design-system/components-js/dist/porsche-design-system/porsche-design-system.esm.js"></script>
+     <script src="PATH/TO/PACKAGE/@porsche-design-system/components-js/index.js"></script>
    </head>
    <body>
+     <script type="text/javascript">
+       porscheDesignSystem.load();
+     </script>
      <p-headline variant="headline-1">Some text</p-headline>
    </body>
  </html>
```

For advanced usage please [read further](https://designsystem.porsche.com/latest/start-coding/vanilla-js).

---

### [2.0.0-rc.10] - 2021-04-12

#### Changed

- `Tabs` and `Tabs Bar` now respect dynamic additions / removals of `p-tabs-item`, `a` and `button` elements. Make sure
  to update the `activeTabIndex` when mutating elements
- Improved performance of `Text`, `Button Pure` and `Link Pure` when `size` is not `inherit`

#### Added

- `Grid` now has a `wrap` and `gutter` property
- Components (`Grid Item`, `Flex Item`, `Tabs Item` and `Text List Item`) that require a specific parent (`Grid`,
  `Flex`, `Tabs` and `Text List`) will now throw an error if used without that parent

#### Fixed

- Visual appearance of `Checkbox Wrapper` and `Radio Button Wrapper` reflect the state of the wrapped `input` element

### [2.0.0-rc.9] - 2021-03-26

#### Added

- `Button Group` component
- Fullscreen property for `Modal` on mobile

#### Changed

- Spacings, heading and sizes of `Modal`

#### Fixed

- Prevent duplicate loading of `porsche-design-system.v2.x.HASH.js` chunk when using `getComponentChunkLinks()` partial

### [2.0.0-rc.8] - 2021-03-17

#### Added

- Support for full height `Content Wrapper` with flex
- `Tabs Bar` now supports `undefined` as `activeTabIndex`

#### Changed

- `Tabs Bar` has a new default `activeTabIndex`, which is `undefined`
- `Tabs Bar` does not work by itself anymore. The `activeTabIndex` needs to be controlled from the outside
  ([read more](https://designsystem.porsche.com/latest/components/tabs-bar/examples))
- Background Color of `Select Wrapper` in `dark` theme to meet accessibility criteria

### [2.0.0-rc.7] - 2021-03-15

#### Fixed

- Make shadowed `Flex` and `Grid` work in Firefox + Safari

### [2.0.0-rc.6] - 2021-03-11

#### Changed

- Make `Grid` and `Grid Item` use Shadow DOM
- Make `Flex` and `Flex Item` use Shadow DOM

### [2.0.0-rc.5] - 2021-03-09

#### Added

- Configurable background color of `Content Wrapper`
- `italic` font-style in `Text` is now overridden with `normal`

#### Fixed

- Usage of `Select Wrapper` within custom elements
- A bug that caused `Spinner` to be displayed in a wrong size

### [2.0.0-rc.4] - 2021-03-01

#### Changed

- Filter of `Select Wrapper` supports substring search

#### Fixed

- Build error in SSR

### [2.0.0-rc.3] - 2021-02-17

#### Added

- React: utility function `skipCheckForPorscheDesignSystemProviderDuringTests`
- React: tree shaking for component wrappers

#### Fixed

- Angular: error in `Checkbox Wrapper`, `Radio Button Wrapper` and `Text Field Wrapper` when `input[type]` is bound

### [2.0.0-rc.2] - 2021-02-12

#### Added

- Validate usage of `Checkbox Wrapper`, `Radio Button Wrapper`, `Select Wrapper`, `Text Field Wrapper` and
  `Textarea Wrapper`

### [2.0.0-rc.1] - 2021-02-04

#### Added

- Partial function `getComponentChunkLinks()` to preload Porsche Design System Components

#### Changed

- Added a space before asterisk (`*`) when `input`, `textarea` or `select` have `required` attribute within form wrapper
  components
- Renamed partial `getFontLinks()` option from `weight` to `weights`

#### Fixed

- A bug in `Tabs Bar` where the nextButton was mistakenly rendered.
- A bug where `Icon` was not rendered when using `lazy` property.
- A bug in `Text Field Wrapper` with input type password where characters would overlap the icon.

### [2.0.0-rc.0] - 2021-01-29

#### Added

- Link support for `Marque`
- Sizing options `'responsive' | 'small' | 'medium'` for `Marque`

#### Changed

- Angular: added static `load()` function `PorscheDesignSystemModule` for custom prefix
- Hide up/down spin button when using **Text Field** with `type="number"` in Firefox

#### Fixed

- Angular: typings
- React: correct handling of `ref` property
- Unhandled exception in `Select Wrapper` if `selected` and `disabled` attributes are set on the same option
- A bug in `Tabs Bar` where scrolling was broken when a tab was selected
- A bug in `Tabs Bar` where the `nextButton` was always rendered

### [2.0.0-alpha.13] - 2021-01-26

#### Added

- Partial function `getFontLinks()` to prevent **Flash of Unstyled Text** (FOUT)

#### Fixed

- React: correct handling of `className` property

### [2.0.0-alpha.12] - 2021-01-20

#### Added

- Partial function `getInitialStyles()` to prevent **Flash of Unstyled Content** (FOUC)
- Partial function `getFontFaceStylesheet()` to prevent **Flash of Unstyled Text** (FOUT)

#### Changed

- React: `PorscheDesignSystemProvider` needs to wrap application
- React: component props have to be camelCase
- React: `PorscheDesignSystemProvider` is needed while testing components

#### Fixed

- React: typings
- React: support of objects for property values

#### Removed

- React: `getPrefixedComponents`, prefixing is handled by `PorscheDesignSystemProvider`

### [2.0.0-alpha.11] - 2021-01-08

#### Changed

- Precision of relative line height
- Changed color of `neutral contrast low`

### [2.0.0-alpha.10] - 2020-12-14

#### Added

- `native` property to `Select Wrapper` to force rendering of native Browser select dropdown
- Extended flexibility of `Headline`

#### Changed

- Some styling improvements of `Select Wrapper`

#### Fixed

- Jsdom Polyfill `fetch` error

### [2.0.0-alpha.9] - 2020-12-09

### Fixed

- Improved reliability of `componentsReady()`

#### Changed

- Jsdom Polyfill `console.warn` behaviour

### [2.0.0-alpha.8] - 2020-12-03

### Fixed

- A bug where `Modal` did not remove `overflow=hidden` on document body.

### [2.0.0-alpha.7] - 2020-11-26

#### Added

- Jsdom Polyfill

#### Removed

- Jsdom Mocks
- Global "blur on focus" script

#### Changed

- Default dropdown direction of `SelectWrapper` from `down` to `auto`
- Made API of `Tabs` consistent with `Tabs Bar`
- Removed transition for focus styling
- Use `:focus-visible` as default and `:focus` as fallback for focusable elements

#### Fixed

- The Selected element of `SelectWrapper` dropdown keeps now in sync with native selection if changed programmatically
- Invalid search results get cleared if `SelectWrapper` becomes focus state
- Some bugs in `TabsBar`
- Minification of dynamic slotted content styles
- An issue where `Pagination` throws console errors if disconnected from dom.

### [2.0.0-alpha.6] - 2020-10-28

#### Changed

- default `type` of `Button` and `Button Pure` to `submit`

#### Fixed

- Typings

### [2.0.0-alpha.5] - 2020-10-26

#### Added

- `Modal` component

#### Fixed

- Typing for `pageChange` event of `Pagination` component
- Typings

#### Changed

- Focus styling

### [2.0.0-alpha.4] - 2020-10-14

#### Added

- Custom filter to `Select Wrapper` component
- DropDown direction property to `Select Wrapper` component
- Display `*` after label when `input`, `textarea` or `select` have `required` attribute within form wrapper components
- `Tabs` component
- `Tabs Bar` component
- `Banner` component

#### Removed

- Default `position: relative;` style of `Link Pure` and `Button Pure`

#### Fixed

- `Spinner` zooming bug on Safari

### [2.0.0-alpha.3] - 2020-09-11

#### Added

- Support to load assets from China CDN directly via browser flag: `PORSCHE_DESIGN_SYSTEM_CDN = 'cn';`

#### Removed

- Support for `<a>` wrapped `Link` and `Link Pure`

### [2.0.0-alpha.2] - 2020-08-20

### [2.0.0-alpha.1] - 2020-08-17

#### Changed

- Removed classnames dependency
- Stencil Core `taskQueue` from `congestionAsync` to `async` for more performant component rendering

#### Fixed

- Focus input on label click of `Checkbox Wrapper` and `Radio Button Wrapper`

### [1.5.6] - 2020-10-15

### [1.5.6-rc.0] - 2020-10-13

### Fixed

- `Spinner` zooming bug on Safari

### [1.5.5] - 2020-09-11

### [1.5.5-rc.0] - 2020-09-07

### Changed

- Deprecated stencil lifecycle-method `componentDidUnload` to `disconnectedCallback` to fix "`selectObserver` is
  undefined" bug in `Select Wrapper` and `Pagination`

### [1.5.4] - 2020-08-25

### [1.5.4-rc.0] - 2020-08-17

#### Changed

- Removed classnames dependency
- Stencil Core `taskQueue` from `congestionAsync` to `async` for more performant component rendering

#### Fixed

- Focus input on label click of `Checkbox Wrapper` and `Radio Button Wrapper`
- Fix typings for `orientation` of `Divider` component

### [2.0.0-alpha.0] - 2020-08-06

#### Added

- **Experimental:** Optional web component scoping mechanism during runtime to enable micro service architecture

#### Changed

- Web components get lazy loaded from central CDN to improve caching strategy across Porsche's digital eco system

#### Removed

- Stop browser support for **IE11** and **EdgeHTML**

#### Fixed

- Mix of `Optgroups` and `Options` on same level in `Select Wrapper` component
- Fix typings for `orientation` of `Divider` component

### [1.5.3] - 2020-08-10

### [1.5.3-rc.0] - 2020-08-10

#### Fixed

- Mix of `Optgroups` and `Options` on same level in `Select Wrapper` component

### [1.5.2] - 2020-07-22

#### Fixed

- Dispatch change event in `Select Wrapper`
- Stencil react-output-target SSR Bug

### [1.5.1] - 2020-07-20

#### Fixed

- SVGO settings for icons
- Angular bug which causes `ngcc` to fail

### [1.5.0] - 2020-07-16

#### Added

- Icons (active-cabin-ventilation, battery-full, bell, bookmark, car-battery, charging-active, charging-state, climate,
  climate-control, garage, horn, key, map, parking-brake, parking-light, preheating, send, shopping-bag, sidelights,
  user-manual, wrenches)

#### Changed

- Icons (arrow-first, arrow-last, battery-empty, car, card, charging-station, question)

#### Fixed

- Porsche Marque images

### [1.5.0-rc.2] - 2020-07-06

### [1.5.0-rc.1] - 2020-07-06

#### Added

- **Notification Neutral** color to `color` property of `p-text` and `p-icon`

### [1.5.0-rc.0] - 2020-06-25

#### Added

- `Fieldset Wrapper` component
- Improved SEO of `p-headline` and `p-text`: Added possibility to write semantic HTML tags (e.g. `<h1>-<h6>` or `<p>`,
  `<blockquote>`, etc.) directly as slotted content.
- Possibility to include anchor tags directly as slots of `Link`, `Link Pure` and `Link Social`
- `Text` new `weight` property `semibold`
- `Button Pure` label with subline pattern as slot
- `Link Pure` label with subline pattern as slot

#### Changed

- `Select Wrapper` is now ready for the catwalk. It is dressed now with a custom drop down list box and gets naked by
  default on touch devices.

#### Fixed

- Minor accessibility improvements of `icons` and `Text Field`
- Remove native number spinner buttons of `Text Field` with type text for Firefox
- An issue with `Button` and `Button Pure` and their `disabled` attribute

### [1.4.0] - 2020-05-14

### [1.4.0-rc.3] - 2020-05-08

#### Added

- `Text List`

#### Changed

- Improve caching strategy for fonts by content-based hash
- Improve caching strategy for marque by content-based hash
- Dimensions and sharpness of marque
- Props for `Content Wrapper`

### [1.4.0-rc.2] - 2020-05-06

#### Added

- `Content Wrapper`
- Description property to `p-text-field-wrapper`, `p-textarea-wrapper` and `p-select-wrapper`
- `Link Social`

#### Changed

- Improve accessibility of error and success states of form elements
- Aria-invalid attribute of form elements if they are in error state is now managed by component
- Rename icon name `configure` to `configurate` (prevents breaking change compared to stable v1.3.0)
- Improve `p-icon` loading behavior

#### Fixed

- Display of wrong icons

#### Removed

- `safe-zone` property of `p-grid` (`Content Wrapper` should be used instead)

### [1.4.0-rc.1] - 2020-04-27

#### Added

- Add `safe-zone` property to `p-grid` for outer grid margin, max-width and centering
- Submit button with search icon to `p-textfield-wrapper` type search

#### Changed

- Background color of readonly state in components `p-textfield-wrapper` and `p-textarea-wrapper`
- Visual appearance of icons
- Improve caching strategy for icons by content-based hash
- Cursor of Radio, Checkbox and Select
- Fixed naming of Mock from `p-textfield-wrapper` to `p-text-field-wrapper`

#### Fixed

- Icon loading mechanism

### [1.4.0-rc.0] - 2020-04-09

#### Added

- SSR support

### [1.3.0] - 2020-04-08

#### Added

- New headline size `headline-5` to `p-headline`
- Test Mocks

#### Fixed

- Text styling of Select component on focus in IE11 and Chrome on Windows 10

### [1.3.0-rc.0] - 2020-04-03

#### Fixed

- Improve form elements

### [1.2.0] - 2020-03-25

#### Added

- `Divider`
- Hover state for form elements

#### Fixed

- Support label text of form elements for Screen readers

### [1.1.2] - 2020-03-17

#### Changed

- Notification colors

### [1.1.1] - 2020-03-13

#### Changed

- Icon of `Checkbox` indeterminate state

### [1.1.0] - 2020-03-11

#### Fixed

- Minor improvements

### [1.1.0-rc.0] - 2020-03-02

#### Added

- `Select Wrapper`
- `Checkbox Wrapper`
- `Radio Button Wrapper`
- `Textarea Wrapper`

#### Fixed

- `Text Field Wrapper` toggle password visibility

### [1.0.3] - 2020-02-13

#### Fixed

- JS framework compatibility

### [1.1.0-0] - 2020-02-06

#### Added

- `Text Field Wrapper`

#### Changed

- Add proper cursor for disabled state for `Button` and `Button Pure`

### [1.0.2] - 2020-02-04

#### Fixed

- Inheritable styling of slotted content

### [1.0.1] - 2020-01-30

#### Added

- Clickable area of `Link Pure` and `Button Pure` is optionally configurable by defining padding on host element

### [1.0.0] - 2020-01-28

#### Added

- Cursor pointer on hover for `Button` and `Button Pure`
- Line-height gets calculated based on Porsche type-scaling formula automatically for `Text`, `Link Pure` and
  `Button Pure`
- Test helper function `componentsReady()` which indicates when lazy loaded components fully have loaded

#### Changed

- Update CDN asset paths
- Improve font-weight definitions
- Rename and optimize neutral colors for `Icon` and `Text`

### [1.0.0-rc.1] - 2019-12-13

#### Added

- `Headline`
- `Text`
- `Marque`
- `Button`
- `Button Pure`
- `Spinner`
- `Icon`
- `Flex`
- `Grid`
- `Link`
- `Link Pure`
- `Pagination`
- "Blur on focus"<|MERGE_RESOLUTION|>--- conflicted
+++ resolved
@@ -14,9 +14,8 @@
 
 ### [Unreleased]
 
-<<<<<<< HEAD
 ### [3.17.0] - 2024-08-01
-=======
+
 ### [3.17.0-rc.2] - 2024-08-01
 
 #### Fixed
@@ -25,7 +24,6 @@
   ([#3432](https://github.com/porsche-design-system/porsche-design-system/pull/3432))
 - `Select`: ensure slotted image width
   ([#3432](https://github.com/porsche-design-system/porsche-design-system/pull/3432))
->>>>>>> 911b989f
 
 ### [3.17.0-rc.1] - 2024-07-31
 
