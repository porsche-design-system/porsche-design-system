--- conflicted
+++ resolved
@@ -11,19 +11,14 @@
 
 #### Added
 
-- `underline` prop for `Link Pure`
-- `Checkbox Wrapper`, `Radio Button Wrapper` and `Tag Dismissible` support `theme` prop
-
-#### Changed
-
-<<<<<<< HEAD
-- `Spinner`, `Link Pure`, `Button Pure`, `Checkbox Wrapper`, `Radio Button Wrapper`, `Tag Dismissible` and
-  `Text Field Wrapper` match new design language
-- Prop `weight` for `Link Pure` and `Button Pure` is deprecated now, only regular font weight will be applied
-=======
+- Prop `underline` for `Link Pure`
+- Prop `theme` for `Checkbox Wrapper`, `Radio Button Wrapper` and `Tag Dismissible`
+
+#### Changed
+
 - Default value of prop `variant` of `Link` and `Button` has changed from **"secondary"** to **"primary"**
-- Default value of prop `icon` of `Link` and `Button` has changed from **"arrow-head-right"** to **"none"**. 
-  Therefor the `icon` property **must** be set if the `link` or `button` has the `hide-label` property: 
+- Default value of prop `icon` of `Link` and `Button` has changed from **"arrow-head-right"** to **"none"**. Therefore,
+  the `icon` property **must** be set if the `link` or `button` has the `hide-label` property:
 
 ```diff
 - <p-link href="#" hide-label="true">Some label</p-link>
@@ -38,9 +33,10 @@
 - <p-button hide-label="{ base: true, m: false }">Some label</p-button>
 + <p-button hide-label="{ base: true, m: false }" icon="arrow-right">Some label</p-button>
 ```
-- `Spinner`, `Link Pure`, `Button Pure`, `Link`, `Button`, `Checkbox Wrapper`, `Radio Button Wrapper`, `Tag Dismissible` matches new design language
-- Prop `weight` for `Link Pure` and `Button Pure` is deprecated now, only regular font weight will be applied:
->>>>>>> 500797ff
+
+- `Spinner`, `Link Pure`, `Button Pure`,`Link`, `Button`, `Checkbox Wrapper`, `Radio Button Wrapper`, `Tag Dismissible`
+  and `Text Field Wrapper` match new design language
+- Prop `weight` for `Link Pure` and `Button Pure` is deprecated now, only regular font weight will be applied
 
 ```diff
 - <p-link-pure href="#" weight="thin">Some label</p-link-pure>
@@ -58,7 +54,8 @@
 
 #### Removed
 
-- Custom slotted CSS for `Checkbox Wrapper` (use normalize styles, provided by `getInitialStyles()` partial instead)
+- Custom slotted CSS for `Checkbox Wrapper`, `Radio Button Wrapper` and `Text Field Wrapper` (use normalize styles,
+  provided by `getInitialStyles()` partial instead)
 - `subline` slot for `Link Pure` and `Button Pure`
 
 ```diff
