# Changelog

## Porsche Design System - Components

All notable changes to this project will be documented in this file.

The format is based on [Keep a Changelog](https://keepachangelog.com/en/1.0.0/), and this project adheres to
[Semantic Versioning](https://semver.org/spec/v2.0.0.html).

### [Unreleased]

#### 🤖 Property deprecations 🤖

##### Accordion:

- Event `accordionChange` is deprecated, use `change` event instead.

```diff
- <PAccordion onAccordionChange={(e: CustomEvent<AccordionChangeEvent>) => {}} />
+ <PAccordion onChange={(e: CustomEvent<AccordionChangeEvent>) => {}} />
```

#### Banner:

- Named `slot="title"` is deprecated, use `heading` prop or `slot="heading"` instead.

```diff
<p-banner>
-  <span slot="title">Some heading</span>
+  <span slot="heading">Some heading</span>
   <span slot="description">Some notification description.</span>
</p-banner>

-<p-banner>
+<p-banner heading="Some heading" description="Some notification description.">
-  <span slot="title">Some heading</span>
-  <span slot="description">Some notification description.</span>
</p-banner>
```

##### Carousel:

- Prop `disablePagination` is deprecated, use `pagination` instead.
- Event `carouselChange` is deprecated, use `change` event instead.

```diff
- <p-carousel disable-pagination="true"></p-carousel>
+ <p-carousel pagination="false"></p-carousel>

- <PCarousel onCarouselChange={(e: CustomEvent<CarouselChangeEvent>) => {}} />
+ <PCarousel onChange={(e: CustomEvent<CarouselChangeEvent>) => {}} />
```

##### Divider:

- Prop `orientation` is deprecated, use `direction` instead.

```diff
- <p-divider orientation="horizontal"></p-divider>
+ <p-divider direction="horizontal"></p-divider>
```

##### Icon:

- Prop `colors`'s value `disabled` is removed, use `state-disabled` instead.

```diff
- <p-icon color="disabled"></p-icon>
+ <p-icon color="state-disabled"></p-icon>
```

##### Link Tile:

- Prop `weight`'s value `semibold` is deprecated, use `semi-bold` instead.

```diff
- <p-link-tile weight="semibold"></p-link-tile>
+ <p-link-tile weight="semi-bold"></p-link-tile>
```

#### Modal:

- Prop `disableCloseButton` is deprecated, use `dismissButton` instead.
- Event `close` is deprecated, use `dismiss` event instead.

```diff
- <p-modal disable-close-button="true"></p-modal>
+ <p-modal dismiss-button="false"></p-modal>

- <PModal onClose={(e: CustomEvent<void>) => {}} />
+ <PModal onDismiss={(e: CustomEvent<void>) => {}} />
```

##### Pagination:

- Props `allyLabelNext`, `allyLabelPage`, `allyLabelPrev` and `allyLabel` are deprecated.
- Event `pageChange` is deprecated, use `change` event instead.

```diff
- <p-pagination ally-label="Paginierung" ally-label-prev="Vorherige Seite" ally-label-next="Nächste Seite" ally-label-page="Seite"></p-pagination>
+ <p-pagination intl="{root: 'Paginierung', prev: 'Vorherige Seite', next: 'Nächste Seite', page: 'Seite'}"></p-pagination>

- <PPagination onPageChange={(e: CustomEvent<PageChangeEvent>) => {}} />
+ <PPagination onChange={(e: CustomEvent<PaginationChangeEvent>) => {}} />
```

##### Scroller:

- Prop `gradientColorScheme` is deprecated, use `gradientColor` instead.
- Prop `scrollIndicatorPosition` is deprecated, use `alignScrollIndicator` instead.

```diff
- <p-scroller gradient-color-scheme="surface"></p-scroller>
+ <p-scroller gradient-color="background-surface"></p-scroller>

- <p-scroller scroll-indicator-position="top"></p-scroller>
+ <p-scroller align-scroll-indicator="top"></p-scroller>
```

#### Segmented Control:

- Event `segmentedControlChange` is deprecated, use `change` event instead.

```diff
- <PSegmentedControl onSegmentedControlChange={(e: CustomEvent<SegmentedControlChangeEvent>) => {}} />
+ <PSegmentedControl onChange={(e: CustomEvent<SegmentedControlChangeEvent>) => {}} />
```

#### Stepper Horizontal:

- Event `stepChange` is deprecated, use `change` event instead.

```diff
- <PStepperHorizontal onStepChange={(e: CustomEvent<StepChangeEvent>) => {}} />
+ <PStepperHorizontal onChange={(e: CustomEvent<StepperHorizontalChangeEvent>) => {}} />
```

#### Switch:

- Event `switchChange` is deprecated, use `change` event instead.

```diff
- <PSwitch onSwitchChange={(e: CustomEvent<SwitchChangeEvent>) => {}} />
+ <PSwitch onChange={(e: CustomEvent<SwitchChangeEvent>) => {}} />
```

#### Table:

- Event `sortingChange` is deprecated, use `change` event instead.

```diff
- <PTable onSortingChange={(e: CustomEvent<SortingChangeEvent>) => {}} />
+ <PTable onChange={(e: CustomEvent<TableChangeEvent>) => {}} />
```

##### Tabs:

- Prop `gradientColorScheme` is deprecated, use `gradientColor` instead.
- Prop `weight`'s value `semibold` is deprecated, use `semi-bold` instead.
- Event `tabChange` is deprecated, use `change` event instead.

```diff
- <p-tabs gradient-color-scheme="surface"></p-tabs>
+ <p-tabs gradient-color="background-surface"></p-tabs>

- <p-tabs weight="semibold"></p-tabs>
+ <p-tabs weight="semi-bold"></p-tabs>

- <PTabs onTabChange={(e: CustomEvent<TabChangeEvent>) => {}} />
+ <PTabs onChange={(e: CustomEvent<TabsChangeEvent>) => {}} />
```

##### Tabs Bar:

- Prop `gradientColorScheme` is deprecated, use `gradientColor` instead.
- Prop `weight`'s value `semibold` is deprecated, use `semi-bold` instead.
- Event `tabChange` is deprecated, use `change` event instead.

```diff
- <p-tabs-bar gradient-color-scheme="surface"></p-tabs-bar>
+ <p-tabs-bar gradient-color="background-surface"></p-tabs-bar>

- <p-tabs-bar weight="semibold"></p-tabs>
+ <p-tabs-bar weight="semi-bold"></p-tabs>

- <PTabsBar onTabChange={(e: CustomEvent<TabChangeEvent>) => {}} />
+ <PTabsBar onChange={(e: CustomEvent<TabsChangeEvent>) => {}} />
```

##### Tag:

- Prop `color`'s value `notification-warning`, `notification-success` and `notification-error` are deprecated, use
  `notification-warning-soft`, `notification-success-soft` and `notification-error-soft` instead.

```diff
- <p-tag color="notification-warning"></p-tag>
+ <p-tag color="notification-warning-soft"></p-tag>

- <p-tag color="notification-success"></p-tag>
+ <p-tag color="notification-success-soft"></p-tag>

- <p-tag color="notification-error"></p-tag>
+ <p-tag color="notification-error-soft"></p-tag>
```

##### Text Field Wrapper:

- Prop `showCharacterCount` is deprecated, use `showCounter` instead.

```diff
-<p-text-field-wrapper show-character-count="false">
+<p-text-field-wrapper show-counter="false">
  <input type="text" maxlength="20" />
</p-text-field-wrapper>
```

##### Textarea Wrapper:

- Prop `showCharacterCount` is deprecated, use `showCounter` instead.

```diff
-<p-textarea-wrapper show-character-count="false">
+<p-textarea-wrapper show-counter="false">
  <textarea maxlength="80"></textarea>
</p-textarea-wrapper>
```

##### Text List

- Props `listType` and `orderType` are deprecated, use `type` instead.

```diff
- <p-text-list list-type="unordered"></p-text-list>
+ <p-text-list type="unordered"></p-text-list>

- <p-text-list list-type="ordered" order-type="numbered"></p-text-list>
+ <p-text-list type="numbered"></p-text-list>

- <p-text-list list-type="ordered" order-type="alphabetically"></p-text-list>
+ <p-text-list type="alphabetically"></p-text-list>
```

#### Added

<<<<<<< HEAD
- `p-link-tile-model-signature`
=======
- `Text`, `Icon`, `Button Pure` and `Link Pure` support value `xx-small` for prop `size`
>>>>>>> b9479bca
- `Display` supports value `small` for prop `size`
- Partials: `getInitialStyles` supports multi prefix, e.g.
  `getInitialStyles({ prefix: ['', 'some-prefix', 'another-prefix'] });`
- Styles: `displaySmallStyle` and `pds-display-small`
- Styles: `textXXSmallStyle` and `pds-text-xx-small`
- Styles: `fontSizeDisplaySmall` and `$pds-font-size-display-small`
- Styles: `fontSizeTextXXSmall` and `$pds-font-size-text-xx-small`
- `Banner` has `heading` and `description` prop as well as `slot="heading"` and deprecated `slot="title"`
- Custom events have consistent names across components and deprecated old event names
  - `Accordion` emits `change` and deprecated `accordionChange` event
  - `Carousel` emits `change` and deprecated `carouselChange` event
  - `Modal` emits `dismiss` and deprecated `close` event
  - `Pagination` emits `change` and deprecated `pageChange` event
  - `Segmented Control` emits `change` and deprecated `segmentedControlChange` event
  - `Stepper Horizontal` emits `change` and deprecated `stepChange` event
  - `Switch` emits `change`and deprecated `switchChange` event
  - `Table` emits `change`and deprecated `sortingChange` event
  - `Tabs` emits `change`and deprecated `tabChange` event
  - `Tabs Bar` emits `change`and deprecated `tabChange` event
- Props have consistent names across components and deprecated old props
  - `Carousel` got `pagination` prop and deprecated `disablePagination` prop
  - `Divider` got `direction` prop and deprecated `orientation` prop
  - `Modal` got `dismissButton` prop and deprecated `disableCloseButton` prop
  - `Pagination` got `intl` prop and deprecated `allyLabelNext`, `allyLabelPage`, `allyLabelPrev` and `allyLabel` props
  - `Scroller` got `gradientColor` prop and deprecated `gradientColorScheme` prop
  - `Scroller` got `alignScrollIndicator` prop and deprecated `scrollIndicatorPosition` prop
  - `Tabs` got `gradientColor` prop and deprecated `gradientColorScheme` prop
  - `Tabs Bar` got `gradientColor` prop and deprecated `gradientColorScheme` prop
  - `Text Field Wrapper` got `showCounter` prop and deprecated `showCharacterCount` prop
  - `Textarea Wrapper` got `showCounter` prop and deprecated `showCharacterCount` prop
  - `Text List` got `type` prop and deprecated `listType` and `orderType` prop
- Props have consistent values across components and deprecated old values
  - `Icon` prop `color` got value `state-disabled` and removed `disabled` value
  - `Link Tile` prop `weight` got value `semi-bold` and deprecated `semibold` value
  - `Tabs Bar` and `Tabs` prop `weight` got value `semi-bold` and deprecated `semibold` value
  - `Tag` prop `color` got values `notification-info-soft`, `notification-warning-soft`, `notification-success-soft`,
    `notification-error-soft` and deprecated `notification-warning`, `notification-success`, `notification-error` values

#### Changed

- `Display` uses font-weight regular and font-style normal
- Partials: `getInitialStyles` matches new design language
- Partials: All component related, slotted Light DOM styles have been moved to `getInitialStyles`
- `Link Tile` matches new design language
- Typings for all component props start with the component name, e.g. `SwitchAlignLabel`, `TabsBarGradientColor` or
  `LinkPureIcon`
- `Icon` prop `color` value `disabled` is renamed to `state-disabled`
- `Tag` prop `color` value `notification-info` is renamed to `notification-info-soft`

#### Fixed

- `Text Field Wrapper` calendar and time indicator icons respect color definition in dark theme
- `Text Field Wrapper` has correct height when type date or time is used
- Partials: Typings of return value with and without options parameter
- `Modal` scrolling behavior on mouse drag

#### Removed

- `Heading`: value `xxx-large` for prop `size`
- Styles: `headingXXXLargeStyle` and `pds-heading-xxx-large`
- Styles: `fontSizeHeadingXXLarge` and `$pds-font-size-heading-xx-large`

### [3.0.0-alpha.2] - 2023-02-27

#### 🤖 Property deprecations 🤖

##### Carousel:

- Prop `wrap-content` is deprecated.

```diff
- <p-carousel wrap-content="true"></p-carousel>
+ <p-carousel></p-carousel>
```

##### Divider:

- Prop values `neutral-contrast-low | neutral-contrast-medium | neutral-contrast-high` of `color` prop are deprecated.

```diff
- <p-divider color="neutral-contrast-low"></p-divider>
+ <p-divider color="contrast-low"></p-divider>

- <p-divider color="neutral-contrast-medium"></p-divider>
+ <p-divider color="contrast-medium"></p-divider>

- <p-divider color="neutral-contrast-high"></p-divider>
+ <p-divider color="contrast-high"></p-divider>
```

#### Changed

- `Divider`, `Button Group`, `Carousel` and `Text List` match new design language
- Background color of `Scroller`'s `prev` and `next` buttons in dark theme
- Partials: Removed deprecated `withoutTags` option for all partials, please use `format: 'jsx'` instead
- `Content Wrapper` default value of prop `width` has changed from `basic` to `extended`

#### Added

- `Model Signature`
- Props `align-header` and `width` for `Carousel`
- Vue: plugin functions `createPorscheDesignSystem` and `usePorscheDesignSystemPlugin`

#### Fixed

- `Radio Button Wrapper` keyboard arrow navigation
- `Button Pure` and `Link Pure` lagging active state background when scrolling on iOS

### [3.0.0-alpha.1] - 2023-02-16

#### Added

- Porsche Next font supports Vietnamese charset
- Prop `color` of `Icon` supports `disabled`
- React: `patchRemixRunProcessBrowserGlobalIdentifier` binary to support SSR components with Remix

#### Changed

- `Stepper Horizontal` matches new design language
- Styles: Optimize design tokens "spacing", "typography" and "theme" provided by styles sub-package
  `@porsche-design-system/components-{js|angular|react|vue}/styles`
- Styles: Use calc() instead of max() to calculate padding for `gridStyle` (JS) and `pds-grid` (SCSS)
- Styles: `gridStyle` (JS) and `pds-grid` (SCSS) uses optimized grid gap

### [3.0.0-alpha.0] - 2023-02-08

#### Note to the new `v3` major release of the Porsche Design System

With the new **Porsche Design Language** comes a lot of changes regarding layout and design principles. To keep
refactoring efforts as low as possible when upgrading from `v2` to `v3`, **breaking changes** were avoided as far as
possible. Nevertheless, there are a few breaking changes and some more deprecations which should receive attention.

#### 👹 Breaking Changes 👹

##### Button:

- Removed deprecated prop `tabbable`.

```diff
- <p-button tabbable="false">Some label</p-button>
+ <p-button tabindex="-1">Some label</p-button>
```

- Default value of prop `icon` has changed from `arrow-head-right` to `none`. Therefore, the `icon` property **must** be
  set if the component has the `hide-label` property.

```diff
- <p-button hide-label="true">Some label</p-button>
+ <p-button hide-label="true" icon="arrow-right">Some label</p-button>

- <p-button hide-label="{ base: true, m: false }">Some label</p-button>
+ <p-button hide-label="{ base: true, m: false }" icon="arrow-right">Some label</p-button>
```

##### Button Pure:

- Removed `subline` slot (visually not intended anymore).

```diff
<p-button-pure>
  Some label
-   <p slot="subline">Some Subline</p>
</p-button-pure>
```

- Removed deprecated prop `tabbable`.

```diff
- <p-button-pure tabbable="false">Some label</p-button-pure>
+ <p-button-pure tabindex="-1">Some label</p-button-pure>
```

##### Icon:

- Value `inherit` for prop `color` works slightly different to the previous major version. A CSS filter is required to
  apply custom coloring to take advantage of using an SVG embedded in an `<img/>` for better SSR support and loading
  performance in general.

```diff
- <p-icon color="inherit" style="color: white;"></p-icon>
+ <p-icon color="inherit" style="filter: invert(100%);"></p-icon>
```

- Camel case syntax for `name` prop isn't supported, please use param case syntax instead (TypeScript typings have been
  updated too).

```diff
- <p-icon name="arrowRight"></p-icon>
+ <p-icon name="arrow-right"></p-icon>
```

##### Link:

- Default value of prop `icon` has changed from `arrow-head-right` to `none`. Therefore, the `icon` property **must** be
  set if the component has the `hide-label` property.

```diff
- <p-link href="#" hide-label="true">Some label</p-link>
+ <p-link href="#" hide-label="true" icon="arrow-right">Some label</p-link>

- <p-link href="#" hide-label="{ base: true, m: false }">Some label</p-link>
+ <p-link href="#" hide-label="{ base: true, m: false }" icon="arrow-right">Some label</p-link>
```

##### Link Pure:

- Removed `subline` slot (visually not intended anymore).

```diff
<p-link-pure href="#">
  Some label
-   <p slot="subline">Some Subline</p>
</p-link-pure>
```

##### Switch:

- Removed deprecated prop `tabbable`.

```diff
- <p-switch tabbable="false">Some label</p-switch>
+ <p-switch tabindex="-1">Some label</p-switch>
```

##### Partials:

- `getIconLinks()` partial accepts only param-cased icon names.

```diff
- require('@porsche-design-system/components-js/partials').getIconLinks({ icons: ['arrowRight'] })

+ require('@porsche-design-system/components-js/partials').getIconLinks({ icons: ['arrow-right'] })
```

##### CSS global scope:

- Changed naming of CSS global variables names.

```diff
- --p-animation-duration__spinner
- --p-animation-duration__banner
+ --p-animation-duration
```

#### 🤡 Component deprecations 🤡

All deprecated components are refactored to match the new design language, therefor it's technically not breaking, but
we highly recommend to migrate to the mentioned alternative, since those deprecated components will be removed with next
major version.

##### Content Wrapper:

- Component is deprecated and will be removed with the next major release. Please use **[Porsche Grid](styles/grid)**
  instead, which is based on [CSS Grid](https://css-tricks.com/snippets/css/complete-guide-grid) covering the specific
  layout needs for a harmonic appearance across all digital Porsche touch-points.

##### Flex:

- Component is deprecated and will be removed with the next major release. In general, please use native
  [CSS Flex](https://css-tricks.com/snippets/css/a-guide-to-flexbox) instead for better performance and more
  standardized layout technique.

##### Grid:

- Component is deprecated and will be removed with the next major release. In general, please use native
  [CSS Grid](https://css-tricks.com/snippets/css/complete-guide-grid) in combination with
  **[Porsche Grid](styles/grid)** instead for better performance and more standardized layout technique.

##### Headline:

```diff
- <p-headline>The quick brown fox jumps over the lazy dog</p-headline>
+ <p-heading>The quick brown fox jumps over the lazy dog</p-heading>
```

##### Link Social:

- Component is deprecated and will be removed with the next major release. Please use the **[Link](components/link)**
  component instead.

#### 🤖 Property deprecations 🤖

All deprecated properties are still present without any effect, therefor it's technically not breaking, but we highly
recommend to migrate and remove the deprecated props since those ones will be removed with next major version.

##### Button Pure:

- Prop `weight` is deprecated, only regular font weight will be applied.

```diff
- <p-button-pure weight="thin">Some label</p-button-pure>
- <p-button-pure weight="regular">Some label</p-button-pure>
- <p-button-pure weight="semibold">Some label</p-button-pure>
- <p-button-pure weight="bold">Some label</p-button-pure>
+ <p-button-pure>Some label</p-button-pure>
```

##### Content Wrapper (deprecated):

- Prop `theme` and `background-color` are deprecated.

```diff
- <p-content-wrapper theme="dark" background-color="default">Some content</p-content-wrapper>
+ <p-content-wrapper>Some content</p-content-wrapper>
```

##### Grid (deprecated):

- The `gutter` property is deprecated and has no effect anymore. Instead, a fluid gutter depending on the viewport width
  is used.

```diff
- <p-grid gutter="16">Some content</p-grid>
- <p-grid gutter="24">Some content</p-grid>
- <p-grid gutter="36">Some content</p-grid>
+ <p-grid>Some content</p-grid>
```

##### Icon:

- Prop `lazy` is deprecated.

```diff
- <p-icon lazy="true"></p-icon>
+ <p-icon></p-icon>
```

##### Link Pure:

- Prop `weight` is deprecated, only regular font weight will be applied.

```diff
- <p-link-pure href="#" weight="thin">Some label</p-link-pure>
- <p-link-pure href="#" weight="regular">Some label</p-link-pure>
- <p-link-pure href="#" weight="semibold">Some label</p-link-pure>
- <p-link-pure href="#" weight="bold">Some label</p-link-pure>
+ <p-link-pure href="#">Some label</p-link-pure>
```

##### Segmented Control:

- Prop `background-color` is deprecated.

```diff
- <p-segmented-control background-color="background-surface">
   <p-segmented-control-item value="xs">XS</p-segmented-control-item>
   <p-segmented-control-item value="s">S</p-segmented-control-item>
 </p-segmented-control>
+ <p-segmented-control>
   <p-segmented-control-item value="xs">XS</p-segmented-control-item>
   <p-segmented-control-item value="s">S</p-segmented-control-item>
 </p-segmented-control>
```

#### 👾 Property value deprecations 👾

All deprecated values are mapped to new ones, therefor it's technically not breaking, but we highly recommend to migrate
to the new values since those ones will be removed with next major version.

##### Banner:

- Prop value `fluid` of `width` prop is deprecated.

```diff
- <p-banner width="fluid"></p-banner>
+ <p-banner></p-banner>
```

- Prop value `neutral` of `state` prop is deprecated.

```diff
- <p-banner state="neutral">
  <span slot="title">Some banner title</span>
  <span slot="description">Some banner description. You can also add inline <a href="https://porsche.com">links</a> to route to another page.</span>
 </p-banner>
+ <p-banner state="info">
  <span slot="title">Some banner title</span>
  <span slot="description">Some banner description. You can also add inline <a href="https://porsche.com">links</a> to route to another page.</span>
 </p-banner>
```

##### Content Wrapper:

- Prop value `fluid` of `width` prop is deprecated.

```diff
- <p-content-wrapper width="fluid">Some content</p-content-wrapper>
+ <p-content-wrapper>Some content</p-content-wrapper>
```

##### Icon:

- Prop values
  `brand | default | neutral-contrast-low | neutral-contrast-medium | neutral-contrast-high | notification-neutral` of
  `color` prop are deprecated.

```diff
- <p-icon color="brand"></p-icon>
+ <p-icon color="primary"></p-icon>

- <p-icon color="default"></p-icon>
+ <p-icon color="primary"></p-icon>

- <p-icon color="neutral-contrast-low"></p-icon>
+ <p-icon color="contrast-low"></p-icon>

- <p-icon color="neutral-contrast-medium"></p-icon>
+ <p-icon color="contrast-medium"></p-icon>

- <p-icon color="neutral-contrast-high"></p-icon>
+ <p-icon color="contrast-high"></p-icon>

- <p-icon color="neutral-contrast-neutral"></p-icon>
+ <p-icon color="contrast-info"></p-icon>
```

##### Inline Notification:

- Prop value `neutral` of `state` prop is deprecated.

```diff
- <p-inline-notification state="neutral"></p-inline-notification>
+ <p-inline-notification state="info"></p-inline-notification>
```

##### Tag:

- Prop value `notification-neutral | neutral-contrast-high | background-default` of `color` prop is deprecated.

```diff
- <p-tag color="notification-neutral">Color label</p-tag>
+ <p-tag color="notification-info">Color label</p-tag>

- <p-tag color="neutral-contrast-high">Color label</p-tag>
+ <p-tag color="primary">Color label</p-tag>

- <p-tag color="background-default">Color label</p-tag>
+ <p-tag color="background-base">Color label</p-tag>
```

##### Tag Dismissible:

- Prop value `background-default` of `color` prop is deprecated.

```diff
- <p-tag-dismissible color="background-default">Color label</p-tag-dismissible>
+ <p-tag-dismissible color="background-base">Color label</p-tag-dismissible>
```

##### Text:

- Prop value `thin | semibold` of `weight` prop is deprecated.

```diff
- <p-text weight="thin">Some text</p-text>
+ <p-text>Some text</p-text>

- <p-text weight="semibold">Some text</p-text>
+ <p-text weight="semi-bold">Some text</p-text>
```

- Prop value
  `brand | default | neutral-contrast-low | neutral-contrast-medium | neutral-contrast-high | notification-neutral` of
  `color` prop is deprecated.

```diff
- <p-text color="brand">Some text</p-text>
+ <p-text>Some text</p-text>

- <p-text color="default">Some text</p-text>
+ <p-text>Some text</p-text>

- <p-text color="neutral-contrast-low">Some text</p-text>
+ <p-text color="contrast-low">Some text</p-text>

- <p-text color="neutral-contrast-medium">Some text</p-text>
+ <p-text color="contrast-medium">Some text</p-text>

- <p-text color="neutral-contrast-high">Some text</p-text>
+ <p-text color="contrast-high">Some text</p-text>

- <p-text color="notification-neutral">Some text</p-text>
+ <p-text color="notification-info">Some text</p-text>
```

##### ToastManager:

- Prop value `neutral` of `state` parameter is deprecated.

```diff
- …addMessage({ text: `Some message`, state: 'neutral' })
+ …addMessage({ text: `Some message`, state: 'info' })
```

#### Added

- `Display` component
- `Heading` component
- Prop `underline` for `Link Pure`
- Prop `theme` for `Checkbox Wrapper`, `Radio Button Wrapper`, `Popover`, `Tag Dismissible`, `Textarea Wrapper`,
  `Text Field Wrapper` and `Fieldset Wrapper`
- Prop `size` for `Icon` supports `x-small` and `x-large`
- Prop `size` for `Accordion` `compact="true"` supports `medium`

#### Changed

- `Spinner`, `Icon`, `Link Pure`, `Button Pure`, `Link`, `Link Social`, `Button`, `Checkbox Wrapper`,
  `Radio Button Wrapper`, `Popover`, `Modal`, `Select Wrapper`, `Tag`, `Tag Dismissible`, `Textarea Wrapper`,
  `Inline Notification`, `Banner`, `Toast`, `Grid`, `Flex`, `Pagination`, `Scroller`, `Accordion`, `Text`,
  `Text Field Wrapper`, `Content Wrapper`, `Segmented Control`, `Tabs`, `Tabs Bar`, `Headline` and `Fieldset Wrapper`
  match new design language
- `Icon` supports
  `primary | contrast-low | contrast-medium | contrast-high | notification-success | notification-warning | notification-error | notification-info | inherit`
  for `color` prop
- Default value of prop `width` of `Banner` has changed from `basic` to `extended`
- Default value of prop `action-icon` of `Inline Notification` has changed from `arrow-head-right` to `arrow-right`
- Default value of prop `name` of `Icon` has changed from `arrow-head-right` to `arrow-right`
- Default value of prop `variant` of `Link` and `Button` has changed from `secondary` to `primary`

#### Removed

- Custom slotted CSS for mostly all components. Equivalent styles are now provided by `getInitialStyles()` partial
  instead.
- `applyNormalizeStyles` option from `getInitialStyles()` partial which is applied by default now.

### [2.20.0] - 2023-02-06

### [2.20.0-rc.1] - 2023-02-06

### [2.20.0-rc.0] - 2023-01-30

#### Added

- `applyNormalizeStyles` option for `getInitialStyles()` partial which includes basic css styles for Light DOM

### [2.19.1-rc.1] - 2023-01-18

#### Added

- `jsdom-polyfill` subpackage is available at `@porsche-design-system/components-{js|angular|react|vue}/jsdom-polyfill`
  and can be used to have working web components in jsdom based tests (e.g. jest)
- `testing` subpackage is available at `@porsche-design-system/components-{js|angular|react|vue}/testing` to provide
  `getByRoleShadowed`, `getByLabelTextShadowed` and `getByTextShadowed` utilities which use `@testing-library/dom`
  queries internally to support Shadow DOM
- Validation if `prefix` is already reserved by a different version upon initialization of the Porsche Design System

#### Fixed

- `componentsReady()` waits for Porsche Design System being initialized before checking components which can happen in
  certain test scenarios without partials

### [2.19.1-rc.0] - 2023-01-18

#### Fixed

- Bug in `@porsche-design-system/components-react/ssr` where in some cases during SSG an error was thrown when
  components render their children conditionally

### [2.19.0] - 2022-12-22

### [2.19.0-rc.2] - 2022-12-22

### [2.19.0-rc.1] - 2022-12-22

#### Fixed

- `Stepper Horizontal` calculation of scroll position when used within any parent that has a margin or padding

### [2.19.0-rc.0] - 2022-12-21

#### Added

- Vue: typed components are available via the `@porsche-design-system/components-vue` package

#### Fixed

- `Modal` focus cycle when pressing Shift Tab right after it was opened

### [2.18.0] - 2022-12-15

### [2.18.0-rc.2] - 2022-12-14

#### Added

- Validation to ensure crucial partials are used.  
  **Disclaimer:** The Porsche Design System will **not** inject its initial styles anymore. Please use the
  `getInitialStyles()` partial to reduce flash of unstyled content (FOUC) as described here:
  [getInitialStyles() documentation](https://designsystem.porsche.com/latest/partials/initial-styles)

#### Changed

- `line-height` calculation for all components is handled CSS only now by using `ex`-unit in combination with `calc()`
  which gives the best performance, the easiest possible integration and respects UI best practices in having **larger**
  `line-height` values for **small** `font-size` definitions and **smaller** `line-height` values for **larger**
  `font-size` definitions. The calculated values by CSS slightly differ compared to the ones calculated by JavaScript,
  which might result in minor visual changes.

#### Fixed

- Screen reader announcements of `Textfield` and `Textarea` in `counter` mode
- Screen reader announcements in `Select Wrapper`

### [2.18.0-rc.1] - 2022-11-24

#### Added

- `Carousel` now has a `rewind` property, better prev/next icons, a `max-width` for `heading` and `description` and
  support for slotted `description`

#### Fixed

- `Select Wrapper` height if text is zoomed up to 200%

### [2.18.0-rc.0] - 2022-11-17

#### Added

- SSR/SSG ready components using Declarative Shadow DOM for Next JS are shipped via
  `@porsche-design-system/components-react/ssr`. To use it simply change your imports.

**Important:** make sure to apply the new `getDSRPonyfill()` partial right before your closing `</body>` tag. More
information can be found here:
[getDSRPonyfill() documentation](https://designsystem.porsche.com/latest/partials/dsr-ponyfill)

```diff
- import { PorscheDesignSystemProvider, PButton, ... } from '@porsche-design-system/components-react';
+ import { PorscheDesignSystemProvider, PButton, ... } from '@porsche-design-system/components-react/ssr';
+ import { getDSRPonyfill } from '@porsche-design-system/components-react/partials';
```

#### Changed

- Improve height calculation for `Accordion`
- Slotted anchor support for `Link Pure` is stricter (In case slotted `<a>` is used it must be a direct child of
  `Link Pure`)
- `getFontLinks()` partial now has `{ weights: ['regular', 'semi-bold'] }` for a default

### [2.17.0] - 2022-10-31

### [2.17.0-rc.0] - 2022-10-31

#### Added

- `Link Tile`

#### Fixed

- `Scroller` bug where scrollable content was not fully hidden by the gradient, when zoomed into the page.

#### Changed

- Removed `!important` keyword from css property `display` of `Link Pure` and `Button Pure`

### [2.16.3] - 2022-10-21

### [2.16.3-rc.0] - 2022-10-21

#### Fixed

- `Button Pure` and `Link Pure` error when using `size="inherit"` and `icon="none"`

#### Changed

- Replaced all internal usage of `Text` and `Headline` components

### [2.16.2] - 2022-09-15

### [2.16.2-rc.0] - 2022-09-15

#### Fixed

- Issue with `Popover` where drop-shadow is not shown correctly in Chrome >= 105
- Issue with `Carousel` and `wrap-content="true"` where the layout was out of sync with `Content Wrapper` for
  viewports >= 1760px.
- `Select Wrapper` with custom dropdown keeps attribute changes of native select options in sync if changed
  programmatically

### [2.16.1] - 2022-09-09

#### Fixed

- Issue with `Options` typing import for `Carousel`

### [2.16.0] - 2022-09-08

### [2.15.1-rc.1] - 2022-09-08

#### Added

- `Carousel`
- `Scroller`

#### Changed

- `Stepper Horizontal` now has `size` property
- `Stepper Horizontal` uses improved focus behavior in case it becomes scrollable and scroll indicators are centered
  correctly.
- `Tabs Bar` uses improved focus behavior in case it becomes scrollable and scroll indicators are centered correctly.

### [2.15.1-rc.0] - 2022-08-24

#### Fixed

- `Radio Button Wrapper` visual selection change bug in Safari >= 15.5

### [2.15.0] - 2022-08-22

### [2.15.0-rc.1] - 2022-08-18

#### Changed

- Downgraded `@angular` to `v13` to ensure backwards compatibility of `@porsche-design-system/components-angular`

### [2.15.0-rc.0] - 2022-08-16

#### Fixed

- `Popover` visual shadow bug in Safari
- `Stepper Horizontal Item` bug where pseudo styles of the counter element were overridable

### [2.15.0-beta.0] - 2022-08-05

#### Fixed

- `Tabs` & `Tabs Bar` `size` property when using `BreakpointCustomizable`

#### Changed

- `Modal` uses poly fluid sizing for outer spacing
- `Banner` uses poly fluid sizing for outer spacing
- `Content Wrapper` uses poly fluid sizing for inner spacing
- `Modal` min-width is slightly updated to perfectly fit into content area of `Content Wrapper` at 320px viewport width

#### Added

- Validation of properties for all components
- `Text Field Wrapper` with `input type="search"` is clearable via Escape key and custom clear button across browsers
- `Text Field Wrapper` with `input type="search"` shows a "Locate me" button when `actionIcon="locate"` is set, emits
  the `action` event on click and can be put into a loading state via `actionLoading="true"`

### [2.14.0] - 2022-07-11

### [2.14.0-rc.1] - 2022-07-11

### [2.14.0-rc.0] - 2022-07-11

#### Added

- `getBrowserSupportFallbackScript()` partial supporting `cdn` and `format` options as replacement for
  `includeOverlay()` of `@porsche-design-system/browser-notification` npm package
- `getCookiesFallbackScript()` partial supporting `cdn` and `format` options as replacement for `includeCookieOverlay()`
  of `@porsche-design-system/browser-notification` npm package

#### Changed

- `getMetaTagsAndIconLinks()` partial to return `theme-color` meta tags with `prefers-color-scheme: {light|dark}` media
  query

### [2.13.0] - 2022-06-23

### [2.13.0-rc.5] - 2022-06-23

#### Fixed

- `Stepper Horizontal Item` `state` validation
- `Button` and `Link` with `theme="dark" variant="tertiary"` and `Tag Dismissible` bug on Safari < v15.5 where wrong
  colors on hover were shown

### [2.13.0-rc.4] - 2022-06-22

#### Added

- `Stepper Horizontal`

### [2.13.0-rc.3] - 2022-06-22

#### Added

- `Segmented Control`

### [2.13.0-rc.2] - 2022-06-21

### [2.13.0-rc.1] - 2022-06-21

### [2.13.0-rc.0] - 2022-06-21

#### Changed

- `Button`, `Button Pure` and `Switch` apply `aria-disabled="true"` instead of `disabled` attribute to native button
  internally in case `disabled` and/or `loading` property is set

### [2.12.1] - 2022-05-25

### [2.12.1-rc.0] - 2022-05-25

#### Fixed

- Issue with `JssStyle` typing import

### [2.12.0] - 2022-05-19

#### Changed

- npm package is prepared for public release on [npmjs.org](https://npmjs.com)

### [2.12.0-rc.2] - 2022-05-12

### [2.12.0-rc.1] - 2022-05-11

### [2.12.0-rc.0] - 2022-05-04

#### Added

- `Table Head Cell` now has a `multiline` property

#### Changed

- `Headline` has no `hypens` / `overflow-wrap` style by default
- Partials now throw an exception if they are executed in browser

#### Fixed

- Exception in `Headline`, `Select Wrapper`, `Text` and `Text List` when changing `theme` prop from `dark` to `light`
- `getInitialStyles()` partial now returns `.hydrated` styles, too

### [2.11.0-skeletons] - 2022-04-21

### [2.11.0] - 2022-04-21

### [2.11.0-rc.0] - 2022-04-20

#### Added

- `Tag`
- `Tag Dismissible`

### [2.10.0-skeletons] - 2022-04-13

### [2.10.0] - 2022-04-13

### [2.9.3-rc.1] - 2022-04-06

#### Added

- `Text Field Wrapper` now has a `showCharacterCount` property which can be used to hide the character count when a
  `maxLength` attribute is set on the wrapped `input`.
- `Textarea Wrapper` now has a `showCharacterCount` property which can be used to hide the character count when a
  `maxLength` attribute is set on the wrapped `textarea`.

### [2.9.3-rc.0-skeletons] - 2022-03-29

### [2.9.3-rc.0] - 2022-03-28

#### Added

- `Text Field Wrapper` supports `unit` property on `input type="text"`
- `Marque` optional configurable clickable/focusable area by defining padding on host element

#### Fixed

- `Tabs Item` improved accessibility
- Angular: circular dependency in development mode in `2.9.2-skeletons`

### [2.9.2-skeletons] - 2022-03-24

#### Added

- **[EXPERIMENTAL]** `getInitialStyles` partial now accepts a `skeletonTagNames` array of component names that will
  initially have skeleton styles while the Porsche Design System is loading
- **[EXPERIMENTAL]** `Button`, `Button Pure`, `Checkbox Wrapper`, `Fieldset Wrapper`, `Link`, `Link Pure`,
  `Link Social`, `Radio Button Wrapper`, `Select Wrapper`, `Text Field Wrapper`, `Textarea Wrapper` can now have initial
  skeleton styles when passed as `skeletonTagNames` to the `getInitialStyles` partial

### [2.9.2] - 2022-03-24

### [2.9.2-rc.1] - 2022-03-23

#### Fixed

- Bug caused by Chrome where hover styles of `Link Pure` are not displayed correctly

### [2.9.2-rc.0] - 2022-03-22

#### Added

- Normalized font behavior (`hyphen`, `overflow-wrap` and `text-size-adjust`) across components

#### Fixed

- `Modal` scrolling and pinch to zoom on iOS
- `Modal` initial position if scrollable
- `Table Head Cell` sort icon `asc` + `desc`

### [2.9.1] - 2022-03-10

### [2.9.1-rc.0] - 2022-03-09

#### Added

- Styles for slotted `<button>` in `Text`

#### Changed

- `Modal` heading and aria validation happens only when open

#### Fixed

- React: bundling format of partials

### [2.9.0] - 2022-02-28

### [2.9.0-rc.1] - 2022-02-25

#### Fixed

- `Modal` focus trap respecting elements in shadow DOM and dynamically added/removed elements on first level
- `Tabs Item` focus outline on click in Safari
- Error while using partials in Vanilla JS and Angular

### [2.9.0-rc.0] - 2022-02-16

#### Added

- `getFontFaceStylesheet` returns additional `<link>` tags with `rel="preconnect"` and `rel="dns-prefetch"`
- Option `format` to partials `getFontFaceStylesheet`, `getComponentChunkLinks()`, `getFontLinks()`, `getIconLinks()`,
  `getInitialStyles()`, `getLoaderScript()` and `getMetaTagsAndIconLinks()`

#### Deprecated

- The option `withoutTags` of partials `getFontFaceStylesheet`, `getComponentChunkLinks()`, `getFontLinks()`,
  `getIconLinks()`, `getInitialStyles()`, `getLoaderScript()` and `getMetaTagsAndIconLinks()` is deprecated and will be
  removed in `v3.0.0`. Please use `format: 'jsx'` instead.

```diff
- <link rel="stylesheet" href={getFontFaceStylesheet({ withoutTags: true })} crossOrigin="true" />
+ {getFontFaceStylesheet({ format: 'jsx' })}
```

### [2.9.0-beta.1] - 2022-01-27

#### Added

- `:focus-visible` content of selected Tab in `Tabs` component gets focus styling
- Improved accessibility of `Text Field Wrapper` and `Textarea Wrapper` when `maxlength` attribute is set
- `Modal` aria property
- `Modal` class for slotted elements to make content full-width

#### Changed

- `Button Pure` and `Link Pure` removed `position: relative` imposition, make sure to **not** override it with
  `position: static`

#### Fixed

- `Modal` close button styles when no heading is passed

### [2.9.0-beta.0] - 2022-01-18

#### Added

- React: `getByRoleShadowed`, `getByLabelTextShadowed` and `getByTextShadowed` utilities which uses
  `@testing-library/dom` queries internally to support Shadow DOM

#### Fixed

- React: `UnhandledPromiseRejectionWarning` when using `skipPorscheDesignSystemCDNRequestsDuringTests()`

### [2.8.0] - 2022-01-17

#### Fixed

- Accessibility issue of `Icon` component in Windows High Contrast Mode in Chromium Browser

### [2.8.0-rc.0] - 2022-01-14

#### Added

- Support for `tabindex` attribute on `Button`, `Button Pure`, `Switch`, `Link`, `Link Pure` and `Link Social`

#### Changed

- `:focus-visible` style matches outline color of `Button` while hovered

#### Deprecated

- The `tabbable` property of `Button`, `Button Pure` and `Switch` is deprecated and will be removed in `v3.0.0`. Please
  use `tabindex` instead.

```diff
- <p-button tabbable="false">Some button</p-button>
+ <p-button tabindex="-1">Some button</p-button>
```

### [2.8.0-beta.3] - 2021-12-22

#### Added

**Disclaimer:** The provided themes `light-electric` and `dark-electric` are just a proof of concept, it's **not**
accessible regarding its color contrast and might even be removed in an upcoming major release again.

- `light-electric` theme for `Switch`
- `dark-electric` theme for `Button Pure` and `Link Pure`
- Character counter to `Text Field Wrapper` and `Textarea Wrapper` if `maxlength` is present on `input type="text"` and
  `textarea`

#### Changed

- `:focus-visible` style matches outline color of `Switch` while hovered

#### Fixed

- Box model of `Button Pure`

### [2.8.0-beta.2] - 2021-12-22

#### Fixed

- `Content Wrapper` regression for `!important` style

#### Added

- Usage validation for `Link`, `Link Pure` and `Link Social`

### [2.8.0-beta.1] - 2021-12-16

#### Fixed

- `Select Wrapper` validation of select element

### [2.8.0-beta.0] - 2021-12-15

#### Changed

- Angular: Increased peer dependency to `>=12.0.0 <14.0.0`

### [2.7.0] - 2021-12-14

### [2.7.0-rc.0] - 2021-12-14

#### Removed

- `offset-bottom` prop of `Toast` (use `--p-toast-position-bottom` CSS variable instead)

### [2.7.0-beta.6] - 2021-12-08

#### Added

- `Popover`

### [2.7.0-beta.5] - 2021-12-07

#### Added

**Disclaimer:** The provided theme `light-electric` is just a proof of concept, it's **not** accessible regarding its
color contrast and might even be removed in an upcoming major release again.

- `light-electric` theme for `Accordion`, `Link`, `Link Pure`, `Button`, `Button Pure`, `Tabs`, `Tabs Bar`

### [2.7.0-beta.4] - 2021-12-02

### [2.7.0-beta.3] - 2021-11-30

#### Added

- `Accordion` uses `MutationObserver` fallback when no `ResizeObserver` is available in older browsers

#### Fixed

- `Link` and `Link Social` not adapting slotted anchor to the width of the element

### [2.7.0-beta.2] - 2021-11-24

#### Added

- `Toast`

#### Fixed

- `Banner` animations respect offset correctly

### [2.7.0-beta.1] - 2021-11-16

#### Fixed

- `Headline` applies `align` and `ellipsis` prop correctly

### [2.7.0-beta.0] - 2021-11-11

#### Added

- New `aria` property for `ARIA` attribute handling for: `Button`, `Button Pure`, `Icon`, `Link`, `Link Pure`, `Marque`,
  `Spinner`

#### Fixed

- React: warnings about `useLayoutEffect` in SSR context

### [2.6.1] - 2021-11-05

#### Fixed

- Prevent breaking entire Porsche Design System due to lacking support of `ResizeObserver`, however `Accordion` still
  requires it

### [2.6.0] - 2021-11-04

#### Added

- `unit` and `unitPosition` properties to `Text Field Wrapper`

### [2.6.0-beta.0] - 2021-10-29

#### Changed

- Use `Heiti SC` (pre-installed on iOS/macOS) and `SimHei` (pre-installed on Windows) as Chinese fallback font

#### Added

- `Marque` uses `webp` images for browsers that support it
- `Inline Notification`
- `Icon` now supports `success` for `name` property

#### Fixed

- Colors of `Banner` for dark theme
- Replaced CSS `inset` property with `top`, `left`, `right` and `bottom` for browser compatibility
- Opening and closing transition of `Modal`

### [2.5.1-beta.0] - 2021-10-11

#### Fixed

- Possible exceptions when components get unmounted directly

### [2.5.0] - 2021-10-04

#### Added

- `SimHei` and `黑体` as fallback for all components' `font-family`

### [2.5.0-beta.1] - 2021-09-28

#### Changed

- React: improved render behavior of components

### [2.5.0-beta.0] - 2021-09-22

#### Added

- React: utility function `skipPorscheDesignSystemCDNRequestsDuringTests`

### [2.4.0] - 2021-09-21

### [2.4.0-beta.2] - 2021-09-21

#### Added

- `Link Social` and `Icon` now support `kakaotalk`, `naver`, `reddit` and `tiktok`
- JSS caching mechanism to improve style performance

#### Changed

- Alignment of `linkedin` icon
- Improved accessibility of `Select Wrapper`
- `Icon` loading behaviour to non-blocking, components using the `Icon` will no longer wait for it to load
- Validation messages of `Fieldset Wrapper` have now an additional icon representing the validation state

#### Fixed

- Box model of `Link Pure`
- Focus of `Link Pure` with slotted anchor and hidden label
- Focus cycling of `Modal` without focusable children
- Suppress CORS error

### [2.4.0-beta.1] - 2021-08-26

#### Added

- `active` property to `Button Pure`

### [2.4.0-beta.0] - 2021-08-26

#### Added

- `icon` property of `Button Pure` and `Link Pure` was extended by `none` value
- `alignLabel` and `stretch` property to `Button Pure` and `Link Pure`

#### Changed

- Improved `:focus-visible` and `:hover:focus-visible` colors for `Link Social` and `Link`
- Improved slotted `<a>` coloring in dark theme for `Link Social` and `Link`
- Validation messages of `Checkbox Wrapper`, `Radio Button Wrapper`, `Select Wrapper`, `Textarea Wrapper` and
  `Text Field Wrapper` have now an additional icon representing the validation state
- `Modal` backdrop behavior to close modal on mouse-down

#### Fixed

- Slotted `<a>` coloring in dark theme for `Text`, `Headline`, `Text List`, `Banner`, `Select Wrapper` and `Link Pure`
- Wrong background color of scrollable `Modal`'s backdrop in Safari

### [2.3.0] - 2021-07-28

### [2.3.0-beta.3] - 2021-07-28

#### Changed

- `Accordion` reduce paddings, vertically align carets to the first heading row, adjust border color and hover styles

#### Fixed

- `Text Field Wrapper` accessibility of type password and search

### [2.3.0-beta.2] - 2021-07-15

#### Added

- `Checkbox Wrapper`, `Radio Button Wrapper`, `Select Wrapper`, `Textarea Wrapper` and `Text Field Wrapper` now reflect
  changes of the `required` attribute on their child component
- `multiline` property to `Table Cell`
- Partial function `getLoaderScript()` to initialize Porsche Design System as early as possible

#### Fixed

- `Table Head Cell` uses semi bold instead of bold as font weight
- Transition of `Modal`

### [2.3.0-beta.1] - 2021-07-08

#### Added

- `Accordion`

#### Changed

- Removed initial delay of `Banner`

### [2.3.0-beta.0] - 2021-07-01

#### Added

- `Table`
- Angular: export types from package root
- Accessibility icon

#### Changed

- `Button`, `Button Pure` and `Switch` are now focusable while in `loading` state
- `Text` and `Headline` inherits white-space CSS property
- React: sync component props via property instead of attribute

#### Fixed

- Angular: support `"strictTemplates": true` option in `tsconfig.json`
- Use correct icon for `arrow-last` and `arrow-first` in `Icon`, `Button` and `Link` components

### [2.2.1] - 2021-06-08

#### Changed

- Optimize vertical alignment of `Modal`

#### Fixed

- URL in inject global style warning

### [2.2.1-beta.1] - 2021-06-02

#### Fixed

- Margin of `Tabs Bar` within `Tabs` for Firefox and Safari
- SVG of `Icon` is not removed after prop change, e.g. on color change
- Fullscreen behavior of `Modal` on screens larger than 1760px

### [2.2.0] - 2021-05-19

#### Fixed

- `Text` inside `Button` now has the proper size on iOS Safari when changing to and from landscape mode
- `Banner` can now be re-opened after closing
- Closing one `Banner` will not close other `Banners` on the site

### [2.2.0-beta.2] - 2021-05-12

#### Fixed

- `Select Wrapper` value changes are now reflected correctly
- `Select Wrapper` dark theme background color if used with `filter` prop

### [2.2.0-beta.1] - 2021-05-05

#### Added

- Partial function `getIconLinks()` to preload Porsche Design System Icons

#### Fixed

- `Text Field Wrapper` spacing in Safari

### [2.2.0-beta.0] - 2021-05-05

#### Added

- Partial function `getMetaTagsAndIconLinks()` to simplify cross device fav and meta icons

### [2.1.0] - 2021-05-03

### [2.1.0-beta.0] - 2021-05-03

#### Added

- `Switch`

#### Changed

- `Text` automatically breaks words/strings into new line being too long to fit inside their container
- `Headline` automatically breaks words/strings into new line being too long to fit inside their container
- Extended `Fieldset Wrapper` with `labelSize`, `required`, `state` and `message` properties. If the `Fieldset Wrapper`
  is set to required only the label of the **Fieldset Wrapper** gets an asterisk. It is removed from all wrapped child
  components, as long as they are Porsche Design System form elements.

### [2.0.3] - 2021-04-28

### [2.0.3-beta] - 2021-04-28

#### Fixed

- Angular: Events firing twice in `Pagination`, `Modal`, `Tabs`, `Tabs Bar` and `Banner` component

### [2.0.2] - 2021-04-21

### [2.0.2-beta.0] - 2021-04-20

#### Fixed

- TypeScript build errors due to duplicate declarations in `types.d.ts`

### [2.0.1] - 2021-04-16

#### Fixed

- Visual appearance of `Checkbox Wrapper` in iOS Safari
- A bug where `Text Field Wrapper` would throw an error when reattaching to DOM too quickly
- Visual bug in Firefox when zooming out `Text Field Wrapper`, `Checkbox Wrapper` and `Textarea Wrapper`
- Angular: Streamline component styles in dark theme

#### Changed

- Aligned focus states of `Checkbox Wrapper` and `Radio Button Wrapper` across browsers

### [2.0.0] - 2021-04-13

In keeping with [Semver](https://semver.org/), Porsche Design System v2.0.0 was released due to changes in the API,
fundamental changes in loading behavior and others. With our new major version `v2.0.0` there are some important changes
that you should watch out for. To make the migration from `v1.5.x` to our current `v2.0.0` easier, we offer a few
guidelines.

## General changes / improvements:

#### All components, icons, fonts, styles and marque of the Porsche Design System are loaded versioned and chunked from a central CDN

This way all web based digital Porsche products share and use the cached and versioned assets regardless of the JS
framework used to improve loading performance across the Porsche group. Only a tiny (1.4kb sized) Porsche Design System
loader script gets bundled into your application code. Everything else gets loaded versioned, cached and chunked from a
central CDN ([read more](https://designsystem.porsche.com/latest/performance/cdn)). However, this also means that you
will need an **Internet connection** to render the components in a browser (possibly relevant for development stage or
intranet applications).

#### Enabling Micro Frontend Architecture

In case of a micro-frontend architecture, multiple instances and versions of the Porsche Design System can be combined
in a final application by configurable prefixing technique of the Porsche Design System components during runtime.
Please refer to our framework specific guidelines
[Vanilla JS](https://designsystem.porsche.com/latest/start-coding/vanilla-js),
[Angular](https://designsystem.porsche.com/latest/start-coding/angular) and
[React](https://designsystem.porsche.com/latest/start-coding/react).

#### Prevent Flash of Unstyled Content (FOUC) and Flash of Unstyled Text (FOUT)

To prevent FOUC/FOUT, the Porsche Design System offers various partials as part of the
`@porsche-design-system/components-{js|angular|react}` package to ensure all necessary Porsche Design System fonts and
components are fully loaded. If you've used the `@porsche-design-system/partials` package previously, stop using it and
replace the integration with the partials provided by `@porsche-design-system/components-{js|angular|react}` package.
Have a look at our [FOUC/FOUT guidelines](https://designsystem.porsche.com/latest/performance/loading-behaviour).

```diff
- <%= require('@porsche-design-system/partials').getPorscheDesignSystemCoreStyles() %>
+ <%= require('@porsche-design-system/components-{js|angular|react}/partials').getInitialStyles() %>

- <%= require('@porsche-design-system/partials').getFontFaceCSS() %>
+ <%= require('@porsche-design-system/components-{js|angular|react}/partials').getFontFaceStylesheet() %>

- <link rel="preload" href="path/to/webfont/nameOfWebFontFile" as="font" type="font/woff2" crossorigin />
+ <%= require('@porsche-design-system/components-{js|angular|react}/partials').getFontLinks({ weights: ['regular', 'semi-bold'] }) %>
```

#### Added support for China CDN

Our CDN is configured to forward requests to Chinese CDN automatically when necessary. So you're good to go without any
configuration or multiple region specific builds of your application. However, if you are aiming for the maximum
possible performance in China, you can configure which CDN the Porsche Design System must use. Please follow our
[CDN guidelines](https://designsystem.porsche.com/latest/performance/cdn) for more information.

#### New/optimized components

- **Tabs**
- **Tabs Bar**
- **Banner**
- **Modal**
- Headline
- Select
- Pagination
- Button
- Button Pure
- Link
- Link Pure
- Spinner
- Checkbox
- Radio Button

#### Improved TypeScript support for Angular and React

To ensure the best possible typing support, we have refactored our Angular and React wrappers which integrate the native
web components of the Porsche Design System.

#### componentsReady() works reliable

Because the Porsche Design System components get loaded async at the time they are needed, it might be relevant within
your application or test automation to know when those have been initialized. Therefore, we provide in all three
`@porsche-design-system/components-{js|angular|react}')` packages a reliable helper function `componentsReady()`.
[Read more about it](https://designsystem.porsche.com/latest/helpers/components-ready).

#### Removed "blur on focus"

Now focus styling is only applied when you navigate through keyboard and ignored by mouse interaction for browsers
supporting `:focus-visible` otherwise it will fallback to `:focus` CSS implementation.

#### Changed focus styling for a better compromise between accessibility and visual appearance

Color and outline of general focus styling has changed to `currentColor` for light/dark theme with an outline of 1px
width/offset. If you have custom components build with the usage of our `@porsche-design-system/utilities` package then
update it to the latest version.

#### Improved geometry of Porsche Next font

For better alignment and readability we've changed the geometry of the Porsche Next font which results in a visual
change of font size and spacing.

#### Dropped support for IE11 and EdgeHTML according to Porsche's official browser strategy 2021

If you still need to support these browsers, you have to stick to `v1.5.x`. We offer a Browser Notification package
`@porsche-design-system/browser-notification` to alert users that these browsers are no longer supported. It supports a
blocking layer (to be used with Porsche Design System `v2.x`), or a dismissible banner (to be used with Porsche Design
System `v1.x`). Please refer to our
[Browser compatibility guidelines](https://designsystem.porsche.com/latest/help/browser-compatibility).

#### Changed default type of Button and Button Pure

To be in sync with native `<button>` behavior we've changed the default `type` of **Button** and **Button Pure**
component. Those components will render a button within their Shadow DOM as `<button type="submit">` ( previously
`<button type="button">`).

- `submit`: The button submits the form data to the server. This is the default if the attribute is not specified for
  buttons associated with a `<form>`, or if the attribute is an empty or invalid value.
- `button`: The button has no default behavior, and does nothing when pressed by default. It can have client-side
  scripts listen to the element's events, which are triggered when the events occur.

#### Changed support for wrapped links around Link, Link Pure and Link Social component

Due to the support for setting links (`<a href="#">`) in our **Link**, **Link Pure** and **Link Social** components as
child, we've removed support for styling the anchor tag (`<a>`) when it surrounds the component. So we recommend
changing the position of the `<a>` tag from wrapping the component to a direct slot (child) of it.

```diff
- <a href="#"><p-link>Some label</p-link></a>
+ <p-link><a href="#">Some label</a></p-link>

- <a href="#"><p-link-pure>Some label</p-link-pure></a>
+ <p-link-pure><a href="#">Some label</a></p-link-pure>

- <a href="#"><p-link-social>Some label</p-link-social></a>
+ <p-link-social><a href="#">Some label</a></p-link-social>
```

#### Automatic \* asterisk symbol to form field labels

We added an automatic generated _ asterisk symbol to form field labels which have the required attribute. This might
lead to a doubled _ symbol if you set one by yourself.

```diff
- <p-text-field-wrapper label="Some label *"><input type="text" name="some-name" required /></p-text-field-wrapper>
+ <p-text-field-wrapper label="Some label"><input type="text" name="some-name" required /></p-text-field-wrapper>

- <p-checkbox-wrapper label="Some label *"><input type="checkbox" name="some-name" required /></p-checkbox-wrapper>
+ <p-checkbox-wrapper label="Some label"><input type="checkbox" name="some-name" required /></p-checkbox-wrapper>

- <p-radio-button-wrapper label="Some label *"><input type="radio" name="some-name" required /></p-radio-button-wrapper>
+ <p-radio-button-wrapper label="Some label"><input type="radio" name="some-name" required /></p-radio-button-wrapper>

- <p-radio-button-wrapper label="Some label *"><input type="radio" name="some-name" required /></p-radio-button-wrapper>
+ <p-radio-button-wrapper label="Some label"><input type="radio" name="some-name" required /></p-radio-button-wrapper>

- <p-textarea-wrapper label="Some label *"><textarea name="some-name" required></textarea></p-textarea-wrapper>
+ <p-textarea-wrapper label="Some label"><textarea name="some-name" required></textarea></p-textarea-wrapper>

- <p-select-wrapper label="Some label *"><select name="some-name" required><option>A</option></select></p-select-wrapper>
+ <p-select-wrapper label="Some label"><select name="some-name" required><option>A</option></select></p-select-wrapper>
```

#### Shadow DOM

`Flex`, `Flex Item`, `Grid` and `Grid Item` now use Shadow DOM, thus you are not able to overwrite styles defined by
these components any longer.

---

## Angular

#### Integration of Angular components

In the past it was possible to provide a token called `PREVENT_WEB_COMPONENTS_REGISTRATION` which prevented the
registration of the Porsche Design System components and loading of polyfills. Due to the fact that we no longer provide
/ need poly filling, we have completely removed the token. For advanced usage please
[read further](https://designsystem.porsche.com/latest/start-coding/angular).

---

## React

#### Integration of React components

In the past `@porsche-design-system/components-react` components have initialized the **Porsche Design System Loader**
automatically as soon as a component was imported. With `v2.x` you have to import the `PorscheDesignSystemProvider` once
in your `index.tsx` which then initializes the **Porsche Design System Loader**, e.g. like:

```diff
  // index.tsx

  import ReactDOM from 'react-dom';
  import { PorscheDesignSystemProvider } from '@porsche-design-system/components-react';
  import { App } from './App';

  ReactDOM.render(
    <React.StrictMode>
+     <PorscheDesignSystemProvider>
        <App />
+     </PorscheDesignSystemProvider>
    </React.StrictMode>,
    document.getElementById('root')
  );
```

For advanced usage please [read further](https://designsystem.porsche.com/latest/start-coding/react).

#### Jsdom Polyfill for React / Jest / jsdom test automation

We removed test mocks for React / Jest / jsdom as Shadow DOM is supported since jsdom v12.2.0. Instead, we provide a
Jsdom Polyfill (exclusivly for `@porsche-design-system/components-react` package) fixing missing implementation of jsdom
which the Porsche Design System relies on. **Note:** If your test includes Porsche Design System components, make sure
to wrap the component you want to test with a PorscheDesignSystemProvider in order to avoid exceptions. For more
information please [read further](https://designsystem.porsche.com/latest/start-coding/react).

---

## Vanilla JS

#### Integration of Vanilla JS components

With `v1.x` of the Porsche Design System you've had to copy all needed JS files of
`@porsche-design-system/components-js` into your target directory and include the ES5 and ESM loader snippet. Now you
only need to copy one `index.js` file and initialize the Porsche Design System like in the example below:

```diff
  <!DOCTYPE html>
  <html lang="en">
    <head>
      <meta charset="utf-8">
      <meta name="viewport" content="width=device-width,initial-scale=1.0">
      <title>Porsche Design System</title>
-     <script nomodule src="PATH/TO/PACKAGE/@porsche-design-system/components-js/dist/porsche-design-system/porsche-design-system.js"></script>
-     <script type="module" src="PATH/TO/PACKAGE/@porsche-design-system/components-js/dist/porsche-design-system/porsche-design-system.esm.js"></script>
+     <script src="PATH/TO/PACKAGE/@porsche-design-system/components-js/index.js"></script>
    </head>
    <body>
+     <script type="text/javascript">
+       porscheDesignSystem.load();
+     </script>
      <p-headline variant="headline-1">Some text</p-headline>
    </body>
  </html>
```

For advanced usage please [read further](https://designsystem.porsche.com/latest/start-coding/vanilla-js).

---

### [2.0.0-rc.10] - 2021-04-12

#### Changed

- `Tabs` and `Tabs Bar` now respect dynamic additions / removals of `p-tabs-item`, `a` and `button` elements. Make sure
  to update the `activeTabIndex` when mutating elements
- Improved performance of `Text`, `Button Pure` and `Link Pure` when `size` is not `inherit`

#### Added

- `Grid` now has a `wrap` and `gutter` property
- Components (`Grid Item`, `Flex Item`, `Tabs Item` and `Text List Item`) that require a specific parent (`Grid`,
  `Flex`, `Tabs` and `Text List`) will now throw an error if used without that parent

#### Fixed

- Visual appearance of `Checkbox Wrapper` and `Radio Button Wrapper` reflect the state of the wrapped `input` element

### [2.0.0-rc.9] - 2021-03-26

#### Added

- `Button Group` component
- Fullscreen property for `Modal` on mobile

#### Changed

- Spacings, heading and sizes of `Modal`

#### Fixed

- Prevent duplicate loading of `porsche-design-system.v2.x.HASH.js` chunk when using `getComponentChunkLinks()` partial

### [2.0.0-rc.8] - 2021-03-17

#### Added

- Support for full height `Content Wrapper` with flex
- `Tabs Bar` now supports `undefined` as `activeTabIndex`

#### Changed

- `Tabs Bar` has a new default `activeTabIndex`, which is `undefined`
- `Tabs Bar` does not work by itself anymore. The `activeTabIndex` needs to be controlled from the outside
  ([read more](https://designsystem.porsche.com/latest/components/tabs-bar/examples))
- Background Color of `Select Wrapper` in `dark` theme to meet accessibility criteria

### [2.0.0-rc.7] - 2021-03-15

#### Fixed

- Make shadowed `Flex` and `Grid` work in Firefox + Safari

### [2.0.0-rc.6] - 2021-03-11

#### Changed

- Make `Grid` and `Grid Item` use Shadow DOM
- Make `Flex` and `Flex Item` use Shadow DOM

### [2.0.0-rc.5] - 2021-03-09

#### Added

- Configurable background color of `Content Wrapper`
- `italic` font-style in `Text` is now overridden with `normal`

#### Fixed

- Usage of `Select Wrapper` within custom elements
- A bug that caused `Spinner` to be displayed in a wrong size

### [2.0.0-rc.4] - 2021-03-01

#### Changed

- Filter of `Select Wrapper` supports substring search

#### Fixed

- Build error in SSR

### [2.0.0-rc.3] - 2021-02-17

#### Added

- React: utility function `skipCheckForPorscheDesignSystemProviderDuringTests`
- React: tree shaking for component wrappers

#### Fixed

- Angular: error in `Checkbox Wrapper`, `Radio Button Wrapper` and `Text Field Wrapper` when `input[type]` is bound

### [2.0.0-rc.2] - 2021-02-12

#### Added

- Validate usage of `Checkbox Wrapper`, `Radio Button Wrapper`, `Select Wrapper`, `Text Field Wrapper` and
  `Textarea Wrapper`

### [2.0.0-rc.1] - 2021-02-04

#### Added

- Partial function `getComponentChunkLinks()` to preload Porsche Design System Components

#### Changed

- Added a space before asterisk (`*`) when `input`, `textarea` or `select` have `required` attribute within form wrapper
  components
- Renamed partial `getFontLinks()` option from `weight` to `weights`

#### Fixed

- A bug in `Tabs Bar` where the nextButton was mistakenly rendered.
- A bug where `Icon` was not rendered when using `lazy` property.
- A bug in `Text Field Wrapper` with input type password where characters would overlap the icon.

### [2.0.0-rc.0] - 2021-01-29

#### Added

- Link support for `Marque`
- Sizing options `'responsive' | 'small' | 'medium'` for `Marque`

#### Changed

- Angular: added static `load()` function `PorscheDesignSystemModule` for custom prefix
- Hide up/down spin button when using **Text Field** with `type="number"` in Firefox

#### Fixed

- Angular: typings
- React: correct handling of `ref` property
- Unhandled exception in `Select Wrapper` if `selected` and `disabled` attributes are set on the same option
- A bug in `Tabs Bar` where scrolling was broken when a tab was selected
- A bug in `Tabs Bar` where the `nextButton` was always rendered

### [2.0.0-alpha.13] - 2021-01-26

#### Added

- Partial function `getFontLinks()` to prevent **Flash of Unstyled Text** (FOUT)

#### Fixed

- React: correct handling of `className` property

### [2.0.0-alpha.12] - 2021-01-20

#### Added

- Partial function `getInitialStyles()` to prevent **Flash of Unstyled Content** (FOUC)
- Partial function `getFontFaceStylesheet()` to prevent **Flash of Unstyled Text** (FOUT)

#### Changed

- React: `PorscheDesignSystemProvider` needs to wrap application
- React: component props have to be camelCase
- React: `PorscheDesignSystemProvider` is needed while testing components

#### Fixed

- React: typings
- React: support of objects for property values

#### Removed

- React: `getPrefixedComponents`, prefixing is handled by `PorscheDesignSystemProvider`

### [2.0.0-alpha.11] - 2021-01-08

#### Changed

- Precision of relative line height
- Changed color of `neutral contrast low`

### [2.0.0-alpha.10] - 2020-12-14

#### Added

- `native` property to `Select Wrapper` to force rendering of native Browser select dropdown
- Extended flexibility of `Headline`

#### Changed

- Some styling improvements of `Select Wrapper`

#### Fixed

- Jsdom Polyfill `fetch` error

### [2.0.0-alpha.9] - 2020-12-09

### Fixed

- Improved reliability of `componentsReady()`

#### Changed

- Jsdom Polyfill `console.warn` behaviour

### [2.0.0-alpha.8] - 2020-12-03

### Fixed

- A bug where `Modal` did not remove `overflow=hidden` on document body.

### [2.0.0-alpha.7] - 2020-11-26

#### Added

- Jsdom Polyfill

#### Removed

- Jsdom Mocks
- Global "blur on focus" script

#### Changed

- Default dropdown direction of `SelectWrapper` from `down` to `auto`
- Made API of `Tabs` consistent with `Tabs Bar`
- Removed transition for focus styling
- Use `:focus-visible` as default and `:focus` as fallback for focusable elements

#### Fixed

- The Selected element of `SelectWrapper` dropdown keeps now in sync with native selection if changed programmatically
- Invalid search results get cleared if `SelectWrapper` becomes focus state
- Some bugs in `TabsBar`
- Minification of dynamic slotted content styles
- An issue where `Pagination` throws console errors if disconnected from dom.

### [2.0.0-alpha.6] - 2020-10-28

#### Changed

- default `type` of `Button` and `Button Pure` to `submit`

#### Fixed

- Typings

### [2.0.0-alpha.5] - 2020-10-26

#### Added

- `Modal` component

#### Fixed

- Typing for `pageChange` event of `Pagination` component
- Typings

#### Changed

- Focus styling

### [2.0.0-alpha.4] - 2020-10-14

#### Added

- Custom filter to `Select Wrapper` component
- DropDown direction property to `Select Wrapper` component
- Display `*` after label when `input`, `textarea` or `select` have `required` attribute within form wrapper components
- `Tabs` component
- `Tabs Bar` component
- `Banner` component

#### Removed

- Default `position: relative;` style of `Link Pure` and `Button Pure`

#### Fixed

- `Spinner` zooming bug on Safari

### [2.0.0-alpha.3] - 2020-09-11

#### Added

- Support to load assets from China CDN directly via browser flag: `PORSCHE_DESIGN_SYSTEM_CDN = 'cn';`

#### Removed

- Support for `<a>` wrapped `Link` and `Link Pure`

### [2.0.0-alpha.2] - 2020-08-20

### [2.0.0-alpha.1] - 2020-08-17

#### Changed

- Removed classnames dependency
- Stencil Core `taskQueue` from `congestionAsync` to `async` for more performant component rendering

#### Fixed

- Focus input on label click of `Checkbox Wrapper` and `Radio Button Wrapper`

### [1.5.6] - 2020-10-15

### [1.5.6-rc.0] - 2020-10-13

### Fixed

- `Spinner` zooming bug on Safari

### [1.5.5] - 2020-09-11

### [1.5.5-rc.0] - 2020-09-07

### Changed

- Deprecated stencil lifecycle-method `componentDidUnload` to `disconnectedCallback` to fix "`selectObserver` is
  undefined" bug in `Select Wrapper` and `Pagination`

### [1.5.4] - 2020-08-25

### [1.5.4-rc.0] - 2020-08-17

#### Changed

- Removed classnames dependency
- Stencil Core `taskQueue` from `congestionAsync` to `async` for more performant component rendering

#### Fixed

- Focus input on label click of `Checkbox Wrapper` and `Radio Button Wrapper`
- Fix typings for `orientation` of `Divider` component

### [2.0.0-alpha.0] - 2020-08-06

#### Added

- **Experimental:** Optional web component scoping mechanism during runtime to enable micro service architecture

#### Changed

- Web components get lazy loaded from central CDN to improve caching strategy across Porsche's digital eco system

#### Removed

- Stop browser support for **IE11** and **EdgeHTML**

#### Fixed

- Mix of `Optgroups` and `Options` on same level in `Select Wrapper` component
- Fix typings for `orientation` of `Divider` component

### [1.5.3] - 2020-08-10

### [1.5.3-rc.0] - 2020-08-10

#### Fixed

- Mix of `Optgroups` and `Options` on same level in `Select Wrapper` component

### [1.5.2] - 2020-07-22

#### Fixed

- Dispatch change event in `Select Wrapper`
- Stencil react-output-target SSR Bug

### [1.5.1] - 2020-07-20

#### Fixed

- SVGO settings for icons
- Angular bug which causes `ngcc` to fail

### [1.5.0] - 2020-07-16

#### Added

- Icons (active-cabin-ventilation, battery-full, bell, bookmark, car-battery, charging-active, charging-state, climate,
  climate-control, garage, horn, key, map, parking-brake, parking-light, preheating, send, shopping-bag, sidelights,
  user-manual, wrenches)

#### Changed

- Icons (arrow-first, arrow-last, battery-empty, car, card, charging-station, question)

#### Fixed

- Porsche Marque images

### [1.5.0-rc.2] - 2020-07-06

### [1.5.0-rc.1] - 2020-07-06

#### Added

- **Notification Neutral** color to `color` property of `p-text` and `p-icon`

### [1.5.0-rc.0] - 2020-06-25

#### Added

- `Fieldset Wrapper` component
- Improved SEO of `p-headline` and `p-text`: Added possibility to write semantic HTML tags (e.g. `<h1>-<h6>` or `<p>`,
  `<blockquote>`, etc.) directly as slotted content.
- Possibility to include anchor tags directly as slots of `Link`, `Link Pure` and `Link Social`
- `Text` new `weight` property `semibold`
- `Button Pure` label with subline pattern as slot
- `Link Pure` label with subline pattern as slot

#### Changed

- `Select Wrapper` is now ready for the catwalk. It is dressed now with a custom drop down list box and gets naked by
  default on touch devices.

#### Fixed

- Minor accessibility improvements of `icons` and `Text Field`
- Remove native number spinner buttons of `Text Field` with type text for Firefox
- An issue with `Button` and `Button Pure` and their `disabled` attribute

### [1.4.0] - 2020-05-14

### [1.4.0-rc.3] - 2020-05-08

#### Added

- `Text List`

#### Changed

- Improve caching strategy for fonts by content-based hash
- Improve caching strategy for marque by content-based hash
- Dimensions and sharpness of marque
- Props for `Content Wrapper`

### [1.4.0-rc.2] - 2020-05-06

#### Added

- `Content Wrapper`
- Description property to `p-text-field-wrapper`, `p-textarea-wrapper` and `p-select-wrapper`
- `Link Social`

#### Changed

- Improve accessibility of error and success states of form elements
- Aria-invalid attribute of form elements if they are in error state is now managed by component
- Rename icon name `configure` to `configurate` (prevents breaking change compared to stable v1.3.0)
- Improve `p-icon` loading behavior

#### Fixed

- Display of wrong icons

#### Removed

- `safe-zone` property of `p-grid` (`Content Wrapper` should be used instead)

### [1.4.0-rc.1] - 2020-04-27

#### Added

- Add `safe-zone` property to `p-grid` for outer grid margin, max-width and centering
- Submit button with search icon to `p-textfield-wrapper` type search

#### Changed

- Background color of readonly state in components `p-textfield-wrapper` and `p-textarea-wrapper`
- Visual appearance of icons
- Improve caching strategy for icons by content-based hash
- Cursor of Radio, Checkbox and Select
- Fixed naming of Mock from `p-textfield-wrapper` to `p-text-field-wrapper`

#### Fixed

- Icon loading mechanism

### [1.4.0-rc.0] - 2020-04-09

#### Added

- SSR support

### [1.3.0] - 2020-04-08

#### Added

- New headline size `headline-5` to `p-headline`
- Test Mocks

#### Fixed

- Text styling of Select component on focus in IE11 and Chrome on Windows 10

### [1.3.0-rc.0] - 2020-04-03

#### Fixed

- Improve form elements

### [1.2.0] - 2020-03-25

#### Added

- `Divider`
- Hover state for form elements

#### Fixed

- Support label text of form elements for Screen readers

### [1.1.2] - 2020-03-17

#### Changed

- Notification colors

### [1.1.1] - 2020-03-13

#### Changed

- Icon of `Checkbox` indeterminate state

### [1.1.0] - 2020-03-11

#### Fixed

- Minor improvements

### [1.1.0-rc.0] - 2020-03-02

#### Added

- `Select Wrapper`
- `Checkbox Wrapper`
- `Radio Button Wrapper`
- `Textarea Wrapper`

#### Fixed

- `Text Field Wrapper` toggle password visibility

### [1.0.3] - 2020-02-13

#### Fixed

- JS framework compatibility

### [1.1.0-0] - 2020-02-06

#### Added

- `Text Field Wrapper`

#### Changed

- Add proper cursor for disabled state for `Button` and `Button Pure`

### [1.0.2] - 2020-02-04

#### Fixed

- Inheritable styling of slotted content

### [1.0.1] - 2020-01-30

#### Added

- Clickable area of `Link Pure` and `Button Pure` is optionally configurable by defining padding on host element

### [1.0.0] - 2020-01-28

#### Added

- Cursor pointer on hover for `Button` and `Button Pure`
- Line-height gets calculated based on Porsche type-scaling formula automatically for `Text`, `Link Pure` and
  `Button Pure`
- Test helper function `componentsReady()` which indicates when lazy loaded components fully have loaded

#### Changed

- Update CDN asset paths
- Improve font-weight definitions
- Rename and optimize neutral colors for `Icon` and `Text`

### [1.0.0-rc.1] - 2019-12-13

#### Added

- `Headline`
- `Text`
- `Marque`
- `Button`
- `Button Pure`
- `Spinner`
- `Icon`
- `Flex`
- `Grid`
- `Link`
- `Link Pure`
- `Pagination`
- "Blur on focus"<|MERGE_RESOLUTION|>--- conflicted
+++ resolved
@@ -242,11 +242,8 @@
 
 #### Added
 
-<<<<<<< HEAD
 - `p-link-tile-model-signature`
-=======
 - `Text`, `Icon`, `Button Pure` and `Link Pure` support value `xx-small` for prop `size`
->>>>>>> b9479bca
 - `Display` supports value `small` for prop `size`
 - Partials: `getInitialStyles` supports multi prefix, e.g.
   `getInitialStyles({ prefix: ['', 'some-prefix', 'another-prefix'] });`
