# Changelog

## Porsche Design System - Components

All notable changes to this project will be documented in this file.

The format is based on [Keep a Changelog](https://keepachangelog.com/en/1.0.0/), and this project adheres to
[Semantic Versioning](https://semver.org/spec/v2.0.0.html).

### [Unreleased]

#### Added

- Prop `underline` for `Link Pure`
- Prop `theme` for `Checkbox Wrapper`, `Radio Button Wrapper`, `Popover`, `Tag Dismissible`, `Textarea Wrapper` and
  `Text Field Wrapper`
- Prop `size` for `Icon` supports `x-small` and `x-large`
- Prop `size` for `Accordion` `compact="true"` supports `medium`

#### Changed

- `Flex` is deprecated and will be removed with the next major release. In general, please use native
  <a href="https://css-tricks.com/snippets/css/a-guide-to-flexbox">CSS Flex</a> instead for better performance and more
  standardized layout technique.
- `Grid` is deprecated and will be removed with the next major release. In general, please use native
  <a href="https://css-tricks.com/snippets/css/complete-guide-grid">CSS Grid</a> instead for better performance and more
  standardized layout technique. Additionally, we provide a Porsche Grid utility instead based on CSS Grid covering the
  specific layout needs for a harmonic appearance across all digital touch-points.
- The `gutter` property of `Grid` is deprecated and has no effect anymore. Instead, a fluid gutter depending on the
  viewport width is used.
- `Icon` supports
  `'primary' | 'contrast-low' | 'contrast-medium' | 'contrast-high' | 'notification-success' | 'notification-warning' | 'notification-error' | 'notification-info' | 'inherit'`
  for color prop while
  `'brand' | 'default' | 'neutral-contrast-low' | 'neutral-contrast-medium' | 'neutral-contrast-high' | 'notification-neutral'`
  is deprecated now.
- Value `inherit` for prop `color` of `Icon` works slightly different to the previous major version. A CSS filter is
  required to apply custom coloring to take advantage of using an SVG embedded in an `<img/>` for better SSR support and
  loading performance in general.

```diff
- <p-icon color="inherit" style="color: #fff"></p-icon>

+ <p-icon color="inherit" style="filter: invert(100%)"></p-icon>
```

- `getIconLinks()` partial accepts only param-cased icon names

```diff
- require('@porsche-design-system/components-js/partials').getIconLinks({ icons: ['arrowRight'] })

+ require('@porsche-design-system/components-js/partials').getIconLinks({ icons: ['arrow-right'] })
```

- Color `notification-neutral` for `Tag` is deprecated now, replaced by `notification-info`

```diff
- <p-tag color="notification-neutral">Color label</p-tag>
+ <p-tag color="notification-info">Color label</p-tag>
```

- Color `neutral-contrast-high` for `Tag` is deprecated now, replaced by `primary`

```diff
- <p-tag color="neutral-contrast-high">Color label</p-tag>
+ <p-tag color="primary">Color label</p-tag>
```

- Color `background-default` for `Tag` is deprecated now, replaced by `background-base`

```diff
- <p-tag color="background-default">Color label</p-tag>
+ <p-tag color="background-base">Color label</p-tag>
```

- Color `background-default` for `Tag Dismissible` is deprecated now, replaced by `background-base`

```diff
- <p-tag-dismissible color="background-default">Color label</p-tag>
+ <p-tag-dismissible color="background-base">Color label</p-tag>
```

- Default value of prop `action-icon` of `Inline Notification` has changed from **"arrow-head-right"** to
  **"arrow-right"**
- Default value of prop `name` of `Icon` has changed from **"arrow-head-right"** to **"arrow-right"**
- Default value of prop `variant` of `Link` and `Button` has changed from **"secondary"** to **"primary"**
- Default value of prop `icon` of `Link` and `Button` has changed from **"arrow-head-right"** to **"none"**. Therefore,
  the `icon` property **must** be set if the `link` or `button` has the `hide-label` property:

```diff
- <p-link href="#" hide-label="true">Some label</p-link>
+ <p-link href="#" hide-label="true" icon="arrow-right">Some label</p-link>

- <p-link href="#" hide-label="{ base: true, m: false }">Some label</p-link>
+ <p-link href="#" hide-label="{ base: true, m: false }" icon="arrow-right">Some label</p-link>

- <p-button hide-label="true">Some label</p-button>
+ <p-button hide-label="true" icon="arrow-right">Some label</p-button>

- <p-button hide-label="{ base: true, m: false }">Some label</p-button>
+ <p-button hide-label="{ base: true, m: false }" icon="arrow-right">Some label</p-button>
```

- `Spinner`, `Icon`, `Link Pure`, `Button Pure`, `Link`, `Link Social`, `Button`, `Checkbox Wrapper`,
  `Radio Button Wrapper`, `Popover`, `Select Wrapper`, `Tag`, `Tag Dismissible`, `Textarea Wrapper`,
<<<<<<< HEAD
  `Inline Notification`, `Banner`, `Toast`, `Grid`, `Flex`, `Pagination`, `Accordion` and `Text Field Wrapper` matches new design
=======
  `Inline Notification`, `Banner`, `Toast`, `Grid`, `Flex`, `Pagination`, `Scroller` and `Text Field Wrapper` matches new design
>>>>>>> dcfd0c82
  language
- CSS global variables names

```diff
- --p-animation-duration__spinner
- --p-animation-duration__banner

+ --p-animation-duration
```

- Prop `weight` for `Link Pure` and `Button Pure` is deprecated now, only regular font weight will be applied:

```diff
- <p-link-pure href="#" weight="thin">Some label</p-link-pure>
- <p-link-pure href="#" weight="regular">Some label</p-link-pure>
- <p-link-pure href="#" weight="semibold">Some label</p-link-pure>
- <p-link-pure href="#" weight="bold">Some label</p-link-pure>
+ <p-link-pure href="#">Some label</p-link-pure>

- <p-button-pure weight="thin">Some label</p-button-pure>
- <p-button-pure weight="regular">Some label</p-button-pure>
- <p-button-pure weight="semibold">Some label</p-button-pure>
- <p-button-pure weight="bold">Some label</p-button-pure>
+ <p-button-pure>Some label</p-button-pure>
```

- Prop `lazy` for `Icon` is deprecated now:
-

```diff
- <p-icon laze="true"></p-icon>

+ <p-icon></p-icon>
```

#### Removed

- Custom slotted CSS for `Checkbox Wrapper`, `Radio Button Wrapper`, `Select Wrapper`, `Textarea Wrapper` and
  `Text Field Wrapper` (use normalize styles, provided by `getInitialStyles()` partial instead)
- `subline` slot for `Link Pure` and `Button Pure`

```diff
<p-link-pure href="#">
  Some label
-   <p slot="subline">Some Subline</p>
</p-link-pure>

<p-button-pure>
  Some label
-   <p slot="subline">Some Subline</p>
</p-button-pure>
```

- Deprecated prop `tabbable` for `Button Pure`, `Button` and `Switch`

```diff
- <p-button-pure tabbable="false">Some label</p-button-pure>
+ <p-button-pure tabindex="-1">Some label</p-button-pure>

- <p-button tabbable="false">Some label</p-button>
+ <p-button tabindex="-1">Some label</p-button>

- <p-switch tabbable="false">Some label</p-switch>
+ <p-switch tabindex="-1">Some label</p-switch>
```

- `applyNormalizeStyles` option from `getInitialStyles()` partial which is applied by default now

- Deprecated prop `state`'s value `neutral` for `Inline Notification`, `Banner`, `Toast` and renamed the value to `info`

```diff
- <p-inline-notification heading="Some heading" description="Some description" state="neutral"></p-inline-notification>
+ <p-inline-notification heading="Some heading" description="Some description" state="info"></p-inline-notification>

- <p-inline-notification state="neutral"></p-inline-notification>
+ <p-inline-notification state="info"></p-inline-notification>
```

```diff
- <p-banner state="neutral">
-  <span slot="title">Some banner title</span>
-  <span slot="description">Some banner description. You can also add inline <a href="https://porsche.com">links</a> to route to another page.</span>
- </p-banner>
+ <p-banner state="info">
+  <span slot="title">Some banner title</span>
+  <span slot="description">Some banner description. You can also add inline <a href="https://porsche.com">links</a> to route to another page.</span>
+ </p-banner>
```

```diff
- <p-toast state="neutral"></p-toast>
+ <p-toast state="info"></p-toast>
```

#### Fixed

- `Icon` supports param cased icon names only, typings are adapted accordingly:

```diff
- <p-icon name="arrowRight"></p-icon>
+ <p-icon name="arrow-right"></p-icon>
```

### [2.20.0-rc.0] - 2023-01-30

#### Added

- `applyNormalizeStyles` option for `getInitialStyles()` partial which includes basic css styles for Light DOM

### [2.19.1-rc.1] - 2023-01-18

#### Added

- `jsdom-polyfill` subpackage is available at `@porsche-design-system/components-{js|angular|react|vue}/jsdom-polyfill`
  and can be used to have working web components in jsdom based tests (e.g. jest)
- `testing` subpackage is available at `@porsche-design-system/components-{js|angular|react|vue}/testing` to provide
  `getByRoleShadowed`, `getByLabelTextShadowed` and `getByTextShadowed` utilities which use `@testing-library/dom`
  queries internally to support Shadow DOM
- Validation if `prefix` is already reserved by a different version upon initialization of the Porsche Design System

#### Fixed

- `componentsReady()` waits for Porsche Design System being initialized before checking components which can happen in
  certain test scenarios without partials

### [2.19.1-rc.0] - 2023-01-18

#### Fixed

- Bug in `@porsche-design-system/components-react/ssr` where in some cases during SSG an error was thrown when
  components render their children conditionally

### [2.19.0] - 2022-12-22

### [2.19.0-rc.2] - 2022-12-22

### [2.19.0-rc.1] - 2022-12-22

#### Fixed

- `Stepper Horizontal` calculation of scroll position when used within any parent that has a margin or padding

### [2.19.0-rc.0] - 2022-12-21

#### Added

- Vue: typed components are available via the `@porsche-design-system/components-vue` package

#### Fixed

- `Modal` focus cycle when pressing Shift Tab right after it was opened

### [2.18.0] - 2022-12-15

### [2.18.0-rc.2] - 2022-12-14

#### Added

- Validation to ensure crucial partials are used.  
  **Disclaimer:** The Porsche Design System will **not** inject its initial styles anymore. Please use the
  `getInitialStyles()` partial to reduce flash of unstyled content (FOUC) as described here:
  [getInitialStyles() documentation](https://designsystem.porsche.com/latest/partials/initial-styles)

#### Changed

- `line-height` calculation for all components is handled CSS only now by using `ex`-unit in combination with `calc()`
  which gives the best performance, the easiest possible integration and respects UI best practices in having **larger**
  `line-height` values for **small** `font-size` definitions and **smaller** `line-height` values for **larger**
  `font-size` definitions. The calculated values by CSS slightly differ compared to the ones calculated by JavaScript,
  which might result in minor visual changes.

#### Fixed

- Screen reader announcements of `Textfield` and `Textarea` in `counter` mode
- Screen reader announcements in `Select Wrapper`

### [2.18.0-rc.1] - 2022-11-24

#### Added

- `Carousel` now has a `rewind` property, better prev/next icons, a `max-width` for `heading` and `description` and
  support for slotted `description`

#### Fixed

- `Select Wrapper` height if text is zoomed up to 200%

### [2.18.0-rc.0] - 2022-11-17

#### Added

- SSR/SSG ready components using Declarative Shadow DOM for Next JS are shipped via
  `@porsche-design-system/components-react/ssr`. To use it simply change your imports.

**Important:** make sure to apply the new `getDSRPonyfill()` partial right before your closing `</body>` tag. More
information can be found here:
[getDSRPonyfill() documentation](https://designsystem.porsche.com/latest/partials/dsr-ponyfill)

```diff
- import { PorscheDesignSystemProvider, PButton, ... } from '@porsche-design-system/components-react';
+ import { PorscheDesignSystemProvider, PButton, ... } from '@porsche-design-system/components-react/ssr';
+ import { getDSRPonyfill } from '@porsche-design-system/components-react/partials';
```

#### Changed

- Improve height calculation for `Accordion`
- Slotted anchor support for `Link Pure` is stricter (In case slotted `<a>` is used it must be a direct child of
  `Link Pure`)
- `getFontLinks()` partial now has `{ weights: ['regular', 'semi-bold'] }` for a default

### [2.17.0] - 2022-10-31

### [2.17.0-rc.0] - 2022-10-31

#### Added

- `Link Tile`

#### Fixed

- `Scroller` bug where scrollable content was not fully hidden by the gradient, when zoomed into the page.

#### Changed

- Removed `!important` keyword from css property `display` of `Link Pure` and `Button Pure`

### [2.16.3] - 2022-10-21

### [2.16.3-rc.0] - 2022-10-21

#### Fixed

- `Button Pure` and `Link Pure` error when using `size="inherit"` and `icon="none"`

#### Changed

- Replaced all internal usage of `Text` and `Headline` components

### [2.16.2] - 2022-09-15

### [2.16.2-rc.0] - 2022-09-15

#### Fixed

- Issue with `Popover` where drop-shadow is not shown correctly in Chrome >= 105
- Issue with `Carousel` and `wrap-content="true"` where the layout was out of sync with `Content Wrapper` for
  viewports >= 1760px.
- `Select Wrapper` with custom dropdown keeps attribute changes of native select options in sync if changed
  programmatically

### [2.16.1] - 2022-09-09

#### Fixed

- Issue with `Options` typing import for `Carousel`

### [2.16.0] - 2022-09-08

### [2.15.1-rc.1] - 2022-09-08

#### Added

- `Carousel`
- `Scroller`

#### Changed

- `Stepper Horizontal` now has `size` property
- `Stepper Horizontal` uses improved focus behavior in case it becomes scrollable and scroll indicators are centered
  correctly.
- `Tabs Bar` uses improved focus behavior in case it becomes scrollable and scroll indicators are centered correctly.

### [2.15.1-rc.0] - 2022-08-24

#### Fixed

- `Radio Button Wrapper` visual selection change bug in Safari >= 15.5

### [2.15.0] - 2022-08-22

### [2.15.0-rc.1] - 2022-08-18

#### Changed

- Downgraded `@angular` to `v13` to ensure backwards compatibility of `@porsche-design-system/components-angular`

### [2.15.0-rc.0] - 2022-08-16

#### Fixed

- `Popover` visual shadow bug in Safari
- `Stepper Horizontal Item` bug where pseudo styles of the counter element were overridable

### [2.15.0-beta.0] - 2022-08-05

#### Fixed

- `Tabs` & `Tabs Bar` `size` property when using `BreakpointCustomizable`

#### Changed

- `Modal` uses poly fluid sizing for outer spacing
- `Banner` uses poly fluid sizing for outer spacing
- `Content Wrapper` uses poly fluid sizing for inner spacing
- `Modal` min-width is slightly updated to perfectly fit into content area of `Content Wrapper` at 320px viewport width

#### Added

- Validation of properties for all components
- `Text Field Wrapper` with `input type="search"` is clearable via Escape key and custom clear button across browsers
- `Text Field Wrapper` with `input type="search"` shows a "Locate me" button when `actionIcon="locate"` is set, emits
  the `action` event on click and can be put into a loading state via `actionLoading="true"`

### [2.14.0] - 2022-07-11

### [2.14.0-rc.1] - 2022-07-11

### [2.14.0-rc.0] - 2022-07-11

#### Added

- `getBrowserSupportFallbackScript()` partial supporting `cdn` and `format` options as replacement for
  `includeOverlay()` of `@porsche-design-system/browser-notification` npm package
- `getCookiesFallbackScript()` partial supporting `cdn` and `format` options as replacement for `includeCookieOverlay()`
  of `@porsche-design-system/browser-notification` npm package

#### Changed

- `getMetaTagsAndIconLinks()` partial to return `theme-color` meta tags with `prefers-color-scheme: {light|dark}` media
  query

### [2.13.0] - 2022-06-23

### [2.13.0-rc.5] - 2022-06-23

#### Fixed

- `Stepper Horizontal Item` `state` validation
- `Button` and `Link` with `theme="dark" variant="tertiary"` and `Tag Dismissible` bug on Safari < v15.5 where wrong
  colors on hover were shown

### [2.13.0-rc.4] - 2022-06-22

#### Added

- `Stepper Horizontal`

### [2.13.0-rc.3] - 2022-06-22

#### Added

- `Segmented Control`

### [2.13.0-rc.2] - 2022-06-21

### [2.13.0-rc.1] - 2022-06-21

### [2.13.0-rc.0] - 2022-06-21

#### Changed

- `Button`, `Button Pure` and `Switch` apply `aria-disabled="true"` instead of `disabled` attribute to native button
  internally in case `disabled` and/or `loading` property is set

### [2.12.1] - 2022-05-25

### [2.12.1-rc.0] - 2022-05-25

#### Fixed

- Issue with `JssStyle` typing import

### [2.12.0] - 2022-05-19

#### Changed

- npm package is prepared for public release on [npmjs.org](https://npmjs.com)

### [2.12.0-rc.2] - 2022-05-12

### [2.12.0-rc.1] - 2022-05-11

### [2.12.0-rc.0] - 2022-05-04

#### Added

- `Table Head Cell` now has a `multiline` property

#### Changed

- `Headline` has no `hypens` / `overflow-wrap` style by default
- Partials now throw an exception if they are executed in browser

#### Fixed

- Exception in `Headline`, `Select Wrapper`, `Text` and `Text List` when changing `theme` prop from `dark` to `light`
- `getInitialStyles()` partial now returns `.hydrated` styles, too

### [2.11.0-skeletons] - 2022-04-21

### [2.11.0] - 2022-04-21

### [2.11.0-rc.0] - 2022-04-20

#### Added

- `Tag`
- `Tag Dismissible`

### [2.10.0-skeletons] - 2022-04-13

### [2.10.0] - 2022-04-13

### [2.9.3-rc.1] - 2022-04-06

#### Added

- `Text Field Wrapper` now has a `showCharacterCount` property which can be used to hide the character count when a
  `maxLength` attribute is set on the wrapped `input`.
- `Textarea Wrapper` now has a `showCharacterCount` property which can be used to hide the character count when a
  `maxLength` attribute is set on the wrapped `textarea`.

### [2.9.3-rc.0-skeletons] - 2022-03-29

### [2.9.3-rc.0] - 2022-03-28

#### Added

- `Text Field Wrapper` supports `unit` property on `input type="text"`
- `Marque` optional configurable clickable/focusable area by defining padding on host element

#### Fixed

- `Tabs Item` improved accessibility
- Angular: circular dependency in development mode in `2.9.2-skeletons`

### [2.9.2-skeletons] - 2022-03-24

#### Added

- **[EXPERIMENTAL]** `getInitialStyles` partial now accepts a `skeletonTagNames` array of component names that will
  initially have skeleton styles while the Porsche Design System is loading
- **[EXPERIMENTAL]** `Button`, `Button Pure`, `Checkbox Wrapper`, `Fieldset Wrapper`, `Link`, `Link Pure`,
  `Link Social`, `Radio Button Wrapper`, `Select Wrapper`, `Text Field Wrapper`, `Textarea Wrapper` can now have initial
  skeleton styles when passed as `skeletonTagNames` to the `getInitialStyles` partial

### [2.9.2] - 2022-03-24

### [2.9.2-rc.1] - 2022-03-23

#### Fixed

- Bug caused by Chrome where hover styles of `Link Pure` are not displayed correctly

### [2.9.2-rc.0] - 2022-03-22

#### Added

- Normalized font behavior (`hyphen`, `overflow-wrap` and `text-size-adjust`) across components

#### Fixed

- `Modal` scrolling and pinch to zoom on iOS
- `Modal` initial position if scrollable
- `Table Head Cell` sort icon `asc` + `desc`

### [2.9.1] - 2022-03-10

### [2.9.1-rc.0] - 2022-03-09

#### Added

- Styles for slotted `<button>` in `Text`

#### Changed

- `Modal` heading and aria validation happens only when open

#### Fixed

- React: bundling format of partials

### [2.9.0] - 2022-02-28

### [2.9.0-rc.1] - 2022-02-25

#### Fixed

- `Modal` focus trap respecting elements in shadow DOM and dynamically added/removed elements on first level
- `Tabs Item` focus outline on click in Safari
- Error while using partials in Vanilla JS and Angular

### [2.9.0-rc.0] - 2022-02-16

#### Added

- `getFontFaceStylesheet` returns additional `<link>` tags with `rel="preconnect"` and `rel="dns-prefetch"`
- Option `format` to partials `getFontFaceStylesheet`, `getComponentChunkLinks()`, `getFontLinks()`, `getIconLinks()`,
  `getInitialStyles()`, `getLoaderScript()` and `getMetaTagsAndIconLinks()`

#### Deprecated

- The option `withoutTags` of partials `getFontFaceStylesheet`, `getComponentChunkLinks()`, `getFontLinks()`,
  `getIconLinks()`, `getInitialStyles()`, `getLoaderScript()` and `getMetaTagsAndIconLinks()` is deprecated and will be
  removed in `v3.0.0`. Please use `format: 'jsx'` instead.

```diff
- <link rel="stylesheet" href={getFontFaceStylesheet({ withoutTags: true })} crossOrigin="true" />
+ {getFontFaceStylesheet({ format: 'jsx' })}
```

### [2.9.0-beta.1] - 2022-01-27

#### Added

- `:focus-visible` content of selected Tab in `Tabs` component gets focus styling
- Improved accessibility of `Text Field Wrapper` and `Textarea Wrapper` when `maxlength` attribute is set
- `Modal` aria property
- `Modal` class for slotted elements to make content full-width

#### Changed

- `Button Pure` and `Link Pure` removed `position: relative` imposition, make sure to **not** override it with
  `position: static`

#### Fixed

- `Modal` close button styles when no heading is passed

### [2.9.0-beta.0] - 2022-01-18

#### Added

- React: `getByRoleShadowed`, `getByLabelTextShadowed` and `getByTextShadowed` utilities which uses
  `@testing-library/dom` queries internally to support Shadow DOM

#### Fixed

- React: `UnhandledPromiseRejectionWarning` when using `skipPorscheDesignSystemCDNRequestsDuringTests()`

### [2.8.0] - 2022-01-17

#### Fixed

- Accessibility issue of `Icon` component in Windows High Contrast Mode in Chromium Browser

### [2.8.0-rc.0] - 2022-01-14

#### Added

- Support for `tabindex` attribute on `Button`, `Button Pure`, `Switch`, `Link`, `Link Pure` and `Link Social`

#### Changed

- `:focus-visible` style matches outline color of `Button` while hovered

#### Deprecated

- The `tabbable` property of `Button`, `Button Pure` and `Switch` is deprecated and will be removed in `v3.0.0`. Please
  use `tabindex` instead.

```diff
- <p-button tabbable="false">Some button</p-button>
+ <p-button tabindex="-1">Some button</p-button>
```

### [2.8.0-beta.3] - 2021-12-22

#### Added

**Disclaimer:** The provided themes `light-electric` and `dark-electric` are just a proof of concept, it's **not**
accessible regarding its color contrast and might even be removed in an upcoming major release again.

- `light-electric` theme for `Switch`
- `dark-electric` theme for `Button Pure` and `Link Pure`
- Character counter to `Text Field Wrapper` and `Textarea Wrapper` if `maxlength` is present on `input type="text"` and
  `textarea`

#### Changed

- `:focus-visible` style matches outline color of `Switch` while hovered

#### Fixed

- Box model of `Button Pure`

### [2.8.0-beta.2] - 2021-12-22

#### Fixed

- `Content Wrapper` regression for `!important` style

#### Added

- Usage validation for `Link`, `Link Pure` and `Link Social`

### [2.8.0-beta.1] - 2021-12-16

#### Fixed

- `Select Wrapper` validation of select element

### [2.8.0-beta.0] - 2021-12-15

#### Changed

- Angular: Increased peer dependency to `>=12.0.0 <14.0.0`

### [2.7.0] - 2021-12-14

### [2.7.0-rc.0] - 2021-12-14

#### Removed

- `offset-bottom` prop of `Toast` (use `--p-toast-position-bottom` CSS variable instead)

### [2.7.0-beta.6] - 2021-12-08

#### Added

- `Popover`

### [2.7.0-beta.5] - 2021-12-07

#### Added

**Disclaimer:** The provided theme `light-electric` is just a proof of concept, it's **not** accessible regarding its
color contrast and might even be removed in an upcoming major release again.

- `light-electric` theme for `Accordion`, `Link`, `Link Pure`, `Button`, `Button Pure`, `Tabs`, `Tabs Bar`

### [2.7.0-beta.4] - 2021-12-02

### [2.7.0-beta.3] - 2021-11-30

#### Added

- `Accordion` uses `MutationObserver` fallback when no `ResizeObserver` is available in older browsers

#### Fixed

- `Link` and `Link Social` not adapting slotted anchor to the width of the element

### [2.7.0-beta.2] - 2021-11-24

#### Added

- `Toast`

#### Fixed

- `Banner` animations respect offset correctly

### [2.7.0-beta.1] - 2021-11-16

#### Fixed

- `Headline` applies `align` and `ellipsis` prop correctly

### [2.7.0-beta.0] - 2021-11-11

#### Added

- New `aria` property for `ARIA` attribute handling for: `Button`, `Button Pure`, `Icon`, `Link`, `Link Pure`, `Marque`,
  `Spinner`

#### Fixed

- React: warnings about `useLayoutEffect` in SSR context

### [2.6.1] - 2021-11-05

#### Fixed

- Prevent breaking entire Porsche Design System due to lacking support of `ResizeObserver`, however `Accordion` still
  requires it

### [2.6.0] - 2021-11-04

#### Added

- `unit` and `unitPosition` properties to `Text Field Wrapper`

### [2.6.0-beta.0] - 2021-10-29

#### Changed

- Use `Heiti SC` (pre-installed on iOS/macOS) and `SimHei` (pre-installed on Windows) as Chinese fallback font

#### Added

- `Marque` uses `webp` images for browsers that support it
- `Inline Notification`
- `Icon` now supports `success` for `name` property

#### Fixed

- Colors of `Banner` for dark theme
- Replaced CSS `inset` property with `top`, `left`, `right` and `bottom` for browser compatibility
- Opening and closing transition of `Modal`

### [2.5.1-beta.0] - 2021-10-11

#### Fixed

- Possible exceptions when components get unmounted directly

### [2.5.0] - 2021-10-04

#### Added

- `SimHei` and `黑体` as fallback for all components' `font-family`

### [2.5.0-beta.1] - 2021-09-28

#### Changed

- React: improved render behavior of components

### [2.5.0-beta.0] - 2021-09-22

#### Added

- React: utility function `skipPorscheDesignSystemCDNRequestsDuringTests`

### [2.4.0] - 2021-09-21

### [2.4.0-beta.2] - 2021-09-21

#### Added

- `Link Social` and `Icon` now support `kakaotalk`, `naver`, `reddit` and `tiktok`
- JSS caching mechanism to improve style performance

#### Changed

- Alignment of `linkedin` icon
- Improved accessibility of `Select Wrapper`
- `Icon` loading behaviour to non-blocking, components using the `Icon` will no longer wait for it to load
- Validation messages of `Fieldset Wrapper` have now an additional icon representing the validation state

#### Fixed

- Box model of `Link Pure`
- Focus of `Link Pure` with slotted anchor and hidden label
- Focus cycling of `Modal` without focusable children
- Suppress CORS error

### [2.4.0-beta.1] - 2021-08-26

#### Added

- `active` property to `Button Pure`

### [2.4.0-beta.0] - 2021-08-26

#### Added

- `icon` property of `Button Pure` and `Link Pure` was extended by `none` value
- `alignLabel` and `stretch` property to `Button Pure` and `Link Pure`

#### Changed

- Improved `:focus-visible` and `:hover:focus-visible` colors for `Link Social` and `Link`
- Improved slotted `<a>` coloring in dark theme for `Link Social` and `Link`
- Validation messages of `Checkbox Wrapper`, `Radio Button Wrapper`, `Select Wrapper`, `Textarea Wrapper` and
  `Text Field Wrapper` have now an additional icon representing the validation state
- `Modal` backdrop behavior to close modal on mouse-down

#### Fixed

- Slotted `<a>` coloring in dark theme for `Text`, `Headline`, `Text List`, `Banner`, `Select Wrapper` and `Link Pure`
- Wrong background color of scrollable `Modal`'s backdrop in Safari

### [2.3.0] - 2021-07-28

### [2.3.0-beta.3] - 2021-07-28

#### Changed

- `Accordion` reduce paddings, vertically align carets to the first heading row, adjust border color and hover styles

#### Fixed

- `Text Field Wrapper` accessibility of type password and search

### [2.3.0-beta.2] - 2021-07-15

#### Added

- `Checkbox Wrapper`, `Radio Button Wrapper`, `Select Wrapper`, `Textarea Wrapper` and `Text Field Wrapper` now reflect
  changes of the `required` attribute on their child component
- `multiline` property to `Table Cell`
- Partial function `getLoaderScript()` to initialize Porsche Design System as early as possible

#### Fixed

- `Table Head Cell` uses semi bold instead of bold as font weight
- Transition of `Modal`

### [2.3.0-beta.1] - 2021-07-08

#### Added

- `Accordion`

#### Changed

- Removed initial delay of `Banner`

### [2.3.0-beta.0] - 2021-07-01

#### Added

- `Table`
- Angular: export types from package root
- Accessibility icon

#### Changed

- `Button`, `Button Pure` and `Switch` are now focusable while in `loading` state
- `Text` and `Headline` inherits white-space CSS property
- React: sync component props via property instead of attribute

#### Fixed

- Angular: support `"strictTemplates": true` option in `tsconfig.json`
- Use correct icon for `arrow-last` and `arrow-first` in `Icon`, `Button` and `Link` components

### [2.2.1] - 2021-06-08

#### Changed

- Optimize vertical alignment of `Modal`

#### Fixed

- URL in inject global style warning

### [2.2.1-beta.1] - 2021-06-02

#### Fixed

- Margin of `Tabs Bar` within `Tabs` for Firefox and Safari
- SVG of `Icon` is not removed after prop change, e.g. on color change
- Fullscreen behavior of `Modal` on screens larger than 1760px

### [2.2.0] - 2021-05-19

#### Fixed

- `Text` inside `Button` now has the proper size on iOS Safari when changing to and from landscape mode
- `Banner` can now be re-opened after closing
- Closing one `Banner` will not close other `Banners` on the site

### [2.2.0-beta.2] - 2021-05-12

#### Fixed

- `Select Wrapper` value changes are now reflected correctly
- `Select Wrapper` dark theme background color if used with `filter` prop

### [2.2.0-beta.1] - 2021-05-05

#### Added

- Partial function `getIconLinks()` to preload Porsche Design System Icons

#### Fixed

- `Text Field Wrapper` spacing in Safari

### [2.2.0-beta.0] - 2021-05-05

#### Added

- Partial function `getMetaTagsAndIconLinks()` to simplify cross device fav and meta icons

### [2.1.0] - 2021-05-03

### [2.1.0-beta.0] - 2021-05-03

#### Added

- `Switch`

#### Changed

- `Text` automatically breaks words/strings into new line being too long to fit inside their container
- `Headline` automatically breaks words/strings into new line being too long to fit inside their container
- Extended `Fieldset Wrapper` with `labelSize`, `required`, `state` and `message` properties. If the `Fieldset Wrapper`
  is set to required only the label of the **Fieldset Wrapper** gets an asterisk. It is removed from all wrapped child
  components, as long as they are Porsche Design System form elements.

### [2.0.3] - 2021-04-28

### [2.0.3-beta] - 2021-04-28

#### Fixed

- Angular: Events firing twice in `Pagination`, `Modal`, `Tabs`, `Tabs Bar` and `Banner` component

### [2.0.2] - 2021-04-21

### [2.0.2-beta.0] - 2021-04-20

#### Fixed

- TypeScript build errors due to duplicate declarations in `types.d.ts`

### [2.0.1] - 2021-04-16

#### Fixed

- Visual appearance of `Checkbox Wrapper` in iOS Safari
- A bug where `Text Field Wrapper` would throw an error when reattaching to DOM too quickly
- Visual bug in Firefox when zooming out `Text Field Wrapper`, `Checkbox Wrapper` and `Textarea Wrapper`
- Angular: Streamline component styles in dark theme

#### Changed

- Aligned focus states of `Checkbox Wrapper` and `Radio Button Wrapper` across browsers

### [2.0.0] - 2021-04-13

In keeping with [Semver](https://semver.org/), Porsche Design System v2.0.0 was released due to changes in the API,
fundamental changes in loading behavior and others. With our new major version `v2.0.0` there are some important changes
that you should watch out for. To make the migration from `v1.5.x` to our current `v2.0.0` easier, we offer a few
guidelines.

## General changes / improvements:

#### All components, icons, fonts, styles and marque of the Porsche Design System are loaded versioned and chunked from a central CDN

This way all web based digital Porsche products share and use the cached and versioned assets regardless of the JS
framework used to improve loading performance across the Porsche group. Only a tiny (1.4kb sized) Porsche Design System
loader script gets bundled into your application code. Everything else gets loaded versioned, cached and chunked from a
central CDN ([read more](https://designsystem.porsche.com/latest/performance/cdn)). However, this also means that you
will need an **Internet connection** to render the components in a browser (possibly relevant for development stage or
intranet applications).

#### Enabling Micro Frontend Architecture

In case of a micro-frontend architecture, multiple instances and versions of the Porsche Design System can be combined
in a final application by configurable prefixing technique of the Porsche Design System components during runtime.
Please refer to our framework specific guidelines
[Vanilla JS](https://designsystem.porsche.com/latest/start-coding/vanilla-js),
[Angular](https://designsystem.porsche.com/latest/start-coding/angular) and
[React](https://designsystem.porsche.com/latest/start-coding/react).

#### Prevent Flash of Unstyled Content (FOUC) and Flash of Unstyled Text (FOUT)

To prevent FOUC/FOUT, the Porsche Design System offers various partials as part of the
`@porsche-design-system/components-{js|angular|react}` package to ensure all necessary Porsche Design System fonts and
components are fully loaded. If you've used the `@porsche-design-system/partials` package previously, stop using it and
replace the integration with the partials provided by `@porsche-design-system/components-{js|angular|react}` package.
Have a look at our [FOUC/FOUT guidelines](https://designsystem.porsche.com/latest/performance/loading-behaviour).

```diff
- <%= require('@porsche-design-system/partials').getPorscheDesignSystemCoreStyles() %>
+ <%= require('@porsche-design-system/components-{js|angular|react}/partials').getInitialStyles() %>

- <%= require('@porsche-design-system/partials').getFontFaceCSS() %>
+ <%= require('@porsche-design-system/components-{js|angular|react}/partials').getFontFaceStylesheet() %>

- <link rel="preload" href="path/to/webfont/nameOfWebFontFile" as="font" type="font/woff2" crossorigin />
+ <%= require('@porsche-design-system/components-{js|angular|react}/partials').getFontLinks({ weights: ['regular', 'semi-bold'] }) %>
```

#### Added support for China CDN

Our CDN is configured to forward requests to Chinese CDN automatically when necessary. So you're good to go without any
configuration or multiple region specific builds of your application. However, if you are aiming for the maximum
possible performance in China, you can configure which CDN the Porsche Design System must use. Please follow our
[CDN guidelines](https://designsystem.porsche.com/latest/performance/cdn) for more information.

#### New/optimized components

- **Tabs**
- **Tabs Bar**
- **Banner**
- **Modal**
- Headline
- Select
- Pagination
- Button
- Button Pure
- Link
- Link Pure
- Spinner
- Checkbox
- Radio Button

#### Improved TypeScript support for Angular and React

To ensure the best possible typing support, we have refactored our Angular and React wrappers which integrate the native
web components of the Porsche Design System.

#### componentsReady() works reliable

Because the Porsche Design System components get loaded async at the time they are needed, it might be relevant within
your application or test automation to know when those have been initialized. Therefore, we provide in all three
`@porsche-design-system/components-{js|angular|react}')` packages a reliable helper function `componentsReady()`.
[Read more about it](https://designsystem.porsche.com/latest/helpers/components-ready).

#### Removed "blur on focus"

Now focus styling is only applied when you navigate through keyboard and ignored by mouse interaction for browsers
supporting `:focus-visible` otherwise it will fallback to `:focus` CSS implementation.

#### Changed focus styling for a better compromise between accessibility and visual appearance

Color and outline of general focus styling has changed to `currentColor` for light/dark theme with an outline of 1px
width/offset. If you have custom components build with the usage of our `@porsche-design-system/utilities` package then
update it to the latest version.

#### Improved geometry of Porsche Next font

For better alignment and readability we've changed the geometry of the Porsche Next font which results in a visual
change of font size and spacing.

#### Dropped support for IE11 and EdgeHTML according to Porsche's official browser strategy 2021

If you still need to support these browsers, you have to stick to `v1.5.x`. We offer a Browser Notification package
`@porsche-design-system/browser-notification` to alert users that these browsers are no longer supported. It supports a
blocking layer (to be used with Porsche Design System `v2.x`), or a dismissible banner (to be used with Porsche Design
System `v1.x`). Please refer to our
[Browser compatibility guidelines](https://designsystem.porsche.com/latest/help/browser-compatibility).

#### Changed default type of Button and Button Pure

To be in sync with native `<button>` behavior we've changed the default `type` of **Button** and **Button Pure**
component. Those components will render a button within their Shadow DOM as `<button type="submit">` ( previously
`<button type="button">`).

- `submit`: The button submits the form data to the server. This is the default if the attribute is not specified for
  buttons associated with a `<form>`, or if the attribute is an empty or invalid value.
- `button`: The button has no default behavior, and does nothing when pressed by default. It can have client-side
  scripts listen to the element's events, which are triggered when the events occur.

#### Changed support for wrapped links around Link, Link Pure and Link Social component

Due to the support for setting links (`<a href="#">`) in our **Link**, **Link Pure** and **Link Social** components as
child, we've removed support for styling the anchor tag (`<a>`) when it surrounds the component. So we recommend
changing the position of the `<a>` tag from wrapping the component to a direct slot (child) of it.

```diff
- <a href="#"><p-link>Some label</p-link></a>
+ <p-link><a href="#">Some label</a></p-link>

- <a href="#"><p-link-pure>Some label</p-link-pure></a>
+ <p-link-pure><a href="#">Some label</a></p-link-pure>

- <a href="#"><p-link-social>Some label</p-link-social></a>
+ <p-link-social><a href="#">Some label</a></p-link-social>
```

#### Automatic \* asterisk symbol to form field labels

We added an automatic generated _ asterisk symbol to form field labels which have the required attribute. This might
lead to a doubled _ symbol if you set one by yourself.

```diff
- <p-text-field-wrapper label="Some label *"><input type="text" name="some-name" required /></p-text-field-wrapper>
+ <p-text-field-wrapper label="Some label"><input type="text" name="some-name" required /></p-text-field-wrapper>

- <p-checkbox-wrapper label="Some label *"><input type="checkbox" name="some-name" required /></p-checkbox-wrapper>
+ <p-checkbox-wrapper label="Some label"><input type="checkbox" name="some-name" required /></p-checkbox-wrapper>

- <p-radio-button-wrapper label="Some label *"><input type="radio" name="some-name" required /></p-radio-button-wrapper>
+ <p-radio-button-wrapper label="Some label"><input type="radio" name="some-name" required /></p-radio-button-wrapper>

- <p-radio-button-wrapper label="Some label *"><input type="radio" name="some-name" required /></p-radio-button-wrapper>
+ <p-radio-button-wrapper label="Some label"><input type="radio" name="some-name" required /></p-radio-button-wrapper>

- <p-textarea-wrapper label="Some label *"><textarea name="some-name" required></textarea></p-textarea-wrapper>
+ <p-textarea-wrapper label="Some label"><textarea name="some-name" required></textarea></p-textarea-wrapper>

- <p-select-wrapper label="Some label *"><select name="some-name" required><option>A</option></select></p-select-wrapper>
+ <p-select-wrapper label="Some label"><select name="some-name" required><option>A</option></select></p-select-wrapper>
```

#### Shadow DOM

`Flex`, `Flex Item`, `Grid` and `Grid Item` now use Shadow DOM, thus you are not able to overwrite styles defined by
these components any longer.

---

## Angular

#### Integration of Angular components

In the past it was possible to provide a token called `PREVENT_WEB_COMPONENTS_REGISTRATION` which prevented the
registration of the Porsche Design System components and loading of polyfills. Due to the fact that we no longer provide
/ need poly filling, we have completely removed the token. For advanced usage please
[read further](https://designsystem.porsche.com/latest/start-coding/angular).

---

## React

#### Integration of React components

In the past `@porsche-design-system/components-react` components have initialized the **Porsche Design System Loader**
automatically as soon as a component was imported. With `v2.x` you have to import the `PorscheDesignSystemProvider` once
in your `index.tsx` which then initializes the **Porsche Design System Loader**, e.g. like:

```diff
  // index.tsx

  import ReactDOM from 'react-dom';
  import { PorscheDesignSystemProvider } from '@porsche-design-system/components-react';
  import { App } from './App';

  ReactDOM.render(
    <React.StrictMode>
+     <PorscheDesignSystemProvider>
        <App />
+     </PorscheDesignSystemProvider>
    </React.StrictMode>,
    document.getElementById('root')
  );
```

For advanced usage please [read further](https://designsystem.porsche.com/latest/start-coding/react).

#### Jsdom Polyfill for React / Jest / jsdom test automation

We removed test mocks for React / Jest / jsdom as Shadow DOM is supported since jsdom v12.2.0. Instead, we provide a
Jsdom Polyfill (exclusivly for `@porsche-design-system/components-react` package) fixing missing implementation of jsdom
which the Porsche Design System relies on. **Note:** If your test includes Porsche Design System components, make sure
to wrap the component you want to test with a PorscheDesignSystemProvider in order to avoid exceptions. For more
information please [read further](https://designsystem.porsche.com/latest/start-coding/react).

---

## Vanilla JS

#### Integration of Vanilla JS components

With `v1.x` of the Porsche Design System you've had to copy all needed JS files of
`@porsche-design-system/components-js` into your target directory and include the ES5 and ESM loader snippet. Now you
only need to copy one `index.js` file and initialize the Porsche Design System like in the example below:

```diff
  <!DOCTYPE html>
  <html lang="en">
    <head>
      <meta charset="utf-8">
      <meta name="viewport" content="width=device-width,initial-scale=1.0">
      <title>Porsche Design System</title>
-     <script nomodule src="PATH/TO/PACKAGE/@porsche-design-system/components-js/dist/porsche-design-system/porsche-design-system.js"></script>
-     <script type="module" src="PATH/TO/PACKAGE/@porsche-design-system/components-js/dist/porsche-design-system/porsche-design-system.esm.js"></script>
+     <script src="PATH/TO/PACKAGE/@porsche-design-system/components-js/index.js"></script>
    </head>
    <body>
+     <script type="text/javascript">
+       porscheDesignSystem.load();
+     </script>
      <p-headline variant="headline-1">Some text</p-headline>
    </body>
  </html>
```

For advanced usage please [read further](https://designsystem.porsche.com/latest/start-coding/vanilla-js).

---

### [2.0.0-rc.10] - 2021-04-12

#### Changed

- `Tabs` and `Tabs Bar` now respect dynamic additions / removals of `p-tabs-item`, `a` and `button` elements. Make sure
  to update the `activeTabIndex` when mutating elements
- Improved performance of `Text`, `Button Pure` and `Link Pure` when `size` is not `inherit`

#### Added

- `Grid` now has a `wrap` and `gutter` property
- Components (`Grid Item`, `Flex Item`, `Tabs Item` and `Text List Item`) that require a specific parent (`Grid`,
  `Flex`, `Tabs` and `Text List`) will now throw an error if used without that parent

#### Fixed

- Visual appearance of `Checkbox Wrapper` and `Radio Button Wrapper` reflect the state of the wrapped `input` element

### [2.0.0-rc.9] - 2021-03-26

#### Added

- `Button Group` component
- Fullscreen property for `Modal` on mobile

#### Changed

- Spacings, heading and sizes of `Modal`

#### Fixed

- Prevent duplicate loading of `porsche-design-system.v2.x.HASH.js` chunk when using `getComponentChunkLinks()` partial

### [2.0.0-rc.8] - 2021-03-17

#### Added

- Support for full height `Content Wrapper` with flex
- `Tabs Bar` now supports `undefined` as `activeTabIndex`

#### Changed

- `Tabs Bar` has a new default `activeTabIndex`, which is `undefined`
- `Tabs Bar` does not work by itself anymore. The `activeTabIndex` needs to be controlled from the outside
  ([read more](https://designsystem.porsche.com/latest/components/tabs-bar/examples))
- Background Color of `Select Wrapper` in `dark` theme to meet accessibility criteria

### [2.0.0-rc.7] - 2021-03-15

#### Fixed

- Make shadowed `Flex` and `Grid` work in Firefox + Safari

### [2.0.0-rc.6] - 2021-03-11

#### Changed

- Make `Grid` and `Grid Item` use Shadow DOM
- Make `Flex` and `Flex Item` use Shadow DOM

### [2.0.0-rc.5] - 2021-03-09

#### Added

- Configurable background color of `Content Wrapper`
- `italic` font-style in `Text` is now overridden with `normal`

#### Fixed

- Usage of `Select Wrapper` within custom elements
- A bug that caused `Spinner` to be displayed in a wrong size

### [2.0.0-rc.4] - 2021-03-01

#### Changed

- Filter of `Select Wrapper` supports substring search

#### Fixed

- Build error in SSR

### [2.0.0-rc.3] - 2021-02-17

#### Added

- React: utility function `skipCheckForPorscheDesignSystemProviderDuringTests`
- React: tree shaking for component wrappers

#### Fixed

- Angular: error in `Checkbox Wrapper`, `Radio Button Wrapper` and `Text Field Wrapper` when `input[type]` is bound

### [2.0.0-rc.2] - 2021-02-12

#### Added

- Validate usage of `Checkbox Wrapper`, `Radio Button Wrapper`, `Select Wrapper`, `Text Field Wrapper` and
  `Textarea Wrapper`

### [2.0.0-rc.1] - 2021-02-04

#### Added

- Partial function `getComponentChunkLinks()` to preload Porsche Design System Components

#### Changed

- Added a space before asterisk (`*`) when `input`, `textarea` or `select` have `required` attribute within form wrapper
  components
- Renamed partial `getFontLinks()` option from `weight` to `weights`

#### Fixed

- A bug in `Tabs Bar` where the nextButton was mistakenly rendered.
- A bug where `Icon` was not rendered when using `lazy` property.
- A bug in `Text Field Wrapper` with input type password where characters would overlap the icon.

### [2.0.0-rc.0] - 2021-01-29

#### Added

- Link support for `Marque`
- Sizing options `'responsive' | 'small' | 'medium'` for `Marque`

#### Changed

- Angular: added static `load()` function `PorscheDesignSystemModule` for custom prefix
- Hide up/down spin button when using **Text Field** with `type="number"` in Firefox

#### Fixed

- Angular: typings
- React: correct handling of `ref` property
- Unhandled exception in `Select Wrapper` if `selected` and `disabled` attributes are set on the same option
- A bug in `Tabs Bar` where scrolling was broken when a tab was selected
- A bug in `Tabs Bar` where the `nextButton` was always rendered

### [2.0.0-alpha.13] - 2021-01-26

#### Added

- Partial function `getFontLinks()` to prevent **Flash of Unstyled Text** (FOUT)

#### Fixed

- React: correct handling of `className` property

### [2.0.0-alpha.12] - 2021-01-20

#### Added

- Partial function `getInitialStyles()` to prevent **Flash of Unstyled Content** (FOUC)
- Partial function `getFontFaceStylesheet()` to prevent **Flash of Unstyled Text** (FOUT)

#### Changed

- React: `PorscheDesignSystemProvider` needs to wrap application
- React: component props have to be camelCase
- React: `PorscheDesignSystemProvider` is needed while testing components

#### Fixed

- React: typings
- React: support of objects for property values

#### Removed

- React: `getPrefixedComponents`, prefixing is handled by `PorscheDesignSystemProvider`

### [2.0.0-alpha.11] - 2021-01-08

#### Changed

- Precision of relative line height
- Changed color of `neutral contrast low`

### [2.0.0-alpha.10] - 2020-12-14

#### Added

- `native` property to `Select Wrapper` to force rendering of native Browser select dropdown
- Extended flexibility of `Headline`

#### Changed

- Some styling improvements of `Select Wrapper`

#### Fixed

- Jsdom Polyfill `fetch` error

### [2.0.0-alpha.9] - 2020-12-09

### Fixed

- Improved reliability of `componentsReady()`

#### Changed

- Jsdom Polyfill `console.warn` behaviour

### [2.0.0-alpha.8] - 2020-12-03

### Fixed

- A bug where `Modal` did not remove `overflow=hidden` on document body.

### [2.0.0-alpha.7] - 2020-11-26

#### Added

- Jsdom Polyfill

#### Removed

- Jsdom Mocks
- Global "blur on focus" script

#### Changed

- Default dropdown direction of `SelectWrapper` from `down` to `auto`
- Made API of `Tabs` consistent with `Tabs Bar`
- Removed transition for focus styling
- Use `:focus-visible` as default and `:focus` as fallback for focusable elements

#### Fixed

- The Selected element of `SelectWrapper` dropdown keeps now in sync with native selection if changed programmatically
- Invalid search results get cleared if `SelectWrapper` becomes focus state
- Some bugs in `TabsBar`
- Minification of dynamic slotted content styles
- An issue where `Pagination` throws console errors if disconnected from dom.

### [2.0.0-alpha.6] - 2020-10-28

#### Changed

- default `type` of `Button` and `Button Pure` to `submit`

#### Fixed

- Typings

### [2.0.0-alpha.5] - 2020-10-26

#### Added

- `Modal` component

#### Fixed

- Typing for `pageChange` event of `Pagination` component
- Typings

#### Changed

- Focus styling

### [2.0.0-alpha.4] - 2020-10-14

#### Added

- Custom filter to `Select Wrapper` component
- DropDown direction property to `Select Wrapper` component
- Display `*` after label when `input`, `textarea` or `select` have `required` attribute within form wrapper components
- `Tabs` component
- `Tabs Bar` component
- `Banner` component

#### Removed

- Default `position: relative;` style of `Link Pure` and `Button Pure`

#### Fixed

- `Spinner` zooming bug on Safari

### [2.0.0-alpha.3] - 2020-09-11

#### Added

- Support to load assets from China CDN directly via browser flag: `PORSCHE_DESIGN_SYSTEM_CDN = 'cn';`

#### Removed

- Support for `<a>` wrapped `Link` and `Link Pure`

### [2.0.0-alpha.2] - 2020-08-20

### [2.0.0-alpha.1] - 2020-08-17

#### Changed

- Removed classnames dependency
- Stencil Core `taskQueue` from `congestionAsync` to `async` for more performant component rendering

#### Fixed

- Focus input on label click of `Checkbox Wrapper` and `Radio Button Wrapper`

### [1.5.6] - 2020-10-15

### [1.5.6-rc.0] - 2020-10-13

### Fixed

- `Spinner` zooming bug on Safari

### [1.5.5] - 2020-09-11

### [1.5.5-rc.0] - 2020-09-07

### Changed

- Deprecated stencil lifecycle-method `componentDidUnload` to `disconnectedCallback` to fix "`selectObserver` is
  undefined" bug in `Select Wrapper` and `Pagination`

### [1.5.4] - 2020-08-25

### [1.5.4-rc.0] - 2020-08-17

#### Changed

- Removed classnames dependency
- Stencil Core `taskQueue` from `congestionAsync` to `async` for more performant component rendering

#### Fixed

- Focus input on label click of `Checkbox Wrapper` and `Radio Button Wrapper`
- Fix typings for `orientation` of `Divider` component

### [2.0.0-alpha.0] - 2020-08-06

#### Added

- **Experimental:** Optional web component scoping mechanism during runtime to enable micro service architecture

#### Changed

- Web components get lazy loaded from central CDN to improve caching strategy across Porsche's digital eco system

#### Removed

- Stop browser support for **IE11** and **EdgeHTML**

#### Fixed

- Mix of `Optgroups` and `Options` on same level in `Select Wrapper` component
- Fix typings for `orientation` of `Divider` component

### [1.5.3] - 2020-08-10

### [1.5.3-rc.0] - 2020-08-10

#### Fixed

- Mix of `Optgroups` and `Options` on same level in `Select Wrapper` component

### [1.5.2] - 2020-07-22

#### Fixed

- Dispatch change event in `Select Wrapper`
- Stencil react-output-target SSR Bug

### [1.5.1] - 2020-07-20

#### Fixed

- SVGO settings for icons
- Angular bug which causes `ngcc` to fail

### [1.5.0] - 2020-07-16

#### Added

- Icons (active-cabin-ventilation, battery-full, bell, bookmark, car-battery, charging-active, charging-state, climate,
  climate-control, garage, horn, key, map, parking-brake, parking-light, preheating, send, shopping-bag, sidelights,
  user-manual, wrenches)

#### Changed

- Icons (arrow-first, arrow-last, battery-empty, car, card, charging-station, question)

#### Fixed

- Porsche Marque images

### [1.5.0-rc.2] - 2020-07-06

### [1.5.0-rc.1] - 2020-07-06

#### Added

- **Notification Neutral** color to `color` property of `p-text` and `p-icon`

### [1.5.0-rc.0] - 2020-06-25

#### Added

- `Fieldset Wrapper` component
- Improved SEO of `p-headline` and `p-text`: Added possibility to write semantic HTML tags (e.g. `<h1>-<h6>` or `<p>`,
  `<blockquote>`, etc.) directly as slotted content.
- Possibility to include anchor tags directly as slots of `Link`, `Link Pure` and `Link Social`
- `Text` new `weight` property `semibold`
- `Button Pure` label with subline pattern as slot
- `Link Pure` label with subline pattern as slot

#### Changed

- `Select Wrapper` is now ready for the catwalk. It is dressed now with a custom drop down list box and gets naked by
  default on touch devices.

#### Fixed

- Minor accessibility improvements of `icons` and `Text Field`
- Remove native number spinner buttons of `Text Field` with type text for Firefox
- An issue with `Button` and `Button Pure` and their `disabled` attribute

### [1.4.0] - 2020-05-14

### [1.4.0-rc.3] - 2020-05-08

#### Added

- `Text List`

#### Changed

- Improve caching strategy for fonts by content-based hash
- Improve caching strategy for marque by content-based hash
- Dimensions and sharpness of marque
- Props for `Content Wrapper`

### [1.4.0-rc.2] - 2020-05-06

#### Added

- `Content Wrapper`
- Description property to `p-text-field-wrapper`, `p-textarea-wrapper` and `p-select-wrapper`
- `Link Social`

#### Changed

- Improve accessibility of error and success states of form elements
- Aria-invalid attribute of form elements if they are in error state is now managed by component
- Rename icon name `configure` to `configurate` (prevents breaking change compared to stable v1.3.0)
- Improve `p-icon` loading behavior

#### Fixed

- Display of wrong icons

#### Removed

- `safe-zone` property of `p-grid` (`Content Wrapper` should be used instead)

### [1.4.0-rc.1] - 2020-04-27

#### Added

- Add `safe-zone` property to `p-grid` for outer grid margin, max-width and centering
- Submit button with search icon to `p-textfield-wrapper` type search

#### Changed

- Background color of readonly state in components `p-textfield-wrapper` and `p-textarea-wrapper`
- Visual appearance of icons
- Improve caching strategy for icons by content-based hash
- Cursor of Radio, Checkbox and Select
- Fixed naming of Mock from `p-textfield-wrapper` to `p-text-field-wrapper`

#### Fixed

- Icon loading mechanism

### [1.4.0-rc.0] - 2020-04-09

#### Added

- SSR support

### [1.3.0] - 2020-04-08

#### Added

- New headline size `headline-5` to `p-headline`
- Test Mocks

#### Fixed

- Text styling of Select component on focus in IE11 and Chrome on Windows 10

### [1.3.0-rc.0] - 2020-04-03

#### Fixed

- Improve form elements

### [1.2.0] - 2020-03-25

#### Added

- `Divider`
- Hover state for form elements

#### Fixed

- Support label text of form elements for Screen readers

### [1.1.2] - 2020-03-17

#### Changed

- Notification colors

### [1.1.1] - 2020-03-13

#### Changed

- Icon of `Checkbox` indeterminate state

### [1.1.0] - 2020-03-11

#### Fixed

- Minor improvements

### [1.1.0-rc.0] - 2020-03-02

#### Added

- `Select Wrapper`
- `Checkbox Wrapper`
- `Radio Button Wrapper`
- `Textarea Wrapper`

#### Fixed

- `Text Field Wrapper` toggle password visibility

### [1.0.3] - 2020-02-13

#### Fixed

- JS framework compatibility

### [1.1.0-0] - 2020-02-06

#### Added

- `Text Field Wrapper`

#### Changed

- Add proper cursor for disabled state for `Button` and `Button Pure`

### [1.0.2] - 2020-02-04

#### Fixed

- Inheritable styling of slotted content

### [1.0.1] - 2020-01-30

#### Added

- Clickable area of `Link Pure` and `Button Pure` is optionally configurable by defining padding on host element

### [1.0.0] - 2020-01-28

#### Added

- Cursor pointer on hover for `Button` and `Button Pure`
- Line-height gets calculated based on Porsche type-scaling formula automatically for `Text`, `Link Pure` and
  `Button Pure`
- Test helper function `componentsReady()` which indicates when lazy loaded components fully have loaded

#### Changed

- Update CDN asset paths
- Improve font-weight definitions
- Rename and optimize neutral colors for `Icon` and `Text`

### [1.0.0-rc.1] - 2019-12-13

#### Added

- `Headline`
- `Text`
- `Marque`
- `Button`
- `Button Pure`
- `Spinner`
- `Icon`
- `Flex`
- `Grid`
- `Link`
- `Link Pure`
- `Pagination`
- "Blur on focus"<|MERGE_RESOLUTION|>--- conflicted
+++ resolved
@@ -102,11 +102,7 @@
 
 - `Spinner`, `Icon`, `Link Pure`, `Button Pure`, `Link`, `Link Social`, `Button`, `Checkbox Wrapper`,
   `Radio Button Wrapper`, `Popover`, `Select Wrapper`, `Tag`, `Tag Dismissible`, `Textarea Wrapper`,
-<<<<<<< HEAD
-  `Inline Notification`, `Banner`, `Toast`, `Grid`, `Flex`, `Pagination`, `Accordion` and `Text Field Wrapper` matches new design
-=======
-  `Inline Notification`, `Banner`, `Toast`, `Grid`, `Flex`, `Pagination`, `Scroller` and `Text Field Wrapper` matches new design
->>>>>>> dcfd0c82
+  `Inline Notification`, `Banner`, `Toast`, `Grid`, `Flex`, `Pagination`, `Scroller`, `Accordion` and `Text Field Wrapper` matches new design
   language
 - CSS global variables names
 
