# Changelog

## Porsche Design System - Components
All notable changes to this project will be documented in this file.

The format is based on [Keep a Changelog](https://keepachangelog.com/en/1.0.0/),
and this project adheres to [Semantic Versioning](https://semver.org/spec/v2.0.0.html).

### [Unreleased]

<<<<<<< HEAD
### [2.9.2-beta.0] - 2022-03-22

#### Added
- **[EXPERIMENTAL]** `getInitialStyles` partial now accepts a `skeletonTagNames` array of component names that will initially have skeleton styles while the Porsche Design System is loading
- **[EXPERIMENTAL]** `Button`, `Button Pure`, `Checkbox Wrapper`, `Fieldset Wrapper`, `Link`, `Link Pure`, `Link Social`, `Radio Button Wrapper`, `Select Wrapper`, `Text Field Wrapper`, `Textarea Wrapper` can now have skeleton styles based on their default attributes
=======
### [2.9.2-rc.0] - 2022-03-22

#### Added
- Normalized font behavior (`hyphen`, `overflow-wrap` and `text-size-adjust`) across components 

#### Fixed
- `Modal` scrolling and pinch to zoom on iOS
- Initial positioning if scrollable of `Modal`
- `asc` + `desc` sort icon of `Table`
>>>>>>> e260f4bf

### [2.9.1] - 2022-03-10

### [2.9.1-rc.0] - 2022-03-09

- Styles for slotted `<button>` in `Text`

#### Changed
- `Modal` heading and aria validation happens only when open

#### Fixed
- React: bundling format of partials

### [2.9.0] - 2022-02-28

### [2.9.0-rc.1] - 2022-02-25

#### Fixed
- `Modal` focus trap respecting elements in shadow DOM and dynamically added/removed elements on first level
- `TabsItem` focus outline on click in Safari
- Error while using partials in Vanilla JS and Angular

### [2.9.0-rc.0] - 2022-02-16

#### Added
- `getFontFaceStylesheet` returns additional `<link>` tags with `rel="preconnect"` and `rel="dns-prefetch"`
- Option `format` to partials `getFontFaceStylesheet`, `getComponentChunkLinks()`, `getFontLinks()`, `getIconLinks()`, `getInitialStyles()`, `getLoaderScript()` and `getMetaTagsAndIconLinks()`

#### Deprecated
- The option `withoutTags` of partials `getFontFaceStylesheet`, `getComponentChunkLinks()`, `getFontLinks()`, `getIconLinks()`, `getInitialStyles()`, `getLoaderScript()` and `getMetaTagsAndIconLinks()`
  is deprecated and will be removed in `v3.0.0`. Please use `format: 'jsx'` instead.
```diff
- <link rel="stylesheet" href={getFontFaceStylesheet({ withoutTags: true })} crossOrigin="true" />
+ {getFontFaceStylesheet({ format: 'jsx' })}
```

### [2.9.0-beta.1] - 2022-01-27

#### Added
- `:focus-visible` content of selected Tab in `Tabs` component gets focus styling
- Improved accessibility of `Text Field Wrapper` and `Textarea Wrapper` when `maxlength` attribute is set
- `Modal` aria property
- `Modal` class for slotted elements to make content full-width

#### Changed
- `Button Pure` and `Link Pure` removed `position: relative` imposition, make sure to **not** override it with `position: static`

#### Fixed
- `Modal` close button styles when no heading is passed

### [2.9.0-beta.0] - 2022-01-18

#### Added
- React: `getByRoleShadowed`, `getByLabelTextShadowed` and `getByTextShadowed` utilities which uses `@testing-library/dom` queries internally to support Shadow DOM  

#### Fixed
- React: `UnhandledPromiseRejectionWarning` when using `skipPorscheDesignSystemCDNRequestsDuringTests()`

### [2.8.0] - 2022-01-17

#### Fixed
- Accessibility issue of `Icon` component in Windows High Contrast Mode in Chromium Browser

### [2.8.0-rc.0] - 2022-01-14

#### Added
- Support for `tabindex` attribute on `Button`, `Button Pure`, `Switch`, `Link`, `Link Pure` and `Link Social`

#### Changed
- `:focus-visible` style matches outline color of `Button` while hovered

#### Deprecated
- The `tabbable` property of `Button`, `Button Pure` and `Switch` is deprecated and will be removed in `v3.0.0`. Please use `tabindex` instead.
```diff
- <p-button tabbable="false">Some button</p-button>
+ <p-button tabindex="-1">Some button</p-button>
```

### [2.8.0-beta.3] - 2021-12-22

#### Added
**Disclaimer:** The provided themes `light-electric` and `dark-electric` are just a proof of concept, it's **not** accessible regarding its color contrast and might even be removed in an upcoming major release again.
- `light-electric` theme for `Switch`
- `dark-electric` theme for `Button Pure` and `Link Pure`
- Character counter to `Text Field Wrapper` and `Textarea Wrapper` if `maxlength` is present on `input type="text"` and `textarea`

#### Changed
- `:focus-visible` style matches outline color of `Switch` while hovered

#### Fixed
- Box model of `Button Pure`

### [2.8.0-beta.2] - 2021-12-22

#### Fixed
- `Content Wrapper` regression for `!important` style

#### Added
- Usage validation for `Link`, `Link Pure` and `Link Social`

### [2.8.0-beta.1] - 2021-12-16

#### Fixed
- `Select Wrapper` validation of select element

### [2.8.0-beta.0] - 2021-12-15

#### Changed
- Angular: Increased peer dependency to `>=12.0.0 <14.0.0`

### [2.7.0] - 2021-12-14

### [2.7.0-rc.0] - 2021-12-14

#### Removed
- `offset-bottom` prop of `Toast` (use `--p-toast-position-bottom` CSS variable instead)

### [2.7.0-beta.6] - 2021-12-08

#### Added
- `Popover`

### [2.7.0-beta.5] - 2021-12-07

#### Added
**Disclaimer:** The provided theme `light-electric` is just a proof of concept, it's **not** accessible regarding its color contrast and might even be removed in an upcoming major release again.
- `light-electric` theme for `Accordion`, `Link`, `Link Pure`, `Button`, `Button Pure`, `Tabs`, `Tabs Bar`

### [2.7.0-beta.4] - 2021-12-02

### [2.7.0-beta.3] - 2021-11-30

#### Added
- `Accordion` uses `MutationObserver` fallback when no `ResizeObserver` is available in older browsers

#### Fixed
- `Link` and `Link Social` not adapting slotted anchor to the width of the element 

### [2.7.0-beta.2] - 2021-11-24

#### Added
- `Toast`

#### Fixed
- `Banner` animations respect offset correctly

### [2.7.0-beta.1] - 2021-11-16

#### Fixed
- `Headline` applies `align` and `ellipsis` prop correctly

### [2.7.0-beta.0] - 2021-11-11

#### Added
- New `aria` property for `ARIA` attribute handling for: `Button`, `Button Pure`, `Icon`, `Link`, `Link Pure`, `Marque`, `Spinner`

#### Fixed
- React: warnings about `useLayoutEffect` in SSR context

### [2.6.1] - 2021-11-05

#### Fixed
- Prevent breaking entire Porsche Design System due to lacking support of `ResizeObserver`, however `Accordion` still requires it 

### [2.6.0] - 2021-11-04

#### Added
- `unit` and `unitPosition` properties to `Text Field Wrapper`

### [2.6.0-beta.0] - 2021-10-29

#### Changed
- Use `Heiti SC` (pre-installed on iOS/macOS) and `SimHei` (pre-installed on Windows) as Chinese fallback font

#### Added
- `Marque` uses `webp` images for browsers that support it
- `Inline Notification`
- `Icon` now supports `success` for `name` property

#### Fixed
- Colors of `Banner` for dark theme
- Replaced CSS `inset` property with `top`, `left`, `right` and `bottom` for browser compatibility 
- Opening and closing transition of `Modal`

### [2.5.1-beta.0] - 2021-10-11

#### Fixed
- Possible exceptions when components get unmounted directly

### [2.5.0] - 2021-10-04

#### Added
- `SimHei` and `黑体` as fallback for all components' `font-family`

### [2.5.0-beta.1] - 2021-09-28

#### Changed
- React: improved render behavior of components

### [2.5.0-beta.0] - 2021-09-22

#### Added
- React: utility function `skipPorscheDesignSystemCDNRequestsDuringTests`

### [2.4.0] - 2021-09-21

### [2.4.0-beta.2] - 2021-09-21

#### Added
- `Link Social` and `Icon` now support `kakaotalk`, `naver`, `reddit` and `tiktok`
- JSS caching mechanism to improve style performance

#### Changed
- Alignment of `linkedin` icon
- Improved accessibility of `Select Wrapper`
- `Icon` loading behaviour to non-blocking, components using the `Icon` will no longer wait for it to load
- Validation messages of `Fieldset Wrapper` have now an additional icon representing the validation state

#### Fixed
- Box model of `Link Pure`
- Focus of `Link Pure` with slotted anchor and hidden label
- Focus cycling of `Modal` without focusable children
- Suppress CORS error

### [2.4.0-beta.1] - 2021-08-26

#### Added
- `active` property to `Button Pure`

### [2.4.0-beta.0] - 2021-08-26

#### Added
- `icon` property of `Button Pure` and `Link Pure` was extended by `none` value
- `alignLabel` and `stretch` property to `Button Pure` and `Link Pure`

#### Changed
- Improved `:focus-visible` and `:hover:focus-visible` colors for `Link Social` and `Link`
- Improved slotted `<a>` coloring in dark theme for `Link Social` and `Link`
- Validation messages of `Checkbox Wrapper`, `Radio Button Wrapper`, `Select Wrapper`, `Textarea Wrapper` and `Text Field Wrapper` have now an additional icon representing the validation state
- `Modal` backdrop behavior to close modal on mouse-down

#### Fixed
- Slotted `<a>` coloring in dark theme for `Text`, `Headline`, `Text List`, `Banner`, `Select Wrapper` and `Link Pure`
- Wrong background color of scrollable `Modal`'s backdrop in Safari

### [2.3.0] - 2021-07-28

### [2.3.0-beta.3] - 2021-07-28

#### Changed
- `Accordion` reduce paddings, vertically align carets to the first heading row, adjust border color and hover styles

#### Fixed
- `Text Field Wrapper` accessibility of type password and search

### [2.3.0-beta.2] - 2021-07-15

#### Added
- `Checkbox Wrapper`, `Radio Button Wrapper`, `Select Wrapper`, `Textarea Wrapper` and `Text Field Wrapper` now reflect changes of the `required` attribute on their child component
- `multiline` property to `Table Cell`
- Partial function `getLoaderScript()` to initialize Porsche Design System as early as possible

#### Fixed
- `Table Head Cell` uses semi bold instead of bold as font weight
- Transition of `Modal`

### [2.3.0-beta.1] - 2021-07-08

#### Added
- `Accordion`

#### Changed
- Removed initial delay of `Banner`

### [2.3.0-beta.0] - 2021-07-01

#### Added
- `Table`
- Angular: export types from package root
- Accessibility icon

#### Changed
- `Button`, `Button Pure` and `Switch` are now focusable while in `loading` state
- `Text` and `Headline` inherits white-space CSS property
- React: sync component props via property instead of attribute 

#### Fixed
- Angular: support `"strictTemplates": true` option in `tsconfig.json`
- Use correct icon for `arrow-last` and `arrow-first` in `Icon`, `Button` and `Link` components

### [2.2.1] - 2021-06-08

#### Changed
- Optimize vertical alignment of `Modal`

#### Fixed
- URL in inject global style warning

### [2.2.1-beta.1] - 2021-06-02

#### Fixed
- Margin of `Tabs Bar` within `Tabs` for Firefox and Safari
- SVG of `Icon` is not removed after prop change, e.g. on color change
- Fullscreen behavior of `Modal` on screens larger than 1760px

### [2.2.0] - 2021-05-19

#### Fixed
- `Text` inside `Button` now has the proper size on iOS Safari when changing to and from landscape mode
- `Banner` can now be re-opened after closing
- Closing one `Banner` will not close other `Banners` on the site

### [2.2.0-beta.2] - 2021-05-12

#### Fixed
- `Select Wrapper` value changes are now reflected correctly
- `Select Wrapper` dark theme background color if used with `filter` prop

### [2.2.0-beta.1] - 2021-05-05

#### Added
- Partial function `getIconLinks()` to preload Porsche Design System Icons

#### Fixed
- `Text Field Wrapper` spacing in Safari

### [2.2.0-beta.0] - 2021-05-05

#### Added
- Partial function `getMetaTagsAndIconLinks()` to simplify cross device fav and meta icons

### [2.1.0] - 2021-05-03

### [2.1.0-beta.0] - 2021-05-03

#### Added
- `Switch`

#### Changed
- `Text` automatically breaks words/strings into new line being too long to fit inside their container
- `Headline` automatically breaks words/strings into new line being too long to fit inside their container
- Extended `Fieldset Wrapper` with `labelSize`, `required`, `state` and `message` properties. If the `Fieldset Wrapper` is set to required 
  only the label of the **Fieldset Wrapper** gets an asterisk. It is removed from all wrapped child components, as long as they are Porsche Design System form elements.

### [2.0.3] - 2021-04-28

### [2.0.3-beta] - 2021-04-28

#### Fixed
- Angular: Events firing twice in `Pagination`, `Modal`, `Tabs`, `Tabs Bar` and `Banner` component

### [2.0.2] - 2021-04-21

### [2.0.2-beta.0] - 2021-04-20

#### Fixed
- TypeScript build errors due to duplicate declarations in `types.d.ts`

### [2.0.1] - 2021-04-16

#### Fixed
- Visual appearance of `Checkbox Wrapper` in iOS Safari
- A bug where `Text Field Wrapper` would throw an error when reattaching to DOM too quickly
- Visual bug in Firefox when zooming out `Text Field Wrapper`, `Checkbox Wrapper` and `Textarea Wrapper`
- Angular: Streamline component styles in dark theme 

#### Changed
- Aligned focus states of `Checkbox Wrapper` and `Radio Button Wrapper` across browsers

### [2.0.0] - 2021-04-13

In keeping with [Semver](https://semver.org/), Porsche Design System v2.0.0 was released due to changes in the API, fundamental changes in loading behavior and others.
With our new major version `v2.0.0` there are some important changes that you should watch out for.
To make the migration from `v1.5.x` to our current `v2.0.0` easier, we offer a few guidelines.

## General changes / improvements:

#### All components, icons, fonts, styles and marque of the Porsche Design System are loaded versioned and chunked from a central CDN
This way all web based digital Porsche products share and use the cached and versioned assets regardless of the JS framework used to improve loading performance across the Porsche group.
Only a tiny (1.4kb sized) Porsche Design System loader script gets bundled into your application code.
Everything else gets loaded versioned, cached and chunked from a central CDN ([read more](https://designsystem.porsche.com/latest/performance/cdn)).
However, this also means that you will need an **Internet connection** to render the components in a browser (possibly relevant for development stage or intranet applications).

#### Enabling Micro Frontend Architecture
In case of a micro-frontend architecture, multiple instances and versions of the Porsche Design System can be combined in a final application by configurable prefixing technique of the Porsche Design System components during runtime.
Please refer to our framework specific guidelines [Vanilla JS](https://designsystem.porsche.com/latest/start-coding/vanilla-js), [Angular](https://designsystem.porsche.com/latest/start-coding/angular) and [React](https://designsystem.porsche.com/latest/start-coding/react).

#### Prevent Flash of Unstyled Content (FOUC) and Flash of Unstyled Text (FOUT)
To prevent FOUC/FOUT, the Porsche Design System offers various partials as part of the `@porsche-design-system/components-{js|angular|react}` package to ensure all necessary Porsche Design System fonts and components are fully loaded.
If you've used the `@porsche-design-system/partials` package previously, stop using it and replace the integration with the partials provided by `@porsche-design-system/components-{js|angular|react}` package.
Have a look at our [FOUC/FOUT guidelines](https://designsystem.porsche.com/latest/performance/loading-behaviour).

```diff
- <%= require('@porsche-design-system/partials').getPorscheDesignSystemCoreStyles() %>
+ <%= require('@porsche-design-system/components-{js|angular|react}/partials').getInitialStyles() %>

- <%= require('@porsche-design-system/partials').getFontFaceCSS() %>
+ <%= require('@porsche-design-system/components-{js|angular|react}/partials').getFontFaceStylesheet() %>

- <link rel="preload" href="path/to/webfont/nameOfWebFontFile" as="font" type="font/woff2" crossorigin />
+ <%= require('@porsche-design-system/components-{js|angular|react}/partials').getFontLinks({ weights: ['regular', 'semi-bold'] }) %>
```

#### Added support for China CDN
Our CDN is configured to forward requests to Chinese CDN automatically when necessary.
So you're good to go without any configuration or multiple region specific builds of your application.
However, if you are aiming for the maximum possible performance in China, you can configure which CDN the Porsche Design System must use.
Please follow our [CDN guidelines](https://designsystem.porsche.com/latest/performance/cdn) for more information.

#### New/optimized components
- **Tabs**
- **Tabs Bar**
- **Banner**
- **Modal**
- Headline
- Select
- Pagination
- Button
- Button Pure
- Link
- Link Pure
- Spinner
- Checkbox
- Radio Button

#### Improved TypeScript support for Angular and React
To ensure the best possible typing support, we have refactored our Angular and React wrappers which integrate the native web components of the Porsche Design System.

#### componentsReady() works reliable
Because the Porsche Design System components get loaded async at the time they are needed, it might be relevant within your application or test automation to know when those have been initialized.
Therefore, we provide in all three `@porsche-design-system/components-{js|angular|react}')` packages a reliable helper function `componentsReady()`.
[Read more about it](https://designsystem.porsche.com/latest/helpers/components-ready).

#### Removed "blur on focus"
Now focus styling is only applied when you navigate through keyboard and ignored by mouse interaction for browsers supporting `:focus-visible` otherwise it will fallback to `:focus` CSS implementation.

#### Changed focus styling for a better compromise between accessibility and visual appearance
Color and outline of general focus styling has changed to `currentColor` for light/dark theme with an outline of 1px width/offset.
If you have custom components build with the usage of our `@porsche-design-system/utilities` package then update it to the latest version (we also provide a focus [SCSS mixin](https://designsystem.porsche.com/latest/utilities/scss/functions) and [JS function](https://designsystem.porsche.com/latest/utilities/js/functions)).

#### Improved geometry of Porsche Next font
For better alignment and readability we've changed the geometry of the Porsche Next font which results in a visual change of font size and spacing.

#### Dropped support for IE11 and EdgeHTML according to Porsche's official browser strategy 2021
If you still need to support these browsers, you have to stick to `v1.5.x`.
We offer a Browser Notification package `@porsche-design-system/browser-notification` to alert users that these browsers are no longer supported.
It supports a blocking layer (to be used with Porsche Design System `v2.x`), or a dismissible banner (to be used with Porsche Design System `v1.x`).
Please refer to our [Browser compatibility guidelines](https://designsystem.porsche.com/latest/help/browser-compatibility).

#### Changed default type of Button and Button Pure
To be in sync with native `<button>` behavior we've changed the default `type` of **Button** and **Button Pure** component.
Those components will render a button within their Shadow DOM as `<button type="submit">` (previously `<button type="button">`).

- `submit`: The button submits the form data to the server. This is the default if the attribute is not specified for buttons associated with a `<form>`, or if the attribute is an empty or invalid value.
- `button`: The button has no default behavior, and does nothing when pressed by default. It can have client-side scripts listen to the element's events, which are triggered when the events occur.

#### Changed support for wrapped links around Link, Link Pure and Link Social component
Due to the support for setting links (`<a href="#">`) in our **Link**, **Link Pure** and **Link Social** components as child, we've removed support for styling the anchor tag (`<a>`) when it surrounds the component.
So we recommend changing the position of the `<a>` tag from wrapping the component to a direct slot (child) of it.

```diff
- <a href="#"><p-link>Some label</p-link></a>
+ <p-link><a href="#">Some label</a></p-link>

- <a href="#"><p-link-pure>Some label</p-link-pure></a>
+ <p-link-pure><a href="#">Some label</a></p-link-pure>

- <a href="#"><p-link-social>Some label</p-link-social></a>
+ <p-link-social><a href="#">Some label</a></p-link-social>
```

#### Automatic * asterisk symbol to form field labels
We added an automatic generated * asterisk symbol to form field labels which have the required attribute.
This might lead to a doubled * symbol if you set one by yourself.

```diff
- <p-text-field-wrapper label="Some label *"><input type="text" name="some-name" required /></p-text-field-wrapper>
+ <p-text-field-wrapper label="Some label"><input type="text" name="some-name" required /></p-text-field-wrapper>

- <p-checkbox-wrapper label="Some label *"><input type="checkbox" name="some-name" required /></p-checkbox-wrapper>
+ <p-checkbox-wrapper label="Some label"><input type="checkbox" name="some-name" required /></p-checkbox-wrapper>

- <p-radio-button-wrapper label="Some label *"><input type="radio" name="some-name" required /></p-radio-button-wrapper>
+ <p-radio-button-wrapper label="Some label"><input type="radio" name="some-name" required /></p-radio-button-wrapper>

- <p-radio-button-wrapper label="Some label *"><input type="radio" name="some-name" required /></p-radio-button-wrapper>
+ <p-radio-button-wrapper label="Some label"><input type="radio" name="some-name" required /></p-radio-button-wrapper>

- <p-textarea-wrapper label="Some label *"><textarea name="some-name" required></textarea></p-textarea-wrapper>
+ <p-textarea-wrapper label="Some label"><textarea name="some-name" required></textarea></p-textarea-wrapper>

- <p-select-wrapper label="Some label *"><select name="some-name" required><option>A</option></select></p-select-wrapper>
+ <p-select-wrapper label="Some label"><select name="some-name" required><option>A</option></select></p-select-wrapper>
```

#### Shadow DOM
`Flex`, `Flex Item`, `Grid` and `Grid Item` now use Shadow DOM, thus you are not able to overwrite styles defined by these components any longer.

---

## Angular

#### Integration of Angular components
In the past it was possible to provide a token called `PREVENT_WEB_COMPONENTS_REGISTRATION` which prevented the registration of the Porsche Design System components and loading of polyfills.
Due to the fact that we no longer provide / need poly filling, we have completely removed the token.
For advanced usage please [read further](https://designsystem.porsche.com/latest/start-coding/angular).

---

## React

#### Integration of React components
In the past `@porsche-design-system/components-react` components have initialized the **Porsche Design System Loader** automatically as soon as a component was imported.
With `v2.x` you have to import the `PorscheDesignSystemProvider` once in your `index.tsx` which then initializes the **Porsche Design System Loader**, e.g. like:
```diff
  // index.tsx
    
  import ReactDOM from 'react-dom';
  import { PorscheDesignSystemProvider } from '@porsche-design-system/components-react';
  import { App } from './App';
    
  ReactDOM.render(
    <React.StrictMode>
+     <PorscheDesignSystemProvider>
        <App />
+     </PorscheDesignSystemProvider>
    </React.StrictMode>,
    document.getElementById('root')
  );
```
For advanced usage please [read further](https://designsystem.porsche.com/latest/start-coding/react).


#### Jsdom Polyfill for React / Jest / jsdom test automation
We removed test mocks for React / Jest / jsdom as Shadow DOM is supported since jsdom v12.2.0.
Instead, we provide a Jsdom Polyfill (exclusivly for `@porsche-design-system/components-react` package) fixing missing implementation of jsdom which the Porsche Design System relies on.
**Note:** If your test includes Porsche Design System components, make sure to wrap the component you want to test with a PorscheDesignSystemProvider in order to avoid exceptions.
For more information please [read further](https://designsystem.porsche.com/latest/start-coding/react).

---

## Vanilla JS

#### Integration of Vanilla JS components
With `v1.x` of the Porsche Design System you've had to copy all needed JS files of `@porsche-design-system/components-js` into your target directory and include the ES5 and ESM loader snippet.
Now you only need to copy one `index.js` file and initialize the Porsche Design System like in the example below:

```diff
  <!DOCTYPE html>
  <html lang="en">
    <head>
      <meta charset="utf-8">
      <meta name="viewport" content="width=device-width,initial-scale=1.0">
      <title>Porsche Design System</title>
-     <script nomodule src="PATH/TO/PACKAGE/@porsche-design-system/components-js/dist/porsche-design-system/porsche-design-system.js"></script>
-     <script type="module" src="PATH/TO/PACKAGE/@porsche-design-system/components-js/dist/porsche-design-system/porsche-design-system.esm.js"></script>
+     <script src="PATH/TO/PACKAGE/@porsche-design-system/components-js/index.js"></script>
    </head>
    <body>
+     <script type="text/javascript">
+       porscheDesignSystem.load();
+     </script>
      <p-headline variant="headline-1">Some text</p-headline>
    </body>
  </html>
```
For advanced usage please [read further](https://designsystem.porsche.com/latest/start-coding/vanilla-js).

---

### [2.0.0-rc.10] - 2021-04-12

#### Changed
- `Tabs` and `Tabs Bar` now respect dynamic additions / removals of `p-tabs-item`, `a` and `button` elements. Make sure to update the `activeTabIndex` when mutating elements
- Improved performance of `Text`, `Button Pure` and `Link Pure` when `size` is not `inherit`

#### Added
- `Grid` now has a `wrap` and `gutter` property
- Components (`Grid Item`, `Flex Item`, `Tabs Item` and `Text List Item`) that require a specific parent (`Grid`, `Flex`, `Tabs` and `Text List`) will now throw an error if used without that parent

#### Fixed
- Visual appearance of `Checkbox Wrapper` and `Radio Button Wrapper` reflect the state of the wrapped `input` element

### [2.0.0-rc.9] - 2021-03-26

#### Added
- `Button Group` component
- Fullscreen property for `Modal` on mobile

#### Changed
- Spacings, heading and sizes of `Modal`

#### Fixed
- Prevent duplicate loading of `porsche-design-system.v2.x.HASH.js` chunk when using `getComponentChunkLinks()` partial

### [2.0.0-rc.8] - 2021-03-17

#### Added
- Support for full height `Content Wrapper` with flex 
- `Tabs Bar` now supports `undefined` as `activeTabIndex`

#### Changed
- `Tabs Bar` has a new default `activeTabIndex`, which is `undefined`
- `Tabs Bar` does not work by itself anymore. The `activeTabIndex` needs to be controlled from the outside ([read more](https://designsystem.porsche.com/latest/components/tabs-bar/examples))
- Background Color of `Select Wrapper` in `dark` theme to meet accessibility criteria

### [2.0.0-rc.7] - 2021-03-15

#### Fixed
- Make shadowed `Flex` and `Grid` work in Firefox + Safari

### [2.0.0-rc.6] - 2021-03-11

#### Changed
- Make `Grid` and `Grid Item` use Shadow DOM
- Make `Flex` and `Flex Item` use Shadow DOM

### [2.0.0-rc.5] - 2021-03-09

#### Added
- Configurable background color of `Content Wrapper`
- `italic` font-style in `Text` is now overridden with `normal`

#### Fixed
- Usage of `Select Wrapper` within custom elements
- A bug that caused `Spinner` to be displayed in a wrong size

### [2.0.0-rc.4] - 2021-03-01

#### Changed
- Filter of `Select Wrapper` supports substring search

#### Fixed
- Build error in SSR

### [2.0.0-rc.3] - 2021-02-17

#### Added
- React: utility function `skipCheckForPorscheDesignSystemProviderDuringTests`
- React: tree shaking for component wrappers

#### Fixed
- Angular: error in `Checkbox Wrapper`, `Radio Button Wrapper` and `Text Field Wrapper` when `input[type]` is bound

### [2.0.0-rc.2] - 2021-02-12

#### Added
- Validate usage of `Checkbox Wrapper`, `Radio Button Wrapper`, `Select Wrapper`, `Text Field Wrapper` and `Textarea Wrapper`

### [2.0.0-rc.1] - 2021-02-04

#### Added
- Partial function `getComponentChunkLinks()` to preload Porsche Design System Components

#### Changed
- Added a space before asterisk (`*`) when `input`, `textarea` or `select` have `required` attribute within form wrapper components
- Renamed partial `getFontLinks()` option from `weight` to `weights`

#### Fixed
- A bug in `Tabs Bar` where the nextButton was mistakenly rendered.
- A bug where `Icon` was not rendered when using `lazy` property.
- A bug in `Text Field Wrapper` with input type password where characters would overlap the icon.

### [2.0.0-rc.0] - 2021-01-29

#### Added
- Link support for `Marque`
- Sizing options `'responsive' | 'small' | 'medium'` for `Marque`

#### Changed
- Angular: added static `load()` function `PorscheDesignSystemModule` for custom prefix
- Hide up/down spin button when using **Text Field** with `type="number"` in Firefox

#### Fixed
- Angular: typings 
- React: correct handling of `ref` property
- Unhandled exception in `Select Wrapper` if `selected` and `disabled` attributes are set on the same option
- A bug in `Tabs Bar` where scrolling was broken when a tab was selected
- A bug in `Tabs Bar` where the `nextButton` was always rendered

### [2.0.0-alpha.13] - 2021-01-26

#### Added
- Partial function `getFontLinks()` to prevent **Flash of Unstyled Text** (FOUT)

#### Fixed
- React: correct handling of `className` property

### [2.0.0-alpha.12] - 2021-01-20

#### Added
- Partial function `getInitialStyles()` to prevent **Flash of Unstyled Content** (FOUC)
- Partial function `getFontFaceStylesheet()` to prevent **Flash of Unstyled Text** (FOUT)

#### Changed
- React: `PorscheDesignSystemProvider` needs to wrap application
- React: component props have to be camelCase
- React: `PorscheDesignSystemProvider` is needed while testing components

#### Fixed
- React: typings
- React: support of objects for property values

#### Removed
- React: `getPrefixedComponents`, prefixing is handled by `PorscheDesignSystemProvider`

### [2.0.0-alpha.11] - 2021-01-08

#### Changed
- Precision of relative line height
- Changed color of `neutral contrast low`

### [2.0.0-alpha.10] - 2020-12-14

#### Added
- `native` property to `Select Wrapper` to force rendering of native Browser select dropdown
- Extended flexibility of `Headline`

#### Changed
- Some styling improvements of `Select Wrapper`

#### Fixed
- Jsdom Polyfill `fetch` error

### [2.0.0-alpha.9] - 2020-12-09

### Fixed
- Improved reliability of `componentsReady()`

#### Changed
- Jsdom Polyfill `console.warn` behaviour

### [2.0.0-alpha.8] - 2020-12-03

### Fixed
- A bug where `Modal` did not remove `overflow=hidden` on document body.

### [2.0.0-alpha.7] - 2020-11-26

#### Added
- Jsdom Polyfill

#### Removed
- Jsdom Mocks
- Global "blur on focus" script

#### Changed
- Default dropdown direction of `SelectWrapper` from `down` to `auto`
- Made API of `Tabs` consistent with `Tabs Bar`
- Removed transition for focus styling
- Use `:focus-visible` as default and `:focus` as fallback for focusable elements

#### Fixed
- The Selected element of `SelectWrapper` dropdown keeps now in sync with native selection if changed programmatically
- Invalid search results get cleared if `SelectWrapper` becomes focus state
- Some bugs in `TabsBar`
- Minification of dynamic slotted content styles
- An issue where `Pagination` throws console errors if disconnected from dom.

### [2.0.0-alpha.6] - 2020-10-28

#### Changed
- default `type` of `Button` and `Button Pure` to `submit`

#### Fixed
- Typings

### [2.0.0-alpha.5] - 2020-10-26

#### Added
- `Modal` component

#### Fixed
- Typing for `pageChange` event of `Pagination` component
- Typings

#### Changed
- Focus styling

### [2.0.0-alpha.4] - 2020-10-14

#### Added
- Custom filter to `Select Wrapper` component
- DropDown direction property to `Select Wrapper` component
- Display `*` after label when `input`, `textarea` or `select` have `required` attribute within form wrapper components
- `Tabs` component
- `Tabs Bar` component
- `Banner` component

#### Removed
- Default `position: relative;` style of `Link Pure` and `Button Pure` 

#### Fixed
- `Spinner` zooming bug on Safari

### [2.0.0-alpha.3] - 2020-09-11

#### Added
- Support to load assets from China CDN directly via browser flag: `PORSCHE_DESIGN_SYSTEM_CDN = 'cn';`

#### Removed
- Support for `<a>` wrapped `Link` and `Link Pure`

### [2.0.0-alpha.2] - 2020-08-20

### [2.0.0-alpha.1] - 2020-08-17

#### Changed
- Removed classnames dependency
- Stencil Core `taskQueue` from `congestionAsync` to `async` for more performant component rendering

#### Fixed
- Focus input on label click of `Checkbox Wrapper` and `Radio Button Wrapper`

### [1.5.6] - 2020-10-15

### [1.5.6-rc.0] - 2020-10-13

### Fixed
- `Spinner` zooming bug on Safari

### [1.5.5] - 2020-09-11

### [1.5.5-rc.0] - 2020-09-07

### Changed
- Deprecated stencil lifecycle-method `componentDidUnload` to `disconnectedCallback` to fix "`selectObserver` is undefined" bug in `Select Wrapper` and `Pagination`

### [1.5.4] - 2020-08-25

### [1.5.4-rc.0] - 2020-08-17

#### Changed
- Removed classnames dependency
- Stencil Core `taskQueue` from `congestionAsync` to `async` for more performant component rendering

#### Fixed
- Focus input on label click of `Checkbox Wrapper` and `Radio Button Wrapper`
- Fix typings for `orientation` of `Divider` component

### [2.0.0-alpha.0] - 2020-08-06

#### Added
- **Experimental:** Optional web component scoping mechanism during runtime to enable micro service architecture

#### Changed
- Web components get lazy loaded from central CDN to improve caching strategy across Porsche's digital eco system

#### Removed
- Stop browser support for **IE11** and **EdgeHTML**

#### Fixed
- Mix of `Optgroups` and `Options` on same level in `Select Wrapper` component
- Fix typings for `orientation` of `Divider` component

### [1.5.3] - 2020-08-10

### [1.5.3-rc.0] - 2020-08-10

#### Fixed
- Mix of `Optgroups` and `Options` on same level in `Select Wrapper` component

### [1.5.2] - 2020-07-22

#### Fixed
- Dispatch change event in `Select Wrapper`
- Stencil react-output-target SSR Bug

### [1.5.1] - 2020-07-20

#### Fixed
- SVGO settings for icons
- Angular bug which causes `ngcc` to fail

### [1.5.0] - 2020-07-16

#### Added
- Icons (active-cabin-ventilation, battery-full, bell, bookmark, car-battery, charging-active, charging-state, climate, climate-control, garage, horn, key, map, parking-brake, parking-light, preheating, send, shopping-bag, sidelights, user-manual, wrenches)

#### Changed
- Icons (arrow-first, arrow-last, battery-empty, car, card, charging-station, question)

#### Fixed
- Porsche Marque images

### [1.5.0-rc.2] - 2020-07-06

### [1.5.0-rc.1] - 2020-07-06

#### Added
- **Notification Neutral** color to `color` property of `p-text` and `p-icon`

### [1.5.0-rc.0] - 2020-06-25

#### Added
- `Fieldset Wrapper` component
- Improved SEO of `p-headline` and `p-text`: Added possibility to write semantic HTML tags (e.g. `<h1>-<h6>` or `<p>`, `<blockquote>`, etc.) directly as slotted content.
- Possibility to include anchor tags directly as slots of `Link`, `Link Pure` and `Link Social` 
- `Text` new `weight` property `semibold`
- `Button Pure` label with subline pattern as slot
- `Link Pure` label with subline pattern as slot

#### Changed
- `Select Wrapper` is now ready for the catwalk. It is dressed now with a custom drop down list box and gets naked by default on touch devices. 

#### Fixed
- Minor accessibility improvements of `icons` and `Text Field`
- Remove native number spinner buttons of `Text Field` with type text for Firefox
- An issue with `Button` and `Button Pure` and their `disabled` attribute

### [1.4.0] - 2020-05-14

### [1.4.0-rc.3] - 2020-05-08

#### Added
- `Text List`

#### Changed
- Improve caching strategy for fonts by content-based hash
- Improve caching strategy for marque by content-based hash
- Dimensions and sharpness of marque
- Props for `Content Wrapper`

### [1.4.0-rc.2] - 2020-05-06

#### Added
- `Content Wrapper`
- Description property to `p-text-field-wrapper`, `p-textarea-wrapper` and `p-select-wrapper`
- `Link Social`

#### Changed
- Improve accessibility of error and success states of form elements
- Aria-invalid attribute of form elements if they are in error state is now managed by component
- Rename icon name `configure` to `configurate` (prevents breaking change compared to stable v1.3.0)
- Improve `p-icon` loading behavior

#### Fixed
- Display of wrong icons

#### Removed
- `safe-zone` property of `p-grid` (`Content Wrapper` should be used instead)

### [1.4.0-rc.1] - 2020-04-27

#### Added
- Add `safe-zone` property to `p-grid` for outer grid margin, max-width and centering
- Submit button with search icon to `p-textfield-wrapper` type search
- Test-Projects React, Angular, Gatsby and NextJS

#### Changed
- Background color of readonly state in components `p-textfield-wrapper` and `p-textarea-wrapper`
- Visual appearance of icons
- Improve caching strategy for icons by content-based hash
- Cursor of Radio, Checkbox and Select
- Fixed naming of Mock from `p-textfield-wrapper` to `p-text-field-wrapper`

#### Fixed
- Icon loading mechanism

### [1.4.0-rc.0] - 2020-04-09

#### Added
- SSR support

### [1.3.0] - 2020-04-08

#### Added
- New headline size `headline-5` to `p-headline`
- Test Mocks

#### Fixed
- Text styling of Select component on focus in IE11 and Chrome on Windows 10

### [1.3.0-rc.0] - 2020-04-03

#### Fixed
- Improve form elements

### [1.2.0] - 2020-03-25

#### Added
- `Divider`
- Hover state for form elements

#### Fixed
- Support label text of form elements for Screen readers

### [1.1.2] - 2020-03-17

#### Changed
- Notification colors

### [1.1.1] - 2020-03-13

#### Changed
- Icon of `Checkbox` indeterminate state

### [1.1.0] - 2020-03-11

#### Fixed
- Minor improvements

### [1.1.0-rc.0] - 2020-03-02

#### Added
- `Select Wrapper`
- `Checkbox Wrapper`
- `Radio Button Wrapper`
- `Textarea Wrapper`

#### Fixed
- `Text Field Wrapper` toggle password visibility

### [1.0.3] - 2020-02-13

#### Fixed
- JS framework compatibility

### [1.1.0-0] - 2020-02-06

#### Added
- `Text Field Wrapper`

#### Changed
- Add proper cursor for disabled state for `Button` and `Button Pure`

### [1.0.2] - 2020-02-04

#### Fixed
- Inheritable styling of slotted content

### [1.0.1] - 2020-01-30

#### Added
- Clickable area of `Link Pure` and `Button Pure` is optionally configurable by defining padding on host element

### [1.0.0] - 2020-01-28

#### Added
- Cursor pointer on hover for `Button` and `Button Pure`
- Line-height gets calculated based on Porsche type-scaling formula automatically for `Text`, `Link Pure` and `Button Pure`
- Test helper function `componentsReady()` which indicates when lazy loaded components fully have loaded

#### Changed
- Update CDN asset paths
- Improve font-weight definitions
- Rename and optimize neutral colors for `Icon` and `Text`

### [1.0.0-rc.1] - 2019-12-13

#### Added
- `Headline`
- `Text`
- `Marque`
- `Button`
- `Button Pure`
- `Spinner`
- `Icon`
- `Flex`
- `Grid`
- `Link`
- `Link Pure`
- `Pagination`
- "Blur on focus"<|MERGE_RESOLUTION|>--- conflicted
+++ resolved
@@ -8,13 +8,12 @@
 
 ### [Unreleased]
 
-<<<<<<< HEAD
-### [2.9.2-beta.0] - 2022-03-22
+### [2.9.3-beta.0] - 2022-03-22
 
 #### Added
 - **[EXPERIMENTAL]** `getInitialStyles` partial now accepts a `skeletonTagNames` array of component names that will initially have skeleton styles while the Porsche Design System is loading
 - **[EXPERIMENTAL]** `Button`, `Button Pure`, `Checkbox Wrapper`, `Fieldset Wrapper`, `Link`, `Link Pure`, `Link Social`, `Radio Button Wrapper`, `Select Wrapper`, `Text Field Wrapper`, `Textarea Wrapper` can now have skeleton styles based on their default attributes
-=======
+
 ### [2.9.2-rc.0] - 2022-03-22
 
 #### Added
@@ -24,12 +23,12 @@
 - `Modal` scrolling and pinch to zoom on iOS
 - Initial positioning if scrollable of `Modal`
 - `asc` + `desc` sort icon of `Table`
->>>>>>> e260f4bf
 
 ### [2.9.1] - 2022-03-10
 
 ### [2.9.1-rc.0] - 2022-03-09
 
+#### Added
 - Styles for slotted `<button>` in `Text`
 
 #### Changed
