--- conflicted
+++ resolved
@@ -8,7 +8,6 @@
 
 ### [Unreleased]
 
-<<<<<<< HEAD
 In keeping with [Semver](https://semver.org/), Porsche Design System v2.0.0 was released due to changes in the API, fundamental changes in loading behavior and others.
 With our new major version `v2.0.0` there are some important changes that you should watch out for.
 To make the migration from `v1.5.x` to our current `v2.0.0` easier, we offer a few guidelines.
@@ -195,18 +194,17 @@
 ```
 
 ---
-=======
+
 #### Added
 - Link support for `Marque`
 - Sizing options `'responsive' | 'small' | 'medium'` for `Marque`
 
 #### Changed
-- Angular: added static `load()` function `PorscheDesignSystemModule` for custom prefix 
+- Angular: added static `load()` function `PorscheDesignSystemModule` for custom prefix
 
 #### Fixed
 - Unhandled exception in `Select Wrapper` if `selected` and `disabled` attributes are set on the same option
-- Angular: typings 
->>>>>>> 3d26aaf5
+- Angular: typings
 
 ### [2.0.0-alpha.13] - 2021-01-26
 
