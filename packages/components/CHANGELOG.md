# Changelog

## Porsche Design System

All notable changes to this project will be documented in this file and published as following npm packages:

- `@porsche-design-system/components-js`
- `@porsche-design-system/components-angular`
- `@porsche-design-system/components-react`
- `@porsche-design-system/components-vue`

The format is based on [Keep a Changelog](https://keepachangelog.com/en/1.0.0/), and this project adheres to
[Semantic Versioning](https://semver.org/spec/v2.0.0.html).

### [Unreleased]

<<<<<<< HEAD
#### Added

- `Multi-Select` ([#2658](https://github.com/porsche-design-system/porsche-design-system/pull/2658))
=======
### [3.6.0] - 2023-08-28

### [3.6.0-rc.2] - 2023-08-28

#### Fixed

- `Tabs Bar` losing `activeTabIndex` and underline
  ([#2748](https://github.com/porsche-design-system/porsche-design-system/pull/2748))
>>>>>>> c616470b

### [3.6.0-rc.1] - 2023-08-24

#### Fixed

- Bundling format and name of `components-js` entrypoint for Vanilla JS integration
  ([#2745](https://github.com/porsche-design-system/porsche-design-system/pull/2745))

### [3.6.0-rc.0] - 2023-08-23

#### Added

- New value `aria-current` for `aria` property for linked components (`Link`, `Link Pure`, `Link Tile`, `Crest`,
  `Marque`) ([#2696](https://github.com/porsche-design-system/porsche-design-system/pull/2696))
- Angular: `cdn: 'auto' | 'cn'` option to `PorscheDesignSystemModule.load()` as alternative to using
  `window.PORSCHE_DESIGN_SYSTEM_CDN` ([#2676](https://github.com/porsche-design-system/porsche-design-system/pull/2676))
- React: `cdn: 'auto' | 'cn'` prop to `PorscheDesignSystemProvider` as alternative to using
  `window.PORSCHE_DESIGN_SYSTEM_CDN` with SSR support
  ([#2676](https://github.com/porsche-design-system/porsche-design-system/pull/2676))
- Vue: `cdn: 'auto' | 'cn'` prop to `PorscheDesignSystemProvider` as alternative to using
  `window.PORSCHE_DESIGN_SYSTEM_CDN` ([#2676](https://github.com/porsche-design-system/porsche-design-system/pull/2676))
- Support for sticky footer to `Modal`
  ([#2723](https://github.com/porsche-design-system/porsche-design-system/pull/2723))

#### Changed

- Update of Twitter icon ([#2731](https://github.com/porsche-design-system/porsche-design-system/pull/2731))
- Use China CDN and set `window.PORSCHE_DESIGN_SYSTEM_CDN` for backwards compatibility based on .cn top level domain
  before design system initialization
  ([#2676](https://github.com/porsche-design-system/porsche-design-system/pull/2676))

#### Fixed

- `Flyout`: Overlapping of sticky header/footer if slotted content has different z-index
  ([#2736](https://github.com/porsche-design-system/porsche-design-system/pull/2736))
- Keyboard behavior and `aria` semantics if either `a` or `button` elements are used as slotted content in `Tabs Bar`
  component. ([#2713](https://github.com/porsche-design-system/porsche-design-system/pull/2713))
- React/SSR: compatibility with Next.js v13 app router
  ([#2687](https://github.com/porsche-design-system/porsche-design-system/pull/2687))
- Consistent `package.json` ECMAScript module exports with `.mjs` and `.cjs` file extensions for
  `components-{js|angular|react|vue}`
  ([#2739](https://github.com/porsche-design-system/porsche-design-system/pull/2739))

### [3.5.0] - 2023-07-25

### [3.5.0-rc.0] - 2023-07-21

#### Added

- `background` property to `Button Tile` and `Link Tile` component to adapt the description and link/button theme when
  used on light background image ([#2669](https://github.com/porsche-design-system/porsche-design-system/pull/2669))
- Breakpoint customizable property `columns` to `Segmented Control` to set the amount of columns
  ([#2652](https://github.com/porsche-design-system/porsche-design-system/pull/2652))

#### Fixed

- Alignment of `Icon` inside `Accordion` header
  ([#2673](https://github.com/porsche-design-system/porsche-design-system/pull/2673))
- Direction of `Select Wrapper` dropdown if `direction` property is set to `auto`
  ([#2677](https://github.com/porsche-design-system/porsche-design-system/pull/2677))

### [3.4.0] - 2023-07-14

### [3.4.0-rc.0] - 2023-07-13

#### Added

- React: `'use client';` directive is applied on all components for main and `ssr` sub-package
  ([#2654](https://github.com/porsche-design-system/porsche-design-system/pull/2654))

#### Fixed

- Regression in `observeChildren` that affected nested components (e.g. incorrect rendering of nested `Tabs`).
  ([#2649](https://github.com/porsche-design-system/porsche-design-system/pull/2649))
- Click behaviour of slotted interactive elements of `Carousel`
  ([#2663](https://github.com/porsche-design-system/porsche-design-system/pull/2663))

### [3.3.0] - 2023-07-07

### [3.3.0-rc.0] - 2023-07-06

#### Added

- `Tabs` and `Tabs Bar` support SSR ([#2611](https://github.com/porsche-design-system/porsche-design-system/pull/2611))
- Contents of `Tag` component can now be wrapped in multiple lines
  ([#2625](https://github.com/porsche-design-system/porsche-design-system/pull/2625))
- `Carousel`: Possibility to set custom border-radius of slide items
  ([#2645](https://github.com/porsche-design-system/porsche-design-system/pull/2645))
- native lazy loading attribute to `img` tag of `Icon`
  ([#2644](https://github.com/porsche-design-system/porsche-design-system/pull/2644))

#### Fixed

- `Stepper Horizontal` navigation between 2 pages is not working as expected in angular
  ([#2641](https://github.com/porsche-design-system/porsche-design-system/pull/2641))
- `Segmented Control` text is not centered / causing unintended line-breaks
  ([#2614](https://github.com/porsche-design-system/porsche-design-system/pull/2614))
- `jsdom-polyfill` fixes validation errors in unit tests during SSR hydration
  ([#2613](https://github.com/porsche-design-system/porsche-design-system/pull/2613))
- `Accordion` collapsable content is overflowing when used with multiple prefixes  
  ([#2612](https://github.com/porsche-design-system/porsche-design-system/pull/2612))
- `Tabs Bar` position of underline for fluid font-size with `size="medium` when resizing
  ([#2611](https://github.com/porsche-design-system/porsche-design-system/pull/2611))
- `Button Pure`, `Link Pure`: `:hover` bug on Firefox
  ([#2630](https://github.com/porsche-design-system/porsche-design-system/pull/2630))
- `Carousel`: Removed `overflow:hidden` of slide items
  ([#2645](https://github.com/porsche-design-system/porsche-design-system/pull/2645))

#### Changed

- Improved bootstrapping behaviour of `Icon`
  ([#2644](https://github.com/porsche-design-system/porsche-design-system/pull/2644))

### [3.2.0] - 2023-06-19

### [3.2.0-rc.0] - 2023-06-19

#### Added

- `skipLinkTarget` property to `Carousel` component to enhance keyboard functionality
  ([#2557](https://github.com/porsche-design-system/porsche-design-system/pull/2557))
- `showLastPage` property to `Pagination` component
  ([#2606](https://github.com/porsche-design-system/porsche-design-system/pull/2606))

#### Fixed

- Partials: `getInitialStyles` supports `Flyout` component
  ([#2598](https://github.com/porsche-design-system/porsche-design-system/pull/2598))
- `Popover` content can be selected/highlighted
  ([#2599](https://github.com/porsche-design-system/porsche-design-system/pull/2599))

#### Changed

- `Carousel` pagination now shows 5 "infinite bullets" when using more than 5 slides
  ([#2600](https://github.com/porsche-design-system/porsche-design-system/pull/2600))
- `Carousel` supports click events on non-active slides and changed keyboard navigation
  ([#2557](https://github.com/porsche-design-system/porsche-design-system/pull/2557))
- Unified wordings of all console warnings, errors and exceptions
  ([#2602](https://github.com/porsche-design-system/porsche-design-system/pull/2602))
- Angular: increased peer dependency to `>=15.0.0 <17.0.0`
  ([#2602](https://github.com/porsche-design-system/porsche-design-system/pull/2602))
- `Toast` allows line break markups within toast message
  ([#2584](https://github.com/porsche-design-system/porsche-design-system/pull/2584))
- `Toast` shows always the latest toast message and clears its queue immediately if a new message is added
  ([#2584](https://github.com/porsche-design-system/porsche-design-system/pull/2584))

### [3.1.0] - 2023-06-09

### [3.1.0-rc.2] - 2023-06-09

#### Changed

- `Crest` updated assets ([#2595](https://github.com/porsche-design-system/porsche-design-system/pull/2595))
- Partials: `getMetaTagsAndIconLinks` updated assets
  ([#2595](https://github.com/porsche-design-system/porsche-design-system/pull/2595))

#### Added

- `Flyout` ([#2547](https://github.com/porsche-design-system/porsche-design-system/pull/2547))

#### Fixed

- Wrong validation during SSR hydration of `Link Tile` and `Select Wrapper`
  ([#2588](https://github.com/porsche-design-system/porsche-design-system/pull/2588))
- `Modal` scrollable modal does not jump to top on changes within dialog
  ([#2574](https://github.com/porsche-design-system/porsche-design-system/pull/2574))
- Unnecessary lifecycles are prevented when prop values do not change for complex values
  ([#2574](https://github.com/porsche-design-system/porsche-design-system/pull/2574))

### [3.1.0-rc.1] - 2023-06-02

#### Added

- **[EXPERIMENTAL]** Prop `showPasswordToggle` for `Text Field Wrapper` with `input type="password"`
  ([#2586](https://github.com/porsche-design-system/porsche-design-system/pull/2586))
- Prop `name` for `Icon` supports `heart`, `heart-filled`, `copy`, `fingerprint`, `tire`, `roof-open` and `roof-closed`
  ([#2589](https://github.com/porsche-design-system/porsche-design-system/pull/2589))

#### Fixed

- `Select Wrapper` missing border on touch devices
  ([#2579](https://github.com/porsche-design-system/porsche-design-system/pull/2579))
- `Tabs Item` text content can be selected/highlighted
  ([#2582](https://github.com/porsche-design-system/porsche-design-system/pull/2582))

### [3.1.0-rc.0] - 2023-05-24

#### Added

- `Marque` now has a `variant` property, including 75 years variant
  ([#2575](https://github.com/porsche-design-system/porsche-design-system/pull/2575))

### [3.0.0] - 2023-05-11

### [3.0.0-rc.3] - 2023-05-10

#### Fixed

- `Tabs Bar` focus behavior via keyboard navigation
  ([#2546](https://github.com/porsche-design-system/porsche-design-system/pull/2546))
- Rendering of `Wordmark` in Safari ([#2542](https://github.com/porsche-design-system/porsche-design-system/pull/2542))
- Disabled dragging/ghosting of icons
  ([#2536](https://github.com/porsche-design-system/porsche-design-system/pull/2536))

#### Changed

- Styles: `dropShadow{Low|Medium|High}Style`s use `box-shadow` instead of `filter: drop-shadow()` to fix glitches
  together with `frostedGlassStyle` in Firefox
  ([#2545](https://github.com/porsche-design-system/porsche-design-system/pull/2545))
- Size of icon and height of `Accordion`
  ([#2536](https://github.com/porsche-design-system/porsche-design-system/pull/2536))

### [3.0.0-rc.2] - 2023-05-09

#### Fixed

- `Checkbox Wrapper` Safari visual state change while hovering
  ([#2508](https://github.com/porsche-design-system/porsche-design-system/pull/2508))
- `Checkbox Wrapper` keyboard arrow navigation
  ([#2508](https://github.com/porsche-design-system/porsche-design-system/pull/2508))
- `Modal` fix hover state of dismiss button
  ([#2510](https://github.com/porsche-design-system/porsche-design-system/pull/2510))
- `Link Pure`, `Button Pure`: adjust offset of `:hover` and `active` styles
  ([#2511](https://github.com/porsche-design-system/porsche-design-system/pull/2511))
- `Tabs Bar`, `Tabs` ([#2521](https://github.com/porsche-design-system/porsche-design-system/pull/2521)):
  - `focus` state of tabpanel
  - Indicator bar height
- Optimize icon/text alignment of `Link Pure` and `Button Pure` in Safari
- `Select Wrapper` multiline option height and scaling behavior
  ([#2524](https://github.com/porsche-design-system/porsche-design-system/pull/2524))
- Fixed accessibility issues of `Tabs`, `Tabs Bar` and `Stepper Horizontal` to comply with v.4.7.0 of `axe-core`
  ([#2530](https://github.com/porsche-design-system/porsche-design-system/pull/2530))
- React: `patchRemixRunProcessBrowserGlobalIdentifier` binary now supports Remix 1.16.0
  ([#2537](https://github.com/porsche-design-system/porsche-design-system/pull/2537))
- Angular: added optional modifier to optional properties for better type checking in strict mode
  ([#2544](https://github.com/porsche-design-system/porsche-design-system/pull/2544))

#### Added

- Deprecation warning to `Icon` component if `lazy` prop is used
  ([#2521](https://github.com/porsche-design-system/porsche-design-system/pull/2521))
- `aria` prop to `Scroller` component
  ([#2530](https://github.com/porsche-design-system/porsche-design-system/pull/2530))

#### Changed

- Model signature asset of 718 model ([#2532](https://github.com/porsche-design-system/porsche-design-system/pull/2532))

### [3.0.0-rc.1] - 2023-04-19

#### Added

- Prop `name` for `Icon` supports `push-pin`, `push-pin-off`, `qr`, `pin-filled`, `shopping-cart-filled`,
  `shopping-bag-filled`, `logo-apple-podcast`, `logo-spotify` and `user-filled`
  ([#2471](https://github.com/porsche-design-system/porsche-design-system/pull/2471)).
- **[EXPERIMENTAL]** Prop `loading` for `Checkbox Wrapper`
  ([#2483](https://github.com/porsche-design-system/porsche-design-system/pull/2483))

#### Fixed

- `Wordmark`, `Crest` and `Model Signature` respect parent width/height
  ([#2479](https://github.com/porsche-design-system/porsche-design-system/pull/2479))
- `Button Tile`, `Link Tile` and `Link Tile Model Signature` are using correct border radius of
  `pds-border-radius-large` ([#2473](https://github.com/porsche-design-system/porsche-design-system/pull/2473))
- `Text Field Wrapper` with `input type="search"` has better accessibility for clear button
  ([#2476](https://github.com/porsche-design-system/porsche-design-system/pull/2476))
- `Accordion` layout shift with nested accordions
  ([#2465](https://github.com/porsche-design-system/porsche-design-system/pull/2465))
- Color Contrast issues and rendering in Windows High Contrast Mode
  ([#2420](https://github.com/porsche-design-system/porsche-design-system/pull/2420))

### [3.0.0-rc.0] - 2023-04-11

#### Fixed

- Styles: `borderRadiusLarge` and `pds-border-radius-large` are exposing correct value
  ([#2463](https://github.com/porsche-design-system/porsche-design-system/pull/2463))

### [3.0.0-alpha.6] - 2023-04-06

#### Added

- `xxl` breakpoint for all breakpoint customizable component values
  ([#2454](https://github.com/porsche-design-system/porsche-design-system/pull/2454))

#### Fixed

- Disabled color of `Icon` component ([#2446](https://github.com/porsche-design-system/porsche-design-system/pull/2446))
- Support of `Radio Button Wrapper` for name value with non-alphanumeric characters
  ([#2443](https://github.com/porsche-design-system/porsche-design-system/pull/2443))

#### Changed

- `Banner` is a controlled component now and its visibility has to be controlled via the `open` prop
  ([#2447](https://github.com/porsche-design-system/porsche-design-system/pull/2447))

```diff
- <p-banner></p-banner>
+ <p-banner open="true"></p-banner>
```

- Renamed all custom `change` events to `update` because of bad event emissions with native `change` events, e.g. with
  nested `select` or `input` elements

#### 🤖 Property deprecations 🤖

##### Accordion:

- Event `accordionChange` is deprecated, use `update` event instead.

```diff
- <PAccordion onAccordionChange={(e: CustomEvent<AccordionChangeEvent>) => {}} />
+ <PAccordion onUpdate={(e: CustomEvent<AccordionUpdateEvent>) => {}} />
```

##### Banner:

- Prop `persistent` is deprecated, use `dismissButton` instead.

```diff
- <p-banner persistent="true"></p-banner>
+ <p-banner dismiss-button="false"></p-banner>
```

##### Carousel:

- Event `carouselChange` is deprecated, use `update` event instead.

```diff
- <PCarousel onCarouselChange={(e: CustomEvent<CarouselChangeEvent>) => {}} />
+ <PCarousel onUpdate={(e: CustomEvent<CarouselUpdateEvent>) => {}} />
```

##### Inline Notification:

- Prop `persistent` is deprecated, use `dismissButton` instead.

```diff
- <p-inline-notification persistent="true"></p-inline-notification>
+ <p-inline-notification dismiss-button="false"></p-inline-notification>
```

##### Pagination:

- Event `pageChange` is deprecated, use `update` event instead.

```diff
- <PPagination onPageChange={(e: CustomEvent<PageChangeEvent>) => {}} />
+ <PPagination onUpdate={(e: CustomEvent<PaginationUpdateEvent>) => {}} />
```

##### Segmented Control:

- Event `segmentedControlChange` is deprecated, use `update` event instead.

```diff
- <PSegmentedControl onSegmentedControlChange={(e: CustomEvent<SegmentedControlChangeEvent>) => {}} />
+ <PSegmentedControl onUpdate={(e: CustomEvent<SegmentedControlUpdateEvent>) => {}} />
```

##### Stepper Horizontal:

- Event `stepChange` is deprecated, use `update` event instead.

```diff
- <PStepperHorizontal onStepChange={(e: CustomEvent<StepChangeEvent>) => {}} />
+ <PStepperHorizontal onUpdate={(e: CustomEvent<StepperHorizontalUpdateEvent>) => {}} />
```

##### Switch:

- Event `switchChange` is deprecated, use `update` event instead.

```diff
- <PSwitch onSwitchChange={(e: CustomEvent<SwitchChangeEvent>) => {}} />
+ <PSwitch onUpdate={(e: CustomEvent<SwitchUpdateEvent>) => {}} />
```

##### Table:

- Event `sortingChange` is deprecated, use `update` event instead.

```diff
- <PTable onSortingChange={(e: CustomEvent<SortingChangeEvent>) => {}} />
+ <PTable onUpdate={(e: CustomEvent<TableUpdateEvent>) => {}} />
```

##### Tabs:

- Event `tabChange` is deprecated, use `update` event instead.

```diff
- <PTabs onTabChange={(e: CustomEvent<TabChangeEvent>) => {}} />
+ <PTabs onUpdate={(e: CustomEvent<TabsUpdateEvent>) => {}} />
```

##### Tabs Bar:

- Event `tabChange` is deprecated, use `update` event instead.

```diff
- <PTabsBar onTabChange={(e: CustomEvent<TabChangeEvent>) => {}} />
+ <PTabsBar onUpdate={(e: CustomEvent<TabsUpdateEvent>) => {}} />
```

### [3.0.0-alpha.5] - 2023-03-30

#### Added

- `Wordmark` ([#2418](https://github.com/porsche-design-system/porsche-design-system/pull/2418))
- `Crest` ([#2437](https://github.com/porsche-design-system/porsche-design-system/pull/2437))

#### Changed

- Styles: changed color values of `theme[Light|Dark]ContrastMedium` and `theme[Light|Dark]Notification[*]` color tokens
  of `Styles` subpackage ([#2436](https://github.com/porsche-design-system/porsche-design-system/pull/2436))

### [3.0.0-alpha.4] - 2023-03-28

#### Changed

- `Table` matches new design language
  ([#2364](https://github.com/porsche-design-system/porsche-design-system/pull/2364/))

#### Added

- Styles: ([#2422](https://github.com/porsche-design-system/porsche-design-system/pull/2422))
  - `gridWide`
  - `gridWideColumnStart` and `pds-grid-wide-column-start`
  - `gridWideColumnEnd` and `pds-grid-wide-column-end`
  - `gridNarrowOffset`, `gridNarrowOffsetBase`, `gridNarrowOffsetS`, `gridNarrowOffsetXXL` and
    `$pds-grid-narrow-offset-base`, `$pds-grid-narrow-offset-s`, `$pds-grid-narrow-offset-xxl`
  - `gridBasicOffset`, `gridBasicOffsetBase`, `gridBasicOffsetS`, `gridBasicOffsetXXL` and
    `$pds-grid-basic-offset-base`, `$pds-grid-basic-offset-s`, `$pds-grid-basic-offset-xxl`
  - `gridExtendedOffset`, `gridExtendedOffsetBase`, `gridExtendedOffsetS`, `gridExtendedOffsetXXL` and
    `$pds-grid-extended-offset-base`, `$pds-grid-extended-offset-s`, `$pds-grid-extended-offset-xxl`
  - `gridWideOffset`, `gridWideOffsetBase`, `gridWideOffsetS`, `gridWideOffsetXXL` and `$pds-grid-wide-offset-base`,
    `$pds-grid-wide-offset-s`, `$pds-grid-wide-offset-xxl`
  - `gridFullOffset` and `$pds-grid-full-offset`
- `Button Tile` ([#2381](https://github.com/porsche-design-system/porsche-design-system/pull/2381))
- `Fieldset` ([#2404](https://github.com/porsche-design-system/porsche-design-system/pull/2404))
- `Link Tile Model Signature` ([#2388](https://github.com/porsche-design-system/porsche-design-system/pull/2388))
- Prop `activeSlideIndex` to `Carousel`
  ([#2421](https://github.com/porsche-design-system/porsche-design-system/pull/2421))
- Prop `slidesPerPage` supports value `auto` of `Carousel`
  ([#2421](https://github.com/porsche-design-system/porsche-design-system/pull/2421))
- Prop `scrollbar` for `Scroller` ([#2364](https://github.com/porsche-design-system/porsche-design-system/pull/2364/))
- Prop `theme` for `Table` ([#2364](https://github.com/porsche-design-system/porsche-design-system/pull/2364/))

#### Fixed

- React: missing animation of `Carousel` in certain scenarios

#### Changed

- Styles: `gridStyles` and `pds-grid` are supporting an additional column range called `wide`
  ([#2422](https://github.com/porsche-design-system/porsche-design-system/pull/2422))
- Styles: SCSS version needs to be imported by `@porsche-design-system/components-js/styles` instead of
  `@porsche-design-system/components-js/styles/scss`
  ([#2422](https://github.com/porsche-design-system/porsche-design-system/pull/2422))

#### Removed

- `Banner`: CSS variable `--p-banner-position-type`
  ([#2422](https://github.com/porsche-design-system/porsche-design-system/pull/2422))
- Styles: `gridSafeZone`, `gridSafeZoneBase`, `gridSafeZoneXXL` and `pds-grid-safe-zone-base`, `pds-grid-safe-zone-xxl`
  ([#2422](https://github.com/porsche-design-system/porsche-design-system/pull/2422))
- Styles: `gridWidth`, `gridWidthMin`, `gridWidthMax` and `pds-grid-width-min`, `pds-grid-width-max`
  ([#2422](https://github.com/porsche-design-system/porsche-design-system/pull/2422))

#### 🤖 Property deprecations 🤖

##### Banner:

- Prop `width` has no effect anymore, instead the component is aligned with Porsche Grid "extended" by default.
  ([#2422](https://github.com/porsche-design-system/porsche-design-system/pull/2422))

#### 🤡 Component deprecations 🤡

##### Marque: ([#2418](https://github.com/porsche-design-system/porsche-design-system/pull/2418))

```diff
- <p-marque></p-marque>
+ <p-wordmark></p-wordmark>
```

##### Fieldset Wrapper: ([#2404](https://github.com/porsche-design-system/porsche-design-system/pull/2404))

```diff
- <p-fieldset-wrapper label="Some legend label">
+ <p-fieldset label="Some legend label">
  <p-text-field-wrapper label="Some label">
    <input type="text" name="some-name" />
  </p-text-field-wrapper>
- </p-fieldset-wrapper>
+ </p-fieldset>
```

### [3.0.0-alpha.3] - 2023-03-17

#### 🤖 Property deprecations 🤖

##### Accordion:

- Event `accordionChange` is deprecated, use `change` event instead.

```diff
- <PAccordion onAccordionChange={(e: CustomEvent<AccordionChangeEvent>) => {}} />
+ <PAccordion onChange={(e: CustomEvent<AccordionChangeEvent>) => {}} />
```

##### Banner:

- Named `slot="title"` is deprecated, use `heading` prop or `slot="heading"` instead.

```diff
<p-banner>
-  <span slot="title">Some heading</span>
+  <span slot="heading">Some heading</span>
   <span slot="description">Some notification description.</span>
</p-banner>

-<p-banner>
+<p-banner heading="Some heading" description="Some notification description.">
-  <span slot="title">Some heading</span>
-  <span slot="description">Some notification description.</span>
</p-banner>
```

##### Carousel:

- Prop `disablePagination` is deprecated, use `pagination` instead.
- Event `carouselChange` is deprecated, use `change` event instead.

```diff
- <p-carousel disable-pagination="true"></p-carousel>
+ <p-carousel pagination="false"></p-carousel>

- <PCarousel onCarouselChange={(e: CustomEvent<CarouselChangeEvent>) => {}} />
+ <PCarousel onChange={(e: CustomEvent<CarouselChangeEvent>) => {}} />
```

##### Divider:

- Prop `orientation` is deprecated, use `direction` instead.

```diff
- <p-divider orientation="horizontal"></p-divider>
+ <p-divider direction="horizontal"></p-divider>
```

##### Icon:

- Prop `colors`'s value `disabled` is removed, use `state-disabled` instead.

```diff
- <p-icon color="disabled"></p-icon>
+ <p-icon color="state-disabled"></p-icon>
```

##### Link Tile:

- Prop `weight`'s value `semibold` is deprecated, use `semi-bold` instead.

```diff
- <p-link-tile weight="semibold"></p-link-tile>
+ <p-link-tile weight="semi-bold"></p-link-tile>
```

##### Modal:

- Prop `disableCloseButton` is deprecated, use `dismissButton` instead.
- Event `close` is deprecated, use `dismiss` event instead.

```diff
- <p-modal disable-close-button="true"></p-modal>
+ <p-modal dismiss-button="false"></p-modal>

- <PModal onClose={(e: CustomEvent<void>) => {}} />
+ <PModal onDismiss={(e: CustomEvent<void>) => {}} />
```

##### Pagination:

- Props `allyLabelNext`, `allyLabelPage`, `allyLabelPrev` and `allyLabel` are deprecated.
- Event `pageChange` is deprecated, use `change` event instead.

```diff
- <p-pagination ally-label="Paginierung" ally-label-prev="Vorherige Seite" ally-label-next="Nächste Seite" ally-label-page="Seite"></p-pagination>
+ <p-pagination intl="{root: 'Paginierung', prev: 'Vorherige Seite', next: 'Nächste Seite', page: 'Seite'}"></p-pagination>

- <PPagination onPageChange={(e: CustomEvent<PageChangeEvent>) => {}} />
+ <PPagination onChange={(e: CustomEvent<PaginationChangeEvent>) => {}} />
```

##### Scroller:

- Prop `gradientColorScheme` is deprecated, use `gradientColor` instead.
- Prop `scrollIndicatorPosition` is deprecated, use `alignScrollIndicator` instead.

```diff
- <p-scroller gradient-color-scheme="surface"></p-scroller>
+ <p-scroller gradient-color="background-surface"></p-scroller>

- <p-scroller scroll-indicator-position="top"></p-scroller>
+ <p-scroller align-scroll-indicator="top"></p-scroller>
```

##### Segmented Control:

- Event `segmentedControlChange` is deprecated, use `change` event instead.

```diff
- <PSegmentedControl onSegmentedControlChange={(e: CustomEvent<SegmentedControlChangeEvent>) => {}} />
+ <PSegmentedControl onChange={(e: CustomEvent<SegmentedControlChangeEvent>) => {}} />
```

##### Stepper Horizontal:

- Event `stepChange` is deprecated, use `change` event instead.

```diff
- <PStepperHorizontal onStepChange={(e: CustomEvent<StepChangeEvent>) => {}} />
+ <PStepperHorizontal onChange={(e: CustomEvent<StepperHorizontalChangeEvent>) => {}} />
```

##### Switch:

- Event `switchChange` is deprecated, use `change` event instead.

```diff
- <PSwitch onSwitchChange={(e: CustomEvent<SwitchChangeEvent>) => {}} />
+ <PSwitch onChange={(e: CustomEvent<SwitchChangeEvent>) => {}} />
```

##### Table:

- Event `sortingChange` is deprecated, use `change` event instead.

```diff
- <PTable onSortingChange={(e: CustomEvent<SortingChangeEvent>) => {}} />
+ <PTable onChange={(e: CustomEvent<TableChangeEvent>) => {}} />
```

##### Tabs:

- Prop `gradientColorScheme` is deprecated, use `gradientColor` instead.
- Prop `weight`'s value `semibold` is deprecated, use `semi-bold` instead.
- Event `tabChange` is deprecated, use `change` event instead.

```diff
- <p-tabs gradient-color-scheme="surface"></p-tabs>
+ <p-tabs gradient-color="background-surface"></p-tabs>

- <p-tabs weight="semibold"></p-tabs>
+ <p-tabs weight="semi-bold"></p-tabs>

- <PTabs onTabChange={(e: CustomEvent<TabChangeEvent>) => {}} />
+ <PTabs onChange={(e: CustomEvent<TabsChangeEvent>) => {}} />
```

##### Tabs Bar:

- Prop `gradientColorScheme` is deprecated, use `gradientColor` instead.
- Prop `weight`'s value `semibold` is deprecated, use `semi-bold` instead.
- Event `tabChange` is deprecated, use `change` event instead.

```diff
- <p-tabs-bar gradient-color-scheme="surface"></p-tabs-bar>
+ <p-tabs-bar gradient-color="background-surface"></p-tabs-bar>

- <p-tabs-bar weight="semibold"></p-tabs>
+ <p-tabs-bar weight="semi-bold"></p-tabs>

- <PTabsBar onTabChange={(e: CustomEvent<TabChangeEvent>) => {}} />
+ <PTabsBar onChange={(e: CustomEvent<TabsChangeEvent>) => {}} />
```

##### Tag:

- Prop `color`'s value `notification-warning`, `notification-success` and `notification-error` are deprecated, use
  `notification-warning-soft`, `notification-success-soft` and `notification-error-soft` instead.

```diff
- <p-tag color="notification-warning"></p-tag>
+ <p-tag color="notification-warning-soft"></p-tag>

- <p-tag color="notification-success"></p-tag>
+ <p-tag color="notification-success-soft"></p-tag>

- <p-tag color="notification-error"></p-tag>
+ <p-tag color="notification-error-soft"></p-tag>
```

##### Text Field Wrapper:

- Prop `showCharacterCount` is deprecated, use `showCounter` instead.

```diff
- <p-text-field-wrapper show-character-count="false">
+ <p-text-field-wrapper show-counter="false">
    <input type="text" maxlength="20" />
</p-text-field-wrapper>
```

##### Textarea Wrapper:

- Prop `showCharacterCount` is deprecated, use `showCounter` instead.

```diff
- <p-textarea-wrapper show-character-count="false">
+ <p-textarea-wrapper show-counter="false">
    <textarea maxlength="80"></textarea>
</p-textarea-wrapper>
```

##### Text List

- Props `listType` and `orderType` are deprecated, use `type` instead.

```diff
- <p-text-list list-type="unordered"></p-text-list>
+ <p-text-list type="unordered"></p-text-list>

- <p-text-list list-type="ordered" order-type="numbered"></p-text-list>
+ <p-text-list type="numbered"></p-text-list>

- <p-text-list list-type="ordered" order-type="alphabetically"></p-text-list>
+ <p-text-list type="alphabetically"></p-text-list>
```

#### Added

- `Text`, `Icon`, `Button Pure` and `Link Pure` support value `xx-small` for prop `size`
- `Display` supports value `small` for prop `size`
- Partials: `getInitialStyles` supports multi prefix, e.g.
  `getInitialStyles({ prefix: ['', 'some-prefix', 'another-prefix'] });`
- Styles: `displaySmallStyle` and `pds-display-small`
- Styles: `textXXSmallStyle` and `pds-text-xx-small`
- Styles: `fontSizeDisplaySmall` and `$pds-font-size-display-small`
- Styles: `fontSizeTextXXSmall` and `$pds-font-size-text-xx-small`
- Styles: `getHoverStyle` and `pds-hover`
- `Banner` has `heading` and `description` prop as well as `slot="heading"` and deprecated `slot="title"`
- Custom events have consistent names across components and deprecated old event names
  - `Accordion` emits `change` and deprecated `accordionChange` event
  - `Carousel` emits `change` and deprecated `carouselChange` event
  - `Modal` emits `dismiss` and deprecated `close` event
  - `Pagination` emits `change` and deprecated `pageChange` event
  - `Segmented Control` emits `change` and deprecated `segmentedControlChange` event
  - `Stepper Horizontal` emits `change` and deprecated `stepChange` event
  - `Switch` emits `change` and deprecated `switchChange` event
  - `Table` emits `change` and deprecated `sortingChange` event
  - `Tabs` emits `change` and deprecated `tabChange` event
  - `Tabs Bar` emits `change` and deprecated `tabChange` event
- Props have consistent names across components and deprecated old props
  - `Carousel` got `pagination` prop and deprecated `disablePagination` prop
  - `Divider` got `direction` prop and deprecated `orientation` prop
  - `Modal` got `dismissButton` prop and deprecated `disableCloseButton` prop
  - `Pagination` got `intl` prop and deprecated `allyLabelNext`, `allyLabelPage`, `allyLabelPrev` and `allyLabel` props
  - `Scroller` got `gradientColor` prop and deprecated `gradientColorScheme` prop
  - `Scroller` got `alignScrollIndicator` prop and deprecated `scrollIndicatorPosition` prop
  - `Tabs` got `gradientColor` prop and deprecated `gradientColorScheme` prop
  - `Tabs Bar` got `gradientColor` prop and deprecated `gradientColorScheme` prop
  - `Text Field Wrapper` got `showCounter` prop and deprecated `showCharacterCount` prop
  - `Textarea Wrapper` got `showCounter` prop and deprecated `showCharacterCount` prop
  - `Text List` got `type` prop and deprecated `listType` and `orderType` prop
- Props have consistent values across components and deprecated old values
  - `Icon` prop `color` got value `state-disabled` and removed `disabled` value
  - `Link Tile` prop `weight` got value `semi-bold` and deprecated `semibold` value
  - `Tabs Bar` and `Tabs` prop `weight` got value `semi-bold` and deprecated `semibold` value
  - `Tag` prop `color` got values `notification-info-soft`, `notification-warning-soft`, `notification-success-soft`,
    `notification-error-soft` and deprecated `notification-warning`, `notification-success`, `notification-error` values

#### Changed

- `Display` uses font-weight regular and font-style normal
- Partials: `getInitialStyles` matches new design language
- Partials: All component related, slotted Light DOM styles have been moved to `getInitialStyles`
- Styles: `getFocusStyle` and `pds-focus` doesn't need `theme` parameter anymore
- Styles: `breakpoint{Base|XS|S|M|L|XL|XXL}` and `$pds-breakpoint-{base|xs|s|m|l|xl|xxl}` are provided as number without
  unit (px)
- `Link Tile` matches new design language
- Typings for all component props start with the component name, e.g. `SwitchAlignLabel`, `TabsBarGradientColor` or
  `LinkPureIcon`
- `Icon` prop `color` value `disabled` is renamed to `state-disabled`
- `Tag` prop `color` value `notification-info` is renamed to `notification-info-soft`

#### Fixed

- `Text Field Wrapper` calendar and time indicator icons respect color definition in dark theme
- `Text Field Wrapper` has correct height when type date or time is used
- Partials: Typings of return value with and without options parameter
- `Modal` scrolling behavior on mouse drag

#### Removed

- `Heading`: value `xxx-large` for prop `size`
- Styles: `headingXXXLargeStyle` and `pds-heading-xxx-large`
- Styles: `fontSizeHeadingXXLarge` and `$pds-font-size-heading-xx-large`

### [3.0.0-alpha.2] - 2023-02-27

#### 🤖 Property deprecations 🤖

##### Carousel:

- Prop `wrap-content` is deprecated.

```diff
- <p-carousel wrap-content="true"></p-carousel>
+ <p-carousel></p-carousel>
```

##### Divider:

- Prop values `neutral-contrast-low | neutral-contrast-medium | neutral-contrast-high` of `color` prop are deprecated.

```diff
- <p-divider color="neutral-contrast-low"></p-divider>
+ <p-divider color="contrast-low"></p-divider>

- <p-divider color="neutral-contrast-medium"></p-divider>
+ <p-divider color="contrast-medium"></p-divider>

- <p-divider color="neutral-contrast-high"></p-divider>
+ <p-divider color="contrast-high"></p-divider>
```

#### Changed

- `Divider`, `Button Group`, `Carousel` and `Text List` match new design language
- Background color of `Scroller`'s `prev` and `next` buttons in dark theme
- Partials: Removed deprecated `withoutTags` option for all partials, please use `format: 'jsx'` instead
- `Content Wrapper` default value of prop `width` has changed from `basic` to `extended`

#### Added

- `Model Signature`
- Props `align-header` and `width` for `Carousel`
- Vue: plugin functions `createPorscheDesignSystem` and `usePorscheDesignSystemPlugin`

#### Fixed

- `Radio Button Wrapper` keyboard arrow navigation
- `Button Pure` and `Link Pure` lagging active state background when scrolling on iOS

### [3.0.0-alpha.1] - 2023-02-16

#### Added

- Porsche Next font supports Vietnamese charset
- Prop `color` of `Icon` supports `disabled`
- React: `patchRemixRunProcessBrowserGlobalIdentifier` binary to support SSR components with Remix

#### Changed

- `Stepper Horizontal` matches new design language
- Styles: Optimize design tokens "spacing", "typography" and "theme" provided by styles sub-package
  `@porsche-design-system/components-{js|angular|react|vue}/styles`
- Styles: Use calc() instead of max() to calculate padding for `gridStyle` (JS) and `pds-grid` (SCSS)
- Styles: `gridStyle` (JS) and `pds-grid` (SCSS) uses optimized grid gap

### [3.0.0-alpha.0] - 2023-02-08

#### Note to the new `v3` major release of the Porsche Design System

With the new **Porsche Design Language** comes a lot of changes regarding layout and design principles. To keep
refactoring efforts as low as possible when upgrading from `v2` to `v3`, **breaking changes** were avoided as far as
possible. Nevertheless, there are a few breaking changes and some more deprecations which should receive attention.

#### 👹 Breaking Changes 👹

##### Button:

- Removed deprecated prop `tabbable`.

```diff
- <p-button tabbable="false">Some label</p-button>
+ <p-button tabindex="-1">Some label</p-button>
```

- Default value of prop `icon` has changed from `arrow-head-right` to `none`. Therefore, the `icon` property **must** be
  set if the component has the `hide-label` property.

```diff
- <p-button hide-label="true">Some label</p-button>
+ <p-button hide-label="true" icon="arrow-right">Some label</p-button>

- <p-button hide-label="{ base: true, m: false }">Some label</p-button>
+ <p-button hide-label="{ base: true, m: false }" icon="arrow-right">Some label</p-button>
```

##### Button Pure:

- Removed `subline` slot (visually not intended anymore).

```diff
<p-button-pure>
  Some label
-   <p slot="subline">Some Subline</p>
</p-button-pure>
```

- Removed deprecated prop `tabbable`.

```diff
- <p-button-pure tabbable="false">Some label</p-button-pure>
+ <p-button-pure tabindex="-1">Some label</p-button-pure>
```

##### Icon:

- Value `inherit` for prop `color` works slightly different to the previous major version. A CSS filter is required to
  apply custom coloring to take advantage of using an SVG embedded in an `<img/>` for better SSR support and loading
  performance in general.

```diff
- <p-icon color="inherit" style="color: white;"></p-icon>
+ <p-icon color="inherit" style="filter: invert(100%);"></p-icon>
```

- Camel case syntax for `name` prop isn't supported, please use param case syntax instead (TypeScript typings have been
  updated too).

```diff
- <p-icon name="arrowRight"></p-icon>
+ <p-icon name="arrow-right"></p-icon>
```

##### Link:

- Default value of prop `icon` has changed from `arrow-head-right` to `none`. Therefore, the `icon` property **must** be
  set if the component has the `hide-label` property.

```diff
- <p-link href="#" hide-label="true">Some label</p-link>
+ <p-link href="#" hide-label="true" icon="arrow-right">Some label</p-link>

- <p-link href="#" hide-label="{ base: true, m: false }">Some label</p-link>
+ <p-link href="#" hide-label="{ base: true, m: false }" icon="arrow-right">Some label</p-link>
```

##### Link Pure:

- Removed `subline` slot (visually not intended anymore).

```diff
<p-link-pure href="#">
  Some label
-   <p slot="subline">Some Subline</p>
</p-link-pure>
```

##### Marque:

- Removed `variant` property.

```diff
- <p-marque variant="75-years"></p-marque>
+ <p-marque></p-marque>
// or even better, replace component by wordmark
+ <p-wordmark></p-wordmark>
```

##### Switch:

- Removed deprecated prop `tabbable`.

```diff
- <p-switch tabbable="false">Some label</p-switch>
+ <p-switch tabindex="-1">Some label</p-switch>
```

##### Partials:

- `getIconLinks()` partial accepts only param-cased icon names.

```diff
- require('@porsche-design-system/components-js/partials').getIconLinks({ icons: ['arrowRight'] })

+ require('@porsche-design-system/components-js/partials').getIconLinks({ icons: ['arrow-right'] })
```

##### CSS global scope:

- Changed naming of CSS global variables names.

```diff
- --p-animation-duration__spinner
- --p-animation-duration__banner
+ --p-animation-duration
```

#### 🤡 Component deprecations 🤡

All deprecated components are refactored to match the new design language, therefor it's technically not breaking, but
we highly recommend to migrate to the mentioned alternative, since those deprecated components will be removed with next
major version.

##### Content Wrapper:

- Component is deprecated and will be removed with the next major release. Please use **[Porsche Grid](styles/grid)**
  instead, which is based on [CSS Grid](https://css-tricks.com/snippets/css/complete-guide-grid) covering the specific
  layout needs for a harmonic appearance across all digital Porsche touch-points.

##### Flex:

- Component is deprecated and will be removed with the next major release. In general, please use native
  [CSS Flex](https://css-tricks.com/snippets/css/a-guide-to-flexbox) instead for better performance and more
  standardized layout technique.

##### Grid:

- Component is deprecated and will be removed with the next major release. In general, please use native
  [CSS Grid](https://css-tricks.com/snippets/css/complete-guide-grid) in combination with
  **[Porsche Grid](styles/grid)** instead for better performance and more standardized layout technique.

##### Headline:

```diff
- <p-headline>The quick brown fox jumps over the lazy dog</p-headline>
+ <p-heading>The quick brown fox jumps over the lazy dog</p-heading>
```

##### Link Social:

- Component is deprecated and will be removed with the next major release. Please use the **[Link](components/link)**
  component instead.

#### 🤖 Property deprecations 🤖

All deprecated properties are still present without any effect, therefor it's technically not breaking, but we highly
recommend to migrate and remove the deprecated props since those ones will be removed with next major version.

##### Button Pure:

- Prop `weight` is deprecated, only regular font weight will be applied.

```diff
- <p-button-pure weight="thin">Some label</p-button-pure>
- <p-button-pure weight="regular">Some label</p-button-pure>
- <p-button-pure weight="semibold">Some label</p-button-pure>
- <p-button-pure weight="bold">Some label</p-button-pure>
+ <p-button-pure>Some label</p-button-pure>
```

##### Content Wrapper (deprecated):

- Prop `theme` and `background-color` are deprecated.

```diff
- <p-content-wrapper theme="dark" background-color="default">Some content</p-content-wrapper>
+ <p-content-wrapper>Some content</p-content-wrapper>
```

##### Grid (deprecated):

- The `gutter` property is deprecated and has no effect anymore. Instead, a fluid gutter depending on the viewport width
  is used.

```diff
- <p-grid gutter="16">Some content</p-grid>
- <p-grid gutter="24">Some content</p-grid>
- <p-grid gutter="36">Some content</p-grid>
+ <p-grid>Some content</p-grid>
```

##### Icon:

- Prop `lazy` is deprecated.

```diff
- <p-icon lazy="true"></p-icon>
+ <p-icon></p-icon>
```

##### Link Pure:

- Prop `weight` is deprecated, only regular font weight will be applied.

```diff
- <p-link-pure href="#" weight="thin">Some label</p-link-pure>
- <p-link-pure href="#" weight="regular">Some label</p-link-pure>
- <p-link-pure href="#" weight="semibold">Some label</p-link-pure>
- <p-link-pure href="#" weight="bold">Some label</p-link-pure>
+ <p-link-pure href="#">Some label</p-link-pure>
```

##### Segmented Control:

- Prop `background-color` is deprecated.

```diff
- <p-segmented-control background-color="background-surface">
   <p-segmented-control-item value="xs">XS</p-segmented-control-item>
   <p-segmented-control-item value="s">S</p-segmented-control-item>
 </p-segmented-control>
+ <p-segmented-control>
   <p-segmented-control-item value="xs">XS</p-segmented-control-item>
   <p-segmented-control-item value="s">S</p-segmented-control-item>
 </p-segmented-control>
```

#### 👾 Property value deprecations 👾

All deprecated values are mapped to new ones, therefor it's technically not breaking, but we highly recommend to migrate
to the new values since those ones will be removed with next major version.

##### Banner:

- Prop value `fluid` of `width` prop is deprecated.

```diff
- <p-banner width="fluid"></p-banner>
+ <p-banner></p-banner>
```

- Prop value `neutral` of `state` prop is deprecated.

```diff
- <p-banner state="neutral">
  <span slot="title">Some banner title</span>
  <span slot="description">Some banner description. You can also add inline <a href="https://porsche.com">links</a> to route to another page.</span>
 </p-banner>
+ <p-banner state="info">
  <span slot="title">Some banner title</span>
  <span slot="description">Some banner description. You can also add inline <a href="https://porsche.com">links</a> to route to another page.</span>
 </p-banner>
```

##### Content Wrapper:

- Prop value `fluid` of `width` prop is deprecated.

```diff
- <p-content-wrapper width="fluid">Some content</p-content-wrapper>
+ <p-content-wrapper>Some content</p-content-wrapper>
```

##### Icon:

- Prop values
  `brand | default | neutral-contrast-low | neutral-contrast-medium | neutral-contrast-high | notification-neutral` of
  `color` prop are deprecated.

```diff
- <p-icon color="brand"></p-icon>
+ <p-icon color="primary"></p-icon>

- <p-icon color="default"></p-icon>
+ <p-icon color="primary"></p-icon>

- <p-icon color="neutral-contrast-low"></p-icon>
+ <p-icon color="contrast-low"></p-icon>

- <p-icon color="neutral-contrast-medium"></p-icon>
+ <p-icon color="contrast-medium"></p-icon>

- <p-icon color="neutral-contrast-high"></p-icon>
+ <p-icon color="contrast-high"></p-icon>

- <p-icon color="neutral-contrast-neutral"></p-icon>
+ <p-icon color="contrast-info"></p-icon>
```

##### Inline Notification:

- Prop value `neutral` of `state` prop is deprecated.

```diff
- <p-inline-notification state="neutral"></p-inline-notification>
+ <p-inline-notification state="info"></p-inline-notification>
```

##### Tag:

- Prop value `notification-neutral | neutral-contrast-high | background-default` of `color` prop is deprecated.

```diff
- <p-tag color="notification-neutral">Color label</p-tag>
+ <p-tag color="notification-info">Color label</p-tag>

- <p-tag color="neutral-contrast-high">Color label</p-tag>
+ <p-tag color="primary">Color label</p-tag>

- <p-tag color="background-default">Color label</p-tag>
+ <p-tag color="background-base">Color label</p-tag>
```

##### Tag Dismissible:

- Prop value `background-default` of `color` prop is deprecated.

```diff
- <p-tag-dismissible color="background-default">Color label</p-tag-dismissible>
+ <p-tag-dismissible color="background-base">Color label</p-tag-dismissible>
```

##### Text:

- Prop value `thin | semibold` of `weight` prop is deprecated.

```diff
- <p-text weight="thin">Some text</p-text>
+ <p-text>Some text</p-text>

- <p-text weight="semibold">Some text</p-text>
+ <p-text weight="semi-bold">Some text</p-text>
```

- Prop value
  `brand | default | neutral-contrast-low | neutral-contrast-medium | neutral-contrast-high | notification-neutral` of
  `color` prop is deprecated.

```diff
- <p-text color="brand">Some text</p-text>
+ <p-text>Some text</p-text>

- <p-text color="default">Some text</p-text>
+ <p-text>Some text</p-text>

- <p-text color="neutral-contrast-low">Some text</p-text>
+ <p-text color="contrast-low">Some text</p-text>

- <p-text color="neutral-contrast-medium">Some text</p-text>
+ <p-text color="contrast-medium">Some text</p-text>

- <p-text color="neutral-contrast-high">Some text</p-text>
+ <p-text color="contrast-high">Some text</p-text>

- <p-text color="notification-neutral">Some text</p-text>
+ <p-text color="notification-info">Some text</p-text>
```

##### ToastManager:

- Prop value `neutral` of `state` parameter is deprecated.

```diff
- …addMessage({ text: `Some message`, state: 'neutral' })
+ …addMessage({ text: `Some message`, state: 'info' })
```

#### Added

- `Display` component
- `Heading` component
- Prop `underline` for `Link Pure`
- Prop `theme` for `Checkbox Wrapper`, `Radio Button Wrapper`, `Popover`, `Tag Dismissible`, `Textarea Wrapper`,
  `Text Field Wrapper` and `Fieldset Wrapper`
- Prop `size` for `Icon` supports `x-small` and `x-large`
- Prop `size` for `Accordion` `compact="true"` supports `medium`

#### Changed

- `Spinner`, `Icon`, `Link Pure`, `Button Pure`, `Link`, `Link Social`, `Button`, `Checkbox Wrapper`,
  `Radio Button Wrapper`, `Popover`, `Modal`, `Select Wrapper`, `Tag`, `Tag Dismissible`, `Textarea Wrapper`,
  `Inline Notification`, `Banner`, `Toast`, `Grid`, `Flex`, `Pagination`, `Scroller`, `Accordion`, `Text`,
  `Text Field Wrapper`, `Content Wrapper`, `Segmented Control`, `Tabs`, `Tabs Bar`, `Headline` and `Fieldset Wrapper`
  match new design language
- `Icon` supports
  `primary | contrast-low | contrast-medium | contrast-high | notification-success | notification-warning | notification-error | notification-info | inherit`
  for `color` prop
- Default value of prop `width` of `Banner` has changed from `basic` to `extended`
- Default value of prop `action-icon` of `Inline Notification` has changed from `arrow-head-right` to `arrow-right`
- Default value of prop `name` of `Icon` has changed from `arrow-head-right` to `arrow-right`
- Default value of prop `variant` of `Link` and `Button` has changed from `secondary` to `primary`

#### Removed

- Custom slotted CSS for mostly all components. Equivalent styles are now provided by `getInitialStyles()` partial
  instead.
- `applyNormalizeStyles` option from `getInitialStyles()` partial which is applied by default now.

### [2.20.0] - 2023-02-06

### [2.20.0-rc.1] - 2023-02-06

### [2.20.0-rc.0] - 2023-01-30

#### Added

- `applyNormalizeStyles` option for `getInitialStyles()` partial which includes basic css styles for Light DOM

### [2.19.1-rc.1] - 2023-01-18

#### Added

- `jsdom-polyfill` subpackage is available at `@porsche-design-system/components-{js|angular|react|vue}/jsdom-polyfill`
  and can be used to have working web components in jsdom based tests (e.g. jest)
- `testing` subpackage is available at `@porsche-design-system/components-{js|angular|react|vue}/testing` to provide
  `getByRoleShadowed`, `getByLabelTextShadowed` and `getByTextShadowed` utilities which use `@testing-library/dom`
  queries internally to support Shadow DOM
- Validation if `prefix` is already reserved by a different version upon initialization of the Porsche Design System

#### Fixed

- `componentsReady()` waits for Porsche Design System being initialized before checking components which can happen in
  certain test scenarios without partials

### [2.19.1-rc.0] - 2023-01-18

#### Fixed

- Bug in `@porsche-design-system/components-react/ssr` where in some cases during SSG an error was thrown when
  components render their children conditionally

### [2.19.0] - 2022-12-22

### [2.19.0-rc.2] - 2022-12-22

### [2.19.0-rc.1] - 2022-12-22

#### Fixed

- `Stepper Horizontal` calculation of scroll position when used within any parent that has a margin or padding

### [2.19.0-rc.0] - 2022-12-21

#### Added

- Vue: typed components are available via the `@porsche-design-system/components-vue` package

#### Fixed

- `Modal` focus cycle when pressing Shift Tab right after it was opened

### [2.18.0] - 2022-12-15

### [2.18.0-rc.2] - 2022-12-14

#### Added

- Validation to ensure crucial partials are used.  
  **Disclaimer:** The Porsche Design System will **not** inject its initial styles anymore. Please use the
  `getInitialStyles()` partial to reduce flash of unstyled content (FOUC) as described here:
  [getInitialStyles() documentation](https://designsystem.porsche.com/latest/partials/initial-styles)

#### Changed

- `line-height` calculation for all components is handled CSS only now by using `ex`-unit in combination with `calc()`
  which gives the best performance, the easiest possible integration and respects UI best practices in having **larger**
  `line-height` values for **small** `font-size` definitions and **smaller** `line-height` values for **larger**
  `font-size` definitions. The calculated values by CSS slightly differ compared to the ones calculated by JavaScript,
  which might result in minor visual changes.

#### Fixed

- Screen reader announcements of `Textfield` and `Textarea` in `counter` mode
- Screen reader announcements in `Select Wrapper`

### [2.18.0-rc.1] - 2022-11-24

#### Added

- `Carousel` now has a `rewind` property, better prev/next icons, a `max-width` for `heading` and `description` and
  support for slotted `description`

#### Fixed

- `Select Wrapper` height if text is zoomed up to 200%

### [2.18.0-rc.0] - 2022-11-17

#### Added

- SSR/SSG ready components using Declarative Shadow DOM for Next JS are shipped via
  `@porsche-design-system/components-react/ssr`. To use it simply change your imports.

**Important:** make sure to apply the new `getDSRPonyfill()` partial right before your closing `</body>` tag. More
information can be found here:
[getDSRPonyfill() documentation](https://designsystem.porsche.com/latest/partials/dsr-ponyfill)

```diff
- import { PorscheDesignSystemProvider, PButton, ... } from '@porsche-design-system/components-react';
+ import { PorscheDesignSystemProvider, PButton, ... } from '@porsche-design-system/components-react/ssr';
+ import { getDSRPonyfill } from '@porsche-design-system/components-react/partials';
```

#### Changed

- Improve height calculation for `Accordion`
- Slotted anchor support for `Link Pure` is stricter (In case slotted `<a>` is used it must be a direct child of
  `Link Pure`)
- `getFontLinks()` partial now has `{ weights: ['regular', 'semi-bold'] }` for a default

### [2.17.0] - 2022-10-31

### [2.17.0-rc.0] - 2022-10-31

#### Added

- `Link Tile`

#### Fixed

- `Scroller` bug where scrollable content was not fully hidden by the gradient, when zoomed into the page.

#### Changed

- Removed `!important` keyword from css property `display` of `Link Pure` and `Button Pure`

### [2.16.3] - 2022-10-21

### [2.16.3-rc.0] - 2022-10-21

#### Fixed

- `Button Pure` and `Link Pure` error when using `size="inherit"` and `icon="none"`

#### Changed

- Replaced all internal usage of `Text` and `Headline` components

### [2.16.2] - 2022-09-15

### [2.16.2-rc.0] - 2022-09-15

#### Fixed

- Issue with `Popover` where drop-shadow is not shown correctly in Chrome >= 105
- Issue with `Carousel` and `wrap-content="true"` where the layout was out of sync with `Content Wrapper` for
  viewports >= 1760px.
- `Select Wrapper` with custom dropdown keeps attribute changes of native select options in sync if changed
  programmatically

### [2.16.1] - 2022-09-09

#### Fixed

- Issue with `Options` typing import for `Carousel`

### [2.16.0] - 2022-09-08

### [2.15.1-rc.1] - 2022-09-08

#### Added

- `Carousel`
- `Scroller`

#### Changed

- `Stepper Horizontal` now has `size` property
- `Stepper Horizontal` uses improved focus behavior in case it becomes scrollable and scroll indicators are centered
  correctly.
- `Tabs Bar` uses improved focus behavior in case it becomes scrollable and scroll indicators are centered correctly.

### [2.15.1-rc.0] - 2022-08-24

#### Fixed

- `Radio Button Wrapper` visual selection change bug in Safari >= 15.5

### [2.15.0] - 2022-08-22

### [2.15.0-rc.1] - 2022-08-18

#### Changed

- Downgraded `@angular` to `v13` to ensure backwards compatibility of `@porsche-design-system/components-angular`

### [2.15.0-rc.0] - 2022-08-16

#### Fixed

- `Popover` visual shadow bug in Safari
- `Stepper Horizontal Item` bug where pseudo styles of the counter element were overridable

### [2.15.0-beta.0] - 2022-08-05

#### Fixed

- `Tabs` & `Tabs Bar` `size` property when using `BreakpointCustomizable`

#### Changed

- `Modal` uses poly fluid sizing for outer spacing
- `Banner` uses poly fluid sizing for outer spacing
- `Content Wrapper` uses poly fluid sizing for inner spacing
- `Modal` min-width is slightly updated to perfectly fit into content area of `Content Wrapper` at 320px viewport width

#### Added

- Validation of properties for all components
- `Text Field Wrapper` with `input type="search"` is clearable via Escape key and custom clear button across browsers
- `Text Field Wrapper` with `input type="search"` shows a "Locate me" button when `actionIcon="locate"` is set, emits
  the `action` event on click and can be put into a loading state via `actionLoading="true"`

### [2.14.0] - 2022-07-11

### [2.14.0-rc.1] - 2022-07-11

### [2.14.0-rc.0] - 2022-07-11

#### Added

- `getBrowserSupportFallbackScript()` partial supporting `cdn` and `format` options as replacement for
  `includeOverlay()` of `@porsche-design-system/browser-notification` npm package
- `getCookiesFallbackScript()` partial supporting `cdn` and `format` options as replacement for `includeCookieOverlay()`
  of `@porsche-design-system/browser-notification` npm package

#### Changed

- `getMetaTagsAndIconLinks()` partial to return `theme-color` meta tags with `prefers-color-scheme: {light|dark}` media
  query

### [2.13.0] - 2022-06-23

### [2.13.0-rc.5] - 2022-06-23

#### Fixed

- `Stepper Horizontal Item` `state` validation
- `Button` and `Link` with `theme="dark" variant="tertiary"` and `Tag Dismissible` bug on Safari < v15.5 where wrong
  colors on hover were shown

### [2.13.0-rc.4] - 2022-06-22

#### Added

- `Stepper Horizontal`

### [2.13.0-rc.3] - 2022-06-22

#### Added

- `Segmented Control`

### [2.13.0-rc.2] - 2022-06-21

### [2.13.0-rc.1] - 2022-06-21

### [2.13.0-rc.0] - 2022-06-21

#### Changed

- `Button`, `Button Pure` and `Switch` apply `aria-disabled="true"` instead of `disabled` attribute to native button
  internally in case `disabled` and/or `loading` property is set

### [2.12.1] - 2022-05-25

### [2.12.1-rc.0] - 2022-05-25

#### Fixed

- Issue with `JssStyle` typing import

### [2.12.0] - 2022-05-19

#### Changed

- npm package is prepared for public release on [npmjs.org](https://npmjs.com)

### [2.12.0-rc.2] - 2022-05-12

### [2.12.0-rc.1] - 2022-05-11

### [2.12.0-rc.0] - 2022-05-04

#### Added

- `Table Head Cell` now has a `multiline` property

#### Changed

- `Headline` has no `hypens` / `overflow-wrap` style by default
- Partials now throw an exception if they are executed in browser

#### Fixed

- Exception in `Headline`, `Select Wrapper`, `Text` and `Text List` when changing `theme` prop from `dark` to `light`
- `getInitialStyles()` partial now returns `.hydrated` styles, too

### [2.11.0-skeletons] - 2022-04-21

### [2.11.0] - 2022-04-21

### [2.11.0-rc.0] - 2022-04-20

#### Added

- `Tag`
- `Tag Dismissible`

### [2.10.0-skeletons] - 2022-04-13

### [2.10.0] - 2022-04-13

### [2.9.3-rc.1] - 2022-04-06

#### Added

- `Text Field Wrapper` now has a `showCharacterCount` property which can be used to hide the character count when a
  `maxLength` attribute is set on the wrapped `input`.
- `Textarea Wrapper` now has a `showCharacterCount` property which can be used to hide the character count when a
  `maxLength` attribute is set on the wrapped `textarea`.

### [2.9.3-rc.0-skeletons] - 2022-03-29

### [2.9.3-rc.0] - 2022-03-28

#### Added

- `Text Field Wrapper` supports `unit` property on `input type="text"`
- `Marque` optional configurable clickable/focusable area by defining padding on host element

#### Fixed

- `Tabs Item` improved accessibility
- Angular: circular dependency in development mode in `2.9.2-skeletons`

### [2.9.2-skeletons] - 2022-03-24

#### Added

- **[EXPERIMENTAL]** `getInitialStyles` partial now accepts a `skeletonTagNames` array of component names that will
  initially have skeleton styles while the Porsche Design System is loading
- **[EXPERIMENTAL]** `Button`, `Button Pure`, `Checkbox Wrapper`, `Fieldset Wrapper`, `Link`, `Link Pure`,
  `Link Social`, `Radio Button Wrapper`, `Select Wrapper`, `Text Field Wrapper`, `Textarea Wrapper` can now have initial
  skeleton styles when passed as `skeletonTagNames` to the `getInitialStyles` partial

### [2.9.2] - 2022-03-24

### [2.9.2-rc.1] - 2022-03-23

#### Fixed

- Bug caused by Chrome where hover styles of `Link Pure` are not displayed correctly

### [2.9.2-rc.0] - 2022-03-22

#### Added

- Normalized font behavior (`hyphen`, `overflow-wrap` and `text-size-adjust`) across components

#### Fixed

- `Modal` scrolling and pinch to zoom on iOS
- `Modal` initial position if scrollable
- `Table Head Cell` sort icon `asc` + `desc`

### [2.9.1] - 2022-03-10

### [2.9.1-rc.0] - 2022-03-09

#### Added

- Styles for slotted `<button>` in `Text`

#### Changed

- `Modal` heading and aria validation happens only when open

#### Fixed

- React: bundling format of partials

### [2.9.0] - 2022-02-28

### [2.9.0-rc.1] - 2022-02-25

#### Fixed

- `Modal` focus trap respecting elements in shadow DOM and dynamically added/removed elements on first level
- `Tabs Item` focus outline on click in Safari
- Error while using partials in Vanilla JS and Angular

### [2.9.0-rc.0] - 2022-02-16

#### Added

- `getFontFaceStylesheet` returns additional `<link>` tags with `rel="preconnect"` and `rel="dns-prefetch"`
- Option `format` to partials `getFontFaceStylesheet`, `getComponentChunkLinks()`, `getFontLinks()`, `getIconLinks()`,
  `getInitialStyles()`, `getLoaderScript()` and `getMetaTagsAndIconLinks()`

#### Deprecated

- The option `withoutTags` of partials `getFontFaceStylesheet`, `getComponentChunkLinks()`, `getFontLinks()`,
  `getIconLinks()`, `getInitialStyles()`, `getLoaderScript()` and `getMetaTagsAndIconLinks()` is deprecated and will be
  removed in `v3.0.0`. Please use `format: 'jsx'` instead.

```diff
- <link rel="stylesheet" href={getFontFaceStylesheet({ withoutTags: true })} crossOrigin="true" />
+ {getFontFaceStylesheet({ format: 'jsx' })}
```

### [2.9.0-beta.1] - 2022-01-27

#### Added

- `:focus-visible` content of selected Tab in `Tabs` component gets focus styling
- Improved accessibility of `Text Field Wrapper` and `Textarea Wrapper` when `maxlength` attribute is set
- `Modal` aria property
- `Modal` class for slotted elements to make content full-width

#### Changed

- `Button Pure` and `Link Pure` removed `position: relative` imposition, make sure to **not** override it with
  `position: static`

#### Fixed

- `Modal` close button styles when no heading is passed

### [2.9.0-beta.0] - 2022-01-18

#### Added

- React: `getByRoleShadowed`, `getByLabelTextShadowed` and `getByTextShadowed` utilities which uses
  `@testing-library/dom` queries internally to support Shadow DOM

#### Fixed

- React: `UnhandledPromiseRejectionWarning` when using `skipPorscheDesignSystemCDNRequestsDuringTests()`

### [2.8.0] - 2022-01-17

#### Fixed

- Accessibility issue of `Icon` component in Windows High Contrast Mode in Chromium Browser

### [2.8.0-rc.0] - 2022-01-14

#### Added

- Support for `tabindex` attribute on `Button`, `Button Pure`, `Switch`, `Link`, `Link Pure` and `Link Social`

#### Changed

- `:focus-visible` style matches outline color of `Button` while hovered

#### Deprecated

- The `tabbable` property of `Button`, `Button Pure` and `Switch` is deprecated and will be removed in `v3.0.0`. Please
  use `tabindex` instead.

```diff
- <p-button tabbable="false">Some button</p-button>
+ <p-button tabindex="-1">Some button</p-button>
```

### [2.8.0-beta.3] - 2021-12-22

#### Added

**Disclaimer:** The provided themes `light-electric` and `dark-electric` are just a proof of concept, it's **not**
accessible regarding its color contrast and might even be removed in an upcoming major release again.

- `light-electric` theme for `Switch`
- `dark-electric` theme for `Button Pure` and `Link Pure`
- Character counter to `Text Field Wrapper` and `Textarea Wrapper` if `maxlength` is present on `input type="text"` and
  `textarea`

#### Changed

- `:focus-visible` style matches outline color of `Switch` while hovered

#### Fixed

- Box model of `Button Pure`

### [2.8.0-beta.2] - 2021-12-22

#### Fixed

- `Content Wrapper` regression for `!important` style

#### Added

- Usage validation for `Link`, `Link Pure` and `Link Social`

### [2.8.0-beta.1] - 2021-12-16

#### Fixed

- `Select Wrapper` validation of select element

### [2.8.0-beta.0] - 2021-12-15

#### Changed

- Angular: increased peer dependency to `>=12.0.0 <14.0.0`

### [2.7.0] - 2021-12-14

### [2.7.0-rc.0] - 2021-12-14

#### Removed

- `offset-bottom` prop of `Toast` (use `--p-toast-position-bottom` CSS variable instead)

### [2.7.0-beta.6] - 2021-12-08

#### Added

- `Popover`

### [2.7.0-beta.5] - 2021-12-07

#### Added

**Disclaimer:** The provided theme `light-electric` is just a proof of concept, it's **not** accessible regarding its
color contrast and might even be removed in an upcoming major release again.

- `light-electric` theme for `Accordion`, `Link`, `Link Pure`, `Button`, `Button Pure`, `Tabs`, `Tabs Bar`

### [2.7.0-beta.4] - 2021-12-02

### [2.7.0-beta.3] - 2021-11-30

#### Added

- `Accordion` uses `MutationObserver` fallback when no `ResizeObserver` is available in older browsers

#### Fixed

- `Link` and `Link Social` not adapting slotted anchor to the width of the element

### [2.7.0-beta.2] - 2021-11-24

#### Added

- `Toast`

#### Fixed

- `Banner` animations respect offset correctly

### [2.7.0-beta.1] - 2021-11-16

#### Fixed

- `Headline` applies `align` and `ellipsis` prop correctly

### [2.7.0-beta.0] - 2021-11-11

#### Added

- New `aria` property for `ARIA` attribute handling for: `Button`, `Button Pure`, `Icon`, `Link`, `Link Pure`, `Marque`,
  `Spinner`

#### Fixed

- React: warnings about `useLayoutEffect` in SSR context

### [2.6.1] - 2021-11-05

#### Fixed

- Prevent breaking entire Porsche Design System due to lacking support of `ResizeObserver`, however `Accordion` still
  requires it

### [2.6.0] - 2021-11-04

#### Added

- `unit` and `unitPosition` properties to `Text Field Wrapper`

### [2.6.0-beta.0] - 2021-10-29

#### Changed

- Use `Heiti SC` (pre-installed on iOS/macOS) and `SimHei` (pre-installed on Windows) as Chinese fallback font

#### Added

- `Marque` uses `webp` images for browsers that support it
- `Inline Notification`
- `Icon` now supports `success` for `name` property

#### Fixed

- Colors of `Banner` for dark theme
- Replaced CSS `inset` property with `top`, `left`, `right` and `bottom` for browser compatibility
- Opening and closing transition of `Modal`

### [2.5.1-beta.0] - 2021-10-11

#### Fixed

- Possible exceptions when components get unmounted directly

### [2.5.0] - 2021-10-04

#### Added

- `SimHei` and `黑体` as fallback for all components' `font-family`

### [2.5.0-beta.1] - 2021-09-28

#### Changed

- React: improved render behavior of components

### [2.5.0-beta.0] - 2021-09-22

#### Added

- React: utility function `skipPorscheDesignSystemCDNRequestsDuringTests`

### [2.4.0] - 2021-09-21

### [2.4.0-beta.2] - 2021-09-21

#### Added

- `Link Social` and `Icon` now support `kakaotalk`, `naver`, `reddit` and `tiktok`
- JSS caching mechanism to improve style performance

#### Changed

- Alignment of `linkedin` icon
- Improved accessibility of `Select Wrapper`
- `Icon` loading behaviour to non-blocking, components using the `Icon` will no longer wait for it to load
- Validation messages of `Fieldset Wrapper` have now an additional icon representing the validation state

#### Fixed

- Box model of `Link Pure`
- Focus of `Link Pure` with slotted anchor and hidden label
- Focus cycling of `Modal` without focusable children
- Suppress CORS error

### [2.4.0-beta.1] - 2021-08-26

#### Added

- `active` property to `Button Pure`

### [2.4.0-beta.0] - 2021-08-26

#### Added

- `icon` property of `Button Pure` and `Link Pure` was extended by `none` value
- `alignLabel` and `stretch` property to `Button Pure` and `Link Pure`

#### Changed

- Improved `:focus-visible` and `:hover:focus-visible` colors for `Link Social` and `Link`
- Improved slotted `<a>` coloring in dark theme for `Link Social` and `Link`
- Validation messages of `Checkbox Wrapper`, `Radio Button Wrapper`, `Select Wrapper`, `Textarea Wrapper` and
  `Text Field Wrapper` have now an additional icon representing the validation state
- `Modal` backdrop behavior to close modal on mouse-down

#### Fixed

- Slotted `<a>` coloring in dark theme for `Text`, `Headline`, `Text List`, `Banner`, `Select Wrapper` and `Link Pure`
- Wrong background color of scrollable `Modal`'s backdrop in Safari

### [2.3.0] - 2021-07-28

### [2.3.0-beta.3] - 2021-07-28

#### Changed

- `Accordion` reduce paddings, vertically align carets to the first heading row, adjust border color and hover styles

#### Fixed

- `Text Field Wrapper` accessibility of type password and search

### [2.3.0-beta.2] - 2021-07-15

#### Added

- `Checkbox Wrapper`, `Radio Button Wrapper`, `Select Wrapper`, `Textarea Wrapper` and `Text Field Wrapper` now reflect
  changes of the `required` attribute on their child component
- `multiline` property to `Table Cell`
- Partial function `getLoaderScript()` to initialize Porsche Design System as early as possible

#### Fixed

- `Table Head Cell` uses semi bold instead of bold as font weight
- Transition of `Modal`

### [2.3.0-beta.1] - 2021-07-08

#### Added

- `Accordion`

#### Changed

- Removed initial delay of `Banner`

### [2.3.0-beta.0] - 2021-07-01

#### Added

- `Table`
- Angular: export types from package root
- Accessibility icon

#### Changed

- `Button`, `Button Pure` and `Switch` are now focusable while in `loading` state
- `Text` and `Headline` inherits white-space CSS property
- React: sync component props via property instead of attribute

#### Fixed

- Angular: support `"strictTemplates": true` option in `tsconfig.json`
- Use correct icon for `arrow-last` and `arrow-first` in `Icon`, `Button` and `Link` components

### [2.2.1] - 2021-06-08

#### Changed

- Optimize vertical alignment of `Modal`

#### Fixed

- URL in inject global style warning

### [2.2.1-beta.1] - 2021-06-02

#### Fixed

- Margin of `Tabs Bar` within `Tabs` for Firefox and Safari
- SVG of `Icon` is not removed after prop change, e.g. on color change
- Fullscreen behavior of `Modal` on screens larger than 1760px

### [2.2.0] - 2021-05-19

#### Fixed

- `Text` inside `Button` now has the proper size on iOS Safari when changing to and from landscape mode
- `Banner` can now be re-opened after closing
- Closing one `Banner` will not close other `Banners` on the site

### [2.2.0-beta.2] - 2021-05-12

#### Fixed

- `Select Wrapper` value changes are now reflected correctly
- `Select Wrapper` dark theme background color if used with `filter` prop

### [2.2.0-beta.1] - 2021-05-05

#### Added

- Partial function `getIconLinks()` to preload Porsche Design System Icons

#### Fixed

- `Text Field Wrapper` spacing in Safari

### [2.2.0-beta.0] - 2021-05-05

#### Added

- Partial function `getMetaTagsAndIconLinks()` to simplify cross device fav and meta icons

### [2.1.0] - 2021-05-03

### [2.1.0-beta.0] - 2021-05-03

#### Added

- `Switch`

#### Changed

- `Text` automatically breaks words/strings into new line being too long to fit inside their container
- `Headline` automatically breaks words/strings into new line being too long to fit inside their container
- Extended `Fieldset Wrapper` with `labelSize`, `required`, `state` and `message` properties. If the `Fieldset Wrapper`
  is set to required only the label of the **Fieldset Wrapper** gets an asterisk. It is removed from all wrapped child
  components, as long as they are Porsche Design System form elements.

### [2.0.3] - 2021-04-28

### [2.0.3-beta] - 2021-04-28

#### Fixed

- Angular: events firing twice in `Pagination`, `Modal`, `Tabs`, `Tabs Bar` and `Banner` component

### [2.0.2] - 2021-04-21

### [2.0.2-beta.0] - 2021-04-20

#### Fixed

- TypeScript build errors due to duplicate declarations in `types.d.ts`

### [2.0.1] - 2021-04-16

#### Fixed

- Visual appearance of `Checkbox Wrapper` in iOS Safari
- A bug where `Text Field Wrapper` would throw an error when reattaching to DOM too quickly
- Visual bug in Firefox when zooming out `Text Field Wrapper`, `Checkbox Wrapper` and `Textarea Wrapper`
- Angular: streamline component styles in dark theme

#### Changed

- Aligned focus states of `Checkbox Wrapper` and `Radio Button Wrapper` across browsers

### [2.0.0] - 2021-04-13

In keeping with [Semver](https://semver.org/), Porsche Design System v2.0.0 was released due to changes in the API,
fundamental changes in loading behavior and others. With our new major version `v2.0.0` there are some important changes
that you should watch out for. To make the migration from `v1.5.x` to our current `v2.0.0` easier, we offer a few
guidelines.

## General changes / improvements:

#### All components, icons, fonts, styles and marque of the Porsche Design System are loaded versioned and chunked from a central CDN

This way all web based digital Porsche products share and use the cached and versioned assets regardless of the JS
framework used to improve loading performance across the Porsche group. Only a tiny (1.4kb sized) Porsche Design System
loader script gets bundled into your application code. Everything else gets loaded versioned, cached and chunked from a
central CDN ([read more](https://designsystem.porsche.com/latest/performance/cdn)). However, this also means that you
will need an **Internet connection** to render the components in a browser (possibly relevant for development stage or
intranet applications).

#### Enabling Micro Frontend Architecture

In case of a micro-frontend architecture, multiple instances and versions of the Porsche Design System can be combined
in a final application by configurable prefixing technique of the Porsche Design System components during runtime.
Please refer to our framework specific guidelines
[Vanilla JS](https://designsystem.porsche.com/latest/start-coding/vanilla-js),
[Angular](https://designsystem.porsche.com/latest/start-coding/angular) and
[React](https://designsystem.porsche.com/latest/start-coding/react).

#### Prevent Flash of Unstyled Content (FOUC) and Flash of Unstyled Text (FOUT)

To prevent FOUC/FOUT, the Porsche Design System offers various partials as part of the
`@porsche-design-system/components-{js|angular|react}` package to ensure all necessary Porsche Design System fonts and
components are fully loaded. If you've used the `@porsche-design-system/partials` package previously, stop using it and
replace the integration with the partials provided by `@porsche-design-system/components-{js|angular|react}` package.
Have a look at our [FOUC/FOUT guidelines](https://designsystem.porsche.com/latest/performance/loading-behaviour).

```diff
- <%= require('@porsche-design-system/partials').getPorscheDesignSystemCoreStyles() %>
+ <%= require('@porsche-design-system/components-{js|angular|react}/partials').getInitialStyles() %>

- <%= require('@porsche-design-system/partials').getFontFaceCSS() %>
+ <%= require('@porsche-design-system/components-{js|angular|react}/partials').getFontFaceStylesheet() %>

- <link rel="preload" href="path/to/webfont/nameOfWebFontFile" as="font" type="font/woff2" crossorigin />
+ <%= require('@porsche-design-system/components-{js|angular|react}/partials').getFontLinks({ weights: ['regular', 'semi-bold'] }) %>
```

#### Added support for China CDN

Our CDN is configured to forward requests to Chinese CDN automatically when necessary. So you're good to go without any
configuration or multiple region specific builds of your application. However, if you are aiming for the maximum
possible performance in China, you can configure which CDN the Porsche Design System must use. Please follow our
[CDN guidelines](https://designsystem.porsche.com/latest/performance/cdn) for more information.

#### New/optimized components

- **Tabs**
- **Tabs Bar**
- **Banner**
- **Modal**
- Headline
- Select
- Pagination
- Button
- Button Pure
- Link
- Link Pure
- Spinner
- Checkbox
- Radio Button

#### Improved TypeScript support for Angular and React

To ensure the best possible typing support, we have refactored our Angular and React wrappers which integrate the native
web components of the Porsche Design System.

#### componentsReady() works reliable

Because the Porsche Design System components get loaded async at the time they are needed, it might be relevant within
your application or test automation to know when those have been initialized. Therefore, we provide in all three
`@porsche-design-system/components-{js|angular|react}')` packages a reliable helper function `componentsReady()`.
[Read more about it](https://designsystem.porsche.com/latest/helpers/components-ready).

#### Removed "blur on focus"

Now focus styling is only applied when you navigate through keyboard and ignored by mouse interaction for browsers
supporting `:focus-visible` otherwise it will fallback to `:focus` CSS implementation.

#### Changed focus styling for a better compromise between accessibility and visual appearance

Color and outline of general focus styling has changed to `currentColor` for light/dark theme with an outline of 1px
width/offset. If you have custom components build with the usage of our `@porsche-design-system/utilities` package then
update it to the latest version.

#### Improved geometry of Porsche Next font

For better alignment and readability we've changed the geometry of the Porsche Next font which results in a visual
change of font size and spacing.

#### Dropped support for IE11 and EdgeHTML according to Porsche's official browser strategy 2021

If you still need to support these browsers, you have to stick to `v1.5.x`. We offer a Browser Notification package
`@porsche-design-system/browser-notification` to alert users that these browsers are no longer supported. It supports a
blocking layer (to be used with Porsche Design System `v2.x`), or a dismissible banner (to be used with Porsche Design
System `v1.x`). Please refer to our
[Browser compatibility guidelines](https://designsystem.porsche.com/latest/help/browser-compatibility).

#### Changed default type of Button and Button Pure

To be in sync with native `<button>` behavior we've changed the default `type` of **Button** and **Button Pure**
component. Those components will render a button within their Shadow DOM as `<button type="submit">` ( previously
`<button type="button">`).

- `submit`: The button submits the form data to the server. This is the default if the attribute is not specified for
  buttons associated with a `<form>`, or if the attribute is an empty or invalid value.
- `button`: The button has no default behavior, and does nothing when pressed by default. It can have client-side
  scripts listen to the element's events, which are triggered when the events occur.

#### Changed support for wrapped links around Link, Link Pure and Link Social component

Due to the support for setting links (`<a href="#">`) in our **Link**, **Link Pure** and **Link Social** components as
child, we've removed support for styling the anchor tag (`<a>`) when it surrounds the component. So we recommend
changing the position of the `<a>` tag from wrapping the component to a direct slot (child) of it.

```diff
- <a href="#"><p-link>Some label</p-link></a>
+ <p-link><a href="#">Some label</a></p-link>

- <a href="#"><p-link-pure>Some label</p-link-pure></a>
+ <p-link-pure><a href="#">Some label</a></p-link-pure>

- <a href="#"><p-link-social>Some label</p-link-social></a>
+ <p-link-social><a href="#">Some label</a></p-link-social>
```

#### Automatic \* asterisk symbol to form field labels

We added an automatic generated _ asterisk symbol to form field labels which have the required attribute. This might
lead to a doubled _ symbol if you set one by yourself.

```diff
- <p-text-field-wrapper label="Some label *"><input type="text" name="some-name" required /></p-text-field-wrapper>
+ <p-text-field-wrapper label="Some label"><input type="text" name="some-name" required /></p-text-field-wrapper>

- <p-checkbox-wrapper label="Some label *"><input type="checkbox" name="some-name" required /></p-checkbox-wrapper>
+ <p-checkbox-wrapper label="Some label"><input type="checkbox" name="some-name" required /></p-checkbox-wrapper>

- <p-radio-button-wrapper label="Some label *"><input type="radio" name="some-name" required /></p-radio-button-wrapper>
+ <p-radio-button-wrapper label="Some label"><input type="radio" name="some-name" required /></p-radio-button-wrapper>

- <p-radio-button-wrapper label="Some label *"><input type="radio" name="some-name" required /></p-radio-button-wrapper>
+ <p-radio-button-wrapper label="Some label"><input type="radio" name="some-name" required /></p-radio-button-wrapper>

- <p-textarea-wrapper label="Some label *"><textarea name="some-name" required></textarea></p-textarea-wrapper>
+ <p-textarea-wrapper label="Some label"><textarea name="some-name" required></textarea></p-textarea-wrapper>

- <p-select-wrapper label="Some label *"><select name="some-name" required><option>A</option></select></p-select-wrapper>
+ <p-select-wrapper label="Some label"><select name="some-name" required><option>A</option></select></p-select-wrapper>
```

#### Shadow DOM

`Flex`, `Flex Item`, `Grid` and `Grid Item` now use Shadow DOM, thus you are not able to overwrite styles defined by
these components any longer.

---

## Angular

#### Integration of Angular components

In the past it was possible to provide a token called `PREVENT_WEB_COMPONENTS_REGISTRATION` which prevented the
registration of the Porsche Design System components and loading of polyfills. Due to the fact that we no longer provide
/ need poly filling, we have completely removed the token. For advanced usage please
[read further](https://designsystem.porsche.com/latest/start-coding/angular).

---

## React

#### Integration of React components

In the past `@porsche-design-system/components-react` components have initialized the **Porsche Design System Loader**
automatically as soon as a component was imported. With `v2.x` you have to import the `PorscheDesignSystemProvider` once
in your `index.tsx` which then initializes the **Porsche Design System Loader**, e.g. like:

```diff
  // index.tsx

  import ReactDOM from 'react-dom';
  import { PorscheDesignSystemProvider } from '@porsche-design-system/components-react';
  import { App } from './App';

  ReactDOM.render(
    <React.StrictMode>
+     <PorscheDesignSystemProvider>
        <App />
+     </PorscheDesignSystemProvider>
    </React.StrictMode>,
    document.getElementById('root')
  );
```

For advanced usage please [read further](https://designsystem.porsche.com/latest/start-coding/react).

#### Jsdom Polyfill for React / Jest / jsdom test automation

We removed test mocks for React / Jest / jsdom as Shadow DOM is supported since jsdom v12.2.0. Instead, we provide a
Jsdom Polyfill (exclusivly for `@porsche-design-system/components-react` package) fixing missing implementation of jsdom
which the Porsche Design System relies on. **Note:** If your test includes Porsche Design System components, make sure
to wrap the component you want to test with a PorscheDesignSystemProvider in order to avoid exceptions. For more
information please [read further](https://designsystem.porsche.com/latest/start-coding/react).

---

## Vanilla JS

#### Integration of Vanilla JS components

With `v1.x` of the Porsche Design System you've had to copy all needed JS files of
`@porsche-design-system/components-js` into your target directory and include the ES5 and ESM loader snippet. Now you
only need to copy one `index.js` file and initialize the Porsche Design System like in the example below:

```diff
  <!DOCTYPE html>
  <html lang="en">
    <head>
      <meta charset="utf-8">
      <meta name="viewport" content="width=device-width,initial-scale=1.0">
      <title>Porsche Design System</title>
-     <script nomodule src="PATH/TO/PACKAGE/@porsche-design-system/components-js/dist/porsche-design-system/porsche-design-system.js"></script>
-     <script type="module" src="PATH/TO/PACKAGE/@porsche-design-system/components-js/dist/porsche-design-system/porsche-design-system.esm.js"></script>
+     <script src="PATH/TO/PACKAGE/@porsche-design-system/components-js/index.js"></script>
    </head>
    <body>
+     <script type="text/javascript">
+       porscheDesignSystem.load();
+     </script>
      <p-headline variant="headline-1">Some text</p-headline>
    </body>
  </html>
```

For advanced usage please [read further](https://designsystem.porsche.com/latest/start-coding/vanilla-js).

---

### [2.0.0-rc.10] - 2021-04-12

#### Changed

- `Tabs` and `Tabs Bar` now respect dynamic additions / removals of `p-tabs-item`, `a` and `button` elements. Make sure
  to update the `activeTabIndex` when mutating elements
- Improved performance of `Text`, `Button Pure` and `Link Pure` when `size` is not `inherit`

#### Added

- `Grid` now has a `wrap` and `gutter` property
- Components (`Grid Item`, `Flex Item`, `Tabs Item` and `Text List Item`) that require a specific parent (`Grid`,
  `Flex`, `Tabs` and `Text List`) will now throw an error if used without that parent

#### Fixed

- Visual appearance of `Checkbox Wrapper` and `Radio Button Wrapper` reflect the state of the wrapped `input` element

### [2.0.0-rc.9] - 2021-03-26

#### Added

- `Button Group` component
- Fullscreen property for `Modal` on mobile

#### Changed

- Spacings, heading and sizes of `Modal`

#### Fixed

- Prevent duplicate loading of `porsche-design-system.v2.x.HASH.js` chunk when using `getComponentChunkLinks()` partial

### [2.0.0-rc.8] - 2021-03-17

#### Added

- Support for full height `Content Wrapper` with flex
- `Tabs Bar` now supports `undefined` as `activeTabIndex`

#### Changed

- `Tabs Bar` has a new default `activeTabIndex`, which is `undefined`
- `Tabs Bar` does not work by itself anymore. The `activeTabIndex` needs to be controlled from the outside
  ([read more](https://designsystem.porsche.com/latest/components/tabs-bar/examples))
- Background Color of `Select Wrapper` in `dark` theme to meet accessibility criteria

### [2.0.0-rc.7] - 2021-03-15

#### Fixed

- Make shadowed `Flex` and `Grid` work in Firefox + Safari

### [2.0.0-rc.6] - 2021-03-11

#### Changed

- Make `Grid` and `Grid Item` use Shadow DOM
- Make `Flex` and `Flex Item` use Shadow DOM

### [2.0.0-rc.5] - 2021-03-09

#### Added

- Configurable background color of `Content Wrapper`
- `italic` font-style in `Text` is now overridden with `normal`

#### Fixed

- Usage of `Select Wrapper` within custom elements
- A bug that caused `Spinner` to be displayed in a wrong size

### [2.0.0-rc.4] - 2021-03-01

#### Changed

- Filter of `Select Wrapper` supports substring search

#### Fixed

- Build error in SSR

### [2.0.0-rc.3] - 2021-02-17

#### Added

- React: utility function `skipCheckForPorscheDesignSystemProviderDuringTests`
- React: tree shaking for component wrappers

#### Fixed

- Angular: error in `Checkbox Wrapper`, `Radio Button Wrapper` and `Text Field Wrapper` when `input[type]` is bound

### [2.0.0-rc.2] - 2021-02-12

#### Added

- Validate usage of `Checkbox Wrapper`, `Radio Button Wrapper`, `Select Wrapper`, `Text Field Wrapper` and
  `Textarea Wrapper`

### [2.0.0-rc.1] - 2021-02-04

#### Added

- Partial function `getComponentChunkLinks()` to preload Porsche Design System Components

#### Changed

- Added a space before asterisk (`*`) when `input`, `textarea` or `select` have `required` attribute within form wrapper
  components
- Renamed partial `getFontLinks()` option from `weight` to `weights`

#### Fixed

- A bug in `Tabs Bar` where the nextButton was mistakenly rendered.
- A bug where `Icon` was not rendered when using `lazy` property.
- A bug in `Text Field Wrapper` with input type password where characters would overlap the icon.

### [2.0.0-rc.0] - 2021-01-29

#### Added

- Link support for `Marque`
- Sizing options `'responsive' | 'small' | 'medium'` for `Marque`

#### Changed

- Angular: added static `load()` function `PorscheDesignSystemModule` for custom prefix
- Hide up/down spin button when using **Text Field** with `type="number"` in Firefox

#### Fixed

- Angular: typings
- React: correct handling of `ref` property
- Unhandled exception in `Select Wrapper` if `selected` and `disabled` attributes are set on the same option
- A bug in `Tabs Bar` where scrolling was broken when a tab was selected
- A bug in `Tabs Bar` where the `nextButton` was always rendered

### [2.0.0-alpha.13] - 2021-01-26

#### Added

- Partial function `getFontLinks()` to prevent **Flash of Unstyled Text** (FOUT)

#### Fixed

- React: correct handling of `className` property

### [2.0.0-alpha.12] - 2021-01-20

#### Added

- Partial function `getInitialStyles()` to prevent **Flash of Unstyled Content** (FOUC)
- Partial function `getFontFaceStylesheet()` to prevent **Flash of Unstyled Text** (FOUT)

#### Changed

- React: `PorscheDesignSystemProvider` needs to wrap application
- React: component props have to be camelCase
- React: `PorscheDesignSystemProvider` is needed while testing components

#### Fixed

- React: typings
- React: support of objects for property values

#### Removed

- React: `getPrefixedComponents`, prefixing is handled by `PorscheDesignSystemProvider`

### [2.0.0-alpha.11] - 2021-01-08

#### Changed

- Precision of relative line height
- Changed color of `neutral contrast low`

### [2.0.0-alpha.10] - 2020-12-14

#### Added

- `native` property to `Select Wrapper` to force rendering of native Browser select dropdown
- Extended flexibility of `Headline`

#### Changed

- Some styling improvements of `Select Wrapper`

#### Fixed

- Jsdom Polyfill `fetch` error

### [2.0.0-alpha.9] - 2020-12-09

### Fixed

- Improved reliability of `componentsReady()`

#### Changed

- Jsdom Polyfill `console.warn` behaviour

### [2.0.0-alpha.8] - 2020-12-03

### Fixed

- A bug where `Modal` did not remove `overflow=hidden` on document body.

### [2.0.0-alpha.7] - 2020-11-26

#### Added

- Jsdom Polyfill

#### Removed

- Jsdom Mocks
- Global "blur on focus" script

#### Changed

- Default dropdown direction of `SelectWrapper` from `down` to `auto`
- Made API of `Tabs` consistent with `Tabs Bar`
- Removed transition for focus styling
- Use `:focus-visible` as default and `:focus` as fallback for focusable elements

#### Fixed

- The Selected element of `SelectWrapper` dropdown keeps now in sync with native selection if changed programmatically
- Invalid search results get cleared if `SelectWrapper` becomes focus state
- Some bugs in `TabsBar`
- Minification of dynamic slotted content styles
- An issue where `Pagination` throws console errors if disconnected from dom.

### [2.0.0-alpha.6] - 2020-10-28

#### Changed

- default `type` of `Button` and `Button Pure` to `submit`

#### Fixed

- Typings

### [2.0.0-alpha.5] - 2020-10-26

#### Added

- `Modal` component

#### Fixed

- Typing for `pageChange` event of `Pagination` component
- Typings

#### Changed

- Focus styling

### [2.0.0-alpha.4] - 2020-10-14

#### Added

- Custom filter to `Select Wrapper` component
- DropDown direction property to `Select Wrapper` component
- Display `*` after label when `input`, `textarea` or `select` have `required` attribute within form wrapper components
- `Tabs` component
- `Tabs Bar` component
- `Banner` component

#### Removed

- Default `position: relative;` style of `Link Pure` and `Button Pure`

#### Fixed

- `Spinner` zooming bug on Safari

### [2.0.0-alpha.3] - 2020-09-11

#### Added

- Support to load assets from China CDN directly via browser flag: `PORSCHE_DESIGN_SYSTEM_CDN = 'cn';`

#### Removed

- Support for `<a>` wrapped `Link` and `Link Pure`

### [2.0.0-alpha.2] - 2020-08-20

### [2.0.0-alpha.1] - 2020-08-17

#### Changed

- Removed classnames dependency
- Stencil Core `taskQueue` from `congestionAsync` to `async` for more performant component rendering

#### Fixed

- Focus input on label click of `Checkbox Wrapper` and `Radio Button Wrapper`

### [1.5.6] - 2020-10-15

### [1.5.6-rc.0] - 2020-10-13

### Fixed

- `Spinner` zooming bug on Safari

### [1.5.5] - 2020-09-11

### [1.5.5-rc.0] - 2020-09-07

### Changed

- Deprecated stencil lifecycle-method `componentDidUnload` to `disconnectedCallback` to fix "`selectObserver` is
  undefined" bug in `Select Wrapper` and `Pagination`

### [1.5.4] - 2020-08-25

### [1.5.4-rc.0] - 2020-08-17

#### Changed

- Removed classnames dependency
- Stencil Core `taskQueue` from `congestionAsync` to `async` for more performant component rendering

#### Fixed

- Focus input on label click of `Checkbox Wrapper` and `Radio Button Wrapper`
- Fix typings for `orientation` of `Divider` component

### [2.0.0-alpha.0] - 2020-08-06

#### Added

- **Experimental:** Optional web component scoping mechanism during runtime to enable micro service architecture

#### Changed

- Web components get lazy loaded from central CDN to improve caching strategy across Porsche's digital eco system

#### Removed

- Stop browser support for **IE11** and **EdgeHTML**

#### Fixed

- Mix of `Optgroups` and `Options` on same level in `Select Wrapper` component
- Fix typings for `orientation` of `Divider` component

### [1.5.3] - 2020-08-10

### [1.5.3-rc.0] - 2020-08-10

#### Fixed

- Mix of `Optgroups` and `Options` on same level in `Select Wrapper` component

### [1.5.2] - 2020-07-22

#### Fixed

- Dispatch change event in `Select Wrapper`
- Stencil react-output-target SSR Bug

### [1.5.1] - 2020-07-20

#### Fixed

- SVGO settings for icons
- Angular bug which causes `ngcc` to fail

### [1.5.0] - 2020-07-16

#### Added

- Icons (active-cabin-ventilation, battery-full, bell, bookmark, car-battery, charging-active, charging-state, climate,
  climate-control, garage, horn, key, map, parking-brake, parking-light, preheating, send, shopping-bag, sidelights,
  user-manual, wrenches)

#### Changed

- Icons (arrow-first, arrow-last, battery-empty, car, card, charging-station, question)

#### Fixed

- Porsche Marque images

### [1.5.0-rc.2] - 2020-07-06

### [1.5.0-rc.1] - 2020-07-06

#### Added

- **Notification Neutral** color to `color` property of `p-text` and `p-icon`

### [1.5.0-rc.0] - 2020-06-25

#### Added

- `Fieldset Wrapper` component
- Improved SEO of `p-headline` and `p-text`: Added possibility to write semantic HTML tags (e.g. `<h1>-<h6>` or `<p>`,
  `<blockquote>`, etc.) directly as slotted content.
- Possibility to include anchor tags directly as slots of `Link`, `Link Pure` and `Link Social`
- `Text` new `weight` property `semibold`
- `Button Pure` label with subline pattern as slot
- `Link Pure` label with subline pattern as slot

#### Changed

- `Select Wrapper` is now ready for the catwalk. It is dressed now with a custom drop down list box and gets naked by
  default on touch devices.

#### Fixed

- Minor accessibility improvements of `icons` and `Text Field`
- Remove native number spinner buttons of `Text Field` with type text for Firefox
- An issue with `Button` and `Button Pure` and their `disabled` attribute

### [1.4.0] - 2020-05-14

### [1.4.0-rc.3] - 2020-05-08

#### Added

- `Text List`

#### Changed

- Improve caching strategy for fonts by content-based hash
- Improve caching strategy for marque by content-based hash
- Dimensions and sharpness of marque
- Props for `Content Wrapper`

### [1.4.0-rc.2] - 2020-05-06

#### Added

- `Content Wrapper`
- Description property to `p-text-field-wrapper`, `p-textarea-wrapper` and `p-select-wrapper`
- `Link Social`

#### Changed

- Improve accessibility of error and success states of form elements
- Aria-invalid attribute of form elements if they are in error state is now managed by component
- Rename icon name `configure` to `configurate` (prevents breaking change compared to stable v1.3.0)
- Improve `p-icon` loading behavior

#### Fixed

- Display of wrong icons

#### Removed

- `safe-zone` property of `p-grid` (`Content Wrapper` should be used instead)

### [1.4.0-rc.1] - 2020-04-27

#### Added

- Add `safe-zone` property to `p-grid` for outer grid margin, max-width and centering
- Submit button with search icon to `p-textfield-wrapper` type search

#### Changed

- Background color of readonly state in components `p-textfield-wrapper` and `p-textarea-wrapper`
- Visual appearance of icons
- Improve caching strategy for icons by content-based hash
- Cursor of Radio, Checkbox and Select
- Fixed naming of Mock from `p-textfield-wrapper` to `p-text-field-wrapper`

#### Fixed

- Icon loading mechanism

### [1.4.0-rc.0] - 2020-04-09

#### Added

- SSR support

### [1.3.0] - 2020-04-08

#### Added

- New headline size `headline-5` to `p-headline`
- Test Mocks

#### Fixed

- Text styling of Select component on focus in IE11 and Chrome on Windows 10

### [1.3.0-rc.0] - 2020-04-03

#### Fixed

- Improve form elements

### [1.2.0] - 2020-03-25

#### Added

- `Divider`
- Hover state for form elements

#### Fixed

- Support label text of form elements for Screen readers

### [1.1.2] - 2020-03-17

#### Changed

- Notification colors

### [1.1.1] - 2020-03-13

#### Changed

- Icon of `Checkbox` indeterminate state

### [1.1.0] - 2020-03-11

#### Fixed

- Minor improvements

### [1.1.0-rc.0] - 2020-03-02

#### Added

- `Select Wrapper`
- `Checkbox Wrapper`
- `Radio Button Wrapper`
- `Textarea Wrapper`

#### Fixed

- `Text Field Wrapper` toggle password visibility

### [1.0.3] - 2020-02-13

#### Fixed

- JS framework compatibility

### [1.1.0-0] - 2020-02-06

#### Added

- `Text Field Wrapper`

#### Changed

- Add proper cursor for disabled state for `Button` and `Button Pure`

### [1.0.2] - 2020-02-04

#### Fixed

- Inheritable styling of slotted content

### [1.0.1] - 2020-01-30

#### Added

- Clickable area of `Link Pure` and `Button Pure` is optionally configurable by defining padding on host element

### [1.0.0] - 2020-01-28

#### Added

- Cursor pointer on hover for `Button` and `Button Pure`
- Line-height gets calculated based on Porsche type-scaling formula automatically for `Text`, `Link Pure` and
  `Button Pure`
- Test helper function `componentsReady()` which indicates when lazy loaded components fully have loaded

#### Changed

- Update CDN asset paths
- Improve font-weight definitions
- Rename and optimize neutral colors for `Icon` and `Text`

### [1.0.0-rc.1] - 2019-12-13

#### Added

- `Headline`
- `Text`
- `Marque`
- `Button`
- `Button Pure`
- `Spinner`
- `Icon`
- `Flex`
- `Grid`
- `Link`
- `Link Pure`
- `Pagination`
- "Blur on focus"<|MERGE_RESOLUTION|>--- conflicted
+++ resolved
@@ -14,11 +14,10 @@
 
 ### [Unreleased]
 
-<<<<<<< HEAD
 #### Added
 
 - `Multi-Select` ([#2658](https://github.com/porsche-design-system/porsche-design-system/pull/2658))
-=======
+
 ### [3.6.0] - 2023-08-28
 
 ### [3.6.0-rc.2] - 2023-08-28
@@ -27,7 +26,6 @@
 
 - `Tabs Bar` losing `activeTabIndex` and underline
   ([#2748](https://github.com/porsche-design-system/porsche-design-system/pull/2748))
->>>>>>> c616470b
 
 ### [3.6.0-rc.1] - 2023-08-24
 
