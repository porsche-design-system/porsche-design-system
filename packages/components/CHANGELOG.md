# Changelog

## Porsche Design System - Components
All notable changes to this project will be documented in this file.

The format is based on [Keep a Changelog](https://keepachangelog.com/en/1.0.0/),
and this project adheres to [Semantic Versioning](https://semver.org/spec/v2.0.0.html).

### [Unreleased]

<<<<<<< HEAD
#### Added
- Counter to `Text Field Wrapper` and `Textarea Wrapper` if `maxlength` is present on `input type="text"` and `textarea`
=======
### [2.8.0-beta.2] - 2021-12-22

#### Fixed
- `Content Wrapper` regression for `!important` style

#### Added
- Usage validation for `Link`, `Link Pure` and `Link Social`
>>>>>>> 66366bc9

### [2.8.0-beta.1] - 2021-12-16

#### Fixed
- `Select Wrapper` validation of select element

### [2.8.0-beta.0] - 2021-12-15

#### Changed
- Angular: Increased peer dependency to `>=12.0.0 <14.0.0`

### [2.7.0] - 2021-12-14

### [2.7.0-rc.0] - 2021-12-14

#### Removed
- `offset-bottom` prop of `Toast` (use `--p-toast-position-bottom` CSS variable instead)

### [2.7.0-beta.6] - 2021-12-08

#### Added
- `Popover`

### [2.7.0-beta.5] - 2021-12-07

#### Added
**Disclaimer:** The provided theme `light-electric` is just a proof of concept, it's **not** accessible regarding its color contrast and might even be removed in an upcoming major release again.
- `light-electric` theme for `Accordion`, `Link`, `Link Pure`, `Button`, `Button Pure`, `Tabs`, `Tabs Bar`

### [2.7.0-beta.4] - 2021-12-02

### [2.7.0-beta.3] - 2021-11-30

#### Added
- `Accordion` uses `MutationObserver` fallback when no `ResizeObserver` is available in older browsers

#### Fixed
- `Link` and `Link Social` not adapting slotted anchor to the width of the element 

### [2.7.0-beta.2] - 2021-11-24

#### Added
- `Toast`

#### Fixed
- `Banner` animations respect offset correctly

### [2.7.0-beta.1] - 2021-11-16

#### Fixed
- `Headline` applies `align` and `ellipsis` prop correctly

### [2.7.0-beta.0] - 2021-11-11

#### Added
- New `aria` property for `ARIA` attribute handling for: `Button`, `Button Pure`, `Icon`, `Link`, `Link Pure`, `Marque`, `Spinner`

#### Fixed
- React: warnings about `useLayoutEffect` in SSR context

### [2.6.1] - 2021-11-05

#### Fixed
- Prevent breaking entire Porsche Design System due to lacking support of `ResizeObserver`, however `Accordion` still requires it 

### [2.6.0] - 2021-11-04

#### Added
- `unit` and `unitPosition` properties to `Text Field Wrapper`

### [2.6.0-beta.0] - 2021-10-29

#### Changed
- Use `Heiti SC` (pre-installed on iOS/macOS) and `SimHei` (pre-installed on Windows) as Chinese fallback font

#### Added
- `Marque` uses `webp` images for browsers that support it
- `Inline Notification`
- `Icon` now supports `success` for `name` property

#### Fixed
- Colors of `Banner` for dark theme
- Replaced CSS `inset` property with `top`, `left`, `right` and `bottom` for browser compatibility 
- Opening and closing transition of `Modal`

### [2.5.1-beta.0] - 2021-10-11

#### Fixed
- Possible exceptions when components get unmounted directly

### [2.5.0] - 2021-10-04

#### Added
- `SimHei` and `黑体` as fallback for all components' `font-family`

### [2.5.0-beta.1] - 2021-09-28

#### Changed
- React: improved render behavior of components

### [2.5.0-beta.0] - 2021-09-22

#### Added
- React: utility function `skipPorscheDesignSystemCDNRequestsDuringTests`

### [2.4.0] - 2021-09-21

### [2.4.0-beta.2] - 2021-09-21

#### Added
- `Link Social` and `Icon` now support `kakaotalk`, `naver`, `reddit` and `tiktok`
- JSS caching mechanism to improve style performance

#### Changed
- Alignment of `linkedin` icon
- Improved accessibility of `Select Wrapper`
- `Icon` loading behaviour to non-blocking, components using the `Icon` will no longer wait for it to load
- Validation messages of `Fieldset Wrapper` have now an additional icon representing the validation state

#### Fixed
- Box model of `Link Pure`
- Focus of `Link Pure` with slotted anchor and hidden label
- Focus cycling of `Modal` without focusable children
- Suppress CORS error

### [2.4.0-beta.1] - 2021-08-26

#### Added
- `active` property to `Button Pure`

### [2.4.0-beta.0] - 2021-08-26

#### Added
- `icon` property of `Button Pure` and `Link Pure` was extended by `none` value
- `alignLabel` and `stretch` property to `Button Pure` and `Link Pure`

#### Changed
- Improved `:focus-visible` and `:hover:focus-visible` colors for `Link Social` and `Link`
- Improved slotted `<a>` coloring in dark theme for `Link Social` and `Link`
- Validation messages of `Checkbox Wrapper`, `Radio Button Wrapper`, `Select Wrapper`, `Textarea Wrapper` and `Text Field Wrapper` have now an additional icon representing the validation state
- `Modal` backdrop behavior to close modal on mouse-down

#### Fixed
- Slotted `<a>` coloring in dark theme for `Text`, `Headline`, `Text List`, `Banner`, `Select Wrapper` and `Link Pure`
- Wrong background color of scrollable `Modal`'s backdrop in Safari

### [2.3.0] - 2021-07-28

### [2.3.0-beta.3] - 2021-07-28

#### Changed
- `Accordion` reduce paddings, vertically align carets to the first heading row, adjust border color and hover styles

#### Fixed
- `Text Field Wrapper` accessibility of type password and search

### [2.3.0-beta.2] - 2021-07-15

#### Added
- `Checkbox Wrapper`, `Radio Button Wrapper`, `Select Wrapper`, `Textarea Wrapper` and `Text Field Wrapper` now reflect changes of the `required` attribute on their child component
- `multiline` property to `Table Cell`
- Partial function `getLoaderScript()` to initialize Porsche Design System as early as possible

#### Fixed
- `Table Head Cell` uses semi bold instead of bold as font weight
- Transition of `Modal`

### [2.3.0-beta.1] - 2021-07-08

#### Added
- `Accordion`

#### Changed
- Removed initial delay of `Banner`

### [2.3.0-beta.0] - 2021-07-01

#### Added
- `Table`
- Angular: export types from package root
- Accessibility icon

#### Changed
- `Button`, `Button Pure` and `Switch` are now focusable while in `loading` state
- `Text` and `Headline` inherits white-space CSS property
- React: sync component props via property instead of attribute 

#### Fixed
- Angular: support `"strictTemplates": true` option in `tsconfig.json`
- Use correct icon for `arrow-last` and `arrow-first` in `Icon`, `Button` and `Link` components

### [2.2.1] - 2021-06-08

#### Changed
- Optimize vertical alignment of `Modal`

#### Fixed
- URL in inject global style warning

### [2.2.1-beta.1] - 2021-06-02

#### Fixed
- Margin of `Tabs Bar` within `Tabs` for Firefox and Safari
- SVG of `Icon` is not removed after prop change, e.g. on color change
- Fullscreen behavior of `Modal` on screens larger than 1760px

### [2.2.0] - 2021-05-19

#### Fixed
- `Text` inside `Button` now has the proper size on iOS Safari when changing to and from landscape mode
- `Banner` can now be re-opened after closing
- Closing one `Banner` will not close other `Banners` on the site

### [2.2.0-beta.2] - 2021-05-12

#### Fixed
- `Select Wrapper` value changes are now reflected correctly
- `Select Wrapper` dark theme background color if used with `filter` prop

### [2.2.0-beta.1] - 2021-05-05

#### Added
- Partial function `getIconLinks()` to preload Porsche Design System Icons

#### Fixed
- `Text Field Wrapper` spacing in Safari

### [2.2.0-beta.0] - 2021-05-05

#### Added
- Partial function `getMetaTagsAndIconLinks()` to simplify cross device fav and meta icons

### [2.1.0] - 2021-05-03

### [2.1.0-beta.0] - 2021-05-03

#### Added
- `Switch`

#### Changed
- `Text` automatically breaks words/strings into new line being too long to fit inside their container
- `Headline` automatically breaks words/strings into new line being too long to fit inside their container
- Extended `Fieldset Wrapper` with `labelSize`, `required`, `state` and `message` properties. If the `Fieldset Wrapper` is set to required 
  only the label of the **Fieldset Wrapper** gets an asterisk. It is removed from all wrapped child components, as long as they are Porsche Design System form elements.

### [2.0.3] - 2021-04-28

### [2.0.3-beta] - 2021-04-28

#### Fixed
- Angular: Events firing twice in `Pagination`, `Modal`, `Tabs`, `Tabs Bar` and `Banner` component

### [2.0.2] - 2021-04-21

### [2.0.2-beta.0] - 2021-04-20

#### Fixed
- TypeScript build errors due to duplicate declarations in `types.d.ts`

### [2.0.1] - 2021-04-16

#### Fixed
- Visual appearance of `Checkbox Wrapper` in iOS Safari
- A bug where `Text Field Wrapper` would throw an error when reattaching to DOM too quickly
- Visual bug in Firefox when zooming out `Text Field Wrapper`, `Checkbox Wrapper` and `Textarea Wrapper`
- Angular: Streamline component styles in dark theme 

#### Changed
- Aligned focus states of `Checkbox Wrapper` and `Radio Button Wrapper` across browsers

### [2.0.0] - 2021-04-13

In keeping with [Semver](https://semver.org/), Porsche Design System v2.0.0 was released due to changes in the API, fundamental changes in loading behavior and others.
With our new major version `v2.0.0` there are some important changes that you should watch out for.
To make the migration from `v1.5.x` to our current `v2.0.0` easier, we offer a few guidelines.

## General changes / improvements:

#### All components, icons, fonts, styles and marque of the Porsche Design System are loaded versioned and chunked from a central CDN
This way all web based digital Porsche products share and use the cached and versioned assets regardless of the JS framework used to improve loading performance across the Porsche group.
Only a tiny (1.4kb sized) Porsche Design System loader script gets bundled into your application code.
Everything else gets loaded versioned, cached and chunked from a central CDN ([read more](https://designsystem.porsche.com/latest/performance/cdn)).
However, this also means that you will need an **Internet connection** to render the components in a browser (possibly relevant for development stage or intranet applications).

#### Enabling Micro Frontend Architecture
In case of a micro-frontend architecture, multiple instances and versions of the Porsche Design System can be combined in a final application by configurable prefixing technique of the Porsche Design System components during runtime.
Please refer to our framework specific guidelines [Vanilla JS](https://designsystem.porsche.com/latest/start-coding/vanilla-js), [Angular](https://designsystem.porsche.com/latest/start-coding/angular) and [React](https://designsystem.porsche.com/latest/start-coding/react).

#### Prevent Flash of Unstyled Content (FOUC) and Flash of Unstyled Text (FOUT)
To prevent FOUC/FOUT, the Porsche Design System offers various partials as part of the `@porsche-design-system/components-{js|angular|react}` package to ensure all necessary Porsche Design System fonts and components are fully loaded.
If you've used the `@porsche-design-system/partials` package previously, stop using it and replace the integration with the partials provided by `@porsche-design-system/components-{js|angular|react}` package.
Have a look at our [FOUC/FOUT guidelines](https://designsystem.porsche.com/latest/performance/loading-behaviour).

```diff
- <%= require('@porsche-design-system/partials').getPorscheDesignSystemCoreStyles() %>
+ <%= require('@porsche-design-system/components-{js|angular|react}/partials').getInitialStyles() %>

- <%= require('@porsche-design-system/partials').getFontFaceCSS() %>
+ <%= require('@porsche-design-system/components-{js|angular|react}/partials').getFontFaceStylesheet() %>

- <link rel="preload" href="path/to/webfont/nameOfWebFontFile" as="font" type="font/woff2" crossorigin />
+ <%= require('@porsche-design-system/components-{js|angular|react}/partials').getFontLinks({ weights: ['regular', 'semi-bold'] }) %>
```

#### Added support for China CDN
Our CDN is configured to forward requests to Chinese CDN automatically when necessary.
So you're good to go without any configuration or multiple region specific builds of your application.
However, if you are aiming for the maximum possible performance in China, you can configure which CDN the Porsche Design System must use.
Please follow our [CDN guidelines](https://designsystem.porsche.com/latest/performance/cdn) for more information.

#### New/optimized components
- **Tabs**
- **Tabs Bar**
- **Banner**
- **Modal**
- Headline
- Select
- Pagination
- Button
- Button Pure
- Link
- Link Pure
- Spinner
- Checkbox
- Radio Button

#### Improved TypeScript support for Angular and React
To ensure the best possible typing support, we have refactored our Angular and React wrappers which integrate the native web components of the Porsche Design System.

#### componentsReady() works reliable
Because the Porsche Design System components get loaded async at the time they are needed, it might be relevant within your application or test automation to know when those have been initialized.
Therefore, we provide in all three `@porsche-design-system/components-{js|angular|react}')` packages a reliable helper function `componentsReady()`.
[Read more about it](https://designsystem.porsche.com/latest/helpers/components-ready).

#### Removed "blur on focus"
Now focus styling is only applied when you navigate through keyboard and ignored by mouse interaction for browsers supporting `:focus-visible` otherwise it will fallback to `:focus` CSS implementation.

#### Changed focus styling for a better compromise between accessibility and visual appearance
Color and outline of general focus styling has changed to `currentColor` for light/dark theme with an outline of 1px width/offset.
If you have custom components build with the usage of our `@porsche-design-system/utilities` package then update it to the latest version (we also provide a focus [SCSS mixin](https://designsystem.porsche.com/latest/utilities/scss/functions) and [JS function](https://designsystem.porsche.com/latest/utilities/js/functions)).

#### Improved geometry of Porsche Next font
For better alignment and readability we've changed the geometry of the Porsche Next font which results in a visual change of font size and spacing.

#### Dropped support for IE11 and EdgeHTML according to Porsche's official browser strategy 2021
If you still need to support these browsers, you have to stick to `v1.5.x`.
We offer a Browser Notification package `@porsche-design-system/browser-notification` to alert users that these browsers are no longer supported.
It supports a blocking layer (to be used with Porsche Design System `v2.x`), or a dismissible banner (to be used with Porsche Design System `v1.x`).
Please refer to our [Browser compatibility guidelines](https://designsystem.porsche.com/latest/help/browser-compatibility).

#### Changed default type of Button and Button Pure
To be in sync with native `<button>` behavior we've changed the default `type` of **Button** and **Button Pure** component.
Those components will render a button within their Shadow DOM as `<button type="submit">` (previously `<button type="button">`).

- `submit`: The button submits the form data to the server. This is the default if the attribute is not specified for buttons associated with a `<form>`, or if the attribute is an empty or invalid value.
- `button`: The button has no default behavior, and does nothing when pressed by default. It can have client-side scripts listen to the element's events, which are triggered when the events occur.

#### Changed support for wrapped links around Link, Link Pure and Link Social component
Due to the support for setting links (`<a href="#">`) in our **Link**, **Link Pure** and **Link Social** components as child, we've removed support for styling the anchor tag (`<a>`) when it surrounds the component.
So we recommend changing the position of the `<a>` tag from wrapping the component to a direct slot (child) of it.

```diff
- <a href="#"><p-link>Some label</p-link></a>
+ <p-link><a href="#">Some label</a></p-link>

- <a href="#"><p-link-pure>Some label</p-link-pure></a>
+ <p-link-pure><a href="#">Some label</a></p-link-pure>

- <a href="#"><p-link-social>Some label</p-link-social></a>
+ <p-link-social><a href="#">Some label</a></p-link-social>
```

#### Automatic * asterisk symbol to form field labels
We added an automatic generated * asterisk symbol to form field labels which have the required attribute.
This might lead to a doubled * symbol if you set one by yourself.

```diff
- <p-text-field-wrapper label="Some label *"><input type="text" name="some-name" required /></p-text-field-wrapper>
+ <p-text-field-wrapper label="Some label"><input type="text" name="some-name" required /></p-text-field-wrapper>

- <p-checkbox-wrapper label="Some label *"><input type="checkbox" name="some-name" required /></p-checkbox-wrapper>
+ <p-checkbox-wrapper label="Some label"><input type="checkbox" name="some-name" required /></p-checkbox-wrapper>

- <p-radio-button-wrapper label="Some label *"><input type="radio" name="some-name" required /></p-radio-button-wrapper>
+ <p-radio-button-wrapper label="Some label"><input type="radio" name="some-name" required /></p-radio-button-wrapper>

- <p-radio-button-wrapper label="Some label *"><input type="radio" name="some-name" required /></p-radio-button-wrapper>
+ <p-radio-button-wrapper label="Some label"><input type="radio" name="some-name" required /></p-radio-button-wrapper>

- <p-textarea-wrapper label="Some label *"><textarea name="some-name" required></textarea></p-textarea-wrapper>
+ <p-textarea-wrapper label="Some label"><textarea name="some-name" required></textarea></p-textarea-wrapper>

- <p-select-wrapper label="Some label *"><select name="some-name" required><option>A</option></select></p-select-wrapper>
+ <p-select-wrapper label="Some label"><select name="some-name" required><option>A</option></select></p-select-wrapper>
```

#### Shadow DOM
`Flex`, `Flex Item`, `Grid` and `Grid Item` now use Shadow DOM, thus you are not able to overwrite styles defined by these components any longer.

---

## Angular

#### Integration of Angular components
In the past it was possible to provide a token called `PREVENT_WEB_COMPONENTS_REGISTRATION` which prevented the registration of the Porsche Design System components and loading of polyfills.
Due to the fact that we no longer provide / need poly filling, we have completely removed the token.
For advanced usage please [read further](https://designsystem.porsche.com/latest/start-coding/angular).

---

## React

#### Integration of React components
In the past `@porsche-design-system/components-react` components have initialized the **Porsche Design System Loader** automatically as soon as a component was imported.
With `v2.x` you have to import the `PorscheDesignSystemProvider` once in your `index.tsx` which then initializes the **Porsche Design System Loader**, e.g. like:
```diff
  // index.tsx
    
  import ReactDOM from 'react-dom';
  import { PorscheDesignSystemProvider } from '@porsche-design-system/components-react';
  import { App } from './App';
    
  ReactDOM.render(
    <React.StrictMode>
+     <PorscheDesignSystemProvider>
        <App />
+     </PorscheDesignSystemProvider>
    </React.StrictMode>,
    document.getElementById('root')
  );
```
For advanced usage please [read further](https://designsystem.porsche.com/latest/start-coding/react).


#### Jsdom Polyfill for React / Jest / jsdom test automation
We removed test mocks for React / Jest / jsdom as Shadow DOM is supported since jsdom v12.2.0.
Instead, we provide a Jsdom Polyfill (exclusivly for `@porsche-design-system/components-react` package) fixing missing implementation of jsdom which the Porsche Design System relies on.
**Note:** If your test includes Porsche Design System components, make sure to wrap the component you want to test with a PorscheDesignSystemProvider in order to avoid exceptions.
For more information please [read further](https://designsystem.porsche.com/latest/start-coding/react).

---

## Vanilla JS

#### Integration of Vanilla JS components
With `v1.x` of the Porsche Design System you've had to copy all needed JS files of `@porsche-design-system/components-js` into your target directory and include the ES5 and ESM loader snippet.
Now you only need to copy one `index.js` file and initialize the Porsche Design System like in the example below:

```diff
  <!DOCTYPE html>
  <html lang="en">
    <head>
      <meta charset="utf-8">
      <meta name="viewport" content="width=device-width,initial-scale=1.0">
      <title>Porsche Design System</title>
-     <script nomodule src="PATH/TO/PACKAGE/@porsche-design-system/components-js/dist/porsche-design-system/porsche-design-system.js"></script>
-     <script type="module" src="PATH/TO/PACKAGE/@porsche-design-system/components-js/dist/porsche-design-system/porsche-design-system.esm.js"></script>
+     <script src="PATH/TO/PACKAGE/@porsche-design-system/components-js/index.js"></script>
    </head>
    <body>
+     <script type="text/javascript">
+       porscheDesignSystem.load();
+     </script>
      <p-headline variant="headline-1">Some text</p-headline>
    </body>
  </html>
```
For advanced usage please [read further](https://designsystem.porsche.com/latest/start-coding/vanilla-js).

---

### [2.0.0-rc.10] - 2021-04-12

#### Changed
- `Tabs` and `Tabs Bar` now respect dynamic additions / removals of `p-tabs-item`, `a` and `button` elements. Make sure to update the `activeTabIndex` when mutating elements
- Improved performance of `Text`, `Button Pure` and `Link Pure` when `size` is not `inherit`

#### Added
- `Grid` now has a `wrap` and `gutter` property
- Components (`Grid Item`, `Flex Item`, `Tabs Item` and `Text List Item`) that require a specific parent (`Grid`, `Flex`, `Tabs` and `Text List`) will now throw an error if used without that parent

#### Fixed
- Visual appearance of `Checkbox Wrapper` and `Radio Button Wrapper` reflect the state of the wrapped `input` element

### [2.0.0-rc.9] - 2021-03-26

#### Added
- `Button Group` component
- Fullscreen property for `Modal` on mobile

#### Changed
- Spacings, heading and sizes of `Modal`

#### Fixed
- Prevent duplicate loading of `porsche-design-system.v2.x.HASH.js` chunk when using `getComponentChunkLinks()` partial

### [2.0.0-rc.8] - 2021-03-17

#### Added
- Support for full height `Content Wrapper` with flex 
- `Tabs Bar` now supports `undefined` as `activeTabIndex`

#### Changed
- `Tabs Bar` has a new default `activeTabIndex`, which is `undefined`
- `Tabs Bar` does not work by itself anymore. The `activeTabIndex` needs to be controlled from the outside ([read more](https://designsystem.porsche.com/latest/components/tabs-bar/examples))
- Background Color of `Select Wrapper` in `dark` theme to meet accessibility criteria

### [2.0.0-rc.7] - 2021-03-15

#### Fixed
- Make shadowed `Flex` and `Grid` work in Firefox + Safari

### [2.0.0-rc.6] - 2021-03-11

#### Changed
- Make `Grid` and `Grid Item` use Shadow DOM
- Make `Flex` and `Flex Item` use Shadow DOM

### [2.0.0-rc.5] - 2021-03-09

#### Added
- Configurable background color of `Content Wrapper`
- `italic` font-style in `Text` is now overridden with `normal`

#### Fixed
- Usage of `Select Wrapper` within custom elements
- A bug that caused `Spinner` to be displayed in a wrong size

### [2.0.0-rc.4] - 2021-03-01

#### Changed
- Filter of `Select Wrapper` supports substring search

#### Fixed
- Build error in SSR

### [2.0.0-rc.3] - 2021-02-17

#### Added
- React: utility function `skipCheckForPorscheDesignSystemProviderDuringTests`
- React: tree shaking for component wrappers

#### Fixed
- Angular: error in `Checkbox Wrapper`, `Radio Button Wrapper` and `Text Field Wrapper` when `input[type]` is bound

### [2.0.0-rc.2] - 2021-02-12

#### Added
- Validate usage of `Checkbox Wrapper`, `Radio Button Wrapper`, `Select Wrapper`, `Text Field Wrapper` and `Textarea Wrapper`

### [2.0.0-rc.1] - 2021-02-04

#### Added
- Partial function `getComponentChunkLinks()` to preload Porsche Design System Components

#### Changed
- Added a space before asterisk (`*`) when `input`, `textarea` or `select` have `required` attribute within form wrapper components
- Renamed partial `getFontLinks()` option from `weight` to `weights`

#### Fixed
- A bug in `Tabs Bar` where the nextButton was mistakenly rendered.
- A bug where `Icon` was not rendered when using `lazy` property.
- A bug in `Text Field Wrapper` with input type password where characters would overlap the icon.

### [2.0.0-rc.0] - 2021-01-29

#### Added
- Link support for `Marque`
- Sizing options `'responsive' | 'small' | 'medium'` for `Marque`

#### Changed
- Angular: added static `load()` function `PorscheDesignSystemModule` for custom prefix
- Hide up/down spin button when using **Text Field** with `type="number"` in Firefox

#### Fixed
- Angular: typings 
- React: correct handling of `ref` property
- Unhandled exception in `Select Wrapper` if `selected` and `disabled` attributes are set on the same option
- A bug in `Tabs Bar` where scrolling was broken when a tab was selected
- A bug in `Tabs Bar` where the `nextButton` was always rendered

### [2.0.0-alpha.13] - 2021-01-26

#### Added
- Partial function `getFontLinks()` to prevent **Flash of Unstyled Text** (FOUT)

#### Fixed
- React: correct handling of `className` property

### [2.0.0-alpha.12] - 2021-01-20

#### Added
- Partial function `getInitialStyles()` to prevent **Flash of Unstyled Content** (FOUC)
- Partial function `getFontFaceStylesheet()` to prevent **Flash of Unstyled Text** (FOUT)

#### Changed
- React: `PorscheDesignSystemProvider` needs to wrap application
- React: component props have to be camelCase
- React: `PorscheDesignSystemProvider` is needed while testing components

#### Fixed
- React: typings
- React: support of objects for property values

#### Removed
- React: `getPrefixedComponents`, prefixing is handled by `PorscheDesignSystemProvider`

### [2.0.0-alpha.11] - 2021-01-08

#### Changed
- Precision of relative line height
- Changed color of `neutral contrast low`

### [2.0.0-alpha.10] - 2020-12-14

#### Added
- `native` property to `Select Wrapper` to force rendering of native Browser select dropdown
- Extended flexibility of `Headline`

#### Changed
- Some styling improvements of `Select Wrapper`

#### Fixed
- Jsdom Polyfill `fetch` error

### [2.0.0-alpha.9] - 2020-12-09

### Fixed
- Improved reliability of `componentsReady()`

#### Changed
- Jsdom Polyfill `console.warn` behaviour

### [2.0.0-alpha.8] - 2020-12-03

### Fixed
- A bug where `Modal` did not remove `overflow=hidden` on document body.

### [2.0.0-alpha.7] - 2020-11-26

#### Added
- Jsdom Polyfill

#### Removed
- Jsdom Mocks
- Global "blur on focus" script

#### Changed
- Default dropdown direction of `SelectWrapper` from `down` to `auto`
- Made API of `Tabs` consistent with `Tabs Bar`
- Removed transition for focus styling
- Use `:focus-visible` as default and `:focus` as fallback for focusable elements

#### Fixed
- The Selected element of `SelectWrapper` dropdown keeps now in sync with native selection if changed programmatically
- Invalid search results get cleared if `SelectWrapper` becomes focus state
- Some bugs in `TabsBar`
- Minification of dynamic slotted content styles
- An issue where `Pagination` throws console errors if disconnected from dom.

### [2.0.0-alpha.6] - 2020-10-28

#### Changed
- default `type` of `Button` and `Button Pure` to `submit`

#### Fixed
- Typings

### [2.0.0-alpha.5] - 2020-10-26

#### Added
- `Modal` component

#### Fixed
- Typing for `pageChange` event of `Pagination` component
- Typings

#### Changed
- Focus styling

### [2.0.0-alpha.4] - 2020-10-14

#### Added
- Custom filter to `Select Wrapper` component
- DropDown direction property to `Select Wrapper` component
- Display `*` after label when `input`, `textarea` or `select` have `required` attribute within form wrapper components
- `Tabs` component
- `Tabs Bar` component
- `Banner` component

#### Removed
- Default `position: relative;` style of `Link Pure` and `Button Pure` 

#### Fixed
- `Spinner` zooming bug on Safari

### [2.0.0-alpha.3] - 2020-09-11

#### Added
- Support to load assets from China CDN directly via browser flag: `PORSCHE_DESIGN_SYSTEM_CDN = 'cn';`

#### Removed
- Support for `<a>` wrapped `Link` and `Link Pure`

### [2.0.0-alpha.2] - 2020-08-20

### [2.0.0-alpha.1] - 2020-08-17

#### Changed
- Removed classnames dependency
- Stencil Core `taskQueue` from `congestionAsync` to `async` for more performant component rendering

#### Fixed
- Focus input on label click of `Checkbox Wrapper` and `Radio Button Wrapper`

### [1.5.6] - 2020-10-15

### [1.5.6-rc.0] - 2020-10-13

### Fixed
- `Spinner` zooming bug on Safari

### [1.5.5] - 2020-09-11

### [1.5.5-rc.0] - 2020-09-07

### Changed
- Deprecated stencil lifecycle-method `componentDidUnload` to `disconnectedCallback` to fix "`selectObserver` is undefined" bug in `Select Wrapper` and `Pagination`

### [1.5.4] - 2020-08-25

### [1.5.4-rc.0] - 2020-08-17

#### Changed
- Removed classnames dependency
- Stencil Core `taskQueue` from `congestionAsync` to `async` for more performant component rendering

#### Fixed
- Focus input on label click of `Checkbox Wrapper` and `Radio Button Wrapper`
- Fix typings for `orientation` of `Divider` component

### [2.0.0-alpha.0] - 2020-08-06

#### Added
- **Experimental:** Optional web component scoping mechanism during runtime to enable micro service architecture

#### Changed
- Web components get lazy loaded from central CDN to improve caching strategy across Porsche's digital eco system

#### Removed
- Stop browser support for **IE11** and **EdgeHTML**

#### Fixed
- Mix of `Optgroups` and `Options` on same level in `Select Wrapper` component
- Fix typings for `orientation` of `Divider` component

### [1.5.3] - 2020-08-10

### [1.5.3-rc.0] - 2020-08-10

#### Fixed
- Mix of `Optgroups` and `Options` on same level in `Select Wrapper` component

### [1.5.2] - 2020-07-22

#### Fixed
- Dispatch change event in `Select Wrapper`
- Stencil react-output-target SSR Bug

### [1.5.1] - 2020-07-20

#### Fixed
- SVGO settings for icons
- Angular bug which causes `ngcc` to fail

### [1.5.0] - 2020-07-16

#### Added
- Icons (active-cabin-ventilation, battery-full, bell, bookmark, car-battery, charging-active, charging-state, climate, climate-control, garage, horn, key, map, parking-brake, parking-light, preheating, send, shopping-bag, sidelights, user-manual, wrenches)

#### Changed
- Icons (arrow-first, arrow-last, battery-empty, car, card, charging-station, question)

#### Fixed
- Porsche Marque images

### [1.5.0-rc.2] - 2020-07-06

### [1.5.0-rc.1] - 2020-07-06

#### Added
- **Notification Neutral** color to `color` property of `p-text` and `p-icon`

### [1.5.0-rc.0] - 2020-06-25

#### Added
- `Fieldset Wrapper` component
- Improved SEO of `p-headline` and `p-text`: Added possibility to write semantic HTML tags (e.g. `<h1>-<h6>` or `<p>`, `<blockquote>`, etc.) directly as slotted content.
- Possibility to include anchor tags directly as slots of `Link`, `Link Pure` and `Link Social` 
- `Text` new `weight` property `semibold`
- `Button Pure` label with subline pattern as slot
- `Link Pure` label with subline pattern as slot

#### Changed
- `Select Wrapper` is now ready for the catwalk. It is dressed now with a custom drop down list box and gets naked by default on touch devices. 

#### Fixed
- Minor accessibility improvements of `icons` and `Text Field`
- Remove native number spinner buttons of `Text Field` with type text for Firefox
- An issue with `Button` and `Button Pure` and their `disabled` attribute

### [1.4.0] - 2020-05-14

### [1.4.0-rc.3] - 2020-05-08

#### Added
- `Text List`

#### Changed
- Improve caching strategy for fonts by content-based hash
- Improve caching strategy for marque by content-based hash
- Dimensions and sharpness of marque
- Props for `Content Wrapper`

### [1.4.0-rc.2] - 2020-05-06

#### Added
- `Content Wrapper`
- Description property to `p-text-field-wrapper`, `p-textarea-wrapper` and `p-select-wrapper`
- `Link Social`

#### Changed
- Improve accessibility of error and success states of form elements
- Aria-invalid attribute of form elements if they are in error state is now managed by component
- Rename icon name `configure` to `configurate` (prevents breaking change compared to stable v1.3.0)
- Improve `p-icon` loading behavior

#### Fixed
- Display of wrong icons

#### Removed
- `safe-zone` property of `p-grid` (`Content Wrapper` should be used instead)

### [1.4.0-rc.1] - 2020-04-27

#### Added
- Add `safe-zone` property to `p-grid` for outer grid margin, max-width and centering
- Submit button with search icon to `p-textfield-wrapper` type search
- Test-Projects React, Angular, Gatsby and NextJS

#### Changed
- Background color of readonly state in components `p-textfield-wrapper` and `p-textarea-wrapper`
- Visual appearance of icons
- Improve caching strategy for icons by content-based hash
- Cursor of Radio, Checkbox and Select
- Fixed naming of Mock from `p-textfield-wrapper` to `p-text-field-wrapper`

#### Fixed
- Icon loading mechanism

### [1.4.0-rc.0] - 2020-04-09

#### Added
- SSR support

### [1.3.0] - 2020-04-08

#### Added
- New headline size `headline-5` to `p-headline`
- Test Mocks

#### Fixed
- Text styling of Select component on focus in IE11 and Chrome on Windows 10

### [1.3.0-rc.0] - 2020-04-03

#### Fixed
- Improve form elements

### [1.2.0] - 2020-03-25

#### Added
- `Divider`
- Hover state for form elements

#### Fixed
- Support label text of form elements for Screen readers

### [1.1.2] - 2020-03-17

#### Changed
- Notification colors

### [1.1.1] - 2020-03-13

#### Changed
- Icon of `Checkbox` indeterminate state

### [1.1.0] - 2020-03-11

#### Fixed
- Minor improvements

### [1.1.0-rc.0] - 2020-03-02

#### Added
- `Select Wrapper`
- `Checkbox Wrapper`
- `Radio Button Wrapper`
- `Textarea Wrapper`

#### Fixed
- `Text Field Wrapper` toggle password visibility

### [1.0.3] - 2020-02-13

#### Fixed
- JS framework compatibility

### [1.1.0-0] - 2020-02-06

#### Added
- `Text Field Wrapper`

#### Changed
- Add proper cursor for disabled state for `Button` and `Button Pure`

### [1.0.2] - 2020-02-04

#### Fixed
- Inheritable styling of slotted content

### [1.0.1] - 2020-01-30

#### Added
- Clickable area of `Link Pure` and `Button Pure` is optionally configurable by defining padding on host element

### [1.0.0] - 2020-01-28

#### Added
- Cursor pointer on hover for `Button` and `Button Pure`
- Line-height gets calculated based on Porsche type-scaling formula automatically for `Text`, `Link Pure` and `Button Pure`
- Test helper function `componentsReady()` which indicates when lazy loaded components fully have loaded

#### Changed
- Update CDN asset paths
- Improve font-weight definitions
- Rename and optimize neutral colors for `Icon` and `Text`

### [1.0.0-rc.1] - 2019-12-13

#### Added
- `Headline`
- `Text`
- `Marque`
- `Button`
- `Button Pure`
- `Spinner`
- `Icon`
- `Flex`
- `Grid`
- `Link`
- `Link Pure`
- `Pagination`
- "Blur on focus"<|MERGE_RESOLUTION|>--- conflicted
+++ resolved
@@ -8,10 +8,9 @@
 
 ### [Unreleased]
 
-<<<<<<< HEAD
 #### Added
 - Counter to `Text Field Wrapper` and `Textarea Wrapper` if `maxlength` is present on `input type="text"` and `textarea`
-=======
+
 ### [2.8.0-beta.2] - 2021-12-22
 
 #### Fixed
@@ -19,7 +18,6 @@
 
 #### Added
 - Usage validation for `Link`, `Link Pure` and `Link Social`
->>>>>>> 66366bc9
 
 ### [2.8.0-beta.1] - 2021-12-16
 
