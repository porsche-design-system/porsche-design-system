# Changelog

## Porsche Design System - Components

All notable changes to this project will be documented in this file.

The format is based on [Keep a Changelog](https://keepachangelog.com/en/1.0.0/), and this project adheres to
[Semantic Versioning](https://semver.org/spec/v2.0.0.html).

### [Unreleased]

<<<<<<< HEAD
#### Added

- Validation to ensure crucial partials are used.  
  **Disclaimer:** The Porsche Design System will **not** inject its initial styles anymore. Please use the
  `getInitialStyles()` partial to reduce flash of unstyled content (FOUC) as described here:
  **https://designsystem.porsche.com/v2/partials/initial-styles**
=======
#### Fixed
- `Select Wrapper` height if text is zoomed up to 200%
>>>>>>> 6e3a4423

### [2.18.0-rc.0] - 2022-11-17

#### Added

- SSR/SSG ready components using Declarative Shadow DOM for Next JS are shipped via
  `@porsche-design-system/components-react/ssr`. To use it simply change your imports:

```diff
- import { PorscheDesignSystemProvider, PButton, ... } from '@porsche-design-system/components-react';
+ import { PorscheDesignSystemProvider, PButton, ... } from '@porsche-design-system/components-react/ssr';
```

#### Changed

- Improve height calculation for `Accordion`
- Slotted anchor support for `Link Pure` is stricter (In case slotted `<a>` is used it must be a direct child of
  `Link Pure`)
- `getFontLinks()` partial now has `{ weights: ['regular', 'semi-bold'] }` for a default

### [2.17.0] - 2022-10-31

### [2.17.0-rc.0] - 2022-10-31

#### Added

- `Link Tile`

#### Fixed

- `Scroller` bug where scrollable content was not fully hidden by the gradient, when zoomed into the page.

#### Changed

- Removed `!important` keyword from css property `display` of `Link Pure` and `Button Pure`

### [2.16.3] - 2022-10-21

### [2.16.3-rc.0] - 2022-10-21

#### Fixed

- `Button Pure` and `Link Pure` error when using `size="inherit"` and `icon="none"`

#### Changed

- Replaced all internal usage of `Text` and `Headline` components

### [2.16.2] - 2022-09-15

### [2.16.2-rc.0] - 2022-09-15

#### Fixed

- Issue with `Popover` where drop-shadow is not shown correctly in Chrome >= 105
- Issue with `Carousel` and `wrap-content="true"` where the layout was out of sync with `Content Wrapper` for
  viewports >= 1760px.
- `Select Wrapper` with custom dropdown keeps attribute changes of native select options in sync if changed
  programmatically

### [2.16.1] - 2022-09-09

#### Fixed

- Issue with `Options` typing import for `Carousel`

### [2.16.0] - 2022-09-08

### [2.15.1-rc.1] - 2022-09-08

#### Added

- `Carousel`
- `Scroller`

#### Changed

- `Stepper Horizontal` now has `size` property
- `Stepper Horizontal` uses improved focus behavior in case it becomes scrollable and scroll indicators are centered
  correctly.
- `Tabs Bar` uses improved focus behavior in case it becomes scrollable and scroll indicators are centered correctly.

### [2.15.1-rc.0] - 2022-08-24

#### Fixed

- `Radio Button Wrapper` visual selection change bug in Safari >= 15.5

### [2.15.0] - 2022-08-22

### [2.15.0-rc.1] - 2022-08-18

#### Changed

- Downgraded `@angular` to `v13` to ensure backwards compatibility of `@porsche-design-system/components-angular`

### [2.15.0-rc.0] - 2022-08-16

#### Fixed

- `Popover` visual shadow bug in Safari
- `Stepper Horizontal Item` bug where pseudo styles of the counter element were overridable

### [2.15.0-beta.0] - 2022-08-05

#### Fixed

- `Tabs` & `Tabs Bar` `size` property when using `BreakpointCustomizable`

#### Changed

- `Modal` uses poly fluid sizing for outer spacing
- `Banner` uses poly fluid sizing for outer spacing
- `Content Wrapper` uses poly fluid sizing for inner spacing
- `Modal` min-width is slightly updated to perfectly fit into content area of `Content Wrapper` at 320px viewport width

#### Added

- Validation of properties for all components
- `Text Field Wrapper` with `input type="search"` is clearable via Escape key and custom clear button across browsers
- `Text Field Wrapper` with `input type="search"` shows a "Locate me" button when `actionIcon="locate"` is set, emits
  the `action` event on click and can be put into a loading state via `actionLoading="true"`

### [2.14.0] - 2022-07-11

### [2.14.0-rc.1] - 2022-07-11

### [2.14.0-rc.0] - 2022-07-11

#### Added

- `getBrowserSupportFallbackScript()` partial supporting `cdn` and `format` options as replacement for
  `includeOverlay()` of `@porsche-design-system/browser-notification` npm package
- `getCookiesFallbackScript()` partial supporting `cdn` and `format` options as replacement for `includeCookieOverlay()`
  of `@porsche-design-system/browser-notification` npm package

#### Changed

- `getMetaTagsAndIconLinks()` partial to return `theme-color` meta tags with `prefers-color-scheme: {light|dark}` media
  query

### [2.13.0] - 2022-06-23

### [2.13.0-rc.5] - 2022-06-23

#### Fixed

- `Stepper Horizontal Item` `state` validation
- `Button` and `Link` with `theme="dark" variant="tertiary"` and `Tag Dismissible` bug on Safari < v15.5 where wrong
  colors on hover were shown

### [2.13.0-rc.4] - 2022-06-22

#### Added

- `Stepper Horizontal`

### [2.13.0-rc.3] - 2022-06-22

#### Added

- `Segmented Control`

### [2.13.0-rc.2] - 2022-06-21

### [2.13.0-rc.1] - 2022-06-21

### [2.13.0-rc.0] - 2022-06-21

#### Changed

- `Button`, `Button Pure` and `Switch` apply `aria-disabled="true"` instead of `disabled` attribute to native button
  internally in case `disabled` and/or `loading` property is set

### [2.12.1] - 2022-05-25

### [2.12.1-rc.0] - 2022-05-25

#### Fixed

- Issue with `JssStyle` typing import

### [2.12.0] - 2022-05-19

#### Changed

- npm package is prepared for public release on [npmjs.org](https://npmjs.com)

### [2.12.0-rc.2] - 2022-05-12

### [2.12.0-rc.1] - 2022-05-11

### [2.12.0-rc.0] - 2022-05-04

#### Added

- `Table Head Cell` now has a `multiline` property

#### Changed

- `Headline` has no `hypens` / `overflow-wrap` style by default
- Partials now throw an exception if they are executed in browser

#### Fixed

- Exception in `Headline`, `Select Wrapper`, `Text` and `Text List` when changing `theme` prop from `dark` to `light`
- `getInitialStyles()` partial now returns `.hydrated` styles, too

### [2.11.0-skeletons] - 2022-04-21

### [2.11.0] - 2022-04-21

### [2.11.0-rc.0] - 2022-04-20

#### Added

- `Tag`
- `Tag Dismissible`

### [2.10.0-skeletons] - 2022-04-13

### [2.10.0] - 2022-04-13

### [2.9.3-rc.1] - 2022-04-06

#### Added

- `Text Field Wrapper` now has a `showCharacterCount` property which can be used to hide the character count when a
  `maxLength` attribute is set on the wrapped `input`.
- `Textarea Wrapper` now has a `showCharacterCount` property which can be used to hide the character count when a
  `maxLength` attribute is set on the wrapped `textarea`.

### [2.9.3-rc.0-skeletons] - 2022-03-29

### [2.9.3-rc.0] - 2022-03-28

#### Added

- `Text Field Wrapper` supports `unit` property on `input type="text"`
- `Marque` optional configurable clickable/focusable area by defining padding on host element

#### Fixed

- `Tabs Item` improved accessibility
- Angular: circular dependency in development mode in `2.9.2-skeletons`

### [2.9.2-skeletons] - 2022-03-24

#### Added

- **[EXPERIMENTAL]** `getInitialStyles` partial now accepts a `skeletonTagNames` array of component names that will
  initially have skeleton styles while the Porsche Design System is loading
- **[EXPERIMENTAL]** `Button`, `Button Pure`, `Checkbox Wrapper`, `Fieldset Wrapper`, `Link`, `Link Pure`, `Link Social`
  , `Radio Button Wrapper`, `Select Wrapper`, `Text Field Wrapper`, `Textarea Wrapper` can now have initial skeleton
  styles when passed as `skeletonTagNames` to the `getInitialStyles` partial

### [2.9.2] - 2022-03-24

### [2.9.2-rc.1] - 2022-03-23

#### Fixed

- Bug caused by Chrome where hover styles of `Link Pure` are not displayed correctly

### [2.9.2-rc.0] - 2022-03-22

#### Added

- Normalized font behavior (`hyphen`, `overflow-wrap` and `text-size-adjust`) across components

#### Fixed

- `Modal` scrolling and pinch to zoom on iOS
- `Modal` initial position if scrollable
- `Table Head Cell` sort icon `asc` + `desc`

### [2.9.1] - 2022-03-10

### [2.9.1-rc.0] - 2022-03-09

#### Added

- Styles for slotted `<button>` in `Text`

#### Changed

- `Modal` heading and aria validation happens only when open

#### Fixed

- React: bundling format of partials

### [2.9.0] - 2022-02-28

### [2.9.0-rc.1] - 2022-02-25

#### Fixed

- `Modal` focus trap respecting elements in shadow DOM and dynamically added/removed elements on first level
- `Tabs Item` focus outline on click in Safari
- Error while using partials in Vanilla JS and Angular

### [2.9.0-rc.0] - 2022-02-16

#### Added

- `getFontFaceStylesheet` returns additional `<link>` tags with `rel="preconnect"` and `rel="dns-prefetch"`
- Option `format` to partials `getFontFaceStylesheet`, `getComponentChunkLinks()`, `getFontLinks()`, `getIconLinks()` ,
  `getInitialStyles()`, `getLoaderScript()` and `getMetaTagsAndIconLinks()`

#### Deprecated

- The option `withoutTags` of partials `getFontFaceStylesheet`, `getComponentChunkLinks()`, `getFontLinks()` ,
  `getIconLinks()`, `getInitialStyles()`, `getLoaderScript()` and `getMetaTagsAndIconLinks()` is deprecated and will be
  removed in `v3.0.0`. Please use `format: 'jsx'` instead.

```diff
- <link rel="stylesheet" href={getFontFaceStylesheet({ withoutTags: true })} crossOrigin="true" />
+ {getFontFaceStylesheet({ format: 'jsx' })}
```

### [2.9.0-beta.1] - 2022-01-27

#### Added

- `:focus-visible` content of selected Tab in `Tabs` component gets focus styling
- Improved accessibility of `Text Field Wrapper` and `Textarea Wrapper` when `maxlength` attribute is set
- `Modal` aria property
- `Modal` class for slotted elements to make content full-width

#### Changed

- `Button Pure` and `Link Pure` removed `position: relative` imposition, make sure to **not** override it with
  `position: static`

#### Fixed

- `Modal` close button styles when no heading is passed

### [2.9.0-beta.0] - 2022-01-18

#### Added

- React: `getByRoleShadowed`, `getByLabelTextShadowed` and `getByTextShadowed` utilities which uses
  `@testing-library/dom` queries internally to support Shadow DOM

#### Fixed

- React: `UnhandledPromiseRejectionWarning` when using `skipPorscheDesignSystemCDNRequestsDuringTests()`

### [2.8.0] - 2022-01-17

#### Fixed

- Accessibility issue of `Icon` component in Windows High Contrast Mode in Chromium Browser

### [2.8.0-rc.0] - 2022-01-14

#### Added

- Support for `tabindex` attribute on `Button`, `Button Pure`, `Switch`, `Link`, `Link Pure` and `Link Social`

#### Changed

- `:focus-visible` style matches outline color of `Button` while hovered

#### Deprecated

- The `tabbable` property of `Button`, `Button Pure` and `Switch` is deprecated and will be removed in `v3.0.0`. Please
  use `tabindex` instead.

```diff
- <p-button tabbable="false">Some button</p-button>
+ <p-button tabindex="-1">Some button</p-button>
```

### [2.8.0-beta.3] - 2021-12-22

#### Added

**Disclaimer:** The provided themes `light-electric` and `dark-electric` are just a proof of concept, it's **not**
accessible regarding its color contrast and might even be removed in an upcoming major release again.

- `light-electric` theme for `Switch`
- `dark-electric` theme for `Button Pure` and `Link Pure`
- Character counter to `Text Field Wrapper` and `Textarea Wrapper` if `maxlength` is present on `input type="text"` and
  `textarea`

#### Changed

- `:focus-visible` style matches outline color of `Switch` while hovered

#### Fixed

- Box model of `Button Pure`

### [2.8.0-beta.2] - 2021-12-22

#### Fixed

- `Content Wrapper` regression for `!important` style

#### Added

- Usage validation for `Link`, `Link Pure` and `Link Social`

### [2.8.0-beta.1] - 2021-12-16

#### Fixed

- `Select Wrapper` validation of select element

### [2.8.0-beta.0] - 2021-12-15

#### Changed

- Angular: Increased peer dependency to `>=12.0.0 <14.0.0`

### [2.7.0] - 2021-12-14

### [2.7.0-rc.0] - 2021-12-14

#### Removed

- `offset-bottom` prop of `Toast` (use `--p-toast-position-bottom` CSS variable instead)

### [2.7.0-beta.6] - 2021-12-08

#### Added

- `Popover`

### [2.7.0-beta.5] - 2021-12-07

#### Added

**Disclaimer:** The provided theme `light-electric` is just a proof of concept, it's **not** accessible regarding its
color contrast and might even be removed in an upcoming major release again.

- `light-electric` theme for `Accordion`, `Link`, `Link Pure`, `Button`, `Button Pure`, `Tabs`, `Tabs Bar`

### [2.7.0-beta.4] - 2021-12-02

### [2.7.0-beta.3] - 2021-11-30

#### Added

- `Accordion` uses `MutationObserver` fallback when no `ResizeObserver` is available in older browsers

#### Fixed

- `Link` and `Link Social` not adapting slotted anchor to the width of the element

### [2.7.0-beta.2] - 2021-11-24

#### Added

- `Toast`

#### Fixed

- `Banner` animations respect offset correctly

### [2.7.0-beta.1] - 2021-11-16

#### Fixed

- `Headline` applies `align` and `ellipsis` prop correctly

### [2.7.0-beta.0] - 2021-11-11

#### Added

- New `aria` property for `ARIA` attribute handling for: `Button`, `Button Pure`, `Icon`, `Link`, `Link Pure`, `Marque`
  , `Spinner`

#### Fixed

- React: warnings about `useLayoutEffect` in SSR context

### [2.6.1] - 2021-11-05

#### Fixed

- Prevent breaking entire Porsche Design System due to lacking support of `ResizeObserver`, however `Accordion` still
  requires it

### [2.6.0] - 2021-11-04

#### Added

- `unit` and `unitPosition` properties to `Text Field Wrapper`

### [2.6.0-beta.0] - 2021-10-29

#### Changed

- Use `Heiti SC` (pre-installed on iOS/macOS) and `SimHei` (pre-installed on Windows) as Chinese fallback font

#### Added

- `Marque` uses `webp` images for browsers that support it
- `Inline Notification`
- `Icon` now supports `success` for `name` property

#### Fixed

- Colors of `Banner` for dark theme
- Replaced CSS `inset` property with `top`, `left`, `right` and `bottom` for browser compatibility
- Opening and closing transition of `Modal`

### [2.5.1-beta.0] - 2021-10-11

#### Fixed

- Possible exceptions when components get unmounted directly

### [2.5.0] - 2021-10-04

#### Added

- `SimHei` and `黑体` as fallback for all components' `font-family`

### [2.5.0-beta.1] - 2021-09-28

#### Changed

- React: improved render behavior of components

### [2.5.0-beta.0] - 2021-09-22

#### Added

- React: utility function `skipPorscheDesignSystemCDNRequestsDuringTests`

### [2.4.0] - 2021-09-21

### [2.4.0-beta.2] - 2021-09-21

#### Added

- `Link Social` and `Icon` now support `kakaotalk`, `naver`, `reddit` and `tiktok`
- JSS caching mechanism to improve style performance

#### Changed

- Alignment of `linkedin` icon
- Improved accessibility of `Select Wrapper`
- `Icon` loading behaviour to non-blocking, components using the `Icon` will no longer wait for it to load
- Validation messages of `Fieldset Wrapper` have now an additional icon representing the validation state

#### Fixed

- Box model of `Link Pure`
- Focus of `Link Pure` with slotted anchor and hidden label
- Focus cycling of `Modal` without focusable children
- Suppress CORS error

### [2.4.0-beta.1] - 2021-08-26

#### Added

- `active` property to `Button Pure`

### [2.4.0-beta.0] - 2021-08-26

#### Added

- `icon` property of `Button Pure` and `Link Pure` was extended by `none` value
- `alignLabel` and `stretch` property to `Button Pure` and `Link Pure`

#### Changed

- Improved `:focus-visible` and `:hover:focus-visible` colors for `Link Social` and `Link`
- Improved slotted `<a>` coloring in dark theme for `Link Social` and `Link`
- Validation messages of `Checkbox Wrapper`, `Radio Button Wrapper`, `Select Wrapper`, `Textarea Wrapper` and
  `Text Field Wrapper` have now an additional icon representing the validation state
- `Modal` backdrop behavior to close modal on mouse-down

#### Fixed

- Slotted `<a>` coloring in dark theme for `Text`, `Headline`, `Text List`, `Banner`, `Select Wrapper` and `Link Pure`
- Wrong background color of scrollable `Modal`'s backdrop in Safari

### [2.3.0] - 2021-07-28

### [2.3.0-beta.3] - 2021-07-28

#### Changed

- `Accordion` reduce paddings, vertically align carets to the first heading row, adjust border color and hover styles

#### Fixed

- `Text Field Wrapper` accessibility of type password and search

### [2.3.0-beta.2] - 2021-07-15

#### Added

- `Checkbox Wrapper`, `Radio Button Wrapper`, `Select Wrapper`, `Textarea Wrapper` and `Text Field Wrapper` now reflect
  changes of the `required` attribute on their child component
- `multiline` property to `Table Cell`
- Partial function `getLoaderScript()` to initialize Porsche Design System as early as possible

#### Fixed

- `Table Head Cell` uses semi bold instead of bold as font weight
- Transition of `Modal`

### [2.3.0-beta.1] - 2021-07-08

#### Added

- `Accordion`

#### Changed

- Removed initial delay of `Banner`

### [2.3.0-beta.0] - 2021-07-01

#### Added

- `Table`
- Angular: export types from package root
- Accessibility icon

#### Changed

- `Button`, `Button Pure` and `Switch` are now focusable while in `loading` state
- `Text` and `Headline` inherits white-space CSS property
- React: sync component props via property instead of attribute

#### Fixed

- Angular: support `"strictTemplates": true` option in `tsconfig.json`
- Use correct icon for `arrow-last` and `arrow-first` in `Icon`, `Button` and `Link` components

### [2.2.1] - 2021-06-08

#### Changed

- Optimize vertical alignment of `Modal`

#### Fixed

- URL in inject global style warning

### [2.2.1-beta.1] - 2021-06-02

#### Fixed

- Margin of `Tabs Bar` within `Tabs` for Firefox and Safari
- SVG of `Icon` is not removed after prop change, e.g. on color change
- Fullscreen behavior of `Modal` on screens larger than 1760px

### [2.2.0] - 2021-05-19

#### Fixed

- `Text` inside `Button` now has the proper size on iOS Safari when changing to and from landscape mode
- `Banner` can now be re-opened after closing
- Closing one `Banner` will not close other `Banners` on the site

### [2.2.0-beta.2] - 2021-05-12

#### Fixed

- `Select Wrapper` value changes are now reflected correctly
- `Select Wrapper` dark theme background color if used with `filter` prop

### [2.2.0-beta.1] - 2021-05-05

#### Added

- Partial function `getIconLinks()` to preload Porsche Design System Icons

#### Fixed

- `Text Field Wrapper` spacing in Safari

### [2.2.0-beta.0] - 2021-05-05

#### Added

- Partial function `getMetaTagsAndIconLinks()` to simplify cross device fav and meta icons

### [2.1.0] - 2021-05-03

### [2.1.0-beta.0] - 2021-05-03

#### Added

- `Switch`

#### Changed

- `Text` automatically breaks words/strings into new line being too long to fit inside their container
- `Headline` automatically breaks words/strings into new line being too long to fit inside their container
- Extended `Fieldset Wrapper` with `labelSize`, `required`, `state` and `message` properties. If the `Fieldset Wrapper`
  is set to required only the label of the **Fieldset Wrapper** gets an asterisk. It is removed from all wrapped child
  components, as long as they are Porsche Design System form elements.

### [2.0.3] - 2021-04-28

### [2.0.3-beta] - 2021-04-28

#### Fixed

- Angular: Events firing twice in `Pagination`, `Modal`, `Tabs`, `Tabs Bar` and `Banner` component

### [2.0.2] - 2021-04-21

### [2.0.2-beta.0] - 2021-04-20

#### Fixed

- TypeScript build errors due to duplicate declarations in `types.d.ts`

### [2.0.1] - 2021-04-16

#### Fixed

- Visual appearance of `Checkbox Wrapper` in iOS Safari
- A bug where `Text Field Wrapper` would throw an error when reattaching to DOM too quickly
- Visual bug in Firefox when zooming out `Text Field Wrapper`, `Checkbox Wrapper` and `Textarea Wrapper`
- Angular: Streamline component styles in dark theme

#### Changed

- Aligned focus states of `Checkbox Wrapper` and `Radio Button Wrapper` across browsers

### [2.0.0] - 2021-04-13

In keeping with [Semver](https://semver.org/), Porsche Design System v2.0.0 was released due to changes in the API,
fundamental changes in loading behavior and others. With our new major version `v2.0.0` there are some important changes
that you should watch out for. To make the migration from `v1.5.x` to our current `v2.0.0` easier, we offer a few
guidelines.

## General changes / improvements:

#### All components, icons, fonts, styles and marque of the Porsche Design System are loaded versioned and chunked from a central CDN

This way all web based digital Porsche products share and use the cached and versioned assets regardless of the JS
framework used to improve loading performance across the Porsche group. Only a tiny (1.4kb sized) Porsche Design System
loader script gets bundled into your application code. Everything else gets loaded versioned, cached and chunked from a
central CDN ([read more](https://designsystem.porsche.com/latest/performance/cdn)). However, this also means that you
will need an **Internet connection** to render the components in a browser (possibly relevant for development stage or
intranet applications).

#### Enabling Micro Frontend Architecture

In case of a micro-frontend architecture, multiple instances and versions of the Porsche Design System can be combined
in a final application by configurable prefixing technique of the Porsche Design System components during runtime.
Please refer to our framework specific guidelines
[Vanilla JS](https://designsystem.porsche.com/latest/start-coding/vanilla-js) ,
[Angular](https://designsystem.porsche.com/latest/start-coding/angular) and
[React](https://designsystem.porsche.com/latest/start-coding/react).

#### Prevent Flash of Unstyled Content (FOUC) and Flash of Unstyled Text (FOUT)

To prevent FOUC/FOUT, the Porsche Design System offers various partials as part of the
`@porsche-design-system/components-{js|angular|react}` package to ensure all necessary Porsche Design System fonts and
components are fully loaded. If you've used the `@porsche-design-system/partials` package previously, stop using it and
replace the integration with the partials provided by `@porsche-design-system/components-{js|angular|react}` package.
Have a look at our [FOUC/FOUT guidelines](https://designsystem.porsche.com/latest/performance/loading-behaviour).

```diff
- <%= require('@porsche-design-system/partials').getPorscheDesignSystemCoreStyles() %>
+ <%= require('@porsche-design-system/components-{js|angular|react}/partials').getInitialStyles() %>

- <%= require('@porsche-design-system/partials').getFontFaceCSS() %>
+ <%= require('@porsche-design-system/components-{js|angular|react}/partials').getFontFaceStylesheet() %>

- <link rel="preload" href="path/to/webfont/nameOfWebFontFile" as="font" type="font/woff2" crossorigin />
+ <%= require('@porsche-design-system/components-{js|angular|react}/partials').getFontLinks({ weights: ['regular', 'semi-bold'] }) %>
```

#### Added support for China CDN

Our CDN is configured to forward requests to Chinese CDN automatically when necessary. So you're good to go without any
configuration or multiple region specific builds of your application. However, if you are aiming for the maximum
possible performance in China, you can configure which CDN the Porsche Design System must use. Please follow our
[CDN guidelines](https://designsystem.porsche.com/latest/performance/cdn) for more information.

#### New/optimized components

- **Tabs**
- **Tabs Bar**
- **Banner**
- **Modal**
- Headline
- Select
- Pagination
- Button
- Button Pure
- Link
- Link Pure
- Spinner
- Checkbox
- Radio Button

#### Improved TypeScript support for Angular and React

To ensure the best possible typing support, we have refactored our Angular and React wrappers which integrate the native
web components of the Porsche Design System.

#### componentsReady() works reliable

Because the Porsche Design System components get loaded async at the time they are needed, it might be relevant within
your application or test automation to know when those have been initialized. Therefore, we provide in all three
`@porsche-design-system/components-{js|angular|react}')` packages a reliable helper function `componentsReady()`.
[Read more about it](https://designsystem.porsche.com/latest/helpers/components-ready).

#### Removed "blur on focus"

Now focus styling is only applied when you navigate through keyboard and ignored by mouse interaction for browsers
supporting `:focus-visible` otherwise it will fallback to `:focus` CSS implementation.

#### Changed focus styling for a better compromise between accessibility and visual appearance

Color and outline of general focus styling has changed to `currentColor` for light/dark theme with an outline of 1px
width/offset. If you have custom components build with the usage of our `@porsche-design-system/utilities` package then
update it to the latest version (we also provide a focus
[SCSS mixin](https://designsystem.porsche.com/latest/utilities/scss/functions) and
[JS function](https://designsystem.porsche.com/latest/utilities/js/functions)).

#### Improved geometry of Porsche Next font

For better alignment and readability we've changed the geometry of the Porsche Next font which results in a visual
change of font size and spacing.

#### Dropped support for IE11 and EdgeHTML according to Porsche's official browser strategy 2021

If you still need to support these browsers, you have to stick to `v1.5.x`. We offer a Browser Notification package
`@porsche-design-system/browser-notification` to alert users that these browsers are no longer supported. It supports a
blocking layer (to be used with Porsche Design System `v2.x`), or a dismissible banner (to be used with Porsche Design
System `v1.x`). Please refer to our
[Browser compatibility guidelines](https://designsystem.porsche.com/latest/help/browser-compatibility).

#### Changed default type of Button and Button Pure

To be in sync with native `<button>` behavior we've changed the default `type` of **Button** and **Button Pure**
component. Those components will render a button within their Shadow DOM as `<button type="submit">` ( previously
`<button type="button">`).

- `submit`: The button submits the form data to the server. This is the default if the attribute is not specified for
  buttons associated with a `<form>`, or if the attribute is an empty or invalid value.
- `button`: The button has no default behavior, and does nothing when pressed by default. It can have client-side
  scripts listen to the element's events, which are triggered when the events occur.

#### Changed support for wrapped links around Link, Link Pure and Link Social component

Due to the support for setting links (`<a href="#">`) in our **Link**, **Link Pure** and **Link Social** components as
child, we've removed support for styling the anchor tag (`<a>`) when it surrounds the component. So we recommend
changing the position of the `<a>` tag from wrapping the component to a direct slot (child) of it.

```diff
- <a href="#"><p-link>Some label</p-link></a>
+ <p-link><a href="#">Some label</a></p-link>

- <a href="#"><p-link-pure>Some label</p-link-pure></a>
+ <p-link-pure><a href="#">Some label</a></p-link-pure>

- <a href="#"><p-link-social>Some label</p-link-social></a>
+ <p-link-social><a href="#">Some label</a></p-link-social>
```

#### Automatic \* asterisk symbol to form field labels

We added an automatic generated _ asterisk symbol to form field labels which have the required attribute. This might
lead to a doubled _ symbol if you set one by yourself.

```diff
- <p-text-field-wrapper label="Some label *"><input type="text" name="some-name" required /></p-text-field-wrapper>
+ <p-text-field-wrapper label="Some label"><input type="text" name="some-name" required /></p-text-field-wrapper>

- <p-checkbox-wrapper label="Some label *"><input type="checkbox" name="some-name" required /></p-checkbox-wrapper>
+ <p-checkbox-wrapper label="Some label"><input type="checkbox" name="some-name" required /></p-checkbox-wrapper>

- <p-radio-button-wrapper label="Some label *"><input type="radio" name="some-name" required /></p-radio-button-wrapper>
+ <p-radio-button-wrapper label="Some label"><input type="radio" name="some-name" required /></p-radio-button-wrapper>

- <p-radio-button-wrapper label="Some label *"><input type="radio" name="some-name" required /></p-radio-button-wrapper>
+ <p-radio-button-wrapper label="Some label"><input type="radio" name="some-name" required /></p-radio-button-wrapper>

- <p-textarea-wrapper label="Some label *"><textarea name="some-name" required></textarea></p-textarea-wrapper>
+ <p-textarea-wrapper label="Some label"><textarea name="some-name" required></textarea></p-textarea-wrapper>

- <p-select-wrapper label="Some label *"><select name="some-name" required><option>A</option></select></p-select-wrapper>
+ <p-select-wrapper label="Some label"><select name="some-name" required><option>A</option></select></p-select-wrapper>
```

#### Shadow DOM

`Flex`, `Flex Item`, `Grid` and `Grid Item` now use Shadow DOM, thus you are not able to overwrite styles defined by
these components any longer.

---

## Angular

#### Integration of Angular components

In the past it was possible to provide a token called `PREVENT_WEB_COMPONENTS_REGISTRATION` which prevented the
registration of the Porsche Design System components and loading of polyfills. Due to the fact that we no longer provide
/ need poly filling, we have completely removed the token. For advanced usage please
[read further](https://designsystem.porsche.com/latest/start-coding/angular).

---

## React

#### Integration of React components

In the past `@porsche-design-system/components-react` components have initialized the **Porsche Design System Loader**
automatically as soon as a component was imported. With `v2.x` you have to import the `PorscheDesignSystemProvider` once
in your `index.tsx` which then initializes the **Porsche Design System Loader**, e.g. like:

```diff
  // index.tsx

  import ReactDOM from 'react-dom';
  import { PorscheDesignSystemProvider } from '@porsche-design-system/components-react';
  import { App } from './App';

  ReactDOM.render(
    <React.StrictMode>
+     <PorscheDesignSystemProvider>
        <App />
+     </PorscheDesignSystemProvider>
    </React.StrictMode>,
    document.getElementById('root')
  );
```

For advanced usage please [read further](https://designsystem.porsche.com/latest/start-coding/react).

#### Jsdom Polyfill for React / Jest / jsdom test automation

We removed test mocks for React / Jest / jsdom as Shadow DOM is supported since jsdom v12.2.0. Instead, we provide a
Jsdom Polyfill (exclusivly for `@porsche-design-system/components-react` package) fixing missing implementation of jsdom
which the Porsche Design System relies on. **Note:** If your test includes Porsche Design System components, make sure
to wrap the component you want to test with a PorscheDesignSystemProvider in order to avoid exceptions. For more
information please [read further](https://designsystem.porsche.com/latest/start-coding/react).

---

## Vanilla JS

#### Integration of Vanilla JS components

With `v1.x` of the Porsche Design System you've had to copy all needed JS files of
`@porsche-design-system/components-js` into your target directory and include the ES5 and ESM loader snippet. Now you
only need to copy one `index.js` file and initialize the Porsche Design System like in the example below:

```diff
  <!DOCTYPE html>
  <html lang="en">
    <head>
      <meta charset="utf-8">
      <meta name="viewport" content="width=device-width,initial-scale=1.0">
      <title>Porsche Design System</title>
-     <script nomodule src="PATH/TO/PACKAGE/@porsche-design-system/components-js/dist/porsche-design-system/porsche-design-system.js"></script>
-     <script type="module" src="PATH/TO/PACKAGE/@porsche-design-system/components-js/dist/porsche-design-system/porsche-design-system.esm.js"></script>
+     <script src="PATH/TO/PACKAGE/@porsche-design-system/components-js/index.js"></script>
    </head>
    <body>
+     <script type="text/javascript">
+       porscheDesignSystem.load();
+     </script>
      <p-headline variant="headline-1">Some text</p-headline>
    </body>
  </html>
```

For advanced usage please [read further](https://designsystem.porsche.com/latest/start-coding/vanilla-js).

---

### [2.0.0-rc.10] - 2021-04-12

#### Changed

- `Tabs` and `Tabs Bar` now respect dynamic additions / removals of `p-tabs-item`, `a` and `button` elements. Make sure
  to update the `activeTabIndex` when mutating elements
- Improved performance of `Text`, `Button Pure` and `Link Pure` when `size` is not `inherit`

#### Added

- `Grid` now has a `wrap` and `gutter` property
- Components (`Grid Item`, `Flex Item`, `Tabs Item` and `Text List Item`) that require a specific parent (`Grid`, `Flex`
  , `Tabs` and `Text List`) will now throw an error if used without that parent

#### Fixed

- Visual appearance of `Checkbox Wrapper` and `Radio Button Wrapper` reflect the state of the wrapped `input` element

### [2.0.0-rc.9] - 2021-03-26

#### Added

- `Button Group` component
- Fullscreen property for `Modal` on mobile

#### Changed

- Spacings, heading and sizes of `Modal`

#### Fixed

- Prevent duplicate loading of `porsche-design-system.v2.x.HASH.js` chunk when using `getComponentChunkLinks()` partial

### [2.0.0-rc.8] - 2021-03-17

#### Added

- Support for full height `Content Wrapper` with flex
- `Tabs Bar` now supports `undefined` as `activeTabIndex`

#### Changed

- `Tabs Bar` has a new default `activeTabIndex`, which is `undefined`
- `Tabs Bar` does not work by itself anymore. The `activeTabIndex` needs to be controlled from the outside
  ([read more](https://designsystem.porsche.com/latest/components/tabs-bar/examples))
- Background Color of `Select Wrapper` in `dark` theme to meet accessibility criteria

### [2.0.0-rc.7] - 2021-03-15

#### Fixed

- Make shadowed `Flex` and `Grid` work in Firefox + Safari

### [2.0.0-rc.6] - 2021-03-11

#### Changed

- Make `Grid` and `Grid Item` use Shadow DOM
- Make `Flex` and `Flex Item` use Shadow DOM

### [2.0.0-rc.5] - 2021-03-09

#### Added

- Configurable background color of `Content Wrapper`
- `italic` font-style in `Text` is now overridden with `normal`

#### Fixed

- Usage of `Select Wrapper` within custom elements
- A bug that caused `Spinner` to be displayed in a wrong size

### [2.0.0-rc.4] - 2021-03-01

#### Changed

- Filter of `Select Wrapper` supports substring search

#### Fixed

- Build error in SSR

### [2.0.0-rc.3] - 2021-02-17

#### Added

- React: utility function `skipCheckForPorscheDesignSystemProviderDuringTests`
- React: tree shaking for component wrappers

#### Fixed

- Angular: error in `Checkbox Wrapper`, `Radio Button Wrapper` and `Text Field Wrapper` when `input[type]` is bound

### [2.0.0-rc.2] - 2021-02-12

#### Added

- Validate usage of `Checkbox Wrapper`, `Radio Button Wrapper`, `Select Wrapper`, `Text Field Wrapper` and
  `Textarea Wrapper`

### [2.0.0-rc.1] - 2021-02-04

#### Added

- Partial function `getComponentChunkLinks()` to preload Porsche Design System Components

#### Changed

- Added a space before asterisk (`*`) when `input`, `textarea` or `select` have `required` attribute within form wrapper
  components
- Renamed partial `getFontLinks()` option from `weight` to `weights`

#### Fixed

- A bug in `Tabs Bar` where the nextButton was mistakenly rendered.
- A bug where `Icon` was not rendered when using `lazy` property.
- A bug in `Text Field Wrapper` with input type password where characters would overlap the icon.

### [2.0.0-rc.0] - 2021-01-29

#### Added

- Link support for `Marque`
- Sizing options `'responsive' | 'small' | 'medium'` for `Marque`

#### Changed

- Angular: added static `load()` function `PorscheDesignSystemModule` for custom prefix
- Hide up/down spin button when using **Text Field** with `type="number"` in Firefox

#### Fixed

- Angular: typings
- React: correct handling of `ref` property
- Unhandled exception in `Select Wrapper` if `selected` and `disabled` attributes are set on the same option
- A bug in `Tabs Bar` where scrolling was broken when a tab was selected
- A bug in `Tabs Bar` where the `nextButton` was always rendered

### [2.0.0-alpha.13] - 2021-01-26

#### Added

- Partial function `getFontLinks()` to prevent **Flash of Unstyled Text** (FOUT)

#### Fixed

- React: correct handling of `className` property

### [2.0.0-alpha.12] - 2021-01-20

#### Added

- Partial function `getInitialStyles()` to prevent **Flash of Unstyled Content** (FOUC)
- Partial function `getFontFaceStylesheet()` to prevent **Flash of Unstyled Text** (FOUT)

#### Changed

- React: `PorscheDesignSystemProvider` needs to wrap application
- React: component props have to be camelCase
- React: `PorscheDesignSystemProvider` is needed while testing components

#### Fixed

- React: typings
- React: support of objects for property values

#### Removed

- React: `getPrefixedComponents`, prefixing is handled by `PorscheDesignSystemProvider`

### [2.0.0-alpha.11] - 2021-01-08

#### Changed

- Precision of relative line height
- Changed color of `neutral contrast low`

### [2.0.0-alpha.10] - 2020-12-14

#### Added

- `native` property to `Select Wrapper` to force rendering of native Browser select dropdown
- Extended flexibility of `Headline`

#### Changed

- Some styling improvements of `Select Wrapper`

#### Fixed

- Jsdom Polyfill `fetch` error

### [2.0.0-alpha.9] - 2020-12-09

### Fixed

- Improved reliability of `componentsReady()`

#### Changed

- Jsdom Polyfill `console.warn` behaviour

### [2.0.0-alpha.8] - 2020-12-03

### Fixed

- A bug where `Modal` did not remove `overflow=hidden` on document body.

### [2.0.0-alpha.7] - 2020-11-26

#### Added

- Jsdom Polyfill

#### Removed

- Jsdom Mocks
- Global "blur on focus" script

#### Changed

- Default dropdown direction of `SelectWrapper` from `down` to `auto`
- Made API of `Tabs` consistent with `Tabs Bar`
- Removed transition for focus styling
- Use `:focus-visible` as default and `:focus` as fallback for focusable elements

#### Fixed

- The Selected element of `SelectWrapper` dropdown keeps now in sync with native selection if changed programmatically
- Invalid search results get cleared if `SelectWrapper` becomes focus state
- Some bugs in `TabsBar`
- Minification of dynamic slotted content styles
- An issue where `Pagination` throws console errors if disconnected from dom.

### [2.0.0-alpha.6] - 2020-10-28

#### Changed

- default `type` of `Button` and `Button Pure` to `submit`

#### Fixed

- Typings

### [2.0.0-alpha.5] - 2020-10-26

#### Added

- `Modal` component

#### Fixed

- Typing for `pageChange` event of `Pagination` component
- Typings

#### Changed

- Focus styling

### [2.0.0-alpha.4] - 2020-10-14

#### Added

- Custom filter to `Select Wrapper` component
- DropDown direction property to `Select Wrapper` component
- Display `*` after label when `input`, `textarea` or `select` have `required` attribute within form wrapper components
- `Tabs` component
- `Tabs Bar` component
- `Banner` component

#### Removed

- Default `position: relative;` style of `Link Pure` and `Button Pure`

#### Fixed

- `Spinner` zooming bug on Safari

### [2.0.0-alpha.3] - 2020-09-11

#### Added

- Support to load assets from China CDN directly via browser flag: `PORSCHE_DESIGN_SYSTEM_CDN = 'cn';`

#### Removed

- Support for `<a>` wrapped `Link` and `Link Pure`

### [2.0.0-alpha.2] - 2020-08-20

### [2.0.0-alpha.1] - 2020-08-17

#### Changed

- Removed classnames dependency
- Stencil Core `taskQueue` from `congestionAsync` to `async` for more performant component rendering

#### Fixed

- Focus input on label click of `Checkbox Wrapper` and `Radio Button Wrapper`

### [1.5.6] - 2020-10-15

### [1.5.6-rc.0] - 2020-10-13

### Fixed

- `Spinner` zooming bug on Safari

### [1.5.5] - 2020-09-11

### [1.5.5-rc.0] - 2020-09-07

### Changed

- Deprecated stencil lifecycle-method `componentDidUnload` to `disconnectedCallback` to fix "`selectObserver` is
  undefined" bug in `Select Wrapper` and `Pagination`

### [1.5.4] - 2020-08-25

### [1.5.4-rc.0] - 2020-08-17

#### Changed

- Removed classnames dependency
- Stencil Core `taskQueue` from `congestionAsync` to `async` for more performant component rendering

#### Fixed

- Focus input on label click of `Checkbox Wrapper` and `Radio Button Wrapper`
- Fix typings for `orientation` of `Divider` component

### [2.0.0-alpha.0] - 2020-08-06

#### Added

- **Experimental:** Optional web component scoping mechanism during runtime to enable micro service architecture

#### Changed

- Web components get lazy loaded from central CDN to improve caching strategy across Porsche's digital eco system

#### Removed

- Stop browser support for **IE11** and **EdgeHTML**

#### Fixed

- Mix of `Optgroups` and `Options` on same level in `Select Wrapper` component
- Fix typings for `orientation` of `Divider` component

### [1.5.3] - 2020-08-10

### [1.5.3-rc.0] - 2020-08-10

#### Fixed

- Mix of `Optgroups` and `Options` on same level in `Select Wrapper` component

### [1.5.2] - 2020-07-22

#### Fixed

- Dispatch change event in `Select Wrapper`
- Stencil react-output-target SSR Bug

### [1.5.1] - 2020-07-20

#### Fixed

- SVGO settings for icons
- Angular bug which causes `ngcc` to fail

### [1.5.0] - 2020-07-16

#### Added

- Icons (active-cabin-ventilation, battery-full, bell, bookmark, car-battery, charging-active, charging-state, climate,
  climate-control, garage, horn, key, map, parking-brake, parking-light, preheating, send, shopping-bag, sidelights,
  user-manual, wrenches)

#### Changed

- Icons (arrow-first, arrow-last, battery-empty, car, card, charging-station, question)

#### Fixed

- Porsche Marque images

### [1.5.0-rc.2] - 2020-07-06

### [1.5.0-rc.1] - 2020-07-06

#### Added

- **Notification Neutral** color to `color` property of `p-text` and `p-icon`

### [1.5.0-rc.0] - 2020-06-25

#### Added

- `Fieldset Wrapper` component
- Improved SEO of `p-headline` and `p-text`: Added possibility to write semantic HTML tags (e.g. `<h1>-<h6>` or `<p>` ,
  `<blockquote>`, etc.) directly as slotted content.
- Possibility to include anchor tags directly as slots of `Link`, `Link Pure` and `Link Social`
- `Text` new `weight` property `semibold`
- `Button Pure` label with subline pattern as slot
- `Link Pure` label with subline pattern as slot

#### Changed

- `Select Wrapper` is now ready for the catwalk. It is dressed now with a custom drop down list box and gets naked by
  default on touch devices.

#### Fixed

- Minor accessibility improvements of `icons` and `Text Field`
- Remove native number spinner buttons of `Text Field` with type text for Firefox
- An issue with `Button` and `Button Pure` and their `disabled` attribute

### [1.4.0] - 2020-05-14

### [1.4.0-rc.3] - 2020-05-08

#### Added

- `Text List`

#### Changed

- Improve caching strategy for fonts by content-based hash
- Improve caching strategy for marque by content-based hash
- Dimensions and sharpness of marque
- Props for `Content Wrapper`

### [1.4.0-rc.2] - 2020-05-06

#### Added

- `Content Wrapper`
- Description property to `p-text-field-wrapper`, `p-textarea-wrapper` and `p-select-wrapper`
- `Link Social`

#### Changed

- Improve accessibility of error and success states of form elements
- Aria-invalid attribute of form elements if they are in error state is now managed by component
- Rename icon name `configure` to `configurate` (prevents breaking change compared to stable v1.3.0)
- Improve `p-icon` loading behavior

#### Fixed

- Display of wrong icons

#### Removed

- `safe-zone` property of `p-grid` (`Content Wrapper` should be used instead)

### [1.4.0-rc.1] - 2020-04-27

#### Added

- Add `safe-zone` property to `p-grid` for outer grid margin, max-width and centering
- Submit button with search icon to `p-textfield-wrapper` type search

#### Changed

- Background color of readonly state in components `p-textfield-wrapper` and `p-textarea-wrapper`
- Visual appearance of icons
- Improve caching strategy for icons by content-based hash
- Cursor of Radio, Checkbox and Select
- Fixed naming of Mock from `p-textfield-wrapper` to `p-text-field-wrapper`

#### Fixed

- Icon loading mechanism

### [1.4.0-rc.0] - 2020-04-09

#### Added

- SSR support

### [1.3.0] - 2020-04-08

#### Added

- New headline size `headline-5` to `p-headline`
- Test Mocks

#### Fixed

- Text styling of Select component on focus in IE11 and Chrome on Windows 10

### [1.3.0-rc.0] - 2020-04-03

#### Fixed

- Improve form elements

### [1.2.0] - 2020-03-25

#### Added

- `Divider`
- Hover state for form elements

#### Fixed

- Support label text of form elements for Screen readers

### [1.1.2] - 2020-03-17

#### Changed

- Notification colors

### [1.1.1] - 2020-03-13

#### Changed

- Icon of `Checkbox` indeterminate state

### [1.1.0] - 2020-03-11

#### Fixed

- Minor improvements

### [1.1.0-rc.0] - 2020-03-02

#### Added

- `Select Wrapper`
- `Checkbox Wrapper`
- `Radio Button Wrapper`
- `Textarea Wrapper`

#### Fixed

- `Text Field Wrapper` toggle password visibility

### [1.0.3] - 2020-02-13

#### Fixed

- JS framework compatibility

### [1.1.0-0] - 2020-02-06

#### Added

- `Text Field Wrapper`

#### Changed

- Add proper cursor for disabled state for `Button` and `Button Pure`

### [1.0.2] - 2020-02-04

#### Fixed

- Inheritable styling of slotted content

### [1.0.1] - 2020-01-30

#### Added

- Clickable area of `Link Pure` and `Button Pure` is optionally configurable by defining padding on host element

### [1.0.0] - 2020-01-28

#### Added

- Cursor pointer on hover for `Button` and `Button Pure`
- Line-height gets calculated based on Porsche type-scaling formula automatically for `Text`, `Link Pure` and
  `Button Pure`
- Test helper function `componentsReady()` which indicates when lazy loaded components fully have loaded

#### Changed

- Update CDN asset paths
- Improve font-weight definitions
- Rename and optimize neutral colors for `Icon` and `Text`

### [1.0.0-rc.1] - 2019-12-13

#### Added

- `Headline`
- `Text`
- `Marque`
- `Button`
- `Button Pure`
- `Spinner`
- `Icon`
- `Flex`
- `Grid`
- `Link`
- `Link Pure`
- `Pagination`
- "Blur on focus"<|MERGE_RESOLUTION|>--- conflicted
+++ resolved
@@ -9,17 +9,15 @@
 
 ### [Unreleased]
 
-<<<<<<< HEAD
 #### Added
 
 - Validation to ensure crucial partials are used.  
   **Disclaimer:** The Porsche Design System will **not** inject its initial styles anymore. Please use the
   `getInitialStyles()` partial to reduce flash of unstyled content (FOUC) as described here:
   **https://designsystem.porsche.com/v2/partials/initial-styles**
-=======
+
 #### Fixed
 - `Select Wrapper` height if text is zoomed up to 200%
->>>>>>> 6e3a4423
 
 ### [2.18.0-rc.0] - 2022-11-17
 
