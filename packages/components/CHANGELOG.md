--- conflicted
+++ resolved
@@ -18,11 +18,8 @@
 #### Changed
 - Default dropdown direction of `SelectWrapper` from `down` to `auto`
 - Made API of `Tabs` consistent with `Tabs Bar`
-<<<<<<< HEAD
+- Removed transition for focus styling
 - Some styling improvements of `Select Wrapper`
-=======
-- Removed transition for focus styling
->>>>>>> 13778bf2
 
 #### Fixed
 - The Selected element of `SelectWrapper` dropdown keeps now in sync with native selection if changed programmatically
