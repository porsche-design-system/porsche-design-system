--- conflicted
+++ resolved
@@ -8,13 +8,11 @@
 
 ### [Unreleased]
 
-<<<<<<< HEAD
 #### Added
 - Partial function `getIconLinks()` to preload Porsche Design System Icons
-=======
+
 #### Fixed
 - `Text Field Wrapper` spacing in Safari
->>>>>>> 98285133
 
 ### [2.2.0-beta.0] - 2021-05-05
 
