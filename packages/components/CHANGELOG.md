--- conflicted
+++ resolved
@@ -8,7 +8,9 @@
 
 ### [Unreleased]
 
-<<<<<<< HEAD
+#### Added
+- Partial functions `getInitialStyles()` and `getFontFaceStylesheet()` to prevent **Flash of Unstyled Content** (FOUC) and minimize **Flash of Unstyled Text** (FOUT)
+
 #### Changed
 - React: `PorscheDesignSystemProvider` needs to wrap application
 - React: component props have to be camelCase
@@ -20,10 +22,6 @@
 
 #### Removed
 - React: `getPrefixedComponents`, prefixing is handled by `PorscheDesignSystemProvider`
-=======
-#### Added
-- Partial functions `getInitialStyles()` and `getFontFaceStylesheet()` to prevent **Flash of Unstyled Content** (FOUC) and minimize **Flash of Unstyled Text** (FOUT)
->>>>>>> f56a0b23
 
 ### [2.0.0-alpha.11] - 2021-01-08
 
