# Changelog

## Porsche Design System

All notable changes to this project will be documented in this file and published as following npm packages:

- `@porsche-design-system/components-js`
- `@porsche-design-system/components-angular`
- `@porsche-design-system/components-react`
- `@porsche-design-system/components-vue`

The format is based on [Keep a Changelog](https://keepachangelog.com/en/1.0.0), and this project adheres to
[Semantic Versioning](https://semver.org/spec/v2.0.0.html).

### [Unreleased]

#### Added

- `Select` ([#3008](https://github.com/porsche-design-system/porsche-design-system/pull/3008))
- `Modal`: Prop `backdrop` ([#3082](https://github.com/porsche-design-system/porsche-design-system/pull/3082))
- `Modal`: CSS variables `--p-modal-spacing-top` and `--p-modal-spacing-bottom`
  ([#3082](https://github.com/porsche-design-system/porsche-design-system/pull/3082))

#### Fixed

<<<<<<< HEAD
- `Text Field Wrapper`: Dynamic changes of `showCounter` and `maxLength` are reflected. The counter element dynamically
  adjusts to changes in the input value accurately.
  ([#3084](https://github.com/porsche-design-system/porsche-design-system/pull/3084))
=======
- `Flyout`: Refactor Flyout to use native Dialog element to resolve focus issues
  ([#2998](https://github.com/porsche-design-system/porsche-design-system/pull/2998))
>>>>>>> 4e794beb
- `Accordion`: Fix overflow scrollbar issues
  ([#3042](https://github.com/porsche-design-system/porsche-design-system/pull/3042))
- `Carousel`: Skip link is visible when it receives keyboard focus
  ([#3055](https://github.com/porsche-design-system/porsche-design-system/pull/3055))
- Placeholder color of `Text Field Wrapper` for `input type="date"` and `input type="time"` in Safari and alignment in
  Mobile Safari ([#3068](https://github.com/porsche-design-system/porsche-design-system/pull/3068))
- Counter overlap with long initial value in `Text Field Wrapper` for `input type="text"` with `maxlength`
  ([#3079](https://github.com/porsche-design-system/porsche-design-system/pull/3079))

#### Changed

- Updated favicons output via `getMetaTagsAndIconLinks()` partial
  ([#3081](https://github.com/porsche-design-system/porsche-design-system/pull/3081))

### [3.13.0-rc.0] - 2024-02-19

#### Added

- `Link Tile Product`: Prop `price-original` to be able to visualize sale and original price
  ([#3040](https://github.com/porsche-design-system/porsche-design-system/pull/3040))

#### Changed

- Validation of `getInitialStyles()` partial is temporarily disabled
  ([#3049](https://github.com/porsche-design-system/porsche-design-system/pull/3049))

### [3.12.0] - 2024-02-12

### [3.12.0-rc.1] - 2024-02-08

#### Fixed

- `Checkbox Wrapper`, `Radio Button Wrapper`: Safari visually reflects input status (checked/unchecked) when used in
  another Shadow DOM or changed programmatically
  ([#3028](https://github.com/porsche-design-system/porsche-design-system/pull/3028))

### [3.12.0-rc.0] - 2024-02-05

#### Added

- `Icon`: `logo-x`, `bookmark-filled` and `star-filled`
  ([#3025](https://github.com/porsche-design-system/porsche-design-system/pull/3025))

#### Changed

- `Icon`: Visual appearance of `information-filled`, `information`, `success-filled`, `success`, `bookmark`, `compare`,
  `configurate`, `heart-filled`, `heart`, `menu-lines`, `success`, `search`, `locate`, `star`, `shopping-bag-filled`,
  `shopping-bag`, `user-filled` and `user`
  ([#3025](https://github.com/porsche-design-system/porsche-design-system/pull/3025))
- All components (expect some form elements) have improved focus styling based on `:focus-visible`
  ([#3011](https://github.com/porsche-design-system/porsche-design-system/pull/3011))
- Several components are using CSS property `inset|inset-inline|inset-block` instead of `top|bottom|left|right` for
  better RTL (right-to-left) support ([#3011](https://github.com/porsche-design-system/porsche-design-system/pull/3011))
- `Switch`: Improve RTL (right-to-left) mode
  ([#3011](https://github.com/porsche-design-system/porsche-design-system/pull/3011))
- `Button`, `Button Pure`, `Switch`, `Checkbox Wrapper`, `Radio Button Wrapper`, `Pin Code`: optimized announcement of
  loading state for assistive technologies
  ([#3009](https://github.com/porsche-design-system/porsche-design-system/pull/3009))

#### Fixed

- All components are supporting focus style in High Contrast Mode correctly
  ([#3011](https://github.com/porsche-design-system/porsche-design-system/pull/3011))

### [3.11.0] - 2024-01-30

### [3.11.0-rc.0] - 2024-01-30

#### Fixed

- `Carousel`: Carousel does not work with single pointer event on smaller touch devices
  ([#3003](https://github.com/porsche-design-system/porsche-design-system/pull/3003))
- `Carousel`: `Each child in a list should have a unique "key" prop` warning in Next.js SSR context
  ([#3001](https://github.com/porsche-design-system/porsche-design-system/pull/3001))

#### Changed

- Scroll-lock used in `Flyout`, `Flyout Navigation` and `Modal` is based on `body { overflow: hidden; }` for all devices
  ([#3013](https://github.com/porsche-design-system/porsche-design-system/pull/3013))
- `Toast`: Alignment reflects RTL (right-to-left) mode
  ([#3010](https://github.com/porsche-design-system/porsche-design-system/pull/3010))
- `Carousel`: Pagination can be used for navigation & pagination has more spacing on touch devices
  ([#3003](https://github.com/porsche-design-system/porsche-design-system/pull/3003))

### [3.10.0] - 2024-01-17

### [3.10.0-rc.5] - 2024-01-16

#### Changed

- `visibility` css property can be overridden on all components, e.g. to make use of `visibility: hidden;`  
  ([#2988](https://github.com/porsche-design-system/porsche-design-system/pull/2988))
- `Carousel`: Named slot `header` renamed to `controls`
  ([#2992](https://github.com/porsche-design-system/porsche-design-system/pull/2992))

### [3.10.0-rc.4] - 2024-01-15

#### Added

- `Icon`: Auto-flipping icons (certain ones only) in RTL (right-to-left) mode
  ([#2957](https://github.com/porsche-design-system/porsche-design-system/pull/2957))
- `Carousel`: Prop `heading-size`, named slot `header`
  ([#2915](https://github.com/porsche-design-system/porsche-design-system/pull/2915))
- `Accordion`: support for custom click area for `compact` variant
  ([#2920](https://github.com/porsche-design-system/porsche-design-system/pull/2920))
- `@font-face` supports Middle East languages
  ([#2946](https://github.com/porsche-design-system/porsche-design-system/pull/2946))
- Partials: `getFontLinks` supports preloading `arabic`, `pashto` and `urdu` subsets
  ([#2946](https://github.com/porsche-design-system/porsche-design-system/pull/2946))

#### Changed

- `Flyout Navigation`: Improved validation and `activeIdentifier` isn't automatically updated anymore
  ([#2935](https://github.com/porsche-design-system/porsche-design-system/pull/2935))
- `Carousel`: Position and width of heading and description
  ([#2915](https://github.com/porsche-design-system/porsche-design-system/pull/2915))
- `Model Signature` asset for `model="macan"`
- Aligned naming of all `CustomEvent<T>` types and deprecated old ones since they are in fact typing the `detail: T`
  property of the event

```diff
- AccordionUpdateEvent
+ AccordionUpdateEventDetail
- CarouselUpdateEvent
+ CarouselUpdateEventDetail
- FlyoutNavigationUpdateEvent
+ FlyoutNavigationUpdateEventDetail
- LinkTileProductLikeEvent
+ LinkTileProductLikeEventDetail
- MultiSelectUpdateEvent
+ MultiSelectUpdateEventDetail
- PaginationUpdateEvent
+ PaginationUpdateEventDetail
- PinCodeUpdateEvent
+ PinCodeUpdateEventDetail
- SegmentedControlUpdateEvent
+ SegmentedControlUpdateEventDetail
- StepperHorizontalUpdateEvent
+ StepperHorizontalUpdateEventDetail
- SwitchUpdateEvent
+ SwitchUpdateEventDetail
- TableUpdateEvent
+ TableUpdateEventDetail
- TabsUpdateEvent
+ TabsUpdateEventDetail
- TabsBarUpdateEvent
+ TabsBarUpdateEventDetail
```

#### Fixed

- `Pin Code`: Focus correct input when clicking on label
  ([#2985](https://github.com/porsche-design-system/porsche-design-system/pull/2985))
- `Flyout Navigation`: Focus dismiss button after opening
  ([#2935](https://github.com/porsche-design-system/porsche-design-system/pull/2935))
- `Accordion`: Alignment of slotted heading with custom padding
  ([#2920](https://github.com/porsche-design-system/porsche-design-system/pull/2920))
- `Modal`: Scrollbar is hidden ([#2907](https://github.com/porsche-design-system/porsche-design-system/pull/2907))
- `Toast`: `max-width` when used in scale mode
  ([#2960](https://github.com/porsche-design-system/porsche-design-system/pull/2960))

### [3.10.0-rc.3] - 2023-12-12

### [3.10.0-rc.2] - 2023-12-12

### [3.10.0-rc.1] - 2023-12-11

#### Added

- **[EXPERIMENTAL]** `Link Tile Product`
  ([#2909](https://github.com/porsche-design-system/porsche-design-system/pull/2909))

#### Fixed

- `Wordmark`, `Crest` and `Marque`: custom clickable area
  ([#2930](https://github.com/porsche-design-system/porsche-design-system/pull/2930))

### [3.10.0-rc.0] - 2023-12-07

#### Added

- **[EXPERIMENTAL]** `Flyout Navigation`
  ([#2906](https://github.com/porsche-design-system/porsche-design-system/pull/2906))
- Prop `submit-button` to show/hide a submit button for `Text Field Wrapper` `type="search"` if wrapped inside a form
  ([#2908](https://github.com/porsche-design-system/porsche-design-system/pull/2908))

#### Changed

- `Accordion`: removed `border-bottom` if used standalone
  ([#2911](https://github.com/porsche-design-system/porsche-design-system/pull/2911))
- `display` css property can be overridden on all components, e.g. to make use of `display: none;` within media
  queries  
  ([#2913](https://github.com/porsche-design-system/porsche-design-system/pull/2913))
- `Pagination`: Prop `maxNumberOfPageLinks` is deprecated and has no effect anymore, instead there is responsive
  behavior out of the box with full SSR support
  ([#2898](https://github.com/porsche-design-system/porsche-design-system/pull/2898))

### [3.9.0] - 2023-11-24

### [3.9.0-rc.0] - 2023-11-23

#### Added

- Angular: `theme: 'light' | 'dark' | 'auto'` option to `PorscheDesignSystemModule.load()` to set `theme` on all child
  components  
  ([#2872](https://github.com/porsche-design-system/porsche-design-system/pull/2872))
- React: `theme: 'light' | 'dark' | 'auto'` prop to `PorscheDesignSystemProvider` to set `theme` on all child
  components  
  ([#2872](https://github.com/porsche-design-system/porsche-design-system/pull/2872))
- Vue: `theme: 'light' | 'dark' | 'auto'` prop to `PorscheDesignSystemProvider` to set `theme` on all child components  
  ([#2872](https://github.com/porsche-design-system/porsche-design-system/pull/2872))
- Validation for usage of different PDS versions
  ([#2867](https://github.com/porsche-design-system/porsche-design-system/pull/2867))

#### Changed

- `Text Field Wrapper`, `Textarea Wrapper`, `Select Wrapper`, `Multi Select`, `Pin Code`, `Checkbox Wrapper` and
  `Radio Button Wrapper` have improved visual alignment
  ([#2854](https://github.com/porsche-design-system/porsche-design-system/pull/2854))
- `Text Field Wrapper` fully supports RTL (right-to-left) mode
  ([#2854](https://github.com/porsche-design-system/porsche-design-system/pull/2854))
- `Pin Code`: Prop values from `1` to `6` are now supported for `length` prop
  ([#2859](https://github.com/porsche-design-system/porsche-design-system/pull/2859))
- `Model Signature` asset for `model="macan"`
  ([#2857](https://github.com/porsche-design-system/porsche-design-system/pull/2857))
- Use motion tokens in all components
  ([#2834](https://github.com/porsche-design-system/porsche-design-system/pull/2834))

#### Fixed

- `Select Wrapper`: Select dropdown is now visible if it overflows the `Table` component
  ([#2885](https://github.com/porsche-design-system/porsche-design-system/pull/2885))
- `Select Wrapper` keyboard and scroll behavior
  ([#2864](https://github.com/porsche-design-system/porsche-design-system/pull/2864))
- Safari 15 default margin of button elements in several components
  ([#2858](https://github.com/porsche-design-system/porsche-design-system/pull/2858))
- `Checkbox Wrapper` and `Radio Button Wrapper` border-color/background-color does not reset on hover
  ([#2852](https://github.com/porsche-design-system/porsche-design-system/pull/2852))
- `Tabs Bar` losing `activeTabIndex` and underline in certain framework scenarios
  ([#2896](https://github.com/porsche-design-system/porsche-design-system/pull/2896))
- `Modal` and `Flyout` body jumping in the background and scrolling back to the top in Next Js and Remix
  ([#2890](https://github.com/porsche-design-system/porsche-design-system/pull/2890))

### [3.8.0] - 2023-10-24

### [3.8.0-rc.0] - 2023-10-23

#### Added

- RTL (right-to-left) support for all components
  ([#2819](https://github.com/porsche-design-system/porsche-design-system/pull/2819))
- `Popover` and `Modal` support theme dark and auto
  ([#2789](https://github.com/porsche-design-system/porsche-design-system/pull/2789))
- Styles: `getSkeletonStyle()` and `pds-skeleton()`
  ([#2796](https://github.com/porsche-design-system/porsche-design-system/pull/2796))
- Styles: `motionDuration{Short|Moderate|Long|VeryLong}`, `motionEasing{Base|In|Out}`, and
  `$pds-motion-duration-{short|moderate|long|very-long}`, `$pds-motion-easing-{base|in|out}`
  ([#2791](https://github.com/porsche-design-system/porsche-design-system/pull/2791))

#### Changed

- Styles: `themeDarkBackgroundShading` and `$pds-theme-dark-background-shading` color
  ([#2789](https://github.com/porsche-design-system/porsche-design-system/pull/2789))
- `Spinner` animation was optimized to consume less CPU
  ([#2825](https://github.com/porsche-design-system/porsche-design-system/pull/2825))

- `Text`, `Display`, `Heading`, `Headline`: Prop values `left | right` of `align` prop are deprecated and mapped to new
  values `start | end` for correct RTL (right-to-left) support
  ([#2819](https://github.com/porsche-design-system/porsche-design-system/pull/2819))

```diff
- <p-text align="left"></p-text>
+ <p-text align="start"></p-text>

- <p-text align="right"></p-text>
+ <p-text align="end"></p-text>

- <p-display align="left"></p-display>
+ <p-display align="start"></p-display>

- <p-display align="right"></p-display>
+ <p-display align="end"></p-display>

- <p-heading align="left"></p-heading>
+ <p-heading align="start"></p-heading>

- <p-heading align="right"></p-heading>
+ <p-heading align="end"></p-heading>

- <p-headline align="left"></p-headline>
+ <p-headline align="start"></p-headline>

- <p-headline align="right"></p-headline>
+ <p-headline align="end"></p-headline>
```

- `Button Pure`, `Link Pure`, `Switch`: Prop values `left | right` of `align-label` prop are deprecated and mapped to
  new values `start | end` for correct RTL (right-to-left) support
  ([#2819](https://github.com/porsche-design-system/porsche-design-system/pull/2819))

```diff
- <p-button-pure align-label="left"></p-button-pure>
+ <p-button-pure align-label="start"></p-button-pure>

- <p-button-pure align-label="right"></p-button-pure>
+ <p-button-pure align-label="end"></p-button-pure>

- <p-link-pure align-label="left"></p-link-pure>
+ <p-link-pure align-label="start"></p-link-pure>

- <p-link-pure align-label="right"></p-link-pure>
+ <p-link-pure align-label="end"></p-link-pure>

- <p-switch align-label="left"></p-switch>
+ <p-switch align-label="start"></p-switch>

- <p-switch align-label="right"></p-switch>
+ <p-switch align-label="end"></p-switch>
```

- `Flyout`: Prop values `left | right` of `position` prop are deprecated and mapped to new values `start | end` for
  correct RTL (right-to-left) support
  ([#2819](https://github.com/porsche-design-system/porsche-design-system/pull/2819))

```diff
- <p-flyout position="left"></p-flyout>
+ <p-flyout-pure position="start"></p-flyout>

- <p-flyout-pure position="right"></p-flyout>
+ <p-flyout-pure position="end"></p-flyout>
```

- `Carousel`: Prop value `left` of `align-header` prop is deprecated and mapped to new value `start` for correct RTL
  (right-to-left) support ([#2819](https://github.com/porsche-design-system/porsche-design-system/pull/2819))

```diff
- <p-carousel align-header="left"></p-carousel>
+ <p-carousel-pure align-header="start"></p-carousel>
```

#### Fixed

- `Popover` doesn't get cut off when used within the `Table` component
  ([#2814](https://github.com/porsche-design-system/porsche-design-system/pull/2814))
- `Flyout` and `Modal` with `open="false"` and nested `Accordion` with `open="true"` containing focusable elements like
  links can't be focused anymore ([#2818](https://github.com/porsche-design-system/porsche-design-system/pull/2818))
- Background for open `Flyout` and `Modal` on iOS Mobile Safari with collapsed address bar is no longer scrollable
  ([#2822](https://github.com/porsche-design-system/porsche-design-system/pull/2822))
- `Tabs Bar` works with translated page content
  ([#2847](https://github.com/porsche-design-system/porsche-design-system/pull/2847))

### [3.7.0] - 2023-10-04

### [3.7.0-rc.2] - 2023-10-04

#### Added

- Styles: `gridStyles` and `pds-grid()` support basic usage inside `Flyout` component
  ([#2756](https://github.com/porsche-design-system/porsche-design-system/pull/2756))

#### Fixed

- Overlay issues of header/footer in `Flyout` component
  ([#2786](https://github.com/porsche-design-system/porsche-design-system/pull/2786))

### [3.7.0-rc.1] - 2023-09-20

#### Added

- **[EXPERIMENTAL]** Prop `loading` for `Radio Button Wrapper`
  ([#2774](https://github.com/porsche-design-system/porsche-design-system/pull/2774))
- Theme property supports `auto` for all themeable components, reflecting `prefers-color-scheme` based on OS system
  settings ([#2719](https://github.com/porsche-design-system/porsche-design-system/pull/2719))
- `hyphens` CSS property can now be overwritten in `Button Tile`, `Link Tile` and `Link Tile Model Signature` components
  ([#2758](https://github.com/porsche-design-system/porsche-design-system/pull/2758))
- Partials that produce innerHTML support `{ format: 'sha256' }` option for whitelisting in
  [Content-Security-Policy (CSP)](must-know/security/content-security-policy)
  ([#2773](https://github.com/porsche-design-system/porsche-design-system/pull/2773))
- `Pin Code` ([#2691](https://github.com/porsche-design-system/porsche-design-system/pull/2691))

#### Fixed

- Dragging of `Carousel` can become stucked
  ([#2768](https://github.com/porsche-design-system/porsche-design-system/pull/2768))
- Color of `message` for `Fieldset`, `Fieldset Wrapper`, `Text Field Wrapper` and `Textarea Wrapper` in dark theme
  ([#2769](https://github.com/porsche-design-system/porsche-design-system/pull/2769))

#### Changed

- Usage of `getInitialStyles()` partial is required and validated with an exception
  ([#2749](https://github.com/porsche-design-system/porsche-design-system/pull/2749))

### [3.7.0-rc.0] - 2023-09-05

#### Added

- `Multi Select` ([#2658](https://github.com/porsche-design-system/porsche-design-system/pull/2658))

#### Changed

- Partials: `Cdn` and `Format` types are exposed
  ([#2760](https://github.com/porsche-design-system/porsche-design-system/pull/2760))

### [3.6.1] - 2023-08-29

### [3.6.1-rc.0] - 2023-08-29

#### Fixed

- Overlapping issues of `Accordion` contents when positioned outside of content area
  ([#2746](https://github.com/porsche-design-system/porsche-design-system/pull/2746))
- Backwards compatibility with previous versions of Porsche Design System
  ([#2752](https://github.com/porsche-design-system/porsche-design-system/pull/2752))

### [3.6.0] - 2023-08-28

### [3.6.0-rc.2] - 2023-08-28

#### Fixed

- `Tabs Bar` losing `activeTabIndex` and underline
  ([#2748](https://github.com/porsche-design-system/porsche-design-system/pull/2748))

### [3.6.0-rc.1] - 2023-08-24

#### Fixed

- Bundling format and name of `components-js` entrypoint for Vanilla JS integration
  ([#2745](https://github.com/porsche-design-system/porsche-design-system/pull/2745))

### [3.6.0-rc.0] - 2023-08-23

#### Added

- New value `aria-current` for `aria` property for linked components (`Link`, `Link Pure`, `Link Tile`, `Crest`,
  `Marque`) ([#2696](https://github.com/porsche-design-system/porsche-design-system/pull/2696))
- Angular: `cdn: 'auto' | 'cn'` option to `PorscheDesignSystemModule.load()` as alternative to using
  `window.PORSCHE_DESIGN_SYSTEM_CDN` ([#2676](https://github.com/porsche-design-system/porsche-design-system/pull/2676))
- React: `cdn: 'auto' | 'cn'` prop to `PorscheDesignSystemProvider` as alternative to using
  `window.PORSCHE_DESIGN_SYSTEM_CDN` with SSR support
  ([#2676](https://github.com/porsche-design-system/porsche-design-system/pull/2676))
- Vue: `cdn: 'auto' | 'cn'` prop to `PorscheDesignSystemProvider` as alternative to using
  `window.PORSCHE_DESIGN_SYSTEM_CDN` ([#2676](https://github.com/porsche-design-system/porsche-design-system/pull/2676))
- Support for sticky footer to `Modal`
  ([#2723](https://github.com/porsche-design-system/porsche-design-system/pull/2723))

#### Changed

- Update of Twitter icon ([#2731](https://github.com/porsche-design-system/porsche-design-system/pull/2731))
- Use China CDN and set `window.PORSCHE_DESIGN_SYSTEM_CDN` for backwards compatibility based on .cn top level domain
  before design system initialization
  ([#2676](https://github.com/porsche-design-system/porsche-design-system/pull/2676))

#### Fixed

- `Flyout`: Overlapping of sticky header/footer if slotted content has different z-index
  ([#2736](https://github.com/porsche-design-system/porsche-design-system/pull/2736))
- Keyboard behavior and `aria` semantics if either `a` or `button` elements are used as slotted content in `Tabs Bar`
  component. ([#2713](https://github.com/porsche-design-system/porsche-design-system/pull/2713))
- React/SSR: compatibility with Next.js v13 app router
  ([#2687](https://github.com/porsche-design-system/porsche-design-system/pull/2687))
- Consistent `package.json` ECMAScript module exports with `.mjs` and `.cjs` file extensions for
  `components-{js|angular|react|vue}`
  ([#2739](https://github.com/porsche-design-system/porsche-design-system/pull/2739))

### [3.5.0] - 2023-07-25

### [3.5.0-rc.0] - 2023-07-21

#### Added

- `background` property to `Button Tile` and `Link Tile` component to adapt the description and link/button theme when
  used on light background image ([#2669](https://github.com/porsche-design-system/porsche-design-system/pull/2669))
- Breakpoint customizable property `columns` to `Segmented Control` to set the amount of columns
  ([#2652](https://github.com/porsche-design-system/porsche-design-system/pull/2652))

#### Fixed

- Alignment of `Icon` inside `Accordion` header
  ([#2673](https://github.com/porsche-design-system/porsche-design-system/pull/2673))
- Direction of `Select Wrapper` dropdown if `direction` property is set to `auto`
  ([#2677](https://github.com/porsche-design-system/porsche-design-system/pull/2677))

### [3.4.0] - 2023-07-14

### [3.4.0-rc.0] - 2023-07-13

#### Added

- React: `'use client';` directive is applied on all components for main and `ssr` sub-package
  ([#2654](https://github.com/porsche-design-system/porsche-design-system/pull/2654))

#### Fixed

- Regression in `observeChildren` that affected nested components (e.g. incorrect rendering of nested `Tabs`).
  ([#2649](https://github.com/porsche-design-system/porsche-design-system/pull/2649))
- Click behaviour of slotted interactive elements of `Carousel`
  ([#2663](https://github.com/porsche-design-system/porsche-design-system/pull/2663))

### [3.3.0] - 2023-07-07

### [3.3.0-rc.0] - 2023-07-06

#### Added

- `Tabs` and `Tabs Bar` support SSR ([#2611](https://github.com/porsche-design-system/porsche-design-system/pull/2611))
- Contents of `Tag` component can now be wrapped in multiple lines
  ([#2625](https://github.com/porsche-design-system/porsche-design-system/pull/2625))
- `Carousel`: Possibility to set custom border-radius of slide items
  ([#2645](https://github.com/porsche-design-system/porsche-design-system/pull/2645))
- native lazy loading attribute to `img` tag of `Icon`
  ([#2644](https://github.com/porsche-design-system/porsche-design-system/pull/2644))

#### Fixed

- `Stepper Horizontal` navigation between 2 pages is not working as expected in angular
  ([#2641](https://github.com/porsche-design-system/porsche-design-system/pull/2641))
- `Segmented Control` text is not centered / causing unintended line-breaks
  ([#2614](https://github.com/porsche-design-system/porsche-design-system/pull/2614))
- `jsdom-polyfill` fixes validation errors in unit tests during SSR hydration
  ([#2613](https://github.com/porsche-design-system/porsche-design-system/pull/2613))
- `Accordion` collapsable content is overflowing when used with multiple prefixes  
  ([#2612](https://github.com/porsche-design-system/porsche-design-system/pull/2612))
- `Tabs Bar` position of underline for fluid font-size with `size="medium` when resizing
  ([#2611](https://github.com/porsche-design-system/porsche-design-system/pull/2611))
- `Button Pure`, `Link Pure`: `:hover` bug on Firefox
  ([#2630](https://github.com/porsche-design-system/porsche-design-system/pull/2630))
- `Carousel`: Removed `overflow:hidden` of slide items
  ([#2645](https://github.com/porsche-design-system/porsche-design-system/pull/2645))

#### Changed

- Improved bootstrapping behaviour of `Icon`
  ([#2644](https://github.com/porsche-design-system/porsche-design-system/pull/2644))

### [3.2.0] - 2023-06-19

### [3.2.0-rc.0] - 2023-06-19

#### Added

- `skipLinkTarget` property to `Carousel` component to enhance keyboard functionality
  ([#2557](https://github.com/porsche-design-system/porsche-design-system/pull/2557))
- `showLastPage` property to `Pagination` component
  ([#2606](https://github.com/porsche-design-system/porsche-design-system/pull/2606))

#### Fixed

- Partials: `getInitialStyles` supports `Flyout` component
  ([#2598](https://github.com/porsche-design-system/porsche-design-system/pull/2598))
- `Popover` content can be selected/highlighted
  ([#2599](https://github.com/porsche-design-system/porsche-design-system/pull/2599))

#### Changed

- `Carousel` pagination now shows 5 "infinite bullets" when using more than 5 slides
  ([#2600](https://github.com/porsche-design-system/porsche-design-system/pull/2600))
- `Carousel` supports click events on non-active slides and changed keyboard navigation
  ([#2557](https://github.com/porsche-design-system/porsche-design-system/pull/2557))
- Unified wordings of all console warnings, errors and exceptions
  ([#2602](https://github.com/porsche-design-system/porsche-design-system/pull/2602))
- Angular: increased peer dependency to `>=15.0.0 <17.0.0`
  ([#2602](https://github.com/porsche-design-system/porsche-design-system/pull/2602))
- `Toast` allows line break markups within toast message
  ([#2584](https://github.com/porsche-design-system/porsche-design-system/pull/2584))
- `Toast` shows always the latest toast message and clears its queue immediately if a new message is added
  ([#2584](https://github.com/porsche-design-system/porsche-design-system/pull/2584))

### [3.1.0] - 2023-06-09

### [3.1.0-rc.2] - 2023-06-09

#### Changed

- `Crest` updated assets ([#2595](https://github.com/porsche-design-system/porsche-design-system/pull/2595))
- Partials: `getMetaTagsAndIconLinks` updated assets
  ([#2595](https://github.com/porsche-design-system/porsche-design-system/pull/2595))

#### Added

- `Flyout` ([#2547](https://github.com/porsche-design-system/porsche-design-system/pull/2547))

#### Fixed

- Wrong validation during SSR hydration of `Link Tile` and `Select Wrapper`
  ([#2588](https://github.com/porsche-design-system/porsche-design-system/pull/2588))
- `Modal` scrollable modal does not jump to top on changes within dialog
  ([#2574](https://github.com/porsche-design-system/porsche-design-system/pull/2574))
- Unnecessary lifecycles are prevented when prop values do not change for complex values
  ([#2574](https://github.com/porsche-design-system/porsche-design-system/pull/2574))

### [3.1.0-rc.1] - 2023-06-02

#### Added

- **[EXPERIMENTAL]** Prop `showPasswordToggle` for `Text Field Wrapper` with `input type="password"`
  ([#2586](https://github.com/porsche-design-system/porsche-design-system/pull/2586))
- Prop `name` for `Icon` supports `heart`, `heart-filled`, `copy`, `fingerprint`, `tire`, `roof-open` and `roof-closed`
  ([#2589](https://github.com/porsche-design-system/porsche-design-system/pull/2589))

#### Fixed

- `Select Wrapper` missing border on touch devices
  ([#2579](https://github.com/porsche-design-system/porsche-design-system/pull/2579))
- `Tabs Item` text content can be selected/highlighted
  ([#2582](https://github.com/porsche-design-system/porsche-design-system/pull/2582))

### [3.1.0-rc.0] - 2023-05-24

#### Added

- `Marque` now has a `variant` property, including 75 years variant
  ([#2575](https://github.com/porsche-design-system/porsche-design-system/pull/2575))

### [3.0.0] - 2023-05-11

### [3.0.0-rc.3] - 2023-05-10

#### Fixed

- `Tabs Bar` focus behavior via keyboard navigation
  ([#2546](https://github.com/porsche-design-system/porsche-design-system/pull/2546))
- Rendering of `Wordmark` in Safari ([#2542](https://github.com/porsche-design-system/porsche-design-system/pull/2542))
- Disabled dragging/ghosting of icons
  ([#2536](https://github.com/porsche-design-system/porsche-design-system/pull/2536))

#### Changed

- Styles: `dropShadow{Low|Medium|High}Style`s use `box-shadow` instead of `filter: drop-shadow()` to fix glitches
  together with `frostedGlassStyle` in Firefox
  ([#2545](https://github.com/porsche-design-system/porsche-design-system/pull/2545))
- Size of icon and height of `Accordion`
  ([#2536](https://github.com/porsche-design-system/porsche-design-system/pull/2536))

### [3.0.0-rc.2] - 2023-05-09

#### Fixed

- `Checkbox Wrapper` Safari visual state change while hovering
  ([#2508](https://github.com/porsche-design-system/porsche-design-system/pull/2508))
- `Checkbox Wrapper` keyboard arrow navigation
  ([#2508](https://github.com/porsche-design-system/porsche-design-system/pull/2508))
- `Modal` fix hover state of dismiss button
  ([#2510](https://github.com/porsche-design-system/porsche-design-system/pull/2510))
- `Link Pure`, `Button Pure`: adjust offset of `:hover` and `active` styles
  ([#2511](https://github.com/porsche-design-system/porsche-design-system/pull/2511))
- `Tabs Bar`, `Tabs` ([#2521](https://github.com/porsche-design-system/porsche-design-system/pull/2521)):
  - `focus` state of tabpanel
  - Indicator bar height
- Optimize icon/text alignment of `Link Pure` and `Button Pure` in Safari
- `Select Wrapper` multiline option height and scaling behavior
  ([#2524](https://github.com/porsche-design-system/porsche-design-system/pull/2524))
- Fixed accessibility issues of `Tabs`, `Tabs Bar` and `Stepper Horizontal` to comply with v.4.7.0 of `axe-core`
  ([#2530](https://github.com/porsche-design-system/porsche-design-system/pull/2530))
- React: `patchRemixRunProcessBrowserGlobalIdentifier` binary now supports Remix 1.16.0
  ([#2537](https://github.com/porsche-design-system/porsche-design-system/pull/2537))
- Angular: added optional modifier to optional properties for better type checking in strict mode
  ([#2544](https://github.com/porsche-design-system/porsche-design-system/pull/2544))

#### Added

- Deprecation warning to `Icon` component if `lazy` prop is used
  ([#2521](https://github.com/porsche-design-system/porsche-design-system/pull/2521))
- `aria` prop to `Scroller` component
  ([#2530](https://github.com/porsche-design-system/porsche-design-system/pull/2530))

#### Changed

- Model signature asset of 718 model ([#2532](https://github.com/porsche-design-system/porsche-design-system/pull/2532))

### [3.0.0-rc.1] - 2023-04-19

#### Added

- Prop `name` for `Icon` supports `push-pin`, `push-pin-off`, `qr`, `pin-filled`, `shopping-cart-filled`,
  `shopping-bag-filled`, `logo-apple-podcast`, `logo-spotify` and `user-filled`
  ([#2471](https://github.com/porsche-design-system/porsche-design-system/pull/2471)).
- **[EXPERIMENTAL]** Prop `loading` for `Checkbox Wrapper`
  ([#2483](https://github.com/porsche-design-system/porsche-design-system/pull/2483))

#### Fixed

- `Wordmark`, `Crest` and `Model Signature` respect parent width/height
  ([#2479](https://github.com/porsche-design-system/porsche-design-system/pull/2479))
- `Button Tile`, `Link Tile` and `Link Tile Model Signature` are using correct border radius of
  `$pds-border-radius-large` ([#2473](https://github.com/porsche-design-system/porsche-design-system/pull/2473))
- `Text Field Wrapper` with `input type="search"` has better accessibility for clear button
  ([#2476](https://github.com/porsche-design-system/porsche-design-system/pull/2476))
- `Accordion` layout shift with nested accordions
  ([#2465](https://github.com/porsche-design-system/porsche-design-system/pull/2465))
- Color Contrast issues and rendering in Windows High Contrast Mode
  ([#2420](https://github.com/porsche-design-system/porsche-design-system/pull/2420))

### [3.0.0-rc.0] - 2023-04-11

#### Fixed

- Styles: `borderRadiusLarge` and `$pds-border-radius-large` are exposing correct value
  ([#2463](https://github.com/porsche-design-system/porsche-design-system/pull/2463))

### [3.0.0-alpha.6] - 2023-04-06

#### Added

- `xxl` breakpoint for all breakpoint customizable component values
  ([#2454](https://github.com/porsche-design-system/porsche-design-system/pull/2454))

#### Fixed

- Disabled color of `Icon` component ([#2446](https://github.com/porsche-design-system/porsche-design-system/pull/2446))
- Support of `Radio Button Wrapper` for name value with non-alphanumeric characters
  ([#2443](https://github.com/porsche-design-system/porsche-design-system/pull/2443))

#### Changed

- `Banner` is a controlled component now and its visibility has to be controlled via the `open` prop
  ([#2447](https://github.com/porsche-design-system/porsche-design-system/pull/2447))

```diff
- <p-banner></p-banner>
+ <p-banner open="true"></p-banner>
```

- Renamed all custom `change` events to `update` because of bad event emissions with native `change` events, e.g. with
  nested `select` or `input` elements

#### 🤖 Property deprecations 🤖

##### Accordion:

- Event `accordionChange` is deprecated, use `update` event instead.

```diff
- <PAccordion onAccordionChange={(e: CustomEvent<AccordionChangeEvent>) => {}} />
+ <PAccordion onUpdate={(e: CustomEvent<AccordionUpdateEvent>) => {}} />
```

##### Banner:

- Prop `persistent` is deprecated, use `dismissButton` instead.

```diff
- <p-banner persistent="true"></p-banner>
+ <p-banner dismiss-button="false"></p-banner>
```

##### Carousel:

- Event `carouselChange` is deprecated, use `update` event instead.

```diff
- <PCarousel onCarouselChange={(e: CustomEvent<CarouselChangeEvent>) => {}} />
+ <PCarousel onUpdate={(e: CustomEvent<CarouselUpdateEvent>) => {}} />
```

##### Inline Notification:

- Prop `persistent` is deprecated, use `dismissButton` instead.

```diff
- <p-inline-notification persistent="true"></p-inline-notification>
+ <p-inline-notification dismiss-button="false"></p-inline-notification>
```

##### Pagination:

- Event `pageChange` is deprecated, use `update` event instead.

```diff
- <PPagination onPageChange={(e: CustomEvent<PageChangeEvent>) => {}} />
+ <PPagination onUpdate={(e: CustomEvent<PaginationUpdateEvent>) => {}} />
```

##### Segmented Control:

- Event `segmentedControlChange` is deprecated, use `update` event instead.

```diff
- <PSegmentedControl onSegmentedControlChange={(e: CustomEvent<SegmentedControlChangeEvent>) => {}} />
+ <PSegmentedControl onUpdate={(e: CustomEvent<SegmentedControlUpdateEvent>) => {}} />
```

##### Stepper Horizontal:

- Event `stepChange` is deprecated, use `update` event instead.

```diff
- <PStepperHorizontal onStepChange={(e: CustomEvent<StepChangeEvent>) => {}} />
+ <PStepperHorizontal onUpdate={(e: CustomEvent<StepperHorizontalUpdateEvent>) => {}} />
```

##### Switch:

- Event `switchChange` is deprecated, use `update` event instead.

```diff
- <PSwitch onSwitchChange={(e: CustomEvent<SwitchChangeEvent>) => {}} />
+ <PSwitch onUpdate={(e: CustomEvent<SwitchUpdateEvent>) => {}} />
```

##### Table:

- Event `sortingChange` is deprecated, use `update` event instead.

```diff
- <PTable onSortingChange={(e: CustomEvent<SortingChangeEvent>) => {}} />
+ <PTable onUpdate={(e: CustomEvent<TableUpdateEvent>) => {}} />
```

##### Tabs:

- Event `tabChange` is deprecated, use `update` event instead.

```diff
- <PTabs onTabChange={(e: CustomEvent<TabChangeEvent>) => {}} />
+ <PTabs onUpdate={(e: CustomEvent<TabsUpdateEvent>) => {}} />
```

##### Tabs Bar:

- Event `tabChange` is deprecated, use `update` event instead.

```diff
- <PTabsBar onTabChange={(e: CustomEvent<TabChangeEvent>) => {}} />
+ <PTabsBar onUpdate={(e: CustomEvent<TabsUpdateEvent>) => {}} />
```

### [3.0.0-alpha.5] - 2023-03-30

#### Added

- `Wordmark` ([#2418](https://github.com/porsche-design-system/porsche-design-system/pull/2418))
- `Crest` ([#2437](https://github.com/porsche-design-system/porsche-design-system/pull/2437))

#### Changed

- Styles: changed color values of `theme[Light|Dark]ContrastMedium` and `theme[Light|Dark]Notification[*]` color tokens
  of `Styles` subpackage ([#2436](https://github.com/porsche-design-system/porsche-design-system/pull/2436))

### [3.0.0-alpha.4] - 2023-03-28

#### Changed

- `Table` matches new design language
  ([#2364](https://github.com/porsche-design-system/porsche-design-system/pull/2364/))

#### Added

- Styles: ([#2422](https://github.com/porsche-design-system/porsche-design-system/pull/2422))
  - `gridWide`
  - `gridWideColumnStart` and `$pds-grid-wide-column-start`
  - `gridWideColumnEnd` and `$pds-grid-wide-column-end`
  - `gridNarrowOffset`, `gridNarrowOffsetBase`, `gridNarrowOffsetS`, `gridNarrowOffsetXXL` and
    `$pds-grid-narrow-offset-base`, `$pds-grid-narrow-offset-s`, `$pds-grid-narrow-offset-xxl`
  - `gridBasicOffset`, `gridBasicOffsetBase`, `gridBasicOffsetS`, `gridBasicOffsetXXL` and
    `$pds-grid-basic-offset-base`, `$pds-grid-basic-offset-s`, `$pds-grid-basic-offset-xxl`
  - `gridExtendedOffset`, `gridExtendedOffsetBase`, `gridExtendedOffsetS`, `gridExtendedOffsetXXL` and
    `$pds-grid-extended-offset-base`, `$pds-grid-extended-offset-s`, `$pds-grid-extended-offset-xxl`
  - `gridWideOffset`, `gridWideOffsetBase`, `gridWideOffsetS`, `gridWideOffsetXXL` and `$pds-grid-wide-offset-base`,
    `$pds-grid-wide-offset-s`, `$pds-grid-wide-offset-xxl`
  - `gridFullOffset` and `$pds-grid-full-offset`
- `Button Tile` ([#2381](https://github.com/porsche-design-system/porsche-design-system/pull/2381))
- `Fieldset` ([#2404](https://github.com/porsche-design-system/porsche-design-system/pull/2404))
- `Link Tile Model Signature` ([#2388](https://github.com/porsche-design-system/porsche-design-system/pull/2388))
- Prop `activeSlideIndex` to `Carousel`
  ([#2421](https://github.com/porsche-design-system/porsche-design-system/pull/2421))
- Prop `slidesPerPage` supports value `auto` of `Carousel`
  ([#2421](https://github.com/porsche-design-system/porsche-design-system/pull/2421))
- Prop `scrollbar` for `Scroller` ([#2364](https://github.com/porsche-design-system/porsche-design-system/pull/2364/))
- Prop `theme` for `Table` ([#2364](https://github.com/porsche-design-system/porsche-design-system/pull/2364/))

#### Fixed

- React: missing animation of `Carousel` in certain scenarios

#### Changed

- Styles: `gridStyles` and `pds-grid()` are supporting an additional column range called `wide`
  ([#2422](https://github.com/porsche-design-system/porsche-design-system/pull/2422))
- Styles: SCSS version needs to be imported by `@porsche-design-system/components-js/styles` instead of
  `@porsche-design-system/components-js/styles/scss`
  ([#2422](https://github.com/porsche-design-system/porsche-design-system/pull/2422))

#### Removed

- `Banner`: CSS variable `--p-banner-position-type`
  ([#2422](https://github.com/porsche-design-system/porsche-design-system/pull/2422))
- Styles: `gridSafeZone`, `gridSafeZoneBase`, `gridSafeZoneXXL` and `$pds-grid-safe-zone-base`,
  `$pds-grid-safe-zone-xxl` ([#2422](https://github.com/porsche-design-system/porsche-design-system/pull/2422))
- Styles: `gridWidth`, `gridWidthMin`, `gridWidthMax` and `$pds-grid-width-min`, `$pds-grid-width-max`
  ([#2422](https://github.com/porsche-design-system/porsche-design-system/pull/2422))

#### 🤖 Property deprecations 🤖

##### Banner:

- Prop `width` has no effect anymore, instead the component is aligned with Porsche Grid "extended" by default.
  ([#2422](https://github.com/porsche-design-system/porsche-design-system/pull/2422))

#### 🤡 Component deprecations 🤡

##### Marque: ([#2418](https://github.com/porsche-design-system/porsche-design-system/pull/2418))

```diff
- <p-marque></p-marque>
+ <p-wordmark></p-wordmark>
```

##### Fieldset Wrapper: ([#2404](https://github.com/porsche-design-system/porsche-design-system/pull/2404))

```diff
- <p-fieldset-wrapper label="Some legend label">
+ <p-fieldset label="Some legend label">
  <p-text-field-wrapper label="Some label">
    <input type="text" name="some-name" />
  </p-text-field-wrapper>
- </p-fieldset-wrapper>
+ </p-fieldset>
```

### [3.0.0-alpha.3] - 2023-03-17

#### 🤖 Property deprecations 🤖

##### Accordion:

- Event `accordionChange` is deprecated, use `change` event instead.

```diff
- <PAccordion onAccordionChange={(e: CustomEvent<AccordionChangeEvent>) => {}} />
+ <PAccordion onChange={(e: CustomEvent<AccordionChangeEvent>) => {}} />
```

##### Banner:

- Named `slot="title"` is deprecated, use `heading` prop or `slot="heading"` instead.

```diff
<p-banner>
-  <span slot="title">Some heading</span>
+  <span slot="heading">Some heading</span>
   <span slot="description">Some notification description.</span>
</p-banner>

-<p-banner>
+<p-banner heading="Some heading" description="Some notification description.">
-  <span slot="title">Some heading</span>
-  <span slot="description">Some notification description.</span>
</p-banner>
```

##### Carousel:

- Prop `disablePagination` is deprecated, use `pagination` instead.
- Event `carouselChange` is deprecated, use `change` event instead.

```diff
- <p-carousel disable-pagination="true"></p-carousel>
+ <p-carousel pagination="false"></p-carousel>

- <PCarousel onCarouselChange={(e: CustomEvent<CarouselChangeEvent>) => {}} />
+ <PCarousel onChange={(e: CustomEvent<CarouselChangeEvent>) => {}} />
```

##### Divider:

- Prop `orientation` is deprecated, use `direction` instead.

```diff
- <p-divider orientation="horizontal"></p-divider>
+ <p-divider direction="horizontal"></p-divider>
```

##### Icon:

- Prop `colors`'s value `disabled` is removed, use `state-disabled` instead.

```diff
- <p-icon color="disabled"></p-icon>
+ <p-icon color="state-disabled"></p-icon>
```

##### Link Tile:

- Prop `weight`'s value `semibold` is deprecated, use `semi-bold` instead.

```diff
- <p-link-tile weight="semibold"></p-link-tile>
+ <p-link-tile weight="semi-bold"></p-link-tile>
```

##### Modal:

- Prop `disableCloseButton` is deprecated, use `dismissButton` instead.
- Event `close` is deprecated, use `dismiss` event instead.

```diff
- <p-modal disable-close-button="true"></p-modal>
+ <p-modal dismiss-button="false"></p-modal>

- <PModal onClose={(e: CustomEvent<void>) => {}} />
+ <PModal onDismiss={(e: CustomEvent<void>) => {}} />
```

##### Pagination:

- Props `allyLabelNext`, `allyLabelPage`, `allyLabelPrev` and `allyLabel` are deprecated.
- Event `pageChange` is deprecated, use `change` event instead.

```diff
- <p-pagination ally-label="Paginierung" ally-label-prev="Vorherige Seite" ally-label-next="Nächste Seite" ally-label-page="Seite"></p-pagination>
+ <p-pagination intl="{root: 'Paginierung', prev: 'Vorherige Seite', next: 'Nächste Seite', page: 'Seite'}"></p-pagination>

- <PPagination onPageChange={(e: CustomEvent<PageChangeEvent>) => {}} />
+ <PPagination onChange={(e: CustomEvent<PaginationChangeEvent>) => {}} />
```

##### Scroller:

- Prop `gradientColorScheme` is deprecated, use `gradientColor` instead.
- Prop `scrollIndicatorPosition` is deprecated, use `alignScrollIndicator` instead.

```diff
- <p-scroller gradient-color-scheme="surface"></p-scroller>
+ <p-scroller gradient-color="background-surface"></p-scroller>

- <p-scroller scroll-indicator-position="top"></p-scroller>
+ <p-scroller align-scroll-indicator="top"></p-scroller>
```

##### Segmented Control:

- Event `segmentedControlChange` is deprecated, use `change` event instead.

```diff
- <PSegmentedControl onSegmentedControlChange={(e: CustomEvent<SegmentedControlChangeEvent>) => {}} />
+ <PSegmentedControl onChange={(e: CustomEvent<SegmentedControlChangeEvent>) => {}} />
```

##### Stepper Horizontal:

- Event `stepChange` is deprecated, use `change` event instead.

```diff
- <PStepperHorizontal onStepChange={(e: CustomEvent<StepChangeEvent>) => {}} />
+ <PStepperHorizontal onChange={(e: CustomEvent<StepperHorizontalChangeEvent>) => {}} />
```

##### Switch:

- Event `switchChange` is deprecated, use `change` event instead.

```diff
- <PSwitch onSwitchChange={(e: CustomEvent<SwitchChangeEvent>) => {}} />
+ <PSwitch onChange={(e: CustomEvent<SwitchChangeEvent>) => {}} />
```

##### Table:

- Event `sortingChange` is deprecated, use `change` event instead.

```diff
- <PTable onSortingChange={(e: CustomEvent<SortingChangeEvent>) => {}} />
+ <PTable onChange={(e: CustomEvent<TableChangeEvent>) => {}} />
```

##### Tabs:

- Prop `gradientColorScheme` is deprecated, use `gradientColor` instead.
- Prop `weight`'s value `semibold` is deprecated, use `semi-bold` instead.
- Event `tabChange` is deprecated, use `change` event instead.

```diff
- <p-tabs gradient-color-scheme="surface"></p-tabs>
+ <p-tabs gradient-color="background-surface"></p-tabs>

- <p-tabs weight="semibold"></p-tabs>
+ <p-tabs weight="semi-bold"></p-tabs>

- <PTabs onTabChange={(e: CustomEvent<TabChangeEvent>) => {}} />
+ <PTabs onChange={(e: CustomEvent<TabsChangeEvent>) => {}} />
```

##### Tabs Bar:

- Prop `gradientColorScheme` is deprecated, use `gradientColor` instead.
- Prop `weight`'s value `semibold` is deprecated, use `semi-bold` instead.
- Event `tabChange` is deprecated, use `change` event instead.

```diff
- <p-tabs-bar gradient-color-scheme="surface"></p-tabs-bar>
+ <p-tabs-bar gradient-color="background-surface"></p-tabs-bar>

- <p-tabs-bar weight="semibold"></p-tabs>
+ <p-tabs-bar weight="semi-bold"></p-tabs>

- <PTabsBar onTabChange={(e: CustomEvent<TabChangeEvent>) => {}} />
+ <PTabsBar onChange={(e: CustomEvent<TabsChangeEvent>) => {}} />
```

##### Tag:

- Prop `color`'s value `notification-warning`, `notification-success` and `notification-error` are deprecated, use
  `notification-warning-soft`, `notification-success-soft` and `notification-error-soft` instead.

```diff
- <p-tag color="notification-warning"></p-tag>
+ <p-tag color="notification-warning-soft"></p-tag>

- <p-tag color="notification-success"></p-tag>
+ <p-tag color="notification-success-soft"></p-tag>

- <p-tag color="notification-error"></p-tag>
+ <p-tag color="notification-error-soft"></p-tag>
```

##### Text Field Wrapper:

- Prop `showCharacterCount` is deprecated, use `showCounter` instead.

```diff
- <p-text-field-wrapper show-character-count="false">
+ <p-text-field-wrapper show-counter="false">
    <input type="text" maxlength="20" />
</p-text-field-wrapper>
```

##### Textarea Wrapper:

- Prop `showCharacterCount` is deprecated, use `showCounter` instead.

```diff
- <p-textarea-wrapper show-character-count="false">
+ <p-textarea-wrapper show-counter="false">
    <textarea maxlength="80"></textarea>
</p-textarea-wrapper>
```

##### Text List

- Props `listType` and `orderType` are deprecated, use `type` instead.

```diff
- <p-text-list list-type="unordered"></p-text-list>
+ <p-text-list type="unordered"></p-text-list>

- <p-text-list list-type="ordered" order-type="numbered"></p-text-list>
+ <p-text-list type="numbered"></p-text-list>

- <p-text-list list-type="ordered" order-type="alphabetically"></p-text-list>
+ <p-text-list type="alphabetically"></p-text-list>
```

#### Added

- `Text`, `Icon`, `Button Pure` and `Link Pure` support value `xx-small` for prop `size`
- `Display` supports value `small` for prop `size`
- Partials: `getInitialStyles` supports multi prefix, e.g.
  `getInitialStyles({ prefix: ['', 'some-prefix', 'another-prefix'] });`
- Styles: `displaySmallStyle` and `$pds-display-small`
- Styles: `textXXSmallStyle` and `$pds-text-xx-small`
- Styles: `fontSizeDisplaySmall` and `$pds-font-size-display-small`
- Styles: `fontSizeTextXXSmall` and `$pds-font-size-text-xx-small`
- Styles: `getHoverStyle` and `pds-hover()`
- `Banner` has `heading` and `description` prop as well as `slot="heading"` and deprecated `slot="title"`
- Custom events have consistent names across components and deprecated old event names
  - `Accordion` emits `change` and deprecated `accordionChange` event
  - `Carousel` emits `change` and deprecated `carouselChange` event
  - `Modal` emits `dismiss` and deprecated `close` event
  - `Pagination` emits `change` and deprecated `pageChange` event
  - `Segmented Control` emits `change` and deprecated `segmentedControlChange` event
  - `Stepper Horizontal` emits `change` and deprecated `stepChange` event
  - `Switch` emits `change` and deprecated `switchChange` event
  - `Table` emits `change` and deprecated `sortingChange` event
  - `Tabs` emits `change` and deprecated `tabChange` event
  - `Tabs Bar` emits `change` and deprecated `tabChange` event
- Props have consistent names across components and deprecated old props
  - `Carousel` got `pagination` prop and deprecated `disablePagination` prop
  - `Divider` got `direction` prop and deprecated `orientation` prop
  - `Modal` got `dismissButton` prop and deprecated `disableCloseButton` prop
  - `Pagination` got `intl` prop and deprecated `allyLabelNext`, `allyLabelPage`, `allyLabelPrev` and `allyLabel` props
  - `Scroller` got `gradientColor` prop and deprecated `gradientColorScheme` prop
  - `Scroller` got `alignScrollIndicator` prop and deprecated `scrollIndicatorPosition` prop
  - `Tabs` got `gradientColor` prop and deprecated `gradientColorScheme` prop
  - `Tabs Bar` got `gradientColor` prop and deprecated `gradientColorScheme` prop
  - `Text Field Wrapper` got `showCounter` prop and deprecated `showCharacterCount` prop
  - `Textarea Wrapper` got `showCounter` prop and deprecated `showCharacterCount` prop
  - `Text List` got `type` prop and deprecated `listType` and `orderType` prop
- Props have consistent values across components and deprecated old values
  - `Icon` prop `color` got value `state-disabled` and removed `disabled` value
  - `Link Tile` prop `weight` got value `semi-bold` and deprecated `semibold` value
  - `Tabs Bar` and `Tabs` prop `weight` got value `semi-bold` and deprecated `semibold` value
  - `Tag` prop `color` got values `notification-info-soft`, `notification-warning-soft`, `notification-success-soft`,
    `notification-error-soft` and deprecated `notification-warning`, `notification-success`, `notification-error` values

#### Changed

- `Display` uses font-weight regular and font-style normal
- Partials: `getInitialStyles` matches new design language
- Partials: All component related, slotted Light DOM styles have been moved to `getInitialStyles`
- Styles: `getFocusStyle` and `pds-focus()` doesn't need `theme` parameter anymore
- Styles: `breakpoint{Base|XS|S|M|L|XL|XXL}` and `$pds-breakpoint-{base|xs|s|m|l|xl|xxl}` are provided as number without
  unit (px)
- `Link Tile` matches new design language
- Typings for all component props start with the component name, e.g. `SwitchAlignLabel`, `TabsBarGradientColor` or
  `LinkPureIcon`
- `Icon` prop `color` value `disabled` is renamed to `state-disabled`
- `Tag` prop `color` value `notification-info` is renamed to `notification-info-soft`

#### Fixed

- `Text Field Wrapper` calendar and time indicator icons respect color definition in dark theme
- `Text Field Wrapper` has correct height when type date or time is used
- Partials: Typings of return value with and without options parameter
- `Modal` scrolling behavior on mouse drag

#### Removed

- `Heading`: value `xxx-large` for prop `size`
- Styles: `headingXXXLargeStyle` and `$pds-heading-xxx-large`
- Styles: `fontSizeHeadingXXLarge` and `$pds-font-size-heading-xx-large`

### [3.0.0-alpha.2] - 2023-02-27

#### 🤖 Property deprecations 🤖

##### Carousel:

- Prop `wrap-content` is deprecated.

```diff
- <p-carousel wrap-content="true"></p-carousel>
+ <p-carousel></p-carousel>
```

##### Divider:

- Prop values `neutral-contrast-low | neutral-contrast-medium | neutral-contrast-high` of `color` prop are deprecated.

```diff
- <p-divider color="neutral-contrast-low"></p-divider>
+ <p-divider color="contrast-low"></p-divider>

- <p-divider color="neutral-contrast-medium"></p-divider>
+ <p-divider color="contrast-medium"></p-divider>

- <p-divider color="neutral-contrast-high"></p-divider>
+ <p-divider color="contrast-high"></p-divider>
```

#### Changed

- `Divider`, `Button Group`, `Carousel` and `Text List` match new design language
- Background color of `Scroller`'s `prev` and `next` buttons in dark theme
- Partials: Removed deprecated `withoutTags` option for all partials, please use `format: 'jsx'` instead
- `Content Wrapper` default value of prop `width` has changed from `basic` to `extended`

#### Added

- `Model Signature`
- Props `align-header` and `width` for `Carousel`
- Vue: plugin functions `createPorscheDesignSystem` and `usePorscheDesignSystemPlugin`

#### Fixed

- `Radio Button Wrapper` keyboard arrow navigation
- `Button Pure` and `Link Pure` lagging active state background when scrolling on iOS

### [3.0.0-alpha.1] - 2023-02-16

#### Added

- Porsche Next font supports Vietnamese charset
- Prop `color` of `Icon` supports `disabled`
- React: `patchRemixRunProcessBrowserGlobalIdentifier` binary to support SSR components with Remix

#### Changed

- `Stepper Horizontal` matches new design language
- Styles: Optimize design tokens "spacing", "typography" and "theme" provided by styles sub-package
  `@porsche-design-system/components-{js|angular|react|vue}/styles`
- Styles: Use calc() instead of max() to calculate padding for `gridStyle` (JS) and `pds-grid()` (SCSS)
- Styles: `gridStyle` (JS) and `pds-grid()` (SCSS) uses optimized grid gap

### [3.0.0-alpha.0] - 2023-02-08

#### Note to the new `v3` major release of the Porsche Design System

With the new **Porsche Design Language** comes a lot of changes regarding layout and design principles. To keep
refactoring efforts as low as possible when upgrading from `v2` to `v3`, **breaking changes** were avoided as far as
possible. Nevertheless, there are a few breaking changes and some more deprecations which should receive attention.

#### 👹 Breaking Changes 👹

##### Button:

- Removed deprecated prop `tabbable`.

```diff
- <p-button tabbable="false">Some label</p-button>
+ <p-button tabindex="-1">Some label</p-button>
```

- Default value of prop `icon` has changed from `arrow-head-right` to `none`. Therefore, the `icon` property **must** be
  set if the component has the `hide-label` property.

```diff
- <p-button hide-label="true">Some label</p-button>
+ <p-button hide-label="true" icon="arrow-right">Some label</p-button>

- <p-button hide-label="{ base: true, m: false }">Some label</p-button>
+ <p-button hide-label="{ base: true, m: false }" icon="arrow-right">Some label</p-button>
```

##### Button Pure:

- Removed `subline` slot (visually not intended anymore).

```diff
<p-button-pure>
  Some label
-   <p slot="subline">Some Subline</p>
</p-button-pure>
```

- Removed deprecated prop `tabbable`.

```diff
- <p-button-pure tabbable="false">Some label</p-button-pure>
+ <p-button-pure tabindex="-1">Some label</p-button-pure>
```

##### Icon:

- Value `inherit` for prop `color` works slightly different to the previous major version. A CSS filter is required to
  apply custom coloring to take advantage of using an SVG embedded in an `<img/>` for better SSR support and loading
  performance in general.

```diff
- <p-icon color="inherit" style="color: white;"></p-icon>
+ <p-icon color="inherit" style="filter: invert(100%);"></p-icon>
```

- Camel case syntax for `name` prop isn't supported, please use param case syntax instead (TypeScript typings have been
  updated too).

```diff
- <p-icon name="arrowRight"></p-icon>
+ <p-icon name="arrow-right"></p-icon>
```

##### Link:

- Default value of prop `icon` has changed from `arrow-head-right` to `none`. Therefore, the `icon` property **must** be
  set if the component has the `hide-label` property.

```diff
- <p-link href="#" hide-label="true">Some label</p-link>
+ <p-link href="#" hide-label="true" icon="arrow-right">Some label</p-link>

- <p-link href="#" hide-label="{ base: true, m: false }">Some label</p-link>
+ <p-link href="#" hide-label="{ base: true, m: false }" icon="arrow-right">Some label</p-link>
```

##### Link Pure:

- Removed `subline` slot (visually not intended anymore).

```diff
<p-link-pure href="#">
  Some label
-   <p slot="subline">Some Subline</p>
</p-link-pure>
```

##### Marque:

- Removed `variant` property.

```diff
- <p-marque variant="75-years"></p-marque>
+ <p-marque></p-marque>
// or even better, replace component by wordmark
+ <p-wordmark></p-wordmark>
```

##### Switch:

- Removed deprecated prop `tabbable`.

```diff
- <p-switch tabbable="false">Some label</p-switch>
+ <p-switch tabindex="-1">Some label</p-switch>
```

##### Partials:

- `getIconLinks()` partial accepts only param-cased icon names.

```diff
- require('@porsche-design-system/components-js/partials').getIconLinks({ icons: ['arrowRight'] })

+ require('@porsche-design-system/components-js/partials').getIconLinks({ icons: ['arrow-right'] })
```

##### CSS global scope:

- Changed naming of CSS global variables names.

```diff
- --p-animation-duration__spinner
- --p-animation-duration__banner
+ --p-animation-duration
```

#### 🤡 Component deprecations 🤡

All deprecated components are refactored to match the new design language, therefor it's technically not breaking, but
we highly recommend to migrate to the mentioned alternative, since those deprecated components will be removed with next
major version.

##### Content Wrapper:

- Component is deprecated and will be removed with the next major release. Please use **[Porsche Grid](styles/grid)**
  instead, which is based on [CSS Grid](https://css-tricks.com/snippets/css/complete-guide-grid) covering the specific
  layout needs for a harmonic appearance across all digital Porsche touch-points.

##### Flex:

- Component is deprecated and will be removed with the next major release. In general, please use native
  [CSS Flex](https://css-tricks.com/snippets/css/a-guide-to-flexbox) instead for better performance and more
  standardized layout technique.

##### Grid:

- Component is deprecated and will be removed with the next major release. In general, please use native
  [CSS Grid](https://css-tricks.com/snippets/css/complete-guide-grid) in combination with
  **[Porsche Grid](styles/grid)** instead for better performance and more standardized layout technique.

##### Headline:

```diff
- <p-headline>The quick brown fox jumps over the lazy dog</p-headline>
+ <p-heading>The quick brown fox jumps over the lazy dog</p-heading>
```

##### Link Social:

- Component is deprecated and will be removed with the next major release. Please use the **[Link](components/link)**
  component instead.

#### 🤖 Property deprecations 🤖

All deprecated properties are still present without any effect, therefor it's technically not breaking, but we highly
recommend to migrate and remove the deprecated props since those ones will be removed with next major version.

##### Button Pure:

- Prop `weight` is deprecated, only regular font weight will be applied.

```diff
- <p-button-pure weight="thin">Some label</p-button-pure>
- <p-button-pure weight="regular">Some label</p-button-pure>
- <p-button-pure weight="semibold">Some label</p-button-pure>
- <p-button-pure weight="bold">Some label</p-button-pure>
+ <p-button-pure>Some label</p-button-pure>
```

##### Content Wrapper (deprecated):

- Prop `theme` and `background-color` are deprecated.

```diff
- <p-content-wrapper theme="dark" background-color="default">Some content</p-content-wrapper>
+ <p-content-wrapper>Some content</p-content-wrapper>
```

##### Grid (deprecated):

- The `gutter` property is deprecated and has no effect anymore. Instead, a fluid gutter depending on the viewport width
  is used.

```diff
- <p-grid gutter="16">Some content</p-grid>
- <p-grid gutter="24">Some content</p-grid>
- <p-grid gutter="36">Some content</p-grid>
+ <p-grid>Some content</p-grid>
```

##### Icon:

- Prop `lazy` is deprecated.

```diff
- <p-icon lazy="true"></p-icon>
+ <p-icon></p-icon>
```

##### Link Pure:

- Prop `weight` is deprecated, only regular font weight will be applied.

```diff
- <p-link-pure href="#" weight="thin">Some label</p-link-pure>
- <p-link-pure href="#" weight="regular">Some label</p-link-pure>
- <p-link-pure href="#" weight="semibold">Some label</p-link-pure>
- <p-link-pure href="#" weight="bold">Some label</p-link-pure>
+ <p-link-pure href="#">Some label</p-link-pure>
```

##### Segmented Control:

- Prop `background-color` is deprecated.

```diff
- <p-segmented-control background-color="background-surface">
   <p-segmented-control-item value="xs">XS</p-segmented-control-item>
   <p-segmented-control-item value="s">S</p-segmented-control-item>
 </p-segmented-control>
+ <p-segmented-control>
   <p-segmented-control-item value="xs">XS</p-segmented-control-item>
   <p-segmented-control-item value="s">S</p-segmented-control-item>
 </p-segmented-control>
```

#### 👾 Property value deprecations 👾

All deprecated values are mapped to new ones, therefor it's technically not breaking, but we highly recommend to migrate
to the new values since those ones will be removed with next major version.

##### Banner:

- Prop value `fluid` of `width` prop is deprecated.

```diff
- <p-banner width="fluid"></p-banner>
+ <p-banner></p-banner>
```

- Prop value `neutral` of `state` prop is deprecated.

```diff
- <p-banner state="neutral">
  <span slot="title">Some banner title</span>
  <span slot="description">Some banner description. You can also add inline <a href="https://porsche.com">links</a> to route to another page.</span>
 </p-banner>
+ <p-banner state="info">
  <span slot="title">Some banner title</span>
  <span slot="description">Some banner description. You can also add inline <a href="https://porsche.com">links</a> to route to another page.</span>
 </p-banner>
```

##### Content Wrapper:

- Prop value `fluid` of `width` prop is deprecated.

```diff
- <p-content-wrapper width="fluid">Some content</p-content-wrapper>
+ <p-content-wrapper>Some content</p-content-wrapper>
```

##### Icon:

- Prop values
  `brand | default | neutral-contrast-low | neutral-contrast-medium | neutral-contrast-high | notification-neutral` of
  `color` prop are deprecated.

```diff
- <p-icon color="brand"></p-icon>
+ <p-icon color="primary"></p-icon>

- <p-icon color="default"></p-icon>
+ <p-icon color="primary"></p-icon>

- <p-icon color="neutral-contrast-low"></p-icon>
+ <p-icon color="contrast-low"></p-icon>

- <p-icon color="neutral-contrast-medium"></p-icon>
+ <p-icon color="contrast-medium"></p-icon>

- <p-icon color="neutral-contrast-high"></p-icon>
+ <p-icon color="contrast-high"></p-icon>

- <p-icon color="neutral-contrast-neutral"></p-icon>
+ <p-icon color="contrast-info"></p-icon>
```

##### Inline Notification:

- Prop value `neutral` of `state` prop is deprecated.

```diff
- <p-inline-notification state="neutral"></p-inline-notification>
+ <p-inline-notification state="info"></p-inline-notification>
```

##### Tag:

- Prop value `notification-neutral | neutral-contrast-high | background-default` of `color` prop is deprecated.

```diff
- <p-tag color="notification-neutral">Color label</p-tag>
+ <p-tag color="notification-info">Color label</p-tag>

- <p-tag color="neutral-contrast-high">Color label</p-tag>
+ <p-tag color="primary">Color label</p-tag>

- <p-tag color="background-default">Color label</p-tag>
+ <p-tag color="background-base">Color label</p-tag>
```

##### Tag Dismissible:

- Prop value `background-default` of `color` prop is deprecated.

```diff
- <p-tag-dismissible color="background-default">Color label</p-tag-dismissible>
+ <p-tag-dismissible color="background-base">Color label</p-tag-dismissible>
```

##### Text:

- Prop value `thin | semibold` of `weight` prop is deprecated.

```diff
- <p-text weight="thin">Some text</p-text>
+ <p-text>Some text</p-text>

- <p-text weight="semibold">Some text</p-text>
+ <p-text weight="semi-bold">Some text</p-text>
```

- Prop value
  `brand | default | neutral-contrast-low | neutral-contrast-medium | neutral-contrast-high | notification-neutral` of
  `color` prop is deprecated.

```diff
- <p-text color="brand">Some text</p-text>
+ <p-text>Some text</p-text>

- <p-text color="default">Some text</p-text>
+ <p-text>Some text</p-text>

- <p-text color="neutral-contrast-low">Some text</p-text>
+ <p-text color="contrast-low">Some text</p-text>

- <p-text color="neutral-contrast-medium">Some text</p-text>
+ <p-text color="contrast-medium">Some text</p-text>

- <p-text color="neutral-contrast-high">Some text</p-text>
+ <p-text color="contrast-high">Some text</p-text>

- <p-text color="notification-neutral">Some text</p-text>
+ <p-text color="notification-info">Some text</p-text>
```

##### ToastManager:

- Prop value `neutral` of `state` parameter is deprecated.

```diff
- …addMessage({ text: `Some message`, state: 'neutral' })
+ …addMessage({ text: `Some message`, state: 'info' })
```

#### Added

- `Display` component
- `Heading` component
- Prop `underline` for `Link Pure`
- Prop `theme` for `Checkbox Wrapper`, `Radio Button Wrapper`, `Popover`, `Tag Dismissible`, `Textarea Wrapper`,
  `Text Field Wrapper` and `Fieldset Wrapper`
- Prop `size` for `Icon` supports `x-small` and `x-large`
- Prop `size` for `Accordion` `compact="true"` supports `medium`

#### Changed

- `Spinner`, `Icon`, `Link Pure`, `Button Pure`, `Link`, `Link Social`, `Button`, `Checkbox Wrapper`,
  `Radio Button Wrapper`, `Popover`, `Modal`, `Select Wrapper`, `Tag`, `Tag Dismissible`, `Textarea Wrapper`,
  `Inline Notification`, `Banner`, `Toast`, `Grid`, `Flex`, `Pagination`, `Scroller`, `Accordion`, `Text`,
  `Text Field Wrapper`, `Content Wrapper`, `Segmented Control`, `Tabs`, `Tabs Bar`, `Headline` and `Fieldset Wrapper`
  match new design language
- `Icon` supports
  `primary | contrast-low | contrast-medium | contrast-high | notification-success | notification-warning | notification-error | notification-info | inherit`
  for `color` prop
- Default value of prop `width` of `Banner` has changed from `basic` to `extended`
- Default value of prop `action-icon` of `Inline Notification` has changed from `arrow-head-right` to `arrow-right`
- Default value of prop `name` of `Icon` has changed from `arrow-head-right` to `arrow-right`
- Default value of prop `variant` of `Link` and `Button` has changed from `secondary` to `primary`

#### Removed

- Custom slotted CSS for mostly all components. Equivalent styles are now provided by `getInitialStyles()` partial
  instead.
- `applyNormalizeStyles` option from `getInitialStyles()` partial which is applied by default now.

### [2.20.0] - 2023-02-06

### [2.20.0-rc.1] - 2023-02-06

### [2.20.0-rc.0] - 2023-01-30

#### Added

- `applyNormalizeStyles` option for `getInitialStyles()` partial which includes basic css styles for Light DOM

### [2.19.1-rc.1] - 2023-01-18

#### Added

- `jsdom-polyfill` subpackage is available at `@porsche-design-system/components-{js|angular|react|vue}/jsdom-polyfill`
  and can be used to have working web components in jsdom based tests (e.g. jest)
- `testing` subpackage is available at `@porsche-design-system/components-{js|angular|react|vue}/testing` to provide
  `getByRoleShadowed`, `getByLabelTextShadowed` and `getByTextShadowed` utilities which use `@testing-library/dom`
  queries internally to support Shadow DOM
- Validation if `prefix` is already reserved by a different version upon initialization of the Porsche Design System

#### Fixed

- `componentsReady()` waits for Porsche Design System being initialized before checking components which can happen in
  certain test scenarios without partials

### [2.19.1-rc.0] - 2023-01-18

#### Fixed

- Bug in `@porsche-design-system/components-react/ssr` where in some cases during SSG an error was thrown when
  components render their children conditionally

### [2.19.0] - 2022-12-22

### [2.19.0-rc.2] - 2022-12-22

### [2.19.0-rc.1] - 2022-12-22

#### Fixed

- `Stepper Horizontal` calculation of scroll position when used within any parent that has a margin or padding

### [2.19.0-rc.0] - 2022-12-21

#### Added

- Vue: typed components are available via the `@porsche-design-system/components-vue` package

#### Fixed

- `Modal` focus cycle when pressing Shift Tab right after it was opened

### [2.18.0] - 2022-12-15

### [2.18.0-rc.2] - 2022-12-14

#### Added

- Validation to ensure crucial partials are used.  
  **Disclaimer:** The Porsche Design System will **not** inject its initial styles anymore. Please use the
  `getInitialStyles()` partial to reduce flash of unstyled content (FOUC) as described here:
  [getInitialStyles() documentation](https://designsystem.porsche.com/latest/partials/initial-styles)

#### Changed

- `line-height` calculation for all components is handled CSS only now by using `ex`-unit in combination with `calc()`
  which gives the best performance, the easiest possible integration and respects UI best practices in having **larger**
  `line-height` values for **small** `font-size` definitions and **smaller** `line-height` values for **larger**
  `font-size` definitions. The calculated values by CSS slightly differ compared to the ones calculated by JavaScript,
  which might result in minor visual changes.

#### Fixed

- Screen reader announcements of `Textfield` and `Textarea` in `counter` mode
- Screen reader announcements in `Select Wrapper`

### [2.18.0-rc.1] - 2022-11-24

#### Added

- `Carousel` now has a `rewind` property, better prev/next icons, a `max-width` for `heading` and `description` and
  support for slotted `description`

#### Fixed

- `Select Wrapper` height if text is zoomed up to 200%

### [2.18.0-rc.0] - 2022-11-17

#### Added

- SSR/SSG ready components using Declarative Shadow DOM for Next JS are shipped via
  `@porsche-design-system/components-react/ssr`. To use it simply change your imports.

**Important:** make sure to apply the new `getDSRPonyfill()` partial right before your closing `</body>` tag. More
information can be found here:
[getDSRPonyfill() documentation](https://designsystem.porsche.com/latest/partials/dsr-ponyfill)

```diff
- import { PorscheDesignSystemProvider, PButton, ... } from '@porsche-design-system/components-react';
+ import { PorscheDesignSystemProvider, PButton, ... } from '@porsche-design-system/components-react/ssr';
+ import { getDSRPonyfill } from '@porsche-design-system/components-react/partials';
```

#### Changed

- Improve height calculation for `Accordion`
- Slotted anchor support for `Link Pure` is stricter (In case slotted `<a>` is used it must be a direct child of
  `Link Pure`)
- `getFontLinks()` partial now has `{ weights: ['regular', 'semi-bold'] }` for a default

### [2.17.0] - 2022-10-31

### [2.17.0-rc.0] - 2022-10-31

#### Added

- `Link Tile`

#### Fixed

- `Scroller` bug where scrollable content was not fully hidden by the gradient, when zoomed into the page.

#### Changed

- Removed `!important` keyword from css property `display` of `Link Pure` and `Button Pure`

### [2.16.3] - 2022-10-21

### [2.16.3-rc.0] - 2022-10-21

#### Fixed

- `Button Pure` and `Link Pure` error when using `size="inherit"` and `icon="none"`

#### Changed

- Replaced all internal usage of `Text` and `Headline` components

### [2.16.2] - 2022-09-15

### [2.16.2-rc.0] - 2022-09-15

#### Fixed

- Issue with `Popover` where drop-shadow is not shown correctly in Chrome >= 105
- Issue with `Carousel` and `wrap-content="true"` where the layout was out of sync with `Content Wrapper` for
  viewports >= 1760px.
- `Select Wrapper` with custom dropdown keeps attribute changes of native select options in sync if changed
  programmatically

### [2.16.1] - 2022-09-09

#### Fixed

- Issue with `Options` typing import for `Carousel`

### [2.16.0] - 2022-09-08

### [2.15.1-rc.1] - 2022-09-08

#### Added

- `Carousel`
- `Scroller`

#### Changed

- `Stepper Horizontal` now has `size` property
- `Stepper Horizontal` uses improved focus behavior in case it becomes scrollable and scroll indicators are centered
  correctly.
- `Tabs Bar` uses improved focus behavior in case it becomes scrollable and scroll indicators are centered correctly.

### [2.15.1-rc.0] - 2022-08-24

#### Fixed

- `Radio Button Wrapper` visual selection change bug in Safari >= 15.5

### [2.15.0] - 2022-08-22

### [2.15.0-rc.1] - 2022-08-18

#### Changed

- Downgraded `@angular` to `v13` to ensure backwards compatibility of `@porsche-design-system/components-angular`

### [2.15.0-rc.0] - 2022-08-16

#### Fixed

- `Popover` visual shadow bug in Safari
- `Stepper Horizontal Item` bug where pseudo styles of the counter element were overridable

### [2.15.0-beta.0] - 2022-08-05

#### Fixed

- `Tabs` & `Tabs Bar` `size` property when using `BreakpointCustomizable`

#### Changed

- `Modal` uses poly fluid sizing for outer spacing
- `Banner` uses poly fluid sizing for outer spacing
- `Content Wrapper` uses poly fluid sizing for inner spacing
- `Modal` min-width is slightly updated to perfectly fit into content area of `Content Wrapper` at 320px viewport width

#### Added

- Validation of properties for all components
- `Text Field Wrapper` with `input type="search"` is clearable via Escape key and custom clear button across browsers
- `Text Field Wrapper` with `input type="search"` shows a "Locate me" button when `actionIcon="locate"` is set, emits
  the `action` event on click and can be put into a loading state via `actionLoading="true"`

### [2.14.0] - 2022-07-11

### [2.14.0-rc.1] - 2022-07-11

### [2.14.0-rc.0] - 2022-07-11

#### Added

- `getBrowserSupportFallbackScript()` partial supporting `cdn` and `format` options as replacement for
  `includeOverlay()` of `@porsche-design-system/browser-notification` npm package
- `getCookiesFallbackScript()` partial supporting `cdn` and `format` options as replacement for `includeCookieOverlay()`
  of `@porsche-design-system/browser-notification` npm package

#### Changed

- `getMetaTagsAndIconLinks()` partial to return `theme-color` meta tags with `prefers-color-scheme: {light|dark}` media
  query

### [2.13.0] - 2022-06-23

### [2.13.0-rc.5] - 2022-06-23

#### Fixed

- `Stepper Horizontal Item` `state` validation
- `Button` and `Link` with `theme="dark" variant="tertiary"` and `Tag Dismissible` bug on Safari < v15.5 where wrong
  colors on hover were shown

### [2.13.0-rc.4] - 2022-06-22

#### Added

- `Stepper Horizontal`

### [2.13.0-rc.3] - 2022-06-22

#### Added

- `Segmented Control`

### [2.13.0-rc.2] - 2022-06-21

### [2.13.0-rc.1] - 2022-06-21

### [2.13.0-rc.0] - 2022-06-21

#### Changed

- `Button`, `Button Pure` and `Switch` apply `aria-disabled="true"` instead of `disabled` attribute to native button
  internally in case `disabled` and/or `loading` property is set

### [2.12.1] - 2022-05-25

### [2.12.1-rc.0] - 2022-05-25

#### Fixed

- Issue with `JssStyle` typing import

### [2.12.0] - 2022-05-19

#### Changed

- npm package is prepared for public release on [npmjs.org](https://npmjs.com)

### [2.12.0-rc.2] - 2022-05-12

### [2.12.0-rc.1] - 2022-05-11

### [2.12.0-rc.0] - 2022-05-04

#### Added

- `Table Head Cell` now has a `multiline` property

#### Changed

- `Headline` has no `hypens` / `overflow-wrap` style by default
- Partials now throw an exception if they are executed in browser

#### Fixed

- Exception in `Headline`, `Select Wrapper`, `Text` and `Text List` when changing `theme` prop from `dark` to `light`
- `getInitialStyles()` partial now returns `.hydrated` styles, too

### [2.11.0-skeletons] - 2022-04-21

### [2.11.0] - 2022-04-21

### [2.11.0-rc.0] - 2022-04-20

#### Added

- `Tag`
- `Tag Dismissible`

### [2.10.0-skeletons] - 2022-04-13

### [2.10.0] - 2022-04-13

### [2.9.3-rc.1] - 2022-04-06

#### Added

- `Text Field Wrapper` now has a `showCharacterCount` property which can be used to hide the character count when a
  `maxLength` attribute is set on the wrapped `input`.
- `Textarea Wrapper` now has a `showCharacterCount` property which can be used to hide the character count when a
  `maxLength` attribute is set on the wrapped `textarea`.

### [2.9.3-rc.0-skeletons] - 2022-03-29

### [2.9.3-rc.0] - 2022-03-28

#### Added

- `Text Field Wrapper` supports `unit` property on `input type="text"`
- `Marque` optional configurable clickable/focusable area by defining padding on host element

#### Fixed

- `Tabs Item` improved accessibility
- Angular: circular dependency in development mode in `2.9.2-skeletons`

### [2.9.2-skeletons] - 2022-03-24

#### Added

- **[EXPERIMENTAL]** `getInitialStyles` partial now accepts a `skeletonTagNames` array of component names that will
  initially have skeleton styles while the Porsche Design System is loading
- **[EXPERIMENTAL]** `Button`, `Button Pure`, `Checkbox Wrapper`, `Fieldset Wrapper`, `Link`, `Link Pure`,
  `Link Social`, `Radio Button Wrapper`, `Select Wrapper`, `Text Field Wrapper`, `Textarea Wrapper` can now have initial
  skeleton styles when passed as `skeletonTagNames` to the `getInitialStyles` partial

### [2.9.2] - 2022-03-24

### [2.9.2-rc.1] - 2022-03-23

#### Fixed

- Bug caused by Chrome where hover styles of `Link Pure` are not displayed correctly

### [2.9.2-rc.0] - 2022-03-22

#### Added

- Normalized font behavior (`hyphen`, `overflow-wrap` and `text-size-adjust`) across components

#### Fixed

- `Modal` scrolling and pinch to zoom on iOS
- `Modal` initial position if scrollable
- `Table Head Cell` sort icon `asc` + `desc`

### [2.9.1] - 2022-03-10

### [2.9.1-rc.0] - 2022-03-09

#### Added

- Styles for slotted `<button>` in `Text`

#### Changed

- `Modal` heading and aria validation happens only when open

#### Fixed

- React: bundling format of partials

### [2.9.0] - 2022-02-28

### [2.9.0-rc.1] - 2022-02-25

#### Fixed

- `Modal` focus trap respecting elements in shadow DOM and dynamically added/removed elements on first level
- `Tabs Item` focus outline on click in Safari
- Error while using partials in Vanilla JS and Angular

### [2.9.0-rc.0] - 2022-02-16

#### Added

- `getFontFaceStylesheet` returns additional `<link>` tags with `rel="preconnect"` and `rel="dns-prefetch"`
- Option `format` to partials `getFontFaceStylesheet`, `getComponentChunkLinks()`, `getFontLinks()`, `getIconLinks()`,
  `getInitialStyles()`, `getLoaderScript()` and `getMetaTagsAndIconLinks()`

#### Deprecated

- The option `withoutTags` of partials `getFontFaceStylesheet`, `getComponentChunkLinks()`, `getFontLinks()`,
  `getIconLinks()`, `getInitialStyles()`, `getLoaderScript()` and `getMetaTagsAndIconLinks()` is deprecated and will be
  removed in `v3.0.0`. Please use `format: 'jsx'` instead.

```diff
- <link rel="stylesheet" href={getFontFaceStylesheet({ withoutTags: true })} crossOrigin="true" />
+ {getFontFaceStylesheet({ format: 'jsx' })}
```

### [2.9.0-beta.1] - 2022-01-27

#### Added

- `:focus-visible` content of selected Tab in `Tabs` component gets focus styling
- Improved accessibility of `Text Field Wrapper` and `Textarea Wrapper` when `maxlength` attribute is set
- `Modal` aria property
- `Modal` class for slotted elements to make content full-width

#### Changed

- `Button Pure` and `Link Pure` removed `position: relative` imposition, make sure to **not** override it with
  `position: static`

#### Fixed

- `Modal` close button styles when no heading is passed

### [2.9.0-beta.0] - 2022-01-18

#### Added

- React: `getByRoleShadowed`, `getByLabelTextShadowed` and `getByTextShadowed` utilities which uses
  `@testing-library/dom` queries internally to support Shadow DOM

#### Fixed

- React: `UnhandledPromiseRejectionWarning` when using `skipPorscheDesignSystemCDNRequestsDuringTests()`

### [2.8.0] - 2022-01-17

#### Fixed

- Accessibility issue of `Icon` component in Windows High Contrast Mode in Chromium Browser

### [2.8.0-rc.0] - 2022-01-14

#### Added

- Support for `tabindex` attribute on `Button`, `Button Pure`, `Switch`, `Link`, `Link Pure` and `Link Social`

#### Changed

- `:focus-visible` style matches outline color of `Button` while hovered

#### Deprecated

- The `tabbable` property of `Button`, `Button Pure` and `Switch` is deprecated and will be removed in `v3.0.0`. Please
  use `tabindex` instead.

```diff
- <p-button tabbable="false">Some button</p-button>
+ <p-button tabindex="-1">Some button</p-button>
```

### [2.8.0-beta.3] - 2021-12-22

#### Added

**Disclaimer:** The provided themes `light-electric` and `dark-electric` are just a proof of concept, it's **not**
accessible regarding its color contrast and might even be removed in an upcoming major release again.

- `light-electric` theme for `Switch`
- `dark-electric` theme for `Button Pure` and `Link Pure`
- Character counter to `Text Field Wrapper` and `Textarea Wrapper` if `maxlength` is present on `input type="text"` and
  `textarea`

#### Changed

- `:focus-visible` style matches outline color of `Switch` while hovered

#### Fixed

- Box model of `Button Pure`

### [2.8.0-beta.2] - 2021-12-22

#### Fixed

- `Content Wrapper` regression for `!important` style

#### Added

- Usage validation for `Link`, `Link Pure` and `Link Social`

### [2.8.0-beta.1] - 2021-12-16

#### Fixed

- `Select Wrapper` validation of select element

### [2.8.0-beta.0] - 2021-12-15

#### Changed

- Angular: increased peer dependency to `>=12.0.0 <14.0.0`

### [2.7.0] - 2021-12-14

### [2.7.0-rc.0] - 2021-12-14

#### Removed

- `offset-bottom` prop of `Toast` (use `--p-toast-position-bottom` CSS variable instead)

### [2.7.0-beta.6] - 2021-12-08

#### Added

- `Popover`

### [2.7.0-beta.5] - 2021-12-07

#### Added

**Disclaimer:** The provided theme `light-electric` is just a proof of concept, it's **not** accessible regarding its
color contrast and might even be removed in an upcoming major release again.

- `light-electric` theme for `Accordion`, `Link`, `Link Pure`, `Button`, `Button Pure`, `Tabs`, `Tabs Bar`

### [2.7.0-beta.4] - 2021-12-02

### [2.7.0-beta.3] - 2021-11-30

#### Added

- `Accordion` uses `MutationObserver` fallback when no `ResizeObserver` is available in older browsers

#### Fixed

- `Link` and `Link Social` not adapting slotted anchor to the width of the element

### [2.7.0-beta.2] - 2021-11-24

#### Added

- `Toast`

#### Fixed

- `Banner` animations respect offset correctly

### [2.7.0-beta.1] - 2021-11-16

#### Fixed

- `Headline` applies `align` and `ellipsis` prop correctly

### [2.7.0-beta.0] - 2021-11-11

#### Added

- New `aria` property for `ARIA` attribute handling for: `Button`, `Button Pure`, `Icon`, `Link`, `Link Pure`, `Marque`,
  `Spinner`

#### Fixed

- React: warnings about `useLayoutEffect` in SSR context

### [2.6.1] - 2021-11-05

#### Fixed

- Prevent breaking entire Porsche Design System due to lacking support of `ResizeObserver`, however `Accordion` still
  requires it

### [2.6.0] - 2021-11-04

#### Added

- `unit` and `unitPosition` properties to `Text Field Wrapper`

### [2.6.0-beta.0] - 2021-10-29

#### Changed

- Use `Heiti SC` (pre-installed on iOS/macOS) and `SimHei` (pre-installed on Windows) as Chinese fallback font

#### Added

- `Marque` uses `webp` images for browsers that support it
- `Inline Notification`
- `Icon` now supports `success` for `name` property

#### Fixed

- Colors of `Banner` for dark theme
- Replaced CSS `inset` property with `top`, `left`, `right` and `bottom` for browser compatibility
- Opening and closing transition of `Modal`

### [2.5.1-beta.0] - 2021-10-11

#### Fixed

- Possible exceptions when components get unmounted directly

### [2.5.0] - 2021-10-04

#### Added

- `SimHei` and `黑体` as fallback for all components' `font-family`

### [2.5.0-beta.1] - 2021-09-28

#### Changed

- React: improved render behavior of components

### [2.5.0-beta.0] - 2021-09-22

#### Added

- React: utility function `skipPorscheDesignSystemCDNRequestsDuringTests`

### [2.4.0] - 2021-09-21

### [2.4.0-beta.2] - 2021-09-21

#### Added

- `Link Social` and `Icon` now support `kakaotalk`, `naver`, `reddit` and `tiktok`
- JSS caching mechanism to improve style performance

#### Changed

- Alignment of `linkedin` icon
- Improved accessibility of `Select Wrapper`
- `Icon` loading behaviour to non-blocking, components using the `Icon` will no longer wait for it to load
- Validation messages of `Fieldset Wrapper` have now an additional icon representing the validation state

#### Fixed

- Box model of `Link Pure`
- Focus of `Link Pure` with slotted anchor and hidden label
- Focus cycling of `Modal` without focusable children
- Suppress CORS error

### [2.4.0-beta.1] - 2021-08-26

#### Added

- `active` property to `Button Pure`

### [2.4.0-beta.0] - 2021-08-26

#### Added

- `icon` property of `Button Pure` and `Link Pure` was extended by `none` value
- `alignLabel` and `stretch` property to `Button Pure` and `Link Pure`

#### Changed

- Improved `:focus-visible` and `:hover:focus-visible` colors for `Link Social` and `Link`
- Improved slotted `<a>` coloring in dark theme for `Link Social` and `Link`
- Validation messages of `Checkbox Wrapper`, `Radio Button Wrapper`, `Select Wrapper`, `Textarea Wrapper` and
  `Text Field Wrapper` have now an additional icon representing the validation state
- `Modal` backdrop behavior to close modal on mouse-down

#### Fixed

- Slotted `<a>` coloring in dark theme for `Text`, `Headline`, `Text List`, `Banner`, `Select Wrapper` and `Link Pure`
- Wrong background color of scrollable `Modal`'s backdrop in Safari

### [2.3.0] - 2021-07-28

### [2.3.0-beta.3] - 2021-07-28

#### Changed

- `Accordion` reduce paddings, vertically align carets to the first heading row, adjust border color and hover styles

#### Fixed

- `Text Field Wrapper` accessibility of type password and search

### [2.3.0-beta.2] - 2021-07-15

#### Added

- `Checkbox Wrapper`, `Radio Button Wrapper`, `Select Wrapper`, `Textarea Wrapper` and `Text Field Wrapper` now reflect
  changes of the `required` attribute on their child component
- `multiline` property to `Table Cell`
- Partial function `getLoaderScript()` to initialize Porsche Design System as early as possible

#### Fixed

- `Table Head Cell` uses semi bold instead of bold as font weight
- Transition of `Modal`

### [2.3.0-beta.1] - 2021-07-08

#### Added

- `Accordion`

#### Changed

- Removed initial delay of `Banner`

### [2.3.0-beta.0] - 2021-07-01

#### Added

- `Table`
- Angular: export types from package root
- Accessibility icon

#### Changed

- `Button`, `Button Pure` and `Switch` are now focusable while in `loading` state
- `Text` and `Headline` inherits white-space CSS property
- React: sync component props via property instead of attribute

#### Fixed

- Angular: support `"strictTemplates": true` option in `tsconfig.json`
- Use correct icon for `arrow-last` and `arrow-first` in `Icon`, `Button` and `Link` components

### [2.2.1] - 2021-06-08

#### Changed

- Optimize vertical alignment of `Modal`

#### Fixed

- URL in inject global style warning

### [2.2.1-beta.1] - 2021-06-02

#### Fixed

- Margin of `Tabs Bar` within `Tabs` for Firefox and Safari
- SVG of `Icon` is not removed after prop change, e.g. on color change
- Fullscreen behavior of `Modal` on screens larger than 1760px

### [2.2.0] - 2021-05-19

#### Fixed

- `Text` inside `Button` now has the proper size on iOS Safari when changing to and from landscape mode
- `Banner` can now be re-opened after closing
- Closing one `Banner` will not close other `Banners` on the site

### [2.2.0-beta.2] - 2021-05-12

#### Fixed

- `Select Wrapper` value changes are now reflected correctly
- `Select Wrapper` dark theme background color if used with `filter` prop

### [2.2.0-beta.1] - 2021-05-05

#### Added

- Partial function `getIconLinks()` to preload Porsche Design System Icons

#### Fixed

- `Text Field Wrapper` spacing in Safari

### [2.2.0-beta.0] - 2021-05-05

#### Added

- Partial function `getMetaTagsAndIconLinks()` to simplify cross device fav and meta icons

### [2.1.0] - 2021-05-03

### [2.1.0-beta.0] - 2021-05-03

#### Added

- `Switch`

#### Changed

- `Text` automatically breaks words/strings into new line being too long to fit inside their container
- `Headline` automatically breaks words/strings into new line being too long to fit inside their container
- Extended `Fieldset Wrapper` with `labelSize`, `required`, `state` and `message` properties. If the `Fieldset Wrapper`
  is set to required only the label of the **Fieldset Wrapper** gets an asterisk. It is removed from all wrapped child
  components, as long as they are Porsche Design System form elements.

### [2.0.3] - 2021-04-28

### [2.0.3-beta] - 2021-04-28

#### Fixed

- Angular: events firing twice in `Pagination`, `Modal`, `Tabs`, `Tabs Bar` and `Banner` component

### [2.0.2] - 2021-04-21

### [2.0.2-beta.0] - 2021-04-20

#### Fixed

- TypeScript build errors due to duplicate declarations in `types.d.ts`

### [2.0.1] - 2021-04-16

#### Fixed

- Visual appearance of `Checkbox Wrapper` in iOS Safari
- A bug where `Text Field Wrapper` would throw an error when reattaching to DOM too quickly
- Visual bug in Firefox when zooming out `Text Field Wrapper`, `Checkbox Wrapper` and `Textarea Wrapper`
- Angular: streamline component styles in dark theme

#### Changed

- Aligned focus states of `Checkbox Wrapper` and `Radio Button Wrapper` across browsers

### [2.0.0] - 2021-04-13

In keeping with [Semver](https://semver.org), Porsche Design System v2.0.0 was released due to changes in the API,
fundamental changes in loading behavior and others. With our new major version `v2.0.0` there are some important changes
that you should watch out for. To make the migration from `v1.5.x` to our current `v2.0.0` easier, we offer a few
guidelines.

## General changes / improvements:

#### All components, icons, fonts, styles and marque of the Porsche Design System are loaded versioned and chunked from a central CDN

This way all web based digital Porsche products share and use the cached and versioned assets regardless of the JS
framework used to improve loading performance across the Porsche group. Only a tiny (1.4kb sized) Porsche Design System
loader script gets bundled into your application code. Everything else gets loaded versioned, cached and chunked from a
central CDN ([read more](https://designsystem.porsche.com/latest/performance/cdn)). However, this also means that you
will need an **Internet connection** to render the components in a browser (possibly relevant for development stage or
intranet applications).

#### Enabling Micro Frontend Architecture

In case of a micro-frontend architecture, multiple instances and versions of the Porsche Design System can be combined
in a final application by configurable prefixing technique of the Porsche Design System components during runtime.
Please refer to our framework specific guidelines
[Vanilla JS](https://designsystem.porsche.com/latest/start-coding/vanilla-js),
[Angular](https://designsystem.porsche.com/latest/start-coding/angular) and
[React](https://designsystem.porsche.com/latest/start-coding/react).

#### Prevent Flash of Unstyled Content (FOUC) and Flash of Unstyled Text (FOUT)

To prevent FOUC/FOUT, the Porsche Design System offers various partials as part of the
`@porsche-design-system/components-{js|angular|react}` package to ensure all necessary Porsche Design System fonts and
components are fully loaded. If you've used the `@porsche-design-system/partials` package previously, stop using it and
replace the integration with the partials provided by `@porsche-design-system/components-{js|angular|react}` package.
Have a look at our [FOUC/FOUT guidelines](https://designsystem.porsche.com/latest/performance/loading-behaviour).

```diff
- <%= require('@porsche-design-system/partials').getPorscheDesignSystemCoreStyles() %>
+ <%= require('@porsche-design-system/components-{js|angular|react}/partials').getInitialStyles() %>

- <%= require('@porsche-design-system/partials').getFontFaceCSS() %>
+ <%= require('@porsche-design-system/components-{js|angular|react}/partials').getFontFaceStylesheet() %>

- <link rel="preload" href="path/to/webfont/nameOfWebFontFile" as="font" type="font/woff2" crossorigin />
+ <%= require('@porsche-design-system/components-{js|angular|react}/partials').getFontLinks({ weights: ['regular', 'semi-bold'] }) %>
```

#### Added support for China CDN

Our CDN is configured to forward requests to Chinese CDN automatically when necessary. So you're good to go without any
configuration or multiple region specific builds of your application. However, if you are aiming for the maximum
possible performance in China, you can configure which CDN the Porsche Design System must use. Please follow our
[CDN guidelines](https://designsystem.porsche.com/latest/performance/cdn) for more information.

#### New/optimized components

- **Tabs**
- **Tabs Bar**
- **Banner**
- **Modal**
- Headline
- Select
- Pagination
- Button
- Button Pure
- Link
- Link Pure
- Spinner
- Checkbox
- Radio Button

#### Improved TypeScript support for Angular and React

To ensure the best possible typing support, we have refactored our Angular and React wrappers which integrate the native
web components of the Porsche Design System.

#### componentsReady() works reliable

Because the Porsche Design System components get loaded async at the time they are needed, it might be relevant within
your application or test automation to know when those have been initialized. Therefore, we provide in all three
`@porsche-design-system/components-{js|angular|react}')` packages a reliable helper function `componentsReady()`.
[Read more about it](https://designsystem.porsche.com/latest/helpers/components-ready).

#### Removed "blur on focus"

Now focus styling is only applied when you navigate through keyboard and ignored by mouse interaction for browsers
supporting `:focus-visible` otherwise it will fallback to `:focus` CSS implementation.

#### Changed focus styling for a better compromise between accessibility and visual appearance

Color and outline of general focus styling has changed to `currentColor` for light/dark theme with an outline of 1px
width/offset. If you have custom components build with the usage of our `@porsche-design-system/utilities` package then
update it to the latest version.

#### Improved geometry of Porsche Next font

For better alignment and readability we've changed the geometry of the Porsche Next font which results in a visual
change of font size and spacing.

#### Dropped support for IE11 and EdgeHTML according to Porsche's official browser strategy 2021

If you still need to support these browsers, you have to stick to `v1.5.x`. We offer a Browser Notification package
`@porsche-design-system/browser-notification` to alert users that these browsers are no longer supported. It supports a
blocking layer (to be used with Porsche Design System `v2.x`), or a dismissible banner (to be used with Porsche Design
System `v1.x`). Please refer to our
[Browser compatibility guidelines](https://designsystem.porsche.com/latest/help/browser-compatibility).

#### Changed default type of Button and Button Pure

To be in sync with native `<button>` behavior we've changed the default `type` of **Button** and **Button Pure**
component. Those components will render a button within their Shadow DOM as `<button type="submit">` ( previously
`<button type="button">`).

- `submit`: The button submits the form data to the server. This is the default if the attribute is not specified for
  buttons associated with a `<form>`, or if the attribute is an empty or invalid value.
- `button`: The button has no default behavior, and does nothing when pressed by default. It can have client-side
  scripts listen to the element's events, which are triggered when the events occur.

#### Changed support for wrapped links around Link, Link Pure and Link Social component

Due to the support for setting links (`<a href="#">`) in our **Link**, **Link Pure** and **Link Social** components as
child, we've removed support for styling the anchor tag (`<a>`) when it surrounds the component. So we recommend
changing the position of the `<a>` tag from wrapping the component to a direct slot (child) of it.

```diff
- <a href="#"><p-link>Some label</p-link></a>
+ <p-link><a href="#">Some label</a></p-link>

- <a href="#"><p-link-pure>Some label</p-link-pure></a>
+ <p-link-pure><a href="#">Some label</a></p-link-pure>

- <a href="#"><p-link-social>Some label</p-link-social></a>
+ <p-link-social><a href="#">Some label</a></p-link-social>
```

#### Automatic \* asterisk symbol to form field labels

We added an automatic generated _ asterisk symbol to form field labels which have the required attribute. This might
lead to a doubled _ symbol if you set one by yourself.

```diff
- <p-text-field-wrapper label="Some label *"><input type="text" name="some-name" required /></p-text-field-wrapper>
+ <p-text-field-wrapper label="Some label"><input type="text" name="some-name" required /></p-text-field-wrapper>

- <p-checkbox-wrapper label="Some label *"><input type="checkbox" name="some-name" required /></p-checkbox-wrapper>
+ <p-checkbox-wrapper label="Some label"><input type="checkbox" name="some-name" required /></p-checkbox-wrapper>

- <p-radio-button-wrapper label="Some label *"><input type="radio" name="some-name" required /></p-radio-button-wrapper>
+ <p-radio-button-wrapper label="Some label"><input type="radio" name="some-name" required /></p-radio-button-wrapper>

- <p-radio-button-wrapper label="Some label *"><input type="radio" name="some-name" required /></p-radio-button-wrapper>
+ <p-radio-button-wrapper label="Some label"><input type="radio" name="some-name" required /></p-radio-button-wrapper>

- <p-textarea-wrapper label="Some label *"><textarea name="some-name" required></textarea></p-textarea-wrapper>
+ <p-textarea-wrapper label="Some label"><textarea name="some-name" required></textarea></p-textarea-wrapper>

- <p-select-wrapper label="Some label *"><select name="some-name" required><option>A</option></select></p-select-wrapper>
+ <p-select-wrapper label="Some label"><select name="some-name" required><option>A</option></select></p-select-wrapper>
```

#### Shadow DOM

`Flex`, `Flex Item`, `Grid` and `Grid Item` now use Shadow DOM, thus you are not able to overwrite styles defined by
these components any longer.

---

## Angular

#### Integration of Angular components

In the past it was possible to provide a token called `PREVENT_WEB_COMPONENTS_REGISTRATION` which prevented the
registration of the Porsche Design System components and loading of polyfills. Due to the fact that we no longer provide
/ need poly filling, we have completely removed the token. For advanced usage please
[read further](https://designsystem.porsche.com/latest/start-coding/angular).

---

## React

#### Integration of React components

In the past `@porsche-design-system/components-react` components have initialized the **Porsche Design System Loader**
automatically as soon as a component was imported. With `v2.x` you have to import the `PorscheDesignSystemProvider` once
in your `index.tsx` which then initializes the **Porsche Design System Loader**, e.g. like:

```diff
  // index.tsx

  import ReactDOM from 'react-dom';
  import { PorscheDesignSystemProvider } from '@porsche-design-system/components-react';
  import { App } from './App';

  ReactDOM.render(
    <React.StrictMode>
+     <PorscheDesignSystemProvider>
        <App />
+     </PorscheDesignSystemProvider>
    </React.StrictMode>,
    document.getElementById('root')
  );
```

For advanced usage please [read further](https://designsystem.porsche.com/latest/start-coding/react).

#### Jsdom Polyfill for React / Jest / jsdom test automation

We removed test mocks for React / Jest / jsdom as Shadow DOM is supported since jsdom v12.2.0. Instead, we provide a
Jsdom Polyfill (exclusivly for `@porsche-design-system/components-react` package) fixing missing implementation of jsdom
which the Porsche Design System relies on. **Note:** If your test includes Porsche Design System components, make sure
to wrap the component you want to test with a PorscheDesignSystemProvider in order to avoid exceptions. For more
information please [read further](https://designsystem.porsche.com/latest/start-coding/react).

---

## Vanilla JS

#### Integration of Vanilla JS components

With `v1.x` of the Porsche Design System you've had to copy all needed JS files of
`@porsche-design-system/components-js` into your target directory and include the ES5 and ESM loader snippet. Now you
only need to copy one `index.js` file and initialize the Porsche Design System like in the example below:

```diff
  <!DOCTYPE html>
  <html lang="en">
    <head>
      <meta charset="utf-8">
      <meta name="viewport" content="width=device-width,initial-scale=1.0">
      <title>Porsche Design System</title>
-     <script nomodule src="PATH/TO/PACKAGE/@porsche-design-system/components-js/dist/porsche-design-system/porsche-design-system.js"></script>
-     <script type="module" src="PATH/TO/PACKAGE/@porsche-design-system/components-js/dist/porsche-design-system/porsche-design-system.esm.js"></script>
+     <script src="PATH/TO/PACKAGE/@porsche-design-system/components-js/index.js"></script>
    </head>
    <body>
+     <script type="text/javascript">
+       porscheDesignSystem.load();
+     </script>
      <p-headline variant="headline-1">Some text</p-headline>
    </body>
  </html>
```

For advanced usage please [read further](https://designsystem.porsche.com/latest/start-coding/vanilla-js).

---

### [2.0.0-rc.10] - 2021-04-12

#### Changed

- `Tabs` and `Tabs Bar` now respect dynamic additions / removals of `p-tabs-item`, `a` and `button` elements. Make sure
  to update the `activeTabIndex` when mutating elements
- Improved performance of `Text`, `Button Pure` and `Link Pure` when `size` is not `inherit`

#### Added

- `Grid` now has a `wrap` and `gutter` property
- Components (`Grid Item`, `Flex Item`, `Tabs Item` and `Text List Item`) that require a specific parent (`Grid`,
  `Flex`, `Tabs` and `Text List`) will now throw an error if used without that parent

#### Fixed

- Visual appearance of `Checkbox Wrapper` and `Radio Button Wrapper` reflect the state of the wrapped `input` element

### [2.0.0-rc.9] - 2021-03-26

#### Added

- `Button Group` component
- Fullscreen property for `Modal` on mobile

#### Changed

- Spacings, heading and sizes of `Modal`

#### Fixed

- Prevent duplicate loading of `porsche-design-system.v2.x.HASH.js` chunk when using `getComponentChunkLinks()` partial

### [2.0.0-rc.8] - 2021-03-17

#### Added

- Support for full height `Content Wrapper` with flex
- `Tabs Bar` now supports `undefined` as `activeTabIndex`

#### Changed

- `Tabs Bar` has a new default `activeTabIndex`, which is `undefined`
- `Tabs Bar` does not work by itself anymore. The `activeTabIndex` needs to be controlled from the outside
  ([read more](https://designsystem.porsche.com/latest/components/tabs-bar/examples))
- Background Color of `Select Wrapper` in `dark` theme to meet accessibility criteria

### [2.0.0-rc.7] - 2021-03-15

#### Fixed

- Make shadowed `Flex` and `Grid` work in Firefox + Safari

### [2.0.0-rc.6] - 2021-03-11

#### Changed

- Make `Grid` and `Grid Item` use Shadow DOM
- Make `Flex` and `Flex Item` use Shadow DOM

### [2.0.0-rc.5] - 2021-03-09

#### Added

- Configurable background color of `Content Wrapper`
- `italic` font-style in `Text` is now overridden with `normal`

#### Fixed

- Usage of `Select Wrapper` within custom elements
- A bug that caused `Spinner` to be displayed in a wrong size

### [2.0.0-rc.4] - 2021-03-01

#### Changed

- Filter of `Select Wrapper` supports substring search

#### Fixed

- Build error in SSR

### [2.0.0-rc.3] - 2021-02-17

#### Added

- React: utility function `skipCheckForPorscheDesignSystemProviderDuringTests`
- React: tree shaking for component wrappers

#### Fixed

- Angular: error in `Checkbox Wrapper`, `Radio Button Wrapper` and `Text Field Wrapper` when `input[type]` is bound

### [2.0.0-rc.2] - 2021-02-12

#### Added

- Validate usage of `Checkbox Wrapper`, `Radio Button Wrapper`, `Select Wrapper`, `Text Field Wrapper` and
  `Textarea Wrapper`

### [2.0.0-rc.1] - 2021-02-04

#### Added

- Partial function `getComponentChunkLinks()` to preload Porsche Design System Components

#### Changed

- Added a space before asterisk (`*`) when `input`, `textarea` or `select` have `required` attribute within form wrapper
  components
- Renamed partial `getFontLinks()` option from `weight` to `weights`

#### Fixed

- A bug in `Tabs Bar` where the nextButton was mistakenly rendered.
- A bug where `Icon` was not rendered when using `lazy` property.
- A bug in `Text Field Wrapper` with input type password where characters would overlap the icon.

### [2.0.0-rc.0] - 2021-01-29

#### Added

- Link support for `Marque`
- Sizing options `'responsive' | 'small' | 'medium'` for `Marque`

#### Changed

- Angular: added static `load()` function `PorscheDesignSystemModule` for custom prefix
- Hide up/down spin button when using **Text Field** with `type="number"` in Firefox

#### Fixed

- Angular: typings
- React: correct handling of `ref` property
- Unhandled exception in `Select Wrapper` if `selected` and `disabled` attributes are set on the same option
- A bug in `Tabs Bar` where scrolling was broken when a tab was selected
- A bug in `Tabs Bar` where the `nextButton` was always rendered

### [2.0.0-alpha.13] - 2021-01-26

#### Added

- Partial function `getFontLinks()` to prevent **Flash of Unstyled Text** (FOUT)

#### Fixed

- React: correct handling of `className` property

### [2.0.0-alpha.12] - 2021-01-20

#### Added

- Partial function `getInitialStyles()` to prevent **Flash of Unstyled Content** (FOUC)
- Partial function `getFontFaceStylesheet()` to prevent **Flash of Unstyled Text** (FOUT)

#### Changed

- React: `PorscheDesignSystemProvider` needs to wrap application
- React: component props have to be camelCase
- React: `PorscheDesignSystemProvider` is needed while testing components

#### Fixed

- React: typings
- React: support of objects for property values

#### Removed

- React: `getPrefixedComponents`, prefixing is handled by `PorscheDesignSystemProvider`

### [2.0.0-alpha.11] - 2021-01-08

#### Changed

- Precision of relative line height
- Changed color of `neutral contrast low`

### [2.0.0-alpha.10] - 2020-12-14

#### Added

- `native` property to `Select Wrapper` to force rendering of native Browser select dropdown
- Extended flexibility of `Headline`

#### Changed

- Some styling improvements of `Select Wrapper`

#### Fixed

- Jsdom Polyfill `fetch` error

### [2.0.0-alpha.9] - 2020-12-09

### Fixed

- Improved reliability of `componentsReady()`

#### Changed

- Jsdom Polyfill `console.warn` behaviour

### [2.0.0-alpha.8] - 2020-12-03

### Fixed

- A bug where `Modal` did not remove `overflow=hidden` on document body.

### [2.0.0-alpha.7] - 2020-11-26

#### Added

- Jsdom Polyfill

#### Removed

- Jsdom Mocks
- Global "blur on focus" script

#### Changed

- Default dropdown direction of `SelectWrapper` from `down` to `auto`
- Made API of `Tabs` consistent with `Tabs Bar`
- Removed transition for focus styling
- Use `:focus-visible` as default and `:focus` as fallback for focusable elements

#### Fixed

- The Selected element of `SelectWrapper` dropdown keeps now in sync with native selection if changed programmatically
- Invalid search results get cleared if `SelectWrapper` becomes focus state
- Some bugs in `TabsBar`
- Minification of dynamic slotted content styles
- An issue where `Pagination` throws console errors if disconnected from dom.

### [2.0.0-alpha.6] - 2020-10-28

#### Changed

- default `type` of `Button` and `Button Pure` to `submit`

#### Fixed

- Typings

### [2.0.0-alpha.5] - 2020-10-26

#### Added

- `Modal` component

#### Fixed

- Typing for `pageChange` event of `Pagination` component
- Typings

#### Changed

- Focus styling

### [2.0.0-alpha.4] - 2020-10-14

#### Added

- Custom filter to `Select Wrapper` component
- DropDown direction property to `Select Wrapper` component
- Display `*` after label when `input`, `textarea` or `select` have `required` attribute within form wrapper components
- `Tabs` component
- `Tabs Bar` component
- `Banner` component

#### Removed

- Default `position: relative;` style of `Link Pure` and `Button Pure`

#### Fixed

- `Spinner` zooming bug on Safari

### [2.0.0-alpha.3] - 2020-09-11

#### Added

- Support to load assets from China CDN directly via browser flag: `PORSCHE_DESIGN_SYSTEM_CDN = 'cn';`

#### Removed

- Support for `<a>` wrapped `Link` and `Link Pure`

### [2.0.0-alpha.2] - 2020-08-20

### [2.0.0-alpha.1] - 2020-08-17

#### Changed

- Removed classnames dependency
- Stencil Core `taskQueue` from `congestionAsync` to `async` for more performant component rendering

#### Fixed

- Focus input on label click of `Checkbox Wrapper` and `Radio Button Wrapper`

### [1.5.6] - 2020-10-15

### [1.5.6-rc.0] - 2020-10-13

### Fixed

- `Spinner` zooming bug on Safari

### [1.5.5] - 2020-09-11

### [1.5.5-rc.0] - 2020-09-07

### Changed

- Deprecated stencil lifecycle-method `componentDidUnload` to `disconnectedCallback` to fix "`selectObserver` is
  undefined" bug in `Select Wrapper` and `Pagination`

### [1.5.4] - 2020-08-25

### [1.5.4-rc.0] - 2020-08-17

#### Changed

- Removed classnames dependency
- Stencil Core `taskQueue` from `congestionAsync` to `async` for more performant component rendering

#### Fixed

- Focus input on label click of `Checkbox Wrapper` and `Radio Button Wrapper`
- Fix typings for `orientation` of `Divider` component

### [2.0.0-alpha.0] - 2020-08-06

#### Added

- **Experimental:** Optional web component scoping mechanism during runtime to enable micro service architecture

#### Changed

- Web components get lazy loaded from central CDN to improve caching strategy across Porsche's digital eco system

#### Removed

- Stop browser support for **IE11** and **EdgeHTML**

#### Fixed

- Mix of `Optgroups` and `Options` on same level in `Select Wrapper` component
- Fix typings for `orientation` of `Divider` component

### [1.5.3] - 2020-08-10

### [1.5.3-rc.0] - 2020-08-10

#### Fixed

- Mix of `Optgroups` and `Options` on same level in `Select Wrapper` component

### [1.5.2] - 2020-07-22

#### Fixed

- Dispatch change event in `Select Wrapper`
- Stencil react-output-target SSR Bug

### [1.5.1] - 2020-07-20

#### Fixed

- SVGO settings for icons
- Angular bug which causes `ngcc` to fail

### [1.5.0] - 2020-07-16

#### Added

- Icons (active-cabin-ventilation, battery-full, bell, bookmark, car-battery, charging-active, charging-state, climate,
  climate-control, garage, horn, key, map, parking-brake, parking-light, preheating, send, shopping-bag, sidelights,
  user-manual, wrenches)

#### Changed

- Icons (arrow-first, arrow-last, battery-empty, car, card, charging-station, question)

#### Fixed

- Porsche Marque images

### [1.5.0-rc.2] - 2020-07-06

### [1.5.0-rc.1] - 2020-07-06

#### Added

- **Notification Neutral** color to `color` property of `p-text` and `p-icon`

### [1.5.0-rc.0] - 2020-06-25

#### Added

- `Fieldset Wrapper` component
- Improved SEO of `p-headline` and `p-text`: Added possibility to write semantic HTML tags (e.g. `<h1>-<h6>` or `<p>`,
  `<blockquote>`, etc.) directly as slotted content.
- Possibility to include anchor tags directly as slots of `Link`, `Link Pure` and `Link Social`
- `Text` new `weight` property `semibold`
- `Button Pure` label with subline pattern as slot
- `Link Pure` label with subline pattern as slot

#### Changed

- `Select Wrapper` is now ready for the catwalk. It is dressed now with a custom drop down list box and gets naked by
  default on touch devices.

#### Fixed

- Minor accessibility improvements of `icons` and `Text Field`
- Remove native number spinner buttons of `Text Field` with type text for Firefox
- An issue with `Button` and `Button Pure` and their `disabled` attribute

### [1.4.0] - 2020-05-14

### [1.4.0-rc.3] - 2020-05-08

#### Added

- `Text List`

#### Changed

- Improve caching strategy for fonts by content-based hash
- Improve caching strategy for marque by content-based hash
- Dimensions and sharpness of marque
- Props for `Content Wrapper`

### [1.4.0-rc.2] - 2020-05-06

#### Added

- `Content Wrapper`
- Description property to `p-text-field-wrapper`, `p-textarea-wrapper` and `p-select-wrapper`
- `Link Social`

#### Changed

- Improve accessibility of error and success states of form elements
- Aria-invalid attribute of form elements if they are in error state is now managed by component
- Rename icon name `configure` to `configurate` (prevents breaking change compared to stable v1.3.0)
- Improve `p-icon` loading behavior

#### Fixed

- Display of wrong icons

#### Removed

- `safe-zone` property of `p-grid` (`Content Wrapper` should be used instead)

### [1.4.0-rc.1] - 2020-04-27

#### Added

- Add `safe-zone` property to `p-grid` for outer grid margin, max-width and centering
- Submit button with search icon to `p-textfield-wrapper` type search

#### Changed

- Background color of readonly state in components `p-textfield-wrapper` and `p-textarea-wrapper`
- Visual appearance of icons
- Improve caching strategy for icons by content-based hash
- Cursor of Radio, Checkbox and Select
- Fixed naming of Mock from `p-textfield-wrapper` to `p-text-field-wrapper`

#### Fixed

- Icon loading mechanism

### [1.4.0-rc.0] - 2020-04-09

#### Added

- SSR support

### [1.3.0] - 2020-04-08

#### Added

- New headline size `headline-5` to `p-headline`
- Test Mocks

#### Fixed

- Text styling of Select component on focus in IE11 and Chrome on Windows 10

### [1.3.0-rc.0] - 2020-04-03

#### Fixed

- Improve form elements

### [1.2.0] - 2020-03-25

#### Added

- `Divider`
- Hover state for form elements

#### Fixed

- Support label text of form elements for Screen readers

### [1.1.2] - 2020-03-17

#### Changed

- Notification colors

### [1.1.1] - 2020-03-13

#### Changed

- Icon of `Checkbox` indeterminate state

### [1.1.0] - 2020-03-11

#### Fixed

- Minor improvements

### [1.1.0-rc.0] - 2020-03-02

#### Added

- `Select Wrapper`
- `Checkbox Wrapper`
- `Radio Button Wrapper`
- `Textarea Wrapper`

#### Fixed

- `Text Field Wrapper` toggle password visibility

### [1.0.3] - 2020-02-13

#### Fixed

- JS framework compatibility

### [1.1.0-0] - 2020-02-06

#### Added

- `Text Field Wrapper`

#### Changed

- Add proper cursor for disabled state for `Button` and `Button Pure`

### [1.0.2] - 2020-02-04

#### Fixed

- Inheritable styling of slotted content

### [1.0.1] - 2020-01-30

#### Added

- Clickable area of `Link Pure` and `Button Pure` is optionally configurable by defining padding on host element

### [1.0.0] - 2020-01-28

#### Added

- Cursor pointer on hover for `Button` and `Button Pure`
- Line-height gets calculated based on Porsche type-scaling formula automatically for `Text`, `Link Pure` and
  `Button Pure`
- Test helper function `componentsReady()` which indicates when lazy loaded components fully have loaded

#### Changed

- Update CDN asset paths
- Improve font-weight definitions
- Rename and optimize neutral colors for `Icon` and `Text`

### [1.0.0-rc.1] - 2019-12-13

#### Added

- `Headline`
- `Text`
- `Marque`
- `Button`
- `Button Pure`
- `Spinner`
- `Icon`
- `Flex`
- `Grid`
- `Link`
- `Link Pure`
- `Pagination`
- "Blur on focus"<|MERGE_RESOLUTION|>--- conflicted
+++ resolved
@@ -23,14 +23,11 @@
 
 #### Fixed
 
-<<<<<<< HEAD
 - `Text Field Wrapper`: Dynamic changes of `showCounter` and `maxLength` are reflected. The counter element dynamically
   adjusts to changes in the input value accurately.
   ([#3084](https://github.com/porsche-design-system/porsche-design-system/pull/3084))
-=======
 - `Flyout`: Refactor Flyout to use native Dialog element to resolve focus issues
   ([#2998](https://github.com/porsche-design-system/porsche-design-system/pull/2998))
->>>>>>> 4e794beb
 - `Accordion`: Fix overflow scrollbar issues
   ([#3042](https://github.com/porsche-design-system/porsche-design-system/pull/3042))
 - `Carousel`: Skip link is visible when it receives keyboard focus
