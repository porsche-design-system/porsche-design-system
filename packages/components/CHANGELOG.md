--- conflicted
+++ resolved
@@ -20,13 +20,10 @@
 - `Button`, `Button Pure`, `Button Tile`, `Link`, `Link Pure`, `Link Tile`: `aria-description` is now supported via
   `aria` prop to provide additional context for screen readers.
   ([#3969](https://github.com/porsche-design-system/porsche-design-system/pull/3969))
-<<<<<<< HEAD
+- `Pin Code`: `compact` prop to enable a smaller, space-saving version for compact layouts
+  ([#4001](https://github.com/porsche-design-system/porsche-design-system/pull/4001))
 - `Segmented Control`: `compact` prop to enable a smaller, space-saving version for compact layouts
   ([#4020](https://github.com/porsche-design-system/porsche-design-system/pull/4020))
-=======
-- `Pin Code`: `compact` prop to enable a smaller, space-saving version for compact layouts
-  ([#4001](https://github.com/porsche-design-system/porsche-design-system/pull/4001))
->>>>>>> 1e25f99a
 
 ### Fixed
 
