--- conflicted
+++ resolved
@@ -16,7 +16,6 @@
 
 #### Added
 
-<<<<<<< HEAD
 - `Flyout`: Experimental CSS variable `--p-flyout-sticky-top`
 
 #### Changed
@@ -31,7 +30,9 @@
 #### Fixed
 
 - `Modal`: Uses native `<dialog />` element to resolve focus issues (focus trap)
-=======
+
+#### Added
+
 - `Button Pure`: Prop `underline` to show an underline for the label
   ([#3212](https://github.com/porsche-design-system/porsche-design-system/pull/3212))
 
@@ -52,7 +53,6 @@
 - getFontFaceStylesheet()
 + getFontFaceStyles()
 ```
->>>>>>> 3cf90159
 
 ### [3.15.0-rc.3] - 2024-04-23
 
