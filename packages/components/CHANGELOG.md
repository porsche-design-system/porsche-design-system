--- conflicted
+++ resolved
@@ -9,15 +9,13 @@
 
 ### [Unreleased]
 
-<<<<<<< HEAD
 #### Added
 
 - Vue: typed components are available via the `@porsche-design-system/components-vue` package
-=======
+
 #### Fixed
 
 - `Modal` focus cycle when pressing Shift Tab right after it was opened
->>>>>>> f059b7f1
 
 ### [2.18.0] - 2022-12-15
 
