--- conflicted
+++ resolved
@@ -14,11 +14,6 @@
 
 ## [Unreleased]
 
-<<<<<<< HEAD
-### Fixed
-
-- `Radio Group`: fixed `compact` mode styles ([#4073](https://github.com/porsche-design-system/porsche-design-system/pull/4073))
-=======
 ### Added
 
 - `Flag`: added `AD, GI, LI, MC, ME, TW` flags & `XX` for unknown region
@@ -28,7 +23,10 @@
 
 - `Flag`: international flag replaces `DE` flag as fallback for an unknown region
   ([#4074](https://github.com/porsche-design-system/porsche-design-system/pull/4074))
->>>>>>> 1eb393b0
+
+### Fixed
+
+- `Radio Group`: fixed `compact` mode styles ([#4073](https://github.com/porsche-design-system/porsche-design-system/pull/4073))
 
 ## [3.30.0-rc.1] - 2025-10-21
 
