--- conflicted
+++ resolved
@@ -14,19 +14,17 @@
 
 ## [Unreleased]
 
-<<<<<<< HEAD
 #### Fixed
 
 - Accessibility: fix ARIA live announcements of form components status messages
   ([#3796](https://github.com/porsche-design-system/porsche-design-system/pull/3796))
-=======
+
 ## [3.28.0-rc.2] - 2025-04-23
 
 ### Fixed
 
 - `Canvas`: stealing focus from `Text Field Wrapper`
   ([#3843](https://github.com/porsche-design-system/porsche-design-system/pull/3843))
->>>>>>> 560fcb5d
 
 ## [3.28.0-rc.1] - 2025-04-14
 
