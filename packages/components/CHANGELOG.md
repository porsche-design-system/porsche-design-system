# Changelog

## Porsche Design System - Components

All notable changes to this project will be documented in this file.

The format is based on [Keep a Changelog](https://keepachangelog.com/en/1.0.0/), and this project adheres to
[Semantic Versioning](https://semver.org/spec/v2.0.0.html).

### [Unreleased]

#### Fixed

<<<<<<< HEAD
- `Button Tile`, `Link Tile` and `Link Tile Model Signature` are using correct border radius of
  `pds-border-radius-large` ([#2473](https://github.com/porsche-design-system/porsche-design-system/pull/2473))
=======
- `Text Field Wrapper` with `input type="search"` adds clear field button label for improved accessibility
  ([#2476](https://github.com/porsche-design-system/porsche-design-system/pull/2476))
>>>>>>> 2d435467

### [3.0.0-rc.0] - 2023-04-11

#### Fixed

- Styles: `borderRadiusLarge` and `pds-border-radius-large` are exposing correct value
  ([#2463](https://github.com/porsche-design-system/porsche-design-system/pull/2461))

### [3.0.0-alpha.6] - 2023-04-06

#### Added

- `xxl` breakpoint for all breakpoint customizable component values
  ([#2454](https://github.com/porsche-design-system/porsche-design-system/pull/2454))

#### Fixed

- Disabled color of `Icon` component ([#2446](https://github.com/porsche-design-system/porsche-design-system/pull/2446))
- Support of `Radio Button Wrapper` for name value with non-alphanumeric characters
  ([#2443](https://github.com/porsche-design-system/porsche-design-system/pull/2443))

#### Changed

- `Banner` is a controlled component now and its visibility has to be controlled via the `open` prop
  ([#2447](https://github.com/porsche-design-system/porsche-design-system/pull/2447))

```diff
- <p-banner></p-banner>
+ <p-banner open="true"></p-banner>
```

- Renamed all custom `change` events to `update` because of bad event emissions with native `change` events, e.g. with
  nested `select` or `input` elements

#### 🤖 Property deprecations 🤖

##### Accordion:

- Event `accordionChange` is deprecated, use `update` event instead.

```diff
- <PAccordion onAccordionChange={(e: CustomEvent<AccordionChangeEvent>) => {}} />
+ <PAccordion onUpdate={(e: CustomEvent<AccordionUPdateEvent>) => {}} />
```

##### Banner:

- Prop `persistent` is deprecated, use `dismissButton` instead.

```diff
- <p-banner persistent="true"></p-banner>
+ <p-banner dismiss-button="false"></p-banner>
```

##### Carousel:

- Event `carouselChange` is deprecated, use `update` event instead.

```diff
- <PCarousel onCarouselChange={(e: CustomEvent<CarouselChangeEvent>) => {}} />
+ <PCarousel onUpdate={(e: CustomEvent<CarouselUpdateEvent>) => {}} />
```

##### Inline Notification:

- Prop `persistent` is deprecated, use `dismissButton` instead.

```diff
- <p-inline-notification persistent="true"></p-inline-notification>
+ <p-inline-notification dismiss-button="false"></p-inline-notification>
```

##### Pagination:

- Event `pageChange` is deprecated, use `update` event instead.

```diff
- <PPagination onPageChange={(e: CustomEvent<PageChangeEvent>) => {}} />
+ <PPagination onUpdate={(e: CustomEvent<PaginationUpdateEvent>) => {}} />
```

##### Segmented Control:

- Event `segmentedControlChange` is deprecated, use `update` event instead.

```diff
- <PSegmentedControl onSegmentedControlChange={(e: CustomEvent<SegmentedControlChangeEvent>) => {}} />
+ <PSegmentedControl onUpdate={(e: CustomEvent<SegmentedControlUpdateEvent>) => {}} />
```

##### Stepper Horizontal:

- Event `stepChange` is deprecated, use `update` event instead.

```diff
- <PStepperHorizontal onStepChange={(e: CustomEvent<StepChangeEvent>) => {}} />
+ <PStepperHorizontal onUpdate={(e: CustomEvent<StepperHorizontalUpdateEvent>) => {}} />
```

##### Switch:

- Event `switchChange` is deprecated, use `update` event instead.

```diff
- <PSwitch onSwitchChange={(e: CustomEvent<SwitchChangeEvent>) => {}} />
+ <PSwitch onUpdate={(e: CustomEvent<SwitchUpdateEvent>) => {}} />
```

##### Table:

- Event `sortingChange` is deprecated, use `update` event instead.

```diff
- <PTable onSortingChange={(e: CustomEvent<SortingChangeEvent>) => {}} />
+ <PTable onUpdate={(e: CustomEvent<TableUpdateEvent>) => {}} />
```

##### Tabs:

- Event `tabChange` is deprecated, use `update` event instead.

```diff
- <PTabs onTabChange={(e: CustomEvent<TabChangeEvent>) => {}} />
+ <PTabs onUpdate={(e: CustomEvent<TabsUpdateEvent>) => {}} />
```

##### Tabs Bar:

- Event `tabChange` is deprecated, use `update` event instead.

```diff
- <PTabsBar onTabChange={(e: CustomEvent<TabChangeEvent>) => {}} />
+ <PTabsBar onUpdate={(e: CustomEvent<TabsUpdateEvent>) => {}} />
```

### [3.0.0-alpha.5] - 2023-03-30

#### Added

- `Wordmark` ([#2418](https://github.com/porsche-design-system/porsche-design-system/pull/2418))
- `Crest` ([#2437](https://github.com/porsche-design-system/porsche-design-system/pull/2437))
- Styles: changed color values of `theme[Light|Dark]ContrastMedium` and `theme[Light|Dark]Notification[*]` color tokens
  of `Styles` subpackage ([#2436](https://github.com/porsche-design-system/porsche-design-system/pull/2436))

### [3.0.0-alpha.4] - 2023-03-28

#### Changed

- `Table` matches new design language
  ([#2364](https://github.com/porsche-design-system/porsche-design-system/pull/2364/))

#### Added

- Styles: ([#2422](https://github.com/porsche-design-system/porsche-design-system/pull/2422))
  - `gridWide`
  - `gridWideColumnStart` and `pds-grid-wide-column-start`
  - `gridWideColumnEnd` and `pds-grid-wide-column-end`
  - `gridNarrowOffset`, `gridNarrowOffsetBase`, `gridNarrowOffsetS`, `gridNarrowOffsetXXL` and
    `$pds-grid-narrow-offset-base`, `$pds-grid-narrow-offset-s`, `$pds-grid-narrow-offset-xxl`
  - `gridBasicOffset`, `gridBasicOffsetBase`, `gridBasicOffsetS`, `gridBasicOffsetXXL` and
    `$pds-grid-basic-offset-base`, `$pds-grid-basic-offset-s`, `$pds-grid-basic-offset-xxl`
  - `gridExtendedOffset`, `gridExtendedOffsetBase`, `gridExtendedOffsetS`, `gridExtendedOffsetXXL` and
    `$pds-grid-extended-offset-base`, `$pds-grid-extended-offset-s`, `$pds-grid-extended-offset-xxl`
  - `gridWideOffset`, `gridWideOffsetBase`, `gridWideOffsetS`, `gridWideOffsetXXL` and `$pds-grid-wide-offset-base`,
    `$pds-grid-wide-offset-s`, `$pds-grid-wide-offset-xxl`
  - `gridFullOffset` and `$pds-grid-full-offset`
- `Button Tile` ([#2381](https://github.com/porsche-design-system/porsche-design-system/pull/2381))
- `Fieldset` ([#2404](https://github.com/porsche-design-system/porsche-design-system/pull/2404))
- `Link Tile Model Signature` ([#2388](https://github.com/porsche-design-system/porsche-design-system/pull/2388))
- Prop `activeSlideIndex` to `Carousel`
  ([#2421](https://github.com/porsche-design-system/porsche-design-system/pull/2421))
- Prop `slidesPerPage` supports value `auto` of `Carousel`
  ([#2421](https://github.com/porsche-design-system/porsche-design-system/pull/2421))
- Prop `scrollbar` for `Scroller` ([#2364](https://github.com/porsche-design-system/porsche-design-system/pull/2364/))
- Prop `theme` for `Table` ([#2364](https://github.com/porsche-design-system/porsche-design-system/pull/2364/))

#### Fixed

- React: missing animation of `Carousel` in certain scenarios

#### Changed

- Styles: `gridStyles` and `pds-grid` are supporting an additional column range called `wide`
  ([#2422](https://github.com/porsche-design-system/porsche-design-system/pull/2422))
- Styles: SCSS version needs to be imported by `@porsche-design-system/components-js/styles` instead of
  `@porsche-design-system/components-js/styles/scss`
  ([#2422](https://github.com/porsche-design-system/porsche-design-system/pull/2422))

#### Removed

- `Banner`: CSS variable `--p-banner-position-type`
  ([#2422](https://github.com/porsche-design-system/porsche-design-system/pull/2422))
- Styles: `gridSafeZone`, `gridSafeZoneBase`, `gridSafeZoneXXL` and `pds-grid-safe-zone-base`, `pds-grid-safe-zone-xxl`
  ([#2422](https://github.com/porsche-design-system/porsche-design-system/pull/2422))
- Styles: `gridWidth`, `gridWidthMin`, `gridWidthMax` and `pds-grid-width-min`, `pds-grid-width-max`
  ([#2422](https://github.com/porsche-design-system/porsche-design-system/pull/2422))

#### 🤖 Property deprecations 🤖

##### Banner:

- Prop `width` has no effect anymore, instead the component is aligned with Porsche Grid "extended" by default.
  ([#2422](https://github.com/porsche-design-system/porsche-design-system/pull/2422))

#### 🤡 Component deprecations 🤡

##### Marque: ([#2418](https://github.com/porsche-design-system/porsche-design-system/pull/2418))

```diff
- <p-marque></p-marque>
+ <p-wordmark></p-wordmark>
```

##### Fieldset Wrapper: ([#2404](https://github.com/porsche-design-system/porsche-design-system/pull/2404))

```diff
- <p-fieldset-wrapper label="Some legend label">
+ <p-fieldset label="Some legend label">
  <p-text-field-wrapper label="Some label">
    <input type="text" name="some-name" />
  </p-text-field-wrapper>
- </p-fieldset-wrapper>
+ </p-fieldset>
```

### [3.0.0-alpha.3] - 2023-03-17

#### 🤖 Property deprecations 🤖

##### Accordion:

- Event `accordionChange` is deprecated, use `change` event instead.

```diff
- <PAccordion onAccordionChange={(e: CustomEvent<AccordionChangeEvent>) => {}} />
+ <PAccordion onChange={(e: CustomEvent<AccordionChangeEvent>) => {}} />
```

##### Banner:

- Named `slot="title"` is deprecated, use `heading` prop or `slot="heading"` instead.

```diff
<p-banner>
-  <span slot="title">Some heading</span>
+  <span slot="heading">Some heading</span>
   <span slot="description">Some notification description.</span>
</p-banner>

-<p-banner>
+<p-banner heading="Some heading" description="Some notification description.">
-  <span slot="title">Some heading</span>
-  <span slot="description">Some notification description.</span>
</p-banner>
```

##### Carousel:

- Prop `disablePagination` is deprecated, use `pagination` instead.
- Event `carouselChange` is deprecated, use `change` event instead.

```diff
- <p-carousel disable-pagination="true"></p-carousel>
+ <p-carousel pagination="false"></p-carousel>

- <PCarousel onCarouselChange={(e: CustomEvent<CarouselChangeEvent>) => {}} />
+ <PCarousel onChange={(e: CustomEvent<CarouselChangeEvent>) => {}} />
```

##### Divider:

- Prop `orientation` is deprecated, use `direction` instead.

```diff
- <p-divider orientation="horizontal"></p-divider>
+ <p-divider direction="horizontal"></p-divider>
```

##### Icon:

- Prop `colors`'s value `disabled` is removed, use `state-disabled` instead.

```diff
- <p-icon color="disabled"></p-icon>
+ <p-icon color="state-disabled"></p-icon>
```

##### Link Tile:

- Prop `weight`'s value `semibold` is deprecated, use `semi-bold` instead.

```diff
- <p-link-tile weight="semibold"></p-link-tile>
+ <p-link-tile weight="semi-bold"></p-link-tile>
```

##### Modal:

- Prop `disableCloseButton` is deprecated, use `dismissButton` instead.
- Event `close` is deprecated, use `dismiss` event instead.

```diff
- <p-modal disable-close-button="true"></p-modal>
+ <p-modal dismiss-button="false"></p-modal>

- <PModal onClose={(e: CustomEvent<void>) => {}} />
+ <PModal onDismiss={(e: CustomEvent<void>) => {}} />
```

##### Pagination:

- Props `allyLabelNext`, `allyLabelPage`, `allyLabelPrev` and `allyLabel` are deprecated.
- Event `pageChange` is deprecated, use `change` event instead.

```diff
- <p-pagination ally-label="Paginierung" ally-label-prev="Vorherige Seite" ally-label-next="Nächste Seite" ally-label-page="Seite"></p-pagination>
+ <p-pagination intl="{root: 'Paginierung', prev: 'Vorherige Seite', next: 'Nächste Seite', page: 'Seite'}"></p-pagination>

- <PPagination onPageChange={(e: CustomEvent<PageChangeEvent>) => {}} />
+ <PPagination onChange={(e: CustomEvent<PaginationChangeEvent>) => {}} />
```

##### Scroller:

- Prop `gradientColorScheme` is deprecated, use `gradientColor` instead.
- Prop `scrollIndicatorPosition` is deprecated, use `alignScrollIndicator` instead.

```diff
- <p-scroller gradient-color-scheme="surface"></p-scroller>
+ <p-scroller gradient-color="background-surface"></p-scroller>

- <p-scroller scroll-indicator-position="top"></p-scroller>
+ <p-scroller align-scroll-indicator="top"></p-scroller>
```

##### Segmented Control:

- Event `segmentedControlChange` is deprecated, use `change` event instead.

```diff
- <PSegmentedControl onSegmentedControlChange={(e: CustomEvent<SegmentedControlChangeEvent>) => {}} />
+ <PSegmentedControl onChange={(e: CustomEvent<SegmentedControlChangeEvent>) => {}} />
```

##### Stepper Horizontal:

- Event `stepChange` is deprecated, use `change` event instead.

```diff
- <PStepperHorizontal onStepChange={(e: CustomEvent<StepChangeEvent>) => {}} />
+ <PStepperHorizontal onChange={(e: CustomEvent<StepperHorizontalChangeEvent>) => {}} />
```

##### Switch:

- Event `switchChange` is deprecated, use `change` event instead.

```diff
- <PSwitch onSwitchChange={(e: CustomEvent<SwitchChangeEvent>) => {}} />
+ <PSwitch onChange={(e: CustomEvent<SwitchChangeEvent>) => {}} />
```

##### Table:

- Event `sortingChange` is deprecated, use `change` event instead.

```diff
- <PTable onSortingChange={(e: CustomEvent<SortingChangeEvent>) => {}} />
+ <PTable onChange={(e: CustomEvent<TableChangeEvent>) => {}} />
```

##### Tabs:

- Prop `gradientColorScheme` is deprecated, use `gradientColor` instead.
- Prop `weight`'s value `semibold` is deprecated, use `semi-bold` instead.
- Event `tabChange` is deprecated, use `change` event instead.

```diff
- <p-tabs gradient-color-scheme="surface"></p-tabs>
+ <p-tabs gradient-color="background-surface"></p-tabs>

- <p-tabs weight="semibold"></p-tabs>
+ <p-tabs weight="semi-bold"></p-tabs>

- <PTabs onTabChange={(e: CustomEvent<TabChangeEvent>) => {}} />
+ <PTabs onChange={(e: CustomEvent<TabsChangeEvent>) => {}} />
```

##### Tabs Bar:

- Prop `gradientColorScheme` is deprecated, use `gradientColor` instead.
- Prop `weight`'s value `semibold` is deprecated, use `semi-bold` instead.
- Event `tabChange` is deprecated, use `change` event instead.

```diff
- <p-tabs-bar gradient-color-scheme="surface"></p-tabs-bar>
+ <p-tabs-bar gradient-color="background-surface"></p-tabs-bar>

- <p-tabs-bar weight="semibold"></p-tabs>
+ <p-tabs-bar weight="semi-bold"></p-tabs>

- <PTabsBar onTabChange={(e: CustomEvent<TabChangeEvent>) => {}} />
+ <PTabsBar onChange={(e: CustomEvent<TabsChangeEvent>) => {}} />
```

##### Tag:

- Prop `color`'s value `notification-warning`, `notification-success` and `notification-error` are deprecated, use
  `notification-warning-soft`, `notification-success-soft` and `notification-error-soft` instead.

```diff
- <p-tag color="notification-warning"></p-tag>
+ <p-tag color="notification-warning-soft"></p-tag>

- <p-tag color="notification-success"></p-tag>
+ <p-tag color="notification-success-soft"></p-tag>

- <p-tag color="notification-error"></p-tag>
+ <p-tag color="notification-error-soft"></p-tag>
```

##### Text Field Wrapper:

- Prop `showCharacterCount` is deprecated, use `showCounter` instead.

```diff
- <p-text-field-wrapper show-character-count="false">
+ <p-text-field-wrapper show-counter="false">
    <input type="text" maxlength="20" />
</p-text-field-wrapper>
```

##### Textarea Wrapper:

- Prop `showCharacterCount` is deprecated, use `showCounter` instead.

```diff
- <p-textarea-wrapper show-character-count="false">
+ <p-textarea-wrapper show-counter="false">
    <textarea maxlength="80"></textarea>
</p-textarea-wrapper>
```

##### Text List

- Props `listType` and `orderType` are deprecated, use `type` instead.

```diff
- <p-text-list list-type="unordered"></p-text-list>
+ <p-text-list type="unordered"></p-text-list>

- <p-text-list list-type="ordered" order-type="numbered"></p-text-list>
+ <p-text-list type="numbered"></p-text-list>

- <p-text-list list-type="ordered" order-type="alphabetically"></p-text-list>
+ <p-text-list type="alphabetically"></p-text-list>
```

#### Added

- `Text`, `Icon`, `Button Pure` and `Link Pure` support value `xx-small` for prop `size`
- `Display` supports value `small` for prop `size`
- Partials: `getInitialStyles` supports multi prefix, e.g.
  `getInitialStyles({ prefix: ['', 'some-prefix', 'another-prefix'] });`
- Styles: `displaySmallStyle` and `pds-display-small`
- Styles: `textXXSmallStyle` and `pds-text-xx-small`
- Styles: `fontSizeDisplaySmall` and `$pds-font-size-display-small`
- Styles: `fontSizeTextXXSmall` and `$pds-font-size-text-xx-small`
- Styles: `getHoverStyle` and `pds-hover`
- `Banner` has `heading` and `description` prop as well as `slot="heading"` and deprecated `slot="title"`
- Custom events have consistent names across components and deprecated old event names
  - `Accordion` emits `change` and deprecated `accordionChange` event
  - `Carousel` emits `change` and deprecated `carouselChange` event
  - `Modal` emits `dismiss` and deprecated `close` event
  - `Pagination` emits `change` and deprecated `pageChange` event
  - `Segmented Control` emits `change` and deprecated `segmentedControlChange` event
  - `Stepper Horizontal` emits `change` and deprecated `stepChange` event
  - `Switch` emits `change`and deprecated `switchChange` event
  - `Table` emits `change`and deprecated `sortingChange` event
  - `Tabs` emits `change`and deprecated `tabChange` event
  - `Tabs Bar` emits `change`and deprecated `tabChange` event
- Props have consistent names across components and deprecated old props
  - `Carousel` got `pagination` prop and deprecated `disablePagination` prop
  - `Divider` got `direction` prop and deprecated `orientation` prop
  - `Modal` got `dismissButton` prop and deprecated `disableCloseButton` prop
  - `Pagination` got `intl` prop and deprecated `allyLabelNext`, `allyLabelPage`, `allyLabelPrev` and `allyLabel` props
  - `Scroller` got `gradientColor` prop and deprecated `gradientColorScheme` prop
  - `Scroller` got `alignScrollIndicator` prop and deprecated `scrollIndicatorPosition` prop
  - `Tabs` got `gradientColor` prop and deprecated `gradientColorScheme` prop
  - `Tabs Bar` got `gradientColor` prop and deprecated `gradientColorScheme` prop
  - `Text Field Wrapper` got `showCounter` prop and deprecated `showCharacterCount` prop
  - `Textarea Wrapper` got `showCounter` prop and deprecated `showCharacterCount` prop
  - `Text List` got `type` prop and deprecated `listType` and `orderType` prop
- Props have consistent values across components and deprecated old values
  - `Icon` prop `color` got value `state-disabled` and removed `disabled` value
  - `Link Tile` prop `weight` got value `semi-bold` and deprecated `semibold` value
  - `Tabs Bar` and `Tabs` prop `weight` got value `semi-bold` and deprecated `semibold` value
  - `Tag` prop `color` got values `notification-info-soft`, `notification-warning-soft`, `notification-success-soft`,
    `notification-error-soft` and deprecated `notification-warning`, `notification-success`, `notification-error` values

#### Changed

- `Display` uses font-weight regular and font-style normal
- Partials: `getInitialStyles` matches new design language
- Partials: All component related, slotted Light DOM styles have been moved to `getInitialStyles`
- Styles: `getFocusStyle` and `pds-focus` doesn't need `theme` parameter anymore
- Styles: `breakpoint{Base|XS|S|M|L|XL|XXL}` and `$pds-breakpoint-{base|xs|s|m|l|xl|xxl}` are provided as number without
  unit (px)
- `Link Tile` matches new design language
- Typings for all component props start with the component name, e.g. `SwitchAlignLabel`, `TabsBarGradientColor` or
  `LinkPureIcon`
- `Icon` prop `color` value `disabled` is renamed to `state-disabled`
- `Tag` prop `color` value `notification-info` is renamed to `notification-info-soft`

#### Fixed

- `Text Field Wrapper` calendar and time indicator icons respect color definition in dark theme
- `Text Field Wrapper` has correct height when type date or time is used
- Partials: Typings of return value with and without options parameter
- `Modal` scrolling behavior on mouse drag

#### Removed

- `Heading`: value `xxx-large` for prop `size`
- Styles: `headingXXXLargeStyle` and `pds-heading-xxx-large`
- Styles: `fontSizeHeadingXXLarge` and `$pds-font-size-heading-xx-large`

### [3.0.0-alpha.2] - 2023-02-27

#### 🤖 Property deprecations 🤖

##### Carousel:

- Prop `wrap-content` is deprecated.

```diff
- <p-carousel wrap-content="true"></p-carousel>
+ <p-carousel></p-carousel>
```

##### Divider:

- Prop values `neutral-contrast-low | neutral-contrast-medium | neutral-contrast-high` of `color` prop are deprecated.

```diff
- <p-divider color="neutral-contrast-low"></p-divider>
+ <p-divider color="contrast-low"></p-divider>

- <p-divider color="neutral-contrast-medium"></p-divider>
+ <p-divider color="contrast-medium"></p-divider>

- <p-divider color="neutral-contrast-high"></p-divider>
+ <p-divider color="contrast-high"></p-divider>
```

#### Changed

- `Divider`, `Button Group`, `Carousel` and `Text List` match new design language
- Background color of `Scroller`'s `prev` and `next` buttons in dark theme
- Partials: Removed deprecated `withoutTags` option for all partials, please use `format: 'jsx'` instead
- `Content Wrapper` default value of prop `width` has changed from `basic` to `extended`

#### Added

- `Model Signature`
- Props `align-header` and `width` for `Carousel`
- Vue: plugin functions `createPorscheDesignSystem` and `usePorscheDesignSystemPlugin`

#### Fixed

- `Radio Button Wrapper` keyboard arrow navigation
- `Button Pure` and `Link Pure` lagging active state background when scrolling on iOS

### [3.0.0-alpha.1] - 2023-02-16

#### Added

- Porsche Next font supports Vietnamese charset
- Prop `color` of `Icon` supports `disabled`
- React: `patchRemixRunProcessBrowserGlobalIdentifier` binary to support SSR components with Remix

#### Changed

- `Stepper Horizontal` matches new design language
- Styles: Optimize design tokens "spacing", "typography" and "theme" provided by styles sub-package
  `@porsche-design-system/components-{js|angular|react|vue}/styles`
- Styles: Use calc() instead of max() to calculate padding for `gridStyle` (JS) and `pds-grid` (SCSS)
- Styles: `gridStyle` (JS) and `pds-grid` (SCSS) uses optimized grid gap

### [3.0.0-alpha.0] - 2023-02-08

#### Note to the new `v3` major release of the Porsche Design System

With the new **Porsche Design Language** comes a lot of changes regarding layout and design principles. To keep
refactoring efforts as low as possible when upgrading from `v2` to `v3`, **breaking changes** were avoided as far as
possible. Nevertheless, there are a few breaking changes and some more deprecations which should receive attention.

#### 👹 Breaking Changes 👹

##### Button:

- Removed deprecated prop `tabbable`.

```diff
- <p-button tabbable="false">Some label</p-button>
+ <p-button tabindex="-1">Some label</p-button>
```

- Default value of prop `icon` has changed from `arrow-head-right` to `none`. Therefore, the `icon` property **must** be
  set if the component has the `hide-label` property.

```diff
- <p-button hide-label="true">Some label</p-button>
+ <p-button hide-label="true" icon="arrow-right">Some label</p-button>

- <p-button hide-label="{ base: true, m: false }">Some label</p-button>
+ <p-button hide-label="{ base: true, m: false }" icon="arrow-right">Some label</p-button>
```

##### Button Pure:

- Removed `subline` slot (visually not intended anymore).

```diff
<p-button-pure>
  Some label
-   <p slot="subline">Some Subline</p>
</p-button-pure>
```

- Removed deprecated prop `tabbable`.

```diff
- <p-button-pure tabbable="false">Some label</p-button-pure>
+ <p-button-pure tabindex="-1">Some label</p-button-pure>
```

##### Icon:

- Value `inherit` for prop `color` works slightly different to the previous major version. A CSS filter is required to
  apply custom coloring to take advantage of using an SVG embedded in an `<img/>` for better SSR support and loading
  performance in general.

```diff
- <p-icon color="inherit" style="color: white;"></p-icon>
+ <p-icon color="inherit" style="filter: invert(100%);"></p-icon>
```

- Camel case syntax for `name` prop isn't supported, please use param case syntax instead (TypeScript typings have been
  updated too).

```diff
- <p-icon name="arrowRight"></p-icon>
+ <p-icon name="arrow-right"></p-icon>
```

##### Link:

- Default value of prop `icon` has changed from `arrow-head-right` to `none`. Therefore, the `icon` property **must** be
  set if the component has the `hide-label` property.

```diff
- <p-link href="#" hide-label="true">Some label</p-link>
+ <p-link href="#" hide-label="true" icon="arrow-right">Some label</p-link>

- <p-link href="#" hide-label="{ base: true, m: false }">Some label</p-link>
+ <p-link href="#" hide-label="{ base: true, m: false }" icon="arrow-right">Some label</p-link>
```

##### Link Pure:

- Removed `subline` slot (visually not intended anymore).

```diff
<p-link-pure href="#">
  Some label
-   <p slot="subline">Some Subline</p>
</p-link-pure>
```

##### Marque:

- Removed `variant` property.

```diff
- <p-marque variant="75-years"></p-marque>
+ <p-marque></p-marque>
// or even better, replace component by wordmark
+ <p-wordmark></p-wordmark>
```

##### Switch:

- Removed deprecated prop `tabbable`.

```diff
- <p-switch tabbable="false">Some label</p-switch>
+ <p-switch tabindex="-1">Some label</p-switch>
```

##### Partials:

- `getIconLinks()` partial accepts only param-cased icon names.

```diff
- require('@porsche-design-system/components-js/partials').getIconLinks({ icons: ['arrowRight'] })

+ require('@porsche-design-system/components-js/partials').getIconLinks({ icons: ['arrow-right'] })
```

##### CSS global scope:

- Changed naming of CSS global variables names.

```diff
- --p-animation-duration__spinner
- --p-animation-duration__banner
+ --p-animation-duration
```

#### 🤡 Component deprecations 🤡

All deprecated components are refactored to match the new design language, therefor it's technically not breaking, but
we highly recommend to migrate to the mentioned alternative, since those deprecated components will be removed with next
major version.

##### Content Wrapper:

- Component is deprecated and will be removed with the next major release. Please use **[Porsche Grid](styles/grid)**
  instead, which is based on [CSS Grid](https://css-tricks.com/snippets/css/complete-guide-grid) covering the specific
  layout needs for a harmonic appearance across all digital Porsche touch-points.

##### Flex:

- Component is deprecated and will be removed with the next major release. In general, please use native
  [CSS Flex](https://css-tricks.com/snippets/css/a-guide-to-flexbox) instead for better performance and more
  standardized layout technique.

##### Grid:

- Component is deprecated and will be removed with the next major release. In general, please use native
  [CSS Grid](https://css-tricks.com/snippets/css/complete-guide-grid) in combination with
  **[Porsche Grid](styles/grid)** instead for better performance and more standardized layout technique.

##### Headline:

```diff
- <p-headline>The quick brown fox jumps over the lazy dog</p-headline>
+ <p-heading>The quick brown fox jumps over the lazy dog</p-heading>
```

##### Link Social:

- Component is deprecated and will be removed with the next major release. Please use the **[Link](components/link)**
  component instead.

#### 🤖 Property deprecations 🤖

All deprecated properties are still present without any effect, therefor it's technically not breaking, but we highly
recommend to migrate and remove the deprecated props since those ones will be removed with next major version.

##### Button Pure:

- Prop `weight` is deprecated, only regular font weight will be applied.

```diff
- <p-button-pure weight="thin">Some label</p-button-pure>
- <p-button-pure weight="regular">Some label</p-button-pure>
- <p-button-pure weight="semibold">Some label</p-button-pure>
- <p-button-pure weight="bold">Some label</p-button-pure>
+ <p-button-pure>Some label</p-button-pure>
```

##### Content Wrapper (deprecated):

- Prop `theme` and `background-color` are deprecated.

```diff
- <p-content-wrapper theme="dark" background-color="default">Some content</p-content-wrapper>
+ <p-content-wrapper>Some content</p-content-wrapper>
```

##### Grid (deprecated):

- The `gutter` property is deprecated and has no effect anymore. Instead, a fluid gutter depending on the viewport width
  is used.

```diff
- <p-grid gutter="16">Some content</p-grid>
- <p-grid gutter="24">Some content</p-grid>
- <p-grid gutter="36">Some content</p-grid>
+ <p-grid>Some content</p-grid>
```

##### Icon:

- Prop `lazy` is deprecated.

```diff
- <p-icon lazy="true"></p-icon>
+ <p-icon></p-icon>
```

##### Link Pure:

- Prop `weight` is deprecated, only regular font weight will be applied.

```diff
- <p-link-pure href="#" weight="thin">Some label</p-link-pure>
- <p-link-pure href="#" weight="regular">Some label</p-link-pure>
- <p-link-pure href="#" weight="semibold">Some label</p-link-pure>
- <p-link-pure href="#" weight="bold">Some label</p-link-pure>
+ <p-link-pure href="#">Some label</p-link-pure>
```

##### Segmented Control:

- Prop `background-color` is deprecated.

```diff
- <p-segmented-control background-color="background-surface">
   <p-segmented-control-item value="xs">XS</p-segmented-control-item>
   <p-segmented-control-item value="s">S</p-segmented-control-item>
 </p-segmented-control>
+ <p-segmented-control>
   <p-segmented-control-item value="xs">XS</p-segmented-control-item>
   <p-segmented-control-item value="s">S</p-segmented-control-item>
 </p-segmented-control>
```

#### 👾 Property value deprecations 👾

All deprecated values are mapped to new ones, therefor it's technically not breaking, but we highly recommend to migrate
to the new values since those ones will be removed with next major version.

##### Banner:

- Prop value `fluid` of `width` prop is deprecated.

```diff
- <p-banner width="fluid"></p-banner>
+ <p-banner></p-banner>
```

- Prop value `neutral` of `state` prop is deprecated.

```diff
- <p-banner state="neutral">
  <span slot="title">Some banner title</span>
  <span slot="description">Some banner description. You can also add inline <a href="https://porsche.com">links</a> to route to another page.</span>
 </p-banner>
+ <p-banner state="info">
  <span slot="title">Some banner title</span>
  <span slot="description">Some banner description. You can also add inline <a href="https://porsche.com">links</a> to route to another page.</span>
 </p-banner>
```

##### Content Wrapper:

- Prop value `fluid` of `width` prop is deprecated.

```diff
- <p-content-wrapper width="fluid">Some content</p-content-wrapper>
+ <p-content-wrapper>Some content</p-content-wrapper>
```

##### Icon:

- Prop values
  `brand | default | neutral-contrast-low | neutral-contrast-medium | neutral-contrast-high | notification-neutral` of
  `color` prop are deprecated.

```diff
- <p-icon color="brand"></p-icon>
+ <p-icon color="primary"></p-icon>

- <p-icon color="default"></p-icon>
+ <p-icon color="primary"></p-icon>

- <p-icon color="neutral-contrast-low"></p-icon>
+ <p-icon color="contrast-low"></p-icon>

- <p-icon color="neutral-contrast-medium"></p-icon>
+ <p-icon color="contrast-medium"></p-icon>

- <p-icon color="neutral-contrast-high"></p-icon>
+ <p-icon color="contrast-high"></p-icon>

- <p-icon color="neutral-contrast-neutral"></p-icon>
+ <p-icon color="contrast-info"></p-icon>
```

##### Inline Notification:

- Prop value `neutral` of `state` prop is deprecated.

```diff
- <p-inline-notification state="neutral"></p-inline-notification>
+ <p-inline-notification state="info"></p-inline-notification>
```

##### Tag:

- Prop value `notification-neutral | neutral-contrast-high | background-default` of `color` prop is deprecated.

```diff
- <p-tag color="notification-neutral">Color label</p-tag>
+ <p-tag color="notification-info">Color label</p-tag>

- <p-tag color="neutral-contrast-high">Color label</p-tag>
+ <p-tag color="primary">Color label</p-tag>

- <p-tag color="background-default">Color label</p-tag>
+ <p-tag color="background-base">Color label</p-tag>
```

##### Tag Dismissible:

- Prop value `background-default` of `color` prop is deprecated.

```diff
- <p-tag-dismissible color="background-default">Color label</p-tag-dismissible>
+ <p-tag-dismissible color="background-base">Color label</p-tag-dismissible>
```

##### Text:

- Prop value `thin | semibold` of `weight` prop is deprecated.

```diff
- <p-text weight="thin">Some text</p-text>
+ <p-text>Some text</p-text>

- <p-text weight="semibold">Some text</p-text>
+ <p-text weight="semi-bold">Some text</p-text>
```

- Prop value
  `brand | default | neutral-contrast-low | neutral-contrast-medium | neutral-contrast-high | notification-neutral` of
  `color` prop is deprecated.

```diff
- <p-text color="brand">Some text</p-text>
+ <p-text>Some text</p-text>

- <p-text color="default">Some text</p-text>
+ <p-text>Some text</p-text>

- <p-text color="neutral-contrast-low">Some text</p-text>
+ <p-text color="contrast-low">Some text</p-text>

- <p-text color="neutral-contrast-medium">Some text</p-text>
+ <p-text color="contrast-medium">Some text</p-text>

- <p-text color="neutral-contrast-high">Some text</p-text>
+ <p-text color="contrast-high">Some text</p-text>

- <p-text color="notification-neutral">Some text</p-text>
+ <p-text color="notification-info">Some text</p-text>
```

##### ToastManager:

- Prop value `neutral` of `state` parameter is deprecated.

```diff
- …addMessage({ text: `Some message`, state: 'neutral' })
+ …addMessage({ text: `Some message`, state: 'info' })
```

#### Added

- `Display` component
- `Heading` component
- Prop `underline` for `Link Pure`
- Prop `theme` for `Checkbox Wrapper`, `Radio Button Wrapper`, `Popover`, `Tag Dismissible`, `Textarea Wrapper`,
  `Text Field Wrapper` and `Fieldset Wrapper`
- Prop `size` for `Icon` supports `x-small` and `x-large`
- Prop `size` for `Accordion` `compact="true"` supports `medium`

#### Changed

- `Spinner`, `Icon`, `Link Pure`, `Button Pure`, `Link`, `Link Social`, `Button`, `Checkbox Wrapper`,
  `Radio Button Wrapper`, `Popover`, `Modal`, `Select Wrapper`, `Tag`, `Tag Dismissible`, `Textarea Wrapper`,
  `Inline Notification`, `Banner`, `Toast`, `Grid`, `Flex`, `Pagination`, `Scroller`, `Accordion`, `Text`,
  `Text Field Wrapper`, `Content Wrapper`, `Segmented Control`, `Tabs`, `Tabs Bar`, `Headline` and `Fieldset Wrapper`
  match new design language
- `Icon` supports
  `primary | contrast-low | contrast-medium | contrast-high | notification-success | notification-warning | notification-error | notification-info | inherit`
  for `color` prop
- Default value of prop `width` of `Banner` has changed from `basic` to `extended`
- Default value of prop `action-icon` of `Inline Notification` has changed from `arrow-head-right` to `arrow-right`
- Default value of prop `name` of `Icon` has changed from `arrow-head-right` to `arrow-right`
- Default value of prop `variant` of `Link` and `Button` has changed from `secondary` to `primary`

#### Removed

- Custom slotted CSS for mostly all components. Equivalent styles are now provided by `getInitialStyles()` partial
  instead.
- `applyNormalizeStyles` option from `getInitialStyles()` partial which is applied by default now.

### [2.20.0] - 2023-02-06

### [2.20.0-rc.1] - 2023-02-06

### [2.20.0-rc.0] - 2023-01-30

#### Added

- `applyNormalizeStyles` option for `getInitialStyles()` partial which includes basic css styles for Light DOM

### [2.19.1-rc.1] - 2023-01-18

#### Added

- `jsdom-polyfill` subpackage is available at `@porsche-design-system/components-{js|angular|react|vue}/jsdom-polyfill`
  and can be used to have working web components in jsdom based tests (e.g. jest)
- `testing` subpackage is available at `@porsche-design-system/components-{js|angular|react|vue}/testing` to provide
  `getByRoleShadowed`, `getByLabelTextShadowed` and `getByTextShadowed` utilities which use `@testing-library/dom`
  queries internally to support Shadow DOM
- Validation if `prefix` is already reserved by a different version upon initialization of the Porsche Design System

#### Fixed

- `componentsReady()` waits for Porsche Design System being initialized before checking components which can happen in
  certain test scenarios without partials

### [2.19.1-rc.0] - 2023-01-18

#### Fixed

- Bug in `@porsche-design-system/components-react/ssr` where in some cases during SSG an error was thrown when
  components render their children conditionally

### [2.19.0] - 2022-12-22

### [2.19.0-rc.2] - 2022-12-22

### [2.19.0-rc.1] - 2022-12-22

#### Fixed

- `Stepper Horizontal` calculation of scroll position when used within any parent that has a margin or padding

### [2.19.0-rc.0] - 2022-12-21

#### Added

- Vue: typed components are available via the `@porsche-design-system/components-vue` package

#### Fixed

- `Modal` focus cycle when pressing Shift Tab right after it was opened

### [2.18.0] - 2022-12-15

### [2.18.0-rc.2] - 2022-12-14

#### Added

- Validation to ensure crucial partials are used.  
  **Disclaimer:** The Porsche Design System will **not** inject its initial styles anymore. Please use the
  `getInitialStyles()` partial to reduce flash of unstyled content (FOUC) as described here:
  [getInitialStyles() documentation](https://designsystem.porsche.com/latest/partials/initial-styles)

#### Changed

- `line-height` calculation for all components is handled CSS only now by using `ex`-unit in combination with `calc()`
  which gives the best performance, the easiest possible integration and respects UI best practices in having **larger**
  `line-height` values for **small** `font-size` definitions and **smaller** `line-height` values for **larger**
  `font-size` definitions. The calculated values by CSS slightly differ compared to the ones calculated by JavaScript,
  which might result in minor visual changes.

#### Fixed

- Screen reader announcements of `Textfield` and `Textarea` in `counter` mode
- Screen reader announcements in `Select Wrapper`

### [2.18.0-rc.1] - 2022-11-24

#### Added

- `Carousel` now has a `rewind` property, better prev/next icons, a `max-width` for `heading` and `description` and
  support for slotted `description`

#### Fixed

- `Select Wrapper` height if text is zoomed up to 200%

### [2.18.0-rc.0] - 2022-11-17

#### Added

- SSR/SSG ready components using Declarative Shadow DOM for Next JS are shipped via
  `@porsche-design-system/components-react/ssr`. To use it simply change your imports.

**Important:** make sure to apply the new `getDSRPonyfill()` partial right before your closing `</body>` tag. More
information can be found here:
[getDSRPonyfill() documentation](https://designsystem.porsche.com/latest/partials/dsr-ponyfill)

```diff
- import { PorscheDesignSystemProvider, PButton, ... } from '@porsche-design-system/components-react';
+ import { PorscheDesignSystemProvider, PButton, ... } from '@porsche-design-system/components-react/ssr';
+ import { getDSRPonyfill } from '@porsche-design-system/components-react/partials';
```

#### Changed

- Improve height calculation for `Accordion`
- Slotted anchor support for `Link Pure` is stricter (In case slotted `<a>` is used it must be a direct child of
  `Link Pure`)
- `getFontLinks()` partial now has `{ weights: ['regular', 'semi-bold'] }` for a default

### [2.17.0] - 2022-10-31

### [2.17.0-rc.0] - 2022-10-31

#### Added

- `Link Tile`

#### Fixed

- `Scroller` bug where scrollable content was not fully hidden by the gradient, when zoomed into the page.

#### Changed

- Removed `!important` keyword from css property `display` of `Link Pure` and `Button Pure`

### [2.16.3] - 2022-10-21

### [2.16.3-rc.0] - 2022-10-21

#### Fixed

- `Button Pure` and `Link Pure` error when using `size="inherit"` and `icon="none"`

#### Changed

- Replaced all internal usage of `Text` and `Headline` components

### [2.16.2] - 2022-09-15

### [2.16.2-rc.0] - 2022-09-15

#### Fixed

- Issue with `Popover` where drop-shadow is not shown correctly in Chrome >= 105
- Issue with `Carousel` and `wrap-content="true"` where the layout was out of sync with `Content Wrapper` for
  viewports >= 1760px.
- `Select Wrapper` with custom dropdown keeps attribute changes of native select options in sync if changed
  programmatically

### [2.16.1] - 2022-09-09

#### Fixed

- Issue with `Options` typing import for `Carousel`

### [2.16.0] - 2022-09-08

### [2.15.1-rc.1] - 2022-09-08

#### Added

- `Carousel`
- `Scroller`

#### Changed

- `Stepper Horizontal` now has `size` property
- `Stepper Horizontal` uses improved focus behavior in case it becomes scrollable and scroll indicators are centered
  correctly.
- `Tabs Bar` uses improved focus behavior in case it becomes scrollable and scroll indicators are centered correctly.

### [2.15.1-rc.0] - 2022-08-24

#### Fixed

- `Radio Button Wrapper` visual selection change bug in Safari >= 15.5

### [2.15.0] - 2022-08-22

### [2.15.0-rc.1] - 2022-08-18

#### Changed

- Downgraded `@angular` to `v13` to ensure backwards compatibility of `@porsche-design-system/components-angular`

### [2.15.0-rc.0] - 2022-08-16

#### Fixed

- `Popover` visual shadow bug in Safari
- `Stepper Horizontal Item` bug where pseudo styles of the counter element were overridable

### [2.15.0-beta.0] - 2022-08-05

#### Fixed

- `Tabs` & `Tabs Bar` `size` property when using `BreakpointCustomizable`

#### Changed

- `Modal` uses poly fluid sizing for outer spacing
- `Banner` uses poly fluid sizing for outer spacing
- `Content Wrapper` uses poly fluid sizing for inner spacing
- `Modal` min-width is slightly updated to perfectly fit into content area of `Content Wrapper` at 320px viewport width

#### Added

- Validation of properties for all components
- `Text Field Wrapper` with `input type="search"` is clearable via Escape key and custom clear button across browsers
- `Text Field Wrapper` with `input type="search"` shows a "Locate me" button when `actionIcon="locate"` is set, emits
  the `action` event on click and can be put into a loading state via `actionLoading="true"`

### [2.14.0] - 2022-07-11

### [2.14.0-rc.1] - 2022-07-11

### [2.14.0-rc.0] - 2022-07-11

#### Added

- `getBrowserSupportFallbackScript()` partial supporting `cdn` and `format` options as replacement for
  `includeOverlay()` of `@porsche-design-system/browser-notification` npm package
- `getCookiesFallbackScript()` partial supporting `cdn` and `format` options as replacement for `includeCookieOverlay()`
  of `@porsche-design-system/browser-notification` npm package

#### Changed

- `getMetaTagsAndIconLinks()` partial to return `theme-color` meta tags with `prefers-color-scheme: {light|dark}` media
  query

### [2.13.0] - 2022-06-23

### [2.13.0-rc.5] - 2022-06-23

#### Fixed

- `Stepper Horizontal Item` `state` validation
- `Button` and `Link` with `theme="dark" variant="tertiary"` and `Tag Dismissible` bug on Safari < v15.5 where wrong
  colors on hover were shown

### [2.13.0-rc.4] - 2022-06-22

#### Added

- `Stepper Horizontal`

### [2.13.0-rc.3] - 2022-06-22

#### Added

- `Segmented Control`

### [2.13.0-rc.2] - 2022-06-21

### [2.13.0-rc.1] - 2022-06-21

### [2.13.0-rc.0] - 2022-06-21

#### Changed

- `Button`, `Button Pure` and `Switch` apply `aria-disabled="true"` instead of `disabled` attribute to native button
  internally in case `disabled` and/or `loading` property is set

### [2.12.1] - 2022-05-25

### [2.12.1-rc.0] - 2022-05-25

#### Fixed

- Issue with `JssStyle` typing import

### [2.12.0] - 2022-05-19

#### Changed

- npm package is prepared for public release on [npmjs.org](https://npmjs.com)

### [2.12.0-rc.2] - 2022-05-12

### [2.12.0-rc.1] - 2022-05-11

### [2.12.0-rc.0] - 2022-05-04

#### Added

- `Table Head Cell` now has a `multiline` property

#### Changed

- `Headline` has no `hypens` / `overflow-wrap` style by default
- Partials now throw an exception if they are executed in browser

#### Fixed

- Exception in `Headline`, `Select Wrapper`, `Text` and `Text List` when changing `theme` prop from `dark` to `light`
- `getInitialStyles()` partial now returns `.hydrated` styles, too

### [2.11.0-skeletons] - 2022-04-21

### [2.11.0] - 2022-04-21

### [2.11.0-rc.0] - 2022-04-20

#### Added

- `Tag`
- `Tag Dismissible`

### [2.10.0-skeletons] - 2022-04-13

### [2.10.0] - 2022-04-13

### [2.9.3-rc.1] - 2022-04-06

#### Added

- `Text Field Wrapper` now has a `showCharacterCount` property which can be used to hide the character count when a
  `maxLength` attribute is set on the wrapped `input`.
- `Textarea Wrapper` now has a `showCharacterCount` property which can be used to hide the character count when a
  `maxLength` attribute is set on the wrapped `textarea`.

### [2.9.3-rc.0-skeletons] - 2022-03-29

### [2.9.3-rc.0] - 2022-03-28

#### Added

- `Text Field Wrapper` supports `unit` property on `input type="text"`
- `Marque` optional configurable clickable/focusable area by defining padding on host element

#### Fixed

- `Tabs Item` improved accessibility
- Angular: circular dependency in development mode in `2.9.2-skeletons`

### [2.9.2-skeletons] - 2022-03-24

#### Added

- **[EXPERIMENTAL]** `getInitialStyles` partial now accepts a `skeletonTagNames` array of component names that will
  initially have skeleton styles while the Porsche Design System is loading
- **[EXPERIMENTAL]** `Button`, `Button Pure`, `Checkbox Wrapper`, `Fieldset Wrapper`, `Link`, `Link Pure`,
  `Link Social`, `Radio Button Wrapper`, `Select Wrapper`, `Text Field Wrapper`, `Textarea Wrapper` can now have initial
  skeleton styles when passed as `skeletonTagNames` to the `getInitialStyles` partial

### [2.9.2] - 2022-03-24

### [2.9.2-rc.1] - 2022-03-23

#### Fixed

- Bug caused by Chrome where hover styles of `Link Pure` are not displayed correctly

### [2.9.2-rc.0] - 2022-03-22

#### Added

- Normalized font behavior (`hyphen`, `overflow-wrap` and `text-size-adjust`) across components

#### Fixed

- `Modal` scrolling and pinch to zoom on iOS
- `Modal` initial position if scrollable
- `Table Head Cell` sort icon `asc` + `desc`

### [2.9.1] - 2022-03-10

### [2.9.1-rc.0] - 2022-03-09

#### Added

- Styles for slotted `<button>` in `Text`

#### Changed

- `Modal` heading and aria validation happens only when open

#### Fixed

- React: bundling format of partials

### [2.9.0] - 2022-02-28

### [2.9.0-rc.1] - 2022-02-25

#### Fixed

- `Modal` focus trap respecting elements in shadow DOM and dynamically added/removed elements on first level
- `Tabs Item` focus outline on click in Safari
- Error while using partials in Vanilla JS and Angular

### [2.9.0-rc.0] - 2022-02-16

#### Added

- `getFontFaceStylesheet` returns additional `<link>` tags with `rel="preconnect"` and `rel="dns-prefetch"`
- Option `format` to partials `getFontFaceStylesheet`, `getComponentChunkLinks()`, `getFontLinks()`, `getIconLinks()`,
  `getInitialStyles()`, `getLoaderScript()` and `getMetaTagsAndIconLinks()`

#### Deprecated

- The option `withoutTags` of partials `getFontFaceStylesheet`, `getComponentChunkLinks()`, `getFontLinks()`,
  `getIconLinks()`, `getInitialStyles()`, `getLoaderScript()` and `getMetaTagsAndIconLinks()` is deprecated and will be
  removed in `v3.0.0`. Please use `format: 'jsx'` instead.

```diff
- <link rel="stylesheet" href={getFontFaceStylesheet({ withoutTags: true })} crossOrigin="true" />
+ {getFontFaceStylesheet({ format: 'jsx' })}
```

### [2.9.0-beta.1] - 2022-01-27

#### Added

- `:focus-visible` content of selected Tab in `Tabs` component gets focus styling
- Improved accessibility of `Text Field Wrapper` and `Textarea Wrapper` when `maxlength` attribute is set
- `Modal` aria property
- `Modal` class for slotted elements to make content full-width

#### Changed

- `Button Pure` and `Link Pure` removed `position: relative` imposition, make sure to **not** override it with
  `position: static`

#### Fixed

- `Modal` close button styles when no heading is passed

### [2.9.0-beta.0] - 2022-01-18

#### Added

- React: `getByRoleShadowed`, `getByLabelTextShadowed` and `getByTextShadowed` utilities which uses
  `@testing-library/dom` queries internally to support Shadow DOM

#### Fixed

- React: `UnhandledPromiseRejectionWarning` when using `skipPorscheDesignSystemCDNRequestsDuringTests()`

### [2.8.0] - 2022-01-17

#### Fixed

- Accessibility issue of `Icon` component in Windows High Contrast Mode in Chromium Browser

### [2.8.0-rc.0] - 2022-01-14

#### Added

- Support for `tabindex` attribute on `Button`, `Button Pure`, `Switch`, `Link`, `Link Pure` and `Link Social`

#### Changed

- `:focus-visible` style matches outline color of `Button` while hovered

#### Deprecated

- The `tabbable` property of `Button`, `Button Pure` and `Switch` is deprecated and will be removed in `v3.0.0`. Please
  use `tabindex` instead.

```diff
- <p-button tabbable="false">Some button</p-button>
+ <p-button tabindex="-1">Some button</p-button>
```

### [2.8.0-beta.3] - 2021-12-22

#### Added

**Disclaimer:** The provided themes `light-electric` and `dark-electric` are just a proof of concept, it's **not**
accessible regarding its color contrast and might even be removed in an upcoming major release again.

- `light-electric` theme for `Switch`
- `dark-electric` theme for `Button Pure` and `Link Pure`
- Character counter to `Text Field Wrapper` and `Textarea Wrapper` if `maxlength` is present on `input type="text"` and
  `textarea`

#### Changed

- `:focus-visible` style matches outline color of `Switch` while hovered

#### Fixed

- Box model of `Button Pure`

### [2.8.0-beta.2] - 2021-12-22

#### Fixed

- `Content Wrapper` regression for `!important` style

#### Added

- Usage validation for `Link`, `Link Pure` and `Link Social`

### [2.8.0-beta.1] - 2021-12-16

#### Fixed

- `Select Wrapper` validation of select element

### [2.8.0-beta.0] - 2021-12-15

#### Changed

- Angular: Increased peer dependency to `>=12.0.0 <14.0.0`

### [2.7.0] - 2021-12-14

### [2.7.0-rc.0] - 2021-12-14

#### Removed

- `offset-bottom` prop of `Toast` (use `--p-toast-position-bottom` CSS variable instead)

### [2.7.0-beta.6] - 2021-12-08

#### Added

- `Popover`

### [2.7.0-beta.5] - 2021-12-07

#### Added

**Disclaimer:** The provided theme `light-electric` is just a proof of concept, it's **not** accessible regarding its
color contrast and might even be removed in an upcoming major release again.

- `light-electric` theme for `Accordion`, `Link`, `Link Pure`, `Button`, `Button Pure`, `Tabs`, `Tabs Bar`

### [2.7.0-beta.4] - 2021-12-02

### [2.7.0-beta.3] - 2021-11-30

#### Added

- `Accordion` uses `MutationObserver` fallback when no `ResizeObserver` is available in older browsers

#### Fixed

- `Link` and `Link Social` not adapting slotted anchor to the width of the element

### [2.7.0-beta.2] - 2021-11-24

#### Added

- `Toast`

#### Fixed

- `Banner` animations respect offset correctly

### [2.7.0-beta.1] - 2021-11-16

#### Fixed

- `Headline` applies `align` and `ellipsis` prop correctly

### [2.7.0-beta.0] - 2021-11-11

#### Added

- New `aria` property for `ARIA` attribute handling for: `Button`, `Button Pure`, `Icon`, `Link`, `Link Pure`, `Marque`,
  `Spinner`

#### Fixed

- React: warnings about `useLayoutEffect` in SSR context

### [2.6.1] - 2021-11-05

#### Fixed

- Prevent breaking entire Porsche Design System due to lacking support of `ResizeObserver`, however `Accordion` still
  requires it

### [2.6.0] - 2021-11-04

#### Added

- `unit` and `unitPosition` properties to `Text Field Wrapper`

### [2.6.0-beta.0] - 2021-10-29

#### Changed

- Use `Heiti SC` (pre-installed on iOS/macOS) and `SimHei` (pre-installed on Windows) as Chinese fallback font

#### Added

- `Marque` uses `webp` images for browsers that support it
- `Inline Notification`
- `Icon` now supports `success` for `name` property

#### Fixed

- Colors of `Banner` for dark theme
- Replaced CSS `inset` property with `top`, `left`, `right` and `bottom` for browser compatibility
- Opening and closing transition of `Modal`

### [2.5.1-beta.0] - 2021-10-11

#### Fixed

- Possible exceptions when components get unmounted directly

### [2.5.0] - 2021-10-04

#### Added

- `SimHei` and `黑体` as fallback for all components' `font-family`

### [2.5.0-beta.1] - 2021-09-28

#### Changed

- React: improved render behavior of components

### [2.5.0-beta.0] - 2021-09-22

#### Added

- React: utility function `skipPorscheDesignSystemCDNRequestsDuringTests`

### [2.4.0] - 2021-09-21

### [2.4.0-beta.2] - 2021-09-21

#### Added

- `Link Social` and `Icon` now support `kakaotalk`, `naver`, `reddit` and `tiktok`
- JSS caching mechanism to improve style performance

#### Changed

- Alignment of `linkedin` icon
- Improved accessibility of `Select Wrapper`
- `Icon` loading behaviour to non-blocking, components using the `Icon` will no longer wait for it to load
- Validation messages of `Fieldset Wrapper` have now an additional icon representing the validation state

#### Fixed

- Box model of `Link Pure`
- Focus of `Link Pure` with slotted anchor and hidden label
- Focus cycling of `Modal` without focusable children
- Suppress CORS error

### [2.4.0-beta.1] - 2021-08-26

#### Added

- `active` property to `Button Pure`

### [2.4.0-beta.0] - 2021-08-26

#### Added

- `icon` property of `Button Pure` and `Link Pure` was extended by `none` value
- `alignLabel` and `stretch` property to `Button Pure` and `Link Pure`

#### Changed

- Improved `:focus-visible` and `:hover:focus-visible` colors for `Link Social` and `Link`
- Improved slotted `<a>` coloring in dark theme for `Link Social` and `Link`
- Validation messages of `Checkbox Wrapper`, `Radio Button Wrapper`, `Select Wrapper`, `Textarea Wrapper` and
  `Text Field Wrapper` have now an additional icon representing the validation state
- `Modal` backdrop behavior to close modal on mouse-down

#### Fixed

- Slotted `<a>` coloring in dark theme for `Text`, `Headline`, `Text List`, `Banner`, `Select Wrapper` and `Link Pure`
- Wrong background color of scrollable `Modal`'s backdrop in Safari

### [2.3.0] - 2021-07-28

### [2.3.0-beta.3] - 2021-07-28

#### Changed

- `Accordion` reduce paddings, vertically align carets to the first heading row, adjust border color and hover styles

#### Fixed

- `Text Field Wrapper` accessibility of type password and search

### [2.3.0-beta.2] - 2021-07-15

#### Added

- `Checkbox Wrapper`, `Radio Button Wrapper`, `Select Wrapper`, `Textarea Wrapper` and `Text Field Wrapper` now reflect
  changes of the `required` attribute on their child component
- `multiline` property to `Table Cell`
- Partial function `getLoaderScript()` to initialize Porsche Design System as early as possible

#### Fixed

- `Table Head Cell` uses semi bold instead of bold as font weight
- Transition of `Modal`

### [2.3.0-beta.1] - 2021-07-08

#### Added

- `Accordion`

#### Changed

- Removed initial delay of `Banner`

### [2.3.0-beta.0] - 2021-07-01

#### Added

- `Table`
- Angular: export types from package root
- Accessibility icon

#### Changed

- `Button`, `Button Pure` and `Switch` are now focusable while in `loading` state
- `Text` and `Headline` inherits white-space CSS property
- React: sync component props via property instead of attribute

#### Fixed

- Angular: support `"strictTemplates": true` option in `tsconfig.json`
- Use correct icon for `arrow-last` and `arrow-first` in `Icon`, `Button` and `Link` components

### [2.2.1] - 2021-06-08

#### Changed

- Optimize vertical alignment of `Modal`

#### Fixed

- URL in inject global style warning

### [2.2.1-beta.1] - 2021-06-02

#### Fixed

- Margin of `Tabs Bar` within `Tabs` for Firefox and Safari
- SVG of `Icon` is not removed after prop change, e.g. on color change
- Fullscreen behavior of `Modal` on screens larger than 1760px

### [2.2.0] - 2021-05-19

#### Fixed

- `Text` inside `Button` now has the proper size on iOS Safari when changing to and from landscape mode
- `Banner` can now be re-opened after closing
- Closing one `Banner` will not close other `Banners` on the site

### [2.2.0-beta.2] - 2021-05-12

#### Fixed

- `Select Wrapper` value changes are now reflected correctly
- `Select Wrapper` dark theme background color if used with `filter` prop

### [2.2.0-beta.1] - 2021-05-05

#### Added

- Partial function `getIconLinks()` to preload Porsche Design System Icons

#### Fixed

- `Text Field Wrapper` spacing in Safari

### [2.2.0-beta.0] - 2021-05-05

#### Added

- Partial function `getMetaTagsAndIconLinks()` to simplify cross device fav and meta icons

### [2.1.0] - 2021-05-03

### [2.1.0-beta.0] - 2021-05-03

#### Added

- `Switch`

#### Changed

- `Text` automatically breaks words/strings into new line being too long to fit inside their container
- `Headline` automatically breaks words/strings into new line being too long to fit inside their container
- Extended `Fieldset Wrapper` with `labelSize`, `required`, `state` and `message` properties. If the `Fieldset Wrapper`
  is set to required only the label of the **Fieldset Wrapper** gets an asterisk. It is removed from all wrapped child
  components, as long as they are Porsche Design System form elements.

### [2.0.3] - 2021-04-28

### [2.0.3-beta] - 2021-04-28

#### Fixed

- Angular: Events firing twice in `Pagination`, `Modal`, `Tabs`, `Tabs Bar` and `Banner` component

### [2.0.2] - 2021-04-21

### [2.0.2-beta.0] - 2021-04-20

#### Fixed

- TypeScript build errors due to duplicate declarations in `types.d.ts`

### [2.0.1] - 2021-04-16

#### Fixed

- Visual appearance of `Checkbox Wrapper` in iOS Safari
- A bug where `Text Field Wrapper` would throw an error when reattaching to DOM too quickly
- Visual bug in Firefox when zooming out `Text Field Wrapper`, `Checkbox Wrapper` and `Textarea Wrapper`
- Angular: Streamline component styles in dark theme

#### Changed

- Aligned focus states of `Checkbox Wrapper` and `Radio Button Wrapper` across browsers

### [2.0.0] - 2021-04-13

In keeping with [Semver](https://semver.org/), Porsche Design System v2.0.0 was released due to changes in the API,
fundamental changes in loading behavior and others. With our new major version `v2.0.0` there are some important changes
that you should watch out for. To make the migration from `v1.5.x` to our current `v2.0.0` easier, we offer a few
guidelines.

## General changes / improvements:

#### All components, icons, fonts, styles and marque of the Porsche Design System are loaded versioned and chunked from a central CDN

This way all web based digital Porsche products share and use the cached and versioned assets regardless of the JS
framework used to improve loading performance across the Porsche group. Only a tiny (1.4kb sized) Porsche Design System
loader script gets bundled into your application code. Everything else gets loaded versioned, cached and chunked from a
central CDN ([read more](https://designsystem.porsche.com/latest/performance/cdn)). However, this also means that you
will need an **Internet connection** to render the components in a browser (possibly relevant for development stage or
intranet applications).

#### Enabling Micro Frontend Architecture

In case of a micro-frontend architecture, multiple instances and versions of the Porsche Design System can be combined
in a final application by configurable prefixing technique of the Porsche Design System components during runtime.
Please refer to our framework specific guidelines
[Vanilla JS](https://designsystem.porsche.com/latest/start-coding/vanilla-js),
[Angular](https://designsystem.porsche.com/latest/start-coding/angular) and
[React](https://designsystem.porsche.com/latest/start-coding/react).

#### Prevent Flash of Unstyled Content (FOUC) and Flash of Unstyled Text (FOUT)

To prevent FOUC/FOUT, the Porsche Design System offers various partials as part of the
`@porsche-design-system/components-{js|angular|react}` package to ensure all necessary Porsche Design System fonts and
components are fully loaded. If you've used the `@porsche-design-system/partials` package previously, stop using it and
replace the integration with the partials provided by `@porsche-design-system/components-{js|angular|react}` package.
Have a look at our [FOUC/FOUT guidelines](https://designsystem.porsche.com/latest/performance/loading-behaviour).

```diff
- <%= require('@porsche-design-system/partials').getPorscheDesignSystemCoreStyles() %>
+ <%= require('@porsche-design-system/components-{js|angular|react}/partials').getInitialStyles() %>

- <%= require('@porsche-design-system/partials').getFontFaceCSS() %>
+ <%= require('@porsche-design-system/components-{js|angular|react}/partials').getFontFaceStylesheet() %>

- <link rel="preload" href="path/to/webfont/nameOfWebFontFile" as="font" type="font/woff2" crossorigin />
+ <%= require('@porsche-design-system/components-{js|angular|react}/partials').getFontLinks({ weights: ['regular', 'semi-bold'] }) %>
```

#### Added support for China CDN

Our CDN is configured to forward requests to Chinese CDN automatically when necessary. So you're good to go without any
configuration or multiple region specific builds of your application. However, if you are aiming for the maximum
possible performance in China, you can configure which CDN the Porsche Design System must use. Please follow our
[CDN guidelines](https://designsystem.porsche.com/latest/performance/cdn) for more information.

#### New/optimized components

- **Tabs**
- **Tabs Bar**
- **Banner**
- **Modal**
- Headline
- Select
- Pagination
- Button
- Button Pure
- Link
- Link Pure
- Spinner
- Checkbox
- Radio Button

#### Improved TypeScript support for Angular and React

To ensure the best possible typing support, we have refactored our Angular and React wrappers which integrate the native
web components of the Porsche Design System.

#### componentsReady() works reliable

Because the Porsche Design System components get loaded async at the time they are needed, it might be relevant within
your application or test automation to know when those have been initialized. Therefore, we provide in all three
`@porsche-design-system/components-{js|angular|react}')` packages a reliable helper function `componentsReady()`.
[Read more about it](https://designsystem.porsche.com/latest/helpers/components-ready).

#### Removed "blur on focus"

Now focus styling is only applied when you navigate through keyboard and ignored by mouse interaction for browsers
supporting `:focus-visible` otherwise it will fallback to `:focus` CSS implementation.

#### Changed focus styling for a better compromise between accessibility and visual appearance

Color and outline of general focus styling has changed to `currentColor` for light/dark theme with an outline of 1px
width/offset. If you have custom components build with the usage of our `@porsche-design-system/utilities` package then
update it to the latest version.

#### Improved geometry of Porsche Next font

For better alignment and readability we've changed the geometry of the Porsche Next font which results in a visual
change of font size and spacing.

#### Dropped support for IE11 and EdgeHTML according to Porsche's official browser strategy 2021

If you still need to support these browsers, you have to stick to `v1.5.x`. We offer a Browser Notification package
`@porsche-design-system/browser-notification` to alert users that these browsers are no longer supported. It supports a
blocking layer (to be used with Porsche Design System `v2.x`), or a dismissible banner (to be used with Porsche Design
System `v1.x`). Please refer to our
[Browser compatibility guidelines](https://designsystem.porsche.com/latest/help/browser-compatibility).

#### Changed default type of Button and Button Pure

To be in sync with native `<button>` behavior we've changed the default `type` of **Button** and **Button Pure**
component. Those components will render a button within their Shadow DOM as `<button type="submit">` ( previously
`<button type="button">`).

- `submit`: The button submits the form data to the server. This is the default if the attribute is not specified for
  buttons associated with a `<form>`, or if the attribute is an empty or invalid value.
- `button`: The button has no default behavior, and does nothing when pressed by default. It can have client-side
  scripts listen to the element's events, which are triggered when the events occur.

#### Changed support for wrapped links around Link, Link Pure and Link Social component

Due to the support for setting links (`<a href="#">`) in our **Link**, **Link Pure** and **Link Social** components as
child, we've removed support for styling the anchor tag (`<a>`) when it surrounds the component. So we recommend
changing the position of the `<a>` tag from wrapping the component to a direct slot (child) of it.

```diff
- <a href="#"><p-link>Some label</p-link></a>
+ <p-link><a href="#">Some label</a></p-link>

- <a href="#"><p-link-pure>Some label</p-link-pure></a>
+ <p-link-pure><a href="#">Some label</a></p-link-pure>

- <a href="#"><p-link-social>Some label</p-link-social></a>
+ <p-link-social><a href="#">Some label</a></p-link-social>
```

#### Automatic \* asterisk symbol to form field labels

We added an automatic generated _ asterisk symbol to form field labels which have the required attribute. This might
lead to a doubled _ symbol if you set one by yourself.

```diff
- <p-text-field-wrapper label="Some label *"><input type="text" name="some-name" required /></p-text-field-wrapper>
+ <p-text-field-wrapper label="Some label"><input type="text" name="some-name" required /></p-text-field-wrapper>

- <p-checkbox-wrapper label="Some label *"><input type="checkbox" name="some-name" required /></p-checkbox-wrapper>
+ <p-checkbox-wrapper label="Some label"><input type="checkbox" name="some-name" required /></p-checkbox-wrapper>

- <p-radio-button-wrapper label="Some label *"><input type="radio" name="some-name" required /></p-radio-button-wrapper>
+ <p-radio-button-wrapper label="Some label"><input type="radio" name="some-name" required /></p-radio-button-wrapper>

- <p-radio-button-wrapper label="Some label *"><input type="radio" name="some-name" required /></p-radio-button-wrapper>
+ <p-radio-button-wrapper label="Some label"><input type="radio" name="some-name" required /></p-radio-button-wrapper>

- <p-textarea-wrapper label="Some label *"><textarea name="some-name" required></textarea></p-textarea-wrapper>
+ <p-textarea-wrapper label="Some label"><textarea name="some-name" required></textarea></p-textarea-wrapper>

- <p-select-wrapper label="Some label *"><select name="some-name" required><option>A</option></select></p-select-wrapper>
+ <p-select-wrapper label="Some label"><select name="some-name" required><option>A</option></select></p-select-wrapper>
```

#### Shadow DOM

`Flex`, `Flex Item`, `Grid` and `Grid Item` now use Shadow DOM, thus you are not able to overwrite styles defined by
these components any longer.

---

## Angular

#### Integration of Angular components

In the past it was possible to provide a token called `PREVENT_WEB_COMPONENTS_REGISTRATION` which prevented the
registration of the Porsche Design System components and loading of polyfills. Due to the fact that we no longer provide
/ need poly filling, we have completely removed the token. For advanced usage please
[read further](https://designsystem.porsche.com/latest/start-coding/angular).

---

## React

#### Integration of React components

In the past `@porsche-design-system/components-react` components have initialized the **Porsche Design System Loader**
automatically as soon as a component was imported. With `v2.x` you have to import the `PorscheDesignSystemProvider` once
in your `index.tsx` which then initializes the **Porsche Design System Loader**, e.g. like:

```diff
  // index.tsx

  import ReactDOM from 'react-dom';
  import { PorscheDesignSystemProvider } from '@porsche-design-system/components-react';
  import { App } from './App';

  ReactDOM.render(
    <React.StrictMode>
+     <PorscheDesignSystemProvider>
        <App />
+     </PorscheDesignSystemProvider>
    </React.StrictMode>,
    document.getElementById('root')
  );
```

For advanced usage please [read further](https://designsystem.porsche.com/latest/start-coding/react).

#### Jsdom Polyfill for React / Jest / jsdom test automation

We removed test mocks for React / Jest / jsdom as Shadow DOM is supported since jsdom v12.2.0. Instead, we provide a
Jsdom Polyfill (exclusivly for `@porsche-design-system/components-react` package) fixing missing implementation of jsdom
which the Porsche Design System relies on. **Note:** If your test includes Porsche Design System components, make sure
to wrap the component you want to test with a PorscheDesignSystemProvider in order to avoid exceptions. For more
information please [read further](https://designsystem.porsche.com/latest/start-coding/react).

---

## Vanilla JS

#### Integration of Vanilla JS components

With `v1.x` of the Porsche Design System you've had to copy all needed JS files of
`@porsche-design-system/components-js` into your target directory and include the ES5 and ESM loader snippet. Now you
only need to copy one `index.js` file and initialize the Porsche Design System like in the example below:

```diff
  <!DOCTYPE html>
  <html lang="en">
    <head>
      <meta charset="utf-8">
      <meta name="viewport" content="width=device-width,initial-scale=1.0">
      <title>Porsche Design System</title>
-     <script nomodule src="PATH/TO/PACKAGE/@porsche-design-system/components-js/dist/porsche-design-system/porsche-design-system.js"></script>
-     <script type="module" src="PATH/TO/PACKAGE/@porsche-design-system/components-js/dist/porsche-design-system/porsche-design-system.esm.js"></script>
+     <script src="PATH/TO/PACKAGE/@porsche-design-system/components-js/index.js"></script>
    </head>
    <body>
+     <script type="text/javascript">
+       porscheDesignSystem.load();
+     </script>
      <p-headline variant="headline-1">Some text</p-headline>
    </body>
  </html>
```

For advanced usage please [read further](https://designsystem.porsche.com/latest/start-coding/vanilla-js).

---

### [2.0.0-rc.10] - 2021-04-12

#### Changed

- `Tabs` and `Tabs Bar` now respect dynamic additions / removals of `p-tabs-item`, `a` and `button` elements. Make sure
  to update the `activeTabIndex` when mutating elements
- Improved performance of `Text`, `Button Pure` and `Link Pure` when `size` is not `inherit`

#### Added

- `Grid` now has a `wrap` and `gutter` property
- Components (`Grid Item`, `Flex Item`, `Tabs Item` and `Text List Item`) that require a specific parent (`Grid`,
  `Flex`, `Tabs` and `Text List`) will now throw an error if used without that parent

#### Fixed

- Visual appearance of `Checkbox Wrapper` and `Radio Button Wrapper` reflect the state of the wrapped `input` element

### [2.0.0-rc.9] - 2021-03-26

#### Added

- `Button Group` component
- Fullscreen property for `Modal` on mobile

#### Changed

- Spacings, heading and sizes of `Modal`

#### Fixed

- Prevent duplicate loading of `porsche-design-system.v2.x.HASH.js` chunk when using `getComponentChunkLinks()` partial

### [2.0.0-rc.8] - 2021-03-17

#### Added

- Support for full height `Content Wrapper` with flex
- `Tabs Bar` now supports `undefined` as `activeTabIndex`

#### Changed

- `Tabs Bar` has a new default `activeTabIndex`, which is `undefined`
- `Tabs Bar` does not work by itself anymore. The `activeTabIndex` needs to be controlled from the outside
  ([read more](https://designsystem.porsche.com/latest/components/tabs-bar/examples))
- Background Color of `Select Wrapper` in `dark` theme to meet accessibility criteria

### [2.0.0-rc.7] - 2021-03-15

#### Fixed

- Make shadowed `Flex` and `Grid` work in Firefox + Safari

### [2.0.0-rc.6] - 2021-03-11

#### Changed

- Make `Grid` and `Grid Item` use Shadow DOM
- Make `Flex` and `Flex Item` use Shadow DOM

### [2.0.0-rc.5] - 2021-03-09

#### Added

- Configurable background color of `Content Wrapper`
- `italic` font-style in `Text` is now overridden with `normal`

#### Fixed

- Usage of `Select Wrapper` within custom elements
- A bug that caused `Spinner` to be displayed in a wrong size

### [2.0.0-rc.4] - 2021-03-01

#### Changed

- Filter of `Select Wrapper` supports substring search

#### Fixed

- Build error in SSR

### [2.0.0-rc.3] - 2021-02-17

#### Added

- React: utility function `skipCheckForPorscheDesignSystemProviderDuringTests`
- React: tree shaking for component wrappers

#### Fixed

- Angular: error in `Checkbox Wrapper`, `Radio Button Wrapper` and `Text Field Wrapper` when `input[type]` is bound

### [2.0.0-rc.2] - 2021-02-12

#### Added

- Validate usage of `Checkbox Wrapper`, `Radio Button Wrapper`, `Select Wrapper`, `Text Field Wrapper` and
  `Textarea Wrapper`

### [2.0.0-rc.1] - 2021-02-04

#### Added

- Partial function `getComponentChunkLinks()` to preload Porsche Design System Components

#### Changed

- Added a space before asterisk (`*`) when `input`, `textarea` or `select` have `required` attribute within form wrapper
  components
- Renamed partial `getFontLinks()` option from `weight` to `weights`

#### Fixed

- A bug in `Tabs Bar` where the nextButton was mistakenly rendered.
- A bug where `Icon` was not rendered when using `lazy` property.
- A bug in `Text Field Wrapper` with input type password where characters would overlap the icon.

### [2.0.0-rc.0] - 2021-01-29

#### Added

- Link support for `Marque`
- Sizing options `'responsive' | 'small' | 'medium'` for `Marque`

#### Changed

- Angular: added static `load()` function `PorscheDesignSystemModule` for custom prefix
- Hide up/down spin button when using **Text Field** with `type="number"` in Firefox

#### Fixed

- Angular: typings
- React: correct handling of `ref` property
- Unhandled exception in `Select Wrapper` if `selected` and `disabled` attributes are set on the same option
- A bug in `Tabs Bar` where scrolling was broken when a tab was selected
- A bug in `Tabs Bar` where the `nextButton` was always rendered

### [2.0.0-alpha.13] - 2021-01-26

#### Added

- Partial function `getFontLinks()` to prevent **Flash of Unstyled Text** (FOUT)

#### Fixed

- React: correct handling of `className` property

### [2.0.0-alpha.12] - 2021-01-20

#### Added

- Partial function `getInitialStyles()` to prevent **Flash of Unstyled Content** (FOUC)
- Partial function `getFontFaceStylesheet()` to prevent **Flash of Unstyled Text** (FOUT)

#### Changed

- React: `PorscheDesignSystemProvider` needs to wrap application
- React: component props have to be camelCase
- React: `PorscheDesignSystemProvider` is needed while testing components

#### Fixed

- React: typings
- React: support of objects for property values

#### Removed

- React: `getPrefixedComponents`, prefixing is handled by `PorscheDesignSystemProvider`

### [2.0.0-alpha.11] - 2021-01-08

#### Changed

- Precision of relative line height
- Changed color of `neutral contrast low`

### [2.0.0-alpha.10] - 2020-12-14

#### Added

- `native` property to `Select Wrapper` to force rendering of native Browser select dropdown
- Extended flexibility of `Headline`

#### Changed

- Some styling improvements of `Select Wrapper`

#### Fixed

- Jsdom Polyfill `fetch` error

### [2.0.0-alpha.9] - 2020-12-09

### Fixed

- Improved reliability of `componentsReady()`

#### Changed

- Jsdom Polyfill `console.warn` behaviour

### [2.0.0-alpha.8] - 2020-12-03

### Fixed

- A bug where `Modal` did not remove `overflow=hidden` on document body.

### [2.0.0-alpha.7] - 2020-11-26

#### Added

- Jsdom Polyfill

#### Removed

- Jsdom Mocks
- Global "blur on focus" script

#### Changed

- Default dropdown direction of `SelectWrapper` from `down` to `auto`
- Made API of `Tabs` consistent with `Tabs Bar`
- Removed transition for focus styling
- Use `:focus-visible` as default and `:focus` as fallback for focusable elements

#### Fixed

- The Selected element of `SelectWrapper` dropdown keeps now in sync with native selection if changed programmatically
- Invalid search results get cleared if `SelectWrapper` becomes focus state
- Some bugs in `TabsBar`
- Minification of dynamic slotted content styles
- An issue where `Pagination` throws console errors if disconnected from dom.

### [2.0.0-alpha.6] - 2020-10-28

#### Changed

- default `type` of `Button` and `Button Pure` to `submit`

#### Fixed

- Typings

### [2.0.0-alpha.5] - 2020-10-26

#### Added

- `Modal` component

#### Fixed

- Typing for `pageChange` event of `Pagination` component
- Typings

#### Changed

- Focus styling

### [2.0.0-alpha.4] - 2020-10-14

#### Added

- Custom filter to `Select Wrapper` component
- DropDown direction property to `Select Wrapper` component
- Display `*` after label when `input`, `textarea` or `select` have `required` attribute within form wrapper components
- `Tabs` component
- `Tabs Bar` component
- `Banner` component

#### Removed

- Default `position: relative;` style of `Link Pure` and `Button Pure`

#### Fixed

- `Spinner` zooming bug on Safari

### [2.0.0-alpha.3] - 2020-09-11

#### Added

- Support to load assets from China CDN directly via browser flag: `PORSCHE_DESIGN_SYSTEM_CDN = 'cn';`

#### Removed

- Support for `<a>` wrapped `Link` and `Link Pure`

### [2.0.0-alpha.2] - 2020-08-20

### [2.0.0-alpha.1] - 2020-08-17

#### Changed

- Removed classnames dependency
- Stencil Core `taskQueue` from `congestionAsync` to `async` for more performant component rendering

#### Fixed

- Focus input on label click of `Checkbox Wrapper` and `Radio Button Wrapper`

### [1.5.6] - 2020-10-15

### [1.5.6-rc.0] - 2020-10-13

### Fixed

- `Spinner` zooming bug on Safari

### [1.5.5] - 2020-09-11

### [1.5.5-rc.0] - 2020-09-07

### Changed

- Deprecated stencil lifecycle-method `componentDidUnload` to `disconnectedCallback` to fix "`selectObserver` is
  undefined" bug in `Select Wrapper` and `Pagination`

### [1.5.4] - 2020-08-25

### [1.5.4-rc.0] - 2020-08-17

#### Changed

- Removed classnames dependency
- Stencil Core `taskQueue` from `congestionAsync` to `async` for more performant component rendering

#### Fixed

- Focus input on label click of `Checkbox Wrapper` and `Radio Button Wrapper`
- Fix typings for `orientation` of `Divider` component

### [2.0.0-alpha.0] - 2020-08-06

#### Added

- **Experimental:** Optional web component scoping mechanism during runtime to enable micro service architecture

#### Changed

- Web components get lazy loaded from central CDN to improve caching strategy across Porsche's digital eco system

#### Removed

- Stop browser support for **IE11** and **EdgeHTML**

#### Fixed

- Mix of `Optgroups` and `Options` on same level in `Select Wrapper` component
- Fix typings for `orientation` of `Divider` component

### [1.5.3] - 2020-08-10

### [1.5.3-rc.0] - 2020-08-10

#### Fixed

- Mix of `Optgroups` and `Options` on same level in `Select Wrapper` component

### [1.5.2] - 2020-07-22

#### Fixed

- Dispatch change event in `Select Wrapper`
- Stencil react-output-target SSR Bug

### [1.5.1] - 2020-07-20

#### Fixed

- SVGO settings for icons
- Angular bug which causes `ngcc` to fail

### [1.5.0] - 2020-07-16

#### Added

- Icons (active-cabin-ventilation, battery-full, bell, bookmark, car-battery, charging-active, charging-state, climate,
  climate-control, garage, horn, key, map, parking-brake, parking-light, preheating, send, shopping-bag, sidelights,
  user-manual, wrenches)

#### Changed

- Icons (arrow-first, arrow-last, battery-empty, car, card, charging-station, question)

#### Fixed

- Porsche Marque images

### [1.5.0-rc.2] - 2020-07-06

### [1.5.0-rc.1] - 2020-07-06

#### Added

- **Notification Neutral** color to `color` property of `p-text` and `p-icon`

### [1.5.0-rc.0] - 2020-06-25

#### Added

- `Fieldset Wrapper` component
- Improved SEO of `p-headline` and `p-text`: Added possibility to write semantic HTML tags (e.g. `<h1>-<h6>` or `<p>`,
  `<blockquote>`, etc.) directly as slotted content.
- Possibility to include anchor tags directly as slots of `Link`, `Link Pure` and `Link Social`
- `Text` new `weight` property `semibold`
- `Button Pure` label with subline pattern as slot
- `Link Pure` label with subline pattern as slot

#### Changed

- `Select Wrapper` is now ready for the catwalk. It is dressed now with a custom drop down list box and gets naked by
  default on touch devices.

#### Fixed

- Minor accessibility improvements of `icons` and `Text Field`
- Remove native number spinner buttons of `Text Field` with type text for Firefox
- An issue with `Button` and `Button Pure` and their `disabled` attribute

### [1.4.0] - 2020-05-14

### [1.4.0-rc.3] - 2020-05-08

#### Added

- `Text List`

#### Changed

- Improve caching strategy for fonts by content-based hash
- Improve caching strategy for marque by content-based hash
- Dimensions and sharpness of marque
- Props for `Content Wrapper`

### [1.4.0-rc.2] - 2020-05-06

#### Added

- `Content Wrapper`
- Description property to `p-text-field-wrapper`, `p-textarea-wrapper` and `p-select-wrapper`
- `Link Social`

#### Changed

- Improve accessibility of error and success states of form elements
- Aria-invalid attribute of form elements if they are in error state is now managed by component
- Rename icon name `configure` to `configurate` (prevents breaking change compared to stable v1.3.0)
- Improve `p-icon` loading behavior

#### Fixed

- Display of wrong icons

#### Removed

- `safe-zone` property of `p-grid` (`Content Wrapper` should be used instead)

### [1.4.0-rc.1] - 2020-04-27

#### Added

- Add `safe-zone` property to `p-grid` for outer grid margin, max-width and centering
- Submit button with search icon to `p-textfield-wrapper` type search

#### Changed

- Background color of readonly state in components `p-textfield-wrapper` and `p-textarea-wrapper`
- Visual appearance of icons
- Improve caching strategy for icons by content-based hash
- Cursor of Radio, Checkbox and Select
- Fixed naming of Mock from `p-textfield-wrapper` to `p-text-field-wrapper`

#### Fixed

- Icon loading mechanism

### [1.4.0-rc.0] - 2020-04-09

#### Added

- SSR support

### [1.3.0] - 2020-04-08

#### Added

- New headline size `headline-5` to `p-headline`
- Test Mocks

#### Fixed

- Text styling of Select component on focus in IE11 and Chrome on Windows 10

### [1.3.0-rc.0] - 2020-04-03

#### Fixed

- Improve form elements

### [1.2.0] - 2020-03-25

#### Added

- `Divider`
- Hover state for form elements

#### Fixed

- Support label text of form elements for Screen readers

### [1.1.2] - 2020-03-17

#### Changed

- Notification colors

### [1.1.1] - 2020-03-13

#### Changed

- Icon of `Checkbox` indeterminate state

### [1.1.0] - 2020-03-11

#### Fixed

- Minor improvements

### [1.1.0-rc.0] - 2020-03-02

#### Added

- `Select Wrapper`
- `Checkbox Wrapper`
- `Radio Button Wrapper`
- `Textarea Wrapper`

#### Fixed

- `Text Field Wrapper` toggle password visibility

### [1.0.3] - 2020-02-13

#### Fixed

- JS framework compatibility

### [1.1.0-0] - 2020-02-06

#### Added

- `Text Field Wrapper`

#### Changed

- Add proper cursor for disabled state for `Button` and `Button Pure`

### [1.0.2] - 2020-02-04

#### Fixed

- Inheritable styling of slotted content

### [1.0.1] - 2020-01-30

#### Added

- Clickable area of `Link Pure` and `Button Pure` is optionally configurable by defining padding on host element

### [1.0.0] - 2020-01-28

#### Added

- Cursor pointer on hover for `Button` and `Button Pure`
- Line-height gets calculated based on Porsche type-scaling formula automatically for `Text`, `Link Pure` and
  `Button Pure`
- Test helper function `componentsReady()` which indicates when lazy loaded components fully have loaded

#### Changed

- Update CDN asset paths
- Improve font-weight definitions
- Rename and optimize neutral colors for `Icon` and `Text`

### [1.0.0-rc.1] - 2019-12-13

#### Added

- `Headline`
- `Text`
- `Marque`
- `Button`
- `Button Pure`
- `Spinner`
- `Icon`
- `Flex`
- `Grid`
- `Link`
- `Link Pure`
- `Pagination`
- "Blur on focus"<|MERGE_RESOLUTION|>--- conflicted
+++ resolved
@@ -11,13 +11,10 @@
 
 #### Fixed
 
-<<<<<<< HEAD
 - `Button Tile`, `Link Tile` and `Link Tile Model Signature` are using correct border radius of
   `pds-border-radius-large` ([#2473](https://github.com/porsche-design-system/porsche-design-system/pull/2473))
-=======
 - `Text Field Wrapper` with `input type="search"` adds clear field button label for improved accessibility
   ([#2476](https://github.com/porsche-design-system/porsche-design-system/pull/2476))
->>>>>>> 2d435467
 
 ### [3.0.0-rc.0] - 2023-04-11
 
