--- conflicted
+++ resolved
@@ -16,17 +16,14 @@
 
 ### Added
 
-<<<<<<< HEAD
-- `Link Tile`, `Button Tile`: added `footer` slot
-  ([#4025](https://github.com/porsche-design-system/porsche-design-system/pull/4025))
-=======
 - `Pin Code`, `Segmented Control`:
   - `update` event is deprecated. Use `change` event instead.
   - `blur` event ([#4050](https://github.com/porsche-design-system/porsche-design-system/pull/4050))
 - `Select`, `Multi Select`:
   - `update` event is deprecated. Use `change` event instead.
   - `blur` event ([#4046](https://github.com/porsche-design-system/porsche-design-system/pull/4046))
->>>>>>> 24e4fd7c
+- `Link Tile`, `Button Tile`: added `footer` slot
+  ([#4025](https://github.com/porsche-design-system/porsche-design-system/pull/4025))
 
 ### Fixed
 
