# Changelog

## Porsche Design System - Components
All notable changes to this project will be documented in this file.

The format is based on [Keep a Changelog](https://keepachangelog.com/en/1.0.0/),
and this project adheres to [Semantic Versioning](https://semver.org/spec/v2.0.0.html).

### [Unreleased]

<<<<<<< HEAD
#### Changed
- Angular: Increased peer dependency to `>=12.0.0 <14.0.0`
=======
### [2.7.0] - 2021-12-14
>>>>>>> d00e9b7c

### [2.7.0-rc.0] - 2021-12-14

#### Removed
- `offset-bottom` prop of `Toast` (use `--p-toast-position-bottom` CSS variable instead)

### [2.7.0-beta.6] - 2021-12-08

#### Added
- `Popover`

### [2.7.0-beta.5] - 2021-12-07

#### Added
**Disclaimer:** The provided theme `light-electric` is just a proof of concept, it's **not** accessible regarding its color contrast and might even be removed in an upcoming major release again.
- `light-electric` theme for `Accordion`, `Link`, `Link Pure`, `Button`, `Button Pure`, `Tabs`, `Tabs Bar`

### [2.7.0-beta.4] - 2021-12-02

### [2.7.0-beta.3] - 2021-11-30

#### Added
- `Accordion` uses `MutationObserver` fallback when no `ResizeObserver` is available in older browsers

#### Fixed
- `Link` and `Link Social` not adapting slotted anchor to the width of the element 

### [2.7.0-beta.2] - 2021-11-24

#### Added
- `Toast`

#### Fixed
- `Banner` animations respect offset correctly

### [2.7.0-beta.1] - 2021-11-16

#### Fixed
- `Headline` applies `align` and `ellipsis` prop correctly

### [2.7.0-beta.0] - 2021-11-11

#### Added
- New `aria` property for `ARIA` attribute handling for: `Button`, `Button Pure`, `Icon`, `Link`, `Link Pure`, `Marque`, `Spinner`

#### Fixed
- React: warnings about `useLayoutEffect` in SSR context

### [2.6.1] - 2021-11-05

#### Fixed
- Prevent breaking entire Porsche Design System due to lacking support of `ResizeObserver`, however `Accordion` still requires it 

### [2.6.0] - 2021-11-04

#### Added
- `unit` and `unitPosition` properties to `Text Field Wrapper`

### [2.6.0-beta.0] - 2021-10-29

#### Changed
- Use `Heiti SC` (pre-installed on iOS/macOS) and `SimHei` (pre-installed on Windows) as Chinese fallback font

#### Added
- `Marque` uses `webp` images for browsers that support it
- `Inline Notification`
- `Icon` now supports `success` for `name` property

#### Fixed
- Colors of `Banner` for dark theme
- Replaced CSS `inset` property with `top`, `left`, `right` and `bottom` for browser compatibility 
- Opening and closing transition of `Modal`

### [2.5.1-beta.0] - 2021-10-11

#### Fixed
- Possible exceptions when components get unmounted directly

### [2.5.0] - 2021-10-04

#### Added
- `SimHei` and `黑体` as fallback for all components' `font-family`

### [2.5.0-beta.1] - 2021-09-28

#### Changed
- React: improved render behavior of components

### [2.5.0-beta.0] - 2021-09-22

#### Added
- React: utility function `skipPorscheDesignSystemCDNRequestsDuringTests`

### [2.4.0] - 2021-09-21

### [2.4.0-beta.2] - 2021-09-21

#### Added
- `Link Social` and `Icon` now support `kakaotalk`, `naver`, `reddit` and `tiktok`
- JSS caching mechanism to improve style performance

#### Changed
- Alignment of `linkedin` icon
- Improved accessibility of `Select Wrapper`
- `Icon` loading behaviour to non-blocking, components using the `Icon` will no longer wait for it to load
- Validation messages of `Fieldset Wrapper` have now an additional icon representing the validation state

#### Fixed
- Box model of `Link Pure`
- Focus of `Link Pure` with slotted anchor and hidden label
- Focus cycling of `Modal` without focusable children
- Suppress CORS error

### [2.4.0-beta.1] - 2021-08-26

#### Added
- `active` property to `Button Pure`

### [2.4.0-beta.0] - 2021-08-26

#### Added
- `icon` property of `Button Pure` and `Link Pure` was extended by `none` value
- `alignLabel` and `stretch` property to `Button Pure` and `Link Pure`

#### Changed
- Improved `:focus-visible` and `:hover:focus-visible` colors for `Link Social` and `Link`
- Improved slotted `<a>` coloring in dark theme for `Link Social` and `Link`
- Validation messages of `Checkbox Wrapper`, `Radio Button Wrapper`, `Select Wrapper`, `Textarea Wrapper` and `Text Field Wrapper` have now an additional icon representing the validation state
- `Modal` backdrop behavior to close modal on mouse-down

#### Fixed
- Slotted `<a>` coloring in dark theme for `Text`, `Headline`, `Text List`, `Banner`, `Select Wrapper` and `Link Pure`
- Wrong background color of scrollable `Modal`'s backdrop in Safari

### [2.3.0] - 2021-07-28

### [2.3.0-beta.3] - 2021-07-28

#### Changed
- `Accordion` reduce paddings, vertically align carets to the first heading row, adjust border color and hover styles

#### Fixed
- `Text Field Wrapper` accessibility of type password and search

### [2.3.0-beta.2] - 2021-07-15

#### Added
- `Checkbox Wrapper`, `Radio Button Wrapper`, `Select Wrapper`, `Textarea Wrapper` and `Text Field Wrapper` now reflect changes of the `required` attribute on their child component
- `multiline` property to `Table Cell`
- Partial function `getLoaderScript()` to initialize Porsche Design System as early as possible

#### Fixed
- `Table Head Cell` uses semi bold instead of bold as font weight
- Transition of `Modal`

### [2.3.0-beta.1] - 2021-07-08

#### Added
- `Accordion`

#### Changed
- Removed initial delay of `Banner`

### [2.3.0-beta.0] - 2021-07-01

#### Added
- `Table`
- Angular: export types from package root
- Accessibility icon

#### Changed
- `Button`, `Button Pure` and `Switch` are now focusable while in `loading` state
- `Text` and `Headline` inherits white-space CSS property
- React: sync component props via property instead of attribute 

#### Fixed
- Angular: support `"strictTemplates": true` option in `tsconfig.json`
- Use correct icon for `arrow-last` and `arrow-first` in `Icon`, `Button` and `Link` components

### [2.2.1] - 2021-06-08

#### Changed
- Optimize vertical alignment of `Modal`

#### Fixed
- URL in inject global style warning

### [2.2.1-beta.1] - 2021-06-02

#### Fixed
- Margin of `Tabs Bar` within `Tabs` for Firefox and Safari
- SVG of `Icon` is not removed after prop change, e.g. on color change
- Fullscreen behavior of `Modal` on screens larger than 1760px

### [2.2.0] - 2021-05-19

#### Fixed
- `Text` inside `Button` now has the proper size on iOS Safari when changing to and from landscape mode
- `Banner` can now be re-opened after closing
- Closing one `Banner` will not close other `Banners` on the site

### [2.2.0-beta.2] - 2021-05-12

#### Fixed
- `Select Wrapper` value changes are now reflected correctly
- `Select Wrapper` dark theme background color if used with `filter` prop

### [2.2.0-beta.1] - 2021-05-05

#### Added
- Partial function `getIconLinks()` to preload Porsche Design System Icons

#### Fixed
- `Text Field Wrapper` spacing in Safari

### [2.2.0-beta.0] - 2021-05-05

#### Added
- Partial function `getMetaTagsAndIconLinks()` to simplify cross device fav and meta icons

### [2.1.0] - 2021-05-03

### [2.1.0-beta.0] - 2021-05-03

#### Added
- `Switch`

#### Changed
- `Text` automatically breaks words/strings into new line being too long to fit inside their container
- `Headline` automatically breaks words/strings into new line being too long to fit inside their container
- Extended `Fieldset Wrapper` with `labelSize`, `required`, `state` and `message` properties. If the `Fieldset Wrapper` is set to required 
  only the label of the **Fieldset Wrapper** gets an asterisk. It is removed from all wrapped child components, as long as they are Porsche Design System form elements.

### [2.0.3] - 2021-04-28

### [2.0.3-beta] - 2021-04-28

#### Fixed
- Angular: Events firing twice in `Pagination`, `Modal`, `Tabs`, `Tabs Bar` and `Banner` component

### [2.0.2] - 2021-04-21

### [2.0.2-beta.0] - 2021-04-20

#### Fixed
- TypeScript build errors due to duplicate declarations in `types.d.ts`

### [2.0.1] - 2021-04-16

#### Fixed
- Visual appearance of `Checkbox Wrapper` in iOS Safari
- A bug where `Text Field Wrapper` would throw an error when reattaching to DOM too quickly
- Visual bug in Firefox when zooming out `Text Field Wrapper`, `Checkbox Wrapper` and `Textarea Wrapper`
- Angular: Streamline component styles in dark theme 

#### Changed
- Aligned focus states of `Checkbox Wrapper` and `Radio Button Wrapper` across browsers

### [2.0.0] - 2021-04-13

In keeping with [Semver](https://semver.org/), Porsche Design System v2.0.0 was released due to changes in the API, fundamental changes in loading behavior and others.
With our new major version `v2.0.0` there are some important changes that you should watch out for.
To make the migration from `v1.5.x` to our current `v2.0.0` easier, we offer a few guidelines.

## General changes / improvements:

#### All components, icons, fonts, styles and marque of the Porsche Design System are loaded versioned and chunked from a central CDN
This way all web based digital Porsche products share and use the cached and versioned assets regardless of the JS framework used to improve loading performance across the Porsche group.
Only a tiny (1.4kb sized) Porsche Design System loader script gets bundled into your application code.
Everything else gets loaded versioned, cached and chunked from a central CDN ([read more](https://designsystem.porsche.com/latest/performance/cdn)).
However, this also means that you will need an **Internet connection** to render the components in a browser (possibly relevant for development stage or intranet applications).

#### Enabling Micro Frontend Architecture
In case of a micro-frontend architecture, multiple instances and versions of the Porsche Design System can be combined in a final application by configurable prefixing technique of the Porsche Design System components during runtime.
Please refer to our framework specific guidelines [Vanilla JS](https://designsystem.porsche.com/latest/start-coding/vanilla-js), [Angular](https://designsystem.porsche.com/latest/start-coding/angular) and [React](https://designsystem.porsche.com/latest/start-coding/react).

#### Prevent Flash of Unstyled Content (FOUC) and Flash of Unstyled Text (FOUT)
To prevent FOUC/FOUT, the Porsche Design System offers various partials as part of the `@porsche-design-system/components-{js|angular|react}` package to ensure all necessary Porsche Design System fonts and components are fully loaded.
If you've used the `@porsche-design-system/partials` package previously, stop using it and replace the integration with the partials provided by `@porsche-design-system/components-{js|angular|react}` package.
Have a look at our [FOUC/FOUT guidelines](https://designsystem.porsche.com/latest/performance/loading-behaviour).

```diff
- <%= require('@porsche-design-system/partials').getPorscheDesignSystemCoreStyles() %>
+ <%= require('@porsche-design-system/components-{js|angular|react}/partials').getInitialStyles() %>

- <%= require('@porsche-design-system/partials').getFontFaceCSS() %>
+ <%= require('@porsche-design-system/components-{js|angular|react}/partials').getFontFaceStylesheet() %>

- <link rel="preload" href="path/to/webfont/nameOfWebFontFile" as="font" type="font/woff2" crossorigin />
+ <%= require('@porsche-design-system/components-{js|angular|react}/partials').getFontLinks({ weights: ['regular', 'semi-bold'] }) %>
```

#### Added support for China CDN
Our CDN is configured to forward requests to Chinese CDN automatically when necessary.
So you're good to go without any configuration or multiple region specific builds of your application.
However, if you are aiming for the maximum possible performance in China, you can configure which CDN the Porsche Design System must use.
Please follow our [CDN guidelines](https://designsystem.porsche.com/latest/performance/cdn) for more information.

#### New/optimized components
- **Tabs**
- **Tabs Bar**
- **Banner**
- **Modal**
- Headline
- Select
- Pagination
- Button
- Button Pure
- Link
- Link Pure
- Spinner
- Checkbox
- Radio Button

#### Improved TypeScript support for Angular and React
To ensure the best possible typing support, we have refactored our Angular and React wrappers which integrate the native web components of the Porsche Design System.

#### componentsReady() works reliable
Because the Porsche Design System components get loaded async at the time they are needed, it might be relevant within your application or test automation to know when those have been initialized.
Therefore, we provide in all three `@porsche-design-system/components-{js|angular|react}')` packages a reliable helper function `componentsReady()`.
[Read more about it](https://designsystem.porsche.com/latest/helpers/components-ready).

#### Removed "blur on focus"
Now focus styling is only applied when you navigate through keyboard and ignored by mouse interaction for browsers supporting `:focus-visible` otherwise it will fallback to `:focus` CSS implementation.

#### Changed focus styling for a better compromise between accessibility and visual appearance
Color and outline of general focus styling has changed to `currentColor` for light/dark theme with an outline of 1px width/offset.
If you have custom components build with the usage of our `@porsche-design-system/utilities` package then update it to the latest version (we also provide a focus [SCSS mixin](https://designsystem.porsche.com/latest/utilities/scss/functions) and [JS function](https://designsystem.porsche.com/latest/utilities/js/functions)).

#### Improved geometry of Porsche Next font
For better alignment and readability we've changed the geometry of the Porsche Next font which results in a visual change of font size and spacing.

#### Dropped support for IE11 and EdgeHTML according to Porsche's official browser strategy 2021
If you still need to support these browsers, you have to stick to `v1.5.x`.
We offer a Browser Notification package `@porsche-design-system/browser-notification` to alert users that these browsers are no longer supported.
It supports a blocking layer (to be used with Porsche Design System `v2.x`), or a dismissible banner (to be used with Porsche Design System `v1.x`).
Please refer to our [Browser compatibility guidelines](https://designsystem.porsche.com/latest/help/browser-compatibility).

#### Changed default type of Button and Button Pure
To be in sync with native `<button>` behavior we've changed the default `type` of **Button** and **Button Pure** component.
Those components will render a button within their Shadow DOM as `<button type="submit">` (previously `<button type="button">`).

- `submit`: The button submits the form data to the server. This is the default if the attribute is not specified for buttons associated with a `<form>`, or if the attribute is an empty or invalid value.
- `button`: The button has no default behavior, and does nothing when pressed by default. It can have client-side scripts listen to the element's events, which are triggered when the events occur.

#### Changed support for wrapped links around Link, Link Pure and Link Social component
Due to the support for setting links (`<a href="#">`) in our **Link**, **Link Pure** and **Link Social** components as child, we've removed support for styling the anchor tag (`<a>`) when it surrounds the component.
So we recommend changing the position of the `<a>` tag from wrapping the component to a direct slot (child) of it.

```diff
- <a href="#"><p-link>Some label</p-link></a>
+ <p-link><a href="#">Some label</a></p-link>

- <a href="#"><p-link-pure>Some label</p-link-pure></a>
+ <p-link-pure><a href="#">Some label</a></p-link-pure>

- <a href="#"><p-link-social>Some label</p-link-social></a>
+ <p-link-social><a href="#">Some label</a></p-link-social>
```

#### Automatic * asterisk symbol to form field labels
We added an automatic generated * asterisk symbol to form field labels which have the required attribute.
This might lead to a doubled * symbol if you set one by yourself.

```diff
- <p-text-field-wrapper label="Some label *"><input type="text" name="some-name" required /></p-text-field-wrapper>
+ <p-text-field-wrapper label="Some label"><input type="text" name="some-name" required /></p-text-field-wrapper>

- <p-checkbox-wrapper label="Some label *"><input type="checkbox" name="some-name" required /></p-checkbox-wrapper>
+ <p-checkbox-wrapper label="Some label"><input type="checkbox" name="some-name" required /></p-checkbox-wrapper>

- <p-radio-button-wrapper label="Some label *"><input type="radio" name="some-name" required /></p-radio-button-wrapper>
+ <p-radio-button-wrapper label="Some label"><input type="radio" name="some-name" required /></p-radio-button-wrapper>

- <p-radio-button-wrapper label="Some label *"><input type="radio" name="some-name" required /></p-radio-button-wrapper>
+ <p-radio-button-wrapper label="Some label"><input type="radio" name="some-name" required /></p-radio-button-wrapper>

- <p-textarea-wrapper label="Some label *"><textarea name="some-name" required></textarea></p-textarea-wrapper>
+ <p-textarea-wrapper label="Some label"><textarea name="some-name" required></textarea></p-textarea-wrapper>

- <p-select-wrapper label="Some label *"><select name="some-name" required><option>A</option></select></p-select-wrapper>
+ <p-select-wrapper label="Some label"><select name="some-name" required><option>A</option></select></p-select-wrapper>
```

#### Shadow DOM
`Flex`, `Flex Item`, `Grid` and `Grid Item` now use Shadow DOM, thus you are not able to overwrite styles defined by these components any longer.

---

## Angular

#### Integration of Angular components
In the past it was possible to provide a token called `PREVENT_WEB_COMPONENTS_REGISTRATION` which prevented the registration of the Porsche Design System components and loading of polyfills.
Due to the fact that we no longer provide / need poly filling, we have completely removed the token.
For advanced usage please [read further](https://designsystem.porsche.com/latest/start-coding/angular).

---

## React

#### Integration of React components
In the past `@porsche-design-system/components-react` components have initialized the **Porsche Design System Loader** automatically as soon as a component was imported.
With `v2.x` you have to import the `PorscheDesignSystemProvider` once in your `index.tsx` which then initializes the **Porsche Design System Loader**, e.g. like:
```diff
  // index.tsx
    
  import ReactDOM from 'react-dom';
  import { PorscheDesignSystemProvider } from '@porsche-design-system/components-react';
  import { App } from './App';
    
  ReactDOM.render(
    <React.StrictMode>
+     <PorscheDesignSystemProvider>
        <App />
+     </PorscheDesignSystemProvider>
    </React.StrictMode>,
    document.getElementById('root')
  );
```
For advanced usage please [read further](https://designsystem.porsche.com/latest/start-coding/react).


#### Jsdom Polyfill for React / Jest / jsdom test automation
We removed test mocks for React / Jest / jsdom as Shadow DOM is supported since jsdom v12.2.0.
Instead, we provide a Jsdom Polyfill (exclusivly for `@porsche-design-system/components-react` package) fixing missing implementation of jsdom which the Porsche Design System relies on.
**Note:** If your test includes Porsche Design System components, make sure to wrap the component you want to test with a PorscheDesignSystemProvider in order to avoid exceptions.
For more information please [read further](https://designsystem.porsche.com/latest/start-coding/react).

---

## Vanilla JS

#### Integration of Vanilla JS components
With `v1.x` of the Porsche Design System you've had to copy all needed JS files of `@porsche-design-system/components-js` into your target directory and include the ES5 and ESM loader snippet.
Now you only need to copy one `index.js` file and initialize the Porsche Design System like in the example below:

```diff
  <!DOCTYPE html>
  <html lang="en">
    <head>
      <meta charset="utf-8">
      <meta name="viewport" content="width=device-width,initial-scale=1.0">
      <title>Porsche Design System</title>
-     <script nomodule src="PATH/TO/PACKAGE/@porsche-design-system/components-js/dist/porsche-design-system/porsche-design-system.js"></script>
-     <script type="module" src="PATH/TO/PACKAGE/@porsche-design-system/components-js/dist/porsche-design-system/porsche-design-system.esm.js"></script>
+     <script src="PATH/TO/PACKAGE/@porsche-design-system/components-js/index.js"></script>
    </head>
    <body>
+     <script type="text/javascript">
+       porscheDesignSystem.load();
+     </script>
      <p-headline variant="headline-1">Some text</p-headline>
    </body>
  </html>
```
For advanced usage please [read further](https://designsystem.porsche.com/latest/start-coding/vanilla-js).

---

### [2.0.0-rc.10] - 2021-04-12

#### Changed
- `Tabs` and `Tabs Bar` now respect dynamic additions / removals of `p-tabs-item`, `a` and `button` elements. Make sure to update the `activeTabIndex` when mutating elements
- Improved performance of `Text`, `Button Pure` and `Link Pure` when `size` is not `inherit`

#### Added
- `Grid` now has a `wrap` and `gutter` property
- Components (`Grid Item`, `Flex Item`, `Tabs Item` and `Text List Item`) that require a specific parent (`Grid`, `Flex`, `Tabs` and `Text List`) will now throw an error if used without that parent

#### Fixed
- Visual appearance of `Checkbox Wrapper` and `Radio Button Wrapper` reflect the state of the wrapped `input` element

### [2.0.0-rc.9] - 2021-03-26

#### Added
- `Button Group` component
- Fullscreen property for `Modal` on mobile

#### Changed
- Spacings, heading and sizes of `Modal`

#### Fixed
- Prevent duplicate loading of `porsche-design-system.v2.x.HASH.js` chunk when using `getComponentChunkLinks()` partial

### [2.0.0-rc.8] - 2021-03-17

#### Added
- Support for full height `Content Wrapper` with flex 
- `Tabs Bar` now supports `undefined` as `activeTabIndex`

#### Changed
- `Tabs Bar` has a new default `activeTabIndex`, which is `undefined`
- `Tabs Bar` does not work by itself anymore. The `activeTabIndex` needs to be controlled from the outside ([read more](https://designsystem.porsche.com/latest/components/tabs-bar/examples))
- Background Color of `Select Wrapper` in `dark` theme to meet accessibility criteria

### [2.0.0-rc.7] - 2021-03-15

#### Fixed
- Make shadowed `Flex` and `Grid` work in Firefox + Safari

### [2.0.0-rc.6] - 2021-03-11

#### Changed
- Make `Grid` and `Grid Item` use Shadow DOM
- Make `Flex` and `Flex Item` use Shadow DOM

### [2.0.0-rc.5] - 2021-03-09

#### Added
- Configurable background color of `Content Wrapper`
- `italic` font-style in `Text` is now overridden with `normal`

#### Fixed
- Usage of `Select Wrapper` within custom elements
- A bug that caused `Spinner` to be displayed in a wrong size

### [2.0.0-rc.4] - 2021-03-01

#### Changed
- Filter of `Select Wrapper` supports substring search

#### Fixed
- Build error in SSR

### [2.0.0-rc.3] - 2021-02-17

#### Added
- React: utility function `skipCheckForPorscheDesignSystemProviderDuringTests`
- React: tree shaking for component wrappers

#### Fixed
- Angular: error in `Checkbox Wrapper`, `Radio Button Wrapper` and `Text Field Wrapper` when `input[type]` is bound

### [2.0.0-rc.2] - 2021-02-12

#### Added
- Validate usage of `Checkbox Wrapper`, `Radio Button Wrapper`, `Select Wrapper`, `Text Field Wrapper` and `Textarea Wrapper`

### [2.0.0-rc.1] - 2021-02-04

#### Added
- Partial function `getComponentChunkLinks()` to preload Porsche Design System Components

#### Changed
- Added a space before asterisk (`*`) when `input`, `textarea` or `select` have `required` attribute within form wrapper components
- Renamed partial `getFontLinks()` option from `weight` to `weights`

#### Fixed
- A bug in `Tabs Bar` where the nextButton was mistakenly rendered.
- A bug where `Icon` was not rendered when using `lazy` property.
- A bug in `Text Field Wrapper` with input type password where characters would overlap the icon.

### [2.0.0-rc.0] - 2021-01-29

#### Added
- Link support for `Marque`
- Sizing options `'responsive' | 'small' | 'medium'` for `Marque`

#### Changed
- Angular: added static `load()` function `PorscheDesignSystemModule` for custom prefix
- Hide up/down spin button when using **Text Field** with `type="number"` in Firefox

#### Fixed
- Angular: typings 
- React: correct handling of `ref` property
- Unhandled exception in `Select Wrapper` if `selected` and `disabled` attributes are set on the same option
- A bug in `Tabs Bar` where scrolling was broken when a tab was selected
- A bug in `Tabs Bar` where the `nextButton` was always rendered

### [2.0.0-alpha.13] - 2021-01-26

#### Added
- Partial function `getFontLinks()` to prevent **Flash of Unstyled Text** (FOUT)

#### Fixed
- React: correct handling of `className` property

### [2.0.0-alpha.12] - 2021-01-20

#### Added
- Partial function `getInitialStyles()` to prevent **Flash of Unstyled Content** (FOUC)
- Partial function `getFontFaceStylesheet()` to prevent **Flash of Unstyled Text** (FOUT)

#### Changed
- React: `PorscheDesignSystemProvider` needs to wrap application
- React: component props have to be camelCase
- React: `PorscheDesignSystemProvider` is needed while testing components

#### Fixed
- React: typings
- React: support of objects for property values

#### Removed
- React: `getPrefixedComponents`, prefixing is handled by `PorscheDesignSystemProvider`

### [2.0.0-alpha.11] - 2021-01-08

#### Changed
- Precision of relative line height
- Changed color of `neutral contrast low`

### [2.0.0-alpha.10] - 2020-12-14

#### Added
- `native` property to `Select Wrapper` to force rendering of native Browser select dropdown
- Extended flexibility of `Headline`

#### Changed
- Some styling improvements of `Select Wrapper`

#### Fixed
- Jsdom Polyfill `fetch` error

### [2.0.0-alpha.9] - 2020-12-09

### Fixed
- Improved reliability of `componentsReady()`

#### Changed
- Jsdom Polyfill `console.warn` behaviour

### [2.0.0-alpha.8] - 2020-12-03

### Fixed
- A bug where `Modal` did not remove `overflow=hidden` on document body.

### [2.0.0-alpha.7] - 2020-11-26

#### Added
- Jsdom Polyfill

#### Removed
- Jsdom Mocks
- Global "blur on focus" script

#### Changed
- Default dropdown direction of `SelectWrapper` from `down` to `auto`
- Made API of `Tabs` consistent with `Tabs Bar`
- Removed transition for focus styling
- Use `:focus-visible` as default and `:focus` as fallback for focusable elements

#### Fixed
- The Selected element of `SelectWrapper` dropdown keeps now in sync with native selection if changed programmatically
- Invalid search results get cleared if `SelectWrapper` becomes focus state
- Some bugs in `TabsBar`
- Minification of dynamic slotted content styles
- An issue where `Pagination` throws console errors if disconnected from dom.

### [2.0.0-alpha.6] - 2020-10-28

#### Changed
- default `type` of `Button` and `Button Pure` to `submit`

#### Fixed
- Typings

### [2.0.0-alpha.5] - 2020-10-26

#### Added
- `Modal` component

#### Fixed
- Typing for `pageChange` event of `Pagination` component
- Typings

#### Changed
- Focus styling

### [2.0.0-alpha.4] - 2020-10-14

#### Added
- Custom filter to `Select Wrapper` component
- DropDown direction property to `Select Wrapper` component
- Display `*` after label when `input`, `textarea` or `select` have `required` attribute within form wrapper components
- `Tabs` component
- `Tabs Bar` component
- `Banner` component

#### Removed
- Default `position: relative;` style of `Link Pure` and `Button Pure` 

#### Fixed
- `Spinner` zooming bug on Safari

### [2.0.0-alpha.3] - 2020-09-11

#### Added
- Support to load assets from China CDN directly via browser flag: `PORSCHE_DESIGN_SYSTEM_CDN = 'cn';`

#### Removed
- Support for `<a>` wrapped `Link` and `Link Pure`

### [2.0.0-alpha.2] - 2020-08-20

### [2.0.0-alpha.1] - 2020-08-17

#### Changed
- Removed classnames dependency
- Stencil Core `taskQueue` from `congestionAsync` to `async` for more performant component rendering

#### Fixed
- Focus input on label click of `Checkbox Wrapper` and `Radio Button Wrapper`

### [1.5.6] - 2020-10-15

### [1.5.6-rc.0] - 2020-10-13

### Fixed
- `Spinner` zooming bug on Safari

### [1.5.5] - 2020-09-11

### [1.5.5-rc.0] - 2020-09-07

### Changed
- Deprecated stencil lifecycle-method `componentDidUnload` to `disconnectedCallback` to fix "`selectObserver` is undefined" bug in `Select Wrapper` and `Pagination`

### [1.5.4] - 2020-08-25

### [1.5.4-rc.0] - 2020-08-17

#### Changed
- Removed classnames dependency
- Stencil Core `taskQueue` from `congestionAsync` to `async` for more performant component rendering

#### Fixed
- Focus input on label click of `Checkbox Wrapper` and `Radio Button Wrapper`
- Fix typings for `orientation` of `Divider` component

### [2.0.0-alpha.0] - 2020-08-06

#### Added
- **Experimental:** Optional web component scoping mechanism during runtime to enable micro service architecture

#### Changed
- Web components get lazy loaded from central CDN to improve caching strategy across Porsche's digital eco system

#### Removed
- Stop browser support for **IE11** and **EdgeHTML**

#### Fixed
- Mix of `Optgroups` and `Options` on same level in `Select Wrapper` component
- Fix typings for `orientation` of `Divider` component

### [1.5.3] - 2020-08-10

### [1.5.3-rc.0] - 2020-08-10

#### Fixed
- Mix of `Optgroups` and `Options` on same level in `Select Wrapper` component

### [1.5.2] - 2020-07-22

#### Fixed
- Dispatch change event in `Select Wrapper`
- Stencil react-output-target SSR Bug

### [1.5.1] - 2020-07-20

#### Fixed
- SVGO settings for icons
- Angular bug which causes `ngcc` to fail

### [1.5.0] - 2020-07-16

#### Added
- Icons (active-cabin-ventilation, battery-full, bell, bookmark, car-battery, charging-active, charging-state, climate, climate-control, garage, horn, key, map, parking-brake, parking-light, preheating, send, shopping-bag, sidelights, user-manual, wrenches)

#### Changed
- Icons (arrow-first, arrow-last, battery-empty, car, card, charging-station, question)

#### Fixed
- Porsche Marque images

### [1.5.0-rc.2] - 2020-07-06

### [1.5.0-rc.1] - 2020-07-06

#### Added
- **Notification Neutral** color to `color` property of `p-text` and `p-icon`

### [1.5.0-rc.0] - 2020-06-25

#### Added
- `Fieldset Wrapper` component
- Improved SEO of `p-headline` and `p-text`: Added possibility to write semantic HTML tags (e.g. `<h1>-<h6>` or `<p>`, `<blockquote>`, etc.) directly as slotted content.
- Possibility to include anchor tags directly as slots of `Link`, `Link Pure` and `Link Social` 
- `Text` new `weight` property `semibold`
- `Button Pure` label with subline pattern as slot
- `Link Pure` label with subline pattern as slot

#### Changed
- `Select Wrapper` is now ready for the catwalk. It is dressed now with a custom drop down list box and gets naked by default on touch devices. 

#### Fixed
- Minor accessibility improvements of `icons` and `Text Field`
- Remove native number spinner buttons of `Text Field` with type text for Firefox
- An issue with `Button` and `Button Pure` and their `disabled` attribute

### [1.4.0] - 2020-05-14

### [1.4.0-rc.3] - 2020-05-08

#### Added
- `Text List`

#### Changed
- Improve caching strategy for fonts by content-based hash
- Improve caching strategy for marque by content-based hash
- Dimensions and sharpness of marque
- Props for `Content Wrapper`

### [1.4.0-rc.2] - 2020-05-06

#### Added
- `Content Wrapper`
- Description property to `p-text-field-wrapper`, `p-textarea-wrapper` and `p-select-wrapper`
- `Link Social`

#### Changed
- Improve accessibility of error and success states of form elements
- Aria-invalid attribute of form elements if they are in error state is now managed by component
- Rename icon name `configure` to `configurate` (prevents breaking change compared to stable v1.3.0)
- Improve `p-icon` loading behavior

#### Fixed
- Display of wrong icons

#### Removed
- `safe-zone` property of `p-grid` (`Content Wrapper` should be used instead)

### [1.4.0-rc.1] - 2020-04-27

#### Added
- Add `safe-zone` property to `p-grid` for outer grid margin, max-width and centering
- Submit button with search icon to `p-textfield-wrapper` type search
- Test-Projects React, Angular, Gatsby and NextJS

#### Changed
- Background color of readonly state in components `p-textfield-wrapper` and `p-textarea-wrapper`
- Visual appearance of icons
- Improve caching strategy for icons by content-based hash
- Cursor of Radio, Checkbox and Select
- Fixed naming of Mock from `p-textfield-wrapper` to `p-text-field-wrapper`

#### Fixed
- Icon loading mechanism

### [1.4.0-rc.0] - 2020-04-09

#### Added
- SSR support

### [1.3.0] - 2020-04-08

#### Added
- New headline size `headline-5` to `p-headline`
- Test Mocks

#### Fixed
- Text styling of Select component on focus in IE11 and Chrome on Windows 10

### [1.3.0-rc.0] - 2020-04-03

#### Fixed
- Improve form elements

### [1.2.0] - 2020-03-25

#### Added
- `Divider`
- Hover state for form elements

#### Fixed
- Support label text of form elements for Screen readers

### [1.1.2] - 2020-03-17

#### Changed
- Notification colors

### [1.1.1] - 2020-03-13

#### Changed
- Icon of `Checkbox` indeterminate state

### [1.1.0] - 2020-03-11

#### Fixed
- Minor improvements

### [1.1.0-rc.0] - 2020-03-02

#### Added
- `Select Wrapper`
- `Checkbox Wrapper`
- `Radio Button Wrapper`
- `Textarea Wrapper`

#### Fixed
- `Text Field Wrapper` toggle password visibility

### [1.0.3] - 2020-02-13

#### Fixed
- JS framework compatibility

### [1.1.0-0] - 2020-02-06

#### Added
- `Text Field Wrapper`

#### Changed
- Add proper cursor for disabled state for `Button` and `Button Pure`

### [1.0.2] - 2020-02-04

#### Fixed
- Inheritable styling of slotted content

### [1.0.1] - 2020-01-30

#### Added
- Clickable area of `Link Pure` and `Button Pure` is optionally configurable by defining padding on host element

### [1.0.0] - 2020-01-28

#### Added
- Cursor pointer on hover for `Button` and `Button Pure`
- Line-height gets calculated based on Porsche type-scaling formula automatically for `Text`, `Link Pure` and `Button Pure`
- Test helper function `componentsReady()` which indicates when lazy loaded components fully have loaded

#### Changed
- Update CDN asset paths
- Improve font-weight definitions
- Rename and optimize neutral colors for `Icon` and `Text`

### [1.0.0-rc.1] - 2019-12-13

#### Added
- `Headline`
- `Text`
- `Marque`
- `Button`
- `Button Pure`
- `Spinner`
- `Icon`
- `Flex`
- `Grid`
- `Link`
- `Link Pure`
- `Pagination`
- "Blur on focus"<|MERGE_RESOLUTION|>--- conflicted
+++ resolved
@@ -8,12 +8,10 @@
 
 ### [Unreleased]
 
-<<<<<<< HEAD
 #### Changed
 - Angular: Increased peer dependency to `>=12.0.0 <14.0.0`
-=======
+
 ### [2.7.0] - 2021-12-14
->>>>>>> d00e9b7c
 
 ### [2.7.0-rc.0] - 2021-12-14
 
