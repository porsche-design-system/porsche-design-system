--- conflicted
+++ resolved
@@ -18,14 +18,9 @@
 
 -`Spinner`, `Link Pure`, `Button Pure`, `Link`, `Button`, `Checkbox Wrapper`, `Radio Button Wrapper`, `Tag Dismissible`, `Link Social` matches new design language
 - Default value of prop `variant` of `Link` and `Button` has changed from **"secondary"** to **"primary"**
-<<<<<<< HEAD
-- Default value of prop `icon` of `Link` and `Button` has changed from **"arrow-head-right"** to **"none"**. 
-  Therefor the `icon` property **must** be set if the `link` or `button` has the `hide-label` property:
-=======
 - Default value of prop `icon` of `Link` and `Button` has changed from **"arrow-head-right"** to **"none"**. Therefor
   the `icon` property **must** be set if the `link` or `button` has the `hide-label` property:
 
->>>>>>> 2801ef73
 ```diff
 - <p-link href="#" hide-label="true">Some label</p-link>
 + <p-link href="#" hide-label="true" icon="arrow-right">Some label</p-link>
