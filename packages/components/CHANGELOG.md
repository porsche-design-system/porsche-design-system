# Changelog

## Porsche Design System

All notable changes to this project will be documented in this file and published as following npm packages:

- `@porsche-design-system/components-js`
- `@porsche-design-system/components-angular`
- `@porsche-design-system/components-react`
- `@porsche-design-system/components-vue`

The format is based on [Keep a Changelog](https://keepachangelog.com/en/1.0.0), and this project adheres to
[Semantic Versioning](https://semver.org/spec/v2.0.0.html).

### [Unreleased]

<<<<<<< HEAD
#### Fixed

- `aria` prop now supports a colon inside of a value, e.g. `aria="{ 'aria-label': 'Always remember: yes you can!' }"`
  ([#3680](https://github.com/porsche-design-system/porsche-design-system/pull/3680))
=======
### [3.27.3] - 2025-03-21

### [3.27.2] - 2025-03-20

### [3.27.2-rc.0] - 2025-03-18
>>>>>>> 74c90fe4

#### Changed

- `Table`: add border-bottom styles to `Table Head` to support both, empty and missing `Table Body`
  ([#3788](https://github.com/porsche-design-system/porsche-design-system/pull/3788))

#### Fixed

- `Styles`: change `Gradient` color values from `rgba` to `hsla` to fix Chrome rendering bug
  ([#3793](https://github.com/porsche-design-system/porsche-design-system/pull/3793))

### [3.27.1] - 2025-03-05

### [3.27.1-rc.0] - 2025-03-05

#### Fixed

- `Carousel`: `auto` value of `slides-per-page` prop is breakpoint customizable
  ([#3783](https://github.com/porsche-design-system/porsche-design-system/pull/3783))
- `Select`, `Multi Select`, `Select Wrapper`: remove positioning with native anchor positioning due to a Chrome bug
  ([#3780](https://github.com/porsche-design-system/porsche-design-system/pull/3780))

### [3.27.0] - 2025-02-28

### [3.27.0-rc.6] - 2025-02-28

#### Added

- `Table`: `compact` prop to enable a smaller, space-saving version for compact layouts
  ([#3758](https://github.com/porsche-design-system/porsche-design-system/pull/3758))
- `Table`: `layout` prop to render table with `table-layout: fixed` css for manual control of column widths
  ([#3758](https://github.com/porsche-design-system/porsche-design-system/pull/3758))
- `Carousel`: `align-controls` prop to align the controls slot to the left or center (overwrites auto-alignment)
  ([#3766](https://github.com/porsche-design-system/porsche-design-system/pull/3766))

#### Changed

- `Select`, `Multi Select`, `Select Wrapper`:
  - gets rendered on `#top-layer` which enables it to be shown correctly even when used e.g. within a scroll container
    or overflow context ([#3754](https://github.com/porsche-design-system/porsche-design-system/pull/3754))
  - gets positioned by [CSS Anchor Positioning](https://developer.mozilla.org/en-US/docs/Web/CSS/CSS_anchor_positioning)
    or [Floating UI](https://floating-ui.com) as fallback for browsers not supporting it yet
    ([#3754](https://github.com/porsche-design-system/porsche-design-system/pull/3754))
  - modernized visual appearance, dynamic max-height based on viewport and fade in animation of option list
    ([#3754](https://github.com/porsche-design-system/porsche-design-system/pull/3754))
- `Select`, `Select Wrapper`:
  - focus outline becomes default focus style when no filter is used
    ([#3754](https://github.com/porsche-design-system/porsche-design-system/pull/3754))
- `Carousel`: Center layout of Carousel on mobile view
  ([#3765](https://github.com/porsche-design-system/porsche-design-system/pull/3765))
- `Carousel`: `auto` value of `slides-per-page` prop is breakpoint customizable
  ([#3771](https://github.com/porsche-design-system/porsche-design-system/pull/3771))

### [3.27.0-rc.5] - 2025-02-20

#### Fixed

- `AG Grid`: error on reload in next.js.
  ([#3759](https://github.com/porsche-design-system/porsche-design-system/pull/3759))

### [3.27.0-rc.4] - 2025-02-20

#### Fixed

- `AG Grid`: not accessing cdn base url correctly.
  ([#3759](https://github.com/porsche-design-system/porsche-design-system/pull/3759))

### [3.27.0-rc.3] - 2025-02-18

#### Fixed

- `AG Grid`: not resolving dependencies correctly.
  ([#3757](https://github.com/porsche-design-system/porsche-design-system/pull/3757))

### [3.27.0-rc.2] - 2025-02-18

#### Fixed

- `AG Grid`: not resolving dependencies correctly.
  ([#3756](https://github.com/porsche-design-system/porsche-design-system/pull/3756))

### [3.27.0-rc.1] - 2025-02-17

#### Changed

- **Breaking Change** `AG Grid`: Updated from v32 to v33, which introduced a new Theming API. AG Grid migrated from a
  CSS-based theming approach to a JavaScript object-based theming system. As a result, our custom theme also had to be
  adjusted accordingly. ([#3740](https://github.com/porsche-design-system/porsche-design-system/pull/3740))

#### Fixed

- Styles: `vanilla-extract` returns `getMediaQueryMax`, `getMediaQueryMin`, `getMediaQueryMinMax` & `getSkeletonStyle`
  in wrong format ([#3753](https://github.com/porsche-design-system/porsche-design-system/pull/3753))

### [3.27.0-rc.0] - 2025-02-13

#### Added

- `@font-face` supports Thai language
  ([#3750](https://github.com/porsche-design-system/porsche-design-system/pull/3750))
- Partials: `getFontLinks` supports preloading `thai` subset
  ([#3750](https://github.com/porsche-design-system/porsche-design-system/pull/3750))

#### Changed

- `Popover`: gets rendered on `#top-layer` which enables it to be shown correctly even when used e.g. within a scroll
  container ([#3732](https://github.com/porsche-design-system/porsche-design-system/pull/3732))

#### Removed

- `Popover`: default styling for slotted anchors
  ([#3732](https://github.com/porsche-design-system/porsche-design-system/pull/3732))

### [3.26.0] - 2025-02-07

### [3.26.0-rc.0] - 2025-02-06

#### Added

- `Switch`: `compact` prop to enable a smaller, space-saving version for compact layouts
  ([#3728](https://github.com/porsche-design-system/porsche-design-system/pull/3728))
- `Select`: `compact` prop to enable a smaller, space-saving version for compact layouts
  ([#3731](https://github.com/porsche-design-system/porsche-design-system/pull/3731))
- `Canvas`: named slot `sidebar-end-header`
  ([#3736](https://github.com/porsche-design-system/porsche-design-system/pull/3736))
- `Icon`: `4-wheel-drive`, `aggregation`, `arrow-compact-down`, `arrow-compact-left`, `arrow-compact-right`,
  `arrow-compact-up`, `arrows`, `battery-half`, `battery-one-quarter`, `battery-three-quarters`, `brain`, `cabriolet`,
  `charging-network`, `cloud`, `color-picker`, `compass`, `coupe`, `cut`, `door`, `drag`, `ear`, `error`,
  `exclamation-filled`, `fast-backward`, `fast-forward`, `file-csv`, `file-excel`, `flag`, `genuine-parts`,
  `geo-localization`, `grip`, `group`, `hand`, `highway-filled`, `history`, `laptop`, `limousine`, `linked`,
  `logo-apple-carplay`, `logo-apple-music`, `logo-kununu`, `logo-snapchat`, `microphone`, `news`, `north-arrow`,
  `online-search`, `paste`, `pivot`, `price-tag`, `qr-off`, `question-filled`, `radar`, `radio`, `return`, `road`,
  `seat`, `service-technician`, `skip-backward`, `skip-forward`, `stop`, `suv`, `theme`, `turismo`, `trigger-finger`,
  `unlinked` and `weather` ([#3737](https://github.com/porsche-design-system/porsche-design-system/pull/3737))

### [3.25.1] - 2025-01-23

### [3.25.1-rc.0] - 2025-01-23

#### Fixed

- `Carousel`: throws error when object-like string is passed by `pagination`
  ([#3715](https://github.com/porsche-design-system/porsche-design-system/pull/3715))

### [3.25.0] - 2025-01-23

### [3.25.0-rc.1] - 2025-01-22

#### Fixed

- `Carousel`: throws error when object-like string is passed by `slides-per-page`
  ([#3710](https://github.com/porsche-design-system/porsche-design-system/pull/3710))

### [3.25.0-rc.0] - 2025-01-21

#### Added

- `Sheet` ([#3704](https://github.com/porsche-design-system/porsche-design-system/pull/3704))
- `Button`, `Button-Pure`: Add `form` prop to explicitly associate the component with a form, even when it's not
  directly nested within it. ([#3648](https://github.com/porsche-design-system/porsche-design-system/pull/3648))

#### Changed

- `Table`: Enable `Table Head Cell` to be used within `Table Row` in addition to `Table Head Row` to further align with
  table structure defined by W3C ([#3701](https://github.com/porsche-design-system/porsche-design-system/pull/3701))

#### Fixed

- `Textarea`, `Textarea Wrapper`, `Textfield Wrapper`: color contrast of `unit` prop and counter in `readonly` mode
  meets WCAG 2.2 AA standard ([#3693](https://github.com/porsche-design-system/porsche-design-system/pull/3693))

### [3.24.0] - 2025-01-08

### [3.24.0-rc.1] - 2025-01-08

### [3.24.0-rc.0] - 2025-01-07

#### Added

- Styles: support for `vanilla-extract` available under
  `import { … } from '@porsche-design-system/components-{js|angular|react|vue}/styles/vanilla-extract';`
  ([#3666](https://github.com/porsche-design-system/porsche-design-system/pull/3666))

#### Changed

- React: updated peer dependency to `>=19.0.0 <20.0.0`

### [3.23.0] - 2024-12-12

### [3.23.0-rc.0] - 2024-12-12

#### Changed

- `Select`: Slotted image of selected option now visible in combobox
  ([#3651](https://github.com/porsche-design-system/porsche-design-system/pull/3651))

#### Fixed

- `Flyout`: transition bug in Safari ([3674](https://github.com/porsche-design-system/porsche-design-system/pull/3674))
- `Styles`: dart sass deprecation warnings in `SCSS` variant
  ([3664](https://github.com/porsche-design-system/porsche-design-system/pull/3664))

### [3.22.1] - 2024-12-09

### [3.22.1-rc.0] - 2024-12-09

#### Fixed

- `Flyout Multilevel`: Secondary scroll area not shown in iOS Safari (iPhone only)
  ([3663](https://github.com/porsche-design-system/porsche-design-system/pull/3663))

### [3.22.0] - 2024-12-06

### [3.22.0-rc.1] - 2024-12-06

#### Added

- `Flyout Multilevel`: Supports infinite layers
  ([3647](https://github.com/porsche-design-system/porsche-design-system/pull/3647))

#### Fixed

- Partials: error when using in projects without `react/jsx-runtime` as dependency
  ([#3660](https://github.com/porsche-design-system/porsche-design-system/pull/3660))
- `Textfield Wrapper`: text alignment of type `email` and `tel` values in RTL mode
  ([3655](https://github.com/porsche-design-system/porsche-design-system/pull/3655))
- `Popover`:
  - Rendering bug of drop-shadow in Safari 18.x
    ([3622](https://github.com/porsche-design-system/porsche-design-system/pull/3622))
  - Positioning in RTL mode if rendered inside a table (in #top-layer)
    ([3658](https://github.com/porsche-design-system/porsche-design-system/pull/3658))

### [3.22.0-rc.0] - 2024-11-19

#### Added

- `Modal`, `Flyout`:
  - `aria-label` is generated from slotted header contents if `aria` prop is not provided
  - ARIA `role` to `aria` prop of `Modal` component to support setting `alertdialog` role
    ([3618](https://github.com/porsche-design-system/porsche-design-system/pull/3618))
- `Pin-Code`: Add `form` prop to explicitly associate the component with a form, even when it's not directly nested
  within it. ([#3588](https://github.com/porsche-design-system/porsche-design-system/pull/3588))
- `Segmented-Control`: Use ElementInternals API and add `form` prop to explicitly associate the component with a form,
  even when it's not directly nested within it.
  ([#3614](https://github.com/porsche-design-system/porsche-design-system/pull/3614))

#### Changed

- Angular: updated peer dependency to `>=19.0.0 <20.0.0`
- `Pin-Code`:
  - Remove native input and use ElementInternals API
  - **Breaking Change**: `Pin-Code` component no longer support native validation due to the removal of the underlying
    native `<input>` element. ([#3588](https://github.com/porsche-design-system/porsche-design-system/pull/3588))
- `Styles`: `SCSS` variant uses `@forward/@use` internally to replace deprecated `@import`
  ([#3623](https://github.com/porsche-design-system/porsche-design-system/pull/3623))

#### Fixed

- Partials: removed bundled `react/jsx-runtime` due to React 18/19 incompatibilities. When using `jsx` in the `format`
  option, it is necessary to have `react/jsx-runtime` as a dependency in the project included.
  ([#3613](https://github.com/porsche-design-system/porsche-design-system/pull/3613))
- `Select`, `Multi-Select`: Ensure that dynamically changing the `disabled` property via `optgroups` persists the
  `disabled` state for individual options within the group.
  ([#3614](https://github.com/porsche-design-system/porsche-design-system/pull/3614))

### [3.21.0] - 2024-11-12

### [3.21.0-rc.0] - 2024-11-11

#### Added

- `Flyout`: Prop `footerBehavior` to always make footer fixed
  ([3590](https://github.com/porsche-design-system/porsche-design-system/pull/3590))
- `Checkbox`, `Textarea`: `formDisabledCallback` and `formStateRestoreCallback` from ElementInternals API and sync
  validity with form element. ([#3528](https://github.com/porsche-design-system/porsche-design-system/pull/3528))
- `Link`, `Link Pure`, `Link Tile`: `aria-haspopup` is now supported for `aria` prop
  ([#3589](https://github.com/porsche-design-system/porsche-design-system/pull/3589))
- `Button`, `Link`: `compact` prop is breakpoint customizable
  ([#3580](https://github.com/porsche-design-system/porsche-design-system/pull/3580))
- `Select`, `Multi-Select`: Add `form` prop to explicitly associate these components with a specific form when they are
  not directly nested within it. ([#3542](https://github.com/porsche-design-system/porsche-design-system/pull/3542))

#### Changed

- `Select`, `Multi-Select`:
  - Remove native select and use ElementInternals API
    ([#3542](https://github.com/porsche-design-system/porsche-design-system/pull/3542))
  - **Breaking Change**: `Select` and `Multi-Select` components no longer support native validation due to the removal
    of the underlying native `<select>` element.

#### Fixed

- `Flyout`: overlapping of scrollbar in iOS/iPadOS Safari when sticky header/footer is used
  ([#3607](https://github.com/porsche-design-system/porsche-design-system/pull/3607))
- `Carousel`: dynamic change in `slidesPerPages` when using `focusOnCenterSlide` prop breaks pagination
  ([#3592](https://github.com/porsche-design-system/porsche-design-system/pull/3592))
- `Flyout`, `Modal`:
  - transition not working correctly when using conditionally rendered content
    ([#3590](https://github.com/porsche-design-system/porsche-design-system/pull/3590))
  - dismiss button not sticky in case header slot is not present
    ([#3574](https://github.com/porsche-design-system/porsche-design-system/pull/3574))
  - dismiss button overlaps content area
    ([#3574](https://github.com/porsche-design-system/porsche-design-system/pull/3574))
- `jsdom-polyfill`: errors from included polyfill packages
  ([3543](https://github.com/porsche-design-system/porsche-design-system/pull/3543))
- React: global `hidden` attribute with value `false` not working
  ([#3555](https://github.com/porsche-design-system/porsche-design-system/pull/3555))

### [3.20.0] - 2024-10-24

### [3.20.0-rc.1] - 2024-10-24

#### Added

- React: better tree-shaking for `@porsche-design-system/components-react`
  ([#3554](https://github.com/porsche-design-system/porsche-design-system/pull/3554))
- `Icon`: `sidebar` ([#3556](https://github.com/porsche-design-system/porsche-design-system/pull/3556))

#### Changed

- `Canvas`: Improve UI and UX behaviour in Safari
  ([#3556](https://github.com/porsche-design-system/porsche-design-system/pull/3556))

#### Fixed

- `Flyout`: transition animation in Chrome Browser if `Flyout` has scrollable content
  ([#3550](https://github.com/porsche-design-system/porsche-design-system/pull/3550))

### [3.20.0-rc.0] - 2024-10-18

#### Added

- `Icon`: `attachment`, `dislike`, `dislike-filled`, `like`, `like-filled`, `new-chat`
  ([#3515](https://github.com/porsche-design-system/porsche-design-system/pull/3515))

#### Changed

- `Canvas`: Improve UI and UX behaviour
  ([#3515](https://github.com/porsche-design-system/porsche-design-system/pull/3515))
- `Flyout`, `Modal`: Removed default styling for slotted anchors
  ([#3515](https://github.com/porsche-design-system/porsche-design-system/pull/3515))

### [3.19.0] - 2024-10-14

### [3.19.0-rc.4] - 2024-10-14

#### Added

- `AG Grid`: custom theme ([#3517](https://github.com/porsche-design-system/porsche-design-system/pull/3517))
- `Checkbox`: Added a `compact` prop to enable a smaller, space-saving version of the checkbox for compact layouts.
  ([#3504](https://github.com/porsche-design-system/porsche-design-system/pull/3504))
- `Text`, `Display`, `Heading` and `Headline`: introduce new option `inherit` to prop `align`
  ([#3520](https://github.com/porsche-design-system/porsche-design-system/pull/3520))

#### Fixed

- `Pin Code`, `Select Wrapper`: programmatic focus
  ([#3527](https://github.com/porsche-design-system/porsche-design-system/pull/3527))
- `Select Wrapper`: native option dropdown has wrong colors in theme dark
  ([#3523](https://github.com/porsche-design-system/porsche-design-system/pull/3523))
- `Switch`: width/height calculation of the toggle element supports browser based text only zoom
  ([#3542](https://github.com/porsche-design-system/porsche-design-system/pull/3542))
- Angular, React, Vue: missing `@deprecated` annotations for deprecated components
  ([#3525](https://github.com/porsche-design-system/porsche-design-system/pull/3525))
- Partials: Replace meta tag `apple-mobile-web-app-capable` with `mobile-web-app-capable` in `getMetaTagsAndIconLinks`
  partial. ([#3519](https://github.com/porsche-design-system/porsche-design-system/pull/3519))

### [3.19.0-rc.3] - 2024-10-02

#### Fixed

- `Carousel`: remove gradient styles for carousel if `gradientColor` is not defined
  ([#3518](https://github.com/porsche-design-system/porsche-design-system/pull/3518))

### [3.19.0-rc.2] - 2024-10-01

#### Added

- `Carousel`: introduce `trimSpace` prop
  ([#3496](https://github.com/porsche-design-system/porsche-design-system/pull/3496))
- `Checkbox`: ([#3498](https://github.com/porsche-design-system/porsche-design-system/pull/3498))

#### Fixed

- `Checkbox Wrapper`, `Radio Button Wrapper`: rendering of `checked` state in Blink based Browsers when component is
  rendered in high contrast mode ([#3488](https://github.com/porsche-design-system/porsche-design-system/pull/3488))

### [3.19.0-rc.1] - 2024-09-06

#### Changed

- `Canvas`: Improve UX ([#3494](https://github.com/porsche-design-system/porsche-design-system/pull/3494))

### [3.19.0-rc.0] - 2024-09-03

#### Added

- `componentsReady()`: Introduce optional `readyState` parameter
  ([#3460](https://github.com/porsche-design-system/porsche-design-system/pull/3460))
- `Carousel`: introduce `focusOnCenterSlide` & `gradientColor` props
  ([#3488](https://github.com/porsche-design-system/porsche-design-system/pull/3488))

#### Changed

- `Text Field Wrapper`: width calculation of counter and unit element are now CSS based in relation to the number of
  characters ([#3472](https://github.com/porsche-design-system/porsche-design-system/pull/3472))

#### Fixed

- `jsdom-polyfill`: errors from included polyfill packages
  ([3481](https://github.com/porsche-design-system/porsche-design-system/pull/3481))

### [3.18.0] - 2024-08-21

### [3.18.0-rc.0] - 2024-08-21

#### Added

- `Button Tile`, `Link Tile`, `Link Tile Model Signature`: supports `<video/>` (the tile components automatically check
  for OS reduced motion setting to decide weather the video autoplay should be prevented or not to improve accessibility
  & UX) ([#3454](https://github.com/porsche-design-system/porsche-design-system/pull/3454))
- Extend deprecation console warnings by reference to causing DOM element
  ([#3439](https://github.com/porsche-design-system/porsche-design-system/pull/3439))
- `Textarea`: ([#3443](https://github.com/porsche-design-system/porsche-design-system/pull/3443))

#### Changed

- Partials: `getInitialStyles` uses CSS `:defined` to determine the visibility of web components, as well as
  `[data-ssr]` attribute instead of `.ssr` class for Next JS and Remix
  ([#3466](https://github.com/porsche-design-system/porsche-design-system/pull/3466))
- Components: Use `:defined` & `[data-ssr]` to handle visibility of nested elements within Shadow DOM
  ([#3470](https://github.com/porsche-design-system/porsche-design-system/pull/3470))
- `Button`, `Link`: spacings adjusted for `compact` mode
- `Banner`, `Flyout`, `Inline Notification`, `Modal`, `Scroller`, `Toast`: button style
  ([#3435](https://github.com/porsche-design-system/porsche-design-system/pull/3435))
- `Select`: added `display: block` to host in order to be consistent with other form components
  ([#3462](https://github.com/porsche-design-system/porsche-design-system/pull/3462))

#### Fixed

- `Select`, `Multi-Select`: programmatic focus
  ([#3462](https://github.com/porsche-design-system/porsche-design-system/pull/3462))
- `Button Tile`, `Link Tile`, `Link Tile Model Signature`: correct image position if custom css `position: absolute` is
  used on media element ([#3446](https://github.com/porsche-design-system/porsche-design-system/pull/3446))
- `Button`, `Link`: Safari rendering issue of `backdrop-filter` on border in variant `ghost`
  ([#3435](https://github.com/porsche-design-system/porsche-design-system/pull/3435))
- `Select`, `Select Wrapper`, `Multi Select`, `Textfield Wrapper`: `text-overflow` has now ellipsis behaviour and
  `min-width` is added to prevent text overlapping
  ([#3465](https://github.com/porsche-design-system/porsche-design-system/pull/3465))

### [3.17.0] - 2024-08-01

### [3.17.0-rc.2] - 2024-08-01

#### Fixed

- `Optgoup`: hydration error in Next.js SSR context
  ([#3432](https://github.com/porsche-design-system/porsche-design-system/pull/3432))
- `Select`: ensure slotted image width
  ([#3432](https://github.com/porsche-design-system/porsche-design-system/pull/3432))

### [3.17.0-rc.1] - 2024-07-31

#### Added

- `Button`, `Link`:
  - Prop `variant` extended by value `ghost`
    ([#3423](https://github.com/porsche-design-system/porsche-design-system/pull/3423))
  - Prop `compact` ([#3423](https://github.com/porsche-design-system/porsche-design-system/pull/3423))

#### Fixed

- `Tabs Bar`: fixed tabindex issue when `Tabs Bar` is rendered with the `Scroller` component
  ([#3421](https://github.com/porsche-design-system/porsche-design-system/pull/3421))

### [3.17.0-rc.0] - 2024-07-29

#### Added

- `Link Tile`, `Link Tile Model Signature`, `Button Tile`:
  - Named slot `header` ([#3419](https://github.com/porsche-design-system/porsche-design-system/pull/3419))
- `Link Tile`, `Button Tile`: Prop `size` extended by value `large`
  ([#3419](https://github.com/porsche-design-system/porsche-design-system/pull/3419))
- `Tag`:
  - Prop `compact` ([#3411](https://github.com/porsche-design-system/porsche-design-system/pull/3411))
  - Prop `color` extended by value `background-frosted`
    ([#3411](https://github.com/porsche-design-system/porsche-design-system/pull/3411))
- Styles: `theme{Light|Dark}BackgroundFrosted` and `$pds-theme-{light|dark}-background-frosted` color
  ([#3409](https://github.com/porsche-design-system/porsche-design-system/pull/3409))
- `Optgroup`: Usable in combination with `Select` and `Multi Select`
  ([#3410](https://github.com/porsche-design-system/porsche-design-system/pull/3410))
- `Flyout`, `Modal`: Add custom events `motionVisibleEnd` and `motionHiddenEnd` to notify when opening and closing
  transitions are complete ([#3418](https://github.com/porsche-design-system/porsche-design-system/pull/3418))

#### Changed

- `Link Tile`, `Link Tile Model Signature`, `Button Tile`:
  - Layout behaviour is able to break out of its aspect ratio in case content overflows to be a11y compliant and/or to
    improve visual alignment in CSS Grid context
    ([#3419](https://github.com/porsche-design-system/porsche-design-system/pull/3419))
  - Values `1:1 | 4:3 | 3:4 | 16:9 | 9:16` of prop `aspect-ratio` are deprecated and mapped to new values
    `1/1 | 4/3 | 3/4 | 16/9 | 9/16` to be aligned with CSS spec
    ([#3419](https://github.com/porsche-design-system/porsche-design-system/pull/3419))

```diff
- <p-link-tile aspect-ratio="1:1 | 4:3 | 3:4 | 16:9 | 9:16"></p-link-tile>
+ <p-link-tile aspect-ratio="1/1 | 4/3 | 3/4 | 16/9 | 9/16"></p-link-tile>

- <p-button-tile aspect-ratio="1:1 | 4:3 | 3:4 | 16:9 | 9:16"></p-button-tile>
+ <p-button-tile aspect-ratio="1/1 | 4/3 | 3/4 | 16/9 | 9/16"></p-button-tile>

- <p-link-tile-model-signature aspect-ratio="1:1 | 4:3 | 3:4 | 16:9 | 9:16"></p-link-tile-model-signature>
+ <p-link-tile-model-signature aspect-ratio="1/1 | 4/3 | 3/4 | 16/9 | 9/16"></p-link-tile-model-signature>
```

- `Link Tile`, `Button Tile`: Value `default` of prop `size` is deprecated and mapped to new value `medium` to be in
  sync with typography sizing definition
  ([#3419](https://github.com/porsche-design-system/porsche-design-system/pull/3419))

```diff
- <p-link-tile size="default"></p-link-tile>
+ <p-link-tile size="medium"></p-link-tile>

- <p-button-tile size="default"></p-button-tile>
+ <p-button-tile size="medium"></p-button-tile>
```

- `Icon`: All icons are up-to-date with the One UI look
- Shorten asset filenames
- `Carousel`: Slides and `controls` slot are centered if `alignHeader` prop is set to `center` and amount of slides is
  less than `slidesPerPage` ([#3372](https://github.com/porsche-design-system/porsche-design-system/pull/3372))

#### Fixed

- `Link Pure`: Broken with `alignLabel="start"`, hidden label & nested anchor
  ([#3379](https://github.com/porsche-design-system/porsche-design-system/pull/3379))
- `Textfield Wrapper`, `Textarea Wrapper`: Conditionally rendered component throws
  `TypeError: Cannot read properties of undefined (reading 'type')`
  ([#3383](https://github.com/porsche-design-system/porsche-design-system/pull/3383))
- `Link Tile`: Broken word-break & hyphens Safari
  ([#3397](https://github.com/porsche-design-system/porsche-design-system/pull/3397))
- `Select Wrapper`: `optgroup` styling and behavior
  ([#3410](https://github.com/porsche-design-system/porsche-design-system/pull/3410))

### [3.16.0] - 2024-07-02

### [3.16.0-rc.2] - 2024-07-02

#### Added

- Partials: Added default `og:image` and related meta tags to the `getMetaTagsAndIconLinks` partial. Can be disabled by
  setting the `ogImage` option to `false`.
  ([#3357](https://github.com/porsche-design-system/porsche-design-system/pull/3357))

#### Changed

- `Flyout Navigation`, `Flyout Navigation Item`: Renamed (experimental) component to `Flyout Multilevel` and
  `Flyout Multilevel Item` ([#3351](https://github.com/porsche-design-system/porsche-design-system/pull/3351))
- `Toast`: Renders fully on `#top-layer`, stacking behaviour has changed and follows W3C standards now, see
  https://developer.mozilla.org/en-US/docs/Glossary/Top_layer and
  https://developer.chrome.com/blog/what-is-the-top-layer
  ([#3356](https://github.com/porsche-design-system/porsche-design-system/pull/3356))

```diff
- <p-flyout-navigation><p-flyout-navigation-item></p-flyout-navigation-item></p-flyout-navigation>
+ <p-flyout-multilevel><p-flyout-multilevel-item></p-flyout-multilevel-item></p-flyout-multilevel>
```

#### Fixed

- Types: `@porsche-design-system/components-vue` typings are not exposed
  ([#3355](https://github.com/porsche-design-system/porsche-design-system/pull/3355))

### [3.16.0-rc.1] - 2024-06-18

#### Added

- `jsdom-polyfill` Added polyfills for `Popover API` and `ResizeObserver`
  ([#3334](https://github.com/porsche-design-system/porsche-design-system/pull/3334))
- `Segmented Control`: Prop `aria` added to `Segmented Control Item` to support ARIA attributes
  ([#3327](https://github.com/porsche-design-system/porsche-design-system/pull/3327))

#### Changed

- Angular: updated peer dependency to `>=17.0.0 <19.0.0`
  ([#3346](https://github.com/porsche-design-system/porsche-design-system/pull/3346))
- React: Improve prop typings for all wrappers of `@porsche-design-system/components-react`
  ([#3336](https://github.com/porsche-design-system/porsche-design-system/pull/3336))

### [3.16.0-rc.0] - 2024-06-05

#### Added

- `Flyout`:
  - CSS variable `--p-flyout-sticky-top` (experimental)
    ([#3191](https://github.com/porsche-design-system/porsche-design-system/pull/3191))
  - Prop `disableBackdropClick` ([#3191](https://github.com/porsche-design-system/porsche-design-system/pull/3191))
- `Modal`:
  - CSS variable `--p-modal-width` (experimental)
    ([#3191](https://github.com/porsche-design-system/porsche-design-system/pull/3191))
  - Named slot `header` ([#3191](https://github.com/porsche-design-system/porsche-design-system/pull/3191))

#### Changed

- `Modal`, `Flyout`:
  - Sticky dismiss button ([#3191](https://github.com/porsche-design-system/porsche-design-system/pull/3191))
  - Aligned layout, spacing and UX behaviour
    ([#3191](https://github.com/porsche-design-system/porsche-design-system/pull/3191))
  - Renders fully on `#top-layer`, stacking behaviour has changed and follows W3C standards now, see
    https://developer.mozilla.org/en-US/docs/Glossary/Top_layer and
    https://developer.chrome.com/blog/what-is-the-top-layer
    ([#3191](https://github.com/porsche-design-system/porsche-design-system/pull/3191))
- `Modal`: `heading` prop and `slot="heading"` are deprecated. Use `slot="header"` instead.

#### Fixed

- Types: Fixed incorrectly allowed type `string` in types `BreakpointCustomizable`, `SelectedAriaAttributes`,
  `CarouselInternationalization`, `PaginationInternationalization` and `ScrollToPosition`
- `Modal`, `Flyout`: Dynamically react to adding/removing named slots
  ([#3191](https://github.com/porsche-design-system/porsche-design-system/pull/3191))
- `Modal`: Uses native `<dialog />` element to resolve focus issues, focus trap
  ([#3191](https://github.com/porsche-design-system/porsche-design-system/pull/3191))

### [3.15.2] - 2024-05-29

#### Fixed

- `aria`: Refactor `parseJSONAttribute` to support Safari < 16.4  
  ([#3314](https://github.com/porsche-design-system/porsche-design-system/pull/3314))

### [3.15.1] - 2024-05-23

#### Fixed

- `Banner`: Fixed position on mobile ([#3307](https://github.com/porsche-design-system/porsche-design-system/pull/3307))

### [3.15.0] - 2024-05-16

### [3.15.0-rc.5] - 2024-05-16

#### Added

- `Button Pure`: Prop `underline` to show an underline for the label
  ([#3212](https://github.com/porsche-design-system/porsche-design-system/pull/3212))
- Partials: Added new option `globalStyles` to `getInitialStyles` to disable global reset styles.  
  ([#3213](https://github.com/porsche-design-system/porsche-design-system/pull/3213))

#### Changed

- `Banner`: Refactor Banner to use native `popover`
  ([#3196](https://github.com/porsche-design-system/porsche-design-system/pull/3196))
- Partials: `getInitialStyles` only contain hydration visibility and global styles. All other styles are handled by
  constructable stylesheets at component level.
  ([#3213](https://github.com/porsche-design-system/porsche-design-system/pull/3213))
- `Table`: Removed slotted image style `verticalAlign: 'middle'` from initialStyles
  ([#3213](https://github.com/porsche-design-system/porsche-design-system/pull/3213))
- `Tabs Bar`: Removed sibling tabpanel focus style from initialStyles
  ([#3213](https://github.com/porsche-design-system/porsche-design-system/pull/3213))

#### Fixed

- `Carousel`: Accessible name of carousel region wrapper
  ([#3220](https://github.com/porsche-design-system/porsche-design-system/pull/3220))
- `aria` property now supports escaped single quotes inside JSON strings, e.g.
  `aria="{ 'aria-label': 'You can\'t do that? yes you can!' }"`
  ([#3217](https://github.com/porsche-design-system/porsche-design-system/pull/3217))

### [3.15.0-rc.4] - 2024-05-06

#### Added

- Partials: Added new partial `getFontFaceStyles` which returns an inline style containing all font-face definitions.  
  ([#3188](https://github.com/porsche-design-system/porsche-design-system/pull/3188))

#### Changed

- Partials: Partial `getFontFaceStylesheet` is deprecated and will be removed with the next major release. Use the
  `getFontFaceStyles` partial instead, which directly returns a `<style>` tag containing all font-face definitions and
  can be used in the same way. ([#3188](https://github.com/porsche-design-system/porsche-design-system/pull/3188))

```diff
- getFontFaceStylesheet()
+ getFontFaceStyles()
```

### [3.15.0-rc.3] - 2024-04-23

#### Fixed

- `Pin Code`: Fixed several problems with IME keyboards
  ([#3197](https://github.com/porsche-design-system/porsche-design-system/pull/3197))

### [3.15.0-rc.2] - 2024-04-22

#### Added

- `Accordion`: Add experimental property `sticky` for a fixed heading
  ([#3181](https://github.com/porsche-design-system/porsche-design-system/pull/3181))
- `Inline Notification`, `Banner`: heading hierarchy can now be customized with `headingTag` prop
  ([#3168](https://github.com/porsche-design-system/porsche-design-system/pull/3168))

#### Changed

- `Accordion`: `tag` property is deprecated. Use `headingTag` property instead to specify heading hierarchy level.
  ([#3168](https://github.com/porsche-design-system/porsche-design-system/pull/3168))

```diff
- <p-accordion tag="h3"></p-accordion>
+ <p-accordion heading-tag="h3"></p-accordion>
```

#### Fixed

- `Pin Code`: Input is entered twice in iOS
  ([#3192](https://github.com/porsche-design-system/porsche-design-system/pull/3192))

### [3.15.0-rc.1] - 2024-04-17

#### Added

- Partials: `getMetaTagsAndIconLinks`, `getComponentChunkLinks`, `getIconLinks` and `getFontLinks` support new format
  option `js` ([#3179](https://github.com/porsche-design-system/porsche-design-system/pull/3179))

### [3.15.0-rc.0] - 2024-04-05

#### Changed

- `Model Signature`: Enabling the use of hex colors, CSS gradients, CSS image and video masks. In addition, the size was
  slightly adjusted. ([#3153](https://github.com/porsche-design-system/porsche-design-system/pull/3153))

#### Fixed

- `Modal`: Missing box-shadow on sticky footer when slotted content changes
  ([#3154](https://github.com/porsche-design-system/porsche-design-system/pull/3154))
- `Select`: Hydration error in Next.js when using slotted `img`
  ([#3162](https://github.com/porsche-design-system/porsche-design-system/pull/3162))
- `Text Field Wrapper`, `Textarea Wrapper`: Dynamic changes of `showCounter` and `maxLength` are reflected. The counter
  element dynamically adjusts to changes in the input value accurately.
  ([#3084](https://github.com/porsche-design-system/porsche-design-system/pull/3084))

### [3.14.0] - 2024-03-25

### [3.14.0-rc.0] - 2024-03-25

#### Added

- `Icon`: `battery-empty-fuel` ([#3148](https://github.com/porsche-design-system/porsche-design-system/pull/3148))

#### Changed

- `Icon`: `battery-empty-co2` and `co2-class`
  ([#3148](https://github.com/porsche-design-system/porsche-design-system/pull/3148))
- Angular: updated peer dependency to `>=17.0.0 <18.0.0`
  ([#3125](https://github.com/porsche-design-system/porsche-design-system/pull/3125))
- React: updated peer dependency to `>=18.0.0 <19.0.0`
  ([#3125](https://github.com/porsche-design-system/porsche-design-system/pull/3125))

### [3.13.1] - 2024-03-20

#### Fixed

- `Modal`: Unexpected scrolling behavior on iOS >= 17.4
  ([#3128](https://github.com/porsche-design-system/porsche-design-system/pull/3128))
- `Select`, `Multi-Select`: Cropping issues of select dropdown when used inside `Table` component
  ([#3114](https://github.com/porsche-design-system/porsche-design-system/pull/3114))
- `Flyout`, `Flyout Navigation`: iOS Safari URL bar overlaying
  ([#3131](https://github.com/porsche-design-system/porsche-design-system/pull/3131))

### [3.13.0] - 2024-03-11

### [3.13.0-rc.2] - 2024-03-11

#### Added

- `Icon`: `battery-empty-co2` and `co2-class`
  ([#3103](https://github.com/porsche-design-system/porsche-design-system/pull/3103))

### [3.13.0-rc.1] - 2024-03-08

#### Added

- `Select` ([#3008](https://github.com/porsche-design-system/porsche-design-system/pull/3008))
- `Modal`: Prop `backdrop` ([#3082](https://github.com/porsche-design-system/porsche-design-system/pull/3082))
- `Modal`: CSS variables `--p-modal-spacing-top` and `--p-modal-spacing-bottom`
  ([#3082](https://github.com/porsche-design-system/porsche-design-system/pull/3082))

#### Fixed

- `Flyout`: Refactor Flyout to use native Dialog element to resolve focus issues
  ([#2998](https://github.com/porsche-design-system/porsche-design-system/pull/2998))
- `Accordion`: Fix overflow scrollbar issues
  ([#3042](https://github.com/porsche-design-system/porsche-design-system/pull/3042))
- `Carousel`: Skip link is visible when it receives keyboard focus
  ([#3055](https://github.com/porsche-design-system/porsche-design-system/pull/3055))
- Placeholder color of `Text Field Wrapper` for `input type="date"` and `input type="time"` in Safari and alignment in
  Mobile Safari ([#3068](https://github.com/porsche-design-system/porsche-design-system/pull/3068))
- Counter overlap with long initial value in `Text Field Wrapper` for `input type="text"` with `maxlength`
  ([#3079](https://github.com/porsche-design-system/porsche-design-system/pull/3079))

#### Changed

- Updated favicons output via `getMetaTagsAndIconLinks()` partial
  ([#3081](https://github.com/porsche-design-system/porsche-design-system/pull/3081))

### [3.13.0-rc.0] - 2024-02-19

#### Added

- `Link Tile Product`: Prop `price-original` to be able to visualize sale and original price
  ([#3040](https://github.com/porsche-design-system/porsche-design-system/pull/3040))

#### Changed

- Validation of `getInitialStyles()` partial is temporarily disabled
  ([#3049](https://github.com/porsche-design-system/porsche-design-system/pull/3049))

### [3.12.0] - 2024-02-12

### [3.12.0-rc.1] - 2024-02-08

#### Fixed

- `Checkbox Wrapper`, `Radio Button Wrapper`: Safari visually reflects input status (checked/unchecked) when used in
  another Shadow DOM or changed programmatically
  ([#3028](https://github.com/porsche-design-system/porsche-design-system/pull/3028))

### [3.12.0-rc.0] - 2024-02-05

#### Added

- `Icon`: `logo-x`, `bookmark-filled` and `star-filled`
  ([#3025](https://github.com/porsche-design-system/porsche-design-system/pull/3025))

#### Changed

- `Icon`: Visual appearance of `information-filled`, `information`, `success-filled`, `success`, `bookmark`, `compare`,
  `configurate`, `heart-filled`, `heart`, `menu-lines`, `success`, `search`, `locate`, `star`, `shopping-bag-filled`,
  `shopping-bag`, `user-filled` and `user`
  ([#3025](https://github.com/porsche-design-system/porsche-design-system/pull/3025))
- All components (expect some form elements) have improved focus styling based on `:focus-visible`
  ([#3011](https://github.com/porsche-design-system/porsche-design-system/pull/3011))
- Several components are using CSS property `inset|inset-inline|inset-block` instead of `top|bottom|left|right` for
  better RTL (right-to-left) support ([#3011](https://github.com/porsche-design-system/porsche-design-system/pull/3011))
- `Switch`: Improve RTL (right-to-left) mode
  ([#3011](https://github.com/porsche-design-system/porsche-design-system/pull/3011))
- `Button`, `Button Pure`, `Switch`, `Checkbox Wrapper`, `Radio Button Wrapper`, `Pin Code`: optimized announcement of
  loading state for assistive technologies
  ([#3009](https://github.com/porsche-design-system/porsche-design-system/pull/3009))

#### Fixed

- All components are supporting focus style in High Contrast Mode correctly
  ([#3011](https://github.com/porsche-design-system/porsche-design-system/pull/3011))

### [3.11.0] - 2024-01-30

### [3.11.0-rc.0] - 2024-01-30

#### Fixed

- `Carousel`: Carousel does not work with single pointer event on smaller touch devices
  ([#3003](https://github.com/porsche-design-system/porsche-design-system/pull/3003))
- `Carousel`: `Each child in a list should have a unique "key" prop` warning in Next.js SSR context
  ([#3001](https://github.com/porsche-design-system/porsche-design-system/pull/3001))

#### Changed

- Scroll-lock used in `Flyout`, `Flyout Navigation` and `Modal` is based on `body { overflow: hidden; }` for all devices
  ([#3013](https://github.com/porsche-design-system/porsche-design-system/pull/3013))
- `Toast`: Alignment reflects RTL (right-to-left) mode
  ([#3010](https://github.com/porsche-design-system/porsche-design-system/pull/3010))
- `Carousel`: Pagination can be used for navigation & pagination has more spacing on touch devices
  ([#3003](https://github.com/porsche-design-system/porsche-design-system/pull/3003))

### [3.10.0] - 2024-01-17

### [3.10.0-rc.5] - 2024-01-16

#### Changed

- `visibility` css property can be overridden on all components, e.g. to make use of `visibility: hidden;`  
  ([#2988](https://github.com/porsche-design-system/porsche-design-system/pull/2988))
- `Carousel`: Named slot `header` renamed to `controls`
  ([#2992](https://github.com/porsche-design-system/porsche-design-system/pull/2992))

### [3.10.0-rc.4] - 2024-01-15

#### Added

- `Icon`: Auto-flipping icons (certain ones only) in RTL (right-to-left) mode
  ([#2957](https://github.com/porsche-design-system/porsche-design-system/pull/2957))
- `Carousel`: Prop `heading-size`, named slot `header`
  ([#2915](https://github.com/porsche-design-system/porsche-design-system/pull/2915))
- `Accordion`: support for custom click area for `compact` variant
  ([#2920](https://github.com/porsche-design-system/porsche-design-system/pull/2920))
- `@font-face` supports Middle East languages
  ([#2946](https://github.com/porsche-design-system/porsche-design-system/pull/2946))
- Partials: `getFontLinks` supports preloading `arabic`, `pashto` and `urdu` subsets
  ([#2946](https://github.com/porsche-design-system/porsche-design-system/pull/2946))

#### Changed

- `Flyout Navigation`: Improved validation and `activeIdentifier` isn't automatically updated anymore
  ([#2935](https://github.com/porsche-design-system/porsche-design-system/pull/2935))
- `Carousel`: Position and width of heading and description
  ([#2915](https://github.com/porsche-design-system/porsche-design-system/pull/2915))
- `Model Signature` asset for `model="macan"`
- Aligned naming of all `CustomEvent<T>` types and deprecated old ones since they are in fact typing the `detail: T`
  property of the event

```diff
- AccordionUpdateEvent
+ AccordionUpdateEventDetail
- CarouselUpdateEvent
+ CarouselUpdateEventDetail
- FlyoutNavigationUpdateEvent
+ FlyoutNavigationUpdateEventDetail
- LinkTileProductLikeEvent
+ LinkTileProductLikeEventDetail
- MultiSelectUpdateEvent
+ MultiSelectUpdateEventDetail
- PaginationUpdateEvent
+ PaginationUpdateEventDetail
- PinCodeUpdateEvent
+ PinCodeUpdateEventDetail
- SegmentedControlUpdateEvent
+ SegmentedControlUpdateEventDetail
- StepperHorizontalUpdateEvent
+ StepperHorizontalUpdateEventDetail
- SwitchUpdateEvent
+ SwitchUpdateEventDetail
- TableUpdateEvent
+ TableUpdateEventDetail
- TabsUpdateEvent
+ TabsUpdateEventDetail
- TabsBarUpdateEvent
+ TabsBarUpdateEventDetail
```

#### Fixed

- `Pin Code`: Focus correct input when clicking on label
  ([#2985](https://github.com/porsche-design-system/porsche-design-system/pull/2985))
- `Flyout Navigation`: Focus dismiss button after opening
  ([#2935](https://github.com/porsche-design-system/porsche-design-system/pull/2935))
- `Accordion`: Alignment of slotted heading with custom padding
  ([#2920](https://github.com/porsche-design-system/porsche-design-system/pull/2920))
- `Modal`: Scrollbar is hidden ([#2907](https://github.com/porsche-design-system/porsche-design-system/pull/2907))
- `Toast`: `max-width` when used in scale mode
  ([#2960](https://github.com/porsche-design-system/porsche-design-system/pull/2960))

### [3.10.0-rc.3] - 2023-12-12

### [3.10.0-rc.2] - 2023-12-12

### [3.10.0-rc.1] - 2023-12-11

#### Added

- **[EXPERIMENTAL]** `Link Tile Product`
  ([#2909](https://github.com/porsche-design-system/porsche-design-system/pull/2909))

#### Fixed

- `Wordmark`, `Crest` and `Marque`: custom clickable area
  ([#2930](https://github.com/porsche-design-system/porsche-design-system/pull/2930))

### [3.10.0-rc.0] - 2023-12-07

#### Added

- **[EXPERIMENTAL]** `Flyout Navigation`
  ([#2906](https://github.com/porsche-design-system/porsche-design-system/pull/2906))
- Prop `submit-button` to show/hide a submit button for `Text Field Wrapper` `type="search"` if wrapped inside a form
  ([#2908](https://github.com/porsche-design-system/porsche-design-system/pull/2908))

#### Changed

- `Accordion`: removed `border-bottom` if used standalone
  ([#2911](https://github.com/porsche-design-system/porsche-design-system/pull/2911))
- `display` css property can be overridden on all components, e.g. to make use of `display: none;` within media
  queries  
  ([#2913](https://github.com/porsche-design-system/porsche-design-system/pull/2913))
- `Pagination`: Prop `maxNumberOfPageLinks` is deprecated and has no effect anymore, instead there is responsive
  behavior out of the box with full SSR support
  ([#2898](https://github.com/porsche-design-system/porsche-design-system/pull/2898))

### [3.9.0] - 2023-11-24

### [3.9.0-rc.0] - 2023-11-23

#### Added

- Angular: `theme: 'light' | 'dark' | 'auto'` option to `PorscheDesignSystemModule.load()` to set `theme` on all child
  components  
  ([#2872](https://github.com/porsche-design-system/porsche-design-system/pull/2872))
- React: `theme: 'light' | 'dark' | 'auto'` prop to `PorscheDesignSystemProvider` to set `theme` on all child
  components  
  ([#2872](https://github.com/porsche-design-system/porsche-design-system/pull/2872))
- Vue: `theme: 'light' | 'dark' | 'auto'` prop to `PorscheDesignSystemProvider` to set `theme` on all child components  
  ([#2872](https://github.com/porsche-design-system/porsche-design-system/pull/2872))
- Validation for usage of different PDS versions
  ([#2867](https://github.com/porsche-design-system/porsche-design-system/pull/2867))

#### Changed

- `Text Field Wrapper`, `Textarea Wrapper`, `Select Wrapper`, `Multi Select`, `Pin Code`, `Checkbox Wrapper` and
  `Radio Button Wrapper` have improved visual alignment
  ([#2854](https://github.com/porsche-design-system/porsche-design-system/pull/2854))
- `Text Field Wrapper` fully supports RTL (right-to-left) mode
  ([#2854](https://github.com/porsche-design-system/porsche-design-system/pull/2854))
- `Pin Code`: Prop values from `1` to `6` are now supported for `length` prop
  ([#2859](https://github.com/porsche-design-system/porsche-design-system/pull/2859))
- `Model Signature` asset for `model="macan"`
  ([#2857](https://github.com/porsche-design-system/porsche-design-system/pull/2857))
- Use motion tokens in all components
  ([#2834](https://github.com/porsche-design-system/porsche-design-system/pull/2834))

#### Fixed

- `Select Wrapper`: Select dropdown is now visible if it overflows the `Table` component
  ([#2885](https://github.com/porsche-design-system/porsche-design-system/pull/2885))
- `Select Wrapper` keyboard and scroll behavior
  ([#2864](https://github.com/porsche-design-system/porsche-design-system/pull/2864))
- Safari 15 default margin of button elements in several components
  ([#2858](https://github.com/porsche-design-system/porsche-design-system/pull/2858))
- `Checkbox Wrapper` and `Radio Button Wrapper` border-color/background-color does not reset on hover
  ([#2852](https://github.com/porsche-design-system/porsche-design-system/pull/2852))
- `Tabs Bar` losing `activeTabIndex` and underline in certain framework scenarios
  ([#2896](https://github.com/porsche-design-system/porsche-design-system/pull/2896))
- `Modal` and `Flyout` body jumping in the background and scrolling back to the top in Next Js and Remix
  ([#2890](https://github.com/porsche-design-system/porsche-design-system/pull/2890))

### [3.8.0] - 2023-10-24

### [3.8.0-rc.0] - 2023-10-23

#### Added

- RTL (right-to-left) support for all components
  ([#2819](https://github.com/porsche-design-system/porsche-design-system/pull/2819))
- `Popover` and `Modal` support theme dark and auto
  ([#2789](https://github.com/porsche-design-system/porsche-design-system/pull/2789))
- Styles: `getSkeletonStyle()` and `pds-skeleton()`
  ([#2796](https://github.com/porsche-design-system/porsche-design-system/pull/2796))
- Styles: `motionDuration{Short|Moderate|Long|VeryLong}`, `motionEasing{Base|In|Out}`, and
  `$pds-motion-duration-{short|moderate|long|very-long}`, `$pds-motion-easing-{base|in|out}`
  ([#2791](https://github.com/porsche-design-system/porsche-design-system/pull/2791))

#### Changed

- Styles: `themeDarkBackgroundShading` and `$pds-theme-dark-background-shading` color
  ([#2789](https://github.com/porsche-design-system/porsche-design-system/pull/2789))
- `Spinner` animation was optimized to consume less CPU
  ([#2825](https://github.com/porsche-design-system/porsche-design-system/pull/2825))

- `Text`, `Display`, `Heading`, `Headline`: Prop values `left | right` of `align` prop are deprecated and mapped to new
  values `start | end` for correct RTL (right-to-left) support
  ([#2819](https://github.com/porsche-design-system/porsche-design-system/pull/2819))

```diff
- <p-text align="left"></p-text>
+ <p-text align="start"></p-text>

- <p-text align="right"></p-text>
+ <p-text align="end"></p-text>

- <p-display align="left"></p-display>
+ <p-display align="start"></p-display>

- <p-display align="right"></p-display>
+ <p-display align="end"></p-display>

- <p-heading align="left"></p-heading>
+ <p-heading align="start"></p-heading>

- <p-heading align="right"></p-heading>
+ <p-heading align="end"></p-heading>

- <p-headline align="left"></p-headline>
+ <p-headline align="start"></p-headline>

- <p-headline align="right"></p-headline>
+ <p-headline align="end"></p-headline>
```

- `Button Pure`, `Link Pure`, `Switch`: Prop values `left | right` of `align-label` prop are deprecated and mapped to
  new values `start | end` for correct RTL (right-to-left) support
  ([#2819](https://github.com/porsche-design-system/porsche-design-system/pull/2819))

```diff
- <p-button-pure align-label="left"></p-button-pure>
+ <p-button-pure align-label="start"></p-button-pure>

- <p-button-pure align-label="right"></p-button-pure>
+ <p-button-pure align-label="end"></p-button-pure>

- <p-link-pure align-label="left"></p-link-pure>
+ <p-link-pure align-label="start"></p-link-pure>

- <p-link-pure align-label="right"></p-link-pure>
+ <p-link-pure align-label="end"></p-link-pure>

- <p-switch align-label="left"></p-switch>
+ <p-switch align-label="start"></p-switch>

- <p-switch align-label="right"></p-switch>
+ <p-switch align-label="end"></p-switch>
```

- `Flyout`: Prop values `left | right` of `position` prop are deprecated and mapped to new values `start | end` for
  correct RTL (right-to-left) support
  ([#2819](https://github.com/porsche-design-system/porsche-design-system/pull/2819))

```diff
- <p-flyout position="left"></p-flyout>
+ <p-flyout-pure position="start"></p-flyout>

- <p-flyout-pure position="right"></p-flyout>
+ <p-flyout-pure position="end"></p-flyout>
```

- `Carousel`: Prop value `left` of `align-header` prop is deprecated and mapped to new value `start` for correct RTL
  (right-to-left) support ([#2819](https://github.com/porsche-design-system/porsche-design-system/pull/2819))

```diff
- <p-carousel align-header="left"></p-carousel>
+ <p-carousel-pure align-header="start"></p-carousel>
```

#### Fixed

- `Popover` doesn't get cut off when used within the `Table` component
  ([#2814](https://github.com/porsche-design-system/porsche-design-system/pull/2814))
- `Flyout` and `Modal` with `open="false"` and nested `Accordion` with `open="true"` containing focusable elements like
  links can't be focused anymore ([#2818](https://github.com/porsche-design-system/porsche-design-system/pull/2818))
- Background for open `Flyout` and `Modal` on iOS Mobile Safari with collapsed address bar is no longer scrollable
  ([#2822](https://github.com/porsche-design-system/porsche-design-system/pull/2822))
- `Tabs Bar` works with translated page content
  ([#2847](https://github.com/porsche-design-system/porsche-design-system/pull/2847))

### [3.7.0] - 2023-10-04

### [3.7.0-rc.2] - 2023-10-04

#### Added

- Styles: `gridStyles` and `pds-grid()` support basic usage inside `Flyout` component
  ([#2756](https://github.com/porsche-design-system/porsche-design-system/pull/2756))

#### Fixed

- Overlay issues of header/footer in `Flyout` component
  ([#2786](https://github.com/porsche-design-system/porsche-design-system/pull/2786))

### [3.7.0-rc.1] - 2023-09-20

#### Added

- **[EXPERIMENTAL]** Prop `loading` for `Radio Button Wrapper`
  ([#2774](https://github.com/porsche-design-system/porsche-design-system/pull/2774))
- Theme property supports `auto` for all themeable components, reflecting `prefers-color-scheme` based on OS system
  settings ([#2719](https://github.com/porsche-design-system/porsche-design-system/pull/2719))
- `hyphens` CSS property can now be overwritten in `Button Tile`, `Link Tile` and `Link Tile Model Signature` components
  ([#2758](https://github.com/porsche-design-system/porsche-design-system/pull/2758))
- Partials that produce innerHTML support `{ format: 'sha256' }` option for whitelisting in
  [Content-Security-Policy (CSP)](must-know/security/content-security-policy)
  ([#2773](https://github.com/porsche-design-system/porsche-design-system/pull/2773))
- `Pin Code` ([#2691](https://github.com/porsche-design-system/porsche-design-system/pull/2691))

#### Fixed

- Dragging of `Carousel` can become stucked
  ([#2768](https://github.com/porsche-design-system/porsche-design-system/pull/2768))
- Color of `message` for `Fieldset`, `Fieldset Wrapper`, `Text Field Wrapper` and `Textarea Wrapper` in dark theme
  ([#2769](https://github.com/porsche-design-system/porsche-design-system/pull/2769))

#### Changed

- Usage of `getInitialStyles()` partial is required and validated with an exception
  ([#2749](https://github.com/porsche-design-system/porsche-design-system/pull/2749))

### [3.7.0-rc.0] - 2023-09-05

#### Added

- `Multi Select` ([#2658](https://github.com/porsche-design-system/porsche-design-system/pull/2658))

#### Changed

- Partials: `Cdn` and `Format` types are exposed
  ([#2760](https://github.com/porsche-design-system/porsche-design-system/pull/2760))

### [3.6.1] - 2023-08-29

### [3.6.1-rc.0] - 2023-08-29

#### Fixed

- Overlapping issues of `Accordion` contents when positioned outside of content area
  ([#2746](https://github.com/porsche-design-system/porsche-design-system/pull/2746))
- Backwards compatibility with previous versions of Porsche Design System
  ([#2752](https://github.com/porsche-design-system/porsche-design-system/pull/2752))

### [3.6.0] - 2023-08-28

### [3.6.0-rc.2] - 2023-08-28

#### Fixed

- `Tabs Bar` losing `activeTabIndex` and underline
  ([#2748](https://github.com/porsche-design-system/porsche-design-system/pull/2748))

### [3.6.0-rc.1] - 2023-08-24

#### Fixed

- Bundling format and name of `components-js` entrypoint for Vanilla JS integration
  ([#2745](https://github.com/porsche-design-system/porsche-design-system/pull/2745))

### [3.6.0-rc.0] - 2023-08-23

#### Added

- New value `aria-current` for `aria` property for linked components (`Link`, `Link Pure`, `Link Tile`, `Crest`,
  `Marque`) ([#2696](https://github.com/porsche-design-system/porsche-design-system/pull/2696))
- Angular: `cdn: 'auto' | 'cn'` option to `PorscheDesignSystemModule.load()` as alternative to using
  `window.PORSCHE_DESIGN_SYSTEM_CDN` ([#2676](https://github.com/porsche-design-system/porsche-design-system/pull/2676))
- React: `cdn: 'auto' | 'cn'` prop to `PorscheDesignSystemProvider` as alternative to using
  `window.PORSCHE_DESIGN_SYSTEM_CDN` with SSR support
  ([#2676](https://github.com/porsche-design-system/porsche-design-system/pull/2676))
- Vue: `cdn: 'auto' | 'cn'` prop to `PorscheDesignSystemProvider` as alternative to using
  `window.PORSCHE_DESIGN_SYSTEM_CDN` ([#2676](https://github.com/porsche-design-system/porsche-design-system/pull/2676))
- Support for sticky footer to `Modal`
  ([#2723](https://github.com/porsche-design-system/porsche-design-system/pull/2723))

#### Changed

- Update of Twitter icon ([#2731](https://github.com/porsche-design-system/porsche-design-system/pull/2731))
- Use China CDN and set `window.PORSCHE_DESIGN_SYSTEM_CDN` for backwards compatibility based on .cn top level domain
  before design system initialization
  ([#2676](https://github.com/porsche-design-system/porsche-design-system/pull/2676))

#### Fixed

- `Flyout`: Overlapping of sticky header/footer if slotted content has different z-index
  ([#2736](https://github.com/porsche-design-system/porsche-design-system/pull/2736))
- Keyboard behavior and `aria` semantics if either `a` or `button` elements are used as slotted content in `Tabs Bar`
  component. ([#2713](https://github.com/porsche-design-system/porsche-design-system/pull/2713))
- React/SSR: compatibility with Next.js v13 app router
  ([#2687](https://github.com/porsche-design-system/porsche-design-system/pull/2687))
- Consistent `package.json` ECMAScript module exports with `.mjs` and `.cjs` file extensions for
  `components-{js|angular|react|vue}`
  ([#2739](https://github.com/porsche-design-system/porsche-design-system/pull/2739))

### [3.5.0] - 2023-07-25

### [3.5.0-rc.0] - 2023-07-21

#### Added

- `background` property to `Button Tile` and `Link Tile` component to adapt the description and link/button theme when
  used on light background image ([#2669](https://github.com/porsche-design-system/porsche-design-system/pull/2669))
- Breakpoint customizable property `columns` to `Segmented Control` to set the amount of columns
  ([#2652](https://github.com/porsche-design-system/porsche-design-system/pull/2652))

#### Fixed

- Alignment of `Icon` inside `Accordion` header
  ([#2673](https://github.com/porsche-design-system/porsche-design-system/pull/2673))
- Direction of `Select Wrapper` dropdown if `direction` property is set to `auto`
  ([#2677](https://github.com/porsche-design-system/porsche-design-system/pull/2677))

### [3.4.0] - 2023-07-14

### [3.4.0-rc.0] - 2023-07-13

#### Added

- React: `'use client';` directive is applied on all components for main and `ssr` sub-package
  ([#2654](https://github.com/porsche-design-system/porsche-design-system/pull/2654))

#### Fixed

- Regression in `observeChildren` that affected nested components (e.g. incorrect rendering of nested `Tabs`).
  ([#2649](https://github.com/porsche-design-system/porsche-design-system/pull/2649))
- Click behaviour of slotted interactive elements of `Carousel`
  ([#2663](https://github.com/porsche-design-system/porsche-design-system/pull/2663))

### [3.3.0] - 2023-07-07

### [3.3.0-rc.0] - 2023-07-06

#### Added

- `Tabs` and `Tabs Bar` support SSR ([#2611](https://github.com/porsche-design-system/porsche-design-system/pull/2611))
- Contents of `Tag` component can now be wrapped in multiple lines
  ([#2625](https://github.com/porsche-design-system/porsche-design-system/pull/2625))
- `Carousel`: Possibility to set custom border-radius of slide items
  ([#2645](https://github.com/porsche-design-system/porsche-design-system/pull/2645))
- native lazy loading attribute to `img` tag of `Icon`
  ([#2644](https://github.com/porsche-design-system/porsche-design-system/pull/2644))

#### Fixed

- `Stepper Horizontal` navigation between 2 pages is not working as expected in angular
  ([#2641](https://github.com/porsche-design-system/porsche-design-system/pull/2641))
- `Segmented Control` text is not centered / causing unintended line-breaks
  ([#2614](https://github.com/porsche-design-system/porsche-design-system/pull/2614))
- `jsdom-polyfill` fixes validation errors in unit tests during SSR hydration
  ([#2613](https://github.com/porsche-design-system/porsche-design-system/pull/2613))
- `Accordion` collapsable content is overflowing when used with multiple prefixes  
  ([#2612](https://github.com/porsche-design-system/porsche-design-system/pull/2612))
- `Tabs Bar` position of underline for fluid font-size with `size="medium` when resizing
  ([#2611](https://github.com/porsche-design-system/porsche-design-system/pull/2611))
- `Button Pure`, `Link Pure`: `:hover` bug on Firefox
  ([#2630](https://github.com/porsche-design-system/porsche-design-system/pull/2630))
- `Carousel`: Removed `overflow:hidden` of slide items
  ([#2645](https://github.com/porsche-design-system/porsche-design-system/pull/2645))

#### Changed

- Improved bootstrapping behaviour of `Icon`
  ([#2644](https://github.com/porsche-design-system/porsche-design-system/pull/2644))

### [3.2.0] - 2023-06-19

### [3.2.0-rc.0] - 2023-06-19

#### Added

- `skipLinkTarget` property to `Carousel` component to enhance keyboard functionality
  ([#2557](https://github.com/porsche-design-system/porsche-design-system/pull/2557))
- `showLastPage` property to `Pagination` component
  ([#2606](https://github.com/porsche-design-system/porsche-design-system/pull/2606))

#### Fixed

- Partials: `getInitialStyles` supports `Flyout` component
  ([#2598](https://github.com/porsche-design-system/porsche-design-system/pull/2598))
- `Popover` content can be selected/highlighted
  ([#2599](https://github.com/porsche-design-system/porsche-design-system/pull/2599))

#### Changed

- `Carousel` pagination now shows 5 "infinite bullets" when using more than 5 slides
  ([#2600](https://github.com/porsche-design-system/porsche-design-system/pull/2600))
- `Carousel` supports click events on non-active slides and changed keyboard navigation
  ([#2557](https://github.com/porsche-design-system/porsche-design-system/pull/2557))
- Unified wordings of all console warnings, errors and exceptions
  ([#2602](https://github.com/porsche-design-system/porsche-design-system/pull/2602))
- Angular: increased peer dependency to `>=15.0.0 <17.0.0`
  ([#2602](https://github.com/porsche-design-system/porsche-design-system/pull/2602))
- `Toast` allows line break markups within toast message
  ([#2584](https://github.com/porsche-design-system/porsche-design-system/pull/2584))
- `Toast` shows always the latest toast message and clears its queue immediately if a new message is added
  ([#2584](https://github.com/porsche-design-system/porsche-design-system/pull/2584))

### [3.1.0] - 2023-06-09

### [3.1.0-rc.2] - 2023-06-09

#### Changed

- `Crest` updated assets ([#2595](https://github.com/porsche-design-system/porsche-design-system/pull/2595))
- Partials: `getMetaTagsAndIconLinks` updated assets
  ([#2595](https://github.com/porsche-design-system/porsche-design-system/pull/2595))

#### Added

- `Flyout` ([#2547](https://github.com/porsche-design-system/porsche-design-system/pull/2547))

#### Fixed

- Wrong validation during SSR hydration of `Link Tile` and `Select Wrapper`
  ([#2588](https://github.com/porsche-design-system/porsche-design-system/pull/2588))
- `Modal` scrollable modal does not jump to top on changes within dialog
  ([#2574](https://github.com/porsche-design-system/porsche-design-system/pull/2574))
- Unnecessary lifecycles are prevented when prop values do not change for complex values
  ([#2574](https://github.com/porsche-design-system/porsche-design-system/pull/2574))

### [3.1.0-rc.1] - 2023-06-02

#### Added

- **[EXPERIMENTAL]** Prop `showPasswordToggle` for `Text Field Wrapper` with `input type="password"`
  ([#2586](https://github.com/porsche-design-system/porsche-design-system/pull/2586))
- Prop `name` for `Icon` supports `heart`, `heart-filled`, `copy`, `fingerprint`, `tire`, `roof-open` and `roof-closed`
  ([#2589](https://github.com/porsche-design-system/porsche-design-system/pull/2589))

#### Fixed

- `Select Wrapper` missing border on touch devices
  ([#2579](https://github.com/porsche-design-system/porsche-design-system/pull/2579))
- `Tabs Item` text content can be selected/highlighted
  ([#2582](https://github.com/porsche-design-system/porsche-design-system/pull/2582))

### [3.1.0-rc.0] - 2023-05-24

#### Added

- `Marque` now has a `variant` property, including 75 years variant
  ([#2575](https://github.com/porsche-design-system/porsche-design-system/pull/2575))

### [3.0.0] - 2023-05-11

### [3.0.0-rc.3] - 2023-05-10

#### Fixed

- `Tabs Bar` focus behavior via keyboard navigation
  ([#2546](https://github.com/porsche-design-system/porsche-design-system/pull/2546))
- Rendering of `Wordmark` in Safari ([#2542](https://github.com/porsche-design-system/porsche-design-system/pull/2542))
- Disabled dragging/ghosting of icons
  ([#2536](https://github.com/porsche-design-system/porsche-design-system/pull/2536))

#### Changed

- Styles: `dropShadow{Low|Medium|High}Style`s use `box-shadow` instead of `filter: drop-shadow()` to fix glitches
  together with `frostedGlassStyle` in Firefox
  ([#2545](https://github.com/porsche-design-system/porsche-design-system/pull/2545))
- Size of icon and height of `Accordion`
  ([#2536](https://github.com/porsche-design-system/porsche-design-system/pull/2536))

### [3.0.0-rc.2] - 2023-05-09

#### Fixed

- `Checkbox Wrapper` Safari visual state change while hovering
  ([#2508](https://github.com/porsche-design-system/porsche-design-system/pull/2508))
- `Checkbox Wrapper` keyboard arrow navigation
  ([#2508](https://github.com/porsche-design-system/porsche-design-system/pull/2508))
- `Modal` fix hover state of dismiss button
  ([#2510](https://github.com/porsche-design-system/porsche-design-system/pull/2510))
- `Link Pure`, `Button Pure`: adjust offset of `:hover` and `active` styles
  ([#2511](https://github.com/porsche-design-system/porsche-design-system/pull/2511))
- `Tabs Bar`, `Tabs` ([#2521](https://github.com/porsche-design-system/porsche-design-system/pull/2521)):
  - `focus` state of tabpanel
  - Indicator bar height
- Optimize icon/text alignment of `Link Pure` and `Button Pure` in Safari
- `Select Wrapper` multiline option height and scaling behavior
  ([#2524](https://github.com/porsche-design-system/porsche-design-system/pull/2524))
- Fixed accessibility issues of `Tabs`, `Tabs Bar` and `Stepper Horizontal` to comply with v.4.7.0 of `axe-core`
  ([#2530](https://github.com/porsche-design-system/porsche-design-system/pull/2530))
- React: `patchRemixRunProcessBrowserGlobalIdentifier` binary now supports Remix 1.16.0
  ([#2537](https://github.com/porsche-design-system/porsche-design-system/pull/2537))
- Angular: added optional modifier to optional properties for better type checking in strict mode
  ([#2544](https://github.com/porsche-design-system/porsche-design-system/pull/2544))

#### Added

- Deprecation warning to `Icon` component if `lazy` prop is used
  ([#2521](https://github.com/porsche-design-system/porsche-design-system/pull/2521))
- `aria` prop to `Scroller` component
  ([#2530](https://github.com/porsche-design-system/porsche-design-system/pull/2530))

#### Changed

- Model signature asset of 718 model ([#2532](https://github.com/porsche-design-system/porsche-design-system/pull/2532))

### [3.0.0-rc.1] - 2023-04-19

#### Added

- Prop `name` for `Icon` supports `push-pin`, `push-pin-off`, `qr`, `pin-filled`, `shopping-cart-filled`,
  `shopping-bag-filled`, `logo-apple-podcast`, `logo-spotify` and `user-filled`
  ([#2471](https://github.com/porsche-design-system/porsche-design-system/pull/2471)).
- **[EXPERIMENTAL]** Prop `loading` for `Checkbox Wrapper`
  ([#2483](https://github.com/porsche-design-system/porsche-design-system/pull/2483))

#### Fixed

- `Wordmark`, `Crest` and `Model Signature` respect parent width/height
  ([#2479](https://github.com/porsche-design-system/porsche-design-system/pull/2479))
- `Button Tile`, `Link Tile` and `Link Tile Model Signature` are using correct border radius of
  `$pds-border-radius-large` ([#2473](https://github.com/porsche-design-system/porsche-design-system/pull/2473))
- `Text Field Wrapper` with `input type="search"` has better accessibility for clear button
  ([#2476](https://github.com/porsche-design-system/porsche-design-system/pull/2476))
- `Accordion` layout shift with nested accordions
  ([#2465](https://github.com/porsche-design-system/porsche-design-system/pull/2465))
- Color Contrast issues and rendering in Windows High Contrast Mode
  ([#2420](https://github.com/porsche-design-system/porsche-design-system/pull/2420))

### [3.0.0-rc.0] - 2023-04-11

#### Fixed

- Styles: `borderRadiusLarge` and `$pds-border-radius-large` are exposing correct value
  ([#2463](https://github.com/porsche-design-system/porsche-design-system/pull/2463))

### [3.0.0-alpha.6] - 2023-04-06

#### Added

- `xxl` breakpoint for all breakpoint customizable component values
  ([#2454](https://github.com/porsche-design-system/porsche-design-system/pull/2454))

#### Fixed

- Disabled color of `Icon` component ([#2446](https://github.com/porsche-design-system/porsche-design-system/pull/2446))
- Support of `Radio Button Wrapper` for name value with non-alphanumeric characters
  ([#2443](https://github.com/porsche-design-system/porsche-design-system/pull/2443))

#### Changed

- `Banner` is a controlled component now and its visibility has to be controlled via the `open` prop
  ([#2447](https://github.com/porsche-design-system/porsche-design-system/pull/2447))

```diff
- <p-banner></p-banner>
+ <p-banner open="true"></p-banner>
```

- Renamed all custom `change` events to `update` because of bad event emissions with native `change` events, e.g. with
  nested `select` or `input` elements

#### 🤖 Property deprecations 🤖

##### Accordion:

- Event `accordionChange` is deprecated, use `update` event instead.

```diff
- <PAccordion onAccordionChange={(e: CustomEvent<AccordionChangeEvent>) => {}} />
+ <PAccordion onUpdate={(e: CustomEvent<AccordionUpdateEvent>) => {}} />
```

##### Banner:

- Prop `persistent` is deprecated, use `dismissButton` instead.

```diff
- <p-banner persistent="true"></p-banner>
+ <p-banner dismiss-button="false"></p-banner>
```

##### Carousel:

- Event `carouselChange` is deprecated, use `update` event instead.

```diff
- <PCarousel onCarouselChange={(e: CustomEvent<CarouselChangeEvent>) => {}} />
+ <PCarousel onUpdate={(e: CustomEvent<CarouselUpdateEvent>) => {}} />
```

##### Inline Notification:

- Prop `persistent` is deprecated, use `dismissButton` instead.

```diff
- <p-inline-notification persistent="true"></p-inline-notification>
+ <p-inline-notification dismiss-button="false"></p-inline-notification>
```

##### Pagination:

- Event `pageChange` is deprecated, use `update` event instead.

```diff
- <PPagination onPageChange={(e: CustomEvent<PageChangeEvent>) => {}} />
+ <PPagination onUpdate={(e: CustomEvent<PaginationUpdateEvent>) => {}} />
```

##### Segmented Control:

- Event `segmentedControlChange` is deprecated, use `update` event instead.

```diff
- <PSegmentedControl onSegmentedControlChange={(e: CustomEvent<SegmentedControlChangeEvent>) => {}} />
+ <PSegmentedControl onUpdate={(e: CustomEvent<SegmentedControlUpdateEvent>) => {}} />
```

##### Stepper Horizontal:

- Event `stepChange` is deprecated, use `update` event instead.

```diff
- <PStepperHorizontal onStepChange={(e: CustomEvent<StepChangeEvent>) => {}} />
+ <PStepperHorizontal onUpdate={(e: CustomEvent<StepperHorizontalUpdateEvent>) => {}} />
```

##### Switch:

- Event `switchChange` is deprecated, use `update` event instead.

```diff
- <PSwitch onSwitchChange={(e: CustomEvent<SwitchChangeEvent>) => {}} />
+ <PSwitch onUpdate={(e: CustomEvent<SwitchUpdateEvent>) => {}} />
```

##### Table:

- Event `sortingChange` is deprecated, use `update` event instead.

```diff
- <PTable onSortingChange={(e: CustomEvent<SortingChangeEvent>) => {}} />
+ <PTable onUpdate={(e: CustomEvent<TableUpdateEvent>) => {}} />
```

##### Tabs:

- Event `tabChange` is deprecated, use `update` event instead.

```diff
- <PTabs onTabChange={(e: CustomEvent<TabChangeEvent>) => {}} />
+ <PTabs onUpdate={(e: CustomEvent<TabsUpdateEvent>) => {}} />
```

##### Tabs Bar:

- Event `tabChange` is deprecated, use `update` event instead.

```diff
- <PTabsBar onTabChange={(e: CustomEvent<TabChangeEvent>) => {}} />
+ <PTabsBar onUpdate={(e: CustomEvent<TabsUpdateEvent>) => {}} />
```

### [3.0.0-alpha.5] - 2023-03-30

#### Added

- `Wordmark` ([#2418](https://github.com/porsche-design-system/porsche-design-system/pull/2418))
- `Crest` ([#2437](https://github.com/porsche-design-system/porsche-design-system/pull/2437))

#### Changed

- Styles: changed color values of `theme[Light|Dark]ContrastMedium` and `theme[Light|Dark]Notification[*]` color tokens
  of `Styles` subpackage ([#2436](https://github.com/porsche-design-system/porsche-design-system/pull/2436))

### [3.0.0-alpha.4] - 2023-03-28

#### Changed

- `Table` matches new design language
  ([#2364](https://github.com/porsche-design-system/porsche-design-system/pull/2364/))

#### Added

- Styles: ([#2422](https://github.com/porsche-design-system/porsche-design-system/pull/2422))
  - `gridWide`
  - `gridWideColumnStart` and `$pds-grid-wide-column-start`
  - `gridWideColumnEnd` and `$pds-grid-wide-column-end`
  - `gridNarrowOffset`, `gridNarrowOffsetBase`, `gridNarrowOffsetS`, `gridNarrowOffsetXXL` and
    `$pds-grid-narrow-offset-base`, `$pds-grid-narrow-offset-s`, `$pds-grid-narrow-offset-xxl`
  - `gridBasicOffset`, `gridBasicOffsetBase`, `gridBasicOffsetS`, `gridBasicOffsetXXL` and
    `$pds-grid-basic-offset-base`, `$pds-grid-basic-offset-s`, `$pds-grid-basic-offset-xxl`
  - `gridExtendedOffset`, `gridExtendedOffsetBase`, `gridExtendedOffsetS`, `gridExtendedOffsetXXL` and
    `$pds-grid-extended-offset-base`, `$pds-grid-extended-offset-s`, `$pds-grid-extended-offset-xxl`
  - `gridWideOffset`, `gridWideOffsetBase`, `gridWideOffsetS`, `gridWideOffsetXXL` and `$pds-grid-wide-offset-base`,
    `$pds-grid-wide-offset-s`, `$pds-grid-wide-offset-xxl`
  - `gridFullOffset` and `$pds-grid-full-offset`
- `Button Tile` ([#2381](https://github.com/porsche-design-system/porsche-design-system/pull/2381))
- `Fieldset` ([#2404](https://github.com/porsche-design-system/porsche-design-system/pull/2404))
- `Link Tile Model Signature` ([#2388](https://github.com/porsche-design-system/porsche-design-system/pull/2388))
- Prop `activeSlideIndex` to `Carousel`
  ([#2421](https://github.com/porsche-design-system/porsche-design-system/pull/2421))
- Prop `slidesPerPage` supports value `auto` of `Carousel`
  ([#2421](https://github.com/porsche-design-system/porsche-design-system/pull/2421))
- Prop `scrollbar` for `Scroller` ([#2364](https://github.com/porsche-design-system/porsche-design-system/pull/2364/))
- Prop `theme` for `Table` ([#2364](https://github.com/porsche-design-system/porsche-design-system/pull/2364/))

#### Fixed

- React: missing animation of `Carousel` in certain scenarios

#### Changed

- Styles: `gridStyles` and `pds-grid()` are supporting an additional column range called `wide`
  ([#2422](https://github.com/porsche-design-system/porsche-design-system/pull/2422))
- Styles: SCSS version needs to be imported by `@porsche-design-system/components-js/styles` instead of
  `@porsche-design-system/components-js/styles/scss`
  ([#2422](https://github.com/porsche-design-system/porsche-design-system/pull/2422))

#### Removed

- `Banner`: CSS variable `--p-banner-position-type`
  ([#2422](https://github.com/porsche-design-system/porsche-design-system/pull/2422))
- Styles: `gridSafeZone`, `gridSafeZoneBase`, `gridSafeZoneXXL` and `$pds-grid-safe-zone-base`,
  `$pds-grid-safe-zone-xxl` ([#2422](https://github.com/porsche-design-system/porsche-design-system/pull/2422))
- Styles: `gridWidth`, `gridWidthMin`, `gridWidthMax` and `$pds-grid-width-min`, `$pds-grid-width-max`
  ([#2422](https://github.com/porsche-design-system/porsche-design-system/pull/2422))

#### 🤖 Property deprecations 🤖

##### Banner:

- Prop `width` has no effect anymore, instead the component is aligned with Porsche Grid "extended" by default.
  ([#2422](https://github.com/porsche-design-system/porsche-design-system/pull/2422))

#### 🤡 Component deprecations 🤡

##### Marque: ([#2418](https://github.com/porsche-design-system/porsche-design-system/pull/2418))

```diff
- <p-marque></p-marque>
+ <p-wordmark></p-wordmark>
```

##### Fieldset Wrapper: ([#2404](https://github.com/porsche-design-system/porsche-design-system/pull/2404))

```diff
- <p-fieldset-wrapper label="Some legend label">
+ <p-fieldset label="Some legend label">
  <p-text-field-wrapper label="Some label">
    <input type="text" name="some-name" />
  </p-text-field-wrapper>
- </p-fieldset-wrapper>
+ </p-fieldset>
```

### [3.0.0-alpha.3] - 2023-03-17

#### 🤖 Property deprecations 🤖

##### Accordion:

- Event `accordionChange` is deprecated, use `change` event instead.

```diff
- <PAccordion onAccordionChange={(e: CustomEvent<AccordionChangeEvent>) => {}} />
+ <PAccordion onChange={(e: CustomEvent<AccordionChangeEvent>) => {}} />
```

##### Banner:

- Named `slot="title"` is deprecated, use `heading` prop or `slot="heading"` instead.

```diff
<p-banner>
-  <span slot="title">Some heading</span>
+  <span slot="heading">Some heading</span>
   <span slot="description">Some notification description.</span>
</p-banner>

-<p-banner>
+<p-banner heading="Some heading" description="Some notification description.">
-  <span slot="title">Some heading</span>
-  <span slot="description">Some notification description.</span>
</p-banner>
```

##### Carousel:

- Prop `disablePagination` is deprecated, use `pagination` instead.
- Event `carouselChange` is deprecated, use `change` event instead.

```diff
- <p-carousel disable-pagination="true"></p-carousel>
+ <p-carousel pagination="false"></p-carousel>

- <PCarousel onCarouselChange={(e: CustomEvent<CarouselChangeEvent>) => {}} />
+ <PCarousel onChange={(e: CustomEvent<CarouselChangeEvent>) => {}} />
```

##### Divider:

- Prop `orientation` is deprecated, use `direction` instead.

```diff
- <p-divider orientation="horizontal"></p-divider>
+ <p-divider direction="horizontal"></p-divider>
```

##### Icon:

- Prop `colors`'s value `disabled` is removed, use `state-disabled` instead.

```diff
- <p-icon color="disabled"></p-icon>
+ <p-icon color="state-disabled"></p-icon>
```

##### Link Tile:

- Prop `weight`'s value `semibold` is deprecated, use `semi-bold` instead.

```diff
- <p-link-tile weight="semibold"></p-link-tile>
+ <p-link-tile weight="semi-bold"></p-link-tile>
```

##### Modal:

- Prop `disableCloseButton` is deprecated, use `dismissButton` instead.
- Event `close` is deprecated, use `dismiss` event instead.

```diff
- <p-modal disable-close-button="true"></p-modal>
+ <p-modal dismiss-button="false"></p-modal>

- <PModal onClose={(e: CustomEvent<void>) => {}} />
+ <PModal onDismiss={(e: CustomEvent<void>) => {}} />
```

##### Pagination:

- Props `allyLabelNext`, `allyLabelPage`, `allyLabelPrev` and `allyLabel` are deprecated.
- Event `pageChange` is deprecated, use `change` event instead.

```diff
- <p-pagination ally-label="Paginierung" ally-label-prev="Vorherige Seite" ally-label-next="Nächste Seite" ally-label-page="Seite"></p-pagination>
+ <p-pagination intl="{root: 'Paginierung', prev: 'Vorherige Seite', next: 'Nächste Seite', page: 'Seite'}"></p-pagination>

- <PPagination onPageChange={(e: CustomEvent<PageChangeEvent>) => {}} />
+ <PPagination onChange={(e: CustomEvent<PaginationChangeEvent>) => {}} />
```

##### Scroller:

- Prop `gradientColorScheme` is deprecated, use `gradientColor` instead.
- Prop `scrollIndicatorPosition` is deprecated, use `alignScrollIndicator` instead.

```diff
- <p-scroller gradient-color-scheme="surface"></p-scroller>
+ <p-scroller gradient-color="background-surface"></p-scroller>

- <p-scroller scroll-indicator-position="top"></p-scroller>
+ <p-scroller align-scroll-indicator="top"></p-scroller>
```

##### Segmented Control:

- Event `segmentedControlChange` is deprecated, use `change` event instead.

```diff
- <PSegmentedControl onSegmentedControlChange={(e: CustomEvent<SegmentedControlChangeEvent>) => {}} />
+ <PSegmentedControl onChange={(e: CustomEvent<SegmentedControlChangeEvent>) => {}} />
```

##### Stepper Horizontal:

- Event `stepChange` is deprecated, use `change` event instead.

```diff
- <PStepperHorizontal onStepChange={(e: CustomEvent<StepChangeEvent>) => {}} />
+ <PStepperHorizontal onChange={(e: CustomEvent<StepperHorizontalChangeEvent>) => {}} />
```

##### Switch:

- Event `switchChange` is deprecated, use `change` event instead.

```diff
- <PSwitch onSwitchChange={(e: CustomEvent<SwitchChangeEvent>) => {}} />
+ <PSwitch onChange={(e: CustomEvent<SwitchChangeEvent>) => {}} />
```

##### Table:

- Event `sortingChange` is deprecated, use `change` event instead.

```diff
- <PTable onSortingChange={(e: CustomEvent<SortingChangeEvent>) => {}} />
+ <PTable onChange={(e: CustomEvent<TableChangeEvent>) => {}} />
```

##### Tabs:

- Prop `gradientColorScheme` is deprecated, use `gradientColor` instead.
- Prop `weight`'s value `semibold` is deprecated, use `semi-bold` instead.
- Event `tabChange` is deprecated, use `change` event instead.

```diff
- <p-tabs gradient-color-scheme="surface"></p-tabs>
+ <p-tabs gradient-color="background-surface"></p-tabs>

- <p-tabs weight="semibold"></p-tabs>
+ <p-tabs weight="semi-bold"></p-tabs>

- <PTabs onTabChange={(e: CustomEvent<TabChangeEvent>) => {}} />
+ <PTabs onChange={(e: CustomEvent<TabsChangeEvent>) => {}} />
```

##### Tabs Bar:

- Prop `gradientColorScheme` is deprecated, use `gradientColor` instead.
- Prop `weight`'s value `semibold` is deprecated, use `semi-bold` instead.
- Event `tabChange` is deprecated, use `change` event instead.

```diff
- <p-tabs-bar gradient-color-scheme="surface"></p-tabs-bar>
+ <p-tabs-bar gradient-color="background-surface"></p-tabs-bar>

- <p-tabs-bar weight="semibold"></p-tabs>
+ <p-tabs-bar weight="semi-bold"></p-tabs>

- <PTabsBar onTabChange={(e: CustomEvent<TabChangeEvent>) => {}} />
+ <PTabsBar onChange={(e: CustomEvent<TabsChangeEvent>) => {}} />
```

##### Tag:

- Prop `color`'s value `notification-warning`, `notification-success` and `notification-error` are deprecated, use
  `notification-warning-soft`, `notification-success-soft` and `notification-error-soft` instead.

```diff
- <p-tag color="notification-warning"></p-tag>
+ <p-tag color="notification-warning-soft"></p-tag>

- <p-tag color="notification-success"></p-tag>
+ <p-tag color="notification-success-soft"></p-tag>

- <p-tag color="notification-error"></p-tag>
+ <p-tag color="notification-error-soft"></p-tag>
```

##### Text Field Wrapper:

- Prop `showCharacterCount` is deprecated, use `showCounter` instead.

```diff
- <p-text-field-wrapper show-character-count="false">
+ <p-text-field-wrapper show-counter="false">
    <input type="text" maxlength="20" />
</p-text-field-wrapper>
```

##### Textarea Wrapper:

- Prop `showCharacterCount` is deprecated, use `showCounter` instead.

```diff
- <p-textarea-wrapper show-character-count="false">
+ <p-textarea-wrapper show-counter="false">
    <textarea maxlength="80"></textarea>
</p-textarea-wrapper>
```

##### Text List

- Props `listType` and `orderType` are deprecated, use `type` instead.

```diff
- <p-text-list list-type="unordered"></p-text-list>
+ <p-text-list type="unordered"></p-text-list>

- <p-text-list list-type="ordered" order-type="numbered"></p-text-list>
+ <p-text-list type="numbered"></p-text-list>

- <p-text-list list-type="ordered" order-type="alphabetically"></p-text-list>
+ <p-text-list type="alphabetically"></p-text-list>
```

#### Added

- `Text`, `Icon`, `Button Pure` and `Link Pure` support value `xx-small` for prop `size`
- `Display` supports value `small` for prop `size`
- Partials: `getInitialStyles` supports multi prefix, e.g.
  `getInitialStyles({ prefix: ['', 'some-prefix', 'another-prefix'] });`
- Styles: `displaySmallStyle` and `$pds-display-small`
- Styles: `textXXSmallStyle` and `$pds-text-xx-small`
- Styles: `fontSizeDisplaySmall` and `$pds-font-size-display-small`
- Styles: `fontSizeTextXXSmall` and `$pds-font-size-text-xx-small`
- Styles: `getHoverStyle` and `pds-hover()`
- `Banner` has `heading` and `description` prop as well as `slot="heading"` and deprecated `slot="title"`
- Custom events have consistent names across components and deprecated old event names
  - `Accordion` emits `change` and deprecated `accordionChange` event
  - `Carousel` emits `change` and deprecated `carouselChange` event
  - `Modal` emits `dismiss` and deprecated `close` event
  - `Pagination` emits `change` and deprecated `pageChange` event
  - `Segmented Control` emits `change` and deprecated `segmentedControlChange` event
  - `Stepper Horizontal` emits `change` and deprecated `stepChange` event
  - `Switch` emits `change` and deprecated `switchChange` event
  - `Table` emits `change` and deprecated `sortingChange` event
  - `Tabs` emits `change` and deprecated `tabChange` event
  - `Tabs Bar` emits `change` and deprecated `tabChange` event
- Props have consistent names across components and deprecated old props
  - `Carousel` got `pagination` prop and deprecated `disablePagination` prop
  - `Divider` got `direction` prop and deprecated `orientation` prop
  - `Modal` got `dismissButton` prop and deprecated `disableCloseButton` prop
  - `Pagination` got `intl` prop and deprecated `allyLabelNext`, `allyLabelPage`, `allyLabelPrev` and `allyLabel` props
  - `Scroller` got `gradientColor` prop and deprecated `gradientColorScheme` prop
  - `Scroller` got `alignScrollIndicator` prop and deprecated `scrollIndicatorPosition` prop
  - `Tabs` got `gradientColor` prop and deprecated `gradientColorScheme` prop
  - `Tabs Bar` got `gradientColor` prop and deprecated `gradientColorScheme` prop
  - `Text Field Wrapper` got `showCounter` prop and deprecated `showCharacterCount` prop
  - `Textarea Wrapper` got `showCounter` prop and deprecated `showCharacterCount` prop
  - `Text List` got `type` prop and deprecated `listType` and `orderType` prop
- Props have consistent values across components and deprecated old values
  - `Icon` prop `color` got value `state-disabled` and removed `disabled` value
  - `Link Tile` prop `weight` got value `semi-bold` and deprecated `semibold` value
  - `Tabs Bar` and `Tabs` prop `weight` got value `semi-bold` and deprecated `semibold` value
  - `Tag` prop `color` got values `notification-info-soft`, `notification-warning-soft`, `notification-success-soft`,
    `notification-error-soft` and deprecated `notification-warning`, `notification-success`, `notification-error` values

#### Changed

- `Display` uses font-weight regular and font-style normal
- Partials: `getInitialStyles` matches new design language
- Partials: All component related, slotted Light DOM styles have been moved to `getInitialStyles`
- Styles: `getFocusStyle` and `pds-focus()` doesn't need `theme` parameter anymore
- Styles: `breakpoint{Base|XS|S|M|L|XL|XXL}` and `$pds-breakpoint-{base|xs|s|m|l|xl|xxl}` are provided as number without
  unit (px)
- `Link Tile` matches new design language
- Typings for all component props start with the component name, e.g. `SwitchAlignLabel`, `TabsBarGradientColor` or
  `LinkPureIcon`
- `Icon` prop `color` value `disabled` is renamed to `state-disabled`
- `Tag` prop `color` value `notification-info` is renamed to `notification-info-soft`

#### Fixed

- `Text Field Wrapper` calendar and time indicator icons respect color definition in dark theme
- `Text Field Wrapper` has correct height when type date or time is used
- Partials: Typings of return value with and without options parameter
- `Modal` scrolling behavior on mouse drag

#### Removed

- `Heading`: value `xxx-large` for prop `size`
- Styles: `headingXXXLargeStyle` and `$pds-heading-xxx-large`
- Styles: `fontSizeHeadingXXLarge` and `$pds-font-size-heading-xx-large`

### [3.0.0-alpha.2] - 2023-02-27

#### 🤖 Property deprecations 🤖

##### Carousel:

- Prop `wrap-content` is deprecated.

```diff
- <p-carousel wrap-content="true"></p-carousel>
+ <p-carousel></p-carousel>
```

##### Divider:

- Prop values `neutral-contrast-low | neutral-contrast-medium | neutral-contrast-high` of `color` prop are deprecated.

```diff
- <p-divider color="neutral-contrast-low"></p-divider>
+ <p-divider color="contrast-low"></p-divider>

- <p-divider color="neutral-contrast-medium"></p-divider>
+ <p-divider color="contrast-medium"></p-divider>

- <p-divider color="neutral-contrast-high"></p-divider>
+ <p-divider color="contrast-high"></p-divider>
```

#### Changed

- `Divider`, `Button Group`, `Carousel` and `Text List` match new design language
- Background color of `Scroller`'s `prev` and `next` buttons in dark theme
- Partials: Removed deprecated `withoutTags` option for all partials, please use `format: 'jsx'` instead
- `Content Wrapper` default value of prop `width` has changed from `basic` to `extended`

#### Added

- `Model Signature`
- Props `align-header` and `width` for `Carousel`
- Vue: plugin functions `createPorscheDesignSystem` and `usePorscheDesignSystemPlugin`

#### Fixed

- `Radio Button Wrapper` keyboard arrow navigation
- `Button Pure` and `Link Pure` lagging active state background when scrolling on iOS

### [3.0.0-alpha.1] - 2023-02-16

#### Added

- Porsche Next font supports Vietnamese charset
- Prop `color` of `Icon` supports `disabled`
- React: `patchRemixRunProcessBrowserGlobalIdentifier` binary to support SSR components with Remix

#### Changed

- `Stepper Horizontal` matches new design language
- Styles: Optimize design tokens "spacing", "typography" and "theme" provided by styles sub-package
  `@porsche-design-system/components-{js|angular|react|vue}/styles`
- Styles: Use calc() instead of max() to calculate padding for `gridStyle` (JS) and `pds-grid()` (SCSS)
- Styles: `gridStyle` (JS) and `pds-grid()` (SCSS) uses optimized grid gap

### [3.0.0-alpha.0] - 2023-02-08

#### Note to the new `v3` major release of the Porsche Design System

With the new **Porsche Design Language** comes a lot of changes regarding layout and design principles. To keep
refactoring efforts as low as possible when upgrading from `v2` to `v3`, **breaking changes** were avoided as far as
possible. Nevertheless, there are a few breaking changes and some more deprecations which should receive attention.

#### 👹 Breaking Changes 👹

##### Button:

- Removed deprecated prop `tabbable`.

```diff
- <p-button tabbable="false">Some label</p-button>
+ <p-button tabindex="-1">Some label</p-button>
```

- Default value of prop `icon` has changed from `arrow-head-right` to `none`. Therefore, the `icon` property **must** be
  set if the component has the `hide-label` property.

```diff
- <p-button hide-label="true">Some label</p-button>
+ <p-button hide-label="true" icon="arrow-right">Some label</p-button>

- <p-button hide-label="{ base: true, m: false }">Some label</p-button>
+ <p-button hide-label="{ base: true, m: false }" icon="arrow-right">Some label</p-button>
```

##### Button Pure:

- Removed `subline` slot (visually not intended anymore).

```diff
<p-button-pure>
  Some label
-   <p slot="subline">Some Subline</p>
</p-button-pure>
```

- Removed deprecated prop `tabbable`.

```diff
- <p-button-pure tabbable="false">Some label</p-button-pure>
+ <p-button-pure tabindex="-1">Some label</p-button-pure>
```

##### Icon:

- Value `inherit` for prop `color` works slightly different to the previous major version. A CSS filter is required to
  apply custom coloring to take advantage of using an SVG embedded in an `<img/>` for better SSR support and loading
  performance in general.

```diff
- <p-icon color="inherit" style="color: white;"></p-icon>
+ <p-icon color="inherit" style="filter: invert(100%);"></p-icon>
```

- Camel case syntax for `name` prop isn't supported, please use param case syntax instead (TypeScript typings have been
  updated too).

```diff
- <p-icon name="arrowRight"></p-icon>
+ <p-icon name="arrow-right"></p-icon>
```

##### Link:

- Default value of prop `icon` has changed from `arrow-head-right` to `none`. Therefore, the `icon` property **must** be
  set if the component has the `hide-label` property.

```diff
- <p-link href="#" hide-label="true">Some label</p-link>
+ <p-link href="#" hide-label="true" icon="arrow-right">Some label</p-link>

- <p-link href="#" hide-label="{ base: true, m: false }">Some label</p-link>
+ <p-link href="#" hide-label="{ base: true, m: false }" icon="arrow-right">Some label</p-link>
```

##### Link Pure:

- Removed `subline` slot (visually not intended anymore).

```diff
<p-link-pure href="#">
  Some label
-   <p slot="subline">Some Subline</p>
</p-link-pure>
```

##### Marque:

- Removed `variant` property.

```diff
- <p-marque variant="75-years"></p-marque>
+ <p-marque></p-marque>
// or even better, replace component by wordmark
+ <p-wordmark></p-wordmark>
```

##### Switch:

- Removed deprecated prop `tabbable`.

```diff
- <p-switch tabbable="false">Some label</p-switch>
+ <p-switch tabindex="-1">Some label</p-switch>
```

##### Partials:

- `getIconLinks()` partial accepts only param-cased icon names.

```diff
- require('@porsche-design-system/components-js/partials').getIconLinks({ icons: ['arrowRight'] })

+ require('@porsche-design-system/components-js/partials').getIconLinks({ icons: ['arrow-right'] })
```

##### CSS global scope:

- Changed naming of CSS global variables names.

```diff
- --p-animation-duration__spinner
- --p-animation-duration__banner
+ --p-animation-duration
```

#### 🤡 Component deprecations 🤡

All deprecated components are refactored to match the new design language, therefor it's technically not breaking, but
we highly recommend to migrate to the mentioned alternative, since those deprecated components will be removed with next
major version.

##### Content Wrapper:

- Component is deprecated and will be removed with the next major release. Please use **[Porsche Grid](styles/grid)**
  instead, which is based on [CSS Grid](https://css-tricks.com/snippets/css/complete-guide-grid) covering the specific
  layout needs for a harmonic appearance across all digital Porsche touch-points.

##### Flex:

- Component is deprecated and will be removed with the next major release. In general, please use native
  [CSS Flex](https://css-tricks.com/snippets/css/a-guide-to-flexbox) instead for better performance and more
  standardized layout technique.

##### Grid:

- Component is deprecated and will be removed with the next major release. In general, please use native
  [CSS Grid](https://css-tricks.com/snippets/css/complete-guide-grid) in combination with
  **[Porsche Grid](styles/grid)** instead for better performance and more standardized layout technique.

##### Headline:

```diff
- <p-headline>The quick brown fox jumps over the lazy dog</p-headline>
+ <p-heading>The quick brown fox jumps over the lazy dog</p-heading>
```

##### Link Social:

- Component is deprecated and will be removed with the next major release. Please use the **[Link](components/link)**
  component instead.

#### 🤖 Property deprecations 🤖

All deprecated properties are still present without any effect, therefor it's technically not breaking, but we highly
recommend to migrate and remove the deprecated props since those ones will be removed with next major version.

##### Button Pure:

- Prop `weight` is deprecated, only regular font weight will be applied.

```diff
- <p-button-pure weight="thin">Some label</p-button-pure>
- <p-button-pure weight="regular">Some label</p-button-pure>
- <p-button-pure weight="semibold">Some label</p-button-pure>
- <p-button-pure weight="bold">Some label</p-button-pure>
+ <p-button-pure>Some label</p-button-pure>
```

##### Content Wrapper (deprecated):

- Prop `theme` and `background-color` are deprecated.

```diff
- <p-content-wrapper theme="dark" background-color="default">Some content</p-content-wrapper>
+ <p-content-wrapper>Some content</p-content-wrapper>
```

##### Grid (deprecated):

- The `gutter` property is deprecated and has no effect anymore. Instead, a fluid gutter depending on the viewport width
  is used.

```diff
- <p-grid gutter="16">Some content</p-grid>
- <p-grid gutter="24">Some content</p-grid>
- <p-grid gutter="36">Some content</p-grid>
+ <p-grid>Some content</p-grid>
```

##### Icon:

- Prop `lazy` is deprecated.

```diff
- <p-icon lazy="true"></p-icon>
+ <p-icon></p-icon>
```

##### Link Pure:

- Prop `weight` is deprecated, only regular font weight will be applied.

```diff
- <p-link-pure href="#" weight="thin">Some label</p-link-pure>
- <p-link-pure href="#" weight="regular">Some label</p-link-pure>
- <p-link-pure href="#" weight="semibold">Some label</p-link-pure>
- <p-link-pure href="#" weight="bold">Some label</p-link-pure>
+ <p-link-pure href="#">Some label</p-link-pure>
```

##### Segmented Control:

- Prop `background-color` is deprecated.

```diff
- <p-segmented-control background-color="background-surface">
   <p-segmented-control-item value="xs">XS</p-segmented-control-item>
   <p-segmented-control-item value="s">S</p-segmented-control-item>
 </p-segmented-control>
+ <p-segmented-control>
   <p-segmented-control-item value="xs">XS</p-segmented-control-item>
   <p-segmented-control-item value="s">S</p-segmented-control-item>
 </p-segmented-control>
```

#### 👾 Property value deprecations 👾

All deprecated values are mapped to new ones, therefor it's technically not breaking, but we highly recommend to migrate
to the new values since those ones will be removed with next major version.

##### Banner:

- Prop value `fluid` of `width` prop is deprecated.

```diff
- <p-banner width="fluid"></p-banner>
+ <p-banner></p-banner>
```

- Prop value `neutral` of `state` prop is deprecated.

```diff
- <p-banner state="neutral">
  <span slot="title">Some banner title</span>
  <span slot="description">Some banner description. You can also add inline <a href="https://porsche.com">links</a> to route to another page.</span>
 </p-banner>
+ <p-banner state="info">
  <span slot="title">Some banner title</span>
  <span slot="description">Some banner description. You can also add inline <a href="https://porsche.com">links</a> to route to another page.</span>
 </p-banner>
```

##### Content Wrapper:

- Prop value `fluid` of `width` prop is deprecated.

```diff
- <p-content-wrapper width="fluid">Some content</p-content-wrapper>
+ <p-content-wrapper>Some content</p-content-wrapper>
```

##### Icon:

- Prop values
  `brand | default | neutral-contrast-low | neutral-contrast-medium | neutral-contrast-high | notification-neutral` of
  `color` prop are deprecated.

```diff
- <p-icon color="brand"></p-icon>
+ <p-icon color="primary"></p-icon>

- <p-icon color="default"></p-icon>
+ <p-icon color="primary"></p-icon>

- <p-icon color="neutral-contrast-low"></p-icon>
+ <p-icon color="contrast-low"></p-icon>

- <p-icon color="neutral-contrast-medium"></p-icon>
+ <p-icon color="contrast-medium"></p-icon>

- <p-icon color="neutral-contrast-high"></p-icon>
+ <p-icon color="contrast-high"></p-icon>

- <p-icon color="neutral-contrast-neutral"></p-icon>
+ <p-icon color="contrast-info"></p-icon>
```

##### Inline Notification:

- Prop value `neutral` of `state` prop is deprecated.

```diff
- <p-inline-notification state="neutral"></p-inline-notification>
+ <p-inline-notification state="info"></p-inline-notification>
```

##### Tag:

- Prop value `notification-neutral | neutral-contrast-high | background-default` of `color` prop is deprecated.

```diff
- <p-tag color="notification-neutral">Color label</p-tag>
+ <p-tag color="notification-info">Color label</p-tag>

- <p-tag color="neutral-contrast-high">Color label</p-tag>
+ <p-tag color="primary">Color label</p-tag>

- <p-tag color="background-default">Color label</p-tag>
+ <p-tag color="background-base">Color label</p-tag>
```

##### Tag Dismissible:

- Prop value `background-default` of `color` prop is deprecated.

```diff
- <p-tag-dismissible color="background-default">Color label</p-tag-dismissible>
+ <p-tag-dismissible color="background-base">Color label</p-tag-dismissible>
```

##### Text:

- Prop value `thin | semibold` of `weight` prop is deprecated.

```diff
- <p-text weight="thin">Some text</p-text>
+ <p-text>Some text</p-text>

- <p-text weight="semibold">Some text</p-text>
+ <p-text weight="semi-bold">Some text</p-text>
```

- Prop value
  `brand | default | neutral-contrast-low | neutral-contrast-medium | neutral-contrast-high | notification-neutral` of
  `color` prop is deprecated.

```diff
- <p-text color="brand">Some text</p-text>
+ <p-text>Some text</p-text>

- <p-text color="default">Some text</p-text>
+ <p-text>Some text</p-text>

- <p-text color="neutral-contrast-low">Some text</p-text>
+ <p-text color="contrast-low">Some text</p-text>

- <p-text color="neutral-contrast-medium">Some text</p-text>
+ <p-text color="contrast-medium">Some text</p-text>

- <p-text color="neutral-contrast-high">Some text</p-text>
+ <p-text color="contrast-high">Some text</p-text>

- <p-text color="notification-neutral">Some text</p-text>
+ <p-text color="notification-info">Some text</p-text>
```

##### ToastManager:

- Prop value `neutral` of `state` parameter is deprecated.

```diff
- …addMessage({ text: `Some message`, state: 'neutral' })
+ …addMessage({ text: `Some message`, state: 'info' })
```

#### Added

- `Display` component
- `Heading` component
- Prop `underline` for `Link Pure`
- Prop `theme` for `Checkbox Wrapper`, `Radio Button Wrapper`, `Popover`, `Tag Dismissible`, `Textarea Wrapper`,
  `Text Field Wrapper` and `Fieldset Wrapper`
- Prop `size` for `Icon` supports `x-small` and `x-large`
- Prop `size` for `Accordion` `compact="true"` supports `medium`

#### Changed

- `Spinner`, `Icon`, `Link Pure`, `Button Pure`, `Link`, `Link Social`, `Button`, `Checkbox Wrapper`,
  `Radio Button Wrapper`, `Popover`, `Modal`, `Select Wrapper`, `Tag`, `Tag Dismissible`, `Textarea Wrapper`,
  `Inline Notification`, `Banner`, `Toast`, `Grid`, `Flex`, `Pagination`, `Scroller`, `Accordion`, `Text`,
  `Text Field Wrapper`, `Content Wrapper`, `Segmented Control`, `Tabs`, `Tabs Bar`, `Headline` and `Fieldset Wrapper`
  match new design language
- `Icon` supports
  `primary | contrast-low | contrast-medium | contrast-high | notification-success | notification-warning | notification-error | notification-info | inherit`
  for `color` prop
- Default value of prop `width` of `Banner` has changed from `basic` to `extended`
- Default value of prop `action-icon` of `Inline Notification` has changed from `arrow-head-right` to `arrow-right`
- Default value of prop `name` of `Icon` has changed from `arrow-head-right` to `arrow-right`
- Default value of prop `variant` of `Link` and `Button` has changed from `secondary` to `primary`

#### Removed

- Custom slotted CSS for mostly all components. Equivalent styles are now provided by `getInitialStyles()` partial
  instead.
- `applyNormalizeStyles` option from `getInitialStyles()` partial which is applied by default now.

### [2.20.0] - 2023-02-06

### [2.20.0-rc.1] - 2023-02-06

### [2.20.0-rc.0] - 2023-01-30

#### Added

- `applyNormalizeStyles` option for `getInitialStyles()` partial which includes basic css styles for Light DOM

### [2.19.1-rc.1] - 2023-01-18

#### Added

- `jsdom-polyfill` subpackage is available at `@porsche-design-system/components-{js|angular|react|vue}/jsdom-polyfill`
  and can be used to have working web components in jsdom based tests (e.g. jest)
- `testing` subpackage is available at `@porsche-design-system/components-{js|angular|react|vue}/testing` to provide
  `getByRoleShadowed`, `getByLabelTextShadowed` and `getByTextShadowed` utilities which use `@testing-library/dom`
  queries internally to support Shadow DOM
- Validation if `prefix` is already reserved by a different version upon initialization of the Porsche Design System

#### Fixed

- `componentsReady()` waits for Porsche Design System being initialized before checking components which can happen in
  certain test scenarios without partials

### [2.19.1-rc.0] - 2023-01-18

#### Fixed

- Bug in `@porsche-design-system/components-react/ssr` where in some cases during SSG an error was thrown when
  components render their children conditionally

### [2.19.0] - 2022-12-22

### [2.19.0-rc.2] - 2022-12-22

### [2.19.0-rc.1] - 2022-12-22

#### Fixed

- `Stepper Horizontal` calculation of scroll position when used within any parent that has a margin or padding

### [2.19.0-rc.0] - 2022-12-21

#### Added

- Vue: typed components are available via the `@porsche-design-system/components-vue` package

#### Fixed

- `Modal` focus cycle when pressing Shift Tab right after it was opened

### [2.18.0] - 2022-12-15

### [2.18.0-rc.2] - 2022-12-14

#### Added

- Validation to ensure crucial partials are used.  
  **Disclaimer:** The Porsche Design System will **not** inject its initial styles anymore. Please use the
  `getInitialStyles()` partial to reduce flash of unstyled content (FOUC) as described here:
  [getInitialStyles() documentation](https://designsystem.porsche.com/v2/partials/initial-styles)

#### Changed

- `line-height` calculation for all components is handled CSS only now by using `ex`-unit in combination with `calc()`
  which gives the best performance, the easiest possible integration and respects UI best practices in having **larger**
  `line-height` values for **small** `font-size` definitions and **smaller** `line-height` values for **larger**
  `font-size` definitions. The calculated values by CSS slightly differ compared to the ones calculated by JavaScript,
  which might result in minor visual changes.

#### Fixed

- Screen reader announcements of `Textfield` and `Textarea` in `counter` mode
- Screen reader announcements in `Select Wrapper`

### [2.18.0-rc.1] - 2022-11-24

#### Added

- `Carousel` now has a `rewind` property, better prev/next icons, a `max-width` for `heading` and `description` and
  support for slotted `description`

#### Fixed

- `Select Wrapper` height if text is zoomed up to 200%

### [2.18.0-rc.0] - 2022-11-17

#### Added

- SSR/SSG ready components using Declarative Shadow DOM for Next JS are shipped via
  `@porsche-design-system/components-react/ssr`. To use it simply change your imports.

**Important:** make sure to apply the new `getDSRPonyfill()` partial right before your closing `</body>` tag. More
information can be found here:
[getDSRPonyfill() documentation](https://designsystem.porsche.com/v2/partials/dsr-ponyfill)

```diff
- import { PorscheDesignSystemProvider, PButton, ... } from '@porsche-design-system/components-react';
+ import { PorscheDesignSystemProvider, PButton, ... } from '@porsche-design-system/components-react/ssr';
+ import { getDSRPonyfill } from '@porsche-design-system/components-react/partials';
```

#### Changed

- Improve height calculation for `Accordion`
- Slotted anchor support for `Link Pure` is stricter (In case slotted `<a>` is used it must be a direct child of
  `Link Pure`)
- `getFontLinks()` partial now has `{ weights: ['regular', 'semi-bold'] }` for a default

### [2.17.0] - 2022-10-31

### [2.17.0-rc.0] - 2022-10-31

#### Added

- `Link Tile`

#### Fixed

- `Scroller` bug where scrollable content was not fully hidden by the gradient, when zoomed into the page.

#### Changed

- Removed `!important` keyword from css property `display` of `Link Pure` and `Button Pure`

### [2.16.3] - 2022-10-21

### [2.16.3-rc.0] - 2022-10-21

#### Fixed

- `Button Pure` and `Link Pure` error when using `size="inherit"` and `icon="none"`

#### Changed

- Replaced all internal usage of `Text` and `Headline` components

### [2.16.2] - 2022-09-15

### [2.16.2-rc.0] - 2022-09-15

#### Fixed

- Issue with `Popover` where drop-shadow is not shown correctly in Chrome >= 105
- Issue with `Carousel` and `wrap-content="true"` where the layout was out of sync with `Content Wrapper` for
  viewports >= 1760px.
- `Select Wrapper` with custom dropdown keeps attribute changes of native select options in sync if changed
  programmatically

### [2.16.1] - 2022-09-09

#### Fixed

- Issue with `Options` typing import for `Carousel`

### [2.16.0] - 2022-09-08

### [2.15.1-rc.1] - 2022-09-08

#### Added

- `Carousel`
- `Scroller`

#### Changed

- `Stepper Horizontal` now has `size` property
- `Stepper Horizontal` uses improved focus behavior in case it becomes scrollable and scroll indicators are centered
  correctly.
- `Tabs Bar` uses improved focus behavior in case it becomes scrollable and scroll indicators are centered correctly.

### [2.15.1-rc.0] - 2022-08-24

#### Fixed

- `Radio Button Wrapper` visual selection change bug in Safari >= 15.5

### [2.15.0] - 2022-08-22

### [2.15.0-rc.1] - 2022-08-18

#### Changed

- Downgraded `@angular` to `v13` to ensure backwards compatibility of `@porsche-design-system/components-angular`

### [2.15.0-rc.0] - 2022-08-16

#### Fixed

- `Popover` visual shadow bug in Safari
- `Stepper Horizontal Item` bug where pseudo styles of the counter element were overridable

### [2.15.0-beta.0] - 2022-08-05

#### Fixed

- `Tabs` & `Tabs Bar` `size` property when using `BreakpointCustomizable`

#### Changed

- `Modal` uses poly fluid sizing for outer spacing
- `Banner` uses poly fluid sizing for outer spacing
- `Content Wrapper` uses poly fluid sizing for inner spacing
- `Modal` min-width is slightly updated to perfectly fit into content area of `Content Wrapper` at 320px viewport width

#### Added

- Validation of properties for all components
- `Text Field Wrapper` with `input type="search"` is clearable via Escape key and custom clear button across browsers
- `Text Field Wrapper` with `input type="search"` shows a "Locate me" button when `actionIcon="locate"` is set, emits
  the `action` event on click and can be put into a loading state via `actionLoading="true"`

### [2.14.0] - 2022-07-11

### [2.14.0-rc.1] - 2022-07-11

### [2.14.0-rc.0] - 2022-07-11

#### Added

- `getBrowserSupportFallbackScript()` partial supporting `cdn` and `format` options as replacement for
  `includeOverlay()` of `@porsche-design-system/browser-notification` npm package
- `getCookiesFallbackScript()` partial supporting `cdn` and `format` options as replacement for `includeCookieOverlay()`
  of `@porsche-design-system/browser-notification` npm package

#### Changed

- `getMetaTagsAndIconLinks()` partial to return `theme-color` meta tags with `prefers-color-scheme: {light|dark}` media
  query

### [2.13.0] - 2022-06-23

### [2.13.0-rc.5] - 2022-06-23

#### Fixed

- `Stepper Horizontal Item` `state` validation
- `Button` and `Link` with `theme="dark" variant="tertiary"` and `Tag Dismissible` bug on Safari < v15.5 where wrong
  colors on hover were shown

### [2.13.0-rc.4] - 2022-06-22

#### Added

- `Stepper Horizontal`

### [2.13.0-rc.3] - 2022-06-22

#### Added

- `Segmented Control`

### [2.13.0-rc.2] - 2022-06-21

### [2.13.0-rc.1] - 2022-06-21

### [2.13.0-rc.0] - 2022-06-21

#### Changed

- `Button`, `Button Pure` and `Switch` apply `aria-disabled="true"` instead of `disabled` attribute to native button
  internally in case `disabled` and/or `loading` property is set

### [2.12.1] - 2022-05-25

### [2.12.1-rc.0] - 2022-05-25

#### Fixed

- Issue with `JssStyle` typing import

### [2.12.0] - 2022-05-19

#### Changed

- npm package is prepared for public release on [npmjs.org](https://npmjs.com)

### [2.12.0-rc.2] - 2022-05-12

### [2.12.0-rc.1] - 2022-05-11

### [2.12.0-rc.0] - 2022-05-04

#### Added

- `Table Head Cell` now has a `multiline` property

#### Changed

- `Headline` has no `hypens` / `overflow-wrap` style by default
- Partials now throw an exception if they are executed in browser

#### Fixed

- Exception in `Headline`, `Select Wrapper`, `Text` and `Text List` when changing `theme` prop from `dark` to `light`
- `getInitialStyles()` partial now returns `.hydrated` styles, too

### [2.11.0-skeletons] - 2022-04-21

### [2.11.0] - 2022-04-21

### [2.11.0-rc.0] - 2022-04-20

#### Added

- `Tag`
- `Tag Dismissible`

### [2.10.0-skeletons] - 2022-04-13

### [2.10.0] - 2022-04-13

### [2.9.3-rc.1] - 2022-04-06

#### Added

- `Text Field Wrapper` now has a `showCharacterCount` property which can be used to hide the character count when a
  `maxLength` attribute is set on the wrapped `input`.
- `Textarea Wrapper` now has a `showCharacterCount` property which can be used to hide the character count when a
  `maxLength` attribute is set on the wrapped `textarea`.

### [2.9.3-rc.0-skeletons] - 2022-03-29

### [2.9.3-rc.0] - 2022-03-28

#### Added

- `Text Field Wrapper` supports `unit` property on `input type="text"`
- `Marque` optional configurable clickable/focusable area by defining padding on host element

#### Fixed

- `Tabs Item` improved accessibility
- Angular: circular dependency in development mode in `2.9.2-skeletons`

### [2.9.2-skeletons] - 2022-03-24

#### Added

- **[EXPERIMENTAL]** `getInitialStyles` partial now accepts a `skeletonTagNames` array of component names that will
  initially have skeleton styles while the Porsche Design System is loading
- **[EXPERIMENTAL]** `Button`, `Button Pure`, `Checkbox Wrapper`, `Fieldset Wrapper`, `Link`, `Link Pure`,
  `Link Social`, `Radio Button Wrapper`, `Select Wrapper`, `Text Field Wrapper`, `Textarea Wrapper` can now have initial
  skeleton styles when passed as `skeletonTagNames` to the `getInitialStyles` partial

### [2.9.2] - 2022-03-24

### [2.9.2-rc.1] - 2022-03-23

#### Fixed

- Bug caused by Chrome where hover styles of `Link Pure` are not displayed correctly

### [2.9.2-rc.0] - 2022-03-22

#### Added

- Normalized font behavior (`hyphen`, `overflow-wrap` and `text-size-adjust`) across components

#### Fixed

- `Modal` scrolling and pinch to zoom on iOS
- `Modal` initial position if scrollable
- `Table Head Cell` sort icon `asc` + `desc`

### [2.9.1] - 2022-03-10

### [2.9.1-rc.0] - 2022-03-09

#### Added

- Styles for slotted `<button>` in `Text`

#### Changed

- `Modal` heading and aria validation happens only when open

#### Fixed

- React: bundling format of partials

### [2.9.0] - 2022-02-28

### [2.9.0-rc.1] - 2022-02-25

#### Fixed

- `Modal` focus trap respecting elements in shadow DOM and dynamically added/removed elements on first level
- `Tabs Item` focus outline on click in Safari
- Error while using partials in Vanilla JS and Angular

### [2.9.0-rc.0] - 2022-02-16

#### Added

- `getFontFaceStylesheet` returns additional `<link>` tags with `rel="preconnect"` and `rel="dns-prefetch"`
- Option `format` to partials `getFontFaceStylesheet`, `getComponentChunkLinks()`, `getFontLinks()`, `getIconLinks()`,
  `getInitialStyles()`, `getLoaderScript()` and `getMetaTagsAndIconLinks()`

#### Deprecated

- The option `withoutTags` of partials `getFontFaceStylesheet`, `getComponentChunkLinks()`, `getFontLinks()`,
  `getIconLinks()`, `getInitialStyles()`, `getLoaderScript()` and `getMetaTagsAndIconLinks()` is deprecated and will be
  removed in `v3.0.0`. Please use `format: 'jsx'` instead.

```diff
- <link rel="stylesheet" href={getFontFaceStylesheet({ withoutTags: true })} crossOrigin="true" />
+ {getFontFaceStylesheet({ format: 'jsx' })}
```

### [2.9.0-beta.1] - 2022-01-27

#### Added

- `:focus-visible` content of selected Tab in `Tabs` component gets focus styling
- Improved accessibility of `Text Field Wrapper` and `Textarea Wrapper` when `maxlength` attribute is set
- `Modal` aria property
- `Modal` class for slotted elements to make content full-width

#### Changed

- `Button Pure` and `Link Pure` removed `position: relative` imposition, make sure to **not** override it with
  `position: static`

#### Fixed

- `Modal` close button styles when no heading is passed

### [2.9.0-beta.0] - 2022-01-18

#### Added

- React: `getByRoleShadowed`, `getByLabelTextShadowed` and `getByTextShadowed` utilities which uses
  `@testing-library/dom` queries internally to support Shadow DOM

#### Fixed

- React: `UnhandledPromiseRejectionWarning` when using `skipPorscheDesignSystemCDNRequestsDuringTests()`

### [2.8.0] - 2022-01-17

#### Fixed

- Accessibility issue of `Icon` component in Windows High Contrast Mode in Chromium Browser

### [2.8.0-rc.0] - 2022-01-14

#### Added

- Support for `tabindex` attribute on `Button`, `Button Pure`, `Switch`, `Link`, `Link Pure` and `Link Social`

#### Changed

- `:focus-visible` style matches outline color of `Button` while hovered

#### Deprecated

- The `tabbable` property of `Button`, `Button Pure` and `Switch` is deprecated and will be removed in `v3.0.0`. Please
  use `tabindex` instead.

```diff
- <p-button tabbable="false">Some button</p-button>
+ <p-button tabindex="-1">Some button</p-button>
```

### [2.8.0-beta.3] - 2021-12-22

#### Added

**Disclaimer:** The provided themes `light-electric` and `dark-electric` are just a proof of concept, it's **not**
accessible regarding its color contrast and might even be removed in an upcoming major release again.

- `light-electric` theme for `Switch`
- `dark-electric` theme for `Button Pure` and `Link Pure`
- Character counter to `Text Field Wrapper` and `Textarea Wrapper` if `maxlength` is present on `input type="text"` and
  `textarea`

#### Changed

- `:focus-visible` style matches outline color of `Switch` while hovered

#### Fixed

- Box model of `Button Pure`

### [2.8.0-beta.2] - 2021-12-22

#### Fixed

- `Content Wrapper` regression for `!important` style

#### Added

- Usage validation for `Link`, `Link Pure` and `Link Social`

### [2.8.0-beta.1] - 2021-12-16

#### Fixed

- `Select Wrapper` validation of select element

### [2.8.0-beta.0] - 2021-12-15

#### Changed

- Angular: increased peer dependency to `>=12.0.0 <14.0.0`

### [2.7.0] - 2021-12-14

### [2.7.0-rc.0] - 2021-12-14

#### Removed

- `offset-bottom` prop of `Toast` (use `--p-toast-position-bottom` CSS variable instead)

### [2.7.0-beta.6] - 2021-12-08

#### Added

- `Popover`

### [2.7.0-beta.5] - 2021-12-07

#### Added

**Disclaimer:** The provided theme `light-electric` is just a proof of concept, it's **not** accessible regarding its
color contrast and might even be removed in an upcoming major release again.

- `light-electric` theme for `Accordion`, `Link`, `Link Pure`, `Button`, `Button Pure`, `Tabs`, `Tabs Bar`

### [2.7.0-beta.4] - 2021-12-02

### [2.7.0-beta.3] - 2021-11-30

#### Added

- `Accordion` uses `MutationObserver` fallback when no `ResizeObserver` is available in older browsers

#### Fixed

- `Link` and `Link Social` not adapting slotted anchor to the width of the element

### [2.7.0-beta.2] - 2021-11-24

#### Added

- `Toast`

#### Fixed

- `Banner` animations respect offset correctly

### [2.7.0-beta.1] - 2021-11-16

#### Fixed

- `Headline` applies `align` and `ellipsis` prop correctly

### [2.7.0-beta.0] - 2021-11-11

#### Added

- New `aria` property for `ARIA` attribute handling for: `Button`, `Button Pure`, `Icon`, `Link`, `Link Pure`, `Marque`,
  `Spinner`

#### Fixed

- React: warnings about `useLayoutEffect` in SSR context

### [2.6.1] - 2021-11-05

#### Fixed

- Prevent breaking entire Porsche Design System due to lacking support of `ResizeObserver`, however `Accordion` still
  requires it

### [2.6.0] - 2021-11-04

#### Added

- `unit` and `unitPosition` properties to `Text Field Wrapper`

### [2.6.0-beta.0] - 2021-10-29

#### Changed

- Use `Heiti SC` (pre-installed on iOS/macOS) and `SimHei` (pre-installed on Windows) as Chinese fallback font

#### Added

- `Marque` uses `webp` images for browsers that support it
- `Inline Notification`
- `Icon` now supports `success` for `name` property

#### Fixed

- Colors of `Banner` for dark theme
- Replaced CSS `inset` property with `top`, `left`, `right` and `bottom` for browser compatibility
- Opening and closing transition of `Modal`

### [2.5.1-beta.0] - 2021-10-11

#### Fixed

- Possible exceptions when components get unmounted directly

### [2.5.0] - 2021-10-04

#### Added

- `SimHei` and `黑体` as fallback for all components' `font-family`

### [2.5.0-beta.1] - 2021-09-28

#### Changed

- React: improved render behavior of components

### [2.5.0-beta.0] - 2021-09-22

#### Added

- React: utility function `skipPorscheDesignSystemCDNRequestsDuringTests`

### [2.4.0] - 2021-09-21

### [2.4.0-beta.2] - 2021-09-21

#### Added

- `Link Social` and `Icon` now support `kakaotalk`, `naver`, `reddit` and `tiktok`
- JSS caching mechanism to improve style performance

#### Changed

- Alignment of `linkedin` icon
- Improved accessibility of `Select Wrapper`
- `Icon` loading behaviour to non-blocking, components using the `Icon` will no longer wait for it to load
- Validation messages of `Fieldset Wrapper` have now an additional icon representing the validation state

#### Fixed

- Box model of `Link Pure`
- Focus of `Link Pure` with slotted anchor and hidden label
- Focus cycling of `Modal` without focusable children
- Suppress CORS error

### [2.4.0-beta.1] - 2021-08-26

#### Added

- `active` property to `Button Pure`

### [2.4.0-beta.0] - 2021-08-26

#### Added

- `icon` property of `Button Pure` and `Link Pure` was extended by `none` value
- `alignLabel` and `stretch` property to `Button Pure` and `Link Pure`

#### Changed

- Improved `:focus-visible` and `:hover:focus-visible` colors for `Link Social` and `Link`
- Improved slotted `<a>` coloring in dark theme for `Link Social` and `Link`
- Validation messages of `Checkbox Wrapper`, `Radio Button Wrapper`, `Select Wrapper`, `Textarea Wrapper` and
  `Text Field Wrapper` have now an additional icon representing the validation state
- `Modal` backdrop behavior to close modal on mouse-down

#### Fixed

- Slotted `<a>` coloring in dark theme for `Text`, `Headline`, `Text List`, `Banner`, `Select Wrapper` and `Link Pure`
- Wrong background color of scrollable `Modal`'s backdrop in Safari

### [2.3.0] - 2021-07-28

### [2.3.0-beta.3] - 2021-07-28

#### Changed

- `Accordion` reduce paddings, vertically align carets to the first heading row, adjust border color and hover styles

#### Fixed

- `Text Field Wrapper` accessibility of type password and search

### [2.3.0-beta.2] - 2021-07-15

#### Added

- `Checkbox Wrapper`, `Radio Button Wrapper`, `Select Wrapper`, `Textarea Wrapper` and `Text Field Wrapper` now reflect
  changes of the `required` attribute on their child component
- `multiline` property to `Table Cell`
- Partial function `getLoaderScript()` to initialize Porsche Design System as early as possible

#### Fixed

- `Table Head Cell` uses semi bold instead of bold as font weight
- Transition of `Modal`

### [2.3.0-beta.1] - 2021-07-08

#### Added

- `Accordion`

#### Changed

- Removed initial delay of `Banner`

### [2.3.0-beta.0] - 2021-07-01

#### Added

- `Table`
- Angular: export types from package root
- Accessibility icon

#### Changed

- `Button`, `Button Pure` and `Switch` are now focusable while in `loading` state
- `Text` and `Headline` inherits white-space CSS property
- React: sync component props via property instead of attribute

#### Fixed

- Angular: support `"strictTemplates": true` option in `tsconfig.json`
- Use correct icon for `arrow-last` and `arrow-first` in `Icon`, `Button` and `Link` components

### [2.2.1] - 2021-06-08

#### Changed

- Optimize vertical alignment of `Modal`

#### Fixed

- URL in inject global style warning

### [2.2.1-beta.1] - 2021-06-02

#### Fixed

- Margin of `Tabs Bar` within `Tabs` for Firefox and Safari
- SVG of `Icon` is not removed after prop change, e.g. on color change
- Fullscreen behavior of `Modal` on screens larger than 1760px

### [2.2.0] - 2021-05-19

#### Fixed

- `Text` inside `Button` now has the proper size on iOS Safari when changing to and from landscape mode
- `Banner` can now be re-opened after closing
- Closing one `Banner` will not close other `Banners` on the site

### [2.2.0-beta.2] - 2021-05-12

#### Fixed

- `Select Wrapper` value changes are now reflected correctly
- `Select Wrapper` dark theme background color if used with `filter` prop

### [2.2.0-beta.1] - 2021-05-05

#### Added

- Partial function `getIconLinks()` to preload Porsche Design System Icons

#### Fixed

- `Text Field Wrapper` spacing in Safari

### [2.2.0-beta.0] - 2021-05-05

#### Added

- Partial function `getMetaTagsAndIconLinks()` to simplify cross device fav and meta icons

### [2.1.0] - 2021-05-03

### [2.1.0-beta.0] - 2021-05-03

#### Added

- `Switch`

#### Changed

- `Text` automatically breaks words/strings into new line being too long to fit inside their container
- `Headline` automatically breaks words/strings into new line being too long to fit inside their container
- Extended `Fieldset Wrapper` with `labelSize`, `required`, `state` and `message` properties. If the `Fieldset Wrapper`
  is set to required only the label of the **Fieldset Wrapper** gets an asterisk. It is removed from all wrapped child
  components, as long as they are Porsche Design System form elements.

### [2.0.3] - 2021-04-28

### [2.0.3-beta] - 2021-04-28

#### Fixed

- Angular: events firing twice in `Pagination`, `Modal`, `Tabs`, `Tabs Bar` and `Banner` component

### [2.0.2] - 2021-04-21

### [2.0.2-beta.0] - 2021-04-20

#### Fixed

- TypeScript build errors due to duplicate declarations in `types.d.ts`

### [2.0.1] - 2021-04-16

#### Fixed

- Visual appearance of `Checkbox Wrapper` in iOS Safari
- A bug where `Text Field Wrapper` would throw an error when reattaching to DOM too quickly
- Visual bug in Firefox when zooming out `Text Field Wrapper`, `Checkbox Wrapper` and `Textarea Wrapper`
- Angular: streamline component styles in dark theme

#### Changed

- Aligned focus states of `Checkbox Wrapper` and `Radio Button Wrapper` across browsers

### [2.0.0] - 2021-04-13

In keeping with [Semver](https://semver.org), Porsche Design System v2.0.0 was released due to changes in the API,
fundamental changes in loading behavior and others. With our new major version `v2.0.0` there are some important changes
that you should watch out for. To make the migration from `v1.5.x` to our current `v2.0.0` easier, we offer a few
guidelines.

## General changes / improvements:

### All components, icons, fonts, styles and marque of the Porsche Design System are loaded versioned and chunked from a central CDN

This way all web based digital Porsche products share and use the cached and versioned assets regardless of the JS
framework used to improve loading performance across the Porsche group. Only a tiny (1.4kb sized) Porsche Design System
loader script gets bundled into your application code. Everything else gets loaded versioned, cached and chunked from a
central CDN ([read more](https://designsystem.porsche.com/v3/must-know/performance/cdn)). However, this also means that
you will need an **Internet connection** to render the components in a browser (possibly relevant for development stage
or intranet applications).

### Enabling Micro Frontend Architecture

In case of a micro-frontend architecture, multiple instances and versions of the Porsche Design System can be combined
in a final application by configurable prefixing technique of the Porsche Design System components during runtime.
Please refer to our framework specific guidelines
[Vanilla JS](https://designsystem.porsche.com/v2/start-coding/vanilla-js),
[Angular](https://designsystem.porsche.com/v2/start-coding/angular) and
[React](https://designsystem.porsche.com/v2/start-coding/react).

### Prevent Flash of Unstyled Content (FOUC) and Flash of Unstyled Text (FOUT)

To prevent FOUC/FOUT, the Porsche Design System offers various partials as part of the
`@porsche-design-system/components-{js|angular|react}` package to ensure all necessary Porsche Design System fonts and
components are fully loaded. If you've used the `@porsche-design-system/partials` package previously, stop using it and
replace the integration with the partials provided by `@porsche-design-system/components-{js|angular|react}` package.
Have a look at our [FOUC/FOUT guidelines](https://designsystem.porsche.com/v3/must-know/performance/loading-behaviour).

```diff
- <%= require('@porsche-design-system/partials').getPorscheDesignSystemCoreStyles() %>
+ <%= require('@porsche-design-system/components-{js|angular|react}/partials').getInitialStyles() %>

- <%= require('@porsche-design-system/partials').getFontFaceCSS() %>
+ <%= require('@porsche-design-system/components-{js|angular|react}/partials').getFontFaceStylesheet() %>

- <link rel="preload" href="path/to/webfont/nameOfWebFontFile" as="font" type="font/woff2" crossorigin />
+ <%= require('@porsche-design-system/components-{js|angular|react}/partials').getFontLinks({ weights: ['regular', 'semi-bold'] }) %>
```

### Added support for China CDN

Our CDN is configured to forward requests to Chinese CDN automatically when necessary. So you're good to go without any
configuration or multiple region specific builds of your application. However, if you are aiming for the maximum
possible performance in China, you can configure which CDN the Porsche Design System must use. Please follow our
[CDN guidelines](https://designsystem.porsche.com/v3/must-know/performance/cdn) for more information.

### New/optimized components

- **Tabs**
- **Tabs Bar**
- **Banner**
- **Modal**
- Headline
- Select
- Pagination
- Button
- Button Pure
- Link
- Link Pure
- Spinner
- Checkbox
- Radio Button

### Improved TypeScript support for Angular and React

To ensure the best possible typing support, we have refactored our Angular and React wrappers which integrate the native
web components of the Porsche Design System.

### componentsReady() works reliable

Because the Porsche Design System components get loaded async at the time they are needed, it might be relevant within
your application or test automation to know when those have been initialized. Therefore, we provide in all three
`@porsche-design-system/components-{js|angular|react}')` packages a reliable helper function `componentsReady()`.
[Read more about it](https://designsystem.porsche.com/v3/developing/components-ready).

### Removed "blur on focus"

Now focus styling is only applied when you navigate through keyboard and ignored by mouse interaction for browsers
supporting `:focus-visible` otherwise it will fallback to `:focus` CSS implementation.

### Changed focus styling for a better compromise between accessibility and visual appearance

Color and outline of general focus styling has changed to `currentColor` for light/dark theme with an outline of 1px
width/offset. If you have custom components build with the usage of our `@porsche-design-system/utilities` package then
update it to the latest version.

### Improved geometry of Porsche Next font

For better alignment and readability we've changed the geometry of the Porsche Next font which results in a visual
change of font size and spacing.

### Dropped support for IE11 and EdgeHTML according to Porsche's official browser strategy 2021

If you still need to support these browsers, you have to stick to `v1.5.x`. We offer a Browser Notification package
`@porsche-design-system/browser-notification` to alert users that these browsers are no longer supported. It supports a
blocking layer (to be used with Porsche Design System `v2.x`), or a dismissible banner (to be used with Porsche Design
System `v1.x`). Please refer to our
[Browser compatibility guidelines](https://designsystem.porsche.com/v3/must-know/browser-compatibility).

### Changed default type of Button and Button Pure

To be in sync with native `<button>` behavior we've changed the default `type` of **Button** and **Button Pure**
component. Those components will render a button within their Shadow DOM as `<button type="submit">` ( previously
`<button type="button">`).

- `submit`: The button submits the form data to the server. This is the default if the attribute is not specified for
  buttons associated with a `<form>`, or if the attribute is an empty or invalid value.
- `button`: The button has no default behavior, and does nothing when pressed by default. It can have client-side
  scripts listen to the element's events, which are triggered when the events occur.

### Changed support for wrapped links around Link, Link Pure and Link Social component

Due to the support for setting links (`<a href="#">`) in our **Link**, **Link Pure** and **Link Social** components as
child, we've removed support for styling the anchor tag (`<a>`) when it surrounds the component. So we recommend
changing the position of the `<a>` tag from wrapping the component to a direct slot (child) of it.

```diff
- <a href="#"><p-link>Some label</p-link></a>
+ <p-link><a href="#">Some label</a></p-link>

- <a href="#"><p-link-pure>Some label</p-link-pure></a>
+ <p-link-pure><a href="#">Some label</a></p-link-pure>

- <a href="#"><p-link-social>Some label</p-link-social></a>
+ <p-link-social><a href="#">Some label</a></p-link-social>
```

### Automatic \* asterisk symbol to form field labels

We added an automatic generated _ asterisk symbol to form field labels which have the required attribute. This might
lead to a doubled _ symbol if you set one by yourself.

```diff
- <p-text-field-wrapper label="Some label *"><input type="text" name="some-name" required /></p-text-field-wrapper>
+ <p-text-field-wrapper label="Some label"><input type="text" name="some-name" required /></p-text-field-wrapper>

- <p-checkbox-wrapper label="Some label *"><input type="checkbox" name="some-name" required /></p-checkbox-wrapper>
+ <p-checkbox-wrapper label="Some label"><input type="checkbox" name="some-name" required /></p-checkbox-wrapper>

- <p-radio-button-wrapper label="Some label *"><input type="radio" name="some-name" required /></p-radio-button-wrapper>
+ <p-radio-button-wrapper label="Some label"><input type="radio" name="some-name" required /></p-radio-button-wrapper>

- <p-radio-button-wrapper label="Some label *"><input type="radio" name="some-name" required /></p-radio-button-wrapper>
+ <p-radio-button-wrapper label="Some label"><input type="radio" name="some-name" required /></p-radio-button-wrapper>

- <p-textarea-wrapper label="Some label *"><textarea name="some-name" required></textarea></p-textarea-wrapper>
+ <p-textarea-wrapper label="Some label"><textarea name="some-name" required></textarea></p-textarea-wrapper>

- <p-select-wrapper label="Some label *"><select name="some-name" required><option>A</option></select></p-select-wrapper>
+ <p-select-wrapper label="Some label"><select name="some-name" required><option>A</option></select></p-select-wrapper>
```

### Shadow DOM

`Flex`, `Flex Item`, `Grid` and `Grid Item` now use Shadow DOM, thus you are not able to overwrite styles defined by
these components any longer.

---

## Angular

### Integration of Angular components

In the past it was possible to provide a token called `PREVENT_WEB_COMPONENTS_REGISTRATION` which prevented the
registration of the Porsche Design System components and loading of polyfills. Due to the fact that we no longer provide
/ need poly filling, we have completely removed the token. For advanced usage please
[read further](https://designsystem.porsche.com/v2/start-coding/angular).

---

## React

### Integration of React components

In the past `@porsche-design-system/components-react` components have initialized the **Porsche Design System Loader**
automatically as soon as a component was imported. With `v2.x` you have to import the `PorscheDesignSystemProvider` once
in your `index.tsx` which then initializes the **Porsche Design System Loader**, e.g. like:

```diff
  // index.tsx

  import ReactDOM from 'react-dom';
  import { PorscheDesignSystemProvider } from '@porsche-design-system/components-react';
  import { App } from './App';

  ReactDOM.render(
    <React.StrictMode>
+     <PorscheDesignSystemProvider>
        <App />
+     </PorscheDesignSystemProvider>
    </React.StrictMode>,
    document.getElementById('root')
  );
```

For advanced usage please [read further](https://designsystem.porsche.com/v2/start-coding/react).

#### Jsdom Polyfill for React / Jest / jsdom test automation

We removed test mocks for React / Jest / jsdom as Shadow DOM is supported since jsdom v12.2.0. Instead, we provide a
Jsdom Polyfill (exclusivly for `@porsche-design-system/components-react` package) fixing missing implementation of jsdom
which the Porsche Design System relies on. **Note:** If your test includes Porsche Design System components, make sure
to wrap the component you want to test with a PorscheDesignSystemProvider in order to avoid exceptions. For more
information please [read further](https://designsystem.porsche.com/v2/start-coding/react).

---

## Vanilla JS

### Integration of Vanilla JS components

With `v1.x` of the Porsche Design System you've had to copy all needed JS files of
`@porsche-design-system/components-js` into your target directory and include the ES5 and ESM loader snippet. Now you
only need to copy one `index.js` file and initialize the Porsche Design System like in the example below:

```diff
  <!DOCTYPE html>
  <html lang="en">
    <head>
      <meta charset="utf-8">
      <meta name="viewport" content="width=device-width,initial-scale=1.0">
      <title>Porsche Design System</title>
-     <script nomodule src="PATH/TO/PACKAGE/@porsche-design-system/components-js/dist/porsche-design-system/porsche-design-system.js"></script>
-     <script type="module" src="PATH/TO/PACKAGE/@porsche-design-system/components-js/dist/porsche-design-system/porsche-design-system.esm.js"></script>
+     <script src="PATH/TO/PACKAGE/@porsche-design-system/components-js/index.js"></script>
    </head>
    <body>
+     <script type="text/javascript">
+       porscheDesignSystem.load();
+     </script>
      <p-headline variant="headline-1">Some text</p-headline>
    </body>
  </html>
```

For advanced usage please [read further](https://designsystem.porsche.com/v2/start-coding/vanilla-js).

---

### [2.0.0-rc.10] - 2021-04-12

#### Changed

- `Tabs` and `Tabs Bar` now respect dynamic additions / removals of `p-tabs-item`, `a` and `button` elements. Make sure
  to update the `activeTabIndex` when mutating elements
- Improved performance of `Text`, `Button Pure` and `Link Pure` when `size` is not `inherit`

#### Added

- `Grid` now has a `wrap` and `gutter` property
- Components (`Grid Item`, `Flex Item`, `Tabs Item` and `Text List Item`) that require a specific parent (`Grid`,
  `Flex`, `Tabs` and `Text List`) will now throw an error if used without that parent

#### Fixed

- Visual appearance of `Checkbox Wrapper` and `Radio Button Wrapper` reflect the state of the wrapped `input` element

### [2.0.0-rc.9] - 2021-03-26

#### Added

- `Button Group` component
- Fullscreen property for `Modal` on mobile

#### Changed

- Spacings, heading and sizes of `Modal`

#### Fixed

- Prevent duplicate loading of `porsche-design-system.v2.x.HASH.js` chunk when using `getComponentChunkLinks()` partial

### [2.0.0-rc.8] - 2021-03-17

#### Added

- Support for full height `Content Wrapper` with flex
- `Tabs Bar` now supports `undefined` as `activeTabIndex`

#### Changed

- `Tabs Bar` has a new default `activeTabIndex`, which is `undefined`
- `Tabs Bar` does not work by itself anymore. The `activeTabIndex` needs to be controlled from the outside
  ([read more](https://designsystem.porsche.com/v2/components/tabs-bar/examples))
- Background Color of `Select Wrapper` in `dark` theme to meet accessibility criteria

### [2.0.0-rc.7] - 2021-03-15

#### Fixed

- Make shadowed `Flex` and `Grid` work in Firefox + Safari

### [2.0.0-rc.6] - 2021-03-11

#### Changed

- Make `Grid` and `Grid Item` use Shadow DOM
- Make `Flex` and `Flex Item` use Shadow DOM

### [2.0.0-rc.5] - 2021-03-09

#### Added

- Configurable background color of `Content Wrapper`
- `italic` font-style in `Text` is now overridden with `normal`

#### Fixed

- Usage of `Select Wrapper` within custom elements
- A bug that caused `Spinner` to be displayed in a wrong size

### [2.0.0-rc.4] - 2021-03-01

#### Changed

- Filter of `Select Wrapper` supports substring search

#### Fixed

- Build error in SSR

### [2.0.0-rc.3] - 2021-02-17

#### Added

- React: utility function `skipCheckForPorscheDesignSystemProviderDuringTests`
- React: tree shaking for component wrappers

#### Fixed

- Angular: error in `Checkbox Wrapper`, `Radio Button Wrapper` and `Text Field Wrapper` when `input[type]` is bound

### [2.0.0-rc.2] - 2021-02-12

#### Added

- Validate usage of `Checkbox Wrapper`, `Radio Button Wrapper`, `Select Wrapper`, `Text Field Wrapper` and
  `Textarea Wrapper`

### [2.0.0-rc.1] - 2021-02-04

#### Added

- Partial function `getComponentChunkLinks()` to preload Porsche Design System Components

#### Changed

- Added a space before asterisk (`*`) when `input`, `textarea` or `select` have `required` attribute within form wrapper
  components
- Renamed partial `getFontLinks()` option from `weight` to `weights`

#### Fixed

- A bug in `Tabs Bar` where the nextButton was mistakenly rendered.
- A bug where `Icon` was not rendered when using `lazy` property.
- A bug in `Text Field Wrapper` with input type password where characters would overlap the icon.

### [2.0.0-rc.0] - 2021-01-29

#### Added

- Link support for `Marque`
- Sizing options `'responsive' | 'small' | 'medium'` for `Marque`

#### Changed

- Angular: added static `load()` function `PorscheDesignSystemModule` for custom prefix
- Hide up/down spin button when using **Text Field** with `type="number"` in Firefox

#### Fixed

- Angular: typings
- React: correct handling of `ref` property
- Unhandled exception in `Select Wrapper` if `selected` and `disabled` attributes are set on the same option
- A bug in `Tabs Bar` where scrolling was broken when a tab was selected
- A bug in `Tabs Bar` where the `nextButton` was always rendered

### [2.0.0-alpha.13] - 2021-01-26

#### Added

- Partial function `getFontLinks()` to prevent **Flash of Unstyled Text** (FOUT)

#### Fixed

- React: correct handling of `className` property

### [2.0.0-alpha.12] - 2021-01-20

#### Added

- Partial function `getInitialStyles()` to prevent **Flash of Unstyled Content** (FOUC)
- Partial function `getFontFaceStylesheet()` to prevent **Flash of Unstyled Text** (FOUT)

#### Changed

- React: `PorscheDesignSystemProvider` needs to wrap application
- React: component props have to be camelCase
- React: `PorscheDesignSystemProvider` is needed while testing components

#### Fixed

- React: typings
- React: support of objects for property values

#### Removed

- React: `getPrefixedComponents`, prefixing is handled by `PorscheDesignSystemProvider`

### [2.0.0-alpha.11] - 2021-01-08

#### Changed

- Precision of relative line height
- Changed color of `neutral contrast low`

### [2.0.0-alpha.10] - 2020-12-14

#### Added

- `native` property to `Select Wrapper` to force rendering of native Browser select dropdown
- Extended flexibility of `Headline`

#### Changed

- Some styling improvements of `Select Wrapper`

#### Fixed

- Jsdom Polyfill `fetch` error

### [2.0.0-alpha.9] - 2020-12-09

### Fixed

- Improved reliability of `componentsReady()`

#### Changed

- Jsdom Polyfill `console.warn` behaviour

### [2.0.0-alpha.8] - 2020-12-03

### Fixed

- A bug where `Modal` did not remove `overflow=hidden` on document body.

### [2.0.0-alpha.7] - 2020-11-26

#### Added

- Jsdom Polyfill

#### Removed

- Jsdom Mocks
- Global "blur on focus" script

#### Changed

- Default dropdown direction of `SelectWrapper` from `down` to `auto`
- Made API of `Tabs` consistent with `Tabs Bar`
- Removed transition for focus styling
- Use `:focus-visible` as default and `:focus` as fallback for focusable elements

#### Fixed

- The Selected element of `SelectWrapper` dropdown keeps now in sync with native selection if changed programmatically
- Invalid search results get cleared if `SelectWrapper` becomes focus state
- Some bugs in `TabsBar`
- Minification of dynamic slotted content styles
- An issue where `Pagination` throws console errors if disconnected from dom.

### [2.0.0-alpha.6] - 2020-10-28

#### Changed

- default `type` of `Button` and `Button Pure` to `submit`

#### Fixed

- Typings

### [2.0.0-alpha.5] - 2020-10-26

#### Added

- `Modal` component

#### Fixed

- Typing for `pageChange` event of `Pagination` component
- Typings

#### Changed

- Focus styling

### [2.0.0-alpha.4] - 2020-10-14

#### Added

- Custom filter to `Select Wrapper` component
- DropDown direction property to `Select Wrapper` component
- Display `*` after label when `input`, `textarea` or `select` have `required` attribute within form wrapper components
- `Tabs` component
- `Tabs Bar` component
- `Banner` component

#### Removed

- Default `position: relative;` style of `Link Pure` and `Button Pure`

#### Fixed

- `Spinner` zooming bug on Safari

### [2.0.0-alpha.3] - 2020-09-11

#### Added

- Support to load assets from China CDN directly via browser flag: `PORSCHE_DESIGN_SYSTEM_CDN = 'cn';`

#### Removed

- Support for `<a>` wrapped `Link` and `Link Pure`

### [2.0.0-alpha.2] - 2020-08-20

### [2.0.0-alpha.1] - 2020-08-17

#### Changed

- Removed classnames dependency
- Stencil Core `taskQueue` from `congestionAsync` to `async` for more performant component rendering

#### Fixed

- Focus input on label click of `Checkbox Wrapper` and `Radio Button Wrapper`

### [1.5.6] - 2020-10-15

### [1.5.6-rc.0] - 2020-10-13

### Fixed

- `Spinner` zooming bug on Safari

### [1.5.5] - 2020-09-11

### [1.5.5-rc.0] - 2020-09-07

### Changed

- Deprecated stencil lifecycle-method `componentDidUnload` to `disconnectedCallback` to fix "`selectObserver` is
  undefined" bug in `Select Wrapper` and `Pagination`

### [1.5.4] - 2020-08-25

### [1.5.4-rc.0] - 2020-08-17

#### Changed

- Removed classnames dependency
- Stencil Core `taskQueue` from `congestionAsync` to `async` for more performant component rendering

#### Fixed

- Focus input on label click of `Checkbox Wrapper` and `Radio Button Wrapper`
- Fix typings for `orientation` of `Divider` component

### [2.0.0-alpha.0] - 2020-08-06

#### Added

- **Experimental:** Optional web component scoping mechanism during runtime to enable micro service architecture

#### Changed

- Web components get lazy loaded from central CDN to improve caching strategy across Porsche's digital eco system

#### Removed

- Stop browser support for **IE11** and **EdgeHTML**

#### Fixed

- Mix of `Optgroups` and `Options` on same level in `Select Wrapper` component
- Fix typings for `orientation` of `Divider` component

### [1.5.3] - 2020-08-10

### [1.5.3-rc.0] - 2020-08-10

#### Fixed

- Mix of `Optgroups` and `Options` on same level in `Select Wrapper` component

### [1.5.2] - 2020-07-22

#### Fixed

- Dispatch change event in `Select Wrapper`
- Stencil react-output-target SSR Bug

### [1.5.1] - 2020-07-20

#### Fixed

- SVGO settings for icons
- Angular bug which causes `ngcc` to fail

### [1.5.0] - 2020-07-16

#### Added

- Icons (active-cabin-ventilation, battery-full, bell, bookmark, car-battery, charging-active, charging-state, climate,
  climate-control, garage, horn, key, map, parking-brake, parking-light, preheating, send, shopping-bag, sidelights,
  user-manual, wrenches)

#### Changed

- Icons (arrow-first, arrow-last, battery-empty, car, card, charging-station, question)

#### Fixed

- Porsche Marque images

### [1.5.0-rc.2] - 2020-07-06

### [1.5.0-rc.1] - 2020-07-06

#### Added

- **Notification Neutral** color to `color` property of `p-text` and `p-icon`

### [1.5.0-rc.0] - 2020-06-25

#### Added

- `Fieldset Wrapper` component
- Improved SEO of `p-headline` and `p-text`: Added possibility to write semantic HTML tags (e.g. `<h1>-<h6>` or `<p>`,
  `<blockquote>`, etc.) directly as slotted content.
- Possibility to include anchor tags directly as slots of `Link`, `Link Pure` and `Link Social`
- `Text` new `weight` property `semibold`
- `Button Pure` label with subline pattern as slot
- `Link Pure` label with subline pattern as slot

#### Changed

- `Select Wrapper` is now ready for the catwalk. It is dressed now with a custom drop down list box and gets naked by
  default on touch devices.

#### Fixed

- Minor accessibility improvements of `icons` and `Text Field`
- Remove native number spinner buttons of `Text Field` with type text for Firefox
- An issue with `Button` and `Button Pure` and their `disabled` attribute

### [1.4.0] - 2020-05-14

### [1.4.0-rc.3] - 2020-05-08

#### Added

- `Text List`

#### Changed

- Improve caching strategy for fonts by content-based hash
- Improve caching strategy for marque by content-based hash
- Dimensions and sharpness of marque
- Props for `Content Wrapper`

### [1.4.0-rc.2] - 2020-05-06

#### Added

- `Content Wrapper`
- Description property to `p-text-field-wrapper`, `p-textarea-wrapper` and `p-select-wrapper`
- `Link Social`

#### Changed

- Improve accessibility of error and success states of form elements
- Aria-invalid attribute of form elements if they are in error state is now managed by component
- Rename icon name `configure` to `configurate` (prevents breaking change compared to stable v1.3.0)
- Improve `p-icon` loading behavior

#### Fixed

- Display of wrong icons

#### Removed

- `safe-zone` property of `p-grid` (`Content Wrapper` should be used instead)

### [1.4.0-rc.1] - 2020-04-27

#### Added

- Add `safe-zone` property to `p-grid` for outer grid margin, max-width and centering
- Submit button with search icon to `p-textfield-wrapper` type search

#### Changed

- Background color of readonly state in components `p-textfield-wrapper` and `p-textarea-wrapper`
- Visual appearance of icons
- Improve caching strategy for icons by content-based hash
- Cursor of Radio, Checkbox and Select
- Fixed naming of Mock from `p-textfield-wrapper` to `p-text-field-wrapper`

#### Fixed

- Icon loading mechanism

### [1.4.0-rc.0] - 2020-04-09

#### Added

- SSR support

### [1.3.0] - 2020-04-08

#### Added

- New headline size `headline-5` to `p-headline`
- Test Mocks

#### Fixed

- Text styling of Select component on focus in IE11 and Chrome on Windows 10

### [1.3.0-rc.0] - 2020-04-03

#### Fixed

- Improve form elements

### [1.2.0] - 2020-03-25

#### Added

- `Divider`
- Hover state for form elements

#### Fixed

- Support label text of form elements for Screen readers

### [1.1.2] - 2020-03-17

#### Changed

- Notification colors

### [1.1.1] - 2020-03-13

#### Changed

- Icon of `Checkbox` indeterminate state

### [1.1.0] - 2020-03-11

#### Fixed

- Minor improvements

### [1.1.0-rc.0] - 2020-03-02

#### Added

- `Select Wrapper`
- `Checkbox Wrapper`
- `Radio Button Wrapper`
- `Textarea Wrapper`

#### Fixed

- `Text Field Wrapper` toggle password visibility

### [1.0.3] - 2020-02-13

#### Fixed

- JS framework compatibility

### [1.1.0-0] - 2020-02-06

#### Added

- `Text Field Wrapper`

#### Changed

- Add proper cursor for disabled state for `Button` and `Button Pure`

### [1.0.2] - 2020-02-04

#### Fixed

- Inheritable styling of slotted content

### [1.0.1] - 2020-01-30

#### Added

- Clickable area of `Link Pure` and `Button Pure` is optionally configurable by defining padding on host element

### [1.0.0] - 2020-01-28

#### Added

- Cursor pointer on hover for `Button` and `Button Pure`
- Line-height gets calculated based on Porsche type-scaling formula automatically for `Text`, `Link Pure` and
  `Button Pure`
- Test helper function `componentsReady()` which indicates when lazy loaded components fully have loaded

#### Changed

- Update CDN asset paths
- Improve font-weight definitions
- Rename and optimize neutral colors for `Icon` and `Text`

### [1.0.0-rc.1] - 2019-12-13

#### Added

- `Headline`
- `Text`
- `Marque`
- `Button`
- `Button Pure`
- `Spinner`
- `Icon`
- `Flex`
- `Grid`
- `Link`
- `Link Pure`
- `Pagination`
- "Blur on focus"<|MERGE_RESOLUTION|>--- conflicted
+++ resolved
@@ -14,18 +14,16 @@
 
 ### [Unreleased]
 
-<<<<<<< HEAD
 #### Fixed
 
 - `aria` prop now supports a colon inside of a value, e.g. `aria="{ 'aria-label': 'Always remember: yes you can!' }"`
   ([#3680](https://github.com/porsche-design-system/porsche-design-system/pull/3680))
-=======
+
 ### [3.27.3] - 2025-03-21
 
 ### [3.27.2] - 2025-03-20
 
 ### [3.27.2-rc.0] - 2025-03-18
->>>>>>> 74c90fe4
 
 #### Changed
 
