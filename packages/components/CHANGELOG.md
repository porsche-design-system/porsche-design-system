--- conflicted
+++ resolved
@@ -17,14 +17,9 @@
 
 #### Changed
 
-<<<<<<< HEAD
+
 - `Spinner`, `Link Pure`, `Button Pure`, `Checkbox Wrapper`, `Radio Button Wrapper`, `Inline Notification`, `Banner`,
   `Toast` matches new design language
-
-=======
-- `Spinner`, `Link Pure`, `Button Pure`, `Checkbox Wrapper`, `Radio Button Wrapper`, `Inline Notification`, `Banner`
-  matches new design language
->>>>>>> 92f3a215
 - Prop `weight` for `Link Pure` and `Button Pure` is deprecated now, only regular font weight will be applied
 
 ```diff
