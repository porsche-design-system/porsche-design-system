# Changelog

## Porsche Design System - Components
All notable changes to this project will be documented in this file.

The format is based on [Keep a Changelog](https://keepachangelog.com/en/1.0.0/),
and this project adheres to [Semantic Versioning](https://semver.org/spec/v2.0.0.html).

### [Unreleased]

<<<<<<< HEAD
#### Added
- `native` property to `Select Wrapper` to force rendering of native Browser select dropdown

#### Changed
- Some styling improvements of `Select Wrapper`
=======
### [2.0.0-alpha.9] - 2020-12-09
>>>>>>> 84d1e83b

### Fixed
- Improved reliability of `componentsReady()`

#### Changed
- Jsdom Polyfill `console.warn` behaviour

### [2.0.0-alpha.8] - 2020-12-03

### Fixed
- A bug where `Modal` did not remove `overflow=hidden` on document body.

### [2.0.0-alpha.7] - 2020-11-26

#### Added
- Jsdom Polyfill

#### Removed
- Jsdom Mocks
- Global "blur on focus" script

#### Changed
- Default dropdown direction of `SelectWrapper` from `down` to `auto`
- Made API of `Tabs` consistent with `Tabs Bar`
- Removed transition for focus styling
- Use `:focus-visible` as default and `:focus` as fallback for focusable elements

#### Fixed
- The Selected element of `SelectWrapper` dropdown keeps now in sync with native selection if changed programmatically
- Invalid search results get cleared if `SelectWrapper` becomes focus state
- Some bugs in `TabsBar`
- Minification of dynamic slotted content styles
- An issue where `Pagination` throws console errors if disconnected from dom.

### [2.0.0-alpha.6] - 2020-10-28

#### Changed
- default `type` of `Button` and `Button Pure` to `submit`

#### Fixed
- Typings

### [2.0.0-alpha.5] - 2020-10-26

#### Added
- `Modal` component

#### Fixed
- Typing for `pageChange` event of `Pagination` component
- Typings

#### Changed
- Focus styling

### [2.0.0-alpha.4] - 2020-10-14

#### Added
- Custom filter to `Select Wrapper` component
- DropDown direction property to `Select Wrapper` component
- Display `*` after label when `input`, `textarea` or `select` have `required` attribute within form wrapper components
- `Tabs` component
- `Tabs Bar` component
- `Banner` component

#### Removed
- Default `position: relative;` style of `Link Pure` and `Button Pure` 

#### Fixed
- `Spinner` zooming bug on Safari

### [2.0.0-alpha.3] - 2020-09-11

#### Added
- Support to load assets from China CDN directly via browser flag: `PORSCHE_DESIGN_SYSTEM_CDN = 'cn';`

#### Removed
- Support for `<a>` wrapped `Link` and `Link Pure`

### [2.0.0-alpha.2] - 2020-08-20

### [2.0.0-alpha.1] - 2020-08-17

#### Changed
- Removed classnames dependency
- Stencil Core `taskQueue` from `congestionAsync` to `async` for more performant component rendering

#### Fixed
- Focus input on label click of `Checkbox Wrapper` and `Radio Button Wrapper`

### [1.5.6] - 2020-10-15

### [1.5.6-rc.0] - 2020-10-13

### Fixed
- `Spinner` zooming bug on Safari

### [1.5.5] - 2020-09-11

### [1.5.5-rc.0] - 2020-09-07

### Changed
- Deprecated stencil lifecycle-method `componentDidUnload` to `disconnectedCallback` to fix "`selectObserver` is undefined" bug in `Select Wrapper` and `Pagination`

### [1.5.4] - 2020-08-25

### [1.5.4-rc.0] - 2020-08-17

#### Changed
- Removed classnames dependency
- Stencil Core `taskQueue` from `congestionAsync` to `async` for more performant component rendering

#### Fixed
- Focus input on label click of `Checkbox Wrapper` and `Radio Button Wrapper`
- Fix typings for `orientation` of `Divider` component

### [2.0.0-alpha.0] - 2020-08-06

#### Added
- **Experimental:** Optional web component scoping mechanism during runtime to enable micro service architecture

#### Changed
- Web components get lazy loaded from central CDN to improve caching strategy across Porsche's digital eco system

#### Removed
- Stop browser support for **IE11** and **EdgeHTML**

#### Fixed
- Mix of `Optgroups` and `Options` on same level in `Select Wrapper` component
- Fix typings for `orientation` of `Divider` component

### [1.5.3] - 2020-08-10

### [1.5.3-rc.0] - 2020-08-10

#### Fixed
- Mix of `Optgroups` and `Options` on same level in `Select Wrapper` component

### [1.5.2] - 2020-07-22

#### Fixed
- Dispatch change event in `Select Wrapper`
- Stencil react-output-target SSR Bug

### [1.5.1] - 2020-07-20

#### Fixed
- SVGO settings for icons
- Angular bug which causes `ngcc` to fail

### [1.5.0] - 2020-07-16

#### Added
- Icons (active-cabin-ventilation, battery-full, bell, bookmark, car-battery, charging-active, charging-state, climate, climate-control, garage, horn, key, map, parking-brake, parking-light, preheating, send, shopping-bag, sidelights, user-manual, wrenches)

#### Changed
- Icons (arrow-first, arrow-last, battery-empty, car, card, charging-station, question)

#### Fixed
- Porsche Marque images

### [1.5.0-rc.2] - 2020-07-06

### [1.5.0-rc.1] - 2020-07-06

#### Added
- **Notification Neutral** color to `color` property of `p-text` and `p-icon`

### [1.5.0-rc.0] - 2020-06-25

#### Added
- `Fieldset Wrapper` component
- Improved SEO of `p-headline` and `p-text`: Added possibility to write semantic HTML tags (e.g. `<h1>-<h6>` or `<p>`, `<blockquote>`, etc.) directly as slotted content.
- Possibility to include anchor tags directly as slots of `Link`, `Link Pure` and `Link Social` 
- `Text` new `weight` property `semibold`
- `Button Pure` label with subline pattern as slot
- `Link Pure` label with subline pattern as slot

#### Changed
- `Select Wrapper` is now ready for the catwalk. It is dressed now with a custom drop down list box and gets naked by default on touch devices. 

#### Fixed
- Minor accessibility improvements of `icons` and `Text Field`
- Remove native number spinner buttons of `Text Field` with type text for Firefox
- An issue with `Button` and `Button Pure` and their `disabled` attribute

### [1.4.0] - 2020-05-14

### [1.4.0-rc.3] - 2020-05-08

#### Added
- `Text List`

#### Changed
- Improve caching strategy for fonts by content-based hash
- Improve caching strategy for marque by content-based hash
- Dimensions and sharpness of marque
- Props for `Content Wrapper`

### [1.4.0-rc.2] - 2020-05-06

#### Added
- `Content Wrapper`
- Description property to `p-text-field-wrapper`, `p-textarea-wrapper` and `p-select-wrapper`
- `Link Social`

#### Changed
- Improve accessibility of error and success states of form elements
- Aria-invalid attribute of form elements if they are in error state is now managed by component
- Rename icon name `configure` to `configurate` (prevents breaking change compared to stable v1.3.0)
- Improve `p-icon` loading behavior

#### Fixed
- Display of wrong icons

#### Removed
- `safe-zone` property of `p-grid` (`Content Wrapper` should be used instead)

### [1.4.0-rc.1] - 2020-04-27

#### Added
- Add `safe-zone` property to `p-grid` for outer grid margin, max-width and centering
- Submit button with search icon to `p-textfield-wrapper` type search
- Test-Projects React, Angular, Gatsby and NextJS

#### Changed
- Background color of readonly state in components `p-textfield-wrapper` and `p-textarea-wrapper`
- Visual appearance of icons
- Improve caching strategy for icons by content-based hash
- Cursor of Radio, Checkbox and Select
- Fixed naming of Mock from `p-textfield-wrapper` to `p-text-field-wrapper`

#### Fixed
- Icon loading mechanism

### [1.4.0-rc.0] - 2020-04-09

#### Added
- SSR support

### [1.3.0] - 2020-04-08

#### Added
- New headline size `headline-5` to `p-headline`
- Test Mocks

#### Fixed
- Text styling of Select component on focus in IE11 and Chrome on Windows 10

### [1.3.0-rc.0] - 2020-04-03

#### Fixed
- Improve form elements

### [1.2.0] - 2020-03-25

#### Added
- `Divider`
- Hover state for form elements

#### Fixed
- Support label text of form elements for Screen readers

### [1.1.2] - 2020-03-17

#### Changed
- Notification colors

### [1.1.1] - 2020-03-13

#### Changed
- Icon of `Checkbox` indeterminate state

### [1.1.0] - 2020-03-11

#### Fixed
- Minor improvements

### [1.1.0-rc.0] - 2020-03-02

#### Added
- `Select Wrapper`
- `Checkbox Wrapper`
- `Radio Button Wrapper`
- `Textarea Wrapper`

#### Fixed
- `Text Field Wrapper` toggle password visibility

### [1.0.3] - 2020-02-13

#### Fixed
- JS framework compatibility

### [1.1.0-0] - 2020-02-06

#### Added
- `Text Field Wrapper`

#### Changed
- Add proper cursor for disabled state for `Button` and `Button Pure`

### [1.0.2] - 2020-02-04

#### Fixed
- Inheritable styling of slotted content

### [1.0.1] - 2020-01-30

#### Added
- Clickable area of `Link Pure` and `Button Pure` is optionally configurable by defining padding on host element

### [1.0.0] - 2020-01-28

#### Added
- Cursor pointer on hover for `Button` and `Button Pure`
- Line-height gets calculated based on Porsche type-scaling formula automatically for `Text`, `Link Pure` and `Button Pure`
- Test helper function `componentsReady()` which indicates when lazy loaded components fully have loaded

#### Changed
- Update CDN asset paths
- Improve font-weight definitions
- Rename and optimize neutral colors for `Icon` and `Text`

### [1.0.0-rc.1] - 2019-12-13

#### Added
- `Headline`
- `Text`
- `Marque`
- `Button`
- `Button Pure`
- `Spinner`
- `Icon`
- `Flex`
- `Grid`
- `Link`
- `Link Pure`
- `Pagination`
- "Blur on focus"<|MERGE_RESOLUTION|>--- conflicted
+++ resolved
@@ -8,15 +8,13 @@
 
 ### [Unreleased]
 
-<<<<<<< HEAD
 #### Added
 - `native` property to `Select Wrapper` to force rendering of native Browser select dropdown
 
 #### Changed
 - Some styling improvements of `Select Wrapper`
-=======
+
 ### [2.0.0-alpha.9] - 2020-12-09
->>>>>>> 84d1e83b
 
 ### Fixed
 - Improved reliability of `componentsReady()`
