--- conflicted
+++ resolved
@@ -1,4 +1,3 @@
-
 # Changelog
 
 ## Porsche Design System - Components
@@ -10,16 +9,14 @@
 
 ### [Unreleased]
 
-<<<<<<< HEAD
 #### Added
 
 - `Segmented Control` and `Segmented Control Item` 
-=======
+
 #### Changed
 
 - `Button`, `Button Pure` and `Switch` apply `aria-disabled="true"` instead of `disabled` attribute to native button
   internally in case `disabled` and/or `loading` property is set
->>>>>>> 303789bf
 
 ### [2.12.1] - 2022-05-25
 
