# Changelog

## Porsche Design System

All notable changes to this project will be documented in this file and published as following npm packages:

- `@porsche-design-system/components-js`
- `@porsche-design-system/components-angular`
- `@porsche-design-system/components-react`
- `@porsche-design-system/components-vue`

The format is based on [Keep a Changelog](https://keepachangelog.com/en/1.0.0/), and this project adheres to
[Semantic Versioning](https://semver.org/spec/v2.0.0.html).

### [Unreleased]

<<<<<<< HEAD
#### Fixed

- Overlapping issues of `Accordion` contents when positioned outside of content area
  ([#2746](https://github.com/porsche-design-system/porsche-design-system/pull/2746))
=======
### [3.6.0] - 2023-08-28

### [3.6.0-rc.2] - 2023-08-28

#### Fixed

- `Tabs Bar` losing `activeTabIndex` and underline
  ([#2748](https://github.com/porsche-design-system/porsche-design-system/pull/2748))
>>>>>>> c616470b

### [3.6.0-rc.1] - 2023-08-24

#### Fixed

- Bundling format and name of `components-js` entrypoint for Vanilla JS integration
  ([#2745](https://github.com/porsche-design-system/porsche-design-system/pull/2745))

### [3.6.0-rc.0] - 2023-08-23

#### Added

- New value `aria-current` for `aria` property for linked components (`Link`, `Link Pure`, `Link Tile`, `Crest`,
  `Marque`) ([#2696](https://github.com/porsche-design-system/porsche-design-system/pull/2696))
- Angular: `cdn: 'auto' | 'cn'` option to `PorscheDesignSystemModule.load()` as alternative to using
  `window.PORSCHE_DESIGN_SYSTEM_CDN` ([#2676](https://github.com/porsche-design-system/porsche-design-system/pull/2676))
- React: `cdn: 'auto' | 'cn'` prop to `PorscheDesignSystemProvider` as alternative to using
  `window.PORSCHE_DESIGN_SYSTEM_CDN` with SSR support
  ([#2676](https://github.com/porsche-design-system/porsche-design-system/pull/2676))
- Vue: `cdn: 'auto' | 'cn'` prop to `PorscheDesignSystemProvider` as alternative to using
  `window.PORSCHE_DESIGN_SYSTEM_CDN` ([#2676](https://github.com/porsche-design-system/porsche-design-system/pull/2676))
- Support for sticky footer to `Modal`
  ([#2723](https://github.com/porsche-design-system/porsche-design-system/pull/2723))

#### Changed

- Update of Twitter icon ([#2731](https://github.com/porsche-design-system/porsche-design-system/pull/2731))
- Use China CDN and set `window.PORSCHE_DESIGN_SYSTEM_CDN` for backwards compatibility based on .cn top level domain
  before design system initialization
  ([#2676](https://github.com/porsche-design-system/porsche-design-system/pull/2676))

#### Fixed

- `Flyout`: Overlapping of sticky header/footer if slotted content has different z-index
  ([#2736](https://github.com/porsche-design-system/porsche-design-system/pull/2736))
- Keyboard behavior and `aria` semantics if either `a` or `button` elements are used as slotted content in `Tabs Bar`
  component. ([#2713](https://github.com/porsche-design-system/porsche-design-system/pull/2713))
- React/SSR: compatibility with Next.js v13 app router
  ([#2687](https://github.com/porsche-design-system/porsche-design-system/pull/2687))
- Consistent `package.json` ECMAScript module exports with `.mjs` and `.cjs` file extensions for
  `components-{js|angular|react|vue}`
  ([#2739](https://github.com/porsche-design-system/porsche-design-system/pull/2739))

### [3.5.0] - 2023-07-25

### [3.5.0-rc.0] - 2023-07-21

#### Added

- `background` property to `Button Tile` and `Link Tile` component to adapt the description and link/button theme when
  used on light background image ([#2669](https://github.com/porsche-design-system/porsche-design-system/pull/2669))
- Breakpoint customizable property `columns` to `Segmented Control` to set the amount of columns
  ([#2652](https://github.com/porsche-design-system/porsche-design-system/pull/2652))

#### Fixed

- Alignment of `Icon` inside `Accordion` header
  ([#2673](https://github.com/porsche-design-system/porsche-design-system/pull/2673))
- Direction of `Select Wrapper` dropdown if `direction` property is set to `auto`
  ([#2677](https://github.com/porsche-design-system/porsche-design-system/pull/2677))

### [3.4.0] - 2023-07-14

### [3.4.0-rc.0] - 2023-07-13

#### Added

- React: `'use client';` directive is applied on all components for main and `ssr` sub-package
  ([#2654](https://github.com/porsche-design-system/porsche-design-system/pull/2654))

#### Fixed

- Regression in `observeChildren` that affected nested components (e.g. incorrect rendering of nested `Tabs`).
  ([#2649](https://github.com/porsche-design-system/porsche-design-system/pull/2649))
- Click behaviour of slotted interactive elements of `Carousel`
  ([#2663](https://github.com/porsche-design-system/porsche-design-system/pull/2663))

### [3.3.0] - 2023-07-07

### [3.3.0-rc.0] - 2023-07-06

#### Added

- `Tabs` and `Tabs Bar` support SSR ([#2611](https://github.com/porsche-design-system/porsche-design-system/pull/2611))
- Contents of `Tag` component can now be wrapped in multiple lines
  ([#2625](https://github.com/porsche-design-system/porsche-design-system/pull/2625))
- `Carousel`: Possibility to set custom border-radius of slide items
  ([#2645](https://github.com/porsche-design-system/porsche-design-system/pull/2645))
- native lazy loading attribute to `img` tag of `Icon`
  ([#2644](https://github.com/porsche-design-system/porsche-design-system/pull/2644))

#### Fixed

- `Stepper Horizontal` navigation between 2 pages is not working as expected in angular
  ([#2641](https://github.com/porsche-design-system/porsche-design-system/pull/2641))
- `Segmented Control` text is not centered / causing unintended line-breaks
  ([#2614](https://github.com/porsche-design-system/porsche-design-system/pull/2614))
- `jsdom-polyfill` fixes validation errors in unit tests during SSR hydration
  ([#2613](https://github.com/porsche-design-system/porsche-design-system/pull/2613))
- `Accordion` collapsable content is overflowing when used with multiple prefixes  
  ([#2612](https://github.com/porsche-design-system/porsche-design-system/pull/2612))
- `Tabs Bar` position of underline for fluid font-size with `size="medium` when resizing
  ([#2611](https://github.com/porsche-design-system/porsche-design-system/pull/2611))
- `Button Pure`, `Link Pure`: `:hover` bug on Firefox
  ([#2630](https://github.com/porsche-design-system/porsche-design-system/pull/2630))
- `Carousel`: Removed `overflow:hidden` of slide items
  ([#2645](https://github.com/porsche-design-system/porsche-design-system/pull/2645))

#### Changed

- Improved bootstrapping behaviour of `Icon`
  ([#2644](https://github.com/porsche-design-system/porsche-design-system/pull/2644))

### [3.2.0] - 2023-06-19

### [3.2.0-rc.0] - 2023-06-19

#### Added

- `skipLinkTarget` property to `Carousel` component to enhance keyboard functionality
  ([#2557](https://github.com/porsche-design-system/porsche-design-system/pull/2557))
- `showLastPage` property to `Pagination` component
  ([#2606](https://github.com/porsche-design-system/porsche-design-system/pull/2606))

#### Fixed

- Partials: `getInitialStyles` supports `Flyout` component
  ([#2598](https://github.com/porsche-design-system/porsche-design-system/pull/2598))
- `Popover` content can be selected/highlighted
  ([#2599](https://github.com/porsche-design-system/porsche-design-system/pull/2599))

#### Changed

- `Carousel` pagination now shows 5 "infinite bullets" when using more than 5 slides
  ([#2600](https://github.com/porsche-design-system/porsche-design-system/pull/2600))
- `Carousel` supports click events on non-active slides and changed keyboard navigation
  ([#2557](https://github.com/porsche-design-system/porsche-design-system/pull/2557))
- Unified wordings of all console warnings, errors and exceptions
  ([#2602](https://github.com/porsche-design-system/porsche-design-system/pull/2602))
- Angular: increased peer dependency to `>=15.0.0 <17.0.0`
  ([#2602](https://github.com/porsche-design-system/porsche-design-system/pull/2602))
- `Toast` allows line break markups within toast message
  ([#2584](https://github.com/porsche-design-system/porsche-design-system/pull/2584))
- `Toast` shows always the latest toast message and clears its queue immediately if a new message is added
  ([#2584](https://github.com/porsche-design-system/porsche-design-system/pull/2584))

### [3.1.0] - 2023-06-09

### [3.1.0-rc.2] - 2023-06-09

#### Changed

- `Crest` updated assets ([#2595](https://github.com/porsche-design-system/porsche-design-system/pull/2595))
- Partials: `getMetaTagsAndIconLinks` updated assets
  ([#2595](https://github.com/porsche-design-system/porsche-design-system/pull/2595))

#### Added

- `Flyout` ([#2547](https://github.com/porsche-design-system/porsche-design-system/pull/2547))

#### Fixed

- Wrong validation during SSR hydration of `Link Tile` and `Select Wrapper`
  ([#2588](https://github.com/porsche-design-system/porsche-design-system/pull/2588))
- `Modal` scrollable modal does not jump to top on changes within dialog
  ([#2574](https://github.com/porsche-design-system/porsche-design-system/pull/2574))
- Unnecessary lifecycles are prevented when prop values do not change for complex values
  ([#2574](https://github.com/porsche-design-system/porsche-design-system/pull/2574))

### [3.1.0-rc.1] - 2023-06-02

#### Added

- **[EXPERIMENTAL]** Prop `showPasswordToggle` for `Text Field Wrapper` with `input type="password"`
  ([#2586](https://github.com/porsche-design-system/porsche-design-system/pull/2586))
- Prop `name` for `Icon` supports `heart`, `heart-filled`, `copy`, `fingerprint`, `tire`, `roof-open` and `roof-closed`
  ([#2589](https://github.com/porsche-design-system/porsche-design-system/pull/2589))

#### Fixed

- `Select Wrapper` missing border on touch devices
  ([#2579](https://github.com/porsche-design-system/porsche-design-system/pull/2579))
- `Tabs Item` text content can be selected/highlighted
  ([#2582](https://github.com/porsche-design-system/porsche-design-system/pull/2582))

### [3.1.0-rc.0] - 2023-05-24

#### Added

- `Marque` now has a `variant` property, including 75 years variant
  ([#2575](https://github.com/porsche-design-system/porsche-design-system/pull/2575))

### [3.0.0] - 2023-05-11

### [3.0.0-rc.3] - 2023-05-10

#### Fixed

- `Tabs Bar` focus behavior via keyboard navigation
  ([#2546](https://github.com/porsche-design-system/porsche-design-system/pull/2546))
- Rendering of `Wordmark` in Safari ([#2542](https://github.com/porsche-design-system/porsche-design-system/pull/2542))
- Disabled dragging/ghosting of icons
  ([#2536](https://github.com/porsche-design-system/porsche-design-system/pull/2536))

#### Changed

- Styles: `dropShadow{Low|Medium|High}Style`s use `box-shadow` instead of `filter: drop-shadow()` to fix glitches
  together with `frostedGlassStyle` in Firefox
  ([#2545](https://github.com/porsche-design-system/porsche-design-system/pull/2545))
- Size of icon and height of `Accordion`
  ([#2536](https://github.com/porsche-design-system/porsche-design-system/pull/2536))

### [3.0.0-rc.2] - 2023-05-09

#### Fixed

- `Checkbox Wrapper` Safari visual state change while hovering
  ([#2508](https://github.com/porsche-design-system/porsche-design-system/pull/2508))
- `Checkbox Wrapper` keyboard arrow navigation
  ([#2508](https://github.com/porsche-design-system/porsche-design-system/pull/2508))
- `Modal` fix hover state of dismiss button
  ([#2510](https://github.com/porsche-design-system/porsche-design-system/pull/2510))
- `Link Pure`, `Button Pure`: adjust offset of `:hover` and `active` styles
  ([#2511](https://github.com/porsche-design-system/porsche-design-system/pull/2511))
- `Tabs Bar`, `Tabs` ([#2521](https://github.com/porsche-design-system/porsche-design-system/pull/2521)):
  - `focus` state of tabpanel
  - Indicator bar height
- Optimize icon/text alignment of `Link Pure` and `Button Pure` in Safari
- `Select Wrapper` multiline option height and scaling behavior
  ([#2524](https://github.com/porsche-design-system/porsche-design-system/pull/2524))
- Fixed accessibility issues of `Tabs`, `Tabs Bar` and `Stepper Horizontal` to comply with v.4.7.0 of `axe-core`
  ([#2530](https://github.com/porsche-design-system/porsche-design-system/pull/2530))
- React: `patchRemixRunProcessBrowserGlobalIdentifier` binary now supports Remix 1.16.0
  ([#2537](https://github.com/porsche-design-system/porsche-design-system/pull/2537))
- Angular: added optional modifier to optional properties for better type checking in strict mode
  ([#2544](https://github.com/porsche-design-system/porsche-design-system/pull/2544))

#### Added

- Deprecation warning to `Icon` component if `lazy` prop is used
  ([#2521](https://github.com/porsche-design-system/porsche-design-system/pull/2521))
- `aria` prop to `Scroller` component
  ([#2530](https://github.com/porsche-design-system/porsche-design-system/pull/2530))

#### Changed

- Model signature asset of 718 model ([#2532](https://github.com/porsche-design-system/porsche-design-system/pull/2532))

### [3.0.0-rc.1] - 2023-04-19

#### Added

- Prop `name` for `Icon` supports `push-pin`, `push-pin-off`, `qr`, `pin-filled`, `shopping-cart-filled`,
  `shopping-bag-filled`, `logo-apple-podcast`, `logo-spotify` and `user-filled`
  ([#2471](https://github.com/porsche-design-system/porsche-design-system/pull/2471)).
- **[EXPERIMENTAL]** Prop `loading` for `Checkbox Wrapper`
  ([#2483](https://github.com/porsche-design-system/porsche-design-system/pull/2483))

#### Fixed

- `Wordmark`, `Crest` and `Model Signature` respect parent width/height
  ([#2479](https://github.com/porsche-design-system/porsche-design-system/pull/2479))
- `Button Tile`, `Link Tile` and `Link Tile Model Signature` are using correct border radius of
  `pds-border-radius-large` ([#2473](https://github.com/porsche-design-system/porsche-design-system/pull/2473))
- `Text Field Wrapper` with `input type="search"` has better accessibility for clear button
  ([#2476](https://github.com/porsche-design-system/porsche-design-system/pull/2476))
- `Accordion` layout shift with nested accordions
  ([#2465](https://github.com/porsche-design-system/porsche-design-system/pull/2465))
- Color Contrast issues and rendering in Windows High Contrast Mode
  ([#2420](https://github.com/porsche-design-system/porsche-design-system/pull/2420))

### [3.0.0-rc.0] - 2023-04-11

#### Fixed

- Styles: `borderRadiusLarge` and `pds-border-radius-large` are exposing correct value
  ([#2463](https://github.com/porsche-design-system/porsche-design-system/pull/2463))

### [3.0.0-alpha.6] - 2023-04-06

#### Added

- `xxl` breakpoint for all breakpoint customizable component values
  ([#2454](https://github.com/porsche-design-system/porsche-design-system/pull/2454))

#### Fixed

- Disabled color of `Icon` component ([#2446](https://github.com/porsche-design-system/porsche-design-system/pull/2446))
- Support of `Radio Button Wrapper` for name value with non-alphanumeric characters
  ([#2443](https://github.com/porsche-design-system/porsche-design-system/pull/2443))

#### Changed

- `Banner` is a controlled component now and its visibility has to be controlled via the `open` prop
  ([#2447](https://github.com/porsche-design-system/porsche-design-system/pull/2447))

```diff
- <p-banner></p-banner>
+ <p-banner open="true"></p-banner>
```

- Renamed all custom `change` events to `update` because of bad event emissions with native `change` events, e.g. with
  nested `select` or `input` elements

#### 🤖 Property deprecations 🤖

##### Accordion:

- Event `accordionChange` is deprecated, use `update` event instead.

```diff
- <PAccordion onAccordionChange={(e: CustomEvent<AccordionChangeEvent>) => {}} />
+ <PAccordion onUpdate={(e: CustomEvent<AccordionUpdateEvent>) => {}} />
```

##### Banner:

- Prop `persistent` is deprecated, use `dismissButton` instead.

```diff
- <p-banner persistent="true"></p-banner>
+ <p-banner dismiss-button="false"></p-banner>
```

##### Carousel:

- Event `carouselChange` is deprecated, use `update` event instead.

```diff
- <PCarousel onCarouselChange={(e: CustomEvent<CarouselChangeEvent>) => {}} />
+ <PCarousel onUpdate={(e: CustomEvent<CarouselUpdateEvent>) => {}} />
```

##### Inline Notification:

- Prop `persistent` is deprecated, use `dismissButton` instead.

```diff
- <p-inline-notification persistent="true"></p-inline-notification>
+ <p-inline-notification dismiss-button="false"></p-inline-notification>
```

##### Pagination:

- Event `pageChange` is deprecated, use `update` event instead.

```diff
- <PPagination onPageChange={(e: CustomEvent<PageChangeEvent>) => {}} />
+ <PPagination onUpdate={(e: CustomEvent<PaginationUpdateEvent>) => {}} />
```

##### Segmented Control:

- Event `segmentedControlChange` is deprecated, use `update` event instead.

```diff
- <PSegmentedControl onSegmentedControlChange={(e: CustomEvent<SegmentedControlChangeEvent>) => {}} />
+ <PSegmentedControl onUpdate={(e: CustomEvent<SegmentedControlUpdateEvent>) => {}} />
```

##### Stepper Horizontal:

- Event `stepChange` is deprecated, use `update` event instead.

```diff
- <PStepperHorizontal onStepChange={(e: CustomEvent<StepChangeEvent>) => {}} />
+ <PStepperHorizontal onUpdate={(e: CustomEvent<StepperHorizontalUpdateEvent>) => {}} />
```

##### Switch:

- Event `switchChange` is deprecated, use `update` event instead.

```diff
- <PSwitch onSwitchChange={(e: CustomEvent<SwitchChangeEvent>) => {}} />
+ <PSwitch onUpdate={(e: CustomEvent<SwitchUpdateEvent>) => {}} />
```

##### Table:

- Event `sortingChange` is deprecated, use `update` event instead.

```diff
- <PTable onSortingChange={(e: CustomEvent<SortingChangeEvent>) => {}} />
+ <PTable onUpdate={(e: CustomEvent<TableUpdateEvent>) => {}} />
```

##### Tabs:

- Event `tabChange` is deprecated, use `update` event instead.

```diff
- <PTabs onTabChange={(e: CustomEvent<TabChangeEvent>) => {}} />
+ <PTabs onUpdate={(e: CustomEvent<TabsUpdateEvent>) => {}} />
```

##### Tabs Bar:

- Event `tabChange` is deprecated, use `update` event instead.

```diff
- <PTabsBar onTabChange={(e: CustomEvent<TabChangeEvent>) => {}} />
+ <PTabsBar onUpdate={(e: CustomEvent<TabsUpdateEvent>) => {}} />
```

### [3.0.0-alpha.5] - 2023-03-30

#### Added

- `Wordmark` ([#2418](https://github.com/porsche-design-system/porsche-design-system/pull/2418))
- `Crest` ([#2437](https://github.com/porsche-design-system/porsche-design-system/pull/2437))

#### Changed

- Styles: changed color values of `theme[Light|Dark]ContrastMedium` and `theme[Light|Dark]Notification[*]` color tokens
  of `Styles` subpackage ([#2436](https://github.com/porsche-design-system/porsche-design-system/pull/2436))

### [3.0.0-alpha.4] - 2023-03-28

#### Changed

- `Table` matches new design language
  ([#2364](https://github.com/porsche-design-system/porsche-design-system/pull/2364/))

#### Added

- Styles: ([#2422](https://github.com/porsche-design-system/porsche-design-system/pull/2422))
  - `gridWide`
  - `gridWideColumnStart` and `pds-grid-wide-column-start`
  - `gridWideColumnEnd` and `pds-grid-wide-column-end`
  - `gridNarrowOffset`, `gridNarrowOffsetBase`, `gridNarrowOffsetS`, `gridNarrowOffsetXXL` and
    `$pds-grid-narrow-offset-base`, `$pds-grid-narrow-offset-s`, `$pds-grid-narrow-offset-xxl`
  - `gridBasicOffset`, `gridBasicOffsetBase`, `gridBasicOffsetS`, `gridBasicOffsetXXL` and
    `$pds-grid-basic-offset-base`, `$pds-grid-basic-offset-s`, `$pds-grid-basic-offset-xxl`
  - `gridExtendedOffset`, `gridExtendedOffsetBase`, `gridExtendedOffsetS`, `gridExtendedOffsetXXL` and
    `$pds-grid-extended-offset-base`, `$pds-grid-extended-offset-s`, `$pds-grid-extended-offset-xxl`
  - `gridWideOffset`, `gridWideOffsetBase`, `gridWideOffsetS`, `gridWideOffsetXXL` and `$pds-grid-wide-offset-base`,
    `$pds-grid-wide-offset-s`, `$pds-grid-wide-offset-xxl`
  - `gridFullOffset` and `$pds-grid-full-offset`
- `Button Tile` ([#2381](https://github.com/porsche-design-system/porsche-design-system/pull/2381))
- `Fieldset` ([#2404](https://github.com/porsche-design-system/porsche-design-system/pull/2404))
- `Link Tile Model Signature` ([#2388](https://github.com/porsche-design-system/porsche-design-system/pull/2388))
- Prop `activeSlideIndex` to `Carousel`
  ([#2421](https://github.com/porsche-design-system/porsche-design-system/pull/2421))
- Prop `slidesPerPage` supports value `auto` of `Carousel`
  ([#2421](https://github.com/porsche-design-system/porsche-design-system/pull/2421))
- Prop `scrollbar` for `Scroller` ([#2364](https://github.com/porsche-design-system/porsche-design-system/pull/2364/))
- Prop `theme` for `Table` ([#2364](https://github.com/porsche-design-system/porsche-design-system/pull/2364/))

#### Fixed

- React: missing animation of `Carousel` in certain scenarios

#### Changed

- Styles: `gridStyles` and `pds-grid` are supporting an additional column range called `wide`
  ([#2422](https://github.com/porsche-design-system/porsche-design-system/pull/2422))
- Styles: SCSS version needs to be imported by `@porsche-design-system/components-js/styles` instead of
  `@porsche-design-system/components-js/styles/scss`
  ([#2422](https://github.com/porsche-design-system/porsche-design-system/pull/2422))

#### Removed

- `Banner`: CSS variable `--p-banner-position-type`
  ([#2422](https://github.com/porsche-design-system/porsche-design-system/pull/2422))
- Styles: `gridSafeZone`, `gridSafeZoneBase`, `gridSafeZoneXXL` and `pds-grid-safe-zone-base`, `pds-grid-safe-zone-xxl`
  ([#2422](https://github.com/porsche-design-system/porsche-design-system/pull/2422))
- Styles: `gridWidth`, `gridWidthMin`, `gridWidthMax` and `pds-grid-width-min`, `pds-grid-width-max`
  ([#2422](https://github.com/porsche-design-system/porsche-design-system/pull/2422))

#### 🤖 Property deprecations 🤖

##### Banner:

- Prop `width` has no effect anymore, instead the component is aligned with Porsche Grid "extended" by default.
  ([#2422](https://github.com/porsche-design-system/porsche-design-system/pull/2422))

#### 🤡 Component deprecations 🤡

##### Marque: ([#2418](https://github.com/porsche-design-system/porsche-design-system/pull/2418))

```diff
- <p-marque></p-marque>
+ <p-wordmark></p-wordmark>
```

##### Fieldset Wrapper: ([#2404](https://github.com/porsche-design-system/porsche-design-system/pull/2404))

```diff
- <p-fieldset-wrapper label="Some legend label">
+ <p-fieldset label="Some legend label">
  <p-text-field-wrapper label="Some label">
    <input type="text" name="some-name" />
  </p-text-field-wrapper>
- </p-fieldset-wrapper>
+ </p-fieldset>
```

### [3.0.0-alpha.3] - 2023-03-17

#### 🤖 Property deprecations 🤖

##### Accordion:

- Event `accordionChange` is deprecated, use `change` event instead.

```diff
- <PAccordion onAccordionChange={(e: CustomEvent<AccordionChangeEvent>) => {}} />
+ <PAccordion onChange={(e: CustomEvent<AccordionChangeEvent>) => {}} />
```

##### Banner:

- Named `slot="title"` is deprecated, use `heading` prop or `slot="heading"` instead.

```diff
<p-banner>
-  <span slot="title">Some heading</span>
+  <span slot="heading">Some heading</span>
   <span slot="description">Some notification description.</span>
</p-banner>

-<p-banner>
+<p-banner heading="Some heading" description="Some notification description.">
-  <span slot="title">Some heading</span>
-  <span slot="description">Some notification description.</span>
</p-banner>
```

##### Carousel:

- Prop `disablePagination` is deprecated, use `pagination` instead.
- Event `carouselChange` is deprecated, use `change` event instead.

```diff
- <p-carousel disable-pagination="true"></p-carousel>
+ <p-carousel pagination="false"></p-carousel>

- <PCarousel onCarouselChange={(e: CustomEvent<CarouselChangeEvent>) => {}} />
+ <PCarousel onChange={(e: CustomEvent<CarouselChangeEvent>) => {}} />
```

##### Divider:

- Prop `orientation` is deprecated, use `direction` instead.

```diff
- <p-divider orientation="horizontal"></p-divider>
+ <p-divider direction="horizontal"></p-divider>
```

##### Icon:

- Prop `colors`'s value `disabled` is removed, use `state-disabled` instead.

```diff
- <p-icon color="disabled"></p-icon>
+ <p-icon color="state-disabled"></p-icon>
```

##### Link Tile:

- Prop `weight`'s value `semibold` is deprecated, use `semi-bold` instead.

```diff
- <p-link-tile weight="semibold"></p-link-tile>
+ <p-link-tile weight="semi-bold"></p-link-tile>
```

##### Modal:

- Prop `disableCloseButton` is deprecated, use `dismissButton` instead.
- Event `close` is deprecated, use `dismiss` event instead.

```diff
- <p-modal disable-close-button="true"></p-modal>
+ <p-modal dismiss-button="false"></p-modal>

- <PModal onClose={(e: CustomEvent<void>) => {}} />
+ <PModal onDismiss={(e: CustomEvent<void>) => {}} />
```

##### Pagination:

- Props `allyLabelNext`, `allyLabelPage`, `allyLabelPrev` and `allyLabel` are deprecated.
- Event `pageChange` is deprecated, use `change` event instead.

```diff
- <p-pagination ally-label="Paginierung" ally-label-prev="Vorherige Seite" ally-label-next="Nächste Seite" ally-label-page="Seite"></p-pagination>
+ <p-pagination intl="{root: 'Paginierung', prev: 'Vorherige Seite', next: 'Nächste Seite', page: 'Seite'}"></p-pagination>

- <PPagination onPageChange={(e: CustomEvent<PageChangeEvent>) => {}} />
+ <PPagination onChange={(e: CustomEvent<PaginationChangeEvent>) => {}} />
```

##### Scroller:

- Prop `gradientColorScheme` is deprecated, use `gradientColor` instead.
- Prop `scrollIndicatorPosition` is deprecated, use `alignScrollIndicator` instead.

```diff
- <p-scroller gradient-color-scheme="surface"></p-scroller>
+ <p-scroller gradient-color="background-surface"></p-scroller>

- <p-scroller scroll-indicator-position="top"></p-scroller>
+ <p-scroller align-scroll-indicator="top"></p-scroller>
```

##### Segmented Control:

- Event `segmentedControlChange` is deprecated, use `change` event instead.

```diff
- <PSegmentedControl onSegmentedControlChange={(e: CustomEvent<SegmentedControlChangeEvent>) => {}} />
+ <PSegmentedControl onChange={(e: CustomEvent<SegmentedControlChangeEvent>) => {}} />
```

##### Stepper Horizontal:

- Event `stepChange` is deprecated, use `change` event instead.

```diff
- <PStepperHorizontal onStepChange={(e: CustomEvent<StepChangeEvent>) => {}} />
+ <PStepperHorizontal onChange={(e: CustomEvent<StepperHorizontalChangeEvent>) => {}} />
```

##### Switch:

- Event `switchChange` is deprecated, use `change` event instead.

```diff
- <PSwitch onSwitchChange={(e: CustomEvent<SwitchChangeEvent>) => {}} />
+ <PSwitch onChange={(e: CustomEvent<SwitchChangeEvent>) => {}} />
```

##### Table:

- Event `sortingChange` is deprecated, use `change` event instead.

```diff
- <PTable onSortingChange={(e: CustomEvent<SortingChangeEvent>) => {}} />
+ <PTable onChange={(e: CustomEvent<TableChangeEvent>) => {}} />
```

##### Tabs:

- Prop `gradientColorScheme` is deprecated, use `gradientColor` instead.
- Prop `weight`'s value `semibold` is deprecated, use `semi-bold` instead.
- Event `tabChange` is deprecated, use `change` event instead.

```diff
- <p-tabs gradient-color-scheme="surface"></p-tabs>
+ <p-tabs gradient-color="background-surface"></p-tabs>

- <p-tabs weight="semibold"></p-tabs>
+ <p-tabs weight="semi-bold"></p-tabs>

- <PTabs onTabChange={(e: CustomEvent<TabChangeEvent>) => {}} />
+ <PTabs onChange={(e: CustomEvent<TabsChangeEvent>) => {}} />
```

##### Tabs Bar:

- Prop `gradientColorScheme` is deprecated, use `gradientColor` instead.
- Prop `weight`'s value `semibold` is deprecated, use `semi-bold` instead.
- Event `tabChange` is deprecated, use `change` event instead.

```diff
- <p-tabs-bar gradient-color-scheme="surface"></p-tabs-bar>
+ <p-tabs-bar gradient-color="background-surface"></p-tabs-bar>

- <p-tabs-bar weight="semibold"></p-tabs>
+ <p-tabs-bar weight="semi-bold"></p-tabs>

- <PTabsBar onTabChange={(e: CustomEvent<TabChangeEvent>) => {}} />
+ <PTabsBar onChange={(e: CustomEvent<TabsChangeEvent>) => {}} />
```

##### Tag:

- Prop `color`'s value `notification-warning`, `notification-success` and `notification-error` are deprecated, use
  `notification-warning-soft`, `notification-success-soft` and `notification-error-soft` instead.

```diff
- <p-tag color="notification-warning"></p-tag>
+ <p-tag color="notification-warning-soft"></p-tag>

- <p-tag color="notification-success"></p-tag>
+ <p-tag color="notification-success-soft"></p-tag>

- <p-tag color="notification-error"></p-tag>
+ <p-tag color="notification-error-soft"></p-tag>
```

##### Text Field Wrapper:

- Prop `showCharacterCount` is deprecated, use `showCounter` instead.

```diff
- <p-text-field-wrapper show-character-count="false">
+ <p-text-field-wrapper show-counter="false">
    <input type="text" maxlength="20" />
</p-text-field-wrapper>
```

##### Textarea Wrapper:

- Prop `showCharacterCount` is deprecated, use `showCounter` instead.

```diff
- <p-textarea-wrapper show-character-count="false">
+ <p-textarea-wrapper show-counter="false">
    <textarea maxlength="80"></textarea>
</p-textarea-wrapper>
```

##### Text List

- Props `listType` and `orderType` are deprecated, use `type` instead.

```diff
- <p-text-list list-type="unordered"></p-text-list>
+ <p-text-list type="unordered"></p-text-list>

- <p-text-list list-type="ordered" order-type="numbered"></p-text-list>
+ <p-text-list type="numbered"></p-text-list>

- <p-text-list list-type="ordered" order-type="alphabetically"></p-text-list>
+ <p-text-list type="alphabetically"></p-text-list>
```

#### Added

- `Text`, `Icon`, `Button Pure` and `Link Pure` support value `xx-small` for prop `size`
- `Display` supports value `small` for prop `size`
- Partials: `getInitialStyles` supports multi prefix, e.g.
  `getInitialStyles({ prefix: ['', 'some-prefix', 'another-prefix'] });`
- Styles: `displaySmallStyle` and `pds-display-small`
- Styles: `textXXSmallStyle` and `pds-text-xx-small`
- Styles: `fontSizeDisplaySmall` and `$pds-font-size-display-small`
- Styles: `fontSizeTextXXSmall` and `$pds-font-size-text-xx-small`
- Styles: `getHoverStyle` and `pds-hover`
- `Banner` has `heading` and `description` prop as well as `slot="heading"` and deprecated `slot="title"`
- Custom events have consistent names across components and deprecated old event names
  - `Accordion` emits `change` and deprecated `accordionChange` event
  - `Carousel` emits `change` and deprecated `carouselChange` event
  - `Modal` emits `dismiss` and deprecated `close` event
  - `Pagination` emits `change` and deprecated `pageChange` event
  - `Segmented Control` emits `change` and deprecated `segmentedControlChange` event
  - `Stepper Horizontal` emits `change` and deprecated `stepChange` event
  - `Switch` emits `change` and deprecated `switchChange` event
  - `Table` emits `change` and deprecated `sortingChange` event
  - `Tabs` emits `change` and deprecated `tabChange` event
  - `Tabs Bar` emits `change` and deprecated `tabChange` event
- Props have consistent names across components and deprecated old props
  - `Carousel` got `pagination` prop and deprecated `disablePagination` prop
  - `Divider` got `direction` prop and deprecated `orientation` prop
  - `Modal` got `dismissButton` prop and deprecated `disableCloseButton` prop
  - `Pagination` got `intl` prop and deprecated `allyLabelNext`, `allyLabelPage`, `allyLabelPrev` and `allyLabel` props
  - `Scroller` got `gradientColor` prop and deprecated `gradientColorScheme` prop
  - `Scroller` got `alignScrollIndicator` prop and deprecated `scrollIndicatorPosition` prop
  - `Tabs` got `gradientColor` prop and deprecated `gradientColorScheme` prop
  - `Tabs Bar` got `gradientColor` prop and deprecated `gradientColorScheme` prop
  - `Text Field Wrapper` got `showCounter` prop and deprecated `showCharacterCount` prop
  - `Textarea Wrapper` got `showCounter` prop and deprecated `showCharacterCount` prop
  - `Text List` got `type` prop and deprecated `listType` and `orderType` prop
- Props have consistent values across components and deprecated old values
  - `Icon` prop `color` got value `state-disabled` and removed `disabled` value
  - `Link Tile` prop `weight` got value `semi-bold` and deprecated `semibold` value
  - `Tabs Bar` and `Tabs` prop `weight` got value `semi-bold` and deprecated `semibold` value
  - `Tag` prop `color` got values `notification-info-soft`, `notification-warning-soft`, `notification-success-soft`,
    `notification-error-soft` and deprecated `notification-warning`, `notification-success`, `notification-error` values

#### Changed

- `Display` uses font-weight regular and font-style normal
- Partials: `getInitialStyles` matches new design language
- Partials: All component related, slotted Light DOM styles have been moved to `getInitialStyles`
- Styles: `getFocusStyle` and `pds-focus` doesn't need `theme` parameter anymore
- Styles: `breakpoint{Base|XS|S|M|L|XL|XXL}` and `$pds-breakpoint-{base|xs|s|m|l|xl|xxl}` are provided as number without
  unit (px)
- `Link Tile` matches new design language
- Typings for all component props start with the component name, e.g. `SwitchAlignLabel`, `TabsBarGradientColor` or
  `LinkPureIcon`
- `Icon` prop `color` value `disabled` is renamed to `state-disabled`
- `Tag` prop `color` value `notification-info` is renamed to `notification-info-soft`

#### Fixed

- `Text Field Wrapper` calendar and time indicator icons respect color definition in dark theme
- `Text Field Wrapper` has correct height when type date or time is used
- Partials: Typings of return value with and without options parameter
- `Modal` scrolling behavior on mouse drag

#### Removed

- `Heading`: value `xxx-large` for prop `size`
- Styles: `headingXXXLargeStyle` and `pds-heading-xxx-large`
- Styles: `fontSizeHeadingXXLarge` and `$pds-font-size-heading-xx-large`

### [3.0.0-alpha.2] - 2023-02-27

#### 🤖 Property deprecations 🤖

##### Carousel:

- Prop `wrap-content` is deprecated.

```diff
- <p-carousel wrap-content="true"></p-carousel>
+ <p-carousel></p-carousel>
```

##### Divider:

- Prop values `neutral-contrast-low | neutral-contrast-medium | neutral-contrast-high` of `color` prop are deprecated.

```diff
- <p-divider color="neutral-contrast-low"></p-divider>
+ <p-divider color="contrast-low"></p-divider>

- <p-divider color="neutral-contrast-medium"></p-divider>
+ <p-divider color="contrast-medium"></p-divider>

- <p-divider color="neutral-contrast-high"></p-divider>
+ <p-divider color="contrast-high"></p-divider>
```

#### Changed

- `Divider`, `Button Group`, `Carousel` and `Text List` match new design language
- Background color of `Scroller`'s `prev` and `next` buttons in dark theme
- Partials: Removed deprecated `withoutTags` option for all partials, please use `format: 'jsx'` instead
- `Content Wrapper` default value of prop `width` has changed from `basic` to `extended`

#### Added

- `Model Signature`
- Props `align-header` and `width` for `Carousel`
- Vue: plugin functions `createPorscheDesignSystem` and `usePorscheDesignSystemPlugin`

#### Fixed

- `Radio Button Wrapper` keyboard arrow navigation
- `Button Pure` and `Link Pure` lagging active state background when scrolling on iOS

### [3.0.0-alpha.1] - 2023-02-16

#### Added

- Porsche Next font supports Vietnamese charset
- Prop `color` of `Icon` supports `disabled`
- React: `patchRemixRunProcessBrowserGlobalIdentifier` binary to support SSR components with Remix

#### Changed

- `Stepper Horizontal` matches new design language
- Styles: Optimize design tokens "spacing", "typography" and "theme" provided by styles sub-package
  `@porsche-design-system/components-{js|angular|react|vue}/styles`
- Styles: Use calc() instead of max() to calculate padding for `gridStyle` (JS) and `pds-grid` (SCSS)
- Styles: `gridStyle` (JS) and `pds-grid` (SCSS) uses optimized grid gap

### [3.0.0-alpha.0] - 2023-02-08

#### Note to the new `v3` major release of the Porsche Design System

With the new **Porsche Design Language** comes a lot of changes regarding layout and design principles. To keep
refactoring efforts as low as possible when upgrading from `v2` to `v3`, **breaking changes** were avoided as far as
possible. Nevertheless, there are a few breaking changes and some more deprecations which should receive attention.

#### 👹 Breaking Changes 👹

##### Button:

- Removed deprecated prop `tabbable`.

```diff
- <p-button tabbable="false">Some label</p-button>
+ <p-button tabindex="-1">Some label</p-button>
```

- Default value of prop `icon` has changed from `arrow-head-right` to `none`. Therefore, the `icon` property **must** be
  set if the component has the `hide-label` property.

```diff
- <p-button hide-label="true">Some label</p-button>
+ <p-button hide-label="true" icon="arrow-right">Some label</p-button>

- <p-button hide-label="{ base: true, m: false }">Some label</p-button>
+ <p-button hide-label="{ base: true, m: false }" icon="arrow-right">Some label</p-button>
```

##### Button Pure:

- Removed `subline` slot (visually not intended anymore).

```diff
<p-button-pure>
  Some label
-   <p slot="subline">Some Subline</p>
</p-button-pure>
```

- Removed deprecated prop `tabbable`.

```diff
- <p-button-pure tabbable="false">Some label</p-button-pure>
+ <p-button-pure tabindex="-1">Some label</p-button-pure>
```

##### Icon:

- Value `inherit` for prop `color` works slightly different to the previous major version. A CSS filter is required to
  apply custom coloring to take advantage of using an SVG embedded in an `<img/>` for better SSR support and loading
  performance in general.

```diff
- <p-icon color="inherit" style="color: white;"></p-icon>
+ <p-icon color="inherit" style="filter: invert(100%);"></p-icon>
```

- Camel case syntax for `name` prop isn't supported, please use param case syntax instead (TypeScript typings have been
  updated too).

```diff
- <p-icon name="arrowRight"></p-icon>
+ <p-icon name="arrow-right"></p-icon>
```

##### Link:

- Default value of prop `icon` has changed from `arrow-head-right` to `none`. Therefore, the `icon` property **must** be
  set if the component has the `hide-label` property.

```diff
- <p-link href="#" hide-label="true">Some label</p-link>
+ <p-link href="#" hide-label="true" icon="arrow-right">Some label</p-link>

- <p-link href="#" hide-label="{ base: true, m: false }">Some label</p-link>
+ <p-link href="#" hide-label="{ base: true, m: false }" icon="arrow-right">Some label</p-link>
```

##### Link Pure:

- Removed `subline` slot (visually not intended anymore).

```diff
<p-link-pure href="#">
  Some label
-   <p slot="subline">Some Subline</p>
</p-link-pure>
```

##### Marque:

- Removed `variant` property.

```diff
- <p-marque variant="75-years"></p-marque>
+ <p-marque></p-marque>
// or even better, replace component by wordmark
+ <p-wordmark></p-wordmark>
```

##### Switch:

- Removed deprecated prop `tabbable`.

```diff
- <p-switch tabbable="false">Some label</p-switch>
+ <p-switch tabindex="-1">Some label</p-switch>
```

##### Partials:

- `getIconLinks()` partial accepts only param-cased icon names.

```diff
- require('@porsche-design-system/components-js/partials').getIconLinks({ icons: ['arrowRight'] })

+ require('@porsche-design-system/components-js/partials').getIconLinks({ icons: ['arrow-right'] })
```

##### CSS global scope:

- Changed naming of CSS global variables names.

```diff
- --p-animation-duration__spinner
- --p-animation-duration__banner
+ --p-animation-duration
```

#### 🤡 Component deprecations 🤡

All deprecated components are refactored to match the new design language, therefor it's technically not breaking, but
we highly recommend to migrate to the mentioned alternative, since those deprecated components will be removed with next
major version.

##### Content Wrapper:

- Component is deprecated and will be removed with the next major release. Please use **[Porsche Grid](styles/grid)**
  instead, which is based on [CSS Grid](https://css-tricks.com/snippets/css/complete-guide-grid) covering the specific
  layout needs for a harmonic appearance across all digital Porsche touch-points.

##### Flex:

- Component is deprecated and will be removed with the next major release. In general, please use native
  [CSS Flex](https://css-tricks.com/snippets/css/a-guide-to-flexbox) instead for better performance and more
  standardized layout technique.

##### Grid:

- Component is deprecated and will be removed with the next major release. In general, please use native
  [CSS Grid](https://css-tricks.com/snippets/css/complete-guide-grid) in combination with
  **[Porsche Grid](styles/grid)** instead for better performance and more standardized layout technique.

##### Headline:

```diff
- <p-headline>The quick brown fox jumps over the lazy dog</p-headline>
+ <p-heading>The quick brown fox jumps over the lazy dog</p-heading>
```

##### Link Social:

- Component is deprecated and will be removed with the next major release. Please use the **[Link](components/link)**
  component instead.

#### 🤖 Property deprecations 🤖

All deprecated properties are still present without any effect, therefor it's technically not breaking, but we highly
recommend to migrate and remove the deprecated props since those ones will be removed with next major version.

##### Button Pure:

- Prop `weight` is deprecated, only regular font weight will be applied.

```diff
- <p-button-pure weight="thin">Some label</p-button-pure>
- <p-button-pure weight="regular">Some label</p-button-pure>
- <p-button-pure weight="semibold">Some label</p-button-pure>
- <p-button-pure weight="bold">Some label</p-button-pure>
+ <p-button-pure>Some label</p-button-pure>
```

##### Content Wrapper (deprecated):

- Prop `theme` and `background-color` are deprecated.

```diff
- <p-content-wrapper theme="dark" background-color="default">Some content</p-content-wrapper>
+ <p-content-wrapper>Some content</p-content-wrapper>
```

##### Grid (deprecated):

- The `gutter` property is deprecated and has no effect anymore. Instead, a fluid gutter depending on the viewport width
  is used.

```diff
- <p-grid gutter="16">Some content</p-grid>
- <p-grid gutter="24">Some content</p-grid>
- <p-grid gutter="36">Some content</p-grid>
+ <p-grid>Some content</p-grid>
```

##### Icon:

- Prop `lazy` is deprecated.

```diff
- <p-icon lazy="true"></p-icon>
+ <p-icon></p-icon>
```

##### Link Pure:

- Prop `weight` is deprecated, only regular font weight will be applied.

```diff
- <p-link-pure href="#" weight="thin">Some label</p-link-pure>
- <p-link-pure href="#" weight="regular">Some label</p-link-pure>
- <p-link-pure href="#" weight="semibold">Some label</p-link-pure>
- <p-link-pure href="#" weight="bold">Some label</p-link-pure>
+ <p-link-pure href="#">Some label</p-link-pure>
```

##### Segmented Control:

- Prop `background-color` is deprecated.

```diff
- <p-segmented-control background-color="background-surface">
   <p-segmented-control-item value="xs">XS</p-segmented-control-item>
   <p-segmented-control-item value="s">S</p-segmented-control-item>
 </p-segmented-control>
+ <p-segmented-control>
   <p-segmented-control-item value="xs">XS</p-segmented-control-item>
   <p-segmented-control-item value="s">S</p-segmented-control-item>
 </p-segmented-control>
```

#### 👾 Property value deprecations 👾

All deprecated values are mapped to new ones, therefor it's technically not breaking, but we highly recommend to migrate
to the new values since those ones will be removed with next major version.

##### Banner:

- Prop value `fluid` of `width` prop is deprecated.

```diff
- <p-banner width="fluid"></p-banner>
+ <p-banner></p-banner>
```

- Prop value `neutral` of `state` prop is deprecated.

```diff
- <p-banner state="neutral">
  <span slot="title">Some banner title</span>
  <span slot="description">Some banner description. You can also add inline <a href="https://porsche.com">links</a> to route to another page.</span>
 </p-banner>
+ <p-banner state="info">
  <span slot="title">Some banner title</span>
  <span slot="description">Some banner description. You can also add inline <a href="https://porsche.com">links</a> to route to another page.</span>
 </p-banner>
```

##### Content Wrapper:

- Prop value `fluid` of `width` prop is deprecated.

```diff
- <p-content-wrapper width="fluid">Some content</p-content-wrapper>
+ <p-content-wrapper>Some content</p-content-wrapper>
```

##### Icon:

- Prop values
  `brand | default | neutral-contrast-low | neutral-contrast-medium | neutral-contrast-high | notification-neutral` of
  `color` prop are deprecated.

```diff
- <p-icon color="brand"></p-icon>
+ <p-icon color="primary"></p-icon>

- <p-icon color="default"></p-icon>
+ <p-icon color="primary"></p-icon>

- <p-icon color="neutral-contrast-low"></p-icon>
+ <p-icon color="contrast-low"></p-icon>

- <p-icon color="neutral-contrast-medium"></p-icon>
+ <p-icon color="contrast-medium"></p-icon>

- <p-icon color="neutral-contrast-high"></p-icon>
+ <p-icon color="contrast-high"></p-icon>

- <p-icon color="neutral-contrast-neutral"></p-icon>
+ <p-icon color="contrast-info"></p-icon>
```

##### Inline Notification:

- Prop value `neutral` of `state` prop is deprecated.

```diff
- <p-inline-notification state="neutral"></p-inline-notification>
+ <p-inline-notification state="info"></p-inline-notification>
```

##### Tag:

- Prop value `notification-neutral | neutral-contrast-high | background-default` of `color` prop is deprecated.

```diff
- <p-tag color="notification-neutral">Color label</p-tag>
+ <p-tag color="notification-info">Color label</p-tag>

- <p-tag color="neutral-contrast-high">Color label</p-tag>
+ <p-tag color="primary">Color label</p-tag>

- <p-tag color="background-default">Color label</p-tag>
+ <p-tag color="background-base">Color label</p-tag>
```

##### Tag Dismissible:

- Prop value `background-default` of `color` prop is deprecated.

```diff
- <p-tag-dismissible color="background-default">Color label</p-tag-dismissible>
+ <p-tag-dismissible color="background-base">Color label</p-tag-dismissible>
```

##### Text:

- Prop value `thin | semibold` of `weight` prop is deprecated.

```diff
- <p-text weight="thin">Some text</p-text>
+ <p-text>Some text</p-text>

- <p-text weight="semibold">Some text</p-text>
+ <p-text weight="semi-bold">Some text</p-text>
```

- Prop value
  `brand | default | neutral-contrast-low | neutral-contrast-medium | neutral-contrast-high | notification-neutral` of
  `color` prop is deprecated.

```diff
- <p-text color="brand">Some text</p-text>
+ <p-text>Some text</p-text>

- <p-text color="default">Some text</p-text>
+ <p-text>Some text</p-text>

- <p-text color="neutral-contrast-low">Some text</p-text>
+ <p-text color="contrast-low">Some text</p-text>

- <p-text color="neutral-contrast-medium">Some text</p-text>
+ <p-text color="contrast-medium">Some text</p-text>

- <p-text color="neutral-contrast-high">Some text</p-text>
+ <p-text color="contrast-high">Some text</p-text>

- <p-text color="notification-neutral">Some text</p-text>
+ <p-text color="notification-info">Some text</p-text>
```

##### ToastManager:

- Prop value `neutral` of `state` parameter is deprecated.

```diff
- …addMessage({ text: `Some message`, state: 'neutral' })
+ …addMessage({ text: `Some message`, state: 'info' })
```

#### Added

- `Display` component
- `Heading` component
- Prop `underline` for `Link Pure`
- Prop `theme` for `Checkbox Wrapper`, `Radio Button Wrapper`, `Popover`, `Tag Dismissible`, `Textarea Wrapper`,
  `Text Field Wrapper` and `Fieldset Wrapper`
- Prop `size` for `Icon` supports `x-small` and `x-large`
- Prop `size` for `Accordion` `compact="true"` supports `medium`

#### Changed

- `Spinner`, `Icon`, `Link Pure`, `Button Pure`, `Link`, `Link Social`, `Button`, `Checkbox Wrapper`,
  `Radio Button Wrapper`, `Popover`, `Modal`, `Select Wrapper`, `Tag`, `Tag Dismissible`, `Textarea Wrapper`,
  `Inline Notification`, `Banner`, `Toast`, `Grid`, `Flex`, `Pagination`, `Scroller`, `Accordion`, `Text`,
  `Text Field Wrapper`, `Content Wrapper`, `Segmented Control`, `Tabs`, `Tabs Bar`, `Headline` and `Fieldset Wrapper`
  match new design language
- `Icon` supports
  `primary | contrast-low | contrast-medium | contrast-high | notification-success | notification-warning | notification-error | notification-info | inherit`
  for `color` prop
- Default value of prop `width` of `Banner` has changed from `basic` to `extended`
- Default value of prop `action-icon` of `Inline Notification` has changed from `arrow-head-right` to `arrow-right`
- Default value of prop `name` of `Icon` has changed from `arrow-head-right` to `arrow-right`
- Default value of prop `variant` of `Link` and `Button` has changed from `secondary` to `primary`

#### Removed

- Custom slotted CSS for mostly all components. Equivalent styles are now provided by `getInitialStyles()` partial
  instead.
- `applyNormalizeStyles` option from `getInitialStyles()` partial which is applied by default now.

### [2.20.0] - 2023-02-06

### [2.20.0-rc.1] - 2023-02-06

### [2.20.0-rc.0] - 2023-01-30

#### Added

- `applyNormalizeStyles` option for `getInitialStyles()` partial which includes basic css styles for Light DOM

### [2.19.1-rc.1] - 2023-01-18

#### Added

- `jsdom-polyfill` subpackage is available at `@porsche-design-system/components-{js|angular|react|vue}/jsdom-polyfill`
  and can be used to have working web components in jsdom based tests (e.g. jest)
- `testing` subpackage is available at `@porsche-design-system/components-{js|angular|react|vue}/testing` to provide
  `getByRoleShadowed`, `getByLabelTextShadowed` and `getByTextShadowed` utilities which use `@testing-library/dom`
  queries internally to support Shadow DOM
- Validation if `prefix` is already reserved by a different version upon initialization of the Porsche Design System

#### Fixed

- `componentsReady()` waits for Porsche Design System being initialized before checking components which can happen in
  certain test scenarios without partials

### [2.19.1-rc.0] - 2023-01-18

#### Fixed

- Bug in `@porsche-design-system/components-react/ssr` where in some cases during SSG an error was thrown when
  components render their children conditionally

### [2.19.0] - 2022-12-22

### [2.19.0-rc.2] - 2022-12-22

### [2.19.0-rc.1] - 2022-12-22

#### Fixed

- `Stepper Horizontal` calculation of scroll position when used within any parent that has a margin or padding

### [2.19.0-rc.0] - 2022-12-21

#### Added

- Vue: typed components are available via the `@porsche-design-system/components-vue` package

#### Fixed

- `Modal` focus cycle when pressing Shift Tab right after it was opened

### [2.18.0] - 2022-12-15

### [2.18.0-rc.2] - 2022-12-14

#### Added

- Validation to ensure crucial partials are used.  
  **Disclaimer:** The Porsche Design System will **not** inject its initial styles anymore. Please use the
  `getInitialStyles()` partial to reduce flash of unstyled content (FOUC) as described here:
  [getInitialStyles() documentation](https://designsystem.porsche.com/latest/partials/initial-styles)

#### Changed

- `line-height` calculation for all components is handled CSS only now by using `ex`-unit in combination with `calc()`
  which gives the best performance, the easiest possible integration and respects UI best practices in having **larger**
  `line-height` values for **small** `font-size` definitions and **smaller** `line-height` values for **larger**
  `font-size` definitions. The calculated values by CSS slightly differ compared to the ones calculated by JavaScript,
  which might result in minor visual changes.

#### Fixed

- Screen reader announcements of `Textfield` and `Textarea` in `counter` mode
- Screen reader announcements in `Select Wrapper`

### [2.18.0-rc.1] - 2022-11-24

#### Added

- `Carousel` now has a `rewind` property, better prev/next icons, a `max-width` for `heading` and `description` and
  support for slotted `description`

#### Fixed

- `Select Wrapper` height if text is zoomed up to 200%

### [2.18.0-rc.0] - 2022-11-17

#### Added

- SSR/SSG ready components using Declarative Shadow DOM for Next JS are shipped via
  `@porsche-design-system/components-react/ssr`. To use it simply change your imports.

**Important:** make sure to apply the new `getDSRPonyfill()` partial right before your closing `</body>` tag. More
information can be found here:
[getDSRPonyfill() documentation](https://designsystem.porsche.com/latest/partials/dsr-ponyfill)

```diff
- import { PorscheDesignSystemProvider, PButton, ... } from '@porsche-design-system/components-react';
+ import { PorscheDesignSystemProvider, PButton, ... } from '@porsche-design-system/components-react/ssr';
+ import { getDSRPonyfill } from '@porsche-design-system/components-react/partials';
```

#### Changed

- Improve height calculation for `Accordion`
- Slotted anchor support for `Link Pure` is stricter (In case slotted `<a>` is used it must be a direct child of
  `Link Pure`)
- `getFontLinks()` partial now has `{ weights: ['regular', 'semi-bold'] }` for a default

### [2.17.0] - 2022-10-31

### [2.17.0-rc.0] - 2022-10-31

#### Added

- `Link Tile`

#### Fixed

- `Scroller` bug where scrollable content was not fully hidden by the gradient, when zoomed into the page.

#### Changed

- Removed `!important` keyword from css property `display` of `Link Pure` and `Button Pure`

### [2.16.3] - 2022-10-21

### [2.16.3-rc.0] - 2022-10-21

#### Fixed

- `Button Pure` and `Link Pure` error when using `size="inherit"` and `icon="none"`

#### Changed

- Replaced all internal usage of `Text` and `Headline` components

### [2.16.2] - 2022-09-15

### [2.16.2-rc.0] - 2022-09-15

#### Fixed

- Issue with `Popover` where drop-shadow is not shown correctly in Chrome >= 105
- Issue with `Carousel` and `wrap-content="true"` where the layout was out of sync with `Content Wrapper` for
  viewports >= 1760px.
- `Select Wrapper` with custom dropdown keeps attribute changes of native select options in sync if changed
  programmatically

### [2.16.1] - 2022-09-09

#### Fixed

- Issue with `Options` typing import for `Carousel`

### [2.16.0] - 2022-09-08

### [2.15.1-rc.1] - 2022-09-08

#### Added

- `Carousel`
- `Scroller`

#### Changed

- `Stepper Horizontal` now has `size` property
- `Stepper Horizontal` uses improved focus behavior in case it becomes scrollable and scroll indicators are centered
  correctly.
- `Tabs Bar` uses improved focus behavior in case it becomes scrollable and scroll indicators are centered correctly.

### [2.15.1-rc.0] - 2022-08-24

#### Fixed

- `Radio Button Wrapper` visual selection change bug in Safari >= 15.5

### [2.15.0] - 2022-08-22

### [2.15.0-rc.1] - 2022-08-18

#### Changed

- Downgraded `@angular` to `v13` to ensure backwards compatibility of `@porsche-design-system/components-angular`

### [2.15.0-rc.0] - 2022-08-16

#### Fixed

- `Popover` visual shadow bug in Safari
- `Stepper Horizontal Item` bug where pseudo styles of the counter element were overridable

### [2.15.0-beta.0] - 2022-08-05

#### Fixed

- `Tabs` & `Tabs Bar` `size` property when using `BreakpointCustomizable`

#### Changed

- `Modal` uses poly fluid sizing for outer spacing
- `Banner` uses poly fluid sizing for outer spacing
- `Content Wrapper` uses poly fluid sizing for inner spacing
- `Modal` min-width is slightly updated to perfectly fit into content area of `Content Wrapper` at 320px viewport width

#### Added

- Validation of properties for all components
- `Text Field Wrapper` with `input type="search"` is clearable via Escape key and custom clear button across browsers
- `Text Field Wrapper` with `input type="search"` shows a "Locate me" button when `actionIcon="locate"` is set, emits
  the `action` event on click and can be put into a loading state via `actionLoading="true"`

### [2.14.0] - 2022-07-11

### [2.14.0-rc.1] - 2022-07-11

### [2.14.0-rc.0] - 2022-07-11

#### Added

- `getBrowserSupportFallbackScript()` partial supporting `cdn` and `format` options as replacement for
  `includeOverlay()` of `@porsche-design-system/browser-notification` npm package
- `getCookiesFallbackScript()` partial supporting `cdn` and `format` options as replacement for `includeCookieOverlay()`
  of `@porsche-design-system/browser-notification` npm package

#### Changed

- `getMetaTagsAndIconLinks()` partial to return `theme-color` meta tags with `prefers-color-scheme: {light|dark}` media
  query

### [2.13.0] - 2022-06-23

### [2.13.0-rc.5] - 2022-06-23

#### Fixed

- `Stepper Horizontal Item` `state` validation
- `Button` and `Link` with `theme="dark" variant="tertiary"` and `Tag Dismissible` bug on Safari < v15.5 where wrong
  colors on hover were shown

### [2.13.0-rc.4] - 2022-06-22

#### Added

- `Stepper Horizontal`

### [2.13.0-rc.3] - 2022-06-22

#### Added

- `Segmented Control`

### [2.13.0-rc.2] - 2022-06-21

### [2.13.0-rc.1] - 2022-06-21

### [2.13.0-rc.0] - 2022-06-21

#### Changed

- `Button`, `Button Pure` and `Switch` apply `aria-disabled="true"` instead of `disabled` attribute to native button
  internally in case `disabled` and/or `loading` property is set

### [2.12.1] - 2022-05-25

### [2.12.1-rc.0] - 2022-05-25

#### Fixed

- Issue with `JssStyle` typing import

### [2.12.0] - 2022-05-19

#### Changed

- npm package is prepared for public release on [npmjs.org](https://npmjs.com)

### [2.12.0-rc.2] - 2022-05-12

### [2.12.0-rc.1] - 2022-05-11

### [2.12.0-rc.0] - 2022-05-04

#### Added

- `Table Head Cell` now has a `multiline` property

#### Changed

- `Headline` has no `hypens` / `overflow-wrap` style by default
- Partials now throw an exception if they are executed in browser

#### Fixed

- Exception in `Headline`, `Select Wrapper`, `Text` and `Text List` when changing `theme` prop from `dark` to `light`
- `getInitialStyles()` partial now returns `.hydrated` styles, too

### [2.11.0-skeletons] - 2022-04-21

### [2.11.0] - 2022-04-21

### [2.11.0-rc.0] - 2022-04-20

#### Added

- `Tag`
- `Tag Dismissible`

### [2.10.0-skeletons] - 2022-04-13

### [2.10.0] - 2022-04-13

### [2.9.3-rc.1] - 2022-04-06

#### Added

- `Text Field Wrapper` now has a `showCharacterCount` property which can be used to hide the character count when a
  `maxLength` attribute is set on the wrapped `input`.
- `Textarea Wrapper` now has a `showCharacterCount` property which can be used to hide the character count when a
  `maxLength` attribute is set on the wrapped `textarea`.

### [2.9.3-rc.0-skeletons] - 2022-03-29

### [2.9.3-rc.0] - 2022-03-28

#### Added

- `Text Field Wrapper` supports `unit` property on `input type="text"`
- `Marque` optional configurable clickable/focusable area by defining padding on host element

#### Fixed

- `Tabs Item` improved accessibility
- Angular: circular dependency in development mode in `2.9.2-skeletons`

### [2.9.2-skeletons] - 2022-03-24

#### Added

- **[EXPERIMENTAL]** `getInitialStyles` partial now accepts a `skeletonTagNames` array of component names that will
  initially have skeleton styles while the Porsche Design System is loading
- **[EXPERIMENTAL]** `Button`, `Button Pure`, `Checkbox Wrapper`, `Fieldset Wrapper`, `Link`, `Link Pure`,
  `Link Social`, `Radio Button Wrapper`, `Select Wrapper`, `Text Field Wrapper`, `Textarea Wrapper` can now have initial
  skeleton styles when passed as `skeletonTagNames` to the `getInitialStyles` partial

### [2.9.2] - 2022-03-24

### [2.9.2-rc.1] - 2022-03-23

#### Fixed

- Bug caused by Chrome where hover styles of `Link Pure` are not displayed correctly

### [2.9.2-rc.0] - 2022-03-22

#### Added

- Normalized font behavior (`hyphen`, `overflow-wrap` and `text-size-adjust`) across components

#### Fixed

- `Modal` scrolling and pinch to zoom on iOS
- `Modal` initial position if scrollable
- `Table Head Cell` sort icon `asc` + `desc`

### [2.9.1] - 2022-03-10

### [2.9.1-rc.0] - 2022-03-09

#### Added

- Styles for slotted `<button>` in `Text`

#### Changed

- `Modal` heading and aria validation happens only when open

#### Fixed

- React: bundling format of partials

### [2.9.0] - 2022-02-28

### [2.9.0-rc.1] - 2022-02-25

#### Fixed

- `Modal` focus trap respecting elements in shadow DOM and dynamically added/removed elements on first level
- `Tabs Item` focus outline on click in Safari
- Error while using partials in Vanilla JS and Angular

### [2.9.0-rc.0] - 2022-02-16

#### Added

- `getFontFaceStylesheet` returns additional `<link>` tags with `rel="preconnect"` and `rel="dns-prefetch"`
- Option `format` to partials `getFontFaceStylesheet`, `getComponentChunkLinks()`, `getFontLinks()`, `getIconLinks()`,
  `getInitialStyles()`, `getLoaderScript()` and `getMetaTagsAndIconLinks()`

#### Deprecated

- The option `withoutTags` of partials `getFontFaceStylesheet`, `getComponentChunkLinks()`, `getFontLinks()`,
  `getIconLinks()`, `getInitialStyles()`, `getLoaderScript()` and `getMetaTagsAndIconLinks()` is deprecated and will be
  removed in `v3.0.0`. Please use `format: 'jsx'` instead.

```diff
- <link rel="stylesheet" href={getFontFaceStylesheet({ withoutTags: true })} crossOrigin="true" />
+ {getFontFaceStylesheet({ format: 'jsx' })}
```

### [2.9.0-beta.1] - 2022-01-27

#### Added

- `:focus-visible` content of selected Tab in `Tabs` component gets focus styling
- Improved accessibility of `Text Field Wrapper` and `Textarea Wrapper` when `maxlength` attribute is set
- `Modal` aria property
- `Modal` class for slotted elements to make content full-width

#### Changed

- `Button Pure` and `Link Pure` removed `position: relative` imposition, make sure to **not** override it with
  `position: static`

#### Fixed

- `Modal` close button styles when no heading is passed

### [2.9.0-beta.0] - 2022-01-18

#### Added

- React: `getByRoleShadowed`, `getByLabelTextShadowed` and `getByTextShadowed` utilities which uses
  `@testing-library/dom` queries internally to support Shadow DOM

#### Fixed

- React: `UnhandledPromiseRejectionWarning` when using `skipPorscheDesignSystemCDNRequestsDuringTests()`

### [2.8.0] - 2022-01-17

#### Fixed

- Accessibility issue of `Icon` component in Windows High Contrast Mode in Chromium Browser

### [2.8.0-rc.0] - 2022-01-14

#### Added

- Support for `tabindex` attribute on `Button`, `Button Pure`, `Switch`, `Link`, `Link Pure` and `Link Social`

#### Changed

- `:focus-visible` style matches outline color of `Button` while hovered

#### Deprecated

- The `tabbable` property of `Button`, `Button Pure` and `Switch` is deprecated and will be removed in `v3.0.0`. Please
  use `tabindex` instead.

```diff
- <p-button tabbable="false">Some button</p-button>
+ <p-button tabindex="-1">Some button</p-button>
```

### [2.8.0-beta.3] - 2021-12-22

#### Added

**Disclaimer:** The provided themes `light-electric` and `dark-electric` are just a proof of concept, it's **not**
accessible regarding its color contrast and might even be removed in an upcoming major release again.

- `light-electric` theme for `Switch`
- `dark-electric` theme for `Button Pure` and `Link Pure`
- Character counter to `Text Field Wrapper` and `Textarea Wrapper` if `maxlength` is present on `input type="text"` and
  `textarea`

#### Changed

- `:focus-visible` style matches outline color of `Switch` while hovered

#### Fixed

- Box model of `Button Pure`

### [2.8.0-beta.2] - 2021-12-22

#### Fixed

- `Content Wrapper` regression for `!important` style

#### Added

- Usage validation for `Link`, `Link Pure` and `Link Social`

### [2.8.0-beta.1] - 2021-12-16

#### Fixed

- `Select Wrapper` validation of select element

### [2.8.0-beta.0] - 2021-12-15

#### Changed

- Angular: increased peer dependency to `>=12.0.0 <14.0.0`

### [2.7.0] - 2021-12-14

### [2.7.0-rc.0] - 2021-12-14

#### Removed

- `offset-bottom` prop of `Toast` (use `--p-toast-position-bottom` CSS variable instead)

### [2.7.0-beta.6] - 2021-12-08

#### Added

- `Popover`

### [2.7.0-beta.5] - 2021-12-07

#### Added

**Disclaimer:** The provided theme `light-electric` is just a proof of concept, it's **not** accessible regarding its
color contrast and might even be removed in an upcoming major release again.

- `light-electric` theme for `Accordion`, `Link`, `Link Pure`, `Button`, `Button Pure`, `Tabs`, `Tabs Bar`

### [2.7.0-beta.4] - 2021-12-02

### [2.7.0-beta.3] - 2021-11-30

#### Added

- `Accordion` uses `MutationObserver` fallback when no `ResizeObserver` is available in older browsers

#### Fixed

- `Link` and `Link Social` not adapting slotted anchor to the width of the element

### [2.7.0-beta.2] - 2021-11-24

#### Added

- `Toast`

#### Fixed

- `Banner` animations respect offset correctly

### [2.7.0-beta.1] - 2021-11-16

#### Fixed

- `Headline` applies `align` and `ellipsis` prop correctly

### [2.7.0-beta.0] - 2021-11-11

#### Added

- New `aria` property for `ARIA` attribute handling for: `Button`, `Button Pure`, `Icon`, `Link`, `Link Pure`, `Marque`,
  `Spinner`

#### Fixed

- React: warnings about `useLayoutEffect` in SSR context

### [2.6.1] - 2021-11-05

#### Fixed

- Prevent breaking entire Porsche Design System due to lacking support of `ResizeObserver`, however `Accordion` still
  requires it

### [2.6.0] - 2021-11-04

#### Added

- `unit` and `unitPosition` properties to `Text Field Wrapper`

### [2.6.0-beta.0] - 2021-10-29

#### Changed

- Use `Heiti SC` (pre-installed on iOS/macOS) and `SimHei` (pre-installed on Windows) as Chinese fallback font

#### Added

- `Marque` uses `webp` images for browsers that support it
- `Inline Notification`
- `Icon` now supports `success` for `name` property

#### Fixed

- Colors of `Banner` for dark theme
- Replaced CSS `inset` property with `top`, `left`, `right` and `bottom` for browser compatibility
- Opening and closing transition of `Modal`

### [2.5.1-beta.0] - 2021-10-11

#### Fixed

- Possible exceptions when components get unmounted directly

### [2.5.0] - 2021-10-04

#### Added

- `SimHei` and `黑体` as fallback for all components' `font-family`

### [2.5.0-beta.1] - 2021-09-28

#### Changed

- React: improved render behavior of components

### [2.5.0-beta.0] - 2021-09-22

#### Added

- React: utility function `skipPorscheDesignSystemCDNRequestsDuringTests`

### [2.4.0] - 2021-09-21

### [2.4.0-beta.2] - 2021-09-21

#### Added

- `Link Social` and `Icon` now support `kakaotalk`, `naver`, `reddit` and `tiktok`
- JSS caching mechanism to improve style performance

#### Changed

- Alignment of `linkedin` icon
- Improved accessibility of `Select Wrapper`
- `Icon` loading behaviour to non-blocking, components using the `Icon` will no longer wait for it to load
- Validation messages of `Fieldset Wrapper` have now an additional icon representing the validation state

#### Fixed

- Box model of `Link Pure`
- Focus of `Link Pure` with slotted anchor and hidden label
- Focus cycling of `Modal` without focusable children
- Suppress CORS error

### [2.4.0-beta.1] - 2021-08-26

#### Added

- `active` property to `Button Pure`

### [2.4.0-beta.0] - 2021-08-26

#### Added

- `icon` property of `Button Pure` and `Link Pure` was extended by `none` value
- `alignLabel` and `stretch` property to `Button Pure` and `Link Pure`

#### Changed

- Improved `:focus-visible` and `:hover:focus-visible` colors for `Link Social` and `Link`
- Improved slotted `<a>` coloring in dark theme for `Link Social` and `Link`
- Validation messages of `Checkbox Wrapper`, `Radio Button Wrapper`, `Select Wrapper`, `Textarea Wrapper` and
  `Text Field Wrapper` have now an additional icon representing the validation state
- `Modal` backdrop behavior to close modal on mouse-down

#### Fixed

- Slotted `<a>` coloring in dark theme for `Text`, `Headline`, `Text List`, `Banner`, `Select Wrapper` and `Link Pure`
- Wrong background color of scrollable `Modal`'s backdrop in Safari

### [2.3.0] - 2021-07-28

### [2.3.0-beta.3] - 2021-07-28

#### Changed

- `Accordion` reduce paddings, vertically align carets to the first heading row, adjust border color and hover styles

#### Fixed

- `Text Field Wrapper` accessibility of type password and search

### [2.3.0-beta.2] - 2021-07-15

#### Added

- `Checkbox Wrapper`, `Radio Button Wrapper`, `Select Wrapper`, `Textarea Wrapper` and `Text Field Wrapper` now reflect
  changes of the `required` attribute on their child component
- `multiline` property to `Table Cell`
- Partial function `getLoaderScript()` to initialize Porsche Design System as early as possible

#### Fixed

- `Table Head Cell` uses semi bold instead of bold as font weight
- Transition of `Modal`

### [2.3.0-beta.1] - 2021-07-08

#### Added

- `Accordion`

#### Changed

- Removed initial delay of `Banner`

### [2.3.0-beta.0] - 2021-07-01

#### Added

- `Table`
- Angular: export types from package root
- Accessibility icon

#### Changed

- `Button`, `Button Pure` and `Switch` are now focusable while in `loading` state
- `Text` and `Headline` inherits white-space CSS property
- React: sync component props via property instead of attribute

#### Fixed

- Angular: support `"strictTemplates": true` option in `tsconfig.json`
- Use correct icon for `arrow-last` and `arrow-first` in `Icon`, `Button` and `Link` components

### [2.2.1] - 2021-06-08

#### Changed

- Optimize vertical alignment of `Modal`

#### Fixed

- URL in inject global style warning

### [2.2.1-beta.1] - 2021-06-02

#### Fixed

- Margin of `Tabs Bar` within `Tabs` for Firefox and Safari
- SVG of `Icon` is not removed after prop change, e.g. on color change
- Fullscreen behavior of `Modal` on screens larger than 1760px

### [2.2.0] - 2021-05-19

#### Fixed

- `Text` inside `Button` now has the proper size on iOS Safari when changing to and from landscape mode
- `Banner` can now be re-opened after closing
- Closing one `Banner` will not close other `Banners` on the site

### [2.2.0-beta.2] - 2021-05-12

#### Fixed

- `Select Wrapper` value changes are now reflected correctly
- `Select Wrapper` dark theme background color if used with `filter` prop

### [2.2.0-beta.1] - 2021-05-05

#### Added

- Partial function `getIconLinks()` to preload Porsche Design System Icons

#### Fixed

- `Text Field Wrapper` spacing in Safari

### [2.2.0-beta.0] - 2021-05-05

#### Added

- Partial function `getMetaTagsAndIconLinks()` to simplify cross device fav and meta icons

### [2.1.0] - 2021-05-03

### [2.1.0-beta.0] - 2021-05-03

#### Added

- `Switch`

#### Changed

- `Text` automatically breaks words/strings into new line being too long to fit inside their container
- `Headline` automatically breaks words/strings into new line being too long to fit inside their container
- Extended `Fieldset Wrapper` with `labelSize`, `required`, `state` and `message` properties. If the `Fieldset Wrapper`
  is set to required only the label of the **Fieldset Wrapper** gets an asterisk. It is removed from all wrapped child
  components, as long as they are Porsche Design System form elements.

### [2.0.3] - 2021-04-28

### [2.0.3-beta] - 2021-04-28

#### Fixed

- Angular: events firing twice in `Pagination`, `Modal`, `Tabs`, `Tabs Bar` and `Banner` component

### [2.0.2] - 2021-04-21

### [2.0.2-beta.0] - 2021-04-20

#### Fixed

- TypeScript build errors due to duplicate declarations in `types.d.ts`

### [2.0.1] - 2021-04-16

#### Fixed

- Visual appearance of `Checkbox Wrapper` in iOS Safari
- A bug where `Text Field Wrapper` would throw an error when reattaching to DOM too quickly
- Visual bug in Firefox when zooming out `Text Field Wrapper`, `Checkbox Wrapper` and `Textarea Wrapper`
- Angular: streamline component styles in dark theme

#### Changed

- Aligned focus states of `Checkbox Wrapper` and `Radio Button Wrapper` across browsers

### [2.0.0] - 2021-04-13

In keeping with [Semver](https://semver.org/), Porsche Design System v2.0.0 was released due to changes in the API,
fundamental changes in loading behavior and others. With our new major version `v2.0.0` there are some important changes
that you should watch out for. To make the migration from `v1.5.x` to our current `v2.0.0` easier, we offer a few
guidelines.

## General changes / improvements:

#### All components, icons, fonts, styles and marque of the Porsche Design System are loaded versioned and chunked from a central CDN

This way all web based digital Porsche products share and use the cached and versioned assets regardless of the JS
framework used to improve loading performance across the Porsche group. Only a tiny (1.4kb sized) Porsche Design System
loader script gets bundled into your application code. Everything else gets loaded versioned, cached and chunked from a
central CDN ([read more](https://designsystem.porsche.com/latest/performance/cdn)). However, this also means that you
will need an **Internet connection** to render the components in a browser (possibly relevant for development stage or
intranet applications).

#### Enabling Micro Frontend Architecture

In case of a micro-frontend architecture, multiple instances and versions of the Porsche Design System can be combined
in a final application by configurable prefixing technique of the Porsche Design System components during runtime.
Please refer to our framework specific guidelines
[Vanilla JS](https://designsystem.porsche.com/latest/start-coding/vanilla-js),
[Angular](https://designsystem.porsche.com/latest/start-coding/angular) and
[React](https://designsystem.porsche.com/latest/start-coding/react).

#### Prevent Flash of Unstyled Content (FOUC) and Flash of Unstyled Text (FOUT)

To prevent FOUC/FOUT, the Porsche Design System offers various partials as part of the
`@porsche-design-system/components-{js|angular|react}` package to ensure all necessary Porsche Design System fonts and
components are fully loaded. If you've used the `@porsche-design-system/partials` package previously, stop using it and
replace the integration with the partials provided by `@porsche-design-system/components-{js|angular|react}` package.
Have a look at our [FOUC/FOUT guidelines](https://designsystem.porsche.com/latest/performance/loading-behaviour).

```diff
- <%= require('@porsche-design-system/partials').getPorscheDesignSystemCoreStyles() %>
+ <%= require('@porsche-design-system/components-{js|angular|react}/partials').getInitialStyles() %>

- <%= require('@porsche-design-system/partials').getFontFaceCSS() %>
+ <%= require('@porsche-design-system/components-{js|angular|react}/partials').getFontFaceStylesheet() %>

- <link rel="preload" href="path/to/webfont/nameOfWebFontFile" as="font" type="font/woff2" crossorigin />
+ <%= require('@porsche-design-system/components-{js|angular|react}/partials').getFontLinks({ weights: ['regular', 'semi-bold'] }) %>
```

#### Added support for China CDN

Our CDN is configured to forward requests to Chinese CDN automatically when necessary. So you're good to go without any
configuration or multiple region specific builds of your application. However, if you are aiming for the maximum
possible performance in China, you can configure which CDN the Porsche Design System must use. Please follow our
[CDN guidelines](https://designsystem.porsche.com/latest/performance/cdn) for more information.

#### New/optimized components

- **Tabs**
- **Tabs Bar**
- **Banner**
- **Modal**
- Headline
- Select
- Pagination
- Button
- Button Pure
- Link
- Link Pure
- Spinner
- Checkbox
- Radio Button

#### Improved TypeScript support for Angular and React

To ensure the best possible typing support, we have refactored our Angular and React wrappers which integrate the native
web components of the Porsche Design System.

#### componentsReady() works reliable

Because the Porsche Design System components get loaded async at the time they are needed, it might be relevant within
your application or test automation to know when those have been initialized. Therefore, we provide in all three
`@porsche-design-system/components-{js|angular|react}')` packages a reliable helper function `componentsReady()`.
[Read more about it](https://designsystem.porsche.com/latest/helpers/components-ready).

#### Removed "blur on focus"

Now focus styling is only applied when you navigate through keyboard and ignored by mouse interaction for browsers
supporting `:focus-visible` otherwise it will fallback to `:focus` CSS implementation.

#### Changed focus styling for a better compromise between accessibility and visual appearance

Color and outline of general focus styling has changed to `currentColor` for light/dark theme with an outline of 1px
width/offset. If you have custom components build with the usage of our `@porsche-design-system/utilities` package then
update it to the latest version.

#### Improved geometry of Porsche Next font

For better alignment and readability we've changed the geometry of the Porsche Next font which results in a visual
change of font size and spacing.

#### Dropped support for IE11 and EdgeHTML according to Porsche's official browser strategy 2021

If you still need to support these browsers, you have to stick to `v1.5.x`. We offer a Browser Notification package
`@porsche-design-system/browser-notification` to alert users that these browsers are no longer supported. It supports a
blocking layer (to be used with Porsche Design System `v2.x`), or a dismissible banner (to be used with Porsche Design
System `v1.x`). Please refer to our
[Browser compatibility guidelines](https://designsystem.porsche.com/latest/help/browser-compatibility).

#### Changed default type of Button and Button Pure

To be in sync with native `<button>` behavior we've changed the default `type` of **Button** and **Button Pure**
component. Those components will render a button within their Shadow DOM as `<button type="submit">` ( previously
`<button type="button">`).

- `submit`: The button submits the form data to the server. This is the default if the attribute is not specified for
  buttons associated with a `<form>`, or if the attribute is an empty or invalid value.
- `button`: The button has no default behavior, and does nothing when pressed by default. It can have client-side
  scripts listen to the element's events, which are triggered when the events occur.

#### Changed support for wrapped links around Link, Link Pure and Link Social component

Due to the support for setting links (`<a href="#">`) in our **Link**, **Link Pure** and **Link Social** components as
child, we've removed support for styling the anchor tag (`<a>`) when it surrounds the component. So we recommend
changing the position of the `<a>` tag from wrapping the component to a direct slot (child) of it.

```diff
- <a href="#"><p-link>Some label</p-link></a>
+ <p-link><a href="#">Some label</a></p-link>

- <a href="#"><p-link-pure>Some label</p-link-pure></a>
+ <p-link-pure><a href="#">Some label</a></p-link-pure>

- <a href="#"><p-link-social>Some label</p-link-social></a>
+ <p-link-social><a href="#">Some label</a></p-link-social>
```

#### Automatic \* asterisk symbol to form field labels

We added an automatic generated _ asterisk symbol to form field labels which have the required attribute. This might
lead to a doubled _ symbol if you set one by yourself.

```diff
- <p-text-field-wrapper label="Some label *"><input type="text" name="some-name" required /></p-text-field-wrapper>
+ <p-text-field-wrapper label="Some label"><input type="text" name="some-name" required /></p-text-field-wrapper>

- <p-checkbox-wrapper label="Some label *"><input type="checkbox" name="some-name" required /></p-checkbox-wrapper>
+ <p-checkbox-wrapper label="Some label"><input type="checkbox" name="some-name" required /></p-checkbox-wrapper>

- <p-radio-button-wrapper label="Some label *"><input type="radio" name="some-name" required /></p-radio-button-wrapper>
+ <p-radio-button-wrapper label="Some label"><input type="radio" name="some-name" required /></p-radio-button-wrapper>

- <p-radio-button-wrapper label="Some label *"><input type="radio" name="some-name" required /></p-radio-button-wrapper>
+ <p-radio-button-wrapper label="Some label"><input type="radio" name="some-name" required /></p-radio-button-wrapper>

- <p-textarea-wrapper label="Some label *"><textarea name="some-name" required></textarea></p-textarea-wrapper>
+ <p-textarea-wrapper label="Some label"><textarea name="some-name" required></textarea></p-textarea-wrapper>

- <p-select-wrapper label="Some label *"><select name="some-name" required><option>A</option></select></p-select-wrapper>
+ <p-select-wrapper label="Some label"><select name="some-name" required><option>A</option></select></p-select-wrapper>
```

#### Shadow DOM

`Flex`, `Flex Item`, `Grid` and `Grid Item` now use Shadow DOM, thus you are not able to overwrite styles defined by
these components any longer.

---

## Angular

#### Integration of Angular components

In the past it was possible to provide a token called `PREVENT_WEB_COMPONENTS_REGISTRATION` which prevented the
registration of the Porsche Design System components and loading of polyfills. Due to the fact that we no longer provide
/ need poly filling, we have completely removed the token. For advanced usage please
[read further](https://designsystem.porsche.com/latest/start-coding/angular).

---

## React

#### Integration of React components

In the past `@porsche-design-system/components-react` components have initialized the **Porsche Design System Loader**
automatically as soon as a component was imported. With `v2.x` you have to import the `PorscheDesignSystemProvider` once
in your `index.tsx` which then initializes the **Porsche Design System Loader**, e.g. like:

```diff
  // index.tsx

  import ReactDOM from 'react-dom';
  import { PorscheDesignSystemProvider } from '@porsche-design-system/components-react';
  import { App } from './App';

  ReactDOM.render(
    <React.StrictMode>
+     <PorscheDesignSystemProvider>
        <App />
+     </PorscheDesignSystemProvider>
    </React.StrictMode>,
    document.getElementById('root')
  );
```

For advanced usage please [read further](https://designsystem.porsche.com/latest/start-coding/react).

#### Jsdom Polyfill for React / Jest / jsdom test automation

We removed test mocks for React / Jest / jsdom as Shadow DOM is supported since jsdom v12.2.0. Instead, we provide a
Jsdom Polyfill (exclusivly for `@porsche-design-system/components-react` package) fixing missing implementation of jsdom
which the Porsche Design System relies on. **Note:** If your test includes Porsche Design System components, make sure
to wrap the component you want to test with a PorscheDesignSystemProvider in order to avoid exceptions. For more
information please [read further](https://designsystem.porsche.com/latest/start-coding/react).

---

## Vanilla JS

#### Integration of Vanilla JS components

With `v1.x` of the Porsche Design System you've had to copy all needed JS files of
`@porsche-design-system/components-js` into your target directory and include the ES5 and ESM loader snippet. Now you
only need to copy one `index.js` file and initialize the Porsche Design System like in the example below:

```diff
  <!DOCTYPE html>
  <html lang="en">
    <head>
      <meta charset="utf-8">
      <meta name="viewport" content="width=device-width,initial-scale=1.0">
      <title>Porsche Design System</title>
-     <script nomodule src="PATH/TO/PACKAGE/@porsche-design-system/components-js/dist/porsche-design-system/porsche-design-system.js"></script>
-     <script type="module" src="PATH/TO/PACKAGE/@porsche-design-system/components-js/dist/porsche-design-system/porsche-design-system.esm.js"></script>
+     <script src="PATH/TO/PACKAGE/@porsche-design-system/components-js/index.js"></script>
    </head>
    <body>
+     <script type="text/javascript">
+       porscheDesignSystem.load();
+     </script>
      <p-headline variant="headline-1">Some text</p-headline>
    </body>
  </html>
```

For advanced usage please [read further](https://designsystem.porsche.com/latest/start-coding/vanilla-js).

---

### [2.0.0-rc.10] - 2021-04-12

#### Changed

- `Tabs` and `Tabs Bar` now respect dynamic additions / removals of `p-tabs-item`, `a` and `button` elements. Make sure
  to update the `activeTabIndex` when mutating elements
- Improved performance of `Text`, `Button Pure` and `Link Pure` when `size` is not `inherit`

#### Added

- `Grid` now has a `wrap` and `gutter` property
- Components (`Grid Item`, `Flex Item`, `Tabs Item` and `Text List Item`) that require a specific parent (`Grid`,
  `Flex`, `Tabs` and `Text List`) will now throw an error if used without that parent

#### Fixed

- Visual appearance of `Checkbox Wrapper` and `Radio Button Wrapper` reflect the state of the wrapped `input` element

### [2.0.0-rc.9] - 2021-03-26

#### Added

- `Button Group` component
- Fullscreen property for `Modal` on mobile

#### Changed

- Spacings, heading and sizes of `Modal`

#### Fixed

- Prevent duplicate loading of `porsche-design-system.v2.x.HASH.js` chunk when using `getComponentChunkLinks()` partial

### [2.0.0-rc.8] - 2021-03-17

#### Added

- Support for full height `Content Wrapper` with flex
- `Tabs Bar` now supports `undefined` as `activeTabIndex`

#### Changed

- `Tabs Bar` has a new default `activeTabIndex`, which is `undefined`
- `Tabs Bar` does not work by itself anymore. The `activeTabIndex` needs to be controlled from the outside
  ([read more](https://designsystem.porsche.com/latest/components/tabs-bar/examples))
- Background Color of `Select Wrapper` in `dark` theme to meet accessibility criteria

### [2.0.0-rc.7] - 2021-03-15

#### Fixed

- Make shadowed `Flex` and `Grid` work in Firefox + Safari

### [2.0.0-rc.6] - 2021-03-11

#### Changed

- Make `Grid` and `Grid Item` use Shadow DOM
- Make `Flex` and `Flex Item` use Shadow DOM

### [2.0.0-rc.5] - 2021-03-09

#### Added

- Configurable background color of `Content Wrapper`
- `italic` font-style in `Text` is now overridden with `normal`

#### Fixed

- Usage of `Select Wrapper` within custom elements
- A bug that caused `Spinner` to be displayed in a wrong size

### [2.0.0-rc.4] - 2021-03-01

#### Changed

- Filter of `Select Wrapper` supports substring search

#### Fixed

- Build error in SSR

### [2.0.0-rc.3] - 2021-02-17

#### Added

- React: utility function `skipCheckForPorscheDesignSystemProviderDuringTests`
- React: tree shaking for component wrappers

#### Fixed

- Angular: error in `Checkbox Wrapper`, `Radio Button Wrapper` and `Text Field Wrapper` when `input[type]` is bound

### [2.0.0-rc.2] - 2021-02-12

#### Added

- Validate usage of `Checkbox Wrapper`, `Radio Button Wrapper`, `Select Wrapper`, `Text Field Wrapper` and
  `Textarea Wrapper`

### [2.0.0-rc.1] - 2021-02-04

#### Added

- Partial function `getComponentChunkLinks()` to preload Porsche Design System Components

#### Changed

- Added a space before asterisk (`*`) when `input`, `textarea` or `select` have `required` attribute within form wrapper
  components
- Renamed partial `getFontLinks()` option from `weight` to `weights`

#### Fixed

- A bug in `Tabs Bar` where the nextButton was mistakenly rendered.
- A bug where `Icon` was not rendered when using `lazy` property.
- A bug in `Text Field Wrapper` with input type password where characters would overlap the icon.

### [2.0.0-rc.0] - 2021-01-29

#### Added

- Link support for `Marque`
- Sizing options `'responsive' | 'small' | 'medium'` for `Marque`

#### Changed

- Angular: added static `load()` function `PorscheDesignSystemModule` for custom prefix
- Hide up/down spin button when using **Text Field** with `type="number"` in Firefox

#### Fixed

- Angular: typings
- React: correct handling of `ref` property
- Unhandled exception in `Select Wrapper` if `selected` and `disabled` attributes are set on the same option
- A bug in `Tabs Bar` where scrolling was broken when a tab was selected
- A bug in `Tabs Bar` where the `nextButton` was always rendered

### [2.0.0-alpha.13] - 2021-01-26

#### Added

- Partial function `getFontLinks()` to prevent **Flash of Unstyled Text** (FOUT)

#### Fixed

- React: correct handling of `className` property

### [2.0.0-alpha.12] - 2021-01-20

#### Added

- Partial function `getInitialStyles()` to prevent **Flash of Unstyled Content** (FOUC)
- Partial function `getFontFaceStylesheet()` to prevent **Flash of Unstyled Text** (FOUT)

#### Changed

- React: `PorscheDesignSystemProvider` needs to wrap application
- React: component props have to be camelCase
- React: `PorscheDesignSystemProvider` is needed while testing components

#### Fixed

- React: typings
- React: support of objects for property values

#### Removed

- React: `getPrefixedComponents`, prefixing is handled by `PorscheDesignSystemProvider`

### [2.0.0-alpha.11] - 2021-01-08

#### Changed

- Precision of relative line height
- Changed color of `neutral contrast low`

### [2.0.0-alpha.10] - 2020-12-14

#### Added

- `native` property to `Select Wrapper` to force rendering of native Browser select dropdown
- Extended flexibility of `Headline`

#### Changed

- Some styling improvements of `Select Wrapper`

#### Fixed

- Jsdom Polyfill `fetch` error

### [2.0.0-alpha.9] - 2020-12-09

### Fixed

- Improved reliability of `componentsReady()`

#### Changed

- Jsdom Polyfill `console.warn` behaviour

### [2.0.0-alpha.8] - 2020-12-03

### Fixed

- A bug where `Modal` did not remove `overflow=hidden` on document body.

### [2.0.0-alpha.7] - 2020-11-26

#### Added

- Jsdom Polyfill

#### Removed

- Jsdom Mocks
- Global "blur on focus" script

#### Changed

- Default dropdown direction of `SelectWrapper` from `down` to `auto`
- Made API of `Tabs` consistent with `Tabs Bar`
- Removed transition for focus styling
- Use `:focus-visible` as default and `:focus` as fallback for focusable elements

#### Fixed

- The Selected element of `SelectWrapper` dropdown keeps now in sync with native selection if changed programmatically
- Invalid search results get cleared if `SelectWrapper` becomes focus state
- Some bugs in `TabsBar`
- Minification of dynamic slotted content styles
- An issue where `Pagination` throws console errors if disconnected from dom.

### [2.0.0-alpha.6] - 2020-10-28

#### Changed

- default `type` of `Button` and `Button Pure` to `submit`

#### Fixed

- Typings

### [2.0.0-alpha.5] - 2020-10-26

#### Added

- `Modal` component

#### Fixed

- Typing for `pageChange` event of `Pagination` component
- Typings

#### Changed

- Focus styling

### [2.0.0-alpha.4] - 2020-10-14

#### Added

- Custom filter to `Select Wrapper` component
- DropDown direction property to `Select Wrapper` component
- Display `*` after label when `input`, `textarea` or `select` have `required` attribute within form wrapper components
- `Tabs` component
- `Tabs Bar` component
- `Banner` component

#### Removed

- Default `position: relative;` style of `Link Pure` and `Button Pure`

#### Fixed

- `Spinner` zooming bug on Safari

### [2.0.0-alpha.3] - 2020-09-11

#### Added

- Support to load assets from China CDN directly via browser flag: `PORSCHE_DESIGN_SYSTEM_CDN = 'cn';`

#### Removed

- Support for `<a>` wrapped `Link` and `Link Pure`

### [2.0.0-alpha.2] - 2020-08-20

### [2.0.0-alpha.1] - 2020-08-17

#### Changed

- Removed classnames dependency
- Stencil Core `taskQueue` from `congestionAsync` to `async` for more performant component rendering

#### Fixed

- Focus input on label click of `Checkbox Wrapper` and `Radio Button Wrapper`

### [1.5.6] - 2020-10-15

### [1.5.6-rc.0] - 2020-10-13

### Fixed

- `Spinner` zooming bug on Safari

### [1.5.5] - 2020-09-11

### [1.5.5-rc.0] - 2020-09-07

### Changed

- Deprecated stencil lifecycle-method `componentDidUnload` to `disconnectedCallback` to fix "`selectObserver` is
  undefined" bug in `Select Wrapper` and `Pagination`

### [1.5.4] - 2020-08-25

### [1.5.4-rc.0] - 2020-08-17

#### Changed

- Removed classnames dependency
- Stencil Core `taskQueue` from `congestionAsync` to `async` for more performant component rendering

#### Fixed

- Focus input on label click of `Checkbox Wrapper` and `Radio Button Wrapper`
- Fix typings for `orientation` of `Divider` component

### [2.0.0-alpha.0] - 2020-08-06

#### Added

- **Experimental:** Optional web component scoping mechanism during runtime to enable micro service architecture

#### Changed

- Web components get lazy loaded from central CDN to improve caching strategy across Porsche's digital eco system

#### Removed

- Stop browser support for **IE11** and **EdgeHTML**

#### Fixed

- Mix of `Optgroups` and `Options` on same level in `Select Wrapper` component
- Fix typings for `orientation` of `Divider` component

### [1.5.3] - 2020-08-10

### [1.5.3-rc.0] - 2020-08-10

#### Fixed

- Mix of `Optgroups` and `Options` on same level in `Select Wrapper` component

### [1.5.2] - 2020-07-22

#### Fixed

- Dispatch change event in `Select Wrapper`
- Stencil react-output-target SSR Bug

### [1.5.1] - 2020-07-20

#### Fixed

- SVGO settings for icons
- Angular bug which causes `ngcc` to fail

### [1.5.0] - 2020-07-16

#### Added

- Icons (active-cabin-ventilation, battery-full, bell, bookmark, car-battery, charging-active, charging-state, climate,
  climate-control, garage, horn, key, map, parking-brake, parking-light, preheating, send, shopping-bag, sidelights,
  user-manual, wrenches)

#### Changed

- Icons (arrow-first, arrow-last, battery-empty, car, card, charging-station, question)

#### Fixed

- Porsche Marque images

### [1.5.0-rc.2] - 2020-07-06

### [1.5.0-rc.1] - 2020-07-06

#### Added

- **Notification Neutral** color to `color` property of `p-text` and `p-icon`

### [1.5.0-rc.0] - 2020-06-25

#### Added

- `Fieldset Wrapper` component
- Improved SEO of `p-headline` and `p-text`: Added possibility to write semantic HTML tags (e.g. `<h1>-<h6>` or `<p>`,
  `<blockquote>`, etc.) directly as slotted content.
- Possibility to include anchor tags directly as slots of `Link`, `Link Pure` and `Link Social`
- `Text` new `weight` property `semibold`
- `Button Pure` label with subline pattern as slot
- `Link Pure` label with subline pattern as slot

#### Changed

- `Select Wrapper` is now ready for the catwalk. It is dressed now with a custom drop down list box and gets naked by
  default on touch devices.

#### Fixed

- Minor accessibility improvements of `icons` and `Text Field`
- Remove native number spinner buttons of `Text Field` with type text for Firefox
- An issue with `Button` and `Button Pure` and their `disabled` attribute

### [1.4.0] - 2020-05-14

### [1.4.0-rc.3] - 2020-05-08

#### Added

- `Text List`

#### Changed

- Improve caching strategy for fonts by content-based hash
- Improve caching strategy for marque by content-based hash
- Dimensions and sharpness of marque
- Props for `Content Wrapper`

### [1.4.0-rc.2] - 2020-05-06

#### Added

- `Content Wrapper`
- Description property to `p-text-field-wrapper`, `p-textarea-wrapper` and `p-select-wrapper`
- `Link Social`

#### Changed

- Improve accessibility of error and success states of form elements
- Aria-invalid attribute of form elements if they are in error state is now managed by component
- Rename icon name `configure` to `configurate` (prevents breaking change compared to stable v1.3.0)
- Improve `p-icon` loading behavior

#### Fixed

- Display of wrong icons

#### Removed

- `safe-zone` property of `p-grid` (`Content Wrapper` should be used instead)

### [1.4.0-rc.1] - 2020-04-27

#### Added

- Add `safe-zone` property to `p-grid` for outer grid margin, max-width and centering
- Submit button with search icon to `p-textfield-wrapper` type search

#### Changed

- Background color of readonly state in components `p-textfield-wrapper` and `p-textarea-wrapper`
- Visual appearance of icons
- Improve caching strategy for icons by content-based hash
- Cursor of Radio, Checkbox and Select
- Fixed naming of Mock from `p-textfield-wrapper` to `p-text-field-wrapper`

#### Fixed

- Icon loading mechanism

### [1.4.0-rc.0] - 2020-04-09

#### Added

- SSR support

### [1.3.0] - 2020-04-08

#### Added

- New headline size `headline-5` to `p-headline`
- Test Mocks

#### Fixed

- Text styling of Select component on focus in IE11 and Chrome on Windows 10

### [1.3.0-rc.0] - 2020-04-03

#### Fixed

- Improve form elements

### [1.2.0] - 2020-03-25

#### Added

- `Divider`
- Hover state for form elements

#### Fixed

- Support label text of form elements for Screen readers

### [1.1.2] - 2020-03-17

#### Changed

- Notification colors

### [1.1.1] - 2020-03-13

#### Changed

- Icon of `Checkbox` indeterminate state

### [1.1.0] - 2020-03-11

#### Fixed

- Minor improvements

### [1.1.0-rc.0] - 2020-03-02

#### Added

- `Select Wrapper`
- `Checkbox Wrapper`
- `Radio Button Wrapper`
- `Textarea Wrapper`

#### Fixed

- `Text Field Wrapper` toggle password visibility

### [1.0.3] - 2020-02-13

#### Fixed

- JS framework compatibility

### [1.1.0-0] - 2020-02-06

#### Added

- `Text Field Wrapper`

#### Changed

- Add proper cursor for disabled state for `Button` and `Button Pure`

### [1.0.2] - 2020-02-04

#### Fixed

- Inheritable styling of slotted content

### [1.0.1] - 2020-01-30

#### Added

- Clickable area of `Link Pure` and `Button Pure` is optionally configurable by defining padding on host element

### [1.0.0] - 2020-01-28

#### Added

- Cursor pointer on hover for `Button` and `Button Pure`
- Line-height gets calculated based on Porsche type-scaling formula automatically for `Text`, `Link Pure` and
  `Button Pure`
- Test helper function `componentsReady()` which indicates when lazy loaded components fully have loaded

#### Changed

- Update CDN asset paths
- Improve font-weight definitions
- Rename and optimize neutral colors for `Icon` and `Text`

### [1.0.0-rc.1] - 2019-12-13

#### Added

- `Headline`
- `Text`
- `Marque`
- `Button`
- `Button Pure`
- `Spinner`
- `Icon`
- `Flex`
- `Grid`
- `Link`
- `Link Pure`
- `Pagination`
- "Blur on focus"<|MERGE_RESOLUTION|>--- conflicted
+++ resolved
@@ -14,12 +14,11 @@
 
 ### [Unreleased]
 
-<<<<<<< HEAD
 #### Fixed
 
 - Overlapping issues of `Accordion` contents when positioned outside of content area
   ([#2746](https://github.com/porsche-design-system/porsche-design-system/pull/2746))
-=======
+
 ### [3.6.0] - 2023-08-28
 
 ### [3.6.0-rc.2] - 2023-08-28
@@ -28,7 +27,6 @@
 
 - `Tabs Bar` losing `activeTabIndex` and underline
   ([#2748](https://github.com/porsche-design-system/porsche-design-system/pull/2748))
->>>>>>> c616470b
 
 ### [3.6.0-rc.1] - 2023-08-24
 
