# Changelog

## Porsche Design System

All notable changes to this project will be documented in this file and published as following npm packages:

- `@porsche-design-system/components-js`
- `@porsche-design-system/components-angular`
- `@porsche-design-system/components-react`
- `@porsche-design-system/components-vue`

The format is based on [Keep a Changelog](https://keepachangelog.com/en/1.0.0/), and this project adheres to
[Semantic Versioning](https://semver.org/spec/v2.0.0.html).

### [Unreleased]

#### Added

- Prop `submit-button` to show/hide a submit button for `Text Field Wrapper` `type="search"` if wrapped inside a form
  ([#2908](https://github.com/porsche-design-system/porsche-design-system/pull/2908))

#### Changed

- `Accordion`: removed `border-bottom` if used standalone
  ([#2911](https://github.com/porsche-design-system/porsche-design-system/pull/2911))
<<<<<<< HEAD
- `Pagination`: Prop `maxNumberOfPageLinks` is deprecated and has no effect anymore, instead there is responsive
  behavior out of the box with full SSR support
  ([#2898](https://github.com/porsche-design-system/porsche-design-system/pull/2898))

=======
- `display` css property can be overridden on all components, e.g. within media queries  
  ([#2913](https://github.com/porsche-design-system/porsche-design-system/pull/2913))
>>>>>>> a6f34f78

### [3.9.0] - 2023-11-24

### [3.9.0-rc.0] - 2023-11-23

#### Added

- Angular: `theme: 'light' | 'dark' | 'auto'` option to `PorscheDesignSystemModule.load()` to set `theme` on all child
  components  
  ([#2872](https://github.com/porsche-design-system/porsche-design-system/pull/2872))
- React: `theme: 'light' | 'dark' | 'auto'` prop to `PorscheDesignSystemProvider` to set `theme` on all child
  components  
  ([#2872](https://github.com/porsche-design-system/porsche-design-system/pull/2872))
- Vue: `theme: 'light' | 'dark' | 'auto'` prop to `PorscheDesignSystemProvider` to set `theme` on all child components  
  ([#2872](https://github.com/porsche-design-system/porsche-design-system/pull/2872))
- Validation for usage of different PDS versions
  ([#2867](https://github.com/porsche-design-system/porsche-design-system/pull/2867))

#### Changed

- `Text Field Wrapper`, `Textarea Wrapper`, `Select Wrapper`, `Multi Select`, `Pin Code`, `Checkbox Wrapper` and
  `Radio Button Wrapper` have improved visual alignment
  ([#2854](https://github.com/porsche-design-system/porsche-design-system/pull/2854))
- `Text Field Wrapper` fully supports RTL (right-to-left) mode
  ([#2854](https://github.com/porsche-design-system/porsche-design-system/pull/2854))
- `Pin Code`: Prop values from `1` to `6` are now supported for `length` prop
  ([#2859](https://github.com/porsche-design-system/porsche-design-system/pull/2859))
- `Model Signature` asset for `model="macan"`
  ([#2857](https://github.com/porsche-design-system/porsche-design-system/pull/2857))
- Use motion tokens in all components
  ([#2834](https://github.com/porsche-design-system/porsche-design-system/pull/2834))

#### Fixed

- `Select Wrapper` keyboard and scroll behavior
  ([#2864](https://github.com/porsche-design-system/porsche-design-system/pull/2864))
- Safari 15 default margin of button elements in several components
  ([#2858](https://github.com/porsche-design-system/porsche-design-system/pull/2858))
- `Checkbox Wrapper` and `Radio Button Wrapper` border-color/background-color does not reset on hover
  ([#2852](https://github.com/porsche-design-system/porsche-design-system/pull/2852))
- `Tabs Bar` losing `activeTabIndex` and underline in certain framework scenarios
  ([#2896](https://github.com/porsche-design-system/porsche-design-system/pull/2896))
- `Modal` and `Flyout` body jumping in the background and scrolling back to the top in Next Js and Remix
  ([#2890](https://github.com/porsche-design-system/porsche-design-system/pull/2890))

### [3.8.0] - 2023-10-24

### [3.8.0-rc.0] - 2023-10-23

#### Added

- RTL (right-to-left) support for all components
  ([#2819](https://github.com/porsche-design-system/porsche-design-system/pull/2819))
- `Popover` and `Modal` support theme dark and auto
  ([#2789](https://github.com/porsche-design-system/porsche-design-system/pull/2789))
- Styles: `getSkeletonStyle()` and `pds-skeleton()`
  ([#2796](https://github.com/porsche-design-system/porsche-design-system/pull/2796))
- Styles: `motionDuration{Short|Moderate|Long|VeryLong}`, `motionEasing{Base|In|Out}`, and
  `$pds-motion-duration-{short|moderate|long|very-long}`, `$pds-motion-easing-{base|in|out}`
  ([#2791](https://github.com/porsche-design-system/porsche-design-system/pull/2791))

#### Changed

- Styles: `themeDarkBackgroundShading` and `$pds-theme-dark-background-shading` color
  ([#2789](https://github.com/porsche-design-system/porsche-design-system/pull/2789))
- `Spinner` animation was optimized to consume less CPU
  ([#2825](https://github.com/porsche-design-system/porsche-design-system/pull/2825))

- `Text`, `Display`, `Heading`, `Headline`: Prop values `left | right` of `align` prop are deprecated and mapped to new
  values `start | end` for correct RTL (right-to-left) support
  ([#2819](https://github.com/porsche-design-system/porsche-design-system/pull/2819))

```diff
- <p-text align="left"></p-text>
+ <p-text align="start"></p-text>

- <p-text align="right"></p-text>
+ <p-text align="end"></p-text>

- <p-display align="left"></p-display>
+ <p-display align="start"></p-display>

- <p-display align="right"></p-display>
+ <p-display align="end"></p-display>

- <p-heading align="left"></p-heading>
+ <p-heading align="start"></p-heading>

- <p-heading align="right"></p-heading>
+ <p-heading align="end"></p-heading>

- <p-headline align="left"></p-headline>
+ <p-headline align="start"></p-headline>

- <p-headline align="right"></p-headline>
+ <p-headline align="end"></p-headline>
```

- `Button Pure`, `Link Pure`, `Switch`: Prop values `left | right` of `align-label` prop are deprecated and mapped to
  new values `start | end` for correct RTL (right-to-left) support
  ([#2819](https://github.com/porsche-design-system/porsche-design-system/pull/2819))

```diff
- <p-button-pure align-label="left"></p-button-pure>
+ <p-button-pure align-label="start"></p-button-pure>

- <p-button-pure align-label="right"></p-button-pure>
+ <p-button-pure align-label="end"></p-button-pure>

- <p-link-pure align-label="left"></p-link-pure>
+ <p-link-pure align-label="start"></p-link-pure>

- <p-link-pure align-label="right"></p-link-pure>
+ <p-link-pure align-label="end"></p-link-pure>

- <p-switch align-label="left"></p-switch>
+ <p-switch align-label="start"></p-switch>

- <p-switch align-label="right"></p-switch>
+ <p-switch align-label="end"></p-switch>
```

- `Flyout`: Prop values `left | right` of `position` prop are deprecated and mapped to new values `start | end` for
  correct RTL (right-to-left) support
  ([#2819](https://github.com/porsche-design-system/porsche-design-system/pull/2819))

```diff
- <p-flyout position="left"></p-flyout>
+ <p-flyout-pure position="start"></p-flyout>

- <p-flyout-pure position="right"></p-flyout>
+ <p-flyout-pure position="end"></p-flyout>
```

- `Carousel`: Prop value `left` of `align-header` prop is deprecated and mapped to new value `start` for correct RTL
  (right-to-left) support ([#2819](https://github.com/porsche-design-system/porsche-design-system/pull/2819))

```diff
- <p-carousel align-header="left"></p-carousel>
+ <p-carousel-pure align-header="start"></p-carousel>
```

#### Fixed

- `Popover` doesn't get cut off when used within the `Table` component
  ([#2814](https://github.com/porsche-design-system/porsche-design-system/pull/2814))
- `Flyout` and `Modal` with `open="false"` and nested `Accordion` with `open="true"` containing focusable elements like
  links can't be focused anymore ([#2818](https://github.com/porsche-design-system/porsche-design-system/pull/2818))
- Background for open `Flyout` and `Modal` on iOS Mobile Safari with collapsed address bar is no longer scrollable
  ([#2822](https://github.com/porsche-design-system/porsche-design-system/pull/2822))
- `Tabs Bar` works with translated page content
  ([#2847](https://github.com/porsche-design-system/porsche-design-system/pull/2847))

### [3.7.0] - 2023-10-04

### [3.7.0-rc.2] - 2023-10-04

#### Added

- Styles: `gridStyles` and `pds-grid()` support basic usage inside `Flyout` component
  ([#2756](https://github.com/porsche-design-system/porsche-design-system/pull/2756))

#### Fixed

- Overlay issues of header/footer in `Flyout` component
  ([#2786](https://github.com/porsche-design-system/porsche-design-system/pull/2786))

### [3.7.0-rc.1] - 2023-09-20

#### Added

- **[EXPERIMENTAL]** Prop `loading` for `Radio Button Wrapper`
  ([#2774](https://github.com/porsche-design-system/porsche-design-system/pull/2774))
- Theme property supports `auto` for all themeable components, reflecting `prefers-color-scheme` based on OS system
  settings ([#2719](https://github.com/porsche-design-system/porsche-design-system/pull/2719))
- `hyphens` CSS property can now be overwritten in `Button Tile`, `Link Tile` and `Link Tile Model Signature` components
  ([#2758](https://github.com/porsche-design-system/porsche-design-system/pull/2758))
- Partials that produce innerHTML support `{ format: 'sha256' }` option for whitelisting in
  [Content-Security-Policy (CSP)](must-know/security/content-security-policy)
  ([#2773](https://github.com/porsche-design-system/porsche-design-system/pull/2773))
- `Pin Code` ([#2691](https://github.com/porsche-design-system/porsche-design-system/pull/2691))

#### Fixed

- Dragging of `Carousel` can become stucked
  ([#2768](https://github.com/porsche-design-system/porsche-design-system/pull/2768))
- Color of `message` for `Fieldset`, `Fieldset Wrapper`, `Text Field Wrapper` and `Textarea Wrapper` in dark theme
  ([#2769](https://github.com/porsche-design-system/porsche-design-system/pull/2769))

#### Changed

- Usage of `getInitialStyles()` partial is required and validated with an exception
  ([#2749](https://github.com/porsche-design-system/porsche-design-system/pull/2749))

### [3.7.0-rc.0] - 2023-09-05

#### Added

- `Multi Select` ([#2658](https://github.com/porsche-design-system/porsche-design-system/pull/2658))

#### Changed

- Partials: `Cdn` and `Format` types are exposed
  ([#2760](https://github.com/porsche-design-system/porsche-design-system/pull/2760))

### [3.6.1] - 2023-08-29

### [3.6.1-rc.0] - 2023-08-29

#### Fixed

- Overlapping issues of `Accordion` contents when positioned outside of content area
  ([#2746](https://github.com/porsche-design-system/porsche-design-system/pull/2746))
- Backwards compatibility with previous versions of Porsche Design System
  ([#2752](https://github.com/porsche-design-system/porsche-design-system/pull/2752))

### [3.6.0] - 2023-08-28

### [3.6.0-rc.2] - 2023-08-28

#### Fixed

- `Tabs Bar` losing `activeTabIndex` and underline
  ([#2748](https://github.com/porsche-design-system/porsche-design-system/pull/2748))

### [3.6.0-rc.1] - 2023-08-24

#### Fixed

- Bundling format and name of `components-js` entrypoint for Vanilla JS integration
  ([#2745](https://github.com/porsche-design-system/porsche-design-system/pull/2745))

### [3.6.0-rc.0] - 2023-08-23

#### Added

- New value `aria-current` for `aria` property for linked components (`Link`, `Link Pure`, `Link Tile`, `Crest`,
  `Marque`) ([#2696](https://github.com/porsche-design-system/porsche-design-system/pull/2696))
- Angular: `cdn: 'auto' | 'cn'` option to `PorscheDesignSystemModule.load()` as alternative to using
  `window.PORSCHE_DESIGN_SYSTEM_CDN` ([#2676](https://github.com/porsche-design-system/porsche-design-system/pull/2676))
- React: `cdn: 'auto' | 'cn'` prop to `PorscheDesignSystemProvider` as alternative to using
  `window.PORSCHE_DESIGN_SYSTEM_CDN` with SSR support
  ([#2676](https://github.com/porsche-design-system/porsche-design-system/pull/2676))
- Vue: `cdn: 'auto' | 'cn'` prop to `PorscheDesignSystemProvider` as alternative to using
  `window.PORSCHE_DESIGN_SYSTEM_CDN` ([#2676](https://github.com/porsche-design-system/porsche-design-system/pull/2676))
- Support for sticky footer to `Modal`
  ([#2723](https://github.com/porsche-design-system/porsche-design-system/pull/2723))

#### Changed

- Update of Twitter icon ([#2731](https://github.com/porsche-design-system/porsche-design-system/pull/2731))
- Use China CDN and set `window.PORSCHE_DESIGN_SYSTEM_CDN` for backwards compatibility based on .cn top level domain
  before design system initialization
  ([#2676](https://github.com/porsche-design-system/porsche-design-system/pull/2676))

#### Fixed

- `Flyout`: Overlapping of sticky header/footer if slotted content has different z-index
  ([#2736](https://github.com/porsche-design-system/porsche-design-system/pull/2736))
- Keyboard behavior and `aria` semantics if either `a` or `button` elements are used as slotted content in `Tabs Bar`
  component. ([#2713](https://github.com/porsche-design-system/porsche-design-system/pull/2713))
- React/SSR: compatibility with Next.js v13 app router
  ([#2687](https://github.com/porsche-design-system/porsche-design-system/pull/2687))
- Consistent `package.json` ECMAScript module exports with `.mjs` and `.cjs` file extensions for
  `components-{js|angular|react|vue}`
  ([#2739](https://github.com/porsche-design-system/porsche-design-system/pull/2739))

### [3.5.0] - 2023-07-25

### [3.5.0-rc.0] - 2023-07-21

#### Added

- `background` property to `Button Tile` and `Link Tile` component to adapt the description and link/button theme when
  used on light background image ([#2669](https://github.com/porsche-design-system/porsche-design-system/pull/2669))
- Breakpoint customizable property `columns` to `Segmented Control` to set the amount of columns
  ([#2652](https://github.com/porsche-design-system/porsche-design-system/pull/2652))

#### Fixed

- Alignment of `Icon` inside `Accordion` header
  ([#2673](https://github.com/porsche-design-system/porsche-design-system/pull/2673))
- Direction of `Select Wrapper` dropdown if `direction` property is set to `auto`
  ([#2677](https://github.com/porsche-design-system/porsche-design-system/pull/2677))

### [3.4.0] - 2023-07-14

### [3.4.0-rc.0] - 2023-07-13

#### Added

- React: `'use client';` directive is applied on all components for main and `ssr` sub-package
  ([#2654](https://github.com/porsche-design-system/porsche-design-system/pull/2654))

#### Fixed

- Regression in `observeChildren` that affected nested components (e.g. incorrect rendering of nested `Tabs`).
  ([#2649](https://github.com/porsche-design-system/porsche-design-system/pull/2649))
- Click behaviour of slotted interactive elements of `Carousel`
  ([#2663](https://github.com/porsche-design-system/porsche-design-system/pull/2663))

### [3.3.0] - 2023-07-07

### [3.3.0-rc.0] - 2023-07-06

#### Added

- `Tabs` and `Tabs Bar` support SSR ([#2611](https://github.com/porsche-design-system/porsche-design-system/pull/2611))
- Contents of `Tag` component can now be wrapped in multiple lines
  ([#2625](https://github.com/porsche-design-system/porsche-design-system/pull/2625))
- `Carousel`: Possibility to set custom border-radius of slide items
  ([#2645](https://github.com/porsche-design-system/porsche-design-system/pull/2645))
- native lazy loading attribute to `img` tag of `Icon`
  ([#2644](https://github.com/porsche-design-system/porsche-design-system/pull/2644))

#### Fixed

- `Stepper Horizontal` navigation between 2 pages is not working as expected in angular
  ([#2641](https://github.com/porsche-design-system/porsche-design-system/pull/2641))
- `Segmented Control` text is not centered / causing unintended line-breaks
  ([#2614](https://github.com/porsche-design-system/porsche-design-system/pull/2614))
- `jsdom-polyfill` fixes validation errors in unit tests during SSR hydration
  ([#2613](https://github.com/porsche-design-system/porsche-design-system/pull/2613))
- `Accordion` collapsable content is overflowing when used with multiple prefixes  
  ([#2612](https://github.com/porsche-design-system/porsche-design-system/pull/2612))
- `Tabs Bar` position of underline for fluid font-size with `size="medium` when resizing
  ([#2611](https://github.com/porsche-design-system/porsche-design-system/pull/2611))
- `Button Pure`, `Link Pure`: `:hover` bug on Firefox
  ([#2630](https://github.com/porsche-design-system/porsche-design-system/pull/2630))
- `Carousel`: Removed `overflow:hidden` of slide items
  ([#2645](https://github.com/porsche-design-system/porsche-design-system/pull/2645))

#### Changed

- Improved bootstrapping behaviour of `Icon`
  ([#2644](https://github.com/porsche-design-system/porsche-design-system/pull/2644))

### [3.2.0] - 2023-06-19

### [3.2.0-rc.0] - 2023-06-19

#### Added

- `skipLinkTarget` property to `Carousel` component to enhance keyboard functionality
  ([#2557](https://github.com/porsche-design-system/porsche-design-system/pull/2557))
- `showLastPage` property to `Pagination` component
  ([#2606](https://github.com/porsche-design-system/porsche-design-system/pull/2606))

#### Fixed

- Partials: `getInitialStyles` supports `Flyout` component
  ([#2598](https://github.com/porsche-design-system/porsche-design-system/pull/2598))
- `Popover` content can be selected/highlighted
  ([#2599](https://github.com/porsche-design-system/porsche-design-system/pull/2599))

#### Changed

- `Carousel` pagination now shows 5 "infinite bullets" when using more than 5 slides
  ([#2600](https://github.com/porsche-design-system/porsche-design-system/pull/2600))
- `Carousel` supports click events on non-active slides and changed keyboard navigation
  ([#2557](https://github.com/porsche-design-system/porsche-design-system/pull/2557))
- Unified wordings of all console warnings, errors and exceptions
  ([#2602](https://github.com/porsche-design-system/porsche-design-system/pull/2602))
- Angular: increased peer dependency to `>=15.0.0 <17.0.0`
  ([#2602](https://github.com/porsche-design-system/porsche-design-system/pull/2602))
- `Toast` allows line break markups within toast message
  ([#2584](https://github.com/porsche-design-system/porsche-design-system/pull/2584))
- `Toast` shows always the latest toast message and clears its queue immediately if a new message is added
  ([#2584](https://github.com/porsche-design-system/porsche-design-system/pull/2584))

### [3.1.0] - 2023-06-09

### [3.1.0-rc.2] - 2023-06-09

#### Changed

- `Crest` updated assets ([#2595](https://github.com/porsche-design-system/porsche-design-system/pull/2595))
- Partials: `getMetaTagsAndIconLinks` updated assets
  ([#2595](https://github.com/porsche-design-system/porsche-design-system/pull/2595))

#### Added

- `Flyout` ([#2547](https://github.com/porsche-design-system/porsche-design-system/pull/2547))

#### Fixed

- Wrong validation during SSR hydration of `Link Tile` and `Select Wrapper`
  ([#2588](https://github.com/porsche-design-system/porsche-design-system/pull/2588))
- `Modal` scrollable modal does not jump to top on changes within dialog
  ([#2574](https://github.com/porsche-design-system/porsche-design-system/pull/2574))
- Unnecessary lifecycles are prevented when prop values do not change for complex values
  ([#2574](https://github.com/porsche-design-system/porsche-design-system/pull/2574))

### [3.1.0-rc.1] - 2023-06-02

#### Added

- **[EXPERIMENTAL]** Prop `showPasswordToggle` for `Text Field Wrapper` with `input type="password"`
  ([#2586](https://github.com/porsche-design-system/porsche-design-system/pull/2586))
- Prop `name` for `Icon` supports `heart`, `heart-filled`, `copy`, `fingerprint`, `tire`, `roof-open` and `roof-closed`
  ([#2589](https://github.com/porsche-design-system/porsche-design-system/pull/2589))

#### Fixed

- `Select Wrapper` missing border on touch devices
  ([#2579](https://github.com/porsche-design-system/porsche-design-system/pull/2579))
- `Tabs Item` text content can be selected/highlighted
  ([#2582](https://github.com/porsche-design-system/porsche-design-system/pull/2582))

### [3.1.0-rc.0] - 2023-05-24

#### Added

- `Marque` now has a `variant` property, including 75 years variant
  ([#2575](https://github.com/porsche-design-system/porsche-design-system/pull/2575))

### [3.0.0] - 2023-05-11

### [3.0.0-rc.3] - 2023-05-10

#### Fixed

- `Tabs Bar` focus behavior via keyboard navigation
  ([#2546](https://github.com/porsche-design-system/porsche-design-system/pull/2546))
- Rendering of `Wordmark` in Safari ([#2542](https://github.com/porsche-design-system/porsche-design-system/pull/2542))
- Disabled dragging/ghosting of icons
  ([#2536](https://github.com/porsche-design-system/porsche-design-system/pull/2536))

#### Changed

- Styles: `dropShadow{Low|Medium|High}Style`s use `box-shadow` instead of `filter: drop-shadow()` to fix glitches
  together with `frostedGlassStyle` in Firefox
  ([#2545](https://github.com/porsche-design-system/porsche-design-system/pull/2545))
- Size of icon and height of `Accordion`
  ([#2536](https://github.com/porsche-design-system/porsche-design-system/pull/2536))

### [3.0.0-rc.2] - 2023-05-09

#### Fixed

- `Checkbox Wrapper` Safari visual state change while hovering
  ([#2508](https://github.com/porsche-design-system/porsche-design-system/pull/2508))
- `Checkbox Wrapper` keyboard arrow navigation
  ([#2508](https://github.com/porsche-design-system/porsche-design-system/pull/2508))
- `Modal` fix hover state of dismiss button
  ([#2510](https://github.com/porsche-design-system/porsche-design-system/pull/2510))
- `Link Pure`, `Button Pure`: adjust offset of `:hover` and `active` styles
  ([#2511](https://github.com/porsche-design-system/porsche-design-system/pull/2511))
- `Tabs Bar`, `Tabs` ([#2521](https://github.com/porsche-design-system/porsche-design-system/pull/2521)):
  - `focus` state of tabpanel
  - Indicator bar height
- Optimize icon/text alignment of `Link Pure` and `Button Pure` in Safari
- `Select Wrapper` multiline option height and scaling behavior
  ([#2524](https://github.com/porsche-design-system/porsche-design-system/pull/2524))
- Fixed accessibility issues of `Tabs`, `Tabs Bar` and `Stepper Horizontal` to comply with v.4.7.0 of `axe-core`
  ([#2530](https://github.com/porsche-design-system/porsche-design-system/pull/2530))
- React: `patchRemixRunProcessBrowserGlobalIdentifier` binary now supports Remix 1.16.0
  ([#2537](https://github.com/porsche-design-system/porsche-design-system/pull/2537))
- Angular: added optional modifier to optional properties for better type checking in strict mode
  ([#2544](https://github.com/porsche-design-system/porsche-design-system/pull/2544))

#### Added

- Deprecation warning to `Icon` component if `lazy` prop is used
  ([#2521](https://github.com/porsche-design-system/porsche-design-system/pull/2521))
- `aria` prop to `Scroller` component
  ([#2530](https://github.com/porsche-design-system/porsche-design-system/pull/2530))

#### Changed

- Model signature asset of 718 model ([#2532](https://github.com/porsche-design-system/porsche-design-system/pull/2532))

### [3.0.0-rc.1] - 2023-04-19

#### Added

- Prop `name` for `Icon` supports `push-pin`, `push-pin-off`, `qr`, `pin-filled`, `shopping-cart-filled`,
  `shopping-bag-filled`, `logo-apple-podcast`, `logo-spotify` and `user-filled`
  ([#2471](https://github.com/porsche-design-system/porsche-design-system/pull/2471)).
- **[EXPERIMENTAL]** Prop `loading` for `Checkbox Wrapper`
  ([#2483](https://github.com/porsche-design-system/porsche-design-system/pull/2483))

#### Fixed

- `Wordmark`, `Crest` and `Model Signature` respect parent width/height
  ([#2479](https://github.com/porsche-design-system/porsche-design-system/pull/2479))
- `Button Tile`, `Link Tile` and `Link Tile Model Signature` are using correct border radius of
  `$pds-border-radius-large` ([#2473](https://github.com/porsche-design-system/porsche-design-system/pull/2473))
- `Text Field Wrapper` with `input type="search"` has better accessibility for clear button
  ([#2476](https://github.com/porsche-design-system/porsche-design-system/pull/2476))
- `Accordion` layout shift with nested accordions
  ([#2465](https://github.com/porsche-design-system/porsche-design-system/pull/2465))
- Color Contrast issues and rendering in Windows High Contrast Mode
  ([#2420](https://github.com/porsche-design-system/porsche-design-system/pull/2420))

### [3.0.0-rc.0] - 2023-04-11

#### Fixed

- Styles: `borderRadiusLarge` and `$pds-border-radius-large` are exposing correct value
  ([#2463](https://github.com/porsche-design-system/porsche-design-system/pull/2463))

### [3.0.0-alpha.6] - 2023-04-06

#### Added

- `xxl` breakpoint for all breakpoint customizable component values
  ([#2454](https://github.com/porsche-design-system/porsche-design-system/pull/2454))

#### Fixed

- Disabled color of `Icon` component ([#2446](https://github.com/porsche-design-system/porsche-design-system/pull/2446))
- Support of `Radio Button Wrapper` for name value with non-alphanumeric characters
  ([#2443](https://github.com/porsche-design-system/porsche-design-system/pull/2443))

#### Changed

- `Banner` is a controlled component now and its visibility has to be controlled via the `open` prop
  ([#2447](https://github.com/porsche-design-system/porsche-design-system/pull/2447))

```diff
- <p-banner></p-banner>
+ <p-banner open="true"></p-banner>
```

- Renamed all custom `change` events to `update` because of bad event emissions with native `change` events, e.g. with
  nested `select` or `input` elements

#### 🤖 Property deprecations 🤖

##### Accordion:

- Event `accordionChange` is deprecated, use `update` event instead.

```diff
- <PAccordion onAccordionChange={(e: CustomEvent<AccordionChangeEvent>) => {}} />
+ <PAccordion onUpdate={(e: CustomEvent<AccordionUpdateEvent>) => {}} />
```

##### Banner:

- Prop `persistent` is deprecated, use `dismissButton` instead.

```diff
- <p-banner persistent="true"></p-banner>
+ <p-banner dismiss-button="false"></p-banner>
```

##### Carousel:

- Event `carouselChange` is deprecated, use `update` event instead.

```diff
- <PCarousel onCarouselChange={(e: CustomEvent<CarouselChangeEvent>) => {}} />
+ <PCarousel onUpdate={(e: CustomEvent<CarouselUpdateEvent>) => {}} />
```

##### Inline Notification:

- Prop `persistent` is deprecated, use `dismissButton` instead.

```diff
- <p-inline-notification persistent="true"></p-inline-notification>
+ <p-inline-notification dismiss-button="false"></p-inline-notification>
```

##### Pagination:

- Event `pageChange` is deprecated, use `update` event instead.

```diff
- <PPagination onPageChange={(e: CustomEvent<PageChangeEvent>) => {}} />
+ <PPagination onUpdate={(e: CustomEvent<PaginationUpdateEvent>) => {}} />
```

##### Segmented Control:

- Event `segmentedControlChange` is deprecated, use `update` event instead.

```diff
- <PSegmentedControl onSegmentedControlChange={(e: CustomEvent<SegmentedControlChangeEvent>) => {}} />
+ <PSegmentedControl onUpdate={(e: CustomEvent<SegmentedControlUpdateEvent>) => {}} />
```

##### Stepper Horizontal:

- Event `stepChange` is deprecated, use `update` event instead.

```diff
- <PStepperHorizontal onStepChange={(e: CustomEvent<StepChangeEvent>) => {}} />
+ <PStepperHorizontal onUpdate={(e: CustomEvent<StepperHorizontalUpdateEvent>) => {}} />
```

##### Switch:

- Event `switchChange` is deprecated, use `update` event instead.

```diff
- <PSwitch onSwitchChange={(e: CustomEvent<SwitchChangeEvent>) => {}} />
+ <PSwitch onUpdate={(e: CustomEvent<SwitchUpdateEvent>) => {}} />
```

##### Table:

- Event `sortingChange` is deprecated, use `update` event instead.

```diff
- <PTable onSortingChange={(e: CustomEvent<SortingChangeEvent>) => {}} />
+ <PTable onUpdate={(e: CustomEvent<TableUpdateEvent>) => {}} />
```

##### Tabs:

- Event `tabChange` is deprecated, use `update` event instead.

```diff
- <PTabs onTabChange={(e: CustomEvent<TabChangeEvent>) => {}} />
+ <PTabs onUpdate={(e: CustomEvent<TabsUpdateEvent>) => {}} />
```

##### Tabs Bar:

- Event `tabChange` is deprecated, use `update` event instead.

```diff
- <PTabsBar onTabChange={(e: CustomEvent<TabChangeEvent>) => {}} />
+ <PTabsBar onUpdate={(e: CustomEvent<TabsUpdateEvent>) => {}} />
```

### [3.0.0-alpha.5] - 2023-03-30

#### Added

- `Wordmark` ([#2418](https://github.com/porsche-design-system/porsche-design-system/pull/2418))
- `Crest` ([#2437](https://github.com/porsche-design-system/porsche-design-system/pull/2437))

#### Changed

- Styles: changed color values of `theme[Light|Dark]ContrastMedium` and `theme[Light|Dark]Notification[*]` color tokens
  of `Styles` subpackage ([#2436](https://github.com/porsche-design-system/porsche-design-system/pull/2436))

### [3.0.0-alpha.4] - 2023-03-28

#### Changed

- `Table` matches new design language
  ([#2364](https://github.com/porsche-design-system/porsche-design-system/pull/2364/))

#### Added

- Styles: ([#2422](https://github.com/porsche-design-system/porsche-design-system/pull/2422))
  - `gridWide`
  - `gridWideColumnStart` and `$pds-grid-wide-column-start`
  - `gridWideColumnEnd` and `$pds-grid-wide-column-end`
  - `gridNarrowOffset`, `gridNarrowOffsetBase`, `gridNarrowOffsetS`, `gridNarrowOffsetXXL` and
    `$pds-grid-narrow-offset-base`, `$pds-grid-narrow-offset-s`, `$pds-grid-narrow-offset-xxl`
  - `gridBasicOffset`, `gridBasicOffsetBase`, `gridBasicOffsetS`, `gridBasicOffsetXXL` and
    `$pds-grid-basic-offset-base`, `$pds-grid-basic-offset-s`, `$pds-grid-basic-offset-xxl`
  - `gridExtendedOffset`, `gridExtendedOffsetBase`, `gridExtendedOffsetS`, `gridExtendedOffsetXXL` and
    `$pds-grid-extended-offset-base`, `$pds-grid-extended-offset-s`, `$pds-grid-extended-offset-xxl`
  - `gridWideOffset`, `gridWideOffsetBase`, `gridWideOffsetS`, `gridWideOffsetXXL` and `$pds-grid-wide-offset-base`,
    `$pds-grid-wide-offset-s`, `$pds-grid-wide-offset-xxl`
  - `gridFullOffset` and `$pds-grid-full-offset`
- `Button Tile` ([#2381](https://github.com/porsche-design-system/porsche-design-system/pull/2381))
- `Fieldset` ([#2404](https://github.com/porsche-design-system/porsche-design-system/pull/2404))
- `Link Tile Model Signature` ([#2388](https://github.com/porsche-design-system/porsche-design-system/pull/2388))
- Prop `activeSlideIndex` to `Carousel`
  ([#2421](https://github.com/porsche-design-system/porsche-design-system/pull/2421))
- Prop `slidesPerPage` supports value `auto` of `Carousel`
  ([#2421](https://github.com/porsche-design-system/porsche-design-system/pull/2421))
- Prop `scrollbar` for `Scroller` ([#2364](https://github.com/porsche-design-system/porsche-design-system/pull/2364/))
- Prop `theme` for `Table` ([#2364](https://github.com/porsche-design-system/porsche-design-system/pull/2364/))

#### Fixed

- React: missing animation of `Carousel` in certain scenarios

#### Changed

- Styles: `gridStyles` and `pds-grid()` are supporting an additional column range called `wide`
  ([#2422](https://github.com/porsche-design-system/porsche-design-system/pull/2422))
- Styles: SCSS version needs to be imported by `@porsche-design-system/components-js/styles` instead of
  `@porsche-design-system/components-js/styles/scss`
  ([#2422](https://github.com/porsche-design-system/porsche-design-system/pull/2422))

#### Removed

- `Banner`: CSS variable `--p-banner-position-type`
  ([#2422](https://github.com/porsche-design-system/porsche-design-system/pull/2422))
- Styles: `gridSafeZone`, `gridSafeZoneBase`, `gridSafeZoneXXL` and `$pds-grid-safe-zone-base`,
  `$pds-grid-safe-zone-xxl` ([#2422](https://github.com/porsche-design-system/porsche-design-system/pull/2422))
- Styles: `gridWidth`, `gridWidthMin`, `gridWidthMax` and `$pds-grid-width-min`, `$pds-grid-width-max`
  ([#2422](https://github.com/porsche-design-system/porsche-design-system/pull/2422))

#### 🤖 Property deprecations 🤖

##### Banner:

- Prop `width` has no effect anymore, instead the component is aligned with Porsche Grid "extended" by default.
  ([#2422](https://github.com/porsche-design-system/porsche-design-system/pull/2422))

#### 🤡 Component deprecations 🤡

##### Marque: ([#2418](https://github.com/porsche-design-system/porsche-design-system/pull/2418))

```diff
- <p-marque></p-marque>
+ <p-wordmark></p-wordmark>
```

##### Fieldset Wrapper: ([#2404](https://github.com/porsche-design-system/porsche-design-system/pull/2404))

```diff
- <p-fieldset-wrapper label="Some legend label">
+ <p-fieldset label="Some legend label">
  <p-text-field-wrapper label="Some label">
    <input type="text" name="some-name" />
  </p-text-field-wrapper>
- </p-fieldset-wrapper>
+ </p-fieldset>
```

### [3.0.0-alpha.3] - 2023-03-17

#### 🤖 Property deprecations 🤖

##### Accordion:

- Event `accordionChange` is deprecated, use `change` event instead.

```diff
- <PAccordion onAccordionChange={(e: CustomEvent<AccordionChangeEvent>) => {}} />
+ <PAccordion onChange={(e: CustomEvent<AccordionChangeEvent>) => {}} />
```

##### Banner:

- Named `slot="title"` is deprecated, use `heading` prop or `slot="heading"` instead.

```diff
<p-banner>
-  <span slot="title">Some heading</span>
+  <span slot="heading">Some heading</span>
   <span slot="description">Some notification description.</span>
</p-banner>

-<p-banner>
+<p-banner heading="Some heading" description="Some notification description.">
-  <span slot="title">Some heading</span>
-  <span slot="description">Some notification description.</span>
</p-banner>
```

##### Carousel:

- Prop `disablePagination` is deprecated, use `pagination` instead.
- Event `carouselChange` is deprecated, use `change` event instead.

```diff
- <p-carousel disable-pagination="true"></p-carousel>
+ <p-carousel pagination="false"></p-carousel>

- <PCarousel onCarouselChange={(e: CustomEvent<CarouselChangeEvent>) => {}} />
+ <PCarousel onChange={(e: CustomEvent<CarouselChangeEvent>) => {}} />
```

##### Divider:

- Prop `orientation` is deprecated, use `direction` instead.

```diff
- <p-divider orientation="horizontal"></p-divider>
+ <p-divider direction="horizontal"></p-divider>
```

##### Icon:

- Prop `colors`'s value `disabled` is removed, use `state-disabled` instead.

```diff
- <p-icon color="disabled"></p-icon>
+ <p-icon color="state-disabled"></p-icon>
```

##### Link Tile:

- Prop `weight`'s value `semibold` is deprecated, use `semi-bold` instead.

```diff
- <p-link-tile weight="semibold"></p-link-tile>
+ <p-link-tile weight="semi-bold"></p-link-tile>
```

##### Modal:

- Prop `disableCloseButton` is deprecated, use `dismissButton` instead.
- Event `close` is deprecated, use `dismiss` event instead.

```diff
- <p-modal disable-close-button="true"></p-modal>
+ <p-modal dismiss-button="false"></p-modal>

- <PModal onClose={(e: CustomEvent<void>) => {}} />
+ <PModal onDismiss={(e: CustomEvent<void>) => {}} />
```

##### Pagination:

- Props `allyLabelNext`, `allyLabelPage`, `allyLabelPrev` and `allyLabel` are deprecated.
- Event `pageChange` is deprecated, use `change` event instead.

```diff
- <p-pagination ally-label="Paginierung" ally-label-prev="Vorherige Seite" ally-label-next="Nächste Seite" ally-label-page="Seite"></p-pagination>
+ <p-pagination intl="{root: 'Paginierung', prev: 'Vorherige Seite', next: 'Nächste Seite', page: 'Seite'}"></p-pagination>

- <PPagination onPageChange={(e: CustomEvent<PageChangeEvent>) => {}} />
+ <PPagination onChange={(e: CustomEvent<PaginationChangeEvent>) => {}} />
```

##### Scroller:

- Prop `gradientColorScheme` is deprecated, use `gradientColor` instead.
- Prop `scrollIndicatorPosition` is deprecated, use `alignScrollIndicator` instead.

```diff
- <p-scroller gradient-color-scheme="surface"></p-scroller>
+ <p-scroller gradient-color="background-surface"></p-scroller>

- <p-scroller scroll-indicator-position="top"></p-scroller>
+ <p-scroller align-scroll-indicator="top"></p-scroller>
```

##### Segmented Control:

- Event `segmentedControlChange` is deprecated, use `change` event instead.

```diff
- <PSegmentedControl onSegmentedControlChange={(e: CustomEvent<SegmentedControlChangeEvent>) => {}} />
+ <PSegmentedControl onChange={(e: CustomEvent<SegmentedControlChangeEvent>) => {}} />
```

##### Stepper Horizontal:

- Event `stepChange` is deprecated, use `change` event instead.

```diff
- <PStepperHorizontal onStepChange={(e: CustomEvent<StepChangeEvent>) => {}} />
+ <PStepperHorizontal onChange={(e: CustomEvent<StepperHorizontalChangeEvent>) => {}} />
```

##### Switch:

- Event `switchChange` is deprecated, use `change` event instead.

```diff
- <PSwitch onSwitchChange={(e: CustomEvent<SwitchChangeEvent>) => {}} />
+ <PSwitch onChange={(e: CustomEvent<SwitchChangeEvent>) => {}} />
```

##### Table:

- Event `sortingChange` is deprecated, use `change` event instead.

```diff
- <PTable onSortingChange={(e: CustomEvent<SortingChangeEvent>) => {}} />
+ <PTable onChange={(e: CustomEvent<TableChangeEvent>) => {}} />
```

##### Tabs:

- Prop `gradientColorScheme` is deprecated, use `gradientColor` instead.
- Prop `weight`'s value `semibold` is deprecated, use `semi-bold` instead.
- Event `tabChange` is deprecated, use `change` event instead.

```diff
- <p-tabs gradient-color-scheme="surface"></p-tabs>
+ <p-tabs gradient-color="background-surface"></p-tabs>

- <p-tabs weight="semibold"></p-tabs>
+ <p-tabs weight="semi-bold"></p-tabs>

- <PTabs onTabChange={(e: CustomEvent<TabChangeEvent>) => {}} />
+ <PTabs onChange={(e: CustomEvent<TabsChangeEvent>) => {}} />
```

##### Tabs Bar:

- Prop `gradientColorScheme` is deprecated, use `gradientColor` instead.
- Prop `weight`'s value `semibold` is deprecated, use `semi-bold` instead.
- Event `tabChange` is deprecated, use `change` event instead.

```diff
- <p-tabs-bar gradient-color-scheme="surface"></p-tabs-bar>
+ <p-tabs-bar gradient-color="background-surface"></p-tabs-bar>

- <p-tabs-bar weight="semibold"></p-tabs>
+ <p-tabs-bar weight="semi-bold"></p-tabs>

- <PTabsBar onTabChange={(e: CustomEvent<TabChangeEvent>) => {}} />
+ <PTabsBar onChange={(e: CustomEvent<TabsChangeEvent>) => {}} />
```

##### Tag:

- Prop `color`'s value `notification-warning`, `notification-success` and `notification-error` are deprecated, use
  `notification-warning-soft`, `notification-success-soft` and `notification-error-soft` instead.

```diff
- <p-tag color="notification-warning"></p-tag>
+ <p-tag color="notification-warning-soft"></p-tag>

- <p-tag color="notification-success"></p-tag>
+ <p-tag color="notification-success-soft"></p-tag>

- <p-tag color="notification-error"></p-tag>
+ <p-tag color="notification-error-soft"></p-tag>
```

##### Text Field Wrapper:

- Prop `showCharacterCount` is deprecated, use `showCounter` instead.

```diff
- <p-text-field-wrapper show-character-count="false">
+ <p-text-field-wrapper show-counter="false">
    <input type="text" maxlength="20" />
</p-text-field-wrapper>
```

##### Textarea Wrapper:

- Prop `showCharacterCount` is deprecated, use `showCounter` instead.

```diff
- <p-textarea-wrapper show-character-count="false">
+ <p-textarea-wrapper show-counter="false">
    <textarea maxlength="80"></textarea>
</p-textarea-wrapper>
```

##### Text List

- Props `listType` and `orderType` are deprecated, use `type` instead.

```diff
- <p-text-list list-type="unordered"></p-text-list>
+ <p-text-list type="unordered"></p-text-list>

- <p-text-list list-type="ordered" order-type="numbered"></p-text-list>
+ <p-text-list type="numbered"></p-text-list>

- <p-text-list list-type="ordered" order-type="alphabetically"></p-text-list>
+ <p-text-list type="alphabetically"></p-text-list>
```

#### Added

- `Text`, `Icon`, `Button Pure` and `Link Pure` support value `xx-small` for prop `size`
- `Display` supports value `small` for prop `size`
- Partials: `getInitialStyles` supports multi prefix, e.g.
  `getInitialStyles({ prefix: ['', 'some-prefix', 'another-prefix'] });`
- Styles: `displaySmallStyle` and `$pds-display-small`
- Styles: `textXXSmallStyle` and `$pds-text-xx-small`
- Styles: `fontSizeDisplaySmall` and `$pds-font-size-display-small`
- Styles: `fontSizeTextXXSmall` and `$pds-font-size-text-xx-small`
- Styles: `getHoverStyle` and `pds-hover()`
- `Banner` has `heading` and `description` prop as well as `slot="heading"` and deprecated `slot="title"`
- Custom events have consistent names across components and deprecated old event names
  - `Accordion` emits `change` and deprecated `accordionChange` event
  - `Carousel` emits `change` and deprecated `carouselChange` event
  - `Modal` emits `dismiss` and deprecated `close` event
  - `Pagination` emits `change` and deprecated `pageChange` event
  - `Segmented Control` emits `change` and deprecated `segmentedControlChange` event
  - `Stepper Horizontal` emits `change` and deprecated `stepChange` event
  - `Switch` emits `change` and deprecated `switchChange` event
  - `Table` emits `change` and deprecated `sortingChange` event
  - `Tabs` emits `change` and deprecated `tabChange` event
  - `Tabs Bar` emits `change` and deprecated `tabChange` event
- Props have consistent names across components and deprecated old props
  - `Carousel` got `pagination` prop and deprecated `disablePagination` prop
  - `Divider` got `direction` prop and deprecated `orientation` prop
  - `Modal` got `dismissButton` prop and deprecated `disableCloseButton` prop
  - `Pagination` got `intl` prop and deprecated `allyLabelNext`, `allyLabelPage`, `allyLabelPrev` and `allyLabel` props
  - `Scroller` got `gradientColor` prop and deprecated `gradientColorScheme` prop
  - `Scroller` got `alignScrollIndicator` prop and deprecated `scrollIndicatorPosition` prop
  - `Tabs` got `gradientColor` prop and deprecated `gradientColorScheme` prop
  - `Tabs Bar` got `gradientColor` prop and deprecated `gradientColorScheme` prop
  - `Text Field Wrapper` got `showCounter` prop and deprecated `showCharacterCount` prop
  - `Textarea Wrapper` got `showCounter` prop and deprecated `showCharacterCount` prop
  - `Text List` got `type` prop and deprecated `listType` and `orderType` prop
- Props have consistent values across components and deprecated old values
  - `Icon` prop `color` got value `state-disabled` and removed `disabled` value
  - `Link Tile` prop `weight` got value `semi-bold` and deprecated `semibold` value
  - `Tabs Bar` and `Tabs` prop `weight` got value `semi-bold` and deprecated `semibold` value
  - `Tag` prop `color` got values `notification-info-soft`, `notification-warning-soft`, `notification-success-soft`,
    `notification-error-soft` and deprecated `notification-warning`, `notification-success`, `notification-error` values

#### Changed

- `Display` uses font-weight regular and font-style normal
- Partials: `getInitialStyles` matches new design language
- Partials: All component related, slotted Light DOM styles have been moved to `getInitialStyles`
- Styles: `getFocusStyle` and `pds-focus()` doesn't need `theme` parameter anymore
- Styles: `breakpoint{Base|XS|S|M|L|XL|XXL}` and `$pds-breakpoint-{base|xs|s|m|l|xl|xxl}` are provided as number without
  unit (px)
- `Link Tile` matches new design language
- Typings for all component props start with the component name, e.g. `SwitchAlignLabel`, `TabsBarGradientColor` or
  `LinkPureIcon`
- `Icon` prop `color` value `disabled` is renamed to `state-disabled`
- `Tag` prop `color` value `notification-info` is renamed to `notification-info-soft`

#### Fixed

- `Text Field Wrapper` calendar and time indicator icons respect color definition in dark theme
- `Text Field Wrapper` has correct height when type date or time is used
- Partials: Typings of return value with and without options parameter
- `Modal` scrolling behavior on mouse drag

#### Removed

- `Heading`: value `xxx-large` for prop `size`
- Styles: `headingXXXLargeStyle` and `$pds-heading-xxx-large`
- Styles: `fontSizeHeadingXXLarge` and `$pds-font-size-heading-xx-large`

### [3.0.0-alpha.2] - 2023-02-27

#### 🤖 Property deprecations 🤖

##### Carousel:

- Prop `wrap-content` is deprecated.

```diff
- <p-carousel wrap-content="true"></p-carousel>
+ <p-carousel></p-carousel>
```

##### Divider:

- Prop values `neutral-contrast-low | neutral-contrast-medium | neutral-contrast-high` of `color` prop are deprecated.

```diff
- <p-divider color="neutral-contrast-low"></p-divider>
+ <p-divider color="contrast-low"></p-divider>

- <p-divider color="neutral-contrast-medium"></p-divider>
+ <p-divider color="contrast-medium"></p-divider>

- <p-divider color="neutral-contrast-high"></p-divider>
+ <p-divider color="contrast-high"></p-divider>
```

#### Changed

- `Divider`, `Button Group`, `Carousel` and `Text List` match new design language
- Background color of `Scroller`'s `prev` and `next` buttons in dark theme
- Partials: Removed deprecated `withoutTags` option for all partials, please use `format: 'jsx'` instead
- `Content Wrapper` default value of prop `width` has changed from `basic` to `extended`

#### Added

- `Model Signature`
- Props `align-header` and `width` for `Carousel`
- Vue: plugin functions `createPorscheDesignSystem` and `usePorscheDesignSystemPlugin`

#### Fixed

- `Radio Button Wrapper` keyboard arrow navigation
- `Button Pure` and `Link Pure` lagging active state background when scrolling on iOS

### [3.0.0-alpha.1] - 2023-02-16

#### Added

- Porsche Next font supports Vietnamese charset
- Prop `color` of `Icon` supports `disabled`
- React: `patchRemixRunProcessBrowserGlobalIdentifier` binary to support SSR components with Remix

#### Changed

- `Stepper Horizontal` matches new design language
- Styles: Optimize design tokens "spacing", "typography" and "theme" provided by styles sub-package
  `@porsche-design-system/components-{js|angular|react|vue}/styles`
- Styles: Use calc() instead of max() to calculate padding for `gridStyle` (JS) and `pds-grid()` (SCSS)
- Styles: `gridStyle` (JS) and `pds-grid()` (SCSS) uses optimized grid gap

### [3.0.0-alpha.0] - 2023-02-08

#### Note to the new `v3` major release of the Porsche Design System

With the new **Porsche Design Language** comes a lot of changes regarding layout and design principles. To keep
refactoring efforts as low as possible when upgrading from `v2` to `v3`, **breaking changes** were avoided as far as
possible. Nevertheless, there are a few breaking changes and some more deprecations which should receive attention.

#### 👹 Breaking Changes 👹

##### Button:

- Removed deprecated prop `tabbable`.

```diff
- <p-button tabbable="false">Some label</p-button>
+ <p-button tabindex="-1">Some label</p-button>
```

- Default value of prop `icon` has changed from `arrow-head-right` to `none`. Therefore, the `icon` property **must** be
  set if the component has the `hide-label` property.

```diff
- <p-button hide-label="true">Some label</p-button>
+ <p-button hide-label="true" icon="arrow-right">Some label</p-button>

- <p-button hide-label="{ base: true, m: false }">Some label</p-button>
+ <p-button hide-label="{ base: true, m: false }" icon="arrow-right">Some label</p-button>
```

##### Button Pure:

- Removed `subline` slot (visually not intended anymore).

```diff
<p-button-pure>
  Some label
-   <p slot="subline">Some Subline</p>
</p-button-pure>
```

- Removed deprecated prop `tabbable`.

```diff
- <p-button-pure tabbable="false">Some label</p-button-pure>
+ <p-button-pure tabindex="-1">Some label</p-button-pure>
```

##### Icon:

- Value `inherit` for prop `color` works slightly different to the previous major version. A CSS filter is required to
  apply custom coloring to take advantage of using an SVG embedded in an `<img/>` for better SSR support and loading
  performance in general.

```diff
- <p-icon color="inherit" style="color: white;"></p-icon>
+ <p-icon color="inherit" style="filter: invert(100%);"></p-icon>
```

- Camel case syntax for `name` prop isn't supported, please use param case syntax instead (TypeScript typings have been
  updated too).

```diff
- <p-icon name="arrowRight"></p-icon>
+ <p-icon name="arrow-right"></p-icon>
```

##### Link:

- Default value of prop `icon` has changed from `arrow-head-right` to `none`. Therefore, the `icon` property **must** be
  set if the component has the `hide-label` property.

```diff
- <p-link href="#" hide-label="true">Some label</p-link>
+ <p-link href="#" hide-label="true" icon="arrow-right">Some label</p-link>

- <p-link href="#" hide-label="{ base: true, m: false }">Some label</p-link>
+ <p-link href="#" hide-label="{ base: true, m: false }" icon="arrow-right">Some label</p-link>
```

##### Link Pure:

- Removed `subline` slot (visually not intended anymore).

```diff
<p-link-pure href="#">
  Some label
-   <p slot="subline">Some Subline</p>
</p-link-pure>
```

##### Marque:

- Removed `variant` property.

```diff
- <p-marque variant="75-years"></p-marque>
+ <p-marque></p-marque>
// or even better, replace component by wordmark
+ <p-wordmark></p-wordmark>
```

##### Switch:

- Removed deprecated prop `tabbable`.

```diff
- <p-switch tabbable="false">Some label</p-switch>
+ <p-switch tabindex="-1">Some label</p-switch>
```

##### Partials:

- `getIconLinks()` partial accepts only param-cased icon names.

```diff
- require('@porsche-design-system/components-js/partials').getIconLinks({ icons: ['arrowRight'] })

+ require('@porsche-design-system/components-js/partials').getIconLinks({ icons: ['arrow-right'] })
```

##### CSS global scope:

- Changed naming of CSS global variables names.

```diff
- --p-animation-duration__spinner
- --p-animation-duration__banner
+ --p-animation-duration
```

#### 🤡 Component deprecations 🤡

All deprecated components are refactored to match the new design language, therefor it's technically not breaking, but
we highly recommend to migrate to the mentioned alternative, since those deprecated components will be removed with next
major version.

##### Content Wrapper:

- Component is deprecated and will be removed with the next major release. Please use **[Porsche Grid](styles/grid)**
  instead, which is based on [CSS Grid](https://css-tricks.com/snippets/css/complete-guide-grid) covering the specific
  layout needs for a harmonic appearance across all digital Porsche touch-points.

##### Flex:

- Component is deprecated and will be removed with the next major release. In general, please use native
  [CSS Flex](https://css-tricks.com/snippets/css/a-guide-to-flexbox) instead for better performance and more
  standardized layout technique.

##### Grid:

- Component is deprecated and will be removed with the next major release. In general, please use native
  [CSS Grid](https://css-tricks.com/snippets/css/complete-guide-grid) in combination with
  **[Porsche Grid](styles/grid)** instead for better performance and more standardized layout technique.

##### Headline:

```diff
- <p-headline>The quick brown fox jumps over the lazy dog</p-headline>
+ <p-heading>The quick brown fox jumps over the lazy dog</p-heading>
```

##### Link Social:

- Component is deprecated and will be removed with the next major release. Please use the **[Link](components/link)**
  component instead.

#### 🤖 Property deprecations 🤖

All deprecated properties are still present without any effect, therefor it's technically not breaking, but we highly
recommend to migrate and remove the deprecated props since those ones will be removed with next major version.

##### Button Pure:

- Prop `weight` is deprecated, only regular font weight will be applied.

```diff
- <p-button-pure weight="thin">Some label</p-button-pure>
- <p-button-pure weight="regular">Some label</p-button-pure>
- <p-button-pure weight="semibold">Some label</p-button-pure>
- <p-button-pure weight="bold">Some label</p-button-pure>
+ <p-button-pure>Some label</p-button-pure>
```

##### Content Wrapper (deprecated):

- Prop `theme` and `background-color` are deprecated.

```diff
- <p-content-wrapper theme="dark" background-color="default">Some content</p-content-wrapper>
+ <p-content-wrapper>Some content</p-content-wrapper>
```

##### Grid (deprecated):

- The `gutter` property is deprecated and has no effect anymore. Instead, a fluid gutter depending on the viewport width
  is used.

```diff
- <p-grid gutter="16">Some content</p-grid>
- <p-grid gutter="24">Some content</p-grid>
- <p-grid gutter="36">Some content</p-grid>
+ <p-grid>Some content</p-grid>
```

##### Icon:

- Prop `lazy` is deprecated.

```diff
- <p-icon lazy="true"></p-icon>
+ <p-icon></p-icon>
```

##### Link Pure:

- Prop `weight` is deprecated, only regular font weight will be applied.

```diff
- <p-link-pure href="#" weight="thin">Some label</p-link-pure>
- <p-link-pure href="#" weight="regular">Some label</p-link-pure>
- <p-link-pure href="#" weight="semibold">Some label</p-link-pure>
- <p-link-pure href="#" weight="bold">Some label</p-link-pure>
+ <p-link-pure href="#">Some label</p-link-pure>
```

##### Segmented Control:

- Prop `background-color` is deprecated.

```diff
- <p-segmented-control background-color="background-surface">
   <p-segmented-control-item value="xs">XS</p-segmented-control-item>
   <p-segmented-control-item value="s">S</p-segmented-control-item>
 </p-segmented-control>
+ <p-segmented-control>
   <p-segmented-control-item value="xs">XS</p-segmented-control-item>
   <p-segmented-control-item value="s">S</p-segmented-control-item>
 </p-segmented-control>
```

#### 👾 Property value deprecations 👾

All deprecated values are mapped to new ones, therefor it's technically not breaking, but we highly recommend to migrate
to the new values since those ones will be removed with next major version.

##### Banner:

- Prop value `fluid` of `width` prop is deprecated.

```diff
- <p-banner width="fluid"></p-banner>
+ <p-banner></p-banner>
```

- Prop value `neutral` of `state` prop is deprecated.

```diff
- <p-banner state="neutral">
  <span slot="title">Some banner title</span>
  <span slot="description">Some banner description. You can also add inline <a href="https://porsche.com">links</a> to route to another page.</span>
 </p-banner>
+ <p-banner state="info">
  <span slot="title">Some banner title</span>
  <span slot="description">Some banner description. You can also add inline <a href="https://porsche.com">links</a> to route to another page.</span>
 </p-banner>
```

##### Content Wrapper:

- Prop value `fluid` of `width` prop is deprecated.

```diff
- <p-content-wrapper width="fluid">Some content</p-content-wrapper>
+ <p-content-wrapper>Some content</p-content-wrapper>
```

##### Icon:

- Prop values
  `brand | default | neutral-contrast-low | neutral-contrast-medium | neutral-contrast-high | notification-neutral` of
  `color` prop are deprecated.

```diff
- <p-icon color="brand"></p-icon>
+ <p-icon color="primary"></p-icon>

- <p-icon color="default"></p-icon>
+ <p-icon color="primary"></p-icon>

- <p-icon color="neutral-contrast-low"></p-icon>
+ <p-icon color="contrast-low"></p-icon>

- <p-icon color="neutral-contrast-medium"></p-icon>
+ <p-icon color="contrast-medium"></p-icon>

- <p-icon color="neutral-contrast-high"></p-icon>
+ <p-icon color="contrast-high"></p-icon>

- <p-icon color="neutral-contrast-neutral"></p-icon>
+ <p-icon color="contrast-info"></p-icon>
```

##### Inline Notification:

- Prop value `neutral` of `state` prop is deprecated.

```diff
- <p-inline-notification state="neutral"></p-inline-notification>
+ <p-inline-notification state="info"></p-inline-notification>
```

##### Tag:

- Prop value `notification-neutral | neutral-contrast-high | background-default` of `color` prop is deprecated.

```diff
- <p-tag color="notification-neutral">Color label</p-tag>
+ <p-tag color="notification-info">Color label</p-tag>

- <p-tag color="neutral-contrast-high">Color label</p-tag>
+ <p-tag color="primary">Color label</p-tag>

- <p-tag color="background-default">Color label</p-tag>
+ <p-tag color="background-base">Color label</p-tag>
```

##### Tag Dismissible:

- Prop value `background-default` of `color` prop is deprecated.

```diff
- <p-tag-dismissible color="background-default">Color label</p-tag-dismissible>
+ <p-tag-dismissible color="background-base">Color label</p-tag-dismissible>
```

##### Text:

- Prop value `thin | semibold` of `weight` prop is deprecated.

```diff
- <p-text weight="thin">Some text</p-text>
+ <p-text>Some text</p-text>

- <p-text weight="semibold">Some text</p-text>
+ <p-text weight="semi-bold">Some text</p-text>
```

- Prop value
  `brand | default | neutral-contrast-low | neutral-contrast-medium | neutral-contrast-high | notification-neutral` of
  `color` prop is deprecated.

```diff
- <p-text color="brand">Some text</p-text>
+ <p-text>Some text</p-text>

- <p-text color="default">Some text</p-text>
+ <p-text>Some text</p-text>

- <p-text color="neutral-contrast-low">Some text</p-text>
+ <p-text color="contrast-low">Some text</p-text>

- <p-text color="neutral-contrast-medium">Some text</p-text>
+ <p-text color="contrast-medium">Some text</p-text>

- <p-text color="neutral-contrast-high">Some text</p-text>
+ <p-text color="contrast-high">Some text</p-text>

- <p-text color="notification-neutral">Some text</p-text>
+ <p-text color="notification-info">Some text</p-text>
```

##### ToastManager:

- Prop value `neutral` of `state` parameter is deprecated.

```diff
- …addMessage({ text: `Some message`, state: 'neutral' })
+ …addMessage({ text: `Some message`, state: 'info' })
```

#### Added

- `Display` component
- `Heading` component
- Prop `underline` for `Link Pure`
- Prop `theme` for `Checkbox Wrapper`, `Radio Button Wrapper`, `Popover`, `Tag Dismissible`, `Textarea Wrapper`,
  `Text Field Wrapper` and `Fieldset Wrapper`
- Prop `size` for `Icon` supports `x-small` and `x-large`
- Prop `size` for `Accordion` `compact="true"` supports `medium`

#### Changed

- `Spinner`, `Icon`, `Link Pure`, `Button Pure`, `Link`, `Link Social`, `Button`, `Checkbox Wrapper`,
  `Radio Button Wrapper`, `Popover`, `Modal`, `Select Wrapper`, `Tag`, `Tag Dismissible`, `Textarea Wrapper`,
  `Inline Notification`, `Banner`, `Toast`, `Grid`, `Flex`, `Pagination`, `Scroller`, `Accordion`, `Text`,
  `Text Field Wrapper`, `Content Wrapper`, `Segmented Control`, `Tabs`, `Tabs Bar`, `Headline` and `Fieldset Wrapper`
  match new design language
- `Icon` supports
  `primary | contrast-low | contrast-medium | contrast-high | notification-success | notification-warning | notification-error | notification-info | inherit`
  for `color` prop
- Default value of prop `width` of `Banner` has changed from `basic` to `extended`
- Default value of prop `action-icon` of `Inline Notification` has changed from `arrow-head-right` to `arrow-right`
- Default value of prop `name` of `Icon` has changed from `arrow-head-right` to `arrow-right`
- Default value of prop `variant` of `Link` and `Button` has changed from `secondary` to `primary`

#### Removed

- Custom slotted CSS for mostly all components. Equivalent styles are now provided by `getInitialStyles()` partial
  instead.
- `applyNormalizeStyles` option from `getInitialStyles()` partial which is applied by default now.

### [2.20.0] - 2023-02-06

### [2.20.0-rc.1] - 2023-02-06

### [2.20.0-rc.0] - 2023-01-30

#### Added

- `applyNormalizeStyles` option for `getInitialStyles()` partial which includes basic css styles for Light DOM

### [2.19.1-rc.1] - 2023-01-18

#### Added

- `jsdom-polyfill` subpackage is available at `@porsche-design-system/components-{js|angular|react|vue}/jsdom-polyfill`
  and can be used to have working web components in jsdom based tests (e.g. jest)
- `testing` subpackage is available at `@porsche-design-system/components-{js|angular|react|vue}/testing` to provide
  `getByRoleShadowed`, `getByLabelTextShadowed` and `getByTextShadowed` utilities which use `@testing-library/dom`
  queries internally to support Shadow DOM
- Validation if `prefix` is already reserved by a different version upon initialization of the Porsche Design System

#### Fixed

- `componentsReady()` waits for Porsche Design System being initialized before checking components which can happen in
  certain test scenarios without partials

### [2.19.1-rc.0] - 2023-01-18

#### Fixed

- Bug in `@porsche-design-system/components-react/ssr` where in some cases during SSG an error was thrown when
  components render their children conditionally

### [2.19.0] - 2022-12-22

### [2.19.0-rc.2] - 2022-12-22

### [2.19.0-rc.1] - 2022-12-22

#### Fixed

- `Stepper Horizontal` calculation of scroll position when used within any parent that has a margin or padding

### [2.19.0-rc.0] - 2022-12-21

#### Added

- Vue: typed components are available via the `@porsche-design-system/components-vue` package

#### Fixed

- `Modal` focus cycle when pressing Shift Tab right after it was opened

### [2.18.0] - 2022-12-15

### [2.18.0-rc.2] - 2022-12-14

#### Added

- Validation to ensure crucial partials are used.  
  **Disclaimer:** The Porsche Design System will **not** inject its initial styles anymore. Please use the
  `getInitialStyles()` partial to reduce flash of unstyled content (FOUC) as described here:
  [getInitialStyles() documentation](https://designsystem.porsche.com/latest/partials/initial-styles)

#### Changed

- `line-height` calculation for all components is handled CSS only now by using `ex`-unit in combination with `calc()`
  which gives the best performance, the easiest possible integration and respects UI best practices in having **larger**
  `line-height` values for **small** `font-size` definitions and **smaller** `line-height` values for **larger**
  `font-size` definitions. The calculated values by CSS slightly differ compared to the ones calculated by JavaScript,
  which might result in minor visual changes.

#### Fixed

- Screen reader announcements of `Textfield` and `Textarea` in `counter` mode
- Screen reader announcements in `Select Wrapper`

### [2.18.0-rc.1] - 2022-11-24

#### Added

- `Carousel` now has a `rewind` property, better prev/next icons, a `max-width` for `heading` and `description` and
  support for slotted `description`

#### Fixed

- `Select Wrapper` height if text is zoomed up to 200%

### [2.18.0-rc.0] - 2022-11-17

#### Added

- SSR/SSG ready components using Declarative Shadow DOM for Next JS are shipped via
  `@porsche-design-system/components-react/ssr`. To use it simply change your imports.

**Important:** make sure to apply the new `getDSRPonyfill()` partial right before your closing `</body>` tag. More
information can be found here:
[getDSRPonyfill() documentation](https://designsystem.porsche.com/latest/partials/dsr-ponyfill)

```diff
- import { PorscheDesignSystemProvider, PButton, ... } from '@porsche-design-system/components-react';
+ import { PorscheDesignSystemProvider, PButton, ... } from '@porsche-design-system/components-react/ssr';
+ import { getDSRPonyfill } from '@porsche-design-system/components-react/partials';
```

#### Changed

- Improve height calculation for `Accordion`
- Slotted anchor support for `Link Pure` is stricter (In case slotted `<a>` is used it must be a direct child of
  `Link Pure`)
- `getFontLinks()` partial now has `{ weights: ['regular', 'semi-bold'] }` for a default

### [2.17.0] - 2022-10-31

### [2.17.0-rc.0] - 2022-10-31

#### Added

- `Link Tile`

#### Fixed

- `Scroller` bug where scrollable content was not fully hidden by the gradient, when zoomed into the page.

#### Changed

- Removed `!important` keyword from css property `display` of `Link Pure` and `Button Pure`

### [2.16.3] - 2022-10-21

### [2.16.3-rc.0] - 2022-10-21

#### Fixed

- `Button Pure` and `Link Pure` error when using `size="inherit"` and `icon="none"`

#### Changed

- Replaced all internal usage of `Text` and `Headline` components

### [2.16.2] - 2022-09-15

### [2.16.2-rc.0] - 2022-09-15

#### Fixed

- Issue with `Popover` where drop-shadow is not shown correctly in Chrome >= 105
- Issue with `Carousel` and `wrap-content="true"` where the layout was out of sync with `Content Wrapper` for
  viewports >= 1760px.
- `Select Wrapper` with custom dropdown keeps attribute changes of native select options in sync if changed
  programmatically

### [2.16.1] - 2022-09-09

#### Fixed

- Issue with `Options` typing import for `Carousel`

### [2.16.0] - 2022-09-08

### [2.15.1-rc.1] - 2022-09-08

#### Added

- `Carousel`
- `Scroller`

#### Changed

- `Stepper Horizontal` now has `size` property
- `Stepper Horizontal` uses improved focus behavior in case it becomes scrollable and scroll indicators are centered
  correctly.
- `Tabs Bar` uses improved focus behavior in case it becomes scrollable and scroll indicators are centered correctly.

### [2.15.1-rc.0] - 2022-08-24

#### Fixed

- `Radio Button Wrapper` visual selection change bug in Safari >= 15.5

### [2.15.0] - 2022-08-22

### [2.15.0-rc.1] - 2022-08-18

#### Changed

- Downgraded `@angular` to `v13` to ensure backwards compatibility of `@porsche-design-system/components-angular`

### [2.15.0-rc.0] - 2022-08-16

#### Fixed

- `Popover` visual shadow bug in Safari
- `Stepper Horizontal Item` bug where pseudo styles of the counter element were overridable

### [2.15.0-beta.0] - 2022-08-05

#### Fixed

- `Tabs` & `Tabs Bar` `size` property when using `BreakpointCustomizable`

#### Changed

- `Modal` uses poly fluid sizing for outer spacing
- `Banner` uses poly fluid sizing for outer spacing
- `Content Wrapper` uses poly fluid sizing for inner spacing
- `Modal` min-width is slightly updated to perfectly fit into content area of `Content Wrapper` at 320px viewport width

#### Added

- Validation of properties for all components
- `Text Field Wrapper` with `input type="search"` is clearable via Escape key and custom clear button across browsers
- `Text Field Wrapper` with `input type="search"` shows a "Locate me" button when `actionIcon="locate"` is set, emits
  the `action` event on click and can be put into a loading state via `actionLoading="true"`

### [2.14.0] - 2022-07-11

### [2.14.0-rc.1] - 2022-07-11

### [2.14.0-rc.0] - 2022-07-11

#### Added

- `getBrowserSupportFallbackScript()` partial supporting `cdn` and `format` options as replacement for
  `includeOverlay()` of `@porsche-design-system/browser-notification` npm package
- `getCookiesFallbackScript()` partial supporting `cdn` and `format` options as replacement for `includeCookieOverlay()`
  of `@porsche-design-system/browser-notification` npm package

#### Changed

- `getMetaTagsAndIconLinks()` partial to return `theme-color` meta tags with `prefers-color-scheme: {light|dark}` media
  query

### [2.13.0] - 2022-06-23

### [2.13.0-rc.5] - 2022-06-23

#### Fixed

- `Stepper Horizontal Item` `state` validation
- `Button` and `Link` with `theme="dark" variant="tertiary"` and `Tag Dismissible` bug on Safari < v15.5 where wrong
  colors on hover were shown

### [2.13.0-rc.4] - 2022-06-22

#### Added

- `Stepper Horizontal`

### [2.13.0-rc.3] - 2022-06-22

#### Added

- `Segmented Control`

### [2.13.0-rc.2] - 2022-06-21

### [2.13.0-rc.1] - 2022-06-21

### [2.13.0-rc.0] - 2022-06-21

#### Changed

- `Button`, `Button Pure` and `Switch` apply `aria-disabled="true"` instead of `disabled` attribute to native button
  internally in case `disabled` and/or `loading` property is set

### [2.12.1] - 2022-05-25

### [2.12.1-rc.0] - 2022-05-25

#### Fixed

- Issue with `JssStyle` typing import

### [2.12.0] - 2022-05-19

#### Changed

- npm package is prepared for public release on [npmjs.org](https://npmjs.com)

### [2.12.0-rc.2] - 2022-05-12

### [2.12.0-rc.1] - 2022-05-11

### [2.12.0-rc.0] - 2022-05-04

#### Added

- `Table Head Cell` now has a `multiline` property

#### Changed

- `Headline` has no `hypens` / `overflow-wrap` style by default
- Partials now throw an exception if they are executed in browser

#### Fixed

- Exception in `Headline`, `Select Wrapper`, `Text` and `Text List` when changing `theme` prop from `dark` to `light`
- `getInitialStyles()` partial now returns `.hydrated` styles, too

### [2.11.0-skeletons] - 2022-04-21

### [2.11.0] - 2022-04-21

### [2.11.0-rc.0] - 2022-04-20

#### Added

- `Tag`
- `Tag Dismissible`

### [2.10.0-skeletons] - 2022-04-13

### [2.10.0] - 2022-04-13

### [2.9.3-rc.1] - 2022-04-06

#### Added

- `Text Field Wrapper` now has a `showCharacterCount` property which can be used to hide the character count when a
  `maxLength` attribute is set on the wrapped `input`.
- `Textarea Wrapper` now has a `showCharacterCount` property which can be used to hide the character count when a
  `maxLength` attribute is set on the wrapped `textarea`.

### [2.9.3-rc.0-skeletons] - 2022-03-29

### [2.9.3-rc.0] - 2022-03-28

#### Added

- `Text Field Wrapper` supports `unit` property on `input type="text"`
- `Marque` optional configurable clickable/focusable area by defining padding on host element

#### Fixed

- `Tabs Item` improved accessibility
- Angular: circular dependency in development mode in `2.9.2-skeletons`

### [2.9.2-skeletons] - 2022-03-24

#### Added

- **[EXPERIMENTAL]** `getInitialStyles` partial now accepts a `skeletonTagNames` array of component names that will
  initially have skeleton styles while the Porsche Design System is loading
- **[EXPERIMENTAL]** `Button`, `Button Pure`, `Checkbox Wrapper`, `Fieldset Wrapper`, `Link`, `Link Pure`,
  `Link Social`, `Radio Button Wrapper`, `Select Wrapper`, `Text Field Wrapper`, `Textarea Wrapper` can now have initial
  skeleton styles when passed as `skeletonTagNames` to the `getInitialStyles` partial

### [2.9.2] - 2022-03-24

### [2.9.2-rc.1] - 2022-03-23

#### Fixed

- Bug caused by Chrome where hover styles of `Link Pure` are not displayed correctly

### [2.9.2-rc.0] - 2022-03-22

#### Added

- Normalized font behavior (`hyphen`, `overflow-wrap` and `text-size-adjust`) across components

#### Fixed

- `Modal` scrolling and pinch to zoom on iOS
- `Modal` initial position if scrollable
- `Table Head Cell` sort icon `asc` + `desc`

### [2.9.1] - 2022-03-10

### [2.9.1-rc.0] - 2022-03-09

#### Added

- Styles for slotted `<button>` in `Text`

#### Changed

- `Modal` heading and aria validation happens only when open

#### Fixed

- React: bundling format of partials

### [2.9.0] - 2022-02-28

### [2.9.0-rc.1] - 2022-02-25

#### Fixed

- `Modal` focus trap respecting elements in shadow DOM and dynamically added/removed elements on first level
- `Tabs Item` focus outline on click in Safari
- Error while using partials in Vanilla JS and Angular

### [2.9.0-rc.0] - 2022-02-16

#### Added

- `getFontFaceStylesheet` returns additional `<link>` tags with `rel="preconnect"` and `rel="dns-prefetch"`
- Option `format` to partials `getFontFaceStylesheet`, `getComponentChunkLinks()`, `getFontLinks()`, `getIconLinks()`,
  `getInitialStyles()`, `getLoaderScript()` and `getMetaTagsAndIconLinks()`

#### Deprecated

- The option `withoutTags` of partials `getFontFaceStylesheet`, `getComponentChunkLinks()`, `getFontLinks()`,
  `getIconLinks()`, `getInitialStyles()`, `getLoaderScript()` and `getMetaTagsAndIconLinks()` is deprecated and will be
  removed in `v3.0.0`. Please use `format: 'jsx'` instead.

```diff
- <link rel="stylesheet" href={getFontFaceStylesheet({ withoutTags: true })} crossOrigin="true" />
+ {getFontFaceStylesheet({ format: 'jsx' })}
```

### [2.9.0-beta.1] - 2022-01-27

#### Added

- `:focus-visible` content of selected Tab in `Tabs` component gets focus styling
- Improved accessibility of `Text Field Wrapper` and `Textarea Wrapper` when `maxlength` attribute is set
- `Modal` aria property
- `Modal` class for slotted elements to make content full-width

#### Changed

- `Button Pure` and `Link Pure` removed `position: relative` imposition, make sure to **not** override it with
  `position: static`

#### Fixed

- `Modal` close button styles when no heading is passed

### [2.9.0-beta.0] - 2022-01-18

#### Added

- React: `getByRoleShadowed`, `getByLabelTextShadowed` and `getByTextShadowed` utilities which uses
  `@testing-library/dom` queries internally to support Shadow DOM

#### Fixed

- React: `UnhandledPromiseRejectionWarning` when using `skipPorscheDesignSystemCDNRequestsDuringTests()`

### [2.8.0] - 2022-01-17

#### Fixed

- Accessibility issue of `Icon` component in Windows High Contrast Mode in Chromium Browser

### [2.8.0-rc.0] - 2022-01-14

#### Added

- Support for `tabindex` attribute on `Button`, `Button Pure`, `Switch`, `Link`, `Link Pure` and `Link Social`

#### Changed

- `:focus-visible` style matches outline color of `Button` while hovered

#### Deprecated

- The `tabbable` property of `Button`, `Button Pure` and `Switch` is deprecated and will be removed in `v3.0.0`. Please
  use `tabindex` instead.

```diff
- <p-button tabbable="false">Some button</p-button>
+ <p-button tabindex="-1">Some button</p-button>
```

### [2.8.0-beta.3] - 2021-12-22

#### Added

**Disclaimer:** The provided themes `light-electric` and `dark-electric` are just a proof of concept, it's **not**
accessible regarding its color contrast and might even be removed in an upcoming major release again.

- `light-electric` theme for `Switch`
- `dark-electric` theme for `Button Pure` and `Link Pure`
- Character counter to `Text Field Wrapper` and `Textarea Wrapper` if `maxlength` is present on `input type="text"` and
  `textarea`

#### Changed

- `:focus-visible` style matches outline color of `Switch` while hovered

#### Fixed

- Box model of `Button Pure`

### [2.8.0-beta.2] - 2021-12-22

#### Fixed

- `Content Wrapper` regression for `!important` style

#### Added

- Usage validation for `Link`, `Link Pure` and `Link Social`

### [2.8.0-beta.1] - 2021-12-16

#### Fixed

- `Select Wrapper` validation of select element

### [2.8.0-beta.0] - 2021-12-15

#### Changed

- Angular: increased peer dependency to `>=12.0.0 <14.0.0`

### [2.7.0] - 2021-12-14

### [2.7.0-rc.0] - 2021-12-14

#### Removed

- `offset-bottom` prop of `Toast` (use `--p-toast-position-bottom` CSS variable instead)

### [2.7.0-beta.6] - 2021-12-08

#### Added

- `Popover`

### [2.7.0-beta.5] - 2021-12-07

#### Added

**Disclaimer:** The provided theme `light-electric` is just a proof of concept, it's **not** accessible regarding its
color contrast and might even be removed in an upcoming major release again.

- `light-electric` theme for `Accordion`, `Link`, `Link Pure`, `Button`, `Button Pure`, `Tabs`, `Tabs Bar`

### [2.7.0-beta.4] - 2021-12-02

### [2.7.0-beta.3] - 2021-11-30

#### Added

- `Accordion` uses `MutationObserver` fallback when no `ResizeObserver` is available in older browsers

#### Fixed

- `Link` and `Link Social` not adapting slotted anchor to the width of the element

### [2.7.0-beta.2] - 2021-11-24

#### Added

- `Toast`

#### Fixed

- `Banner` animations respect offset correctly

### [2.7.0-beta.1] - 2021-11-16

#### Fixed

- `Headline` applies `align` and `ellipsis` prop correctly

### [2.7.0-beta.0] - 2021-11-11

#### Added

- New `aria` property for `ARIA` attribute handling for: `Button`, `Button Pure`, `Icon`, `Link`, `Link Pure`, `Marque`,
  `Spinner`

#### Fixed

- React: warnings about `useLayoutEffect` in SSR context

### [2.6.1] - 2021-11-05

#### Fixed

- Prevent breaking entire Porsche Design System due to lacking support of `ResizeObserver`, however `Accordion` still
  requires it

### [2.6.0] - 2021-11-04

#### Added

- `unit` and `unitPosition` properties to `Text Field Wrapper`

### [2.6.0-beta.0] - 2021-10-29

#### Changed

- Use `Heiti SC` (pre-installed on iOS/macOS) and `SimHei` (pre-installed on Windows) as Chinese fallback font

#### Added

- `Marque` uses `webp` images for browsers that support it
- `Inline Notification`
- `Icon` now supports `success` for `name` property

#### Fixed

- Colors of `Banner` for dark theme
- Replaced CSS `inset` property with `top`, `left`, `right` and `bottom` for browser compatibility
- Opening and closing transition of `Modal`

### [2.5.1-beta.0] - 2021-10-11

#### Fixed

- Possible exceptions when components get unmounted directly

### [2.5.0] - 2021-10-04

#### Added

- `SimHei` and `黑体` as fallback for all components' `font-family`

### [2.5.0-beta.1] - 2021-09-28

#### Changed

- React: improved render behavior of components

### [2.5.0-beta.0] - 2021-09-22

#### Added

- React: utility function `skipPorscheDesignSystemCDNRequestsDuringTests`

### [2.4.0] - 2021-09-21

### [2.4.0-beta.2] - 2021-09-21

#### Added

- `Link Social` and `Icon` now support `kakaotalk`, `naver`, `reddit` and `tiktok`
- JSS caching mechanism to improve style performance

#### Changed

- Alignment of `linkedin` icon
- Improved accessibility of `Select Wrapper`
- `Icon` loading behaviour to non-blocking, components using the `Icon` will no longer wait for it to load
- Validation messages of `Fieldset Wrapper` have now an additional icon representing the validation state

#### Fixed

- Box model of `Link Pure`
- Focus of `Link Pure` with slotted anchor and hidden label
- Focus cycling of `Modal` without focusable children
- Suppress CORS error

### [2.4.0-beta.1] - 2021-08-26

#### Added

- `active` property to `Button Pure`

### [2.4.0-beta.0] - 2021-08-26

#### Added

- `icon` property of `Button Pure` and `Link Pure` was extended by `none` value
- `alignLabel` and `stretch` property to `Button Pure` and `Link Pure`

#### Changed

- Improved `:focus-visible` and `:hover:focus-visible` colors for `Link Social` and `Link`
- Improved slotted `<a>` coloring in dark theme for `Link Social` and `Link`
- Validation messages of `Checkbox Wrapper`, `Radio Button Wrapper`, `Select Wrapper`, `Textarea Wrapper` and
  `Text Field Wrapper` have now an additional icon representing the validation state
- `Modal` backdrop behavior to close modal on mouse-down

#### Fixed

- Slotted `<a>` coloring in dark theme for `Text`, `Headline`, `Text List`, `Banner`, `Select Wrapper` and `Link Pure`
- Wrong background color of scrollable `Modal`'s backdrop in Safari

### [2.3.0] - 2021-07-28

### [2.3.0-beta.3] - 2021-07-28

#### Changed

- `Accordion` reduce paddings, vertically align carets to the first heading row, adjust border color and hover styles

#### Fixed

- `Text Field Wrapper` accessibility of type password and search

### [2.3.0-beta.2] - 2021-07-15

#### Added

- `Checkbox Wrapper`, `Radio Button Wrapper`, `Select Wrapper`, `Textarea Wrapper` and `Text Field Wrapper` now reflect
  changes of the `required` attribute on their child component
- `multiline` property to `Table Cell`
- Partial function `getLoaderScript()` to initialize Porsche Design System as early as possible

#### Fixed

- `Table Head Cell` uses semi bold instead of bold as font weight
- Transition of `Modal`

### [2.3.0-beta.1] - 2021-07-08

#### Added

- `Accordion`

#### Changed

- Removed initial delay of `Banner`

### [2.3.0-beta.0] - 2021-07-01

#### Added

- `Table`
- Angular: export types from package root
- Accessibility icon

#### Changed

- `Button`, `Button Pure` and `Switch` are now focusable while in `loading` state
- `Text` and `Headline` inherits white-space CSS property
- React: sync component props via property instead of attribute

#### Fixed

- Angular: support `"strictTemplates": true` option in `tsconfig.json`
- Use correct icon for `arrow-last` and `arrow-first` in `Icon`, `Button` and `Link` components

### [2.2.1] - 2021-06-08

#### Changed

- Optimize vertical alignment of `Modal`

#### Fixed

- URL in inject global style warning

### [2.2.1-beta.1] - 2021-06-02

#### Fixed

- Margin of `Tabs Bar` within `Tabs` for Firefox and Safari
- SVG of `Icon` is not removed after prop change, e.g. on color change
- Fullscreen behavior of `Modal` on screens larger than 1760px

### [2.2.0] - 2021-05-19

#### Fixed

- `Text` inside `Button` now has the proper size on iOS Safari when changing to and from landscape mode
- `Banner` can now be re-opened after closing
- Closing one `Banner` will not close other `Banners` on the site

### [2.2.0-beta.2] - 2021-05-12

#### Fixed

- `Select Wrapper` value changes are now reflected correctly
- `Select Wrapper` dark theme background color if used with `filter` prop

### [2.2.0-beta.1] - 2021-05-05

#### Added

- Partial function `getIconLinks()` to preload Porsche Design System Icons

#### Fixed

- `Text Field Wrapper` spacing in Safari

### [2.2.0-beta.0] - 2021-05-05

#### Added

- Partial function `getMetaTagsAndIconLinks()` to simplify cross device fav and meta icons

### [2.1.0] - 2021-05-03

### [2.1.0-beta.0] - 2021-05-03

#### Added

- `Switch`

#### Changed

- `Text` automatically breaks words/strings into new line being too long to fit inside their container
- `Headline` automatically breaks words/strings into new line being too long to fit inside their container
- Extended `Fieldset Wrapper` with `labelSize`, `required`, `state` and `message` properties. If the `Fieldset Wrapper`
  is set to required only the label of the **Fieldset Wrapper** gets an asterisk. It is removed from all wrapped child
  components, as long as they are Porsche Design System form elements.

### [2.0.3] - 2021-04-28

### [2.0.3-beta] - 2021-04-28

#### Fixed

- Angular: events firing twice in `Pagination`, `Modal`, `Tabs`, `Tabs Bar` and `Banner` component

### [2.0.2] - 2021-04-21

### [2.0.2-beta.0] - 2021-04-20

#### Fixed

- TypeScript build errors due to duplicate declarations in `types.d.ts`

### [2.0.1] - 2021-04-16

#### Fixed

- Visual appearance of `Checkbox Wrapper` in iOS Safari
- A bug where `Text Field Wrapper` would throw an error when reattaching to DOM too quickly
- Visual bug in Firefox when zooming out `Text Field Wrapper`, `Checkbox Wrapper` and `Textarea Wrapper`
- Angular: streamline component styles in dark theme

#### Changed

- Aligned focus states of `Checkbox Wrapper` and `Radio Button Wrapper` across browsers

### [2.0.0] - 2021-04-13

In keeping with [Semver](https://semver.org/), Porsche Design System v2.0.0 was released due to changes in the API,
fundamental changes in loading behavior and others. With our new major version `v2.0.0` there are some important changes
that you should watch out for. To make the migration from `v1.5.x` to our current `v2.0.0` easier, we offer a few
guidelines.

## General changes / improvements:

#### All components, icons, fonts, styles and marque of the Porsche Design System are loaded versioned and chunked from a central CDN

This way all web based digital Porsche products share and use the cached and versioned assets regardless of the JS
framework used to improve loading performance across the Porsche group. Only a tiny (1.4kb sized) Porsche Design System
loader script gets bundled into your application code. Everything else gets loaded versioned, cached and chunked from a
central CDN ([read more](https://designsystem.porsche.com/latest/performance/cdn)). However, this also means that you
will need an **Internet connection** to render the components in a browser (possibly relevant for development stage or
intranet applications).

#### Enabling Micro Frontend Architecture

In case of a micro-frontend architecture, multiple instances and versions of the Porsche Design System can be combined
in a final application by configurable prefixing technique of the Porsche Design System components during runtime.
Please refer to our framework specific guidelines
[Vanilla JS](https://designsystem.porsche.com/latest/start-coding/vanilla-js),
[Angular](https://designsystem.porsche.com/latest/start-coding/angular) and
[React](https://designsystem.porsche.com/latest/start-coding/react).

#### Prevent Flash of Unstyled Content (FOUC) and Flash of Unstyled Text (FOUT)

To prevent FOUC/FOUT, the Porsche Design System offers various partials as part of the
`@porsche-design-system/components-{js|angular|react}` package to ensure all necessary Porsche Design System fonts and
components are fully loaded. If you've used the `@porsche-design-system/partials` package previously, stop using it and
replace the integration with the partials provided by `@porsche-design-system/components-{js|angular|react}` package.
Have a look at our [FOUC/FOUT guidelines](https://designsystem.porsche.com/latest/performance/loading-behaviour).

```diff
- <%= require('@porsche-design-system/partials').getPorscheDesignSystemCoreStyles() %>
+ <%= require('@porsche-design-system/components-{js|angular|react}/partials').getInitialStyles() %>

- <%= require('@porsche-design-system/partials').getFontFaceCSS() %>
+ <%= require('@porsche-design-system/components-{js|angular|react}/partials').getFontFaceStylesheet() %>

- <link rel="preload" href="path/to/webfont/nameOfWebFontFile" as="font" type="font/woff2" crossorigin />
+ <%= require('@porsche-design-system/components-{js|angular|react}/partials').getFontLinks({ weights: ['regular', 'semi-bold'] }) %>
```

#### Added support for China CDN

Our CDN is configured to forward requests to Chinese CDN automatically when necessary. So you're good to go without any
configuration or multiple region specific builds of your application. However, if you are aiming for the maximum
possible performance in China, you can configure which CDN the Porsche Design System must use. Please follow our
[CDN guidelines](https://designsystem.porsche.com/latest/performance/cdn) for more information.

#### New/optimized components

- **Tabs**
- **Tabs Bar**
- **Banner**
- **Modal**
- Headline
- Select
- Pagination
- Button
- Button Pure
- Link
- Link Pure
- Spinner
- Checkbox
- Radio Button

#### Improved TypeScript support for Angular and React

To ensure the best possible typing support, we have refactored our Angular and React wrappers which integrate the native
web components of the Porsche Design System.

#### componentsReady() works reliable

Because the Porsche Design System components get loaded async at the time they are needed, it might be relevant within
your application or test automation to know when those have been initialized. Therefore, we provide in all three
`@porsche-design-system/components-{js|angular|react}')` packages a reliable helper function `componentsReady()`.
[Read more about it](https://designsystem.porsche.com/latest/helpers/components-ready).

#### Removed "blur on focus"

Now focus styling is only applied when you navigate through keyboard and ignored by mouse interaction for browsers
supporting `:focus-visible` otherwise it will fallback to `:focus` CSS implementation.

#### Changed focus styling for a better compromise between accessibility and visual appearance

Color and outline of general focus styling has changed to `currentColor` for light/dark theme with an outline of 1px
width/offset. If you have custom components build with the usage of our `@porsche-design-system/utilities` package then
update it to the latest version.

#### Improved geometry of Porsche Next font

For better alignment and readability we've changed the geometry of the Porsche Next font which results in a visual
change of font size and spacing.

#### Dropped support for IE11 and EdgeHTML according to Porsche's official browser strategy 2021

If you still need to support these browsers, you have to stick to `v1.5.x`. We offer a Browser Notification package
`@porsche-design-system/browser-notification` to alert users that these browsers are no longer supported. It supports a
blocking layer (to be used with Porsche Design System `v2.x`), or a dismissible banner (to be used with Porsche Design
System `v1.x`). Please refer to our
[Browser compatibility guidelines](https://designsystem.porsche.com/latest/help/browser-compatibility).

#### Changed default type of Button and Button Pure

To be in sync with native `<button>` behavior we've changed the default `type` of **Button** and **Button Pure**
component. Those components will render a button within their Shadow DOM as `<button type="submit">` ( previously
`<button type="button">`).

- `submit`: The button submits the form data to the server. This is the default if the attribute is not specified for
  buttons associated with a `<form>`, or if the attribute is an empty or invalid value.
- `button`: The button has no default behavior, and does nothing when pressed by default. It can have client-side
  scripts listen to the element's events, which are triggered when the events occur.

#### Changed support for wrapped links around Link, Link Pure and Link Social component

Due to the support for setting links (`<a href="#">`) in our **Link**, **Link Pure** and **Link Social** components as
child, we've removed support for styling the anchor tag (`<a>`) when it surrounds the component. So we recommend
changing the position of the `<a>` tag from wrapping the component to a direct slot (child) of it.

```diff
- <a href="#"><p-link>Some label</p-link></a>
+ <p-link><a href="#">Some label</a></p-link>

- <a href="#"><p-link-pure>Some label</p-link-pure></a>
+ <p-link-pure><a href="#">Some label</a></p-link-pure>

- <a href="#"><p-link-social>Some label</p-link-social></a>
+ <p-link-social><a href="#">Some label</a></p-link-social>
```

#### Automatic \* asterisk symbol to form field labels

We added an automatic generated _ asterisk symbol to form field labels which have the required attribute. This might
lead to a doubled _ symbol if you set one by yourself.

```diff
- <p-text-field-wrapper label="Some label *"><input type="text" name="some-name" required /></p-text-field-wrapper>
+ <p-text-field-wrapper label="Some label"><input type="text" name="some-name" required /></p-text-field-wrapper>

- <p-checkbox-wrapper label="Some label *"><input type="checkbox" name="some-name" required /></p-checkbox-wrapper>
+ <p-checkbox-wrapper label="Some label"><input type="checkbox" name="some-name" required /></p-checkbox-wrapper>

- <p-radio-button-wrapper label="Some label *"><input type="radio" name="some-name" required /></p-radio-button-wrapper>
+ <p-radio-button-wrapper label="Some label"><input type="radio" name="some-name" required /></p-radio-button-wrapper>

- <p-radio-button-wrapper label="Some label *"><input type="radio" name="some-name" required /></p-radio-button-wrapper>
+ <p-radio-button-wrapper label="Some label"><input type="radio" name="some-name" required /></p-radio-button-wrapper>

- <p-textarea-wrapper label="Some label *"><textarea name="some-name" required></textarea></p-textarea-wrapper>
+ <p-textarea-wrapper label="Some label"><textarea name="some-name" required></textarea></p-textarea-wrapper>

- <p-select-wrapper label="Some label *"><select name="some-name" required><option>A</option></select></p-select-wrapper>
+ <p-select-wrapper label="Some label"><select name="some-name" required><option>A</option></select></p-select-wrapper>
```

#### Shadow DOM

`Flex`, `Flex Item`, `Grid` and `Grid Item` now use Shadow DOM, thus you are not able to overwrite styles defined by
these components any longer.

---

## Angular

#### Integration of Angular components

In the past it was possible to provide a token called `PREVENT_WEB_COMPONENTS_REGISTRATION` which prevented the
registration of the Porsche Design System components and loading of polyfills. Due to the fact that we no longer provide
/ need poly filling, we have completely removed the token. For advanced usage please
[read further](https://designsystem.porsche.com/latest/start-coding/angular).

---

## React

#### Integration of React components

In the past `@porsche-design-system/components-react` components have initialized the **Porsche Design System Loader**
automatically as soon as a component was imported. With `v2.x` you have to import the `PorscheDesignSystemProvider` once
in your `index.tsx` which then initializes the **Porsche Design System Loader**, e.g. like:

```diff
  // index.tsx

  import ReactDOM from 'react-dom';
  import { PorscheDesignSystemProvider } from '@porsche-design-system/components-react';
  import { App } from './App';

  ReactDOM.render(
    <React.StrictMode>
+     <PorscheDesignSystemProvider>
        <App />
+     </PorscheDesignSystemProvider>
    </React.StrictMode>,
    document.getElementById('root')
  );
```

For advanced usage please [read further](https://designsystem.porsche.com/latest/start-coding/react).

#### Jsdom Polyfill for React / Jest / jsdom test automation

We removed test mocks for React / Jest / jsdom as Shadow DOM is supported since jsdom v12.2.0. Instead, we provide a
Jsdom Polyfill (exclusivly for `@porsche-design-system/components-react` package) fixing missing implementation of jsdom
which the Porsche Design System relies on. **Note:** If your test includes Porsche Design System components, make sure
to wrap the component you want to test with a PorscheDesignSystemProvider in order to avoid exceptions. For more
information please [read further](https://designsystem.porsche.com/latest/start-coding/react).

---

## Vanilla JS

#### Integration of Vanilla JS components

With `v1.x` of the Porsche Design System you've had to copy all needed JS files of
`@porsche-design-system/components-js` into your target directory and include the ES5 and ESM loader snippet. Now you
only need to copy one `index.js` file and initialize the Porsche Design System like in the example below:

```diff
  <!DOCTYPE html>
  <html lang="en">
    <head>
      <meta charset="utf-8">
      <meta name="viewport" content="width=device-width,initial-scale=1.0">
      <title>Porsche Design System</title>
-     <script nomodule src="PATH/TO/PACKAGE/@porsche-design-system/components-js/dist/porsche-design-system/porsche-design-system.js"></script>
-     <script type="module" src="PATH/TO/PACKAGE/@porsche-design-system/components-js/dist/porsche-design-system/porsche-design-system.esm.js"></script>
+     <script src="PATH/TO/PACKAGE/@porsche-design-system/components-js/index.js"></script>
    </head>
    <body>
+     <script type="text/javascript">
+       porscheDesignSystem.load();
+     </script>
      <p-headline variant="headline-1">Some text</p-headline>
    </body>
  </html>
```

For advanced usage please [read further](https://designsystem.porsche.com/latest/start-coding/vanilla-js).

---

### [2.0.0-rc.10] - 2021-04-12

#### Changed

- `Tabs` and `Tabs Bar` now respect dynamic additions / removals of `p-tabs-item`, `a` and `button` elements. Make sure
  to update the `activeTabIndex` when mutating elements
- Improved performance of `Text`, `Button Pure` and `Link Pure` when `size` is not `inherit`

#### Added

- `Grid` now has a `wrap` and `gutter` property
- Components (`Grid Item`, `Flex Item`, `Tabs Item` and `Text List Item`) that require a specific parent (`Grid`,
  `Flex`, `Tabs` and `Text List`) will now throw an error if used without that parent

#### Fixed

- Visual appearance of `Checkbox Wrapper` and `Radio Button Wrapper` reflect the state of the wrapped `input` element

### [2.0.0-rc.9] - 2021-03-26

#### Added

- `Button Group` component
- Fullscreen property for `Modal` on mobile

#### Changed

- Spacings, heading and sizes of `Modal`

#### Fixed

- Prevent duplicate loading of `porsche-design-system.v2.x.HASH.js` chunk when using `getComponentChunkLinks()` partial

### [2.0.0-rc.8] - 2021-03-17

#### Added

- Support for full height `Content Wrapper` with flex
- `Tabs Bar` now supports `undefined` as `activeTabIndex`

#### Changed

- `Tabs Bar` has a new default `activeTabIndex`, which is `undefined`
- `Tabs Bar` does not work by itself anymore. The `activeTabIndex` needs to be controlled from the outside
  ([read more](https://designsystem.porsche.com/latest/components/tabs-bar/examples))
- Background Color of `Select Wrapper` in `dark` theme to meet accessibility criteria

### [2.0.0-rc.7] - 2021-03-15

#### Fixed

- Make shadowed `Flex` and `Grid` work in Firefox + Safari

### [2.0.0-rc.6] - 2021-03-11

#### Changed

- Make `Grid` and `Grid Item` use Shadow DOM
- Make `Flex` and `Flex Item` use Shadow DOM

### [2.0.0-rc.5] - 2021-03-09

#### Added

- Configurable background color of `Content Wrapper`
- `italic` font-style in `Text` is now overridden with `normal`

#### Fixed

- Usage of `Select Wrapper` within custom elements
- A bug that caused `Spinner` to be displayed in a wrong size

### [2.0.0-rc.4] - 2021-03-01

#### Changed

- Filter of `Select Wrapper` supports substring search

#### Fixed

- Build error in SSR

### [2.0.0-rc.3] - 2021-02-17

#### Added

- React: utility function `skipCheckForPorscheDesignSystemProviderDuringTests`
- React: tree shaking for component wrappers

#### Fixed

- Angular: error in `Checkbox Wrapper`, `Radio Button Wrapper` and `Text Field Wrapper` when `input[type]` is bound

### [2.0.0-rc.2] - 2021-02-12

#### Added

- Validate usage of `Checkbox Wrapper`, `Radio Button Wrapper`, `Select Wrapper`, `Text Field Wrapper` and
  `Textarea Wrapper`

### [2.0.0-rc.1] - 2021-02-04

#### Added

- Partial function `getComponentChunkLinks()` to preload Porsche Design System Components

#### Changed

- Added a space before asterisk (`*`) when `input`, `textarea` or `select` have `required` attribute within form wrapper
  components
- Renamed partial `getFontLinks()` option from `weight` to `weights`

#### Fixed

- A bug in `Tabs Bar` where the nextButton was mistakenly rendered.
- A bug where `Icon` was not rendered when using `lazy` property.
- A bug in `Text Field Wrapper` with input type password where characters would overlap the icon.

### [2.0.0-rc.0] - 2021-01-29

#### Added

- Link support for `Marque`
- Sizing options `'responsive' | 'small' | 'medium'` for `Marque`

#### Changed

- Angular: added static `load()` function `PorscheDesignSystemModule` for custom prefix
- Hide up/down spin button when using **Text Field** with `type="number"` in Firefox

#### Fixed

- Angular: typings
- React: correct handling of `ref` property
- Unhandled exception in `Select Wrapper` if `selected` and `disabled` attributes are set on the same option
- A bug in `Tabs Bar` where scrolling was broken when a tab was selected
- A bug in `Tabs Bar` where the `nextButton` was always rendered

### [2.0.0-alpha.13] - 2021-01-26

#### Added

- Partial function `getFontLinks()` to prevent **Flash of Unstyled Text** (FOUT)

#### Fixed

- React: correct handling of `className` property

### [2.0.0-alpha.12] - 2021-01-20

#### Added

- Partial function `getInitialStyles()` to prevent **Flash of Unstyled Content** (FOUC)
- Partial function `getFontFaceStylesheet()` to prevent **Flash of Unstyled Text** (FOUT)

#### Changed

- React: `PorscheDesignSystemProvider` needs to wrap application
- React: component props have to be camelCase
- React: `PorscheDesignSystemProvider` is needed while testing components

#### Fixed

- React: typings
- React: support of objects for property values

#### Removed

- React: `getPrefixedComponents`, prefixing is handled by `PorscheDesignSystemProvider`

### [2.0.0-alpha.11] - 2021-01-08

#### Changed

- Precision of relative line height
- Changed color of `neutral contrast low`

### [2.0.0-alpha.10] - 2020-12-14

#### Added

- `native` property to `Select Wrapper` to force rendering of native Browser select dropdown
- Extended flexibility of `Headline`

#### Changed

- Some styling improvements of `Select Wrapper`

#### Fixed

- Jsdom Polyfill `fetch` error

### [2.0.0-alpha.9] - 2020-12-09

### Fixed

- Improved reliability of `componentsReady()`

#### Changed

- Jsdom Polyfill `console.warn` behaviour

### [2.0.0-alpha.8] - 2020-12-03

### Fixed

- A bug where `Modal` did not remove `overflow=hidden` on document body.

### [2.0.0-alpha.7] - 2020-11-26

#### Added

- Jsdom Polyfill

#### Removed

- Jsdom Mocks
- Global "blur on focus" script

#### Changed

- Default dropdown direction of `SelectWrapper` from `down` to `auto`
- Made API of `Tabs` consistent with `Tabs Bar`
- Removed transition for focus styling
- Use `:focus-visible` as default and `:focus` as fallback for focusable elements

#### Fixed

- The Selected element of `SelectWrapper` dropdown keeps now in sync with native selection if changed programmatically
- Invalid search results get cleared if `SelectWrapper` becomes focus state
- Some bugs in `TabsBar`
- Minification of dynamic slotted content styles
- An issue where `Pagination` throws console errors if disconnected from dom.

### [2.0.0-alpha.6] - 2020-10-28

#### Changed

- default `type` of `Button` and `Button Pure` to `submit`

#### Fixed

- Typings

### [2.0.0-alpha.5] - 2020-10-26

#### Added

- `Modal` component

#### Fixed

- Typing for `pageChange` event of `Pagination` component
- Typings

#### Changed

- Focus styling

### [2.0.0-alpha.4] - 2020-10-14

#### Added

- Custom filter to `Select Wrapper` component
- DropDown direction property to `Select Wrapper` component
- Display `*` after label when `input`, `textarea` or `select` have `required` attribute within form wrapper components
- `Tabs` component
- `Tabs Bar` component
- `Banner` component

#### Removed

- Default `position: relative;` style of `Link Pure` and `Button Pure`

#### Fixed

- `Spinner` zooming bug on Safari

### [2.0.0-alpha.3] - 2020-09-11

#### Added

- Support to load assets from China CDN directly via browser flag: `PORSCHE_DESIGN_SYSTEM_CDN = 'cn';`

#### Removed

- Support for `<a>` wrapped `Link` and `Link Pure`

### [2.0.0-alpha.2] - 2020-08-20

### [2.0.0-alpha.1] - 2020-08-17

#### Changed

- Removed classnames dependency
- Stencil Core `taskQueue` from `congestionAsync` to `async` for more performant component rendering

#### Fixed

- Focus input on label click of `Checkbox Wrapper` and `Radio Button Wrapper`

### [1.5.6] - 2020-10-15

### [1.5.6-rc.0] - 2020-10-13

### Fixed

- `Spinner` zooming bug on Safari

### [1.5.5] - 2020-09-11

### [1.5.5-rc.0] - 2020-09-07

### Changed

- Deprecated stencil lifecycle-method `componentDidUnload` to `disconnectedCallback` to fix "`selectObserver` is
  undefined" bug in `Select Wrapper` and `Pagination`

### [1.5.4] - 2020-08-25

### [1.5.4-rc.0] - 2020-08-17

#### Changed

- Removed classnames dependency
- Stencil Core `taskQueue` from `congestionAsync` to `async` for more performant component rendering

#### Fixed

- Focus input on label click of `Checkbox Wrapper` and `Radio Button Wrapper`
- Fix typings for `orientation` of `Divider` component

### [2.0.0-alpha.0] - 2020-08-06

#### Added

- **Experimental:** Optional web component scoping mechanism during runtime to enable micro service architecture

#### Changed

- Web components get lazy loaded from central CDN to improve caching strategy across Porsche's digital eco system

#### Removed

- Stop browser support for **IE11** and **EdgeHTML**

#### Fixed

- Mix of `Optgroups` and `Options` on same level in `Select Wrapper` component
- Fix typings for `orientation` of `Divider` component

### [1.5.3] - 2020-08-10

### [1.5.3-rc.0] - 2020-08-10

#### Fixed

- Mix of `Optgroups` and `Options` on same level in `Select Wrapper` component

### [1.5.2] - 2020-07-22

#### Fixed

- Dispatch change event in `Select Wrapper`
- Stencil react-output-target SSR Bug

### [1.5.1] - 2020-07-20

#### Fixed

- SVGO settings for icons
- Angular bug which causes `ngcc` to fail

### [1.5.0] - 2020-07-16

#### Added

- Icons (active-cabin-ventilation, battery-full, bell, bookmark, car-battery, charging-active, charging-state, climate,
  climate-control, garage, horn, key, map, parking-brake, parking-light, preheating, send, shopping-bag, sidelights,
  user-manual, wrenches)

#### Changed

- Icons (arrow-first, arrow-last, battery-empty, car, card, charging-station, question)

#### Fixed

- Porsche Marque images

### [1.5.0-rc.2] - 2020-07-06

### [1.5.0-rc.1] - 2020-07-06

#### Added

- **Notification Neutral** color to `color` property of `p-text` and `p-icon`

### [1.5.0-rc.0] - 2020-06-25

#### Added

- `Fieldset Wrapper` component
- Improved SEO of `p-headline` and `p-text`: Added possibility to write semantic HTML tags (e.g. `<h1>-<h6>` or `<p>`,
  `<blockquote>`, etc.) directly as slotted content.
- Possibility to include anchor tags directly as slots of `Link`, `Link Pure` and `Link Social`
- `Text` new `weight` property `semibold`
- `Button Pure` label with subline pattern as slot
- `Link Pure` label with subline pattern as slot

#### Changed

- `Select Wrapper` is now ready for the catwalk. It is dressed now with a custom drop down list box and gets naked by
  default on touch devices.

#### Fixed

- Minor accessibility improvements of `icons` and `Text Field`
- Remove native number spinner buttons of `Text Field` with type text for Firefox
- An issue with `Button` and `Button Pure` and their `disabled` attribute

### [1.4.0] - 2020-05-14

### [1.4.0-rc.3] - 2020-05-08

#### Added

- `Text List`

#### Changed

- Improve caching strategy for fonts by content-based hash
- Improve caching strategy for marque by content-based hash
- Dimensions and sharpness of marque
- Props for `Content Wrapper`

### [1.4.0-rc.2] - 2020-05-06

#### Added

- `Content Wrapper`
- Description property to `p-text-field-wrapper`, `p-textarea-wrapper` and `p-select-wrapper`
- `Link Social`

#### Changed

- Improve accessibility of error and success states of form elements
- Aria-invalid attribute of form elements if they are in error state is now managed by component
- Rename icon name `configure` to `configurate` (prevents breaking change compared to stable v1.3.0)
- Improve `p-icon` loading behavior

#### Fixed

- Display of wrong icons

#### Removed

- `safe-zone` property of `p-grid` (`Content Wrapper` should be used instead)

### [1.4.0-rc.1] - 2020-04-27

#### Added

- Add `safe-zone` property to `p-grid` for outer grid margin, max-width and centering
- Submit button with search icon to `p-textfield-wrapper` type search

#### Changed

- Background color of readonly state in components `p-textfield-wrapper` and `p-textarea-wrapper`
- Visual appearance of icons
- Improve caching strategy for icons by content-based hash
- Cursor of Radio, Checkbox and Select
- Fixed naming of Mock from `p-textfield-wrapper` to `p-text-field-wrapper`

#### Fixed

- Icon loading mechanism

### [1.4.0-rc.0] - 2020-04-09

#### Added

- SSR support

### [1.3.0] - 2020-04-08

#### Added

- New headline size `headline-5` to `p-headline`
- Test Mocks

#### Fixed

- Text styling of Select component on focus in IE11 and Chrome on Windows 10

### [1.3.0-rc.0] - 2020-04-03

#### Fixed

- Improve form elements

### [1.2.0] - 2020-03-25

#### Added

- `Divider`
- Hover state for form elements

#### Fixed

- Support label text of form elements for Screen readers

### [1.1.2] - 2020-03-17

#### Changed

- Notification colors

### [1.1.1] - 2020-03-13

#### Changed

- Icon of `Checkbox` indeterminate state

### [1.1.0] - 2020-03-11

#### Fixed

- Minor improvements

### [1.1.0-rc.0] - 2020-03-02

#### Added

- `Select Wrapper`
- `Checkbox Wrapper`
- `Radio Button Wrapper`
- `Textarea Wrapper`

#### Fixed

- `Text Field Wrapper` toggle password visibility

### [1.0.3] - 2020-02-13

#### Fixed

- JS framework compatibility

### [1.1.0-0] - 2020-02-06

#### Added

- `Text Field Wrapper`

#### Changed

- Add proper cursor for disabled state for `Button` and `Button Pure`

### [1.0.2] - 2020-02-04

#### Fixed

- Inheritable styling of slotted content

### [1.0.1] - 2020-01-30

#### Added

- Clickable area of `Link Pure` and `Button Pure` is optionally configurable by defining padding on host element

### [1.0.0] - 2020-01-28

#### Added

- Cursor pointer on hover for `Button` and `Button Pure`
- Line-height gets calculated based on Porsche type-scaling formula automatically for `Text`, `Link Pure` and
  `Button Pure`
- Test helper function `componentsReady()` which indicates when lazy loaded components fully have loaded

#### Changed

- Update CDN asset paths
- Improve font-weight definitions
- Rename and optimize neutral colors for `Icon` and `Text`

### [1.0.0-rc.1] - 2019-12-13

#### Added

- `Headline`
- `Text`
- `Marque`
- `Button`
- `Button Pure`
- `Spinner`
- `Icon`
- `Flex`
- `Grid`
- `Link`
- `Link Pure`
- `Pagination`
- "Blur on focus"<|MERGE_RESOLUTION|>--- conflicted
+++ resolved
@@ -23,15 +23,12 @@
 
 - `Accordion`: removed `border-bottom` if used standalone
   ([#2911](https://github.com/porsche-design-system/porsche-design-system/pull/2911))
-<<<<<<< HEAD
+- `display` css property can be overridden on all components, e.g. within media queries  
+  ([#2913](https://github.com/porsche-design-system/porsche-design-system/pull/2913))
 - `Pagination`: Prop `maxNumberOfPageLinks` is deprecated and has no effect anymore, instead there is responsive
   behavior out of the box with full SSR support
   ([#2898](https://github.com/porsche-design-system/porsche-design-system/pull/2898))
 
-=======
-- `display` css property can be overridden on all components, e.g. within media queries  
-  ([#2913](https://github.com/porsche-design-system/porsche-design-system/pull/2913))
->>>>>>> a6f34f78
 
 ### [3.9.0] - 2023-11-24
 
