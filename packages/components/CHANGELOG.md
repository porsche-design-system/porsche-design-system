# Changelog

## Porsche Design System - Components

All notable changes to this project will be documented in this file.

The format is based on [Keep a Changelog](https://keepachangelog.com/en/1.0.0/), and this project adheres to
[Semantic Versioning](https://semver.org/spec/v2.0.0.html).

### [Unreleased]

<<<<<<< HEAD
#### Added

- `underline` prop for `Link Pure`
- `Checkbox Wrapper`, `Radio Button Wrapper`, `Popover` and `Tag Dismissible` supports `theme` prop
- `Icon` supports `x-small` and `x-large` values of `size` prop

#### Changed

- `Icon` supports
  `'primary' | 'contrast-low' | 'contrast-medium' | 'contrast-high' | 'notification-success' | 'notification-warning' | 'notification-error' | 'notification-info' | 'inherit'`
  for color prop while
  `'brand' | 'default' | 'neutral-contrast-low' | 'neutral-contrast-medium' | 'neutral-contrast-high' | 'notification-neutral'`
  is deprecated now.
- Value `inherit` for prop `color` of `Icon` works slightly different to the previous major version. A CSS filter is
  required to apply custom coloring to take advantage of using an SVG embedded in an `<img/>` for better SSR support and
  loading performance in general.

```diff
- <p-icon color="inherit" style="color: #fff"></p-icon>

+ <p-icon color="inherit" style="filter: invert(100%)"></p-icon>
```

- `getIconLinks()` partial accepts only param-cased icon names

```diff
- require('@porsche-design-system/components-js/partials').getIconLinks({ icons: ['arrowRight'] })

+ require('@porsche-design-system/components-js/partials').getIconLinks({ icons: ['arrow-right'] })
```

- Default value of prop `name` of `Icon` has changed from **"arrow-head-right"** to **"arrow-right"**
- Default value of prop `variant` of `Link` and `Button` has changed from **"secondary"** to **"primary"**
- Default value of prop `icon` of `Link` and `Button` has changed from **"arrow-head-right"** to **"none"**. Therefor
  the `icon` property **must** be set if the `link` or `button` has the `hide-label` property:

```diff
- <p-link href="#" hide-label="true">Some label</p-link>
+ <p-link href="#" hide-label="true" icon="arrow-right">Some label</p-link>

- <p-link href="#" hide-label="{ base: true, m: false }">Some label</p-link>
+ <p-link href="#" hide-label="{ base: true, m: false }" icon="arrow-right">Some label</p-link>

- <p-button hide-label="true">Some label</p-button>
+ <p-button hide-label="true" icon="arrow-right">Some label</p-button>

- <p-button hide-label="{ base: true, m: false }">Some label</p-button>
+ <p-button hide-label="{ base: true, m: false }" icon="arrow-right">Some label</p-button>
```

- `Spinner`, `Icon`, `Link Pure`, `Button Pure`, `Link`, `Button`, `Checkbox Wrapper`, `Radio Button Wrapper`,
  `Popover`, `Tag Dismissible` matches new design language
- CSS global variables names

```diff
- --p-animation-duration__spinner
- --p-animation-duration__banner

+ --p-animation-duration
```

- Prop `weight` for `Link Pure` and `Button Pure` is deprecated now, only regular font weight will be applied:

```diff
- <p-link-pure href="#" weight="thin">Some label</p-link-pure>
- <p-link-pure href="#" weight="regular">Some label</p-link-pure>
- <p-link-pure href="#" weight="semibold">Some label</p-link-pure>
- <p-link-pure href="#" weight="bold">Some label</p-link-pure>
+ <p-link-pure href="#">Some label</p-link-pure>

- <p-button-pure weight="thin">Some label</p-button-pure>
- <p-button-pure weight="regular">Some label</p-button-pure>
- <p-button-pure weight="semibold">Some label</p-button-pure>
- <p-button-pure weight="bold">Some label</p-button-pure>
+ <p-button-pure>Some label</p-button-pure>
```

- Prop `lazy` for `Icon` is deprecated now:
-

```diff
- <p-icon laze="true"></p-icon>

+ <p-icon></p-icon>
```

#### Removed

- Custom slotted CSS for `Checkbox Wrapper` (use normalize styles, provided by `getInitialStyles()` partial instead)
- `subline` slot for `Link Pure` and `Button Pure`

```diff
<p-link-pure href="#">
  Some label
-   <p slot="subline">Some Subline</p>
</p-link-pure>

<p-button-pure>
  Some label
-   <p slot="subline">Some Subline</p>
</p-button-pure>
```

- Deprecated prop `tabbable` for `Button Pure`, `Button` and `Switch`

```diff
- <p-button-pure tabbable="false">Some label</p-button-pure>
+ <p-button-pure tabindex="-1">Some label</p-button-pure>

- <p-button tabbable="false">Some label</p-button>
+ <p-button tabindex="-1">Some label</p-button>

- <p-switch tabbable="false">Some label</p-switch>
+ <p-switch tabindex="-1">Some label</p-switch>
```

#### Fixed

- `Icon` supports param cased icon names only, typings are adapted accordingly:

```diff
- <p-icon name="arrowRight"></p-icon>
+ <p-icon name="arrow-right"></p-icon>
```
=======
### [2.20.0-rc.0] - 2023-01-30

#### Added

- `applyNormalizeStyles` option for `getInitialStyles()` partial which includes basic css styles for Light DOM
>>>>>>> 86ebf0a5

### [2.19.1-rc.1] - 2023-01-18

#### Added

- `jsdom-polyfill` subpackage is available at `@porsche-design-system/components-{js|angular|react|vue}/jsdom-polyfill`
  and can be used to have working web components in jsdom based tests (e.g. jest)
- `testing` subpackage is available at `@porsche-design-system/components-{js|angular|react|vue}/testing` to provide
  `getByRoleShadowed`, `getByLabelTextShadowed` and `getByTextShadowed` utilities which use `@testing-library/dom`
  queries internally to support Shadow DOM
- Validation if `prefix` is already reserved by a different version upon initialization of the Porsche Design System

#### Fixed

- `componentsReady()` waits for Porsche Design System being initialized before checking components which can happen in
  certain test scenarios without partials

### [2.19.1-rc.0] - 2023-01-18

#### Fixed

- Bug in `@porsche-design-system/components-react/ssr` where in some cases during SSG an error was thrown when
  components render their children conditionally

### [2.19.0] - 2022-12-22

### [2.19.0-rc.2] - 2022-12-22

### [2.19.0-rc.1] - 2022-12-22

#### Fixed

- `Stepper Horizontal` calculation of scroll position when used within any parent that has a margin or padding

### [2.19.0-rc.0] - 2022-12-21

#### Added

- Vue: typed components are available via the `@porsche-design-system/components-vue` package

#### Fixed

- `Modal` focus cycle when pressing Shift Tab right after it was opened

### [2.18.0] - 2022-12-15

### [2.18.0-rc.2] - 2022-12-14

#### Added

- Validation to ensure crucial partials are used.  
  **Disclaimer:** The Porsche Design System will **not** inject its initial styles anymore. Please use the
  `getInitialStyles()` partial to reduce flash of unstyled content (FOUC) as described here:
  [getInitialStyles() documentation](https://designsystem.porsche.com/latest/partials/initial-styles)

#### Changed

- `line-height` calculation for all components is handled CSS only now by using `ex`-unit in combination with `calc()`
  which gives the best performance, the easiest possible integration and respects UI best practices in having **larger**
  `line-height` values for **small** `font-size` definitions and **smaller** `line-height` values for **larger**
  `font-size` definitions. The calculated values by CSS slightly differ compared to the ones calculated by JavaScript,
  which might result in minor visual changes.

#### Fixed

- Screen reader announcements of `Textfield` and `Textarea` in `counter` mode
- Screen reader announcements in `Select Wrapper`

### [2.18.0-rc.1] - 2022-11-24

#### Added

- `Carousel` now has a `rewind` property, better prev/next icons, a `max-width` for `heading` and `description` and
  support for slotted `description`

#### Fixed

- `Select Wrapper` height if text is zoomed up to 200%

### [2.18.0-rc.0] - 2022-11-17

#### Added

- SSR/SSG ready components using Declarative Shadow DOM for Next JS are shipped via
  `@porsche-design-system/components-react/ssr`. To use it simply change your imports.

**Important:** make sure to apply the new `getDSRPonyfill()` partial right before your closing `</body>` tag. More
information can be found here:
[getDSRPonyfill() documentation](https://designsystem.porsche.com/latest/partials/dsr-ponyfill)

```diff
- import { PorscheDesignSystemProvider, PButton, ... } from '@porsche-design-system/components-react';
+ import { PorscheDesignSystemProvider, PButton, ... } from '@porsche-design-system/components-react/ssr';
+ import { getDSRPonyfill } from '@porsche-design-system/components-react/partials';
```

#### Changed

- Improve height calculation for `Accordion`
- Slotted anchor support for `Link Pure` is stricter (In case slotted `<a>` is used it must be a direct child of
  `Link Pure`)
- `getFontLinks()` partial now has `{ weights: ['regular', 'semi-bold'] }` for a default

### [2.17.0] - 2022-10-31

### [2.17.0-rc.0] - 2022-10-31

#### Added

- `Link Tile`

#### Fixed

- `Scroller` bug where scrollable content was not fully hidden by the gradient, when zoomed into the page.

#### Changed

- Removed `!important` keyword from css property `display` of `Link Pure` and `Button Pure`

### [2.16.3] - 2022-10-21

### [2.16.3-rc.0] - 2022-10-21

#### Fixed

- `Button Pure` and `Link Pure` error when using `size="inherit"` and `icon="none"`

#### Changed

- Replaced all internal usage of `Text` and `Headline` components

### [2.16.2] - 2022-09-15

### [2.16.2-rc.0] - 2022-09-15

#### Fixed

- Issue with `Popover` where drop-shadow is not shown correctly in Chrome >= 105
- Issue with `Carousel` and `wrap-content="true"` where the layout was out of sync with `Content Wrapper` for
  viewports >= 1760px.
- `Select Wrapper` with custom dropdown keeps attribute changes of native select options in sync if changed
  programmatically

### [2.16.1] - 2022-09-09

#### Fixed

- Issue with `Options` typing import for `Carousel`

### [2.16.0] - 2022-09-08

### [2.15.1-rc.1] - 2022-09-08

#### Added

- `Carousel`
- `Scroller`

#### Changed

- `Stepper Horizontal` now has `size` property
- `Stepper Horizontal` uses improved focus behavior in case it becomes scrollable and scroll indicators are centered
  correctly.
- `Tabs Bar` uses improved focus behavior in case it becomes scrollable and scroll indicators are centered correctly.

### [2.15.1-rc.0] - 2022-08-24

#### Fixed

- `Radio Button Wrapper` visual selection change bug in Safari >= 15.5

### [2.15.0] - 2022-08-22

### [2.15.0-rc.1] - 2022-08-18

#### Changed

- Downgraded `@angular` to `v13` to ensure backwards compatibility of `@porsche-design-system/components-angular`

### [2.15.0-rc.0] - 2022-08-16

#### Fixed

- `Popover` visual shadow bug in Safari
- `Stepper Horizontal Item` bug where pseudo styles of the counter element were overridable

### [2.15.0-beta.0] - 2022-08-05

#### Fixed

- `Tabs` & `Tabs Bar` `size` property when using `BreakpointCustomizable`

#### Changed

- `Modal` uses poly fluid sizing for outer spacing
- `Banner` uses poly fluid sizing for outer spacing
- `Content Wrapper` uses poly fluid sizing for inner spacing
- `Modal` min-width is slightly updated to perfectly fit into content area of `Content Wrapper` at 320px viewport width

#### Added

- Validation of properties for all components
- `Text Field Wrapper` with `input type="search"` is clearable via Escape key and custom clear button across browsers
- `Text Field Wrapper` with `input type="search"` shows a "Locate me" button when `actionIcon="locate"` is set, emits
  the `action` event on click and can be put into a loading state via `actionLoading="true"`

### [2.14.0] - 2022-07-11

### [2.14.0-rc.1] - 2022-07-11

### [2.14.0-rc.0] - 2022-07-11

#### Added

- `getBrowserSupportFallbackScript()` partial supporting `cdn` and `format` options as replacement for
  `includeOverlay()` of `@porsche-design-system/browser-notification` npm package
- `getCookiesFallbackScript()` partial supporting `cdn` and `format` options as replacement for `includeCookieOverlay()`
  of `@porsche-design-system/browser-notification` npm package

#### Changed

- `getMetaTagsAndIconLinks()` partial to return `theme-color` meta tags with `prefers-color-scheme: {light|dark}` media
  query

### [2.13.0] - 2022-06-23

### [2.13.0-rc.5] - 2022-06-23

#### Fixed

- `Stepper Horizontal Item` `state` validation
- `Button` and `Link` with `theme="dark" variant="tertiary"` and `Tag Dismissible` bug on Safari < v15.5 where wrong
  colors on hover were shown

### [2.13.0-rc.4] - 2022-06-22

#### Added

- `Stepper Horizontal`

### [2.13.0-rc.3] - 2022-06-22

#### Added

- `Segmented Control`

### [2.13.0-rc.2] - 2022-06-21

### [2.13.0-rc.1] - 2022-06-21

### [2.13.0-rc.0] - 2022-06-21

#### Changed

- `Button`, `Button Pure` and `Switch` apply `aria-disabled="true"` instead of `disabled` attribute to native button
  internally in case `disabled` and/or `loading` property is set

### [2.12.1] - 2022-05-25

### [2.12.1-rc.0] - 2022-05-25

#### Fixed

- Issue with `JssStyle` typing import

### [2.12.0] - 2022-05-19

#### Changed

- npm package is prepared for public release on [npmjs.org](https://npmjs.com)

### [2.12.0-rc.2] - 2022-05-12

### [2.12.0-rc.1] - 2022-05-11

### [2.12.0-rc.0] - 2022-05-04

#### Added

- `Table Head Cell` now has a `multiline` property

#### Changed

- `Headline` has no `hypens` / `overflow-wrap` style by default
- Partials now throw an exception if they are executed in browser

#### Fixed

- Exception in `Headline`, `Select Wrapper`, `Text` and `Text List` when changing `theme` prop from `dark` to `light`
- `getInitialStyles()` partial now returns `.hydrated` styles, too

### [2.11.0-skeletons] - 2022-04-21

### [2.11.0] - 2022-04-21

### [2.11.0-rc.0] - 2022-04-20

#### Added

- `Tag`
- `Tag Dismissible`

### [2.10.0-skeletons] - 2022-04-13

### [2.10.0] - 2022-04-13

### [2.9.3-rc.1] - 2022-04-06

#### Added

- `Text Field Wrapper` now has a `showCharacterCount` property which can be used to hide the character count when a
  `maxLength` attribute is set on the wrapped `input`.
- `Textarea Wrapper` now has a `showCharacterCount` property which can be used to hide the character count when a
  `maxLength` attribute is set on the wrapped `textarea`.

### [2.9.3-rc.0-skeletons] - 2022-03-29

### [2.9.3-rc.0] - 2022-03-28

#### Added

- `Text Field Wrapper` supports `unit` property on `input type="text"`
- `Marque` optional configurable clickable/focusable area by defining padding on host element

#### Fixed

- `Tabs Item` improved accessibility
- Angular: circular dependency in development mode in `2.9.2-skeletons`

### [2.9.2-skeletons] - 2022-03-24

#### Added

- **[EXPERIMENTAL]** `getInitialStyles` partial now accepts a `skeletonTagNames` array of component names that will
  initially have skeleton styles while the Porsche Design System is loading
- **[EXPERIMENTAL]** `Button`, `Button Pure`, `Checkbox Wrapper`, `Fieldset Wrapper`, `Link`, `Link Pure`,
  `Link Social`, `Radio Button Wrapper`, `Select Wrapper`, `Text Field Wrapper`, `Textarea Wrapper` can now have initial
  skeleton styles when passed as `skeletonTagNames` to the `getInitialStyles` partial

### [2.9.2] - 2022-03-24

### [2.9.2-rc.1] - 2022-03-23

#### Fixed

- Bug caused by Chrome where hover styles of `Link Pure` are not displayed correctly

### [2.9.2-rc.0] - 2022-03-22

#### Added

- Normalized font behavior (`hyphen`, `overflow-wrap` and `text-size-adjust`) across components

#### Fixed

- `Modal` scrolling and pinch to zoom on iOS
- `Modal` initial position if scrollable
- `Table Head Cell` sort icon `asc` + `desc`

### [2.9.1] - 2022-03-10

### [2.9.1-rc.0] - 2022-03-09

#### Added

- Styles for slotted `<button>` in `Text`

#### Changed

- `Modal` heading and aria validation happens only when open

#### Fixed

- React: bundling format of partials

### [2.9.0] - 2022-02-28

### [2.9.0-rc.1] - 2022-02-25

#### Fixed

- `Modal` focus trap respecting elements in shadow DOM and dynamically added/removed elements on first level
- `Tabs Item` focus outline on click in Safari
- Error while using partials in Vanilla JS and Angular

### [2.9.0-rc.0] - 2022-02-16

#### Added

- `getFontFaceStylesheet` returns additional `<link>` tags with `rel="preconnect"` and `rel="dns-prefetch"`
- Option `format` to partials `getFontFaceStylesheet`, `getComponentChunkLinks()`, `getFontLinks()`, `getIconLinks()`,
  `getInitialStyles()`, `getLoaderScript()` and `getMetaTagsAndIconLinks()`

#### Deprecated

- The option `withoutTags` of partials `getFontFaceStylesheet`, `getComponentChunkLinks()`, `getFontLinks()`,
  `getIconLinks()`, `getInitialStyles()`, `getLoaderScript()` and `getMetaTagsAndIconLinks()` is deprecated and will be
  removed in `v3.0.0`. Please use `format: 'jsx'` instead.

```diff
- <link rel="stylesheet" href={getFontFaceStylesheet({ withoutTags: true })} crossOrigin="true" />
+ {getFontFaceStylesheet({ format: 'jsx' })}
```

### [2.9.0-beta.1] - 2022-01-27

#### Added

- `:focus-visible` content of selected Tab in `Tabs` component gets focus styling
- Improved accessibility of `Text Field Wrapper` and `Textarea Wrapper` when `maxlength` attribute is set
- `Modal` aria property
- `Modal` class for slotted elements to make content full-width

#### Changed

- `Button Pure` and `Link Pure` removed `position: relative` imposition, make sure to **not** override it with
  `position: static`

#### Fixed

- `Modal` close button styles when no heading is passed

### [2.9.0-beta.0] - 2022-01-18

#### Added

- React: `getByRoleShadowed`, `getByLabelTextShadowed` and `getByTextShadowed` utilities which uses
  `@testing-library/dom` queries internally to support Shadow DOM

#### Fixed

- React: `UnhandledPromiseRejectionWarning` when using `skipPorscheDesignSystemCDNRequestsDuringTests()`

### [2.8.0] - 2022-01-17

#### Fixed

- Accessibility issue of `Icon` component in Windows High Contrast Mode in Chromium Browser

### [2.8.0-rc.0] - 2022-01-14

#### Added

- Support for `tabindex` attribute on `Button`, `Button Pure`, `Switch`, `Link`, `Link Pure` and `Link Social`

#### Changed

- `:focus-visible` style matches outline color of `Button` while hovered

#### Deprecated

- The `tabbable` property of `Button`, `Button Pure` and `Switch` is deprecated and will be removed in `v3.0.0`. Please
  use `tabindex` instead.

```diff
- <p-button tabbable="false">Some button</p-button>
+ <p-button tabindex="-1">Some button</p-button>
```

### [2.8.0-beta.3] - 2021-12-22

#### Added

**Disclaimer:** The provided themes `light-electric` and `dark-electric` are just a proof of concept, it's **not**
accessible regarding its color contrast and might even be removed in an upcoming major release again.

- `light-electric` theme for `Switch`
- `dark-electric` theme for `Button Pure` and `Link Pure`
- Character counter to `Text Field Wrapper` and `Textarea Wrapper` if `maxlength` is present on `input type="text"` and
  `textarea`

#### Changed

- `:focus-visible` style matches outline color of `Switch` while hovered

#### Fixed

- Box model of `Button Pure`

### [2.8.0-beta.2] - 2021-12-22

#### Fixed

- `Content Wrapper` regression for `!important` style

#### Added

- Usage validation for `Link`, `Link Pure` and `Link Social`

### [2.8.0-beta.1] - 2021-12-16

#### Fixed

- `Select Wrapper` validation of select element

### [2.8.0-beta.0] - 2021-12-15

#### Changed

- Angular: Increased peer dependency to `>=12.0.0 <14.0.0`

### [2.7.0] - 2021-12-14

### [2.7.0-rc.0] - 2021-12-14

#### Removed

- `offset-bottom` prop of `Toast` (use `--p-toast-position-bottom` CSS variable instead)

### [2.7.0-beta.6] - 2021-12-08

#### Added

- `Popover`

### [2.7.0-beta.5] - 2021-12-07

#### Added

**Disclaimer:** The provided theme `light-electric` is just a proof of concept, it's **not** accessible regarding its
color contrast and might even be removed in an upcoming major release again.

- `light-electric` theme for `Accordion`, `Link`, `Link Pure`, `Button`, `Button Pure`, `Tabs`, `Tabs Bar`

### [2.7.0-beta.4] - 2021-12-02

### [2.7.0-beta.3] - 2021-11-30

#### Added

- `Accordion` uses `MutationObserver` fallback when no `ResizeObserver` is available in older browsers

#### Fixed

- `Link` and `Link Social` not adapting slotted anchor to the width of the element

### [2.7.0-beta.2] - 2021-11-24

#### Added

- `Toast`

#### Fixed

- `Banner` animations respect offset correctly

### [2.7.0-beta.1] - 2021-11-16

#### Fixed

- `Headline` applies `align` and `ellipsis` prop correctly

### [2.7.0-beta.0] - 2021-11-11

#### Added

- New `aria` property for `ARIA` attribute handling for: `Button`, `Button Pure`, `Icon`, `Link`, `Link Pure`, `Marque`,
  `Spinner`

#### Fixed

- React: warnings about `useLayoutEffect` in SSR context

### [2.6.1] - 2021-11-05

#### Fixed

- Prevent breaking entire Porsche Design System due to lacking support of `ResizeObserver`, however `Accordion` still
  requires it

### [2.6.0] - 2021-11-04

#### Added

- `unit` and `unitPosition` properties to `Text Field Wrapper`

### [2.6.0-beta.0] - 2021-10-29

#### Changed

- Use `Heiti SC` (pre-installed on iOS/macOS) and `SimHei` (pre-installed on Windows) as Chinese fallback font

#### Added

- `Marque` uses `webp` images for browsers that support it
- `Inline Notification`
- `Icon` now supports `success` for `name` property

#### Fixed

- Colors of `Banner` for dark theme
- Replaced CSS `inset` property with `top`, `left`, `right` and `bottom` for browser compatibility
- Opening and closing transition of `Modal`

### [2.5.1-beta.0] - 2021-10-11

#### Fixed

- Possible exceptions when components get unmounted directly

### [2.5.0] - 2021-10-04

#### Added

- `SimHei` and `黑体` as fallback for all components' `font-family`

### [2.5.0-beta.1] - 2021-09-28

#### Changed

- React: improved render behavior of components

### [2.5.0-beta.0] - 2021-09-22

#### Added

- React: utility function `skipPorscheDesignSystemCDNRequestsDuringTests`

### [2.4.0] - 2021-09-21

### [2.4.0-beta.2] - 2021-09-21

#### Added

- `Link Social` and `Icon` now support `kakaotalk`, `naver`, `reddit` and `tiktok`
- JSS caching mechanism to improve style performance

#### Changed

- Alignment of `linkedin` icon
- Improved accessibility of `Select Wrapper`
- `Icon` loading behaviour to non-blocking, components using the `Icon` will no longer wait for it to load
- Validation messages of `Fieldset Wrapper` have now an additional icon representing the validation state

#### Fixed

- Box model of `Link Pure`
- Focus of `Link Pure` with slotted anchor and hidden label
- Focus cycling of `Modal` without focusable children
- Suppress CORS error

### [2.4.0-beta.1] - 2021-08-26

#### Added

- `active` property to `Button Pure`

### [2.4.0-beta.0] - 2021-08-26

#### Added

- `icon` property of `Button Pure` and `Link Pure` was extended by `none` value
- `alignLabel` and `stretch` property to `Button Pure` and `Link Pure`

#### Changed

- Improved `:focus-visible` and `:hover:focus-visible` colors for `Link Social` and `Link`
- Improved slotted `<a>` coloring in dark theme for `Link Social` and `Link`
- Validation messages of `Checkbox Wrapper`, `Radio Button Wrapper`, `Select Wrapper`, `Textarea Wrapper` and
  `Text Field Wrapper` have now an additional icon representing the validation state
- `Modal` backdrop behavior to close modal on mouse-down

#### Fixed

- Slotted `<a>` coloring in dark theme for `Text`, `Headline`, `Text List`, `Banner`, `Select Wrapper` and `Link Pure`
- Wrong background color of scrollable `Modal`'s backdrop in Safari

### [2.3.0] - 2021-07-28

### [2.3.0-beta.3] - 2021-07-28

#### Changed

- `Accordion` reduce paddings, vertically align carets to the first heading row, adjust border color and hover styles

#### Fixed

- `Text Field Wrapper` accessibility of type password and search

### [2.3.0-beta.2] - 2021-07-15

#### Added

- `Checkbox Wrapper`, `Radio Button Wrapper`, `Select Wrapper`, `Textarea Wrapper` and `Text Field Wrapper` now reflect
  changes of the `required` attribute on their child component
- `multiline` property to `Table Cell`
- Partial function `getLoaderScript()` to initialize Porsche Design System as early as possible

#### Fixed

- `Table Head Cell` uses semi bold instead of bold as font weight
- Transition of `Modal`

### [2.3.0-beta.1] - 2021-07-08

#### Added

- `Accordion`

#### Changed

- Removed initial delay of `Banner`

### [2.3.0-beta.0] - 2021-07-01

#### Added

- `Table`
- Angular: export types from package root
- Accessibility icon

#### Changed

- `Button`, `Button Pure` and `Switch` are now focusable while in `loading` state
- `Text` and `Headline` inherits white-space CSS property
- React: sync component props via property instead of attribute

#### Fixed

- Angular: support `"strictTemplates": true` option in `tsconfig.json`
- Use correct icon for `arrow-last` and `arrow-first` in `Icon`, `Button` and `Link` components

### [2.2.1] - 2021-06-08

#### Changed

- Optimize vertical alignment of `Modal`

#### Fixed

- URL in inject global style warning

### [2.2.1-beta.1] - 2021-06-02

#### Fixed

- Margin of `Tabs Bar` within `Tabs` for Firefox and Safari
- SVG of `Icon` is not removed after prop change, e.g. on color change
- Fullscreen behavior of `Modal` on screens larger than 1760px

### [2.2.0] - 2021-05-19

#### Fixed

- `Text` inside `Button` now has the proper size on iOS Safari when changing to and from landscape mode
- `Banner` can now be re-opened after closing
- Closing one `Banner` will not close other `Banners` on the site

### [2.2.0-beta.2] - 2021-05-12

#### Fixed

- `Select Wrapper` value changes are now reflected correctly
- `Select Wrapper` dark theme background color if used with `filter` prop

### [2.2.0-beta.1] - 2021-05-05

#### Added

- Partial function `getIconLinks()` to preload Porsche Design System Icons

#### Fixed

- `Text Field Wrapper` spacing in Safari

### [2.2.0-beta.0] - 2021-05-05

#### Added

- Partial function `getMetaTagsAndIconLinks()` to simplify cross device fav and meta icons

### [2.1.0] - 2021-05-03

### [2.1.0-beta.0] - 2021-05-03

#### Added

- `Switch`

#### Changed

- `Text` automatically breaks words/strings into new line being too long to fit inside their container
- `Headline` automatically breaks words/strings into new line being too long to fit inside their container
- Extended `Fieldset Wrapper` with `labelSize`, `required`, `state` and `message` properties. If the `Fieldset Wrapper`
  is set to required only the label of the **Fieldset Wrapper** gets an asterisk. It is removed from all wrapped child
  components, as long as they are Porsche Design System form elements.

### [2.0.3] - 2021-04-28

### [2.0.3-beta] - 2021-04-28

#### Fixed

- Angular: Events firing twice in `Pagination`, `Modal`, `Tabs`, `Tabs Bar` and `Banner` component

### [2.0.2] - 2021-04-21

### [2.0.2-beta.0] - 2021-04-20

#### Fixed

- TypeScript build errors due to duplicate declarations in `types.d.ts`

### [2.0.1] - 2021-04-16

#### Fixed

- Visual appearance of `Checkbox Wrapper` in iOS Safari
- A bug where `Text Field Wrapper` would throw an error when reattaching to DOM too quickly
- Visual bug in Firefox when zooming out `Text Field Wrapper`, `Checkbox Wrapper` and `Textarea Wrapper`
- Angular: Streamline component styles in dark theme

#### Changed

- Aligned focus states of `Checkbox Wrapper` and `Radio Button Wrapper` across browsers

### [2.0.0] - 2021-04-13

In keeping with [Semver](https://semver.org/), Porsche Design System v2.0.0 was released due to changes in the API,
fundamental changes in loading behavior and others. With our new major version `v2.0.0` there are some important changes
that you should watch out for. To make the migration from `v1.5.x` to our current `v2.0.0` easier, we offer a few
guidelines.

## General changes / improvements:

#### All components, icons, fonts, styles and marque of the Porsche Design System are loaded versioned and chunked from a central CDN

This way all web based digital Porsche products share and use the cached and versioned assets regardless of the JS
framework used to improve loading performance across the Porsche group. Only a tiny (1.4kb sized) Porsche Design System
loader script gets bundled into your application code. Everything else gets loaded versioned, cached and chunked from a
central CDN ([read more](https://designsystem.porsche.com/latest/performance/cdn)). However, this also means that you
will need an **Internet connection** to render the components in a browser (possibly relevant for development stage or
intranet applications).

#### Enabling Micro Frontend Architecture

In case of a micro-frontend architecture, multiple instances and versions of the Porsche Design System can be combined
in a final application by configurable prefixing technique of the Porsche Design System components during runtime.
Please refer to our framework specific guidelines
[Vanilla JS](https://designsystem.porsche.com/latest/start-coding/vanilla-js),
[Angular](https://designsystem.porsche.com/latest/start-coding/angular) and
[React](https://designsystem.porsche.com/latest/start-coding/react).

#### Prevent Flash of Unstyled Content (FOUC) and Flash of Unstyled Text (FOUT)

To prevent FOUC/FOUT, the Porsche Design System offers various partials as part of the
`@porsche-design-system/components-{js|angular|react}` package to ensure all necessary Porsche Design System fonts and
components are fully loaded. If you've used the `@porsche-design-system/partials` package previously, stop using it and
replace the integration with the partials provided by `@porsche-design-system/components-{js|angular|react}` package.
Have a look at our [FOUC/FOUT guidelines](https://designsystem.porsche.com/latest/performance/loading-behaviour).

```diff
- <%= require('@porsche-design-system/partials').getPorscheDesignSystemCoreStyles() %>
+ <%= require('@porsche-design-system/components-{js|angular|react}/partials').getInitialStyles() %>

- <%= require('@porsche-design-system/partials').getFontFaceCSS() %>
+ <%= require('@porsche-design-system/components-{js|angular|react}/partials').getFontFaceStylesheet() %>

- <link rel="preload" href="path/to/webfont/nameOfWebFontFile" as="font" type="font/woff2" crossorigin />
+ <%= require('@porsche-design-system/components-{js|angular|react}/partials').getFontLinks({ weights: ['regular', 'semi-bold'] }) %>
```

#### Added support for China CDN

Our CDN is configured to forward requests to Chinese CDN automatically when necessary. So you're good to go without any
configuration or multiple region specific builds of your application. However, if you are aiming for the maximum
possible performance in China, you can configure which CDN the Porsche Design System must use. Please follow our
[CDN guidelines](https://designsystem.porsche.com/latest/performance/cdn) for more information.

#### New/optimized components

- **Tabs**
- **Tabs Bar**
- **Banner**
- **Modal**
- Headline
- Select
- Pagination
- Button
- Button Pure
- Link
- Link Pure
- Spinner
- Checkbox
- Radio Button

#### Improved TypeScript support for Angular and React

To ensure the best possible typing support, we have refactored our Angular and React wrappers which integrate the native
web components of the Porsche Design System.

#### componentsReady() works reliable

Because the Porsche Design System components get loaded async at the time they are needed, it might be relevant within
your application or test automation to know when those have been initialized. Therefore, we provide in all three
`@porsche-design-system/components-{js|angular|react}')` packages a reliable helper function `componentsReady()`.
[Read more about it](https://designsystem.porsche.com/latest/helpers/components-ready).

#### Removed "blur on focus"

Now focus styling is only applied when you navigate through keyboard and ignored by mouse interaction for browsers
supporting `:focus-visible` otherwise it will fallback to `:focus` CSS implementation.

#### Changed focus styling for a better compromise between accessibility and visual appearance

Color and outline of general focus styling has changed to `currentColor` for light/dark theme with an outline of 1px
width/offset. If you have custom components build with the usage of our `@porsche-design-system/utilities` package then
update it to the latest version (we also provide a focus
[SCSS mixin](https://designsystem.porsche.com/latest/utilities/scss/functions) and
[JS function](https://designsystem.porsche.com/latest/utilities/js/functions)).

#### Improved geometry of Porsche Next font

For better alignment and readability we've changed the geometry of the Porsche Next font which results in a visual
change of font size and spacing.

#### Dropped support for IE11 and EdgeHTML according to Porsche's official browser strategy 2021

If you still need to support these browsers, you have to stick to `v1.5.x`. We offer a Browser Notification package
`@porsche-design-system/browser-notification` to alert users that these browsers are no longer supported. It supports a
blocking layer (to be used with Porsche Design System `v2.x`), or a dismissible banner (to be used with Porsche Design
System `v1.x`). Please refer to our
[Browser compatibility guidelines](https://designsystem.porsche.com/latest/help/browser-compatibility).

#### Changed default type of Button and Button Pure

To be in sync with native `<button>` behavior we've changed the default `type` of **Button** and **Button Pure**
component. Those components will render a button within their Shadow DOM as `<button type="submit">` ( previously
`<button type="button">`).

- `submit`: The button submits the form data to the server. This is the default if the attribute is not specified for
  buttons associated with a `<form>`, or if the attribute is an empty or invalid value.
- `button`: The button has no default behavior, and does nothing when pressed by default. It can have client-side
  scripts listen to the element's events, which are triggered when the events occur.

#### Changed support for wrapped links around Link, Link Pure and Link Social component

Due to the support for setting links (`<a href="#">`) in our **Link**, **Link Pure** and **Link Social** components as
child, we've removed support for styling the anchor tag (`<a>`) when it surrounds the component. So we recommend
changing the position of the `<a>` tag from wrapping the component to a direct slot (child) of it.

```diff
- <a href="#"><p-link>Some label</p-link></a>
+ <p-link><a href="#">Some label</a></p-link>

- <a href="#"><p-link-pure>Some label</p-link-pure></a>
+ <p-link-pure><a href="#">Some label</a></p-link-pure>

- <a href="#"><p-link-social>Some label</p-link-social></a>
+ <p-link-social><a href="#">Some label</a></p-link-social>
```

#### Automatic \* asterisk symbol to form field labels

We added an automatic generated _ asterisk symbol to form field labels which have the required attribute. This might
lead to a doubled _ symbol if you set one by yourself.

```diff
- <p-text-field-wrapper label="Some label *"><input type="text" name="some-name" required /></p-text-field-wrapper>
+ <p-text-field-wrapper label="Some label"><input type="text" name="some-name" required /></p-text-field-wrapper>

- <p-checkbox-wrapper label="Some label *"><input type="checkbox" name="some-name" required /></p-checkbox-wrapper>
+ <p-checkbox-wrapper label="Some label"><input type="checkbox" name="some-name" required /></p-checkbox-wrapper>

- <p-radio-button-wrapper label="Some label *"><input type="radio" name="some-name" required /></p-radio-button-wrapper>
+ <p-radio-button-wrapper label="Some label"><input type="radio" name="some-name" required /></p-radio-button-wrapper>

- <p-radio-button-wrapper label="Some label *"><input type="radio" name="some-name" required /></p-radio-button-wrapper>
+ <p-radio-button-wrapper label="Some label"><input type="radio" name="some-name" required /></p-radio-button-wrapper>

- <p-textarea-wrapper label="Some label *"><textarea name="some-name" required></textarea></p-textarea-wrapper>
+ <p-textarea-wrapper label="Some label"><textarea name="some-name" required></textarea></p-textarea-wrapper>

- <p-select-wrapper label="Some label *"><select name="some-name" required><option>A</option></select></p-select-wrapper>
+ <p-select-wrapper label="Some label"><select name="some-name" required><option>A</option></select></p-select-wrapper>
```

#### Shadow DOM

`Flex`, `Flex Item`, `Grid` and `Grid Item` now use Shadow DOM, thus you are not able to overwrite styles defined by
these components any longer.

---

## Angular

#### Integration of Angular components

In the past it was possible to provide a token called `PREVENT_WEB_COMPONENTS_REGISTRATION` which prevented the
registration of the Porsche Design System components and loading of polyfills. Due to the fact that we no longer provide
/ need poly filling, we have completely removed the token. For advanced usage please
[read further](https://designsystem.porsche.com/latest/start-coding/angular).

---

## React

#### Integration of React components

In the past `@porsche-design-system/components-react` components have initialized the **Porsche Design System Loader**
automatically as soon as a component was imported. With `v2.x` you have to import the `PorscheDesignSystemProvider` once
in your `index.tsx` which then initializes the **Porsche Design System Loader**, e.g. like:

```diff
  // index.tsx

  import ReactDOM from 'react-dom';
  import { PorscheDesignSystemProvider } from '@porsche-design-system/components-react';
  import { App } from './App';

  ReactDOM.render(
    <React.StrictMode>
+     <PorscheDesignSystemProvider>
        <App />
+     </PorscheDesignSystemProvider>
    </React.StrictMode>,
    document.getElementById('root')
  );
```

For advanced usage please [read further](https://designsystem.porsche.com/latest/start-coding/react).

#### Jsdom Polyfill for React / Jest / jsdom test automation

We removed test mocks for React / Jest / jsdom as Shadow DOM is supported since jsdom v12.2.0. Instead, we provide a
Jsdom Polyfill (exclusivly for `@porsche-design-system/components-react` package) fixing missing implementation of jsdom
which the Porsche Design System relies on. **Note:** If your test includes Porsche Design System components, make sure
to wrap the component you want to test with a PorscheDesignSystemProvider in order to avoid exceptions. For more
information please [read further](https://designsystem.porsche.com/latest/start-coding/react).

---

## Vanilla JS

#### Integration of Vanilla JS components

With `v1.x` of the Porsche Design System you've had to copy all needed JS files of
`@porsche-design-system/components-js` into your target directory and include the ES5 and ESM loader snippet. Now you
only need to copy one `index.js` file and initialize the Porsche Design System like in the example below:

```diff
  <!DOCTYPE html>
  <html lang="en">
    <head>
      <meta charset="utf-8">
      <meta name="viewport" content="width=device-width,initial-scale=1.0">
      <title>Porsche Design System</title>
-     <script nomodule src="PATH/TO/PACKAGE/@porsche-design-system/components-js/dist/porsche-design-system/porsche-design-system.js"></script>
-     <script type="module" src="PATH/TO/PACKAGE/@porsche-design-system/components-js/dist/porsche-design-system/porsche-design-system.esm.js"></script>
+     <script src="PATH/TO/PACKAGE/@porsche-design-system/components-js/index.js"></script>
    </head>
    <body>
+     <script type="text/javascript">
+       porscheDesignSystem.load();
+     </script>
      <p-headline variant="headline-1">Some text</p-headline>
    </body>
  </html>
```

For advanced usage please [read further](https://designsystem.porsche.com/latest/start-coding/vanilla-js).

---

### [2.0.0-rc.10] - 2021-04-12

#### Changed

- `Tabs` and `Tabs Bar` now respect dynamic additions / removals of `p-tabs-item`, `a` and `button` elements. Make sure
  to update the `activeTabIndex` when mutating elements
- Improved performance of `Text`, `Button Pure` and `Link Pure` when `size` is not `inherit`

#### Added

- `Grid` now has a `wrap` and `gutter` property
- Components (`Grid Item`, `Flex Item`, `Tabs Item` and `Text List Item`) that require a specific parent (`Grid`,
  `Flex`, `Tabs` and `Text List`) will now throw an error if used without that parent

#### Fixed

- Visual appearance of `Checkbox Wrapper` and `Radio Button Wrapper` reflect the state of the wrapped `input` element

### [2.0.0-rc.9] - 2021-03-26

#### Added

- `Button Group` component
- Fullscreen property for `Modal` on mobile

#### Changed

- Spacings, heading and sizes of `Modal`

#### Fixed

- Prevent duplicate loading of `porsche-design-system.v2.x.HASH.js` chunk when using `getComponentChunkLinks()` partial

### [2.0.0-rc.8] - 2021-03-17

#### Added

- Support for full height `Content Wrapper` with flex
- `Tabs Bar` now supports `undefined` as `activeTabIndex`

#### Changed

- `Tabs Bar` has a new default `activeTabIndex`, which is `undefined`
- `Tabs Bar` does not work by itself anymore. The `activeTabIndex` needs to be controlled from the outside
  ([read more](https://designsystem.porsche.com/latest/components/tabs-bar/examples))
- Background Color of `Select Wrapper` in `dark` theme to meet accessibility criteria

### [2.0.0-rc.7] - 2021-03-15

#### Fixed

- Make shadowed `Flex` and `Grid` work in Firefox + Safari

### [2.0.0-rc.6] - 2021-03-11

#### Changed

- Make `Grid` and `Grid Item` use Shadow DOM
- Make `Flex` and `Flex Item` use Shadow DOM

### [2.0.0-rc.5] - 2021-03-09

#### Added

- Configurable background color of `Content Wrapper`
- `italic` font-style in `Text` is now overridden with `normal`

#### Fixed

- Usage of `Select Wrapper` within custom elements
- A bug that caused `Spinner` to be displayed in a wrong size

### [2.0.0-rc.4] - 2021-03-01

#### Changed

- Filter of `Select Wrapper` supports substring search

#### Fixed

- Build error in SSR

### [2.0.0-rc.3] - 2021-02-17

#### Added

- React: utility function `skipCheckForPorscheDesignSystemProviderDuringTests`
- React: tree shaking for component wrappers

#### Fixed

- Angular: error in `Checkbox Wrapper`, `Radio Button Wrapper` and `Text Field Wrapper` when `input[type]` is bound

### [2.0.0-rc.2] - 2021-02-12

#### Added

- Validate usage of `Checkbox Wrapper`, `Radio Button Wrapper`, `Select Wrapper`, `Text Field Wrapper` and
  `Textarea Wrapper`

### [2.0.0-rc.1] - 2021-02-04

#### Added

- Partial function `getComponentChunkLinks()` to preload Porsche Design System Components

#### Changed

- Added a space before asterisk (`*`) when `input`, `textarea` or `select` have `required` attribute within form wrapper
  components
- Renamed partial `getFontLinks()` option from `weight` to `weights`

#### Fixed

- A bug in `Tabs Bar` where the nextButton was mistakenly rendered.
- A bug where `Icon` was not rendered when using `lazy` property.
- A bug in `Text Field Wrapper` with input type password where characters would overlap the icon.

### [2.0.0-rc.0] - 2021-01-29

#### Added

- Link support for `Marque`
- Sizing options `'responsive' | 'small' | 'medium'` for `Marque`

#### Changed

- Angular: added static `load()` function `PorscheDesignSystemModule` for custom prefix
- Hide up/down spin button when using **Text Field** with `type="number"` in Firefox

#### Fixed

- Angular: typings
- React: correct handling of `ref` property
- Unhandled exception in `Select Wrapper` if `selected` and `disabled` attributes are set on the same option
- A bug in `Tabs Bar` where scrolling was broken when a tab was selected
- A bug in `Tabs Bar` where the `nextButton` was always rendered

### [2.0.0-alpha.13] - 2021-01-26

#### Added

- Partial function `getFontLinks()` to prevent **Flash of Unstyled Text** (FOUT)

#### Fixed

- React: correct handling of `className` property

### [2.0.0-alpha.12] - 2021-01-20

#### Added

- Partial function `getInitialStyles()` to prevent **Flash of Unstyled Content** (FOUC)
- Partial function `getFontFaceStylesheet()` to prevent **Flash of Unstyled Text** (FOUT)

#### Changed

- React: `PorscheDesignSystemProvider` needs to wrap application
- React: component props have to be camelCase
- React: `PorscheDesignSystemProvider` is needed while testing components

#### Fixed

- React: typings
- React: support of objects for property values

#### Removed

- React: `getPrefixedComponents`, prefixing is handled by `PorscheDesignSystemProvider`

### [2.0.0-alpha.11] - 2021-01-08

#### Changed

- Precision of relative line height
- Changed color of `neutral contrast low`

### [2.0.0-alpha.10] - 2020-12-14

#### Added

- `native` property to `Select Wrapper` to force rendering of native Browser select dropdown
- Extended flexibility of `Headline`

#### Changed

- Some styling improvements of `Select Wrapper`

#### Fixed

- Jsdom Polyfill `fetch` error

### [2.0.0-alpha.9] - 2020-12-09

### Fixed

- Improved reliability of `componentsReady()`

#### Changed

- Jsdom Polyfill `console.warn` behaviour

### [2.0.0-alpha.8] - 2020-12-03

### Fixed

- A bug where `Modal` did not remove `overflow=hidden` on document body.

### [2.0.0-alpha.7] - 2020-11-26

#### Added

- Jsdom Polyfill

#### Removed

- Jsdom Mocks
- Global "blur on focus" script

#### Changed

- Default dropdown direction of `SelectWrapper` from `down` to `auto`
- Made API of `Tabs` consistent with `Tabs Bar`
- Removed transition for focus styling
- Use `:focus-visible` as default and `:focus` as fallback for focusable elements

#### Fixed

- The Selected element of `SelectWrapper` dropdown keeps now in sync with native selection if changed programmatically
- Invalid search results get cleared if `SelectWrapper` becomes focus state
- Some bugs in `TabsBar`
- Minification of dynamic slotted content styles
- An issue where `Pagination` throws console errors if disconnected from dom.

### [2.0.0-alpha.6] - 2020-10-28

#### Changed

- default `type` of `Button` and `Button Pure` to `submit`

#### Fixed

- Typings

### [2.0.0-alpha.5] - 2020-10-26

#### Added

- `Modal` component

#### Fixed

- Typing for `pageChange` event of `Pagination` component
- Typings

#### Changed

- Focus styling

### [2.0.0-alpha.4] - 2020-10-14

#### Added

- Custom filter to `Select Wrapper` component
- DropDown direction property to `Select Wrapper` component
- Display `*` after label when `input`, `textarea` or `select` have `required` attribute within form wrapper components
- `Tabs` component
- `Tabs Bar` component
- `Banner` component

#### Removed

- Default `position: relative;` style of `Link Pure` and `Button Pure`

#### Fixed

- `Spinner` zooming bug on Safari

### [2.0.0-alpha.3] - 2020-09-11

#### Added

- Support to load assets from China CDN directly via browser flag: `PORSCHE_DESIGN_SYSTEM_CDN = 'cn';`

#### Removed

- Support for `<a>` wrapped `Link` and `Link Pure`

### [2.0.0-alpha.2] - 2020-08-20

### [2.0.0-alpha.1] - 2020-08-17

#### Changed

- Removed classnames dependency
- Stencil Core `taskQueue` from `congestionAsync` to `async` for more performant component rendering

#### Fixed

- Focus input on label click of `Checkbox Wrapper` and `Radio Button Wrapper`

### [1.5.6] - 2020-10-15

### [1.5.6-rc.0] - 2020-10-13

### Fixed

- `Spinner` zooming bug on Safari

### [1.5.5] - 2020-09-11

### [1.5.5-rc.0] - 2020-09-07

### Changed

- Deprecated stencil lifecycle-method `componentDidUnload` to `disconnectedCallback` to fix "`selectObserver` is
  undefined" bug in `Select Wrapper` and `Pagination`

### [1.5.4] - 2020-08-25

### [1.5.4-rc.0] - 2020-08-17

#### Changed

- Removed classnames dependency
- Stencil Core `taskQueue` from `congestionAsync` to `async` for more performant component rendering

#### Fixed

- Focus input on label click of `Checkbox Wrapper` and `Radio Button Wrapper`
- Fix typings for `orientation` of `Divider` component

### [2.0.0-alpha.0] - 2020-08-06

#### Added

- **Experimental:** Optional web component scoping mechanism during runtime to enable micro service architecture

#### Changed

- Web components get lazy loaded from central CDN to improve caching strategy across Porsche's digital eco system

#### Removed

- Stop browser support for **IE11** and **EdgeHTML**

#### Fixed

- Mix of `Optgroups` and `Options` on same level in `Select Wrapper` component
- Fix typings for `orientation` of `Divider` component

### [1.5.3] - 2020-08-10

### [1.5.3-rc.0] - 2020-08-10

#### Fixed

- Mix of `Optgroups` and `Options` on same level in `Select Wrapper` component

### [1.5.2] - 2020-07-22

#### Fixed

- Dispatch change event in `Select Wrapper`
- Stencil react-output-target SSR Bug

### [1.5.1] - 2020-07-20

#### Fixed

- SVGO settings for icons
- Angular bug which causes `ngcc` to fail

### [1.5.0] - 2020-07-16

#### Added

- Icons (active-cabin-ventilation, battery-full, bell, bookmark, car-battery, charging-active, charging-state, climate,
  climate-control, garage, horn, key, map, parking-brake, parking-light, preheating, send, shopping-bag, sidelights,
  user-manual, wrenches)

#### Changed

- Icons (arrow-first, arrow-last, battery-empty, car, card, charging-station, question)

#### Fixed

- Porsche Marque images

### [1.5.0-rc.2] - 2020-07-06

### [1.5.0-rc.1] - 2020-07-06

#### Added

- **Notification Neutral** color to `color` property of `p-text` and `p-icon`

### [1.5.0-rc.0] - 2020-06-25

#### Added

- `Fieldset Wrapper` component
- Improved SEO of `p-headline` and `p-text`: Added possibility to write semantic HTML tags (e.g. `<h1>-<h6>` or `<p>`,
  `<blockquote>`, etc.) directly as slotted content.
- Possibility to include anchor tags directly as slots of `Link`, `Link Pure` and `Link Social`
- `Text` new `weight` property `semibold`
- `Button Pure` label with subline pattern as slot
- `Link Pure` label with subline pattern as slot

#### Changed

- `Select Wrapper` is now ready for the catwalk. It is dressed now with a custom drop down list box and gets naked by
  default on touch devices.

#### Fixed

- Minor accessibility improvements of `icons` and `Text Field`
- Remove native number spinner buttons of `Text Field` with type text for Firefox
- An issue with `Button` and `Button Pure` and their `disabled` attribute

### [1.4.0] - 2020-05-14

### [1.4.0-rc.3] - 2020-05-08

#### Added

- `Text List`

#### Changed

- Improve caching strategy for fonts by content-based hash
- Improve caching strategy for marque by content-based hash
- Dimensions and sharpness of marque
- Props for `Content Wrapper`

### [1.4.0-rc.2] - 2020-05-06

#### Added

- `Content Wrapper`
- Description property to `p-text-field-wrapper`, `p-textarea-wrapper` and `p-select-wrapper`
- `Link Social`

#### Changed

- Improve accessibility of error and success states of form elements
- Aria-invalid attribute of form elements if they are in error state is now managed by component
- Rename icon name `configure` to `configurate` (prevents breaking change compared to stable v1.3.0)
- Improve `p-icon` loading behavior

#### Fixed

- Display of wrong icons

#### Removed

- `safe-zone` property of `p-grid` (`Content Wrapper` should be used instead)

### [1.4.0-rc.1] - 2020-04-27

#### Added

- Add `safe-zone` property to `p-grid` for outer grid margin, max-width and centering
- Submit button with search icon to `p-textfield-wrapper` type search

#### Changed

- Background color of readonly state in components `p-textfield-wrapper` and `p-textarea-wrapper`
- Visual appearance of icons
- Improve caching strategy for icons by content-based hash
- Cursor of Radio, Checkbox and Select
- Fixed naming of Mock from `p-textfield-wrapper` to `p-text-field-wrapper`

#### Fixed

- Icon loading mechanism

### [1.4.0-rc.0] - 2020-04-09

#### Added

- SSR support

### [1.3.0] - 2020-04-08

#### Added

- New headline size `headline-5` to `p-headline`
- Test Mocks

#### Fixed

- Text styling of Select component on focus in IE11 and Chrome on Windows 10

### [1.3.0-rc.0] - 2020-04-03

#### Fixed

- Improve form elements

### [1.2.0] - 2020-03-25

#### Added

- `Divider`
- Hover state for form elements

#### Fixed

- Support label text of form elements for Screen readers

### [1.1.2] - 2020-03-17

#### Changed

- Notification colors

### [1.1.1] - 2020-03-13

#### Changed

- Icon of `Checkbox` indeterminate state

### [1.1.0] - 2020-03-11

#### Fixed

- Minor improvements

### [1.1.0-rc.0] - 2020-03-02

#### Added

- `Select Wrapper`
- `Checkbox Wrapper`
- `Radio Button Wrapper`
- `Textarea Wrapper`

#### Fixed

- `Text Field Wrapper` toggle password visibility

### [1.0.3] - 2020-02-13

#### Fixed

- JS framework compatibility

### [1.1.0-0] - 2020-02-06

#### Added

- `Text Field Wrapper`

#### Changed

- Add proper cursor for disabled state for `Button` and `Button Pure`

### [1.0.2] - 2020-02-04

#### Fixed

- Inheritable styling of slotted content

### [1.0.1] - 2020-01-30

#### Added

- Clickable area of `Link Pure` and `Button Pure` is optionally configurable by defining padding on host element

### [1.0.0] - 2020-01-28

#### Added

- Cursor pointer on hover for `Button` and `Button Pure`
- Line-height gets calculated based on Porsche type-scaling formula automatically for `Text`, `Link Pure` and
  `Button Pure`
- Test helper function `componentsReady()` which indicates when lazy loaded components fully have loaded

#### Changed

- Update CDN asset paths
- Improve font-weight definitions
- Rename and optimize neutral colors for `Icon` and `Text`

### [1.0.0-rc.1] - 2019-12-13

#### Added

- `Headline`
- `Text`
- `Marque`
- `Button`
- `Button Pure`
- `Spinner`
- `Icon`
- `Flex`
- `Grid`
- `Link`
- `Link Pure`
- `Pagination`
- "Blur on focus"<|MERGE_RESOLUTION|>--- conflicted
+++ resolved
@@ -9,7 +9,6 @@
 
 ### [Unreleased]
 
-<<<<<<< HEAD
 #### Added
 
 - `underline` prop for `Link Pure`
@@ -134,13 +133,12 @@
 - <p-icon name="arrowRight"></p-icon>
 + <p-icon name="arrow-right"></p-icon>
 ```
-=======
+
 ### [2.20.0-rc.0] - 2023-01-30
 
 #### Added
 
 - `applyNormalizeStyles` option for `getInitialStyles()` partial which includes basic css styles for Light DOM
->>>>>>> 86ebf0a5
 
 ### [2.19.1-rc.1] - 2023-01-18
 
