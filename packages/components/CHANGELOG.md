--- conflicted
+++ resolved
@@ -14,12 +14,11 @@
 
 ### [Unreleased]
 
-<<<<<<< HEAD
 #### Added
 
 - Theme property supports `auto` for all themeable components, reflecting `prefers-color-scheme` based on OS system
   settings ([#2719](https://github.com/porsche-design-system/porsche-design-system/pull/2719))
-=======
+
 ### [3.7.0-rc.0] - 2023-09-05
 
 #### Added
@@ -30,7 +29,6 @@
 
 - Partials: `Cdn` and `Format` types are exposed
   ([#2760](https://github.com/porsche-design-system/porsche-design-system/pull/2760))
->>>>>>> e67a2c1c
 
 ### [3.6.1] - 2023-08-29
 
