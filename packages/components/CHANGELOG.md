--- conflicted
+++ resolved
@@ -14,7 +14,6 @@
 
 ### [Unreleased]
 
-<<<<<<< HEAD
 #### Added
 
 - Angular: `cdn: 'auto' | 'cn'` option to `PorscheDesignSystemModule.load()` as alternative to using
@@ -29,9 +28,8 @@
 - Use China CDN and set window.PORSCHE_DESIGN_SYSTEM_CDN for backwards compatibility based on .CN top level domain
   before design system initialization
   ([#2676](https://github.com/porsche-design-system/porsche-design-system/pull/2676))
-=======
+
 ### [3.5.0] - 2023-07-25
->>>>>>> eed55a5a
 
 ### [3.5.0-rc.0] - 2023-07-21
 
