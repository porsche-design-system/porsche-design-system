# Changelog

## Porsche Design System - Components
All notable changes to this project will be documented in this file.

The format is based on [Keep a Changelog](https://keepachangelog.com/en/1.0.0/),
and this project adheres to [Semantic Versioning](https://semver.org/spec/v2.0.0.html).

### [Unreleased]

<<<<<<< HEAD
#### Added
- `tabbable` prop to `Link`, `Link Pure` and `Link Social`
=======
### [2.8.0-beta.3] - 2021-12-22

#### Added
**Disclaimer:** The provided themes `light-electric` and `dark-electric` are just a proof of concept, it's **not** accessible regarding its color contrast and might even be removed in an upcoming major release again.
- `light-electric` theme for `Switch`
- `dark-electric` theme for `Button Pure` and `Link Pure`
- Character counter to `Text Field Wrapper` and `Textarea Wrapper` if `maxlength` is present on `input type="text"` and `textarea`

#### Changed
- `:focus-visible` style matches outline color of `Switch` while hovered

#### Fixed
- Box model of `Button Pure`
>>>>>>> cd96b52f

### [2.8.0-beta.2] - 2021-12-22

#### Fixed
- `Content Wrapper` regression for `!important` style

#### Added
- Usage validation for `Link`, `Link Pure` and `Link Social`

### [2.8.0-beta.1] - 2021-12-16

#### Fixed
- `Select Wrapper` validation of select element

### [2.8.0-beta.0] - 2021-12-15

#### Changed
- Angular: Increased peer dependency to `>=12.0.0 <14.0.0`

### [2.7.0] - 2021-12-14

### [2.7.0-rc.0] - 2021-12-14

#### Removed
- `offset-bottom` prop of `Toast` (use `--p-toast-position-bottom` CSS variable instead)

### [2.7.0-beta.6] - 2021-12-08

#### Added
- `Popover`

### [2.7.0-beta.5] - 2021-12-07

#### Added
**Disclaimer:** The provided theme `light-electric` is just a proof of concept, it's **not** accessible regarding its color contrast and might even be removed in an upcoming major release again.
- `light-electric` theme for `Accordion`, `Link`, `Link Pure`, `Button`, `Button Pure`, `Tabs`, `Tabs Bar`

### [2.7.0-beta.4] - 2021-12-02

### [2.7.0-beta.3] - 2021-11-30

#### Added
- `Accordion` uses `MutationObserver` fallback when no `ResizeObserver` is available in older browsers

#### Fixed
- `Link` and `Link Social` not adapting slotted anchor to the width of the element 

### [2.7.0-beta.2] - 2021-11-24

#### Added
- `Toast`

#### Fixed
- `Banner` animations respect offset correctly

### [2.7.0-beta.1] - 2021-11-16

#### Fixed
- `Headline` applies `align` and `ellipsis` prop correctly

### [2.7.0-beta.0] - 2021-11-11

#### Added
- New `aria` property for `ARIA` attribute handling for: `Button`, `Button Pure`, `Icon`, `Link`, `Link Pure`, `Marque`, `Spinner`

#### Fixed
- React: warnings about `useLayoutEffect` in SSR context

### [2.6.1] - 2021-11-05

#### Fixed
- Prevent breaking entire Porsche Design System due to lacking support of `ResizeObserver`, however `Accordion` still requires it 

### [2.6.0] - 2021-11-04

#### Added
- `unit` and `unitPosition` properties to `Text Field Wrapper`

### [2.6.0-beta.0] - 2021-10-29

#### Changed
- Use `Heiti SC` (pre-installed on iOS/macOS) and `SimHei` (pre-installed on Windows) as Chinese fallback font

#### Added
- `Marque` uses `webp` images for browsers that support it
- `Inline Notification`
- `Icon` now supports `success` for `name` property

#### Fixed
- Colors of `Banner` for dark theme
- Replaced CSS `inset` property with `top`, `left`, `right` and `bottom` for browser compatibility 
- Opening and closing transition of `Modal`

### [2.5.1-beta.0] - 2021-10-11

#### Fixed
- Possible exceptions when components get unmounted directly

### [2.5.0] - 2021-10-04

#### Added
- `SimHei` and `黑体` as fallback for all components' `font-family`

### [2.5.0-beta.1] - 2021-09-28

#### Changed
- React: improved render behavior of components

### [2.5.0-beta.0] - 2021-09-22

#### Added
- React: utility function `skipPorscheDesignSystemCDNRequestsDuringTests`

### [2.4.0] - 2021-09-21

### [2.4.0-beta.2] - 2021-09-21

#### Added
- `Link Social` and `Icon` now support `kakaotalk`, `naver`, `reddit` and `tiktok`
- JSS caching mechanism to improve style performance

#### Changed
- Alignment of `linkedin` icon
- Improved accessibility of `Select Wrapper`
- `Icon` loading behaviour to non-blocking, components using the `Icon` will no longer wait for it to load
- Validation messages of `Fieldset Wrapper` have now an additional icon representing the validation state

#### Fixed
- Box model of `Link Pure`
- Focus of `Link Pure` with slotted anchor and hidden label
- Focus cycling of `Modal` without focusable children
- Suppress CORS error

### [2.4.0-beta.1] - 2021-08-26

#### Added
- `active` property to `Button Pure`

### [2.4.0-beta.0] - 2021-08-26

#### Added
- `icon` property of `Button Pure` and `Link Pure` was extended by `none` value
- `alignLabel` and `stretch` property to `Button Pure` and `Link Pure`

#### Changed
- Improved `:focus-visible` and `:hover:focus-visible` colors for `Link Social` and `Link`
- Improved slotted `<a>` coloring in dark theme for `Link Social` and `Link`
- Validation messages of `Checkbox Wrapper`, `Radio Button Wrapper`, `Select Wrapper`, `Textarea Wrapper` and `Text Field Wrapper` have now an additional icon representing the validation state
- `Modal` backdrop behavior to close modal on mouse-down

#### Fixed
- Slotted `<a>` coloring in dark theme for `Text`, `Headline`, `Text List`, `Banner`, `Select Wrapper` and `Link Pure`
- Wrong background color of scrollable `Modal`'s backdrop in Safari

### [2.3.0] - 2021-07-28

### [2.3.0-beta.3] - 2021-07-28

#### Changed
- `Accordion` reduce paddings, vertically align carets to the first heading row, adjust border color and hover styles

#### Fixed
- `Text Field Wrapper` accessibility of type password and search

### [2.3.0-beta.2] - 2021-07-15

#### Added
- `Checkbox Wrapper`, `Radio Button Wrapper`, `Select Wrapper`, `Textarea Wrapper` and `Text Field Wrapper` now reflect changes of the `required` attribute on their child component
- `multiline` property to `Table Cell`
- Partial function `getLoaderScript()` to initialize Porsche Design System as early as possible

#### Fixed
- `Table Head Cell` uses semi bold instead of bold as font weight
- Transition of `Modal`

### [2.3.0-beta.1] - 2021-07-08

#### Added
- `Accordion`

#### Changed
- Removed initial delay of `Banner`

### [2.3.0-beta.0] - 2021-07-01

#### Added
- `Table`
- Angular: export types from package root
- Accessibility icon

#### Changed
- `Button`, `Button Pure` and `Switch` are now focusable while in `loading` state
- `Text` and `Headline` inherits white-space CSS property
- React: sync component props via property instead of attribute 

#### Fixed
- Angular: support `"strictTemplates": true` option in `tsconfig.json`
- Use correct icon for `arrow-last` and `arrow-first` in `Icon`, `Button` and `Link` components

### [2.2.1] - 2021-06-08

#### Changed
- Optimize vertical alignment of `Modal`

#### Fixed
- URL in inject global style warning

### [2.2.1-beta.1] - 2021-06-02

#### Fixed
- Margin of `Tabs Bar` within `Tabs` for Firefox and Safari
- SVG of `Icon` is not removed after prop change, e.g. on color change
- Fullscreen behavior of `Modal` on screens larger than 1760px

### [2.2.0] - 2021-05-19

#### Fixed
- `Text` inside `Button` now has the proper size on iOS Safari when changing to and from landscape mode
- `Banner` can now be re-opened after closing
- Closing one `Banner` will not close other `Banners` on the site

### [2.2.0-beta.2] - 2021-05-12

#### Fixed
- `Select Wrapper` value changes are now reflected correctly
- `Select Wrapper` dark theme background color if used with `filter` prop

### [2.2.0-beta.1] - 2021-05-05

#### Added
- Partial function `getIconLinks()` to preload Porsche Design System Icons

#### Fixed
- `Text Field Wrapper` spacing in Safari

### [2.2.0-beta.0] - 2021-05-05

#### Added
- Partial function `getMetaTagsAndIconLinks()` to simplify cross device fav and meta icons

### [2.1.0] - 2021-05-03

### [2.1.0-beta.0] - 2021-05-03

#### Added
- `Switch`

#### Changed
- `Text` automatically breaks words/strings into new line being too long to fit inside their container
- `Headline` automatically breaks words/strings into new line being too long to fit inside their container
- Extended `Fieldset Wrapper` with `labelSize`, `required`, `state` and `message` properties. If the `Fieldset Wrapper` is set to required 
  only the label of the **Fieldset Wrapper** gets an asterisk. It is removed from all wrapped child components, as long as they are Porsche Design System form elements.

### [2.0.3] - 2021-04-28

### [2.0.3-beta] - 2021-04-28

#### Fixed
- Angular: Events firing twice in `Pagination`, `Modal`, `Tabs`, `Tabs Bar` and `Banner` component

### [2.0.2] - 2021-04-21

### [2.0.2-beta.0] - 2021-04-20

#### Fixed
- TypeScript build errors due to duplicate declarations in `types.d.ts`

### [2.0.1] - 2021-04-16

#### Fixed
- Visual appearance of `Checkbox Wrapper` in iOS Safari
- A bug where `Text Field Wrapper` would throw an error when reattaching to DOM too quickly
- Visual bug in Firefox when zooming out `Text Field Wrapper`, `Checkbox Wrapper` and `Textarea Wrapper`
- Angular: Streamline component styles in dark theme 

#### Changed
- Aligned focus states of `Checkbox Wrapper` and `Radio Button Wrapper` across browsers

### [2.0.0] - 2021-04-13

In keeping with [Semver](https://semver.org/), Porsche Design System v2.0.0 was released due to changes in the API, fundamental changes in loading behavior and others.
With our new major version `v2.0.0` there are some important changes that you should watch out for.
To make the migration from `v1.5.x` to our current `v2.0.0` easier, we offer a few guidelines.

## General changes / improvements:

#### All components, icons, fonts, styles and marque of the Porsche Design System are loaded versioned and chunked from a central CDN
This way all web based digital Porsche products share and use the cached and versioned assets regardless of the JS framework used to improve loading performance across the Porsche group.
Only a tiny (1.4kb sized) Porsche Design System loader script gets bundled into your application code.
Everything else gets loaded versioned, cached and chunked from a central CDN ([read more](https://designsystem.porsche.com/latest/performance/cdn)).
However, this also means that you will need an **Internet connection** to render the components in a browser (possibly relevant for development stage or intranet applications).

#### Enabling Micro Frontend Architecture
In case of a micro-frontend architecture, multiple instances and versions of the Porsche Design System can be combined in a final application by configurable prefixing technique of the Porsche Design System components during runtime.
Please refer to our framework specific guidelines [Vanilla JS](https://designsystem.porsche.com/latest/start-coding/vanilla-js), [Angular](https://designsystem.porsche.com/latest/start-coding/angular) and [React](https://designsystem.porsche.com/latest/start-coding/react).

#### Prevent Flash of Unstyled Content (FOUC) and Flash of Unstyled Text (FOUT)
To prevent FOUC/FOUT, the Porsche Design System offers various partials as part of the `@porsche-design-system/components-{js|angular|react}` package to ensure all necessary Porsche Design System fonts and components are fully loaded.
If you've used the `@porsche-design-system/partials` package previously, stop using it and replace the integration with the partials provided by `@porsche-design-system/components-{js|angular|react}` package.
Have a look at our [FOUC/FOUT guidelines](https://designsystem.porsche.com/latest/performance/loading-behaviour).

```diff
- <%= require('@porsche-design-system/partials').getPorscheDesignSystemCoreStyles() %>
+ <%= require('@porsche-design-system/components-{js|angular|react}/partials').getInitialStyles() %>

- <%= require('@porsche-design-system/partials').getFontFaceCSS() %>
+ <%= require('@porsche-design-system/components-{js|angular|react}/partials').getFontFaceStylesheet() %>

- <link rel="preload" href="path/to/webfont/nameOfWebFontFile" as="font" type="font/woff2" crossorigin />
+ <%= require('@porsche-design-system/components-{js|angular|react}/partials').getFontLinks({ weights: ['regular', 'semi-bold'] }) %>
```

#### Added support for China CDN
Our CDN is configured to forward requests to Chinese CDN automatically when necessary.
So you're good to go without any configuration or multiple region specific builds of your application.
However, if you are aiming for the maximum possible performance in China, you can configure which CDN the Porsche Design System must use.
Please follow our [CDN guidelines](https://designsystem.porsche.com/latest/performance/cdn) for more information.

#### New/optimized components
- **Tabs**
- **Tabs Bar**
- **Banner**
- **Modal**
- Headline
- Select
- Pagination
- Button
- Button Pure
- Link
- Link Pure
- Spinner
- Checkbox
- Radio Button

#### Improved TypeScript support for Angular and React
To ensure the best possible typing support, we have refactored our Angular and React wrappers which integrate the native web components of the Porsche Design System.

#### componentsReady() works reliable
Because the Porsche Design System components get loaded async at the time they are needed, it might be relevant within your application or test automation to know when those have been initialized.
Therefore, we provide in all three `@porsche-design-system/components-{js|angular|react}')` packages a reliable helper function `componentsReady()`.
[Read more about it](https://designsystem.porsche.com/latest/helpers/components-ready).

#### Removed "blur on focus"
Now focus styling is only applied when you navigate through keyboard and ignored by mouse interaction for browsers supporting `:focus-visible` otherwise it will fallback to `:focus` CSS implementation.

#### Changed focus styling for a better compromise between accessibility and visual appearance
Color and outline of general focus styling has changed to `currentColor` for light/dark theme with an outline of 1px width/offset.
If you have custom components build with the usage of our `@porsche-design-system/utilities` package then update it to the latest version (we also provide a focus [SCSS mixin](https://designsystem.porsche.com/latest/utilities/scss/functions) and [JS function](https://designsystem.porsche.com/latest/utilities/js/functions)).

#### Improved geometry of Porsche Next font
For better alignment and readability we've changed the geometry of the Porsche Next font which results in a visual change of font size and spacing.

#### Dropped support for IE11 and EdgeHTML according to Porsche's official browser strategy 2021
If you still need to support these browsers, you have to stick to `v1.5.x`.
We offer a Browser Notification package `@porsche-design-system/browser-notification` to alert users that these browsers are no longer supported.
It supports a blocking layer (to be used with Porsche Design System `v2.x`), or a dismissible banner (to be used with Porsche Design System `v1.x`).
Please refer to our [Browser compatibility guidelines](https://designsystem.porsche.com/latest/help/browser-compatibility).

#### Changed default type of Button and Button Pure
To be in sync with native `<button>` behavior we've changed the default `type` of **Button** and **Button Pure** component.
Those components will render a button within their Shadow DOM as `<button type="submit">` (previously `<button type="button">`).

- `submit`: The button submits the form data to the server. This is the default if the attribute is not specified for buttons associated with a `<form>`, or if the attribute is an empty or invalid value.
- `button`: The button has no default behavior, and does nothing when pressed by default. It can have client-side scripts listen to the element's events, which are triggered when the events occur.

#### Changed support for wrapped links around Link, Link Pure and Link Social component
Due to the support for setting links (`<a href="#">`) in our **Link**, **Link Pure** and **Link Social** components as child, we've removed support for styling the anchor tag (`<a>`) when it surrounds the component.
So we recommend changing the position of the `<a>` tag from wrapping the component to a direct slot (child) of it.

```diff
- <a href="#"><p-link>Some label</p-link></a>
+ <p-link><a href="#">Some label</a></p-link>

- <a href="#"><p-link-pure>Some label</p-link-pure></a>
+ <p-link-pure><a href="#">Some label</a></p-link-pure>

- <a href="#"><p-link-social>Some label</p-link-social></a>
+ <p-link-social><a href="#">Some label</a></p-link-social>
```

#### Automatic * asterisk symbol to form field labels
We added an automatic generated * asterisk symbol to form field labels which have the required attribute.
This might lead to a doubled * symbol if you set one by yourself.

```diff
- <p-text-field-wrapper label="Some label *"><input type="text" name="some-name" required /></p-text-field-wrapper>
+ <p-text-field-wrapper label="Some label"><input type="text" name="some-name" required /></p-text-field-wrapper>

- <p-checkbox-wrapper label="Some label *"><input type="checkbox" name="some-name" required /></p-checkbox-wrapper>
+ <p-checkbox-wrapper label="Some label"><input type="checkbox" name="some-name" required /></p-checkbox-wrapper>

- <p-radio-button-wrapper label="Some label *"><input type="radio" name="some-name" required /></p-radio-button-wrapper>
+ <p-radio-button-wrapper label="Some label"><input type="radio" name="some-name" required /></p-radio-button-wrapper>

- <p-radio-button-wrapper label="Some label *"><input type="radio" name="some-name" required /></p-radio-button-wrapper>
+ <p-radio-button-wrapper label="Some label"><input type="radio" name="some-name" required /></p-radio-button-wrapper>

- <p-textarea-wrapper label="Some label *"><textarea name="some-name" required></textarea></p-textarea-wrapper>
+ <p-textarea-wrapper label="Some label"><textarea name="some-name" required></textarea></p-textarea-wrapper>

- <p-select-wrapper label="Some label *"><select name="some-name" required><option>A</option></select></p-select-wrapper>
+ <p-select-wrapper label="Some label"><select name="some-name" required><option>A</option></select></p-select-wrapper>
```

#### Shadow DOM
`Flex`, `Flex Item`, `Grid` and `Grid Item` now use Shadow DOM, thus you are not able to overwrite styles defined by these components any longer.

---

## Angular

#### Integration of Angular components
In the past it was possible to provide a token called `PREVENT_WEB_COMPONENTS_REGISTRATION` which prevented the registration of the Porsche Design System components and loading of polyfills.
Due to the fact that we no longer provide / need poly filling, we have completely removed the token.
For advanced usage please [read further](https://designsystem.porsche.com/latest/start-coding/angular).

---

## React

#### Integration of React components
In the past `@porsche-design-system/components-react` components have initialized the **Porsche Design System Loader** automatically as soon as a component was imported.
With `v2.x` you have to import the `PorscheDesignSystemProvider` once in your `index.tsx` which then initializes the **Porsche Design System Loader**, e.g. like:
```diff
  // index.tsx
    
  import ReactDOM from 'react-dom';
  import { PorscheDesignSystemProvider } from '@porsche-design-system/components-react';
  import { App } from './App';
    
  ReactDOM.render(
    <React.StrictMode>
+     <PorscheDesignSystemProvider>
        <App />
+     </PorscheDesignSystemProvider>
    </React.StrictMode>,
    document.getElementById('root')
  );
```
For advanced usage please [read further](https://designsystem.porsche.com/latest/start-coding/react).


#### Jsdom Polyfill for React / Jest / jsdom test automation
We removed test mocks for React / Jest / jsdom as Shadow DOM is supported since jsdom v12.2.0.
Instead, we provide a Jsdom Polyfill (exclusivly for `@porsche-design-system/components-react` package) fixing missing implementation of jsdom which the Porsche Design System relies on.
**Note:** If your test includes Porsche Design System components, make sure to wrap the component you want to test with a PorscheDesignSystemProvider in order to avoid exceptions.
For more information please [read further](https://designsystem.porsche.com/latest/start-coding/react).

---

## Vanilla JS

#### Integration of Vanilla JS components
With `v1.x` of the Porsche Design System you've had to copy all needed JS files of `@porsche-design-system/components-js` into your target directory and include the ES5 and ESM loader snippet.
Now you only need to copy one `index.js` file and initialize the Porsche Design System like in the example below:

```diff
  <!DOCTYPE html>
  <html lang="en">
    <head>
      <meta charset="utf-8">
      <meta name="viewport" content="width=device-width,initial-scale=1.0">
      <title>Porsche Design System</title>
-     <script nomodule src="PATH/TO/PACKAGE/@porsche-design-system/components-js/dist/porsche-design-system/porsche-design-system.js"></script>
-     <script type="module" src="PATH/TO/PACKAGE/@porsche-design-system/components-js/dist/porsche-design-system/porsche-design-system.esm.js"></script>
+     <script src="PATH/TO/PACKAGE/@porsche-design-system/components-js/index.js"></script>
    </head>
    <body>
+     <script type="text/javascript">
+       porscheDesignSystem.load();
+     </script>
      <p-headline variant="headline-1">Some text</p-headline>
    </body>
  </html>
```
For advanced usage please [read further](https://designsystem.porsche.com/latest/start-coding/vanilla-js).

---

### [2.0.0-rc.10] - 2021-04-12

#### Changed
- `Tabs` and `Tabs Bar` now respect dynamic additions / removals of `p-tabs-item`, `a` and `button` elements. Make sure to update the `activeTabIndex` when mutating elements
- Improved performance of `Text`, `Button Pure` and `Link Pure` when `size` is not `inherit`

#### Added
- `Grid` now has a `wrap` and `gutter` property
- Components (`Grid Item`, `Flex Item`, `Tabs Item` and `Text List Item`) that require a specific parent (`Grid`, `Flex`, `Tabs` and `Text List`) will now throw an error if used without that parent

#### Fixed
- Visual appearance of `Checkbox Wrapper` and `Radio Button Wrapper` reflect the state of the wrapped `input` element

### [2.0.0-rc.9] - 2021-03-26

#### Added
- `Button Group` component
- Fullscreen property for `Modal` on mobile

#### Changed
- Spacings, heading and sizes of `Modal`

#### Fixed
- Prevent duplicate loading of `porsche-design-system.v2.x.HASH.js` chunk when using `getComponentChunkLinks()` partial

### [2.0.0-rc.8] - 2021-03-17

#### Added
- Support for full height `Content Wrapper` with flex 
- `Tabs Bar` now supports `undefined` as `activeTabIndex`

#### Changed
- `Tabs Bar` has a new default `activeTabIndex`, which is `undefined`
- `Tabs Bar` does not work by itself anymore. The `activeTabIndex` needs to be controlled from the outside ([read more](https://designsystem.porsche.com/latest/components/tabs-bar/examples))
- Background Color of `Select Wrapper` in `dark` theme to meet accessibility criteria

### [2.0.0-rc.7] - 2021-03-15

#### Fixed
- Make shadowed `Flex` and `Grid` work in Firefox + Safari

### [2.0.0-rc.6] - 2021-03-11

#### Changed
- Make `Grid` and `Grid Item` use Shadow DOM
- Make `Flex` and `Flex Item` use Shadow DOM

### [2.0.0-rc.5] - 2021-03-09

#### Added
- Configurable background color of `Content Wrapper`
- `italic` font-style in `Text` is now overridden with `normal`

#### Fixed
- Usage of `Select Wrapper` within custom elements
- A bug that caused `Spinner` to be displayed in a wrong size

### [2.0.0-rc.4] - 2021-03-01

#### Changed
- Filter of `Select Wrapper` supports substring search

#### Fixed
- Build error in SSR

### [2.0.0-rc.3] - 2021-02-17

#### Added
- React: utility function `skipCheckForPorscheDesignSystemProviderDuringTests`
- React: tree shaking for component wrappers

#### Fixed
- Angular: error in `Checkbox Wrapper`, `Radio Button Wrapper` and `Text Field Wrapper` when `input[type]` is bound

### [2.0.0-rc.2] - 2021-02-12

#### Added
- Validate usage of `Checkbox Wrapper`, `Radio Button Wrapper`, `Select Wrapper`, `Text Field Wrapper` and `Textarea Wrapper`

### [2.0.0-rc.1] - 2021-02-04

#### Added
- Partial function `getComponentChunkLinks()` to preload Porsche Design System Components

#### Changed
- Added a space before asterisk (`*`) when `input`, `textarea` or `select` have `required` attribute within form wrapper components
- Renamed partial `getFontLinks()` option from `weight` to `weights`

#### Fixed
- A bug in `Tabs Bar` where the nextButton was mistakenly rendered.
- A bug where `Icon` was not rendered when using `lazy` property.
- A bug in `Text Field Wrapper` with input type password where characters would overlap the icon.

### [2.0.0-rc.0] - 2021-01-29

#### Added
- Link support for `Marque`
- Sizing options `'responsive' | 'small' | 'medium'` for `Marque`

#### Changed
- Angular: added static `load()` function `PorscheDesignSystemModule` for custom prefix
- Hide up/down spin button when using **Text Field** with `type="number"` in Firefox

#### Fixed
- Angular: typings 
- React: correct handling of `ref` property
- Unhandled exception in `Select Wrapper` if `selected` and `disabled` attributes are set on the same option
- A bug in `Tabs Bar` where scrolling was broken when a tab was selected
- A bug in `Tabs Bar` where the `nextButton` was always rendered

### [2.0.0-alpha.13] - 2021-01-26

#### Added
- Partial function `getFontLinks()` to prevent **Flash of Unstyled Text** (FOUT)

#### Fixed
- React: correct handling of `className` property

### [2.0.0-alpha.12] - 2021-01-20

#### Added
- Partial function `getInitialStyles()` to prevent **Flash of Unstyled Content** (FOUC)
- Partial function `getFontFaceStylesheet()` to prevent **Flash of Unstyled Text** (FOUT)

#### Changed
- React: `PorscheDesignSystemProvider` needs to wrap application
- React: component props have to be camelCase
- React: `PorscheDesignSystemProvider` is needed while testing components

#### Fixed
- React: typings
- React: support of objects for property values

#### Removed
- React: `getPrefixedComponents`, prefixing is handled by `PorscheDesignSystemProvider`

### [2.0.0-alpha.11] - 2021-01-08

#### Changed
- Precision of relative line height
- Changed color of `neutral contrast low`

### [2.0.0-alpha.10] - 2020-12-14

#### Added
- `native` property to `Select Wrapper` to force rendering of native Browser select dropdown
- Extended flexibility of `Headline`

#### Changed
- Some styling improvements of `Select Wrapper`

#### Fixed
- Jsdom Polyfill `fetch` error

### [2.0.0-alpha.9] - 2020-12-09

### Fixed
- Improved reliability of `componentsReady()`

#### Changed
- Jsdom Polyfill `console.warn` behaviour

### [2.0.0-alpha.8] - 2020-12-03

### Fixed
- A bug where `Modal` did not remove `overflow=hidden` on document body.

### [2.0.0-alpha.7] - 2020-11-26

#### Added
- Jsdom Polyfill

#### Removed
- Jsdom Mocks
- Global "blur on focus" script

#### Changed
- Default dropdown direction of `SelectWrapper` from `down` to `auto`
- Made API of `Tabs` consistent with `Tabs Bar`
- Removed transition for focus styling
- Use `:focus-visible` as default and `:focus` as fallback for focusable elements

#### Fixed
- The Selected element of `SelectWrapper` dropdown keeps now in sync with native selection if changed programmatically
- Invalid search results get cleared if `SelectWrapper` becomes focus state
- Some bugs in `TabsBar`
- Minification of dynamic slotted content styles
- An issue where `Pagination` throws console errors if disconnected from dom.

### [2.0.0-alpha.6] - 2020-10-28

#### Changed
- default `type` of `Button` and `Button Pure` to `submit`

#### Fixed
- Typings

### [2.0.0-alpha.5] - 2020-10-26

#### Added
- `Modal` component

#### Fixed
- Typing for `pageChange` event of `Pagination` component
- Typings

#### Changed
- Focus styling

### [2.0.0-alpha.4] - 2020-10-14

#### Added
- Custom filter to `Select Wrapper` component
- DropDown direction property to `Select Wrapper` component
- Display `*` after label when `input`, `textarea` or `select` have `required` attribute within form wrapper components
- `Tabs` component
- `Tabs Bar` component
- `Banner` component

#### Removed
- Default `position: relative;` style of `Link Pure` and `Button Pure` 

#### Fixed
- `Spinner` zooming bug on Safari

### [2.0.0-alpha.3] - 2020-09-11

#### Added
- Support to load assets from China CDN directly via browser flag: `PORSCHE_DESIGN_SYSTEM_CDN = 'cn';`

#### Removed
- Support for `<a>` wrapped `Link` and `Link Pure`

### [2.0.0-alpha.2] - 2020-08-20

### [2.0.0-alpha.1] - 2020-08-17

#### Changed
- Removed classnames dependency
- Stencil Core `taskQueue` from `congestionAsync` to `async` for more performant component rendering

#### Fixed
- Focus input on label click of `Checkbox Wrapper` and `Radio Button Wrapper`

### [1.5.6] - 2020-10-15

### [1.5.6-rc.0] - 2020-10-13

### Fixed
- `Spinner` zooming bug on Safari

### [1.5.5] - 2020-09-11

### [1.5.5-rc.0] - 2020-09-07

### Changed
- Deprecated stencil lifecycle-method `componentDidUnload` to `disconnectedCallback` to fix "`selectObserver` is undefined" bug in `Select Wrapper` and `Pagination`

### [1.5.4] - 2020-08-25

### [1.5.4-rc.0] - 2020-08-17

#### Changed
- Removed classnames dependency
- Stencil Core `taskQueue` from `congestionAsync` to `async` for more performant component rendering

#### Fixed
- Focus input on label click of `Checkbox Wrapper` and `Radio Button Wrapper`
- Fix typings for `orientation` of `Divider` component

### [2.0.0-alpha.0] - 2020-08-06

#### Added
- **Experimental:** Optional web component scoping mechanism during runtime to enable micro service architecture

#### Changed
- Web components get lazy loaded from central CDN to improve caching strategy across Porsche's digital eco system

#### Removed
- Stop browser support for **IE11** and **EdgeHTML**

#### Fixed
- Mix of `Optgroups` and `Options` on same level in `Select Wrapper` component
- Fix typings for `orientation` of `Divider` component

### [1.5.3] - 2020-08-10

### [1.5.3-rc.0] - 2020-08-10

#### Fixed
- Mix of `Optgroups` and `Options` on same level in `Select Wrapper` component

### [1.5.2] - 2020-07-22

#### Fixed
- Dispatch change event in `Select Wrapper`
- Stencil react-output-target SSR Bug

### [1.5.1] - 2020-07-20

#### Fixed
- SVGO settings for icons
- Angular bug which causes `ngcc` to fail

### [1.5.0] - 2020-07-16

#### Added
- Icons (active-cabin-ventilation, battery-full, bell, bookmark, car-battery, charging-active, charging-state, climate, climate-control, garage, horn, key, map, parking-brake, parking-light, preheating, send, shopping-bag, sidelights, user-manual, wrenches)

#### Changed
- Icons (arrow-first, arrow-last, battery-empty, car, card, charging-station, question)

#### Fixed
- Porsche Marque images

### [1.5.0-rc.2] - 2020-07-06

### [1.5.0-rc.1] - 2020-07-06

#### Added
- **Notification Neutral** color to `color` property of `p-text` and `p-icon`

### [1.5.0-rc.0] - 2020-06-25

#### Added
- `Fieldset Wrapper` component
- Improved SEO of `p-headline` and `p-text`: Added possibility to write semantic HTML tags (e.g. `<h1>-<h6>` or `<p>`, `<blockquote>`, etc.) directly as slotted content.
- Possibility to include anchor tags directly as slots of `Link`, `Link Pure` and `Link Social` 
- `Text` new `weight` property `semibold`
- `Button Pure` label with subline pattern as slot
- `Link Pure` label with subline pattern as slot

#### Changed
- `Select Wrapper` is now ready for the catwalk. It is dressed now with a custom drop down list box and gets naked by default on touch devices. 

#### Fixed
- Minor accessibility improvements of `icons` and `Text Field`
- Remove native number spinner buttons of `Text Field` with type text for Firefox
- An issue with `Button` and `Button Pure` and their `disabled` attribute

### [1.4.0] - 2020-05-14

### [1.4.0-rc.3] - 2020-05-08

#### Added
- `Text List`

#### Changed
- Improve caching strategy for fonts by content-based hash
- Improve caching strategy for marque by content-based hash
- Dimensions and sharpness of marque
- Props for `Content Wrapper`

### [1.4.0-rc.2] - 2020-05-06

#### Added
- `Content Wrapper`
- Description property to `p-text-field-wrapper`, `p-textarea-wrapper` and `p-select-wrapper`
- `Link Social`

#### Changed
- Improve accessibility of error and success states of form elements
- Aria-invalid attribute of form elements if they are in error state is now managed by component
- Rename icon name `configure` to `configurate` (prevents breaking change compared to stable v1.3.0)
- Improve `p-icon` loading behavior

#### Fixed
- Display of wrong icons

#### Removed
- `safe-zone` property of `p-grid` (`Content Wrapper` should be used instead)

### [1.4.0-rc.1] - 2020-04-27

#### Added
- Add `safe-zone` property to `p-grid` for outer grid margin, max-width and centering
- Submit button with search icon to `p-textfield-wrapper` type search
- Test-Projects React, Angular, Gatsby and NextJS

#### Changed
- Background color of readonly state in components `p-textfield-wrapper` and `p-textarea-wrapper`
- Visual appearance of icons
- Improve caching strategy for icons by content-based hash
- Cursor of Radio, Checkbox and Select
- Fixed naming of Mock from `p-textfield-wrapper` to `p-text-field-wrapper`

#### Fixed
- Icon loading mechanism

### [1.4.0-rc.0] - 2020-04-09

#### Added
- SSR support

### [1.3.0] - 2020-04-08

#### Added
- New headline size `headline-5` to `p-headline`
- Test Mocks

#### Fixed
- Text styling of Select component on focus in IE11 and Chrome on Windows 10

### [1.3.0-rc.0] - 2020-04-03

#### Fixed
- Improve form elements

### [1.2.0] - 2020-03-25

#### Added
- `Divider`
- Hover state for form elements

#### Fixed
- Support label text of form elements for Screen readers

### [1.1.2] - 2020-03-17

#### Changed
- Notification colors

### [1.1.1] - 2020-03-13

#### Changed
- Icon of `Checkbox` indeterminate state

### [1.1.0] - 2020-03-11

#### Fixed
- Minor improvements

### [1.1.0-rc.0] - 2020-03-02

#### Added
- `Select Wrapper`
- `Checkbox Wrapper`
- `Radio Button Wrapper`
- `Textarea Wrapper`

#### Fixed
- `Text Field Wrapper` toggle password visibility

### [1.0.3] - 2020-02-13

#### Fixed
- JS framework compatibility

### [1.1.0-0] - 2020-02-06

#### Added
- `Text Field Wrapper`

#### Changed
- Add proper cursor for disabled state for `Button` and `Button Pure`

### [1.0.2] - 2020-02-04

#### Fixed
- Inheritable styling of slotted content

### [1.0.1] - 2020-01-30

#### Added
- Clickable area of `Link Pure` and `Button Pure` is optionally configurable by defining padding on host element

### [1.0.0] - 2020-01-28

#### Added
- Cursor pointer on hover for `Button` and `Button Pure`
- Line-height gets calculated based on Porsche type-scaling formula automatically for `Text`, `Link Pure` and `Button Pure`
- Test helper function `componentsReady()` which indicates when lazy loaded components fully have loaded

#### Changed
- Update CDN asset paths
- Improve font-weight definitions
- Rename and optimize neutral colors for `Icon` and `Text`

### [1.0.0-rc.1] - 2019-12-13

#### Added
- `Headline`
- `Text`
- `Marque`
- `Button`
- `Button Pure`
- `Spinner`
- `Icon`
- `Flex`
- `Grid`
- `Link`
- `Link Pure`
- `Pagination`
- "Blur on focus"<|MERGE_RESOLUTION|>--- conflicted
+++ resolved
@@ -8,10 +8,9 @@
 
 ### [Unreleased]
 
-<<<<<<< HEAD
 #### Added
 - `tabbable` prop to `Link`, `Link Pure` and `Link Social`
-=======
+
 ### [2.8.0-beta.3] - 2021-12-22
 
 #### Added
@@ -25,7 +24,6 @@
 
 #### Fixed
 - Box model of `Button Pure`
->>>>>>> cd96b52f
 
 ### [2.8.0-beta.2] - 2021-12-22
 
