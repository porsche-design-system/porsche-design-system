--- conflicted
+++ resolved
@@ -16,12 +16,7 @@
 
 #### Changed
 
-<<<<<<< HEAD
-- `Spinner`, `Link Pure`, `Button Pure`, `Checkbox Wrapper`, `Radio Button Wrapper`, `Popover` matches new design
-  language
-=======
-- `Spinner`, `Link Pure`, `Button Pure`, `Checkbox Wrapper`, `Radio Button Wrapper`, `Tag Dismissible` matches new design language
->>>>>>> c0995e1d
+- `Spinner`, `Link Pure`, `Button Pure`, `Checkbox Wrapper`, `Radio Button Wrapper`, `Tag Dismissible`, `Popover` matches new design language
 - Prop `weight` for `Link Pure` and `Button Pure` is deprecated now, only regular font weight will be applied
 
 ```diff
