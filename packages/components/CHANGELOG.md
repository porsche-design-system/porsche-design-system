# Changelog

## Porsche Design System - Components

All notable changes to this project will be documented in this file.

The format is based on [Keep a Changelog](https://keepachangelog.com/en/1.0.0/), and this project adheres to
[Semantic Versioning](https://semver.org/spec/v2.0.0.html).

### [Unreleased]

#### 🤖 Property deprecations 🤖

##### Accordion:

- Event `accordionChange` is deprecated, use `change` event instead.

```diff
- <PAccordion onAccordionChange={(e: CustomEvent<AccordionChangeEvent>) => {}} />
+ <PAccordion onChange={(e: CustomEvent<AccordionChangeEvent>) => {}} />
```

#### Banner:

- Named `slot="title"` is deprecated, use `heading` prop or `slot="heading"` instead.

```diff
<p-banner>
-  <span slot="title">Some heading</span>
+  <span slot="heading">Some heading</span>
   <span slot="description">Some notification description.</span>
</p-banner>

-<p-banner>
+<p-banner heading="Some heading" description="Some notification description.">
-  <span slot="title">Some heading</span>
-  <span slot="description">Some notification description.</span>
</p-banner>
```

##### Carousel:

- Prop `disablePagination` is deprecated, use `pagination` instead.
- Event `carouselChange` is deprecated, use `change` event instead.

```diff
- <p-carousel disable-pagination="true"></p-carousel>
+ <p-carousel pagination="false"></p-carousel>

- <PCarousel onCarouselChange={(e: CustomEvent<CarouselChangeEvent>) => {}} />
+ <PCarousel onChange={(e: CustomEvent<CarouselChangeEvent>) => {}} />
```

##### Divider:

- Prop `orientation` is deprecated, use `direction` instead.

```diff
- <p-divider orientation="horizontal"></p-divider>
+ <p-divider direction="horizontal"></p-divider>
```

##### Icon:

- Prop `colors`'s value `disabled` is removed, use `state-disabled` instead.

```diff
- <p-icon color="disabled"></p-icon>
+ <p-icon color="state-disabled"></p-icon>
```

##### Link Tile:

- Prop `weight`'s value `semibold` is deprecated, use `semi-bold` instead.

```diff
- <p-link-tile weight="semibold"></p-link-tile>
+ <p-link-tile weight="semi-bold"></p-link-tile>
```

#### Modal:

- Prop `disableCloseButton` is deprecated, use `dismissButton` instead.
- Event `close` is deprecated, use `dismiss` event instead.

```diff
- <p-modal disable-close-button="true"></p-modal>
+ <p-modal dismiss-button="false"></p-modal>

- <PModal onClose={(e: CustomEvent<void>) => {}} />
+ <PModal onDismiss={(e: CustomEvent<void>) => {}} />
```

##### Pagination:

- Props `allyLabelNext`, `allyLabelPage`, `allyLabelPrev` and `allyLabel` are deprecated.
- Event `pageChange` is deprecated, use `change` event instead.

```diff
- <p-pagination ally-label="Paginierung" ally-label-prev="Vorherige Seite" ally-label-next="Nächste Seite" ally-label-page="Seite"></p-pagination>
+ <p-pagination intl="{root: 'Paginierung', prev: 'Vorherige Seite', next: 'Nächste Seite', page: 'Seite'}"></p-pagination>

- <PPagination onPageChange={(e: CustomEvent<PageChangeEvent>) => {}} />
+ <PPagination onChange={(e: CustomEvent<PaginationChangeEvent>) => {}} />
```

##### Scroller:

- Prop `gradientColorScheme` is deprecated, use `gradientColor` instead.
- Prop `scrollIndicatorPosition` is deprecated, use `alignScrollIndicator` instead.

```diff
- <p-scroller gradient-color-scheme="surface"></p-scroller>
+ <p-scroller gradient-color="background-surface"></p-scroller>

- <p-scroller scroll-indicator-position="top"></p-scroller>
+ <p-scroller align-scroll-indicator="top"></p-scroller>
```

#### Segmented Control:

- Event `segmentedControlChange` is deprecated, use `change` event instead.

```diff
- <PSegmentedControl onSegmentedControlChange={(e: CustomEvent<SegmentedControlChangeEvent>) => {}} />
+ <PSegmentedControl onChange={(e: CustomEvent<SegmentedControlChangeEvent>) => {}} />
```

#### Stepper Horizontal:

- Event `stepChange` is deprecated, use `change` event instead.

```diff
- <PStepperHorizontal onStepChange={(e: CustomEvent<StepChangeEvent>) => {}} />
+ <PStepperHorizontal onChange={(e: CustomEvent<StepperHorizontalChangeEvent>) => {}} />
```

#### Switch:

- Event `switchChange` is deprecated, use `change` event instead.

```diff
- <PSwitch onSwitchChange={(e: CustomEvent<SwitchChangeEvent>) => {}} />
+ <PSwitch onChange={(e: CustomEvent<SwitchChangeEvent>) => {}} />
```

#### Table:

- Event `sortingChange` is deprecated, use `change` event instead.

```diff
- <PTable onSortingChange={(e: CustomEvent<SortingChangeEvent>) => {}} />
+ <PTable onChange={(e: CustomEvent<TableChangeEvent>) => {}} />
```

##### Tabs:

- Prop `gradientColorScheme` is deprecated, use `gradientColor` instead.
- Prop `weight`'s value `semibold` is deprecated, use `semi-bold` instead.
- Event `tabChange` is deprecated, use `change` event instead.

```diff
- <p-tabs gradient-color-scheme="surface"></p-tabs>
+ <p-tabs gradient-color="background-surface"></p-tabs>

- <p-tabs weight="semibold"></p-tabs>
+ <p-tabs weight="semi-bold"></p-tabs>

- <PTabs onTabChange={(e: CustomEvent<TabChangeEvent>) => {}} />
+ <PTabs onChange={(e: CustomEvent<TabsChangeEvent>) => {}} />
```

##### Tabs Bar:

- Prop `gradientColorScheme` is deprecated, use `gradientColor` instead.
- Prop `weight`'s value `semibold` is deprecated, use `semi-bold` instead.
- Event `tabChange` is deprecated, use `change` event instead.

```diff
- <p-tabs-bar gradient-color-scheme="surface"></p-tabs-bar>
+ <p-tabs-bar gradient-color="background-surface"></p-tabs-bar>

- <p-tabs-bar weight="semibold"></p-tabs>
+ <p-tabs-bar weight="semi-bold"></p-tabs>

- <PTabsBar onTabChange={(e: CustomEvent<TabChangeEvent>) => {}} />
+ <PTabsBar onChange={(e: CustomEvent<TabsChangeEvent>) => {}} />
```

##### Tag:

- Prop `color`'s value `notification-warning`, `notification-success` and `notification-error` are deprecated, use
  `notification-warning-soft`, `notification-success-soft` and `notification-error-soft` instead.

```diff
- <p-tag color="notification-warning"></p-tag>
+ <p-tag color="notification-warning-soft"></p-tag>

- <p-tag color="notification-success"></p-tag>
+ <p-tag color="notification-success-soft"></p-tag>

- <p-tag color="notification-error"></p-tag>
+ <p-tag color="notification-error-soft"></p-tag>
```

##### Text Field Wrapper:

- Prop `showCharacterCount` is deprecated, use `showCounter` instead.

```diff
-<p-text-field-wrapper show-character-count="false">
+<p-text-field-wrapper show-counter="false">
  <input type="text" maxlength="20" />
</p-text-field-wrapper>
```

##### Textarea Wrapper:

- Prop `showCharacterCount` is deprecated, use `showCounter` instead.

```diff
-<p-textarea-wrapper show-character-count="false">
+<p-textarea-wrapper show-counter="false">
  <textarea maxlength="80"></textarea>
</p-textarea-wrapper>
```

##### Text List

- Props `listType` and `orderType` are deprecated, use `type` instead.

```diff
- <p-text-list list-type="unordered"></p-text-list>
+ <p-text-list type="unordered"></p-text-list>

- <p-text-list list-type="ordered" order-type="numbered"></p-text-list>
+ <p-text-list type="numbered"></p-text-list>

- <p-text-list list-type="ordered" order-type="alphabetically"></p-text-list>
+ <p-text-list type="alphabetically"></p-text-list>
```

#### Added

- `Display` supports value `small` for prop `size`
- Styles: `displaySmallStyle` and `pds-display-small`
- Styles: `fontSizeDisplaySmall` and `$pds-font-size-display-small`
<<<<<<< HEAD
- `Button Tile`
=======
- `Banner` has `heading` and `description` prop as well as `slot="heading"` and deprecated `slot="title"`
- Custom events have consistent names across components and deprecated old event names
  - `Accordion` emits `change` and deprecated `accordionChange` event
  - `Carousel` emits `change` and deprecated `carouselChange` event
  - `Modal` emits `dismiss` and deprecated `close` event
  - `Pagination` emits `change` and deprecated `pageChange` event
  - `Segmented Control` emits `change` and deprecated `segmentedControlChange` event
  - `Stepper Horizontal` emits `change` and deprecated `stepChange` event
  - `Switch` emits `change`and deprecated `switchChange` event
  - `Table` emits `change`and deprecated `sortingChange` event
  - `Tabs` emits `change`and deprecated `tabChange` event
  - `Tabs Bar` emits `change`and deprecated `tabChange` event
- Props have consistent names across components and deprecated old props
  - `Carousel` got `pagination` prop and deprecated `disablePagination` prop
  - `Divider` got `direction` prop and deprecated `orientation` prop
  - `Modal` got `dismissButton` prop and deprecated `disableCloseButton` prop
  - `Pagination` got `intl` prop and deprecated `allyLabelNext`, `allyLabelPage`, `allyLabelPrev` and `allyLabel` props
  - `Scroller` got `gradientColor` prop and deprecated `gradientColorScheme` prop
  - `Scroller` got `alignScrollIndicator` prop and deprecated `scrollIndicatorPosition` prop
  - `Tabs` got `gradientColor` prop and deprecated `gradientColorScheme` prop
  - `Tabs Bar` got `gradientColor` prop and deprecated `gradientColorScheme` prop
  - `Text Field Wrapper` got `showCounter` prop and deprecated `showCharacterCount` prop
  - `Textarea Wrapper` got `showCounter` prop and deprecated `showCharacterCount` prop
  - `Text List` got `type` prop and deprecated `listType` and `orderType` prop
- Props have consistent values across components and deprecated old values
  - `Icon` prop `color` got value `state-disabled` and removed `disabled` value
  - `Link Tile` prop `weight` got value `semi-bold` and deprecated `semibold` value
  - `Tabs Bar` and `Tabs` prop `weight` got value `semi-bold` and deprecated `semibold` value
  - `Tag` prop `color` got values `notification-info-soft`, `notification-warning-soft`, `notification-success-soft`,
    `notification-error-soft` and deprecated `notification-warning`, `notification-success`, `notification-error` values
>>>>>>> 80eaae41

#### Changed

- `Display` uses font-weight regular and font-style normal
- Partials: `getInitialStyles` matches new design language
- Partials: All component related, slotted Light DOM styles have been moved to `getInitialStyles`
- `Link Tile` matches new design language
- Typings for all component props start with the component name, e.g. `SwitchAlignLabel`, `TabsBarGradientColor` or
  `LinkPureIcon`
- `Icon` prop `color` value `disabled` is renamed to `state-disabled`
- `Tag` prop `color` value `notification-info` is renamed to `notification-info-soft`

#### Fixed

- `Text Field Wrapper` calendar and time indicator icons respect color definition in dark theme
- `Text Field Wrapper` has correct height when type date or time is used
- Partials: Typings of return value with and without options parameter

#### Removed

- `Heading`: value `xxx-large` for prop `size`
- Styles: `headingXXXLargeStyle` and `pds-heading-xxx-large`
- Styles: `fontSizeHeadingXXLarge` and `$pds-font-size-heading-xx-large`

#### 🤖 Property deprecations 🤖

- #### Link Tile

```diff
- <p-link-tile href="#" label="Some label" description="Some description" weight="semibold">Some text</p-text>
+ <p-link-tile href="#" label="Some label" description="Some description" weight="semi-bold">Some text</p-text>
```

### [3.0.0-alpha.2] - 2023-02-27

#### 🤖 Property deprecations 🤖

##### Carousel:

- Prop `wrap-content` is deprecated.

```diff
- <p-carousel wrap-content="true"></p-carousel>
+ <p-carousel></p-carousel>
```

##### Divider:

- Prop values `neutral-contrast-low | neutral-contrast-medium | neutral-contrast-high` of `color` prop are deprecated.

```diff
- <p-divider color="neutral-contrast-low"></p-divider>
+ <p-divider color="contrast-low"></p-divider>

- <p-divider color="neutral-contrast-medium"></p-divider>
+ <p-divider color="contrast-medium"></p-divider>

- <p-divider color="neutral-contrast-high"></p-divider>
+ <p-divider color="contrast-high"></p-divider>
```

#### Changed

- `Divider`, `Button Group`, `Carousel` and `Text List` match new design language
- Background color of `Scroller`'s `prev` and `next` buttons in dark theme
- Partials: Removed deprecated `withoutTags` option for all partials, please use `format: 'jsx'` instead
- `Content Wrapper` default value of prop `width` has changed from `basic` to `extended`

#### Added

- `Model Signature`
- Props `align-header` and `width` for `Carousel`
- Vue: plugin functions `createPorscheDesignSystem` and `usePorscheDesignSystemPlugin`

#### Fixed

- `Radio Button Wrapper` keyboard arrow navigation
- `Button Pure` and `Link Pure` lagging active state background when scrolling on iOS

### [3.0.0-alpha.1] - 2023-02-16

#### Added

- Porsche Next font supports Vietnamese charset
- Prop `color` of `Icon` supports `disabled`
- React: `patchRemixRunProcessBrowserGlobalIdentifier` binary to support SSR components with Remix

#### Changed

- `Stepper Horizontal` matches new design language
- Styles: Optimize design tokens "spacing", "typography" and "theme" provided by styles sub-package
  `@porsche-design-system/components-{js|angular|react|vue}/styles`
- Styles: Use calc() instead of max() to calculate padding for `gridStyle` (JS) and `pds-grid` (SCSS)
- Styles: `gridStyle` (JS) and `pds-grid` (SCSS) uses optimized grid gap

### [3.0.0-alpha.0] - 2023-02-08

#### Note to the new `v3` major release of the Porsche Design System

With the new **Porsche Design Language** comes a lot of changes regarding layout and design principles. To keep
refactoring efforts as low as possible when upgrading from `v2` to `v3`, **breaking changes** were avoided as far as
possible. Nevertheless, there are a few breaking changes and some more deprecations which should receive attention.

#### 👹 Breaking Changes 👹

##### Button:

- Removed deprecated prop `tabbable`.

```diff
- <p-button tabbable="false">Some label</p-button>
+ <p-button tabindex="-1">Some label</p-button>
```

- Default value of prop `icon` has changed from `arrow-head-right` to `none`. Therefore, the `icon` property **must** be
  set if the component has the `hide-label` property.

```diff
- <p-button hide-label="true">Some label</p-button>
+ <p-button hide-label="true" icon="arrow-right">Some label</p-button>

- <p-button hide-label="{ base: true, m: false }">Some label</p-button>
+ <p-button hide-label="{ base: true, m: false }" icon="arrow-right">Some label</p-button>
```

##### Button Pure:

- Removed `subline` slot (visually not intended anymore).

```diff
<p-button-pure>
  Some label
-   <p slot="subline">Some Subline</p>
</p-button-pure>
```

- Removed deprecated prop `tabbable`.

```diff
- <p-button-pure tabbable="false">Some label</p-button-pure>
+ <p-button-pure tabindex="-1">Some label</p-button-pure>
```

##### Icon:

- Value `inherit` for prop `color` works slightly different to the previous major version. A CSS filter is required to
  apply custom coloring to take advantage of using an SVG embedded in an `<img/>` for better SSR support and loading
  performance in general.

```diff
- <p-icon color="inherit" style="color: white;"></p-icon>
+ <p-icon color="inherit" style="filter: invert(100%);"></p-icon>
```

- Camel case syntax for `name` prop isn't supported, please use param case syntax instead (TypeScript typings have been
  updated too).

```diff
- <p-icon name="arrowRight"></p-icon>
+ <p-icon name="arrow-right"></p-icon>
```

##### Link:

- Default value of prop `icon` has changed from `arrow-head-right` to `none`. Therefore, the `icon` property **must** be
  set if the component has the `hide-label` property.

```diff
- <p-link href="#" hide-label="true">Some label</p-link>
+ <p-link href="#" hide-label="true" icon="arrow-right">Some label</p-link>

- <p-link href="#" hide-label="{ base: true, m: false }">Some label</p-link>
+ <p-link href="#" hide-label="{ base: true, m: false }" icon="arrow-right">Some label</p-link>
```

##### Link Pure:

- Removed `subline` slot (visually not intended anymore).

```diff
<p-link-pure href="#">
  Some label
-   <p slot="subline">Some Subline</p>
</p-link-pure>
```

##### Switch:

- Removed deprecated prop `tabbable`.

```diff
- <p-switch tabbable="false">Some label</p-switch>
+ <p-switch tabindex="-1">Some label</p-switch>
```

##### Partials:

- `getIconLinks()` partial accepts only param-cased icon names.

```diff
- require('@porsche-design-system/components-js/partials').getIconLinks({ icons: ['arrowRight'] })

+ require('@porsche-design-system/components-js/partials').getIconLinks({ icons: ['arrow-right'] })
```

##### CSS global scope:

- Changed naming of CSS global variables names.

```diff
- --p-animation-duration__spinner
- --p-animation-duration__banner
+ --p-animation-duration
```

#### 🤡 Component deprecations 🤡

All deprecated components are refactored to match the new design language, therefor it's technically not breaking, but
we highly recommend to migrate to the mentioned alternative, since those deprecated components will be removed with next
major version.

##### Content Wrapper:

- Component is deprecated and will be removed with the next major release. Please use **[Porsche Grid](styles/grid)**
  instead, which is based on [CSS Grid](https://css-tricks.com/snippets/css/complete-guide-grid) covering the specific
  layout needs for a harmonic appearance across all digital Porsche touch-points.

##### Flex:

- Component is deprecated and will be removed with the next major release. In general, please use native
  [CSS Flex](https://css-tricks.com/snippets/css/a-guide-to-flexbox) instead for better performance and more
  standardized layout technique.

##### Grid:

- Component is deprecated and will be removed with the next major release. In general, please use native
  [CSS Grid](https://css-tricks.com/snippets/css/complete-guide-grid) in combination with
  **[Porsche Grid](styles/grid)** instead for better performance and more standardized layout technique.

##### Headline:

```diff
- <p-headline>The quick brown fox jumps over the lazy dog</p-headline>
+ <p-heading>The quick brown fox jumps over the lazy dog</p-heading>
```

##### Link Social:

- Component is deprecated and will be removed with the next major release. Please use the **[Link](components/link)**
  component instead.

#### 🤖 Property deprecations 🤖

All deprecated properties are still present without any effect, therefor it's technically not breaking, but we highly
recommend to migrate and remove the deprecated props since those ones will be removed with next major version.

##### Button Pure:

- Prop `weight` is deprecated, only regular font weight will be applied.

```diff
- <p-button-pure weight="thin">Some label</p-button-pure>
- <p-button-pure weight="regular">Some label</p-button-pure>
- <p-button-pure weight="semibold">Some label</p-button-pure>
- <p-button-pure weight="bold">Some label</p-button-pure>
+ <p-button-pure>Some label</p-button-pure>
```

##### Content Wrapper (deprecated):

- Prop `theme` and `background-color` are deprecated.

```diff
- <p-content-wrapper theme="dark" background-color="default">Some content</p-content-wrapper>
+ <p-content-wrapper>Some content</p-content-wrapper>
```

##### Grid (deprecated):

- The `gutter` property is deprecated and has no effect anymore. Instead, a fluid gutter depending on the viewport width
  is used.

```diff
- <p-grid gutter="16">Some content</p-grid>
- <p-grid gutter="24">Some content</p-grid>
- <p-grid gutter="36">Some content</p-grid>
+ <p-grid>Some content</p-grid>
```

##### Icon:

- Prop `lazy` is deprecated.

```diff
- <p-icon lazy="true"></p-icon>
+ <p-icon></p-icon>
```

##### Link Pure:

- Prop `weight` is deprecated, only regular font weight will be applied.

```diff
- <p-link-pure href="#" weight="thin">Some label</p-link-pure>
- <p-link-pure href="#" weight="regular">Some label</p-link-pure>
- <p-link-pure href="#" weight="semibold">Some label</p-link-pure>
- <p-link-pure href="#" weight="bold">Some label</p-link-pure>
+ <p-link-pure href="#">Some label</p-link-pure>
```

##### Segmented Control:

- Prop `background-color` is deprecated.

```diff
- <p-segmented-control background-color="background-surface">
   <p-segmented-control-item value="xs">XS</p-segmented-control-item>
   <p-segmented-control-item value="s">S</p-segmented-control-item>
 </p-segmented-control>
+ <p-segmented-control>
   <p-segmented-control-item value="xs">XS</p-segmented-control-item>
   <p-segmented-control-item value="s">S</p-segmented-control-item>
 </p-segmented-control>
```

#### 👾 Property value deprecations 👾

All deprecated values are mapped to new ones, therefor it's technically not breaking, but we highly recommend to migrate
to the new values since those ones will be removed with next major version.

##### Banner:

- Prop value `fluid` of `width` prop is deprecated.

```diff
- <p-banner width="fluid"></p-banner>
+ <p-banner></p-banner>
```

- Prop value `neutral` of `state` prop is deprecated.

```diff
- <p-banner state="neutral">
  <span slot="title">Some banner title</span>
  <span slot="description">Some banner description. You can also add inline <a href="https://porsche.com">links</a> to route to another page.</span>
 </p-banner>
+ <p-banner state="info">
  <span slot="title">Some banner title</span>
  <span slot="description">Some banner description. You can also add inline <a href="https://porsche.com">links</a> to route to another page.</span>
 </p-banner>
```

##### Content Wrapper:

- Prop value `fluid` of `width` prop is deprecated.

```diff
- <p-content-wrapper width="fluid">Some content</p-content-wrapper>
+ <p-content-wrapper>Some content</p-content-wrapper>
```

##### Icon:

- Prop values
  `brand | default | neutral-contrast-low | neutral-contrast-medium | neutral-contrast-high | notification-neutral` of
  `color` prop are deprecated.

```diff
- <p-icon color="brand"></p-icon>
+ <p-icon color="primary"></p-icon>

- <p-icon color="default"></p-icon>
+ <p-icon color="primary"></p-icon>

- <p-icon color="neutral-contrast-low"></p-icon>
+ <p-icon color="contrast-low"></p-icon>

- <p-icon color="neutral-contrast-medium"></p-icon>
+ <p-icon color="contrast-medium"></p-icon>

- <p-icon color="neutral-contrast-high"></p-icon>
+ <p-icon color="contrast-high"></p-icon>

- <p-icon color="neutral-contrast-neutral"></p-icon>
+ <p-icon color="contrast-info"></p-icon>
```

##### Inline Notification:

- Prop value `neutral` of `state` prop is deprecated.

```diff
- <p-inline-notification state="neutral"></p-inline-notification>
+ <p-inline-notification state="info"></p-inline-notification>
```

##### Tag:

- Prop value `notification-neutral | neutral-contrast-high | background-default` of `color` prop is deprecated.

```diff
- <p-tag color="notification-neutral">Color label</p-tag>
+ <p-tag color="notification-info">Color label</p-tag>

- <p-tag color="neutral-contrast-high">Color label</p-tag>
+ <p-tag color="primary">Color label</p-tag>

- <p-tag color="background-default">Color label</p-tag>
+ <p-tag color="background-base">Color label</p-tag>
```

##### Tag Dismissible:

- Prop value `background-default` of `color` prop is deprecated.

```diff
- <p-tag-dismissible color="background-default">Color label</p-tag-dismissible>
+ <p-tag-dismissible color="background-base">Color label</p-tag-dismissible>
```

##### Text:

- Prop value `thin | semibold` of `weight` prop is deprecated.

```diff
- <p-text weight="thin">Some text</p-text>
+ <p-text>Some text</p-text>

- <p-text weight="semibold">Some text</p-text>
+ <p-text weight="semi-bold">Some text</p-text>
```

- Prop value
  `brand | default | neutral-contrast-low | neutral-contrast-medium | neutral-contrast-high | notification-neutral` of
  `color` prop is deprecated.

```diff
- <p-text color="brand">Some text</p-text>
+ <p-text>Some text</p-text>

- <p-text color="default">Some text</p-text>
+ <p-text>Some text</p-text>

- <p-text color="neutral-contrast-low">Some text</p-text>
+ <p-text color="contrast-low">Some text</p-text>

- <p-text color="neutral-contrast-medium">Some text</p-text>
+ <p-text color="contrast-medium">Some text</p-text>

- <p-text color="neutral-contrast-high">Some text</p-text>
+ <p-text color="contrast-high">Some text</p-text>

- <p-text color="notification-neutral">Some text</p-text>
+ <p-text color="notification-info">Some text</p-text>
```

##### ToastManager:

- Prop value `neutral` of `state` parameter is deprecated.

```diff
- …addMessage({ text: `Some message`, state: 'neutral' })
+ …addMessage({ text: `Some message`, state: 'info' })
```

#### Added

- `Display` component
- `Heading` component
- Prop `underline` for `Link Pure`
- Prop `theme` for `Checkbox Wrapper`, `Radio Button Wrapper`, `Popover`, `Tag Dismissible`, `Textarea Wrapper`,
  `Text Field Wrapper` and `Fieldset Wrapper`
- Prop `size` for `Icon` supports `x-small` and `x-large`
- Prop `size` for `Accordion` `compact="true"` supports `medium`

#### Changed

- `Spinner`, `Icon`, `Link Pure`, `Button Pure`, `Link`, `Link Social`, `Button`, `Checkbox Wrapper`,
  `Radio Button Wrapper`, `Popover`, `Modal`, `Select Wrapper`, `Tag`, `Tag Dismissible`, `Textarea Wrapper`,
  `Inline Notification`, `Banner`, `Toast`, `Grid`, `Flex`, `Pagination`, `Scroller`, `Accordion`, `Text`,
  `Text Field Wrapper`, `Content Wrapper`, `Segmented Control`, `Tabs`, `Tabs Bar`, `Headline` and `Fieldset Wrapper`
  match new design language
- `Icon` supports
  `primary | contrast-low | contrast-medium | contrast-high | notification-success | notification-warning | notification-error | notification-info | inherit`
  for `color` prop
- Default value of prop `width` of `Banner` has changed from `basic` to `extended`
- Default value of prop `action-icon` of `Inline Notification` has changed from `arrow-head-right` to `arrow-right`
- Default value of prop `name` of `Icon` has changed from `arrow-head-right` to `arrow-right`
- Default value of prop `variant` of `Link` and `Button` has changed from `secondary` to `primary`

#### Removed

- Custom slotted CSS for mostly all components. Equivalent styles are now provided by `getInitialStyles()` partial
  instead.
- `applyNormalizeStyles` option from `getInitialStyles()` partial which is applied by default now.

### [2.20.0] - 2023-02-06

### [2.20.0-rc.1] - 2023-02-06

### [2.20.0-rc.0] - 2023-01-30

#### Added

- `applyNormalizeStyles` option for `getInitialStyles()` partial which includes basic css styles for Light DOM

### [2.19.1-rc.1] - 2023-01-18

#### Added

- `jsdom-polyfill` subpackage is available at `@porsche-design-system/components-{js|angular|react|vue}/jsdom-polyfill`
  and can be used to have working web components in jsdom based tests (e.g. jest)
- `testing` subpackage is available at `@porsche-design-system/components-{js|angular|react|vue}/testing` to provide
  `getByRoleShadowed`, `getByLabelTextShadowed` and `getByTextShadowed` utilities which use `@testing-library/dom`
  queries internally to support Shadow DOM
- Validation if `prefix` is already reserved by a different version upon initialization of the Porsche Design System

#### Fixed

- `componentsReady()` waits for Porsche Design System being initialized before checking components which can happen in
  certain test scenarios without partials

### [2.19.1-rc.0] - 2023-01-18

#### Fixed

- Bug in `@porsche-design-system/components-react/ssr` where in some cases during SSG an error was thrown when
  components render their children conditionally

### [2.19.0] - 2022-12-22

### [2.19.0-rc.2] - 2022-12-22

### [2.19.0-rc.1] - 2022-12-22

#### Fixed

- `Stepper Horizontal` calculation of scroll position when used within any parent that has a margin or padding

### [2.19.0-rc.0] - 2022-12-21

#### Added

- Vue: typed components are available via the `@porsche-design-system/components-vue` package

#### Fixed

- `Modal` focus cycle when pressing Shift Tab right after it was opened

### [2.18.0] - 2022-12-15

### [2.18.0-rc.2] - 2022-12-14

#### Added

- Validation to ensure crucial partials are used.  
  **Disclaimer:** The Porsche Design System will **not** inject its initial styles anymore. Please use the
  `getInitialStyles()` partial to reduce flash of unstyled content (FOUC) as described here:
  [getInitialStyles() documentation](https://designsystem.porsche.com/latest/partials/initial-styles)

#### Changed

- `line-height` calculation for all components is handled CSS only now by using `ex`-unit in combination with `calc()`
  which gives the best performance, the easiest possible integration and respects UI best practices in having **larger**
  `line-height` values for **small** `font-size` definitions and **smaller** `line-height` values for **larger**
  `font-size` definitions. The calculated values by CSS slightly differ compared to the ones calculated by JavaScript,
  which might result in minor visual changes.

#### Fixed

- Screen reader announcements of `Textfield` and `Textarea` in `counter` mode
- Screen reader announcements in `Select Wrapper`

### [2.18.0-rc.1] - 2022-11-24

#### Added

- `Carousel` now has a `rewind` property, better prev/next icons, a `max-width` for `heading` and `description` and
  support for slotted `description`

#### Fixed

- `Select Wrapper` height if text is zoomed up to 200%

### [2.18.0-rc.0] - 2022-11-17

#### Added

- SSR/SSG ready components using Declarative Shadow DOM for Next JS are shipped via
  `@porsche-design-system/components-react/ssr`. To use it simply change your imports.

**Important:** make sure to apply the new `getDSRPonyfill()` partial right before your closing `</body>` tag. More
information can be found here:
[getDSRPonyfill() documentation](https://designsystem.porsche.com/latest/partials/dsr-ponyfill)

```diff
- import { PorscheDesignSystemProvider, PButton, ... } from '@porsche-design-system/components-react';
+ import { PorscheDesignSystemProvider, PButton, ... } from '@porsche-design-system/components-react/ssr';
+ import { getDSRPonyfill } from '@porsche-design-system/components-react/partials';
```

#### Changed

- Improve height calculation for `Accordion`
- Slotted anchor support for `Link Pure` is stricter (In case slotted `<a>` is used it must be a direct child of
  `Link Pure`)
- `getFontLinks()` partial now has `{ weights: ['regular', 'semi-bold'] }` for a default

### [2.17.0] - 2022-10-31

### [2.17.0-rc.0] - 2022-10-31

#### Added

- `Link Tile`

#### Fixed

- `Scroller` bug where scrollable content was not fully hidden by the gradient, when zoomed into the page.

#### Changed

- Removed `!important` keyword from css property `display` of `Link Pure` and `Button Pure`

### [2.16.3] - 2022-10-21

### [2.16.3-rc.0] - 2022-10-21

#### Fixed

- `Button Pure` and `Link Pure` error when using `size="inherit"` and `icon="none"`

#### Changed

- Replaced all internal usage of `Text` and `Headline` components

### [2.16.2] - 2022-09-15

### [2.16.2-rc.0] - 2022-09-15

#### Fixed

- Issue with `Popover` where drop-shadow is not shown correctly in Chrome >= 105
- Issue with `Carousel` and `wrap-content="true"` where the layout was out of sync with `Content Wrapper` for
  viewports >= 1760px.
- `Select Wrapper` with custom dropdown keeps attribute changes of native select options in sync if changed
  programmatically

### [2.16.1] - 2022-09-09

#### Fixed

- Issue with `Options` typing import for `Carousel`

### [2.16.0] - 2022-09-08

### [2.15.1-rc.1] - 2022-09-08

#### Added

- `Carousel`
- `Scroller`

#### Changed

- `Stepper Horizontal` now has `size` property
- `Stepper Horizontal` uses improved focus behavior in case it becomes scrollable and scroll indicators are centered
  correctly.
- `Tabs Bar` uses improved focus behavior in case it becomes scrollable and scroll indicators are centered correctly.

### [2.15.1-rc.0] - 2022-08-24

#### Fixed

- `Radio Button Wrapper` visual selection change bug in Safari >= 15.5

### [2.15.0] - 2022-08-22

### [2.15.0-rc.1] - 2022-08-18

#### Changed

- Downgraded `@angular` to `v13` to ensure backwards compatibility of `@porsche-design-system/components-angular`

### [2.15.0-rc.0] - 2022-08-16

#### Fixed

- `Popover` visual shadow bug in Safari
- `Stepper Horizontal Item` bug where pseudo styles of the counter element were overridable

### [2.15.0-beta.0] - 2022-08-05

#### Fixed

- `Tabs` & `Tabs Bar` `size` property when using `BreakpointCustomizable`

#### Changed

- `Modal` uses poly fluid sizing for outer spacing
- `Banner` uses poly fluid sizing for outer spacing
- `Content Wrapper` uses poly fluid sizing for inner spacing
- `Modal` min-width is slightly updated to perfectly fit into content area of `Content Wrapper` at 320px viewport width

#### Added

- Validation of properties for all components
- `Text Field Wrapper` with `input type="search"` is clearable via Escape key and custom clear button across browsers
- `Text Field Wrapper` with `input type="search"` shows a "Locate me" button when `actionIcon="locate"` is set, emits
  the `action` event on click and can be put into a loading state via `actionLoading="true"`

### [2.14.0] - 2022-07-11

### [2.14.0-rc.1] - 2022-07-11

### [2.14.0-rc.0] - 2022-07-11

#### Added

- `getBrowserSupportFallbackScript()` partial supporting `cdn` and `format` options as replacement for
  `includeOverlay()` of `@porsche-design-system/browser-notification` npm package
- `getCookiesFallbackScript()` partial supporting `cdn` and `format` options as replacement for `includeCookieOverlay()`
  of `@porsche-design-system/browser-notification` npm package

#### Changed

- `getMetaTagsAndIconLinks()` partial to return `theme-color` meta tags with `prefers-color-scheme: {light|dark}` media
  query

### [2.13.0] - 2022-06-23

### [2.13.0-rc.5] - 2022-06-23

#### Fixed

- `Stepper Horizontal Item` `state` validation
- `Button` and `Link` with `theme="dark" variant="tertiary"` and `Tag Dismissible` bug on Safari < v15.5 where wrong
  colors on hover were shown

### [2.13.0-rc.4] - 2022-06-22

#### Added

- `Stepper Horizontal`

### [2.13.0-rc.3] - 2022-06-22

#### Added

- `Segmented Control`

### [2.13.0-rc.2] - 2022-06-21

### [2.13.0-rc.1] - 2022-06-21

### [2.13.0-rc.0] - 2022-06-21

#### Changed

- `Button`, `Button Pure` and `Switch` apply `aria-disabled="true"` instead of `disabled` attribute to native button
  internally in case `disabled` and/or `loading` property is set

### [2.12.1] - 2022-05-25

### [2.12.1-rc.0] - 2022-05-25

#### Fixed

- Issue with `JssStyle` typing import

### [2.12.0] - 2022-05-19

#### Changed

- npm package is prepared for public release on [npmjs.org](https://npmjs.com)

### [2.12.0-rc.2] - 2022-05-12

### [2.12.0-rc.1] - 2022-05-11

### [2.12.0-rc.0] - 2022-05-04

#### Added

- `Table Head Cell` now has a `multiline` property

#### Changed

- `Headline` has no `hypens` / `overflow-wrap` style by default
- Partials now throw an exception if they are executed in browser

#### Fixed

- Exception in `Headline`, `Select Wrapper`, `Text` and `Text List` when changing `theme` prop from `dark` to `light`
- `getInitialStyles()` partial now returns `.hydrated` styles, too

### [2.11.0-skeletons] - 2022-04-21

### [2.11.0] - 2022-04-21

### [2.11.0-rc.0] - 2022-04-20

#### Added

- `Tag`
- `Tag Dismissible`

### [2.10.0-skeletons] - 2022-04-13

### [2.10.0] - 2022-04-13

### [2.9.3-rc.1] - 2022-04-06

#### Added

- `Text Field Wrapper` now has a `showCharacterCount` property which can be used to hide the character count when a
  `maxLength` attribute is set on the wrapped `input`.
- `Textarea Wrapper` now has a `showCharacterCount` property which can be used to hide the character count when a
  `maxLength` attribute is set on the wrapped `textarea`.

### [2.9.3-rc.0-skeletons] - 2022-03-29

### [2.9.3-rc.0] - 2022-03-28

#### Added

- `Text Field Wrapper` supports `unit` property on `input type="text"`
- `Marque` optional configurable clickable/focusable area by defining padding on host element

#### Fixed

- `Tabs Item` improved accessibility
- Angular: circular dependency in development mode in `2.9.2-skeletons`

### [2.9.2-skeletons] - 2022-03-24

#### Added

- **[EXPERIMENTAL]** `getInitialStyles` partial now accepts a `skeletonTagNames` array of component names that will
  initially have skeleton styles while the Porsche Design System is loading
- **[EXPERIMENTAL]** `Button`, `Button Pure`, `Checkbox Wrapper`, `Fieldset Wrapper`, `Link`, `Link Pure`,
  `Link Social`, `Radio Button Wrapper`, `Select Wrapper`, `Text Field Wrapper`, `Textarea Wrapper` can now have initial
  skeleton styles when passed as `skeletonTagNames` to the `getInitialStyles` partial

### [2.9.2] - 2022-03-24

### [2.9.2-rc.1] - 2022-03-23

#### Fixed

- Bug caused by Chrome where hover styles of `Link Pure` are not displayed correctly

### [2.9.2-rc.0] - 2022-03-22

#### Added

- Normalized font behavior (`hyphen`, `overflow-wrap` and `text-size-adjust`) across components

#### Fixed

- `Modal` scrolling and pinch to zoom on iOS
- `Modal` initial position if scrollable
- `Table Head Cell` sort icon `asc` + `desc`

### [2.9.1] - 2022-03-10

### [2.9.1-rc.0] - 2022-03-09

#### Added

- Styles for slotted `<button>` in `Text`

#### Changed

- `Modal` heading and aria validation happens only when open

#### Fixed

- React: bundling format of partials

### [2.9.0] - 2022-02-28

### [2.9.0-rc.1] - 2022-02-25

#### Fixed

- `Modal` focus trap respecting elements in shadow DOM and dynamically added/removed elements on first level
- `Tabs Item` focus outline on click in Safari
- Error while using partials in Vanilla JS and Angular

### [2.9.0-rc.0] - 2022-02-16

#### Added

- `getFontFaceStylesheet` returns additional `<link>` tags with `rel="preconnect"` and `rel="dns-prefetch"`
- Option `format` to partials `getFontFaceStylesheet`, `getComponentChunkLinks()`, `getFontLinks()`, `getIconLinks()`,
  `getInitialStyles()`, `getLoaderScript()` and `getMetaTagsAndIconLinks()`

#### Deprecated

- The option `withoutTags` of partials `getFontFaceStylesheet`, `getComponentChunkLinks()`, `getFontLinks()`,
  `getIconLinks()`, `getInitialStyles()`, `getLoaderScript()` and `getMetaTagsAndIconLinks()` is deprecated and will be
  removed in `v3.0.0`. Please use `format: 'jsx'` instead.

```diff
- <link rel="stylesheet" href={getFontFaceStylesheet({ withoutTags: true })} crossOrigin="true" />
+ {getFontFaceStylesheet({ format: 'jsx' })}
```

### [2.9.0-beta.1] - 2022-01-27

#### Added

- `:focus-visible` content of selected Tab in `Tabs` component gets focus styling
- Improved accessibility of `Text Field Wrapper` and `Textarea Wrapper` when `maxlength` attribute is set
- `Modal` aria property
- `Modal` class for slotted elements to make content full-width

#### Changed

- `Button Pure` and `Link Pure` removed `position: relative` imposition, make sure to **not** override it with
  `position: static`

#### Fixed

- `Modal` close button styles when no heading is passed

### [2.9.0-beta.0] - 2022-01-18

#### Added

- React: `getByRoleShadowed`, `getByLabelTextShadowed` and `getByTextShadowed` utilities which uses
  `@testing-library/dom` queries internally to support Shadow DOM

#### Fixed

- React: `UnhandledPromiseRejectionWarning` when using `skipPorscheDesignSystemCDNRequestsDuringTests()`

### [2.8.0] - 2022-01-17

#### Fixed

- Accessibility issue of `Icon` component in Windows High Contrast Mode in Chromium Browser

### [2.8.0-rc.0] - 2022-01-14

#### Added

- Support for `tabindex` attribute on `Button`, `Button Pure`, `Switch`, `Link`, `Link Pure` and `Link Social`

#### Changed

- `:focus-visible` style matches outline color of `Button` while hovered

#### Deprecated

- The `tabbable` property of `Button`, `Button Pure` and `Switch` is deprecated and will be removed in `v3.0.0`. Please
  use `tabindex` instead.

```diff
- <p-button tabbable="false">Some button</p-button>
+ <p-button tabindex="-1">Some button</p-button>
```

### [2.8.0-beta.3] - 2021-12-22

#### Added

**Disclaimer:** The provided themes `light-electric` and `dark-electric` are just a proof of concept, it's **not**
accessible regarding its color contrast and might even be removed in an upcoming major release again.

- `light-electric` theme for `Switch`
- `dark-electric` theme for `Button Pure` and `Link Pure`
- Character counter to `Text Field Wrapper` and `Textarea Wrapper` if `maxlength` is present on `input type="text"` and
  `textarea`

#### Changed

- `:focus-visible` style matches outline color of `Switch` while hovered

#### Fixed

- Box model of `Button Pure`

### [2.8.0-beta.2] - 2021-12-22

#### Fixed

- `Content Wrapper` regression for `!important` style

#### Added

- Usage validation for `Link`, `Link Pure` and `Link Social`

### [2.8.0-beta.1] - 2021-12-16

#### Fixed

- `Select Wrapper` validation of select element

### [2.8.0-beta.0] - 2021-12-15

#### Changed

- Angular: Increased peer dependency to `>=12.0.0 <14.0.0`

### [2.7.0] - 2021-12-14

### [2.7.0-rc.0] - 2021-12-14

#### Removed

- `offset-bottom` prop of `Toast` (use `--p-toast-position-bottom` CSS variable instead)

### [2.7.0-beta.6] - 2021-12-08

#### Added

- `Popover`

### [2.7.0-beta.5] - 2021-12-07

#### Added

**Disclaimer:** The provided theme `light-electric` is just a proof of concept, it's **not** accessible regarding its
color contrast and might even be removed in an upcoming major release again.

- `light-electric` theme for `Accordion`, `Link`, `Link Pure`, `Button`, `Button Pure`, `Tabs`, `Tabs Bar`

### [2.7.0-beta.4] - 2021-12-02

### [2.7.0-beta.3] - 2021-11-30

#### Added

- `Accordion` uses `MutationObserver` fallback when no `ResizeObserver` is available in older browsers

#### Fixed

- `Link` and `Link Social` not adapting slotted anchor to the width of the element

### [2.7.0-beta.2] - 2021-11-24

#### Added

- `Toast`

#### Fixed

- `Banner` animations respect offset correctly

### [2.7.0-beta.1] - 2021-11-16

#### Fixed

- `Headline` applies `align` and `ellipsis` prop correctly

### [2.7.0-beta.0] - 2021-11-11

#### Added

- New `aria` property for `ARIA` attribute handling for: `Button`, `Button Pure`, `Icon`, `Link`, `Link Pure`, `Marque`,
  `Spinner`

#### Fixed

- React: warnings about `useLayoutEffect` in SSR context

### [2.6.1] - 2021-11-05

#### Fixed

- Prevent breaking entire Porsche Design System due to lacking support of `ResizeObserver`, however `Accordion` still
  requires it

### [2.6.0] - 2021-11-04

#### Added

- `unit` and `unitPosition` properties to `Text Field Wrapper`

### [2.6.0-beta.0] - 2021-10-29

#### Changed

- Use `Heiti SC` (pre-installed on iOS/macOS) and `SimHei` (pre-installed on Windows) as Chinese fallback font

#### Added

- `Marque` uses `webp` images for browsers that support it
- `Inline Notification`
- `Icon` now supports `success` for `name` property

#### Fixed

- Colors of `Banner` for dark theme
- Replaced CSS `inset` property with `top`, `left`, `right` and `bottom` for browser compatibility
- Opening and closing transition of `Modal`

### [2.5.1-beta.0] - 2021-10-11

#### Fixed

- Possible exceptions when components get unmounted directly

### [2.5.0] - 2021-10-04

#### Added

- `SimHei` and `黑体` as fallback for all components' `font-family`

### [2.5.0-beta.1] - 2021-09-28

#### Changed

- React: improved render behavior of components

### [2.5.0-beta.0] - 2021-09-22

#### Added

- React: utility function `skipPorscheDesignSystemCDNRequestsDuringTests`

### [2.4.0] - 2021-09-21

### [2.4.0-beta.2] - 2021-09-21

#### Added

- `Link Social` and `Icon` now support `kakaotalk`, `naver`, `reddit` and `tiktok`
- JSS caching mechanism to improve style performance

#### Changed

- Alignment of `linkedin` icon
- Improved accessibility of `Select Wrapper`
- `Icon` loading behaviour to non-blocking, components using the `Icon` will no longer wait for it to load
- Validation messages of `Fieldset Wrapper` have now an additional icon representing the validation state

#### Fixed

- Box model of `Link Pure`
- Focus of `Link Pure` with slotted anchor and hidden label
- Focus cycling of `Modal` without focusable children
- Suppress CORS error

### [2.4.0-beta.1] - 2021-08-26

#### Added

- `active` property to `Button Pure`

### [2.4.0-beta.0] - 2021-08-26

#### Added

- `icon` property of `Button Pure` and `Link Pure` was extended by `none` value
- `alignLabel` and `stretch` property to `Button Pure` and `Link Pure`

#### Changed

- Improved `:focus-visible` and `:hover:focus-visible` colors for `Link Social` and `Link`
- Improved slotted `<a>` coloring in dark theme for `Link Social` and `Link`
- Validation messages of `Checkbox Wrapper`, `Radio Button Wrapper`, `Select Wrapper`, `Textarea Wrapper` and
  `Text Field Wrapper` have now an additional icon representing the validation state
- `Modal` backdrop behavior to close modal on mouse-down

#### Fixed

- Slotted `<a>` coloring in dark theme for `Text`, `Headline`, `Text List`, `Banner`, `Select Wrapper` and `Link Pure`
- Wrong background color of scrollable `Modal`'s backdrop in Safari

### [2.3.0] - 2021-07-28

### [2.3.0-beta.3] - 2021-07-28

#### Changed

- `Accordion` reduce paddings, vertically align carets to the first heading row, adjust border color and hover styles

#### Fixed

- `Text Field Wrapper` accessibility of type password and search

### [2.3.0-beta.2] - 2021-07-15

#### Added

- `Checkbox Wrapper`, `Radio Button Wrapper`, `Select Wrapper`, `Textarea Wrapper` and `Text Field Wrapper` now reflect
  changes of the `required` attribute on their child component
- `multiline` property to `Table Cell`
- Partial function `getLoaderScript()` to initialize Porsche Design System as early as possible

#### Fixed

- `Table Head Cell` uses semi bold instead of bold as font weight
- Transition of `Modal`

### [2.3.0-beta.1] - 2021-07-08

#### Added

- `Accordion`

#### Changed

- Removed initial delay of `Banner`

### [2.3.0-beta.0] - 2021-07-01

#### Added

- `Table`
- Angular: export types from package root
- Accessibility icon

#### Changed

- `Button`, `Button Pure` and `Switch` are now focusable while in `loading` state
- `Text` and `Headline` inherits white-space CSS property
- React: sync component props via property instead of attribute

#### Fixed

- Angular: support `"strictTemplates": true` option in `tsconfig.json`
- Use correct icon for `arrow-last` and `arrow-first` in `Icon`, `Button` and `Link` components

### [2.2.1] - 2021-06-08

#### Changed

- Optimize vertical alignment of `Modal`

#### Fixed

- URL in inject global style warning

### [2.2.1-beta.1] - 2021-06-02

#### Fixed

- Margin of `Tabs Bar` within `Tabs` for Firefox and Safari
- SVG of `Icon` is not removed after prop change, e.g. on color change
- Fullscreen behavior of `Modal` on screens larger than 1760px

### [2.2.0] - 2021-05-19

#### Fixed

- `Text` inside `Button` now has the proper size on iOS Safari when changing to and from landscape mode
- `Banner` can now be re-opened after closing
- Closing one `Banner` will not close other `Banners` on the site

### [2.2.0-beta.2] - 2021-05-12

#### Fixed

- `Select Wrapper` value changes are now reflected correctly
- `Select Wrapper` dark theme background color if used with `filter` prop

### [2.2.0-beta.1] - 2021-05-05

#### Added

- Partial function `getIconLinks()` to preload Porsche Design System Icons

#### Fixed

- `Text Field Wrapper` spacing in Safari

### [2.2.0-beta.0] - 2021-05-05

#### Added

- Partial function `getMetaTagsAndIconLinks()` to simplify cross device fav and meta icons

### [2.1.0] - 2021-05-03

### [2.1.0-beta.0] - 2021-05-03

#### Added

- `Switch`

#### Changed

- `Text` automatically breaks words/strings into new line being too long to fit inside their container
- `Headline` automatically breaks words/strings into new line being too long to fit inside their container
- Extended `Fieldset Wrapper` with `labelSize`, `required`, `state` and `message` properties. If the `Fieldset Wrapper`
  is set to required only the label of the **Fieldset Wrapper** gets an asterisk. It is removed from all wrapped child
  components, as long as they are Porsche Design System form elements.

### [2.0.3] - 2021-04-28

### [2.0.3-beta] - 2021-04-28

#### Fixed

- Angular: Events firing twice in `Pagination`, `Modal`, `Tabs`, `Tabs Bar` and `Banner` component

### [2.0.2] - 2021-04-21

### [2.0.2-beta.0] - 2021-04-20

#### Fixed

- TypeScript build errors due to duplicate declarations in `types.d.ts`

### [2.0.1] - 2021-04-16

#### Fixed

- Visual appearance of `Checkbox Wrapper` in iOS Safari
- A bug where `Text Field Wrapper` would throw an error when reattaching to DOM too quickly
- Visual bug in Firefox when zooming out `Text Field Wrapper`, `Checkbox Wrapper` and `Textarea Wrapper`
- Angular: Streamline component styles in dark theme

#### Changed

- Aligned focus states of `Checkbox Wrapper` and `Radio Button Wrapper` across browsers

### [2.0.0] - 2021-04-13

In keeping with [Semver](https://semver.org/), Porsche Design System v2.0.0 was released due to changes in the API,
fundamental changes in loading behavior and others. With our new major version `v2.0.0` there are some important changes
that you should watch out for. To make the migration from `v1.5.x` to our current `v2.0.0` easier, we offer a few
guidelines.

## General changes / improvements:

#### All components, icons, fonts, styles and marque of the Porsche Design System are loaded versioned and chunked from a central CDN

This way all web based digital Porsche products share and use the cached and versioned assets regardless of the JS
framework used to improve loading performance across the Porsche group. Only a tiny (1.4kb sized) Porsche Design System
loader script gets bundled into your application code. Everything else gets loaded versioned, cached and chunked from a
central CDN ([read more](https://designsystem.porsche.com/latest/performance/cdn)). However, this also means that you
will need an **Internet connection** to render the components in a browser (possibly relevant for development stage or
intranet applications).

#### Enabling Micro Frontend Architecture

In case of a micro-frontend architecture, multiple instances and versions of the Porsche Design System can be combined
in a final application by configurable prefixing technique of the Porsche Design System components during runtime.
Please refer to our framework specific guidelines
[Vanilla JS](https://designsystem.porsche.com/latest/start-coding/vanilla-js),
[Angular](https://designsystem.porsche.com/latest/start-coding/angular) and
[React](https://designsystem.porsche.com/latest/start-coding/react).

#### Prevent Flash of Unstyled Content (FOUC) and Flash of Unstyled Text (FOUT)

To prevent FOUC/FOUT, the Porsche Design System offers various partials as part of the
`@porsche-design-system/components-{js|angular|react}` package to ensure all necessary Porsche Design System fonts and
components are fully loaded. If you've used the `@porsche-design-system/partials` package previously, stop using it and
replace the integration with the partials provided by `@porsche-design-system/components-{js|angular|react}` package.
Have a look at our [FOUC/FOUT guidelines](https://designsystem.porsche.com/latest/performance/loading-behaviour).

```diff
- <%= require('@porsche-design-system/partials').getPorscheDesignSystemCoreStyles() %>
+ <%= require('@porsche-design-system/components-{js|angular|react}/partials').getInitialStyles() %>

- <%= require('@porsche-design-system/partials').getFontFaceCSS() %>
+ <%= require('@porsche-design-system/components-{js|angular|react}/partials').getFontFaceStylesheet() %>

- <link rel="preload" href="path/to/webfont/nameOfWebFontFile" as="font" type="font/woff2" crossorigin />
+ <%= require('@porsche-design-system/components-{js|angular|react}/partials').getFontLinks({ weights: ['regular', 'semi-bold'] }) %>
```

#### Added support for China CDN

Our CDN is configured to forward requests to Chinese CDN automatically when necessary. So you're good to go without any
configuration or multiple region specific builds of your application. However, if you are aiming for the maximum
possible performance in China, you can configure which CDN the Porsche Design System must use. Please follow our
[CDN guidelines](https://designsystem.porsche.com/latest/performance/cdn) for more information.

#### New/optimized components

- **Tabs**
- **Tabs Bar**
- **Banner**
- **Modal**
- Headline
- Select
- Pagination
- Button
- Button Pure
- Link
- Link Pure
- Spinner
- Checkbox
- Radio Button

#### Improved TypeScript support for Angular and React

To ensure the best possible typing support, we have refactored our Angular and React wrappers which integrate the native
web components of the Porsche Design System.

#### componentsReady() works reliable

Because the Porsche Design System components get loaded async at the time they are needed, it might be relevant within
your application or test automation to know when those have been initialized. Therefore, we provide in all three
`@porsche-design-system/components-{js|angular|react}')` packages a reliable helper function `componentsReady()`.
[Read more about it](https://designsystem.porsche.com/latest/helpers/components-ready).

#### Removed "blur on focus"

Now focus styling is only applied when you navigate through keyboard and ignored by mouse interaction for browsers
supporting `:focus-visible` otherwise it will fallback to `:focus` CSS implementation.

#### Changed focus styling for a better compromise between accessibility and visual appearance

Color and outline of general focus styling has changed to `currentColor` for light/dark theme with an outline of 1px
width/offset. If you have custom components build with the usage of our `@porsche-design-system/utilities` package then
update it to the latest version.

#### Improved geometry of Porsche Next font

For better alignment and readability we've changed the geometry of the Porsche Next font which results in a visual
change of font size and spacing.

#### Dropped support for IE11 and EdgeHTML according to Porsche's official browser strategy 2021

If you still need to support these browsers, you have to stick to `v1.5.x`. We offer a Browser Notification package
`@porsche-design-system/browser-notification` to alert users that these browsers are no longer supported. It supports a
blocking layer (to be used with Porsche Design System `v2.x`), or a dismissible banner (to be used with Porsche Design
System `v1.x`). Please refer to our
[Browser compatibility guidelines](https://designsystem.porsche.com/latest/help/browser-compatibility).

#### Changed default type of Button and Button Pure

To be in sync with native `<button>` behavior we've changed the default `type` of **Button** and **Button Pure**
component. Those components will render a button within their Shadow DOM as `<button type="submit">` ( previously
`<button type="button">`).

- `submit`: The button submits the form data to the server. This is the default if the attribute is not specified for
  buttons associated with a `<form>`, or if the attribute is an empty or invalid value.
- `button`: The button has no default behavior, and does nothing when pressed by default. It can have client-side
  scripts listen to the element's events, which are triggered when the events occur.

#### Changed support for wrapped links around Link, Link Pure and Link Social component

Due to the support for setting links (`<a href="#">`) in our **Link**, **Link Pure** and **Link Social** components as
child, we've removed support for styling the anchor tag (`<a>`) when it surrounds the component. So we recommend
changing the position of the `<a>` tag from wrapping the component to a direct slot (child) of it.

```diff
- <a href="#"><p-link>Some label</p-link></a>
+ <p-link><a href="#">Some label</a></p-link>

- <a href="#"><p-link-pure>Some label</p-link-pure></a>
+ <p-link-pure><a href="#">Some label</a></p-link-pure>

- <a href="#"><p-link-social>Some label</p-link-social></a>
+ <p-link-social><a href="#">Some label</a></p-link-social>
```

#### Automatic \* asterisk symbol to form field labels

We added an automatic generated _ asterisk symbol to form field labels which have the required attribute. This might
lead to a doubled _ symbol if you set one by yourself.

```diff
- <p-text-field-wrapper label="Some label *"><input type="text" name="some-name" required /></p-text-field-wrapper>
+ <p-text-field-wrapper label="Some label"><input type="text" name="some-name" required /></p-text-field-wrapper>

- <p-checkbox-wrapper label="Some label *"><input type="checkbox" name="some-name" required /></p-checkbox-wrapper>
+ <p-checkbox-wrapper label="Some label"><input type="checkbox" name="some-name" required /></p-checkbox-wrapper>

- <p-radio-button-wrapper label="Some label *"><input type="radio" name="some-name" required /></p-radio-button-wrapper>
+ <p-radio-button-wrapper label="Some label"><input type="radio" name="some-name" required /></p-radio-button-wrapper>

- <p-radio-button-wrapper label="Some label *"><input type="radio" name="some-name" required /></p-radio-button-wrapper>
+ <p-radio-button-wrapper label="Some label"><input type="radio" name="some-name" required /></p-radio-button-wrapper>

- <p-textarea-wrapper label="Some label *"><textarea name="some-name" required></textarea></p-textarea-wrapper>
+ <p-textarea-wrapper label="Some label"><textarea name="some-name" required></textarea></p-textarea-wrapper>

- <p-select-wrapper label="Some label *"><select name="some-name" required><option>A</option></select></p-select-wrapper>
+ <p-select-wrapper label="Some label"><select name="some-name" required><option>A</option></select></p-select-wrapper>
```

#### Shadow DOM

`Flex`, `Flex Item`, `Grid` and `Grid Item` now use Shadow DOM, thus you are not able to overwrite styles defined by
these components any longer.

---

## Angular

#### Integration of Angular components

In the past it was possible to provide a token called `PREVENT_WEB_COMPONENTS_REGISTRATION` which prevented the
registration of the Porsche Design System components and loading of polyfills. Due to the fact that we no longer provide
/ need poly filling, we have completely removed the token. For advanced usage please
[read further](https://designsystem.porsche.com/latest/start-coding/angular).

---

## React

#### Integration of React components

In the past `@porsche-design-system/components-react` components have initialized the **Porsche Design System Loader**
automatically as soon as a component was imported. With `v2.x` you have to import the `PorscheDesignSystemProvider` once
in your `index.tsx` which then initializes the **Porsche Design System Loader**, e.g. like:

```diff
  // index.tsx

  import ReactDOM from 'react-dom';
  import { PorscheDesignSystemProvider } from '@porsche-design-system/components-react';
  import { App } from './App';

  ReactDOM.render(
    <React.StrictMode>
+     <PorscheDesignSystemProvider>
        <App />
+     </PorscheDesignSystemProvider>
    </React.StrictMode>,
    document.getElementById('root')
  );
```

For advanced usage please [read further](https://designsystem.porsche.com/latest/start-coding/react).

#### Jsdom Polyfill for React / Jest / jsdom test automation

We removed test mocks for React / Jest / jsdom as Shadow DOM is supported since jsdom v12.2.0. Instead, we provide a
Jsdom Polyfill (exclusivly for `@porsche-design-system/components-react` package) fixing missing implementation of jsdom
which the Porsche Design System relies on. **Note:** If your test includes Porsche Design System components, make sure
to wrap the component you want to test with a PorscheDesignSystemProvider in order to avoid exceptions. For more
information please [read further](https://designsystem.porsche.com/latest/start-coding/react).

---

## Vanilla JS

#### Integration of Vanilla JS components

With `v1.x` of the Porsche Design System you've had to copy all needed JS files of
`@porsche-design-system/components-js` into your target directory and include the ES5 and ESM loader snippet. Now you
only need to copy one `index.js` file and initialize the Porsche Design System like in the example below:

```diff
  <!DOCTYPE html>
  <html lang="en">
    <head>
      <meta charset="utf-8">
      <meta name="viewport" content="width=device-width,initial-scale=1.0">
      <title>Porsche Design System</title>
-     <script nomodule src="PATH/TO/PACKAGE/@porsche-design-system/components-js/dist/porsche-design-system/porsche-design-system.js"></script>
-     <script type="module" src="PATH/TO/PACKAGE/@porsche-design-system/components-js/dist/porsche-design-system/porsche-design-system.esm.js"></script>
+     <script src="PATH/TO/PACKAGE/@porsche-design-system/components-js/index.js"></script>
    </head>
    <body>
+     <script type="text/javascript">
+       porscheDesignSystem.load();
+     </script>
      <p-headline variant="headline-1">Some text</p-headline>
    </body>
  </html>
```

For advanced usage please [read further](https://designsystem.porsche.com/latest/start-coding/vanilla-js).

---

### [2.0.0-rc.10] - 2021-04-12

#### Changed

- `Tabs` and `Tabs Bar` now respect dynamic additions / removals of `p-tabs-item`, `a` and `button` elements. Make sure
  to update the `activeTabIndex` when mutating elements
- Improved performance of `Text`, `Button Pure` and `Link Pure` when `size` is not `inherit`

#### Added

- `Grid` now has a `wrap` and `gutter` property
- Components (`Grid Item`, `Flex Item`, `Tabs Item` and `Text List Item`) that require a specific parent (`Grid`,
  `Flex`, `Tabs` and `Text List`) will now throw an error if used without that parent

#### Fixed

- Visual appearance of `Checkbox Wrapper` and `Radio Button Wrapper` reflect the state of the wrapped `input` element

### [2.0.0-rc.9] - 2021-03-26

#### Added

- `Button Group` component
- Fullscreen property for `Modal` on mobile

#### Changed

- Spacings, heading and sizes of `Modal`

#### Fixed

- Prevent duplicate loading of `porsche-design-system.v2.x.HASH.js` chunk when using `getComponentChunkLinks()` partial

### [2.0.0-rc.8] - 2021-03-17

#### Added

- Support for full height `Content Wrapper` with flex
- `Tabs Bar` now supports `undefined` as `activeTabIndex`

#### Changed

- `Tabs Bar` has a new default `activeTabIndex`, which is `undefined`
- `Tabs Bar` does not work by itself anymore. The `activeTabIndex` needs to be controlled from the outside
  ([read more](https://designsystem.porsche.com/latest/components/tabs-bar/examples))
- Background Color of `Select Wrapper` in `dark` theme to meet accessibility criteria

### [2.0.0-rc.7] - 2021-03-15

#### Fixed

- Make shadowed `Flex` and `Grid` work in Firefox + Safari

### [2.0.0-rc.6] - 2021-03-11

#### Changed

- Make `Grid` and `Grid Item` use Shadow DOM
- Make `Flex` and `Flex Item` use Shadow DOM

### [2.0.0-rc.5] - 2021-03-09

#### Added

- Configurable background color of `Content Wrapper`
- `italic` font-style in `Text` is now overridden with `normal`

#### Fixed

- Usage of `Select Wrapper` within custom elements
- A bug that caused `Spinner` to be displayed in a wrong size

### [2.0.0-rc.4] - 2021-03-01

#### Changed

- Filter of `Select Wrapper` supports substring search

#### Fixed

- Build error in SSR

### [2.0.0-rc.3] - 2021-02-17

#### Added

- React: utility function `skipCheckForPorscheDesignSystemProviderDuringTests`
- React: tree shaking for component wrappers

#### Fixed

- Angular: error in `Checkbox Wrapper`, `Radio Button Wrapper` and `Text Field Wrapper` when `input[type]` is bound

### [2.0.0-rc.2] - 2021-02-12

#### Added

- Validate usage of `Checkbox Wrapper`, `Radio Button Wrapper`, `Select Wrapper`, `Text Field Wrapper` and
  `Textarea Wrapper`

### [2.0.0-rc.1] - 2021-02-04

#### Added

- Partial function `getComponentChunkLinks()` to preload Porsche Design System Components

#### Changed

- Added a space before asterisk (`*`) when `input`, `textarea` or `select` have `required` attribute within form wrapper
  components
- Renamed partial `getFontLinks()` option from `weight` to `weights`

#### Fixed

- A bug in `Tabs Bar` where the nextButton was mistakenly rendered.
- A bug where `Icon` was not rendered when using `lazy` property.
- A bug in `Text Field Wrapper` with input type password where characters would overlap the icon.

### [2.0.0-rc.0] - 2021-01-29

#### Added

- Link support for `Marque`
- Sizing options `'responsive' | 'small' | 'medium'` for `Marque`

#### Changed

- Angular: added static `load()` function `PorscheDesignSystemModule` for custom prefix
- Hide up/down spin button when using **Text Field** with `type="number"` in Firefox

#### Fixed

- Angular: typings
- React: correct handling of `ref` property
- Unhandled exception in `Select Wrapper` if `selected` and `disabled` attributes are set on the same option
- A bug in `Tabs Bar` where scrolling was broken when a tab was selected
- A bug in `Tabs Bar` where the `nextButton` was always rendered

### [2.0.0-alpha.13] - 2021-01-26

#### Added

- Partial function `getFontLinks()` to prevent **Flash of Unstyled Text** (FOUT)

#### Fixed

- React: correct handling of `className` property

### [2.0.0-alpha.12] - 2021-01-20

#### Added

- Partial function `getInitialStyles()` to prevent **Flash of Unstyled Content** (FOUC)
- Partial function `getFontFaceStylesheet()` to prevent **Flash of Unstyled Text** (FOUT)

#### Changed

- React: `PorscheDesignSystemProvider` needs to wrap application
- React: component props have to be camelCase
- React: `PorscheDesignSystemProvider` is needed while testing components

#### Fixed

- React: typings
- React: support of objects for property values

#### Removed

- React: `getPrefixedComponents`, prefixing is handled by `PorscheDesignSystemProvider`

### [2.0.0-alpha.11] - 2021-01-08

#### Changed

- Precision of relative line height
- Changed color of `neutral contrast low`

### [2.0.0-alpha.10] - 2020-12-14

#### Added

- `native` property to `Select Wrapper` to force rendering of native Browser select dropdown
- Extended flexibility of `Headline`

#### Changed

- Some styling improvements of `Select Wrapper`

#### Fixed

- Jsdom Polyfill `fetch` error

### [2.0.0-alpha.9] - 2020-12-09

### Fixed

- Improved reliability of `componentsReady()`

#### Changed

- Jsdom Polyfill `console.warn` behaviour

### [2.0.0-alpha.8] - 2020-12-03

### Fixed

- A bug where `Modal` did not remove `overflow=hidden` on document body.

### [2.0.0-alpha.7] - 2020-11-26

#### Added

- Jsdom Polyfill

#### Removed

- Jsdom Mocks
- Global "blur on focus" script

#### Changed

- Default dropdown direction of `SelectWrapper` from `down` to `auto`
- Made API of `Tabs` consistent with `Tabs Bar`
- Removed transition for focus styling
- Use `:focus-visible` as default and `:focus` as fallback for focusable elements

#### Fixed

- The Selected element of `SelectWrapper` dropdown keeps now in sync with native selection if changed programmatically
- Invalid search results get cleared if `SelectWrapper` becomes focus state
- Some bugs in `TabsBar`
- Minification of dynamic slotted content styles
- An issue where `Pagination` throws console errors if disconnected from dom.

### [2.0.0-alpha.6] - 2020-10-28

#### Changed

- default `type` of `Button` and `Button Pure` to `submit`

#### Fixed

- Typings

### [2.0.0-alpha.5] - 2020-10-26

#### Added

- `Modal` component

#### Fixed

- Typing for `pageChange` event of `Pagination` component
- Typings

#### Changed

- Focus styling

### [2.0.0-alpha.4] - 2020-10-14

#### Added

- Custom filter to `Select Wrapper` component
- DropDown direction property to `Select Wrapper` component
- Display `*` after label when `input`, `textarea` or `select` have `required` attribute within form wrapper components
- `Tabs` component
- `Tabs Bar` component
- `Banner` component

#### Removed

- Default `position: relative;` style of `Link Pure` and `Button Pure`

#### Fixed

- `Spinner` zooming bug on Safari

### [2.0.0-alpha.3] - 2020-09-11

#### Added

- Support to load assets from China CDN directly via browser flag: `PORSCHE_DESIGN_SYSTEM_CDN = 'cn';`

#### Removed

- Support for `<a>` wrapped `Link` and `Link Pure`

### [2.0.0-alpha.2] - 2020-08-20

### [2.0.0-alpha.1] - 2020-08-17

#### Changed

- Removed classnames dependency
- Stencil Core `taskQueue` from `congestionAsync` to `async` for more performant component rendering

#### Fixed

- Focus input on label click of `Checkbox Wrapper` and `Radio Button Wrapper`

### [1.5.6] - 2020-10-15

### [1.5.6-rc.0] - 2020-10-13

### Fixed

- `Spinner` zooming bug on Safari

### [1.5.5] - 2020-09-11

### [1.5.5-rc.0] - 2020-09-07

### Changed

- Deprecated stencil lifecycle-method `componentDidUnload` to `disconnectedCallback` to fix "`selectObserver` is
  undefined" bug in `Select Wrapper` and `Pagination`

### [1.5.4] - 2020-08-25

### [1.5.4-rc.0] - 2020-08-17

#### Changed

- Removed classnames dependency
- Stencil Core `taskQueue` from `congestionAsync` to `async` for more performant component rendering

#### Fixed

- Focus input on label click of `Checkbox Wrapper` and `Radio Button Wrapper`
- Fix typings for `orientation` of `Divider` component

### [2.0.0-alpha.0] - 2020-08-06

#### Added

- **Experimental:** Optional web component scoping mechanism during runtime to enable micro service architecture

#### Changed

- Web components get lazy loaded from central CDN to improve caching strategy across Porsche's digital eco system

#### Removed

- Stop browser support for **IE11** and **EdgeHTML**

#### Fixed

- Mix of `Optgroups` and `Options` on same level in `Select Wrapper` component
- Fix typings for `orientation` of `Divider` component

### [1.5.3] - 2020-08-10

### [1.5.3-rc.0] - 2020-08-10

#### Fixed

- Mix of `Optgroups` and `Options` on same level in `Select Wrapper` component

### [1.5.2] - 2020-07-22

#### Fixed

- Dispatch change event in `Select Wrapper`
- Stencil react-output-target SSR Bug

### [1.5.1] - 2020-07-20

#### Fixed

- SVGO settings for icons
- Angular bug which causes `ngcc` to fail

### [1.5.0] - 2020-07-16

#### Added

- Icons (active-cabin-ventilation, battery-full, bell, bookmark, car-battery, charging-active, charging-state, climate,
  climate-control, garage, horn, key, map, parking-brake, parking-light, preheating, send, shopping-bag, sidelights,
  user-manual, wrenches)

#### Changed

- Icons (arrow-first, arrow-last, battery-empty, car, card, charging-station, question)

#### Fixed

- Porsche Marque images

### [1.5.0-rc.2] - 2020-07-06

### [1.5.0-rc.1] - 2020-07-06

#### Added

- **Notification Neutral** color to `color` property of `p-text` and `p-icon`

### [1.5.0-rc.0] - 2020-06-25

#### Added

- `Fieldset Wrapper` component
- Improved SEO of `p-headline` and `p-text`: Added possibility to write semantic HTML tags (e.g. `<h1>-<h6>` or `<p>`,
  `<blockquote>`, etc.) directly as slotted content.
- Possibility to include anchor tags directly as slots of `Link`, `Link Pure` and `Link Social`
- `Text` new `weight` property `semibold`
- `Button Pure` label with subline pattern as slot
- `Link Pure` label with subline pattern as slot

#### Changed

- `Select Wrapper` is now ready for the catwalk. It is dressed now with a custom drop down list box and gets naked by
  default on touch devices.

#### Fixed

- Minor accessibility improvements of `icons` and `Text Field`
- Remove native number spinner buttons of `Text Field` with type text for Firefox
- An issue with `Button` and `Button Pure` and their `disabled` attribute

### [1.4.0] - 2020-05-14

### [1.4.0-rc.3] - 2020-05-08

#### Added

- `Text List`

#### Changed

- Improve caching strategy for fonts by content-based hash
- Improve caching strategy for marque by content-based hash
- Dimensions and sharpness of marque
- Props for `Content Wrapper`

### [1.4.0-rc.2] - 2020-05-06

#### Added

- `Content Wrapper`
- Description property to `p-text-field-wrapper`, `p-textarea-wrapper` and `p-select-wrapper`
- `Link Social`

#### Changed

- Improve accessibility of error and success states of form elements
- Aria-invalid attribute of form elements if they are in error state is now managed by component
- Rename icon name `configure` to `configurate` (prevents breaking change compared to stable v1.3.0)
- Improve `p-icon` loading behavior

#### Fixed

- Display of wrong icons

#### Removed

- `safe-zone` property of `p-grid` (`Content Wrapper` should be used instead)

### [1.4.0-rc.1] - 2020-04-27

#### Added

- Add `safe-zone` property to `p-grid` for outer grid margin, max-width and centering
- Submit button with search icon to `p-textfield-wrapper` type search

#### Changed

- Background color of readonly state in components `p-textfield-wrapper` and `p-textarea-wrapper`
- Visual appearance of icons
- Improve caching strategy for icons by content-based hash
- Cursor of Radio, Checkbox and Select
- Fixed naming of Mock from `p-textfield-wrapper` to `p-text-field-wrapper`

#### Fixed

- Icon loading mechanism

### [1.4.0-rc.0] - 2020-04-09

#### Added

- SSR support

### [1.3.0] - 2020-04-08

#### Added

- New headline size `headline-5` to `p-headline`
- Test Mocks

#### Fixed

- Text styling of Select component on focus in IE11 and Chrome on Windows 10

### [1.3.0-rc.0] - 2020-04-03

#### Fixed

- Improve form elements

### [1.2.0] - 2020-03-25

#### Added

- `Divider`
- Hover state for form elements

#### Fixed

- Support label text of form elements for Screen readers

### [1.1.2] - 2020-03-17

#### Changed

- Notification colors

### [1.1.1] - 2020-03-13

#### Changed

- Icon of `Checkbox` indeterminate state

### [1.1.0] - 2020-03-11

#### Fixed

- Minor improvements

### [1.1.0-rc.0] - 2020-03-02

#### Added

- `Select Wrapper`
- `Checkbox Wrapper`
- `Radio Button Wrapper`
- `Textarea Wrapper`

#### Fixed

- `Text Field Wrapper` toggle password visibility

### [1.0.3] - 2020-02-13

#### Fixed

- JS framework compatibility

### [1.1.0-0] - 2020-02-06

#### Added

- `Text Field Wrapper`

#### Changed

- Add proper cursor for disabled state for `Button` and `Button Pure`

### [1.0.2] - 2020-02-04

#### Fixed

- Inheritable styling of slotted content

### [1.0.1] - 2020-01-30

#### Added

- Clickable area of `Link Pure` and `Button Pure` is optionally configurable by defining padding on host element

### [1.0.0] - 2020-01-28

#### Added

- Cursor pointer on hover for `Button` and `Button Pure`
- Line-height gets calculated based on Porsche type-scaling formula automatically for `Text`, `Link Pure` and
  `Button Pure`
- Test helper function `componentsReady()` which indicates when lazy loaded components fully have loaded

#### Changed

- Update CDN asset paths
- Improve font-weight definitions
- Rename and optimize neutral colors for `Icon` and `Text`

### [1.0.0-rc.1] - 2019-12-13

#### Added

- `Headline`
- `Text`
- `Marque`
- `Button`
- `Button Pure`
- `Spinner`
- `Icon`
- `Flex`
- `Grid`
- `Link`
- `Link Pure`
- `Pagination`
- "Blur on focus"<|MERGE_RESOLUTION|>--- conflicted
+++ resolved
@@ -245,9 +245,6 @@
 - `Display` supports value `small` for prop `size`
 - Styles: `displaySmallStyle` and `pds-display-small`
 - Styles: `fontSizeDisplaySmall` and `$pds-font-size-display-small`
-<<<<<<< HEAD
-- `Button Tile`
-=======
 - `Banner` has `heading` and `description` prop as well as `slot="heading"` and deprecated `slot="title"`
 - Custom events have consistent names across components and deprecated old event names
   - `Accordion` emits `change` and deprecated `accordionChange` event
@@ -278,7 +275,7 @@
   - `Tabs Bar` and `Tabs` prop `weight` got value `semi-bold` and deprecated `semibold` value
   - `Tag` prop `color` got values `notification-info-soft`, `notification-warning-soft`, `notification-success-soft`,
     `notification-error-soft` and deprecated `notification-warning`, `notification-success`, `notification-error` values
->>>>>>> 80eaae41
+- `Button Tile`
 
 #### Changed
 
