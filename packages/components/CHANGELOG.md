--- conflicted
+++ resolved
@@ -100,13 +100,8 @@
 ```
 
 - `Spinner`, `Icon`, `Link Pure`, `Button Pure`, `Link`, `Link Social`, `Button`, `Checkbox Wrapper`,
-<<<<<<< HEAD
-  `Radio Button Wrapper`, `Popover`, `Modal`, `Tag`, `Tag Dismissible`, `Textarea Wrapper`, `Inline Notification`, `Banner`,
-  `Toast`, `Grid`, `Flex` and `Text Field Wrapper` matches new design language
-=======
-  `Radio Button Wrapper`, `Popover`, `Select Wrapper`, `Tag`, `Tag Dismissible`, `Textarea Wrapper`,
+  `Radio Button Wrapper`, `Popover`, `Modal`, `Select Wrapper`, `Tag`, `Tag Dismissible`, `Textarea Wrapper`,
   `Inline Notification`, `Banner`, `Toast`, `Grid`, `Flex`, `Pagination`,  and `Text Field Wrapper` matches new design language
->>>>>>> db14549f
 - CSS global variables names
 
 ```diff
