# Changelog

## Porsche Design System - Components

All notable changes to this project will be documented in this file.

The format is based on [Keep a Changelog](https://keepachangelog.com/en/1.0.0/), and this project adheres to
[Semantic Versioning](https://semver.org/spec/v2.0.0.html).

### [Unreleased]

#### Added

- Prop `underline` for `Link Pure`
- Prop `theme` for `Checkbox Wrapper`, `Radio Button Wrapper`, `Popover`, `Tag Dismissible`, `Textarea Wrapper` and
  `Text Field Wrapper`
- Prop `size` for `Icon` supports `x-small` and `x-large`

#### Changed

- `Flex` is deprecated and will be removed with the next major release. In general, please use native
  <a href="https://css-tricks.com/snippets/css/a-guide-to-flexbox">CSS Flex</a> instead for better performance and more
  standardized layout technique.
- `Grid` is deprecated and will be removed with the next major release. In general, please use native
  <a href="https://css-tricks.com/snippets/css/complete-guide-grid">CSS Grid</a> instead for better performance and more
  standardized layout technique. Additionally, we provide a Porsche Grid utility instead based on CSS Grid covering the
  specific layout needs for a harmonic appearance across all digital touch-points.
- The `gutter` property of `Grid` is deprecated and has no effect anymore. Instead, a fluid gutter depending on the
  viewport width is used.
- `Icon` supports
  `'primary' | 'contrast-low' | 'contrast-medium' | 'contrast-high' | 'notification-success' | 'notification-warning' | 'notification-error' | 'notification-info' | 'inherit'`
  for color prop while
  `'brand' | 'default' | 'neutral-contrast-low' | 'neutral-contrast-medium' | 'neutral-contrast-high' | 'notification-neutral'`
  is deprecated now.
- Value `inherit` for prop `color` of `Icon` works slightly different to the previous major version. A CSS filter is
  required to apply custom coloring to take advantage of using an SVG embedded in an `<img/>` for better SSR support and
  loading performance in general.

```diff
- <p-icon color="inherit" style="color: #fff"></p-icon>

+ <p-icon color="inherit" style="filter: invert(100%)"></p-icon>
```

- `getIconLinks()` partial accepts only param-cased icon names

```diff
- require('@porsche-design-system/components-js/partials').getIconLinks({ icons: ['arrowRight'] })

+ require('@porsche-design-system/components-js/partials').getIconLinks({ icons: ['arrow-right'] })
```

- Color `notification-neutral` for `Tag` is deprecated now, replaced by `notification-info`

```diff
- <p-tag color="notification-neutral">Color label</p-tag>
+ <p-tag color="notification-info">Color label</p-tag>
```

- Color `neutral-contrast-high` for `Tag` is deprecated now, replaced by `primary`

```diff
- <p-tag color="neutral-contrast-high">Color label</p-tag>
+ <p-tag color="primary">Color label</p-tag>
```

- Color `background-default` for `Tag` is deprecated now, replaced by `background-base`

```diff
- <p-tag color="background-default">Color label</p-tag>
+ <p-tag color="background-base">Color label</p-tag>
```

- Color `background-default` for `Tag Dismissible` is deprecated now, replaced by `background-base`

```diff
- <p-tag-dismissible color="background-default">Color label</p-tag>
+ <p-tag-dismissible color="background-base">Color label</p-tag>
```

- Default value of prop `action-icon` of `Inline Notification` has changed from **"arrow-head-right"** to
  **"arrow-right"**
- Default value of prop `name` of `Icon` has changed from **"arrow-head-right"** to **"arrow-right"**
- Default value of prop `variant` of `Link` and `Button` has changed from **"secondary"** to **"primary"**
- Default value of prop `icon` of `Link` and `Button` has changed from **"arrow-head-right"** to **"none"**. Therefore,
  the `icon` property **must** be set if the `link` or `button` has the `hide-label` property:

```diff
- <p-link href="#" hide-label="true">Some label</p-link>
+ <p-link href="#" hide-label="true" icon="arrow-right">Some label</p-link>

- <p-link href="#" hide-label="{ base: true, m: false }">Some label</p-link>
+ <p-link href="#" hide-label="{ base: true, m: false }" icon="arrow-right">Some label</p-link>

- <p-button hide-label="true">Some label</p-button>
+ <p-button hide-label="true" icon="arrow-right">Some label</p-button>

- <p-button hide-label="{ base: true, m: false }">Some label</p-button>
+ <p-button hide-label="{ base: true, m: false }" icon="arrow-right">Some label</p-button>
```

- `Spinner`, `Icon`, `Link Pure`, `Button Pure`, `Link`, `Link Social`, `Button`, `Checkbox Wrapper`,
  `Radio Button Wrapper`, `Popover`, `Select Wrapper`, `Tag`, `Tag Dismissible`, `Textarea Wrapper`,
<<<<<<< HEAD
  `Inline Notification`, `Banner`, `Toast`, `Grid`, `Flex`, `Pagination`, `Segmented Control`, and `Text Field Wrapper` matches new design language
=======
  `Inline Notification`, `Banner`, `Toast`, `Grid`, `Flex`, `Pagination`, `Scroller` and `Text Field Wrapper` matches new design
  language
>>>>>>> dcfd0c82
- CSS global variables names

```diff
- --p-animation-duration__spinner
- --p-animation-duration__banner

+ --p-animation-duration
```

- Prop `weight` for `Link Pure` and `Button Pure` is deprecated now, only regular font weight will be applied:

```diff
- <p-link-pure href="#" weight="thin">Some label</p-link-pure>
- <p-link-pure href="#" weight="regular">Some label</p-link-pure>
- <p-link-pure href="#" weight="semibold">Some label</p-link-pure>
- <p-link-pure href="#" weight="bold">Some label</p-link-pure>
+ <p-link-pure href="#">Some label</p-link-pure>

- <p-button-pure weight="thin">Some label</p-button-pure>
- <p-button-pure weight="regular">Some label</p-button-pure>
- <p-button-pure weight="semibold">Some label</p-button-pure>
- <p-button-pure weight="bold">Some label</p-button-pure>
+ <p-button-pure>Some label</p-button-pure>
```

- Prop `lazy` for `Icon` is deprecated now:
-

```diff
- <p-icon laze="true"></p-icon>

+ <p-icon></p-icon>
```

- Prop `background-color` for `Segmented Control` is deprecated now

#### Removed

- Custom slotted CSS for `Checkbox Wrapper`, `Radio Button Wrapper`, `Select Wrapper`, `Textarea Wrapper` and
  `Text Field Wrapper` (use normalize styles, provided by `getInitialStyles()` partial instead)
- `subline` slot for `Link Pure` and `Button Pure`

```diff
<p-link-pure href="#">
  Some label
-   <p slot="subline">Some Subline</p>
</p-link-pure>

<p-button-pure>
  Some label
-   <p slot="subline">Some Subline</p>
</p-button-pure>
```

- Deprecated prop `tabbable` for `Button Pure`, `Button` and `Switch`

```diff
- <p-button-pure tabbable="false">Some label</p-button-pure>
+ <p-button-pure tabindex="-1">Some label</p-button-pure>

- <p-button tabbable="false">Some label</p-button>
+ <p-button tabindex="-1">Some label</p-button>

- <p-switch tabbable="false">Some label</p-switch>
+ <p-switch tabindex="-1">Some label</p-switch>
```

- `applyNormalizeStyles` option from `getInitialStyles()` partial which is applied by default now

- Deprecated prop `state`'s value `neutral` for `Inline Notification`, `Banner`, `Toast` and renamed the value to `info`

```diff
- <p-inline-notification heading="Some heading" description="Some description" state="neutral"></p-inline-notification>
+ <p-inline-notification heading="Some heading" description="Some description" state="info"></p-inline-notification>

- <p-inline-notification state="neutral"></p-inline-notification>
+ <p-inline-notification state="info"></p-inline-notification>
```

```diff
- <p-banner state="neutral">
-  <span slot="title">Some banner title</span>
-  <span slot="description">Some banner description. You can also add inline <a href="https://porsche.com">links</a> to route to another page.</span>
- </p-banner>
+ <p-banner state="info">
+  <span slot="title">Some banner title</span>
+  <span slot="description">Some banner description. You can also add inline <a href="https://porsche.com">links</a> to route to another page.</span>
+ </p-banner>
```

```diff
- <p-toast state="neutral"></p-toast>
+ <p-toast state="info"></p-toast>
```

#### Fixed

- `Icon` supports param cased icon names only, typings are adapted accordingly:

```diff
- <p-icon name="arrowRight"></p-icon>
+ <p-icon name="arrow-right"></p-icon>
```

### [2.20.0-rc.0] - 2023-01-30

#### Added

- `applyNormalizeStyles` option for `getInitialStyles()` partial which includes basic css styles for Light DOM

### [2.19.1-rc.1] - 2023-01-18

#### Added

- `jsdom-polyfill` subpackage is available at `@porsche-design-system/components-{js|angular|react|vue}/jsdom-polyfill`
  and can be used to have working web components in jsdom based tests (e.g. jest)
- `testing` subpackage is available at `@porsche-design-system/components-{js|angular|react|vue}/testing` to provide
  `getByRoleShadowed`, `getByLabelTextShadowed` and `getByTextShadowed` utilities which use `@testing-library/dom`
  queries internally to support Shadow DOM
- Validation if `prefix` is already reserved by a different version upon initialization of the Porsche Design System

#### Fixed

- `componentsReady()` waits for Porsche Design System being initialized before checking components which can happen in
  certain test scenarios without partials

### [2.19.1-rc.0] - 2023-01-18

#### Fixed

- Bug in `@porsche-design-system/components-react/ssr` where in some cases during SSG an error was thrown when
  components render their children conditionally

### [2.19.0] - 2022-12-22

### [2.19.0-rc.2] - 2022-12-22

### [2.19.0-rc.1] - 2022-12-22

#### Fixed

- `Stepper Horizontal` calculation of scroll position when used within any parent that has a margin or padding

### [2.19.0-rc.0] - 2022-12-21

#### Added

- Vue: typed components are available via the `@porsche-design-system/components-vue` package

#### Fixed

- `Modal` focus cycle when pressing Shift Tab right after it was opened

### [2.18.0] - 2022-12-15

### [2.18.0-rc.2] - 2022-12-14

#### Added

- Validation to ensure crucial partials are used.  
  **Disclaimer:** The Porsche Design System will **not** inject its initial styles anymore. Please use the
  `getInitialStyles()` partial to reduce flash of unstyled content (FOUC) as described here:
  [getInitialStyles() documentation](https://designsystem.porsche.com/latest/partials/initial-styles)

#### Changed

- `line-height` calculation for all components is handled CSS only now by using `ex`-unit in combination with `calc()`
  which gives the best performance, the easiest possible integration and respects UI best practices in having **larger**
  `line-height` values for **small** `font-size` definitions and **smaller** `line-height` values for **larger**
  `font-size` definitions. The calculated values by CSS slightly differ compared to the ones calculated by JavaScript,
  which might result in minor visual changes.

#### Fixed

- Screen reader announcements of `Textfield` and `Textarea` in `counter` mode
- Screen reader announcements in `Select Wrapper`

### [2.18.0-rc.1] - 2022-11-24

#### Added

- `Carousel` now has a `rewind` property, better prev/next icons, a `max-width` for `heading` and `description` and
  support for slotted `description`

#### Fixed

- `Select Wrapper` height if text is zoomed up to 200%

### [2.18.0-rc.0] - 2022-11-17

#### Added

- SSR/SSG ready components using Declarative Shadow DOM for Next JS are shipped via
  `@porsche-design-system/components-react/ssr`. To use it simply change your imports.

**Important:** make sure to apply the new `getDSRPonyfill()` partial right before your closing `</body>` tag. More
information can be found here:
[getDSRPonyfill() documentation](https://designsystem.porsche.com/latest/partials/dsr-ponyfill)

```diff
- import { PorscheDesignSystemProvider, PButton, ... } from '@porsche-design-system/components-react';
+ import { PorscheDesignSystemProvider, PButton, ... } from '@porsche-design-system/components-react/ssr';
+ import { getDSRPonyfill } from '@porsche-design-system/components-react/partials';
```

#### Changed

- Improve height calculation for `Accordion`
- Slotted anchor support for `Link Pure` is stricter (In case slotted `<a>` is used it must be a direct child of
  `Link Pure`)
- `getFontLinks()` partial now has `{ weights: ['regular', 'semi-bold'] }` for a default

### [2.17.0] - 2022-10-31

### [2.17.0-rc.0] - 2022-10-31

#### Added

- `Link Tile`

#### Fixed

- `Scroller` bug where scrollable content was not fully hidden by the gradient, when zoomed into the page.

#### Changed

- Removed `!important` keyword from css property `display` of `Link Pure` and `Button Pure`

### [2.16.3] - 2022-10-21

### [2.16.3-rc.0] - 2022-10-21

#### Fixed

- `Button Pure` and `Link Pure` error when using `size="inherit"` and `icon="none"`

#### Changed

- Replaced all internal usage of `Text` and `Headline` components

### [2.16.2] - 2022-09-15

### [2.16.2-rc.0] - 2022-09-15

#### Fixed

- Issue with `Popover` where drop-shadow is not shown correctly in Chrome >= 105
- Issue with `Carousel` and `wrap-content="true"` where the layout was out of sync with `Content Wrapper` for
  viewports >= 1760px.
- `Select Wrapper` with custom dropdown keeps attribute changes of native select options in sync if changed
  programmatically

### [2.16.1] - 2022-09-09

#### Fixed

- Issue with `Options` typing import for `Carousel`

### [2.16.0] - 2022-09-08

### [2.15.1-rc.1] - 2022-09-08

#### Added

- `Carousel`
- `Scroller`

#### Changed

- `Stepper Horizontal` now has `size` property
- `Stepper Horizontal` uses improved focus behavior in case it becomes scrollable and scroll indicators are centered
  correctly.
- `Tabs Bar` uses improved focus behavior in case it becomes scrollable and scroll indicators are centered correctly.

### [2.15.1-rc.0] - 2022-08-24

#### Fixed

- `Radio Button Wrapper` visual selection change bug in Safari >= 15.5

### [2.15.0] - 2022-08-22

### [2.15.0-rc.1] - 2022-08-18

#### Changed

- Downgraded `@angular` to `v13` to ensure backwards compatibility of `@porsche-design-system/components-angular`

### [2.15.0-rc.0] - 2022-08-16

#### Fixed

- `Popover` visual shadow bug in Safari
- `Stepper Horizontal Item` bug where pseudo styles of the counter element were overridable

### [2.15.0-beta.0] - 2022-08-05

#### Fixed

- `Tabs` & `Tabs Bar` `size` property when using `BreakpointCustomizable`

#### Changed

- `Modal` uses poly fluid sizing for outer spacing
- `Banner` uses poly fluid sizing for outer spacing
- `Content Wrapper` uses poly fluid sizing for inner spacing
- `Modal` min-width is slightly updated to perfectly fit into content area of `Content Wrapper` at 320px viewport width

#### Added

- Validation of properties for all components
- `Text Field Wrapper` with `input type="search"` is clearable via Escape key and custom clear button across browsers
- `Text Field Wrapper` with `input type="search"` shows a "Locate me" button when `actionIcon="locate"` is set, emits
  the `action` event on click and can be put into a loading state via `actionLoading="true"`

### [2.14.0] - 2022-07-11

### [2.14.0-rc.1] - 2022-07-11

### [2.14.0-rc.0] - 2022-07-11

#### Added

- `getBrowserSupportFallbackScript()` partial supporting `cdn` and `format` options as replacement for
  `includeOverlay()` of `@porsche-design-system/browser-notification` npm package
- `getCookiesFallbackScript()` partial supporting `cdn` and `format` options as replacement for `includeCookieOverlay()`
  of `@porsche-design-system/browser-notification` npm package

#### Changed

- `getMetaTagsAndIconLinks()` partial to return `theme-color` meta tags with `prefers-color-scheme: {light|dark}` media
  query

### [2.13.0] - 2022-06-23

### [2.13.0-rc.5] - 2022-06-23

#### Fixed

- `Stepper Horizontal Item` `state` validation
- `Button` and `Link` with `theme="dark" variant="tertiary"` and `Tag Dismissible` bug on Safari < v15.5 where wrong
  colors on hover were shown

### [2.13.0-rc.4] - 2022-06-22

#### Added

- `Stepper Horizontal`

### [2.13.0-rc.3] - 2022-06-22

#### Added

- `Segmented Control`

### [2.13.0-rc.2] - 2022-06-21

### [2.13.0-rc.1] - 2022-06-21

### [2.13.0-rc.0] - 2022-06-21

#### Changed

- `Button`, `Button Pure` and `Switch` apply `aria-disabled="true"` instead of `disabled` attribute to native button
  internally in case `disabled` and/or `loading` property is set

### [2.12.1] - 2022-05-25

### [2.12.1-rc.0] - 2022-05-25

#### Fixed

- Issue with `JssStyle` typing import

### [2.12.0] - 2022-05-19

#### Changed

- npm package is prepared for public release on [npmjs.org](https://npmjs.com)

### [2.12.0-rc.2] - 2022-05-12

### [2.12.0-rc.1] - 2022-05-11

### [2.12.0-rc.0] - 2022-05-04

#### Added

- `Table Head Cell` now has a `multiline` property

#### Changed

- `Headline` has no `hypens` / `overflow-wrap` style by default
- Partials now throw an exception if they are executed in browser

#### Fixed

- Exception in `Headline`, `Select Wrapper`, `Text` and `Text List` when changing `theme` prop from `dark` to `light`
- `getInitialStyles()` partial now returns `.hydrated` styles, too

### [2.11.0-skeletons] - 2022-04-21

### [2.11.0] - 2022-04-21

### [2.11.0-rc.0] - 2022-04-20

#### Added

- `Tag`
- `Tag Dismissible`

### [2.10.0-skeletons] - 2022-04-13

### [2.10.0] - 2022-04-13

### [2.9.3-rc.1] - 2022-04-06

#### Added

- `Text Field Wrapper` now has a `showCharacterCount` property which can be used to hide the character count when a
  `maxLength` attribute is set on the wrapped `input`.
- `Textarea Wrapper` now has a `showCharacterCount` property which can be used to hide the character count when a
  `maxLength` attribute is set on the wrapped `textarea`.

### [2.9.3-rc.0-skeletons] - 2022-03-29

### [2.9.3-rc.0] - 2022-03-28

#### Added

- `Text Field Wrapper` supports `unit` property on `input type="text"`
- `Marque` optional configurable clickable/focusable area by defining padding on host element

#### Fixed

- `Tabs Item` improved accessibility
- Angular: circular dependency in development mode in `2.9.2-skeletons`

### [2.9.2-skeletons] - 2022-03-24

#### Added

- **[EXPERIMENTAL]** `getInitialStyles` partial now accepts a `skeletonTagNames` array of component names that will
  initially have skeleton styles while the Porsche Design System is loading
- **[EXPERIMENTAL]** `Button`, `Button Pure`, `Checkbox Wrapper`, `Fieldset Wrapper`, `Link`, `Link Pure`,
  `Link Social`, `Radio Button Wrapper`, `Select Wrapper`, `Text Field Wrapper`, `Textarea Wrapper` can now have initial
  skeleton styles when passed as `skeletonTagNames` to the `getInitialStyles` partial

### [2.9.2] - 2022-03-24

### [2.9.2-rc.1] - 2022-03-23

#### Fixed

- Bug caused by Chrome where hover styles of `Link Pure` are not displayed correctly

### [2.9.2-rc.0] - 2022-03-22

#### Added

- Normalized font behavior (`hyphen`, `overflow-wrap` and `text-size-adjust`) across components

#### Fixed

- `Modal` scrolling and pinch to zoom on iOS
- `Modal` initial position if scrollable
- `Table Head Cell` sort icon `asc` + `desc`

### [2.9.1] - 2022-03-10

### [2.9.1-rc.0] - 2022-03-09

#### Added

- Styles for slotted `<button>` in `Text`

#### Changed

- `Modal` heading and aria validation happens only when open

#### Fixed

- React: bundling format of partials

### [2.9.0] - 2022-02-28

### [2.9.0-rc.1] - 2022-02-25

#### Fixed

- `Modal` focus trap respecting elements in shadow DOM and dynamically added/removed elements on first level
- `Tabs Item` focus outline on click in Safari
- Error while using partials in Vanilla JS and Angular

### [2.9.0-rc.0] - 2022-02-16

#### Added

- `getFontFaceStylesheet` returns additional `<link>` tags with `rel="preconnect"` and `rel="dns-prefetch"`
- Option `format` to partials `getFontFaceStylesheet`, `getComponentChunkLinks()`, `getFontLinks()`, `getIconLinks()`,
  `getInitialStyles()`, `getLoaderScript()` and `getMetaTagsAndIconLinks()`

#### Deprecated

- The option `withoutTags` of partials `getFontFaceStylesheet`, `getComponentChunkLinks()`, `getFontLinks()`,
  `getIconLinks()`, `getInitialStyles()`, `getLoaderScript()` and `getMetaTagsAndIconLinks()` is deprecated and will be
  removed in `v3.0.0`. Please use `format: 'jsx'` instead.

```diff
- <link rel="stylesheet" href={getFontFaceStylesheet({ withoutTags: true })} crossOrigin="true" />
+ {getFontFaceStylesheet({ format: 'jsx' })}
```

### [2.9.0-beta.1] - 2022-01-27

#### Added

- `:focus-visible` content of selected Tab in `Tabs` component gets focus styling
- Improved accessibility of `Text Field Wrapper` and `Textarea Wrapper` when `maxlength` attribute is set
- `Modal` aria property
- `Modal` class for slotted elements to make content full-width

#### Changed

- `Button Pure` and `Link Pure` removed `position: relative` imposition, make sure to **not** override it with
  `position: static`

#### Fixed

- `Modal` close button styles when no heading is passed

### [2.9.0-beta.0] - 2022-01-18

#### Added

- React: `getByRoleShadowed`, `getByLabelTextShadowed` and `getByTextShadowed` utilities which uses
  `@testing-library/dom` queries internally to support Shadow DOM

#### Fixed

- React: `UnhandledPromiseRejectionWarning` when using `skipPorscheDesignSystemCDNRequestsDuringTests()`

### [2.8.0] - 2022-01-17

#### Fixed

- Accessibility issue of `Icon` component in Windows High Contrast Mode in Chromium Browser

### [2.8.0-rc.0] - 2022-01-14

#### Added

- Support for `tabindex` attribute on `Button`, `Button Pure`, `Switch`, `Link`, `Link Pure` and `Link Social`

#### Changed

- `:focus-visible` style matches outline color of `Button` while hovered

#### Deprecated

- The `tabbable` property of `Button`, `Button Pure` and `Switch` is deprecated and will be removed in `v3.0.0`. Please
  use `tabindex` instead.

```diff
- <p-button tabbable="false">Some button</p-button>
+ <p-button tabindex="-1">Some button</p-button>
```

### [2.8.0-beta.3] - 2021-12-22

#### Added

**Disclaimer:** The provided themes `light-electric` and `dark-electric` are just a proof of concept, it's **not**
accessible regarding its color contrast and might even be removed in an upcoming major release again.

- `light-electric` theme for `Switch`
- `dark-electric` theme for `Button Pure` and `Link Pure`
- Character counter to `Text Field Wrapper` and `Textarea Wrapper` if `maxlength` is present on `input type="text"` and
  `textarea`

#### Changed

- `:focus-visible` style matches outline color of `Switch` while hovered

#### Fixed

- Box model of `Button Pure`

### [2.8.0-beta.2] - 2021-12-22

#### Fixed

- `Content Wrapper` regression for `!important` style

#### Added

- Usage validation for `Link`, `Link Pure` and `Link Social`

### [2.8.0-beta.1] - 2021-12-16

#### Fixed

- `Select Wrapper` validation of select element

### [2.8.0-beta.0] - 2021-12-15

#### Changed

- Angular: Increased peer dependency to `>=12.0.0 <14.0.0`

### [2.7.0] - 2021-12-14

### [2.7.0-rc.0] - 2021-12-14

#### Removed

- `offset-bottom` prop of `Toast` (use `--p-toast-position-bottom` CSS variable instead)

### [2.7.0-beta.6] - 2021-12-08

#### Added

- `Popover`

### [2.7.0-beta.5] - 2021-12-07

#### Added

**Disclaimer:** The provided theme `light-electric` is just a proof of concept, it's **not** accessible regarding its
color contrast and might even be removed in an upcoming major release again.

- `light-electric` theme for `Accordion`, `Link`, `Link Pure`, `Button`, `Button Pure`, `Tabs`, `Tabs Bar`

### [2.7.0-beta.4] - 2021-12-02

### [2.7.0-beta.3] - 2021-11-30

#### Added

- `Accordion` uses `MutationObserver` fallback when no `ResizeObserver` is available in older browsers

#### Fixed

- `Link` and `Link Social` not adapting slotted anchor to the width of the element

### [2.7.0-beta.2] - 2021-11-24

#### Added

- `Toast`

#### Fixed

- `Banner` animations respect offset correctly

### [2.7.0-beta.1] - 2021-11-16

#### Fixed

- `Headline` applies `align` and `ellipsis` prop correctly

### [2.7.0-beta.0] - 2021-11-11

#### Added

- New `aria` property for `ARIA` attribute handling for: `Button`, `Button Pure`, `Icon`, `Link`, `Link Pure`, `Marque`,
  `Spinner`

#### Fixed

- React: warnings about `useLayoutEffect` in SSR context

### [2.6.1] - 2021-11-05

#### Fixed

- Prevent breaking entire Porsche Design System due to lacking support of `ResizeObserver`, however `Accordion` still
  requires it

### [2.6.0] - 2021-11-04

#### Added

- `unit` and `unitPosition` properties to `Text Field Wrapper`

### [2.6.0-beta.0] - 2021-10-29

#### Changed

- Use `Heiti SC` (pre-installed on iOS/macOS) and `SimHei` (pre-installed on Windows) as Chinese fallback font

#### Added

- `Marque` uses `webp` images for browsers that support it
- `Inline Notification`
- `Icon` now supports `success` for `name` property

#### Fixed

- Colors of `Banner` for dark theme
- Replaced CSS `inset` property with `top`, `left`, `right` and `bottom` for browser compatibility
- Opening and closing transition of `Modal`

### [2.5.1-beta.0] - 2021-10-11

#### Fixed

- Possible exceptions when components get unmounted directly

### [2.5.0] - 2021-10-04

#### Added

- `SimHei` and `黑体` as fallback for all components' `font-family`

### [2.5.0-beta.1] - 2021-09-28

#### Changed

- React: improved render behavior of components

### [2.5.0-beta.0] - 2021-09-22

#### Added

- React: utility function `skipPorscheDesignSystemCDNRequestsDuringTests`

### [2.4.0] - 2021-09-21

### [2.4.0-beta.2] - 2021-09-21

#### Added

- `Link Social` and `Icon` now support `kakaotalk`, `naver`, `reddit` and `tiktok`
- JSS caching mechanism to improve style performance

#### Changed

- Alignment of `linkedin` icon
- Improved accessibility of `Select Wrapper`
- `Icon` loading behaviour to non-blocking, components using the `Icon` will no longer wait for it to load
- Validation messages of `Fieldset Wrapper` have now an additional icon representing the validation state

#### Fixed

- Box model of `Link Pure`
- Focus of `Link Pure` with slotted anchor and hidden label
- Focus cycling of `Modal` without focusable children
- Suppress CORS error

### [2.4.0-beta.1] - 2021-08-26

#### Added

- `active` property to `Button Pure`

### [2.4.0-beta.0] - 2021-08-26

#### Added

- `icon` property of `Button Pure` and `Link Pure` was extended by `none` value
- `alignLabel` and `stretch` property to `Button Pure` and `Link Pure`

#### Changed

- Improved `:focus-visible` and `:hover:focus-visible` colors for `Link Social` and `Link`
- Improved slotted `<a>` coloring in dark theme for `Link Social` and `Link`
- Validation messages of `Checkbox Wrapper`, `Radio Button Wrapper`, `Select Wrapper`, `Textarea Wrapper` and
  `Text Field Wrapper` have now an additional icon representing the validation state
- `Modal` backdrop behavior to close modal on mouse-down

#### Fixed

- Slotted `<a>` coloring in dark theme for `Text`, `Headline`, `Text List`, `Banner`, `Select Wrapper` and `Link Pure`
- Wrong background color of scrollable `Modal`'s backdrop in Safari

### [2.3.0] - 2021-07-28

### [2.3.0-beta.3] - 2021-07-28

#### Changed

- `Accordion` reduce paddings, vertically align carets to the first heading row, adjust border color and hover styles

#### Fixed

- `Text Field Wrapper` accessibility of type password and search

### [2.3.0-beta.2] - 2021-07-15

#### Added

- `Checkbox Wrapper`, `Radio Button Wrapper`, `Select Wrapper`, `Textarea Wrapper` and `Text Field Wrapper` now reflect
  changes of the `required` attribute on their child component
- `multiline` property to `Table Cell`
- Partial function `getLoaderScript()` to initialize Porsche Design System as early as possible

#### Fixed

- `Table Head Cell` uses semi bold instead of bold as font weight
- Transition of `Modal`

### [2.3.0-beta.1] - 2021-07-08

#### Added

- `Accordion`

#### Changed

- Removed initial delay of `Banner`

### [2.3.0-beta.0] - 2021-07-01

#### Added

- `Table`
- Angular: export types from package root
- Accessibility icon

#### Changed

- `Button`, `Button Pure` and `Switch` are now focusable while in `loading` state
- `Text` and `Headline` inherits white-space CSS property
- React: sync component props via property instead of attribute

#### Fixed

- Angular: support `"strictTemplates": true` option in `tsconfig.json`
- Use correct icon for `arrow-last` and `arrow-first` in `Icon`, `Button` and `Link` components

### [2.2.1] - 2021-06-08

#### Changed

- Optimize vertical alignment of `Modal`

#### Fixed

- URL in inject global style warning

### [2.2.1-beta.1] - 2021-06-02

#### Fixed

- Margin of `Tabs Bar` within `Tabs` for Firefox and Safari
- SVG of `Icon` is not removed after prop change, e.g. on color change
- Fullscreen behavior of `Modal` on screens larger than 1760px

### [2.2.0] - 2021-05-19

#### Fixed

- `Text` inside `Button` now has the proper size on iOS Safari when changing to and from landscape mode
- `Banner` can now be re-opened after closing
- Closing one `Banner` will not close other `Banners` on the site

### [2.2.0-beta.2] - 2021-05-12

#### Fixed

- `Select Wrapper` value changes are now reflected correctly
- `Select Wrapper` dark theme background color if used with `filter` prop

### [2.2.0-beta.1] - 2021-05-05

#### Added

- Partial function `getIconLinks()` to preload Porsche Design System Icons

#### Fixed

- `Text Field Wrapper` spacing in Safari

### [2.2.0-beta.0] - 2021-05-05

#### Added

- Partial function `getMetaTagsAndIconLinks()` to simplify cross device fav and meta icons

### [2.1.0] - 2021-05-03

### [2.1.0-beta.0] - 2021-05-03

#### Added

- `Switch`

#### Changed

- `Text` automatically breaks words/strings into new line being too long to fit inside their container
- `Headline` automatically breaks words/strings into new line being too long to fit inside their container
- Extended `Fieldset Wrapper` with `labelSize`, `required`, `state` and `message` properties. If the `Fieldset Wrapper`
  is set to required only the label of the **Fieldset Wrapper** gets an asterisk. It is removed from all wrapped child
  components, as long as they are Porsche Design System form elements.

### [2.0.3] - 2021-04-28

### [2.0.3-beta] - 2021-04-28

#### Fixed

- Angular: Events firing twice in `Pagination`, `Modal`, `Tabs`, `Tabs Bar` and `Banner` component

### [2.0.2] - 2021-04-21

### [2.0.2-beta.0] - 2021-04-20

#### Fixed

- TypeScript build errors due to duplicate declarations in `types.d.ts`

### [2.0.1] - 2021-04-16

#### Fixed

- Visual appearance of `Checkbox Wrapper` in iOS Safari
- A bug where `Text Field Wrapper` would throw an error when reattaching to DOM too quickly
- Visual bug in Firefox when zooming out `Text Field Wrapper`, `Checkbox Wrapper` and `Textarea Wrapper`
- Angular: Streamline component styles in dark theme

#### Changed

- Aligned focus states of `Checkbox Wrapper` and `Radio Button Wrapper` across browsers

### [2.0.0] - 2021-04-13

In keeping with [Semver](https://semver.org/), Porsche Design System v2.0.0 was released due to changes in the API,
fundamental changes in loading behavior and others. With our new major version `v2.0.0` there are some important changes
that you should watch out for. To make the migration from `v1.5.x` to our current `v2.0.0` easier, we offer a few
guidelines.

## General changes / improvements:

#### All components, icons, fonts, styles and marque of the Porsche Design System are loaded versioned and chunked from a central CDN

This way all web based digital Porsche products share and use the cached and versioned assets regardless of the JS
framework used to improve loading performance across the Porsche group. Only a tiny (1.4kb sized) Porsche Design System
loader script gets bundled into your application code. Everything else gets loaded versioned, cached and chunked from a
central CDN ([read more](https://designsystem.porsche.com/latest/performance/cdn)). However, this also means that you
will need an **Internet connection** to render the components in a browser (possibly relevant for development stage or
intranet applications).

#### Enabling Micro Frontend Architecture

In case of a micro-frontend architecture, multiple instances and versions of the Porsche Design System can be combined
in a final application by configurable prefixing technique of the Porsche Design System components during runtime.
Please refer to our framework specific guidelines
[Vanilla JS](https://designsystem.porsche.com/latest/start-coding/vanilla-js),
[Angular](https://designsystem.porsche.com/latest/start-coding/angular) and
[React](https://designsystem.porsche.com/latest/start-coding/react).

#### Prevent Flash of Unstyled Content (FOUC) and Flash of Unstyled Text (FOUT)

To prevent FOUC/FOUT, the Porsche Design System offers various partials as part of the
`@porsche-design-system/components-{js|angular|react}` package to ensure all necessary Porsche Design System fonts and
components are fully loaded. If you've used the `@porsche-design-system/partials` package previously, stop using it and
replace the integration with the partials provided by `@porsche-design-system/components-{js|angular|react}` package.
Have a look at our [FOUC/FOUT guidelines](https://designsystem.porsche.com/latest/performance/loading-behaviour).

```diff
- <%= require('@porsche-design-system/partials').getPorscheDesignSystemCoreStyles() %>
+ <%= require('@porsche-design-system/components-{js|angular|react}/partials').getInitialStyles() %>

- <%= require('@porsche-design-system/partials').getFontFaceCSS() %>
+ <%= require('@porsche-design-system/components-{js|angular|react}/partials').getFontFaceStylesheet() %>

- <link rel="preload" href="path/to/webfont/nameOfWebFontFile" as="font" type="font/woff2" crossorigin />
+ <%= require('@porsche-design-system/components-{js|angular|react}/partials').getFontLinks({ weights: ['regular', 'semi-bold'] }) %>
```

#### Added support for China CDN

Our CDN is configured to forward requests to Chinese CDN automatically when necessary. So you're good to go without any
configuration or multiple region specific builds of your application. However, if you are aiming for the maximum
possible performance in China, you can configure which CDN the Porsche Design System must use. Please follow our
[CDN guidelines](https://designsystem.porsche.com/latest/performance/cdn) for more information.

#### New/optimized components

- **Tabs**
- **Tabs Bar**
- **Banner**
- **Modal**
- Headline
- Select
- Pagination
- Button
- Button Pure
- Link
- Link Pure
- Spinner
- Checkbox
- Radio Button

#### Improved TypeScript support for Angular and React

To ensure the best possible typing support, we have refactored our Angular and React wrappers which integrate the native
web components of the Porsche Design System.

#### componentsReady() works reliable

Because the Porsche Design System components get loaded async at the time they are needed, it might be relevant within
your application or test automation to know when those have been initialized. Therefore, we provide in all three
`@porsche-design-system/components-{js|angular|react}')` packages a reliable helper function `componentsReady()`.
[Read more about it](https://designsystem.porsche.com/latest/helpers/components-ready).

#### Removed "blur on focus"

Now focus styling is only applied when you navigate through keyboard and ignored by mouse interaction for browsers
supporting `:focus-visible` otherwise it will fallback to `:focus` CSS implementation.

#### Changed focus styling for a better compromise between accessibility and visual appearance

Color and outline of general focus styling has changed to `currentColor` for light/dark theme with an outline of 1px
width/offset. If you have custom components build with the usage of our `@porsche-design-system/utilities` package then
update it to the latest version.

#### Improved geometry of Porsche Next font

For better alignment and readability we've changed the geometry of the Porsche Next font which results in a visual
change of font size and spacing.

#### Dropped support for IE11 and EdgeHTML according to Porsche's official browser strategy 2021

If you still need to support these browsers, you have to stick to `v1.5.x`. We offer a Browser Notification package
`@porsche-design-system/browser-notification` to alert users that these browsers are no longer supported. It supports a
blocking layer (to be used with Porsche Design System `v2.x`), or a dismissible banner (to be used with Porsche Design
System `v1.x`). Please refer to our
[Browser compatibility guidelines](https://designsystem.porsche.com/latest/help/browser-compatibility).

#### Changed default type of Button and Button Pure

To be in sync with native `<button>` behavior we've changed the default `type` of **Button** and **Button Pure**
component. Those components will render a button within their Shadow DOM as `<button type="submit">` ( previously
`<button type="button">`).

- `submit`: The button submits the form data to the server. This is the default if the attribute is not specified for
  buttons associated with a `<form>`, or if the attribute is an empty or invalid value.
- `button`: The button has no default behavior, and does nothing when pressed by default. It can have client-side
  scripts listen to the element's events, which are triggered when the events occur.

#### Changed support for wrapped links around Link, Link Pure and Link Social component

Due to the support for setting links (`<a href="#">`) in our **Link**, **Link Pure** and **Link Social** components as
child, we've removed support for styling the anchor tag (`<a>`) when it surrounds the component. So we recommend
changing the position of the `<a>` tag from wrapping the component to a direct slot (child) of it.

```diff
- <a href="#"><p-link>Some label</p-link></a>
+ <p-link><a href="#">Some label</a></p-link>

- <a href="#"><p-link-pure>Some label</p-link-pure></a>
+ <p-link-pure><a href="#">Some label</a></p-link-pure>

- <a href="#"><p-link-social>Some label</p-link-social></a>
+ <p-link-social><a href="#">Some label</a></p-link-social>
```

#### Automatic \* asterisk symbol to form field labels

We added an automatic generated _ asterisk symbol to form field labels which have the required attribute. This might
lead to a doubled _ symbol if you set one by yourself.

```diff
- <p-text-field-wrapper label="Some label *"><input type="text" name="some-name" required /></p-text-field-wrapper>
+ <p-text-field-wrapper label="Some label"><input type="text" name="some-name" required /></p-text-field-wrapper>

- <p-checkbox-wrapper label="Some label *"><input type="checkbox" name="some-name" required /></p-checkbox-wrapper>
+ <p-checkbox-wrapper label="Some label"><input type="checkbox" name="some-name" required /></p-checkbox-wrapper>

- <p-radio-button-wrapper label="Some label *"><input type="radio" name="some-name" required /></p-radio-button-wrapper>
+ <p-radio-button-wrapper label="Some label"><input type="radio" name="some-name" required /></p-radio-button-wrapper>

- <p-radio-button-wrapper label="Some label *"><input type="radio" name="some-name" required /></p-radio-button-wrapper>
+ <p-radio-button-wrapper label="Some label"><input type="radio" name="some-name" required /></p-radio-button-wrapper>

- <p-textarea-wrapper label="Some label *"><textarea name="some-name" required></textarea></p-textarea-wrapper>
+ <p-textarea-wrapper label="Some label"><textarea name="some-name" required></textarea></p-textarea-wrapper>

- <p-select-wrapper label="Some label *"><select name="some-name" required><option>A</option></select></p-select-wrapper>
+ <p-select-wrapper label="Some label"><select name="some-name" required><option>A</option></select></p-select-wrapper>
```

#### Shadow DOM

`Flex`, `Flex Item`, `Grid` and `Grid Item` now use Shadow DOM, thus you are not able to overwrite styles defined by
these components any longer.

---

## Angular

#### Integration of Angular components

In the past it was possible to provide a token called `PREVENT_WEB_COMPONENTS_REGISTRATION` which prevented the
registration of the Porsche Design System components and loading of polyfills. Due to the fact that we no longer provide
/ need poly filling, we have completely removed the token. For advanced usage please
[read further](https://designsystem.porsche.com/latest/start-coding/angular).

---

## React

#### Integration of React components

In the past `@porsche-design-system/components-react` components have initialized the **Porsche Design System Loader**
automatically as soon as a component was imported. With `v2.x` you have to import the `PorscheDesignSystemProvider` once
in your `index.tsx` which then initializes the **Porsche Design System Loader**, e.g. like:

```diff
  // index.tsx

  import ReactDOM from 'react-dom';
  import { PorscheDesignSystemProvider } from '@porsche-design-system/components-react';
  import { App } from './App';

  ReactDOM.render(
    <React.StrictMode>
+     <PorscheDesignSystemProvider>
        <App />
+     </PorscheDesignSystemProvider>
    </React.StrictMode>,
    document.getElementById('root')
  );
```

For advanced usage please [read further](https://designsystem.porsche.com/latest/start-coding/react).

#### Jsdom Polyfill for React / Jest / jsdom test automation

We removed test mocks for React / Jest / jsdom as Shadow DOM is supported since jsdom v12.2.0. Instead, we provide a
Jsdom Polyfill (exclusivly for `@porsche-design-system/components-react` package) fixing missing implementation of jsdom
which the Porsche Design System relies on. **Note:** If your test includes Porsche Design System components, make sure
to wrap the component you want to test with a PorscheDesignSystemProvider in order to avoid exceptions. For more
information please [read further](https://designsystem.porsche.com/latest/start-coding/react).

---

## Vanilla JS

#### Integration of Vanilla JS components

With `v1.x` of the Porsche Design System you've had to copy all needed JS files of
`@porsche-design-system/components-js` into your target directory and include the ES5 and ESM loader snippet. Now you
only need to copy one `index.js` file and initialize the Porsche Design System like in the example below:

```diff
  <!DOCTYPE html>
  <html lang="en">
    <head>
      <meta charset="utf-8">
      <meta name="viewport" content="width=device-width,initial-scale=1.0">
      <title>Porsche Design System</title>
-     <script nomodule src="PATH/TO/PACKAGE/@porsche-design-system/components-js/dist/porsche-design-system/porsche-design-system.js"></script>
-     <script type="module" src="PATH/TO/PACKAGE/@porsche-design-system/components-js/dist/porsche-design-system/porsche-design-system.esm.js"></script>
+     <script src="PATH/TO/PACKAGE/@porsche-design-system/components-js/index.js"></script>
    </head>
    <body>
+     <script type="text/javascript">
+       porscheDesignSystem.load();
+     </script>
      <p-headline variant="headline-1">Some text</p-headline>
    </body>
  </html>
```

For advanced usage please [read further](https://designsystem.porsche.com/latest/start-coding/vanilla-js).

---

### [2.0.0-rc.10] - 2021-04-12

#### Changed

- `Tabs` and `Tabs Bar` now respect dynamic additions / removals of `p-tabs-item`, `a` and `button` elements. Make sure
  to update the `activeTabIndex` when mutating elements
- Improved performance of `Text`, `Button Pure` and `Link Pure` when `size` is not `inherit`

#### Added

- `Grid` now has a `wrap` and `gutter` property
- Components (`Grid Item`, `Flex Item`, `Tabs Item` and `Text List Item`) that require a specific parent (`Grid`,
  `Flex`, `Tabs` and `Text List`) will now throw an error if used without that parent

#### Fixed

- Visual appearance of `Checkbox Wrapper` and `Radio Button Wrapper` reflect the state of the wrapped `input` element

### [2.0.0-rc.9] - 2021-03-26

#### Added

- `Button Group` component
- Fullscreen property for `Modal` on mobile

#### Changed

- Spacings, heading and sizes of `Modal`

#### Fixed

- Prevent duplicate loading of `porsche-design-system.v2.x.HASH.js` chunk when using `getComponentChunkLinks()` partial

### [2.0.0-rc.8] - 2021-03-17

#### Added

- Support for full height `Content Wrapper` with flex
- `Tabs Bar` now supports `undefined` as `activeTabIndex`

#### Changed

- `Tabs Bar` has a new default `activeTabIndex`, which is `undefined`
- `Tabs Bar` does not work by itself anymore. The `activeTabIndex` needs to be controlled from the outside
  ([read more](https://designsystem.porsche.com/latest/components/tabs-bar/examples))
- Background Color of `Select Wrapper` in `dark` theme to meet accessibility criteria

### [2.0.0-rc.7] - 2021-03-15

#### Fixed

- Make shadowed `Flex` and `Grid` work in Firefox + Safari

### [2.0.0-rc.6] - 2021-03-11

#### Changed

- Make `Grid` and `Grid Item` use Shadow DOM
- Make `Flex` and `Flex Item` use Shadow DOM

### [2.0.0-rc.5] - 2021-03-09

#### Added

- Configurable background color of `Content Wrapper`
- `italic` font-style in `Text` is now overridden with `normal`

#### Fixed

- Usage of `Select Wrapper` within custom elements
- A bug that caused `Spinner` to be displayed in a wrong size

### [2.0.0-rc.4] - 2021-03-01

#### Changed

- Filter of `Select Wrapper` supports substring search

#### Fixed

- Build error in SSR

### [2.0.0-rc.3] - 2021-02-17

#### Added

- React: utility function `skipCheckForPorscheDesignSystemProviderDuringTests`
- React: tree shaking for component wrappers

#### Fixed

- Angular: error in `Checkbox Wrapper`, `Radio Button Wrapper` and `Text Field Wrapper` when `input[type]` is bound

### [2.0.0-rc.2] - 2021-02-12

#### Added

- Validate usage of `Checkbox Wrapper`, `Radio Button Wrapper`, `Select Wrapper`, `Text Field Wrapper` and
  `Textarea Wrapper`

### [2.0.0-rc.1] - 2021-02-04

#### Added

- Partial function `getComponentChunkLinks()` to preload Porsche Design System Components

#### Changed

- Added a space before asterisk (`*`) when `input`, `textarea` or `select` have `required` attribute within form wrapper
  components
- Renamed partial `getFontLinks()` option from `weight` to `weights`

#### Fixed

- A bug in `Tabs Bar` where the nextButton was mistakenly rendered.
- A bug where `Icon` was not rendered when using `lazy` property.
- A bug in `Text Field Wrapper` with input type password where characters would overlap the icon.

### [2.0.0-rc.0] - 2021-01-29

#### Added

- Link support for `Marque`
- Sizing options `'responsive' | 'small' | 'medium'` for `Marque`

#### Changed

- Angular: added static `load()` function `PorscheDesignSystemModule` for custom prefix
- Hide up/down spin button when using **Text Field** with `type="number"` in Firefox

#### Fixed

- Angular: typings
- React: correct handling of `ref` property
- Unhandled exception in `Select Wrapper` if `selected` and `disabled` attributes are set on the same option
- A bug in `Tabs Bar` where scrolling was broken when a tab was selected
- A bug in `Tabs Bar` where the `nextButton` was always rendered

### [2.0.0-alpha.13] - 2021-01-26

#### Added

- Partial function `getFontLinks()` to prevent **Flash of Unstyled Text** (FOUT)

#### Fixed

- React: correct handling of `className` property

### [2.0.0-alpha.12] - 2021-01-20

#### Added

- Partial function `getInitialStyles()` to prevent **Flash of Unstyled Content** (FOUC)
- Partial function `getFontFaceStylesheet()` to prevent **Flash of Unstyled Text** (FOUT)

#### Changed

- React: `PorscheDesignSystemProvider` needs to wrap application
- React: component props have to be camelCase
- React: `PorscheDesignSystemProvider` is needed while testing components

#### Fixed

- React: typings
- React: support of objects for property values

#### Removed

- React: `getPrefixedComponents`, prefixing is handled by `PorscheDesignSystemProvider`

### [2.0.0-alpha.11] - 2021-01-08

#### Changed

- Precision of relative line height
- Changed color of `neutral contrast low`

### [2.0.0-alpha.10] - 2020-12-14

#### Added

- `native` property to `Select Wrapper` to force rendering of native Browser select dropdown
- Extended flexibility of `Headline`

#### Changed

- Some styling improvements of `Select Wrapper`

#### Fixed

- Jsdom Polyfill `fetch` error

### [2.0.0-alpha.9] - 2020-12-09

### Fixed

- Improved reliability of `componentsReady()`

#### Changed

- Jsdom Polyfill `console.warn` behaviour

### [2.0.0-alpha.8] - 2020-12-03

### Fixed

- A bug where `Modal` did not remove `overflow=hidden` on document body.

### [2.0.0-alpha.7] - 2020-11-26

#### Added

- Jsdom Polyfill

#### Removed

- Jsdom Mocks
- Global "blur on focus" script

#### Changed

- Default dropdown direction of `SelectWrapper` from `down` to `auto`
- Made API of `Tabs` consistent with `Tabs Bar`
- Removed transition for focus styling
- Use `:focus-visible` as default and `:focus` as fallback for focusable elements

#### Fixed

- The Selected element of `SelectWrapper` dropdown keeps now in sync with native selection if changed programmatically
- Invalid search results get cleared if `SelectWrapper` becomes focus state
- Some bugs in `TabsBar`
- Minification of dynamic slotted content styles
- An issue where `Pagination` throws console errors if disconnected from dom.

### [2.0.0-alpha.6] - 2020-10-28

#### Changed

- default `type` of `Button` and `Button Pure` to `submit`

#### Fixed

- Typings

### [2.0.0-alpha.5] - 2020-10-26

#### Added

- `Modal` component

#### Fixed

- Typing for `pageChange` event of `Pagination` component
- Typings

#### Changed

- Focus styling

### [2.0.0-alpha.4] - 2020-10-14

#### Added

- Custom filter to `Select Wrapper` component
- DropDown direction property to `Select Wrapper` component
- Display `*` after label when `input`, `textarea` or `select` have `required` attribute within form wrapper components
- `Tabs` component
- `Tabs Bar` component
- `Banner` component

#### Removed

- Default `position: relative;` style of `Link Pure` and `Button Pure`

#### Fixed

- `Spinner` zooming bug on Safari

### [2.0.0-alpha.3] - 2020-09-11

#### Added

- Support to load assets from China CDN directly via browser flag: `PORSCHE_DESIGN_SYSTEM_CDN = 'cn';`

#### Removed

- Support for `<a>` wrapped `Link` and `Link Pure`

### [2.0.0-alpha.2] - 2020-08-20

### [2.0.0-alpha.1] - 2020-08-17

#### Changed

- Removed classnames dependency
- Stencil Core `taskQueue` from `congestionAsync` to `async` for more performant component rendering

#### Fixed

- Focus input on label click of `Checkbox Wrapper` and `Radio Button Wrapper`

### [1.5.6] - 2020-10-15

### [1.5.6-rc.0] - 2020-10-13

### Fixed

- `Spinner` zooming bug on Safari

### [1.5.5] - 2020-09-11

### [1.5.5-rc.0] - 2020-09-07

### Changed

- Deprecated stencil lifecycle-method `componentDidUnload` to `disconnectedCallback` to fix "`selectObserver` is
  undefined" bug in `Select Wrapper` and `Pagination`

### [1.5.4] - 2020-08-25

### [1.5.4-rc.0] - 2020-08-17

#### Changed

- Removed classnames dependency
- Stencil Core `taskQueue` from `congestionAsync` to `async` for more performant component rendering

#### Fixed

- Focus input on label click of `Checkbox Wrapper` and `Radio Button Wrapper`
- Fix typings for `orientation` of `Divider` component

### [2.0.0-alpha.0] - 2020-08-06

#### Added

- **Experimental:** Optional web component scoping mechanism during runtime to enable micro service architecture

#### Changed

- Web components get lazy loaded from central CDN to improve caching strategy across Porsche's digital eco system

#### Removed

- Stop browser support for **IE11** and **EdgeHTML**

#### Fixed

- Mix of `Optgroups` and `Options` on same level in `Select Wrapper` component
- Fix typings for `orientation` of `Divider` component

### [1.5.3] - 2020-08-10

### [1.5.3-rc.0] - 2020-08-10

#### Fixed

- Mix of `Optgroups` and `Options` on same level in `Select Wrapper` component

### [1.5.2] - 2020-07-22

#### Fixed

- Dispatch change event in `Select Wrapper`
- Stencil react-output-target SSR Bug

### [1.5.1] - 2020-07-20

#### Fixed

- SVGO settings for icons
- Angular bug which causes `ngcc` to fail

### [1.5.0] - 2020-07-16

#### Added

- Icons (active-cabin-ventilation, battery-full, bell, bookmark, car-battery, charging-active, charging-state, climate,
  climate-control, garage, horn, key, map, parking-brake, parking-light, preheating, send, shopping-bag, sidelights,
  user-manual, wrenches)

#### Changed

- Icons (arrow-first, arrow-last, battery-empty, car, card, charging-station, question)

#### Fixed

- Porsche Marque images

### [1.5.0-rc.2] - 2020-07-06

### [1.5.0-rc.1] - 2020-07-06

#### Added

- **Notification Neutral** color to `color` property of `p-text` and `p-icon`

### [1.5.0-rc.0] - 2020-06-25

#### Added

- `Fieldset Wrapper` component
- Improved SEO of `p-headline` and `p-text`: Added possibility to write semantic HTML tags (e.g. `<h1>-<h6>` or `<p>`,
  `<blockquote>`, etc.) directly as slotted content.
- Possibility to include anchor tags directly as slots of `Link`, `Link Pure` and `Link Social`
- `Text` new `weight` property `semibold`
- `Button Pure` label with subline pattern as slot
- `Link Pure` label with subline pattern as slot

#### Changed

- `Select Wrapper` is now ready for the catwalk. It is dressed now with a custom drop down list box and gets naked by
  default on touch devices.

#### Fixed

- Minor accessibility improvements of `icons` and `Text Field`
- Remove native number spinner buttons of `Text Field` with type text for Firefox
- An issue with `Button` and `Button Pure` and their `disabled` attribute

### [1.4.0] - 2020-05-14

### [1.4.0-rc.3] - 2020-05-08

#### Added

- `Text List`

#### Changed

- Improve caching strategy for fonts by content-based hash
- Improve caching strategy for marque by content-based hash
- Dimensions and sharpness of marque
- Props for `Content Wrapper`

### [1.4.0-rc.2] - 2020-05-06

#### Added

- `Content Wrapper`
- Description property to `p-text-field-wrapper`, `p-textarea-wrapper` and `p-select-wrapper`
- `Link Social`

#### Changed

- Improve accessibility of error and success states of form elements
- Aria-invalid attribute of form elements if they are in error state is now managed by component
- Rename icon name `configure` to `configurate` (prevents breaking change compared to stable v1.3.0)
- Improve `p-icon` loading behavior

#### Fixed

- Display of wrong icons

#### Removed

- `safe-zone` property of `p-grid` (`Content Wrapper` should be used instead)

### [1.4.0-rc.1] - 2020-04-27

#### Added

- Add `safe-zone` property to `p-grid` for outer grid margin, max-width and centering
- Submit button with search icon to `p-textfield-wrapper` type search

#### Changed

- Background color of readonly state in components `p-textfield-wrapper` and `p-textarea-wrapper`
- Visual appearance of icons
- Improve caching strategy for icons by content-based hash
- Cursor of Radio, Checkbox and Select
- Fixed naming of Mock from `p-textfield-wrapper` to `p-text-field-wrapper`

#### Fixed

- Icon loading mechanism

### [1.4.0-rc.0] - 2020-04-09

#### Added

- SSR support

### [1.3.0] - 2020-04-08

#### Added

- New headline size `headline-5` to `p-headline`
- Test Mocks

#### Fixed

- Text styling of Select component on focus in IE11 and Chrome on Windows 10

### [1.3.0-rc.0] - 2020-04-03

#### Fixed

- Improve form elements

### [1.2.0] - 2020-03-25

#### Added

- `Divider`
- Hover state for form elements

#### Fixed

- Support label text of form elements for Screen readers

### [1.1.2] - 2020-03-17

#### Changed

- Notification colors

### [1.1.1] - 2020-03-13

#### Changed

- Icon of `Checkbox` indeterminate state

### [1.1.0] - 2020-03-11

#### Fixed

- Minor improvements

### [1.1.0-rc.0] - 2020-03-02

#### Added

- `Select Wrapper`
- `Checkbox Wrapper`
- `Radio Button Wrapper`
- `Textarea Wrapper`

#### Fixed

- `Text Field Wrapper` toggle password visibility

### [1.0.3] - 2020-02-13

#### Fixed

- JS framework compatibility

### [1.1.0-0] - 2020-02-06

#### Added

- `Text Field Wrapper`

#### Changed

- Add proper cursor for disabled state for `Button` and `Button Pure`

### [1.0.2] - 2020-02-04

#### Fixed

- Inheritable styling of slotted content

### [1.0.1] - 2020-01-30

#### Added

- Clickable area of `Link Pure` and `Button Pure` is optionally configurable by defining padding on host element

### [1.0.0] - 2020-01-28

#### Added

- Cursor pointer on hover for `Button` and `Button Pure`
- Line-height gets calculated based on Porsche type-scaling formula automatically for `Text`, `Link Pure` and
  `Button Pure`
- Test helper function `componentsReady()` which indicates when lazy loaded components fully have loaded

#### Changed

- Update CDN asset paths
- Improve font-weight definitions
- Rename and optimize neutral colors for `Icon` and `Text`

### [1.0.0-rc.1] - 2019-12-13

#### Added

- `Headline`
- `Text`
- `Marque`
- `Button`
- `Button Pure`
- `Spinner`
- `Icon`
- `Flex`
- `Grid`
- `Link`
- `Link Pure`
- `Pagination`
- "Blur on focus"<|MERGE_RESOLUTION|>--- conflicted
+++ resolved
@@ -101,12 +101,8 @@
 
 - `Spinner`, `Icon`, `Link Pure`, `Button Pure`, `Link`, `Link Social`, `Button`, `Checkbox Wrapper`,
   `Radio Button Wrapper`, `Popover`, `Select Wrapper`, `Tag`, `Tag Dismissible`, `Textarea Wrapper`,
-<<<<<<< HEAD
-  `Inline Notification`, `Banner`, `Toast`, `Grid`, `Flex`, `Pagination`, `Segmented Control`, and `Text Field Wrapper` matches new design language
-=======
-  `Inline Notification`, `Banner`, `Toast`, `Grid`, `Flex`, `Pagination`, `Scroller` and `Text Field Wrapper` matches new design
+  `Inline Notification`, `Banner`, `Toast`, `Grid`, `Flex`, `Pagination`, `Scroller`, `Segmented Control` and `Text Field Wrapper` matches new design
   language
->>>>>>> dcfd0c82
 - CSS global variables names
 
 ```diff
