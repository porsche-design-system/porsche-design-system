# Changelog

## Porsche Design System - Components
All notable changes to this project will be documented in this file.

The format is based on [Keep a Changelog](https://keepachangelog.com/en/1.0.0/),
and this project adheres to [Semantic Versioning](https://semver.org/spec/v2.0.0.html).

### [Unreleased]

<<<<<<< HEAD
#### Added
- `Tabs Bar` now supports `undefined` as `activeTabIndex`
=======
### [2.0.0-rc.6] - 2021-03-11
>>>>>>> ff390a69

#### Changed
- Make `Grid` and `Grid Item` use ShadowDom
- Make `Flex` and `Flex Item` use ShadowDom

### [2.0.0-rc.5] - 2021-03-09

#### Added
- Configurable background color of `Content Wrapper`
- `italic` font-style in `Text` is now overridden with `normal`

#### Fixed
- Usage of `Select Wrapper` within custom elements
- A bug that caused `Spinner` to be displayed in a wrong size

### [2.0.0-rc.4] - 2021-03-01

#### Changed
- Filter of `Select Wrapper` supports substring search

#### Fixed
- Build error in SSR

### [2.0.0-rc.3] - 2021-02-17

#### Added
- React: utility function `skipCheckForPorscheDesignSystemProviderDuringTests`
- React: tree shaking for component wrappers

#### Fixed
- Angular: error in `Checkbox Wrapper`, `Radio Button Wrapper` and `Text Field Wrapper` when `input[type]` is bound

### [2.0.0-rc.2] - 2021-02-12

#### Added
- Validate usage of `Checkbox Wrapper`, `Radio Button Wrapper`, `Select Wrapper`, `Text Field Wrapper` and `Textarea Wrapper`

### [2.0.0-rc.1] - 2021-02-04

#### Added
- Partial function `getComponentChunkLinks()` to preload Porsche Design System Components

#### Changed
- Added a space before asterisk (`*`) when `input`, `textarea` or `select` have `required` attribute within form wrapper components
- Renamed partial `getFontLinks()` option from `weight` to `weights`

#### Fixed
- A bug in `Tabs Bar` where the nextButton was mistakenly rendered.
- A bug where `Icon` was not rendered when using `lazy` property.
- A bug in `Text Field Wrapper` with input type password where characters would overlap the icon.

### [2.0.0-rc.0] - 2021-01-29

In keeping with [Semver](https://semver.org/), Porsche Design System v2.0.0 was released due to changes in the API, fundamental changes in loading behavior and others.
With our new major version `v2.0.0` there are some important changes that you should watch out for.
To make the migration from `v1.5.x` to our current `v2.0.0` easier, we offer a few guidelines.

---

## General changes / improvements:

#### All components, icons, fonts, styles and marque of the Porsche Design System are loaded versioned and chunked from a central CDN
This way all web based digital Porsche products share and use the cached and versioned assets regardless of the JS framework used to improve loading performance across the Porsche group.
Only a tiny (1.4kb sized) Porsche Design System loader script gets bundled into your application code.
Everything else gets loaded versioned, cached and chunked from a central CDN ([read more](https://designsystem.porsche.com/latest/#/performance/cdn)).
However, this also means that you will need an **Internet connection** to render the components in a browser (possibly relevant for development stage or intranet applications).

#### Enabling Micro Frontend Architecture
In case of a micro-frontend architecture, multiple instances and versions of the Porsche Design System can be combined in a final application by configurable prefixing technique of the Porsche Design System components during runtime.
Please refer to our framework specific guidelines [Vanilla JS](https://designsystem.porsche.com/latest/#/start-coding/vanilla-js), [Angular](https://designsystem.porsche.com/latest/#/start-coding/angular) and [React](https://designsystem.porsche.com/latest/#/start-coding/react).

#### Prevent Flash of Unstyled Content (FOUC) and Flash of Unstyled Text (FOUT)
To prevent FOUC/FOUT, the Porsche Design System offers various partials as part of the `@porsche-design-system/components-{js|angular|react}` package to ensure all necessary Porsche Design System fonts and components are fully loaded.
If you've used the `@porsche-design-system/partials` package previously, stop using it and replace the integration with the partials provided by `@porsche-design-system/components-{js|angular|react}` package.
Have a look at our [FOUC/FOUT guidelines](https://designsystem.porsche.com/latest/#/performance/loading-behaviour).

```diff
- <%= require('@porsche-design-system/partials').getPorscheDesignSystemCoreStyles() %>
+ <%= require('@porsche-design-system/components-{js|angular|react}/partials').getInitialStyles() %>

- <%= require('@porsche-design-system/partials').getFontFaceCSS() %>
+ <%= require('@porsche-design-system/components-{js|angular|react}/partials').getFontFaceStylesheet() %>

- <link rel="preload" href="path/to/webfont/nameOfWebFontFile" as="font" type="font/woff2" crossorigin />
+ <%= require('@porsche-design-system/components-{js|angular|react}/partials').getFontLinks({ weights: ['regular', 'semi-bold'] }) %>
```

#### Added support for China CDN
Our CDN is configured to forward requests to Chinese CDN automatically when necessary. 
So you're good to go without any configuration or multiple region specific builds of your application.
However, if you are aiming for the maximum possible performance in China, you can configure which CDN the Porsche Design System must use.
Please follow our [CDN guidelines](https://designsystem.porsche.com/latest/#/performance/cdn) for more information.

#### New/optimized components
- **Tabs**
- **Tabs Bar**
- **Banner**
- **Modal**
- Headline
- Select
- Pagination
- Button
- Button Pure
- Link
- Link Pure
- Spinner
- Checkbox
- Radio Button

#### Improved TypeScript support for Angular and React
To ensure the best possible typing support, we have refactored our Angular and React wrappers which integrate the native web components of the Porsche Design System.

#### componentsReady() works reliable
Because the Porsche Design System components get loaded async at the time they are needed, it might be relevant within your application or test automation to know when those have been initialized.
Therefore, we provide in all three `@porsche-design-system/components-{js|angular|react}')` packages a reliable helper function `componentsReady()`.
[Read more about it](https://designsystem.porsche.com/latest/#/helpers/components-ready).

#### Removed "blur on focus"
Now focus styling is only applied when you navigate through keyboard and ignored by mouse interaction for browsers supporting `:focus-visible` otherwise it will fallback to `:focus` CSS implementation.

#### Changed focus styling for a better compromise between accessibility and visual appearance
Color and outline of general focus styling has changed to `currentColor` for light/dark theme with an outline of 1px width/offset.
If you have custom components build with the usage of our `@porsche-design-system/utilities` package then update it to the latest version (we also provide a focus [SCSS mixin](https://designsystem.porsche.com/latest/#/utilities/scss#functions) and [JS function](https://designsystem.porsche.com/latest/#/utilities/js#functions)).

#### Improved geometry of Porsche Next font
For better alignment and readability we've changed the geometry of the Porsche Next font which results in a visual change of font size and spacing.

#### Dropped support for IE11 and EdgeHTML according to Porsche's official browser strategy 2021
If you still need to support these browsers, you have to stick to `v1.5.x`.
We offer a Browser Notification package `@porsche-design-system/browser-notification` to alert users that these browsers are no longer supported.
It supports a blocking layer (to be used with Porsche Design System `v2.x`), or a dismissible banner (to be used with Porsche Design System `v1.x`). 
Please refer to our [Browser compatibility guidelines](https://designsystem.porsche.com/latest/#/help/browser-compatibility).

#### Changed default type of Button and Button Pure
To be in sync with native `<button>` behavior we've changed the default `type` of **Button** and **Button Pure** component.
Those components will render a button within their Shadow DOM as `<button type="submit">` (previously `<button type="button">`).

- `submit`: The button submits the form data to the server. This is the default if the attribute is not specified for buttons associated with a `<form>`, or if the attribute is an empty or invalid value.
- `button`: The button has no default behavior, and does nothing when pressed by default. It can have client-side scripts listen to the element's events, which are triggered when the events occur.

#### Changed support for wrapped links around Link, Link Pure and Link Social component
Due to the support for setting links (`<a href="#">`) in our **Link**, **Link Pure** and **Link Social** components as child, we've removed support for styling the anchor tag (`<a>`) when it surrounds the component.
So we recommend changing the position of the `<a>` tag from wrapping the component to a direct slot (child) of it.

```diff
- <a href="#"><p-link>Some label</p-link></a>
+ <p-link><a href="#">Some label</a></p-link>

- <a href="#"><p-link-pure>Some label</p-link-pure></a>
+ <p-link-pure><a href="#">Some label</a></p-link-pure>

- <a href="#"><p-link-social>Some label</p-link-social></a>
+ <p-link-social><a href="#">Some label</a></p-link-social>
```

#### Automatic * asterisk symbol to form field labels
We added an automatic generated * asterisk symbol to form field labels which have the required attribute. 
This might lead to a doubled * symbol if you set one by yourself.

```diff
- <p-text-field-wrapper label="Some label *"><input type="text" name="some-name" required /></p-text-field-wrapper>
+ <p-text-field-wrapper label="Some label"><input type="text" name="some-name" required /></p-text-field-wrapper>

- <p-checkbox-wrapper label="Some label *"><input type="checkbox" name="some-name" required /></p-checkbox-wrapper>
+ <p-checkbox-wrapper label="Some label"><input type="checkbox" name="some-name" required /></p-checkbox-wrapper>

- <p-radio-button-wrapper label="Some label *"><input type="radio" name="some-name" required /></p-radio-button-wrapper>
+ <p-radio-button-wrapper label="Some label"><input type="radio" name="some-name" required /></p-radio-button-wrapper>

- <p-radio-button-wrapper label="Some label *"><input type="radio" name="some-name" required /></p-radio-button-wrapper>
+ <p-radio-button-wrapper label="Some label"><input type="radio" name="some-name" required /></p-radio-button-wrapper>

- <p-textarea-wrapper label="Some label *"><textarea name="some-name" required></textarea></p-textarea-wrapper>
+ <p-textarea-wrapper label="Some label"><textarea name="some-name" required></textarea></p-textarea-wrapper>

- <p-select-wrapper label="Some label *"><select name="some-name" required><option>A</option></select></p-select-wrapper>
+ <p-select-wrapper label="Some label"><select name="some-name" required><option>A</option></select></p-select-wrapper>
```

---

## Angular

#### Integration of Angular components
In the past it was possible to provide a token called `PREVENT_WEB_COMPONENTS_REGISTRATION` which prevented the registration of the Porsche Design System components and loading of polyfills.
Due to the fact that we no longer provide / need poly filling, we have completely removed the token.
For advanced usage please [read further](https://designsystem.porsche.com/latest/#/start-coding/angular).

---

## React

#### Integration of React components
In the past `@porsche-design-system/components-react` components have initialized the **Porsche Design System Loader** automatically as soon as a component was imported.
With `v2.x` you have to import the `PorscheDesignSystemProvider` once in your `index.tsx` which then initializes the **Porsche Design System Loader**, e.g. like:
```diff
  // index.tsx
    
  import ReactDOM from 'react-dom';
  import { PorscheDesignSystemProvider } from '@porsche-design-system/components-react';
  import { App } from './App';
    
  ReactDOM.render(
    <React.StrictMode>
+     <PorscheDesignSystemProvider>
        <App />
+     </PorscheDesignSystemProvider>
    </React.StrictMode>,
    document.getElementById('root')
  );
```
For advanced usage please [read further](https://designsystem.porsche.com/latest/#/start-coding/react).


#### Jsdom Polyfill for React / Jest / jsdom test automation
We removed test mocks for React / Jest / jsdom as ShadowDOM is supported since jsdom v12.2.0.
Instead, we provide a Jsdom Polyfill (exclusivly for `@porsche-design-system/components-react` package) fixing missing implementation of jsdom which the Porsche Design System relies on.
**Note:** If your test includes Porsche Design System components, make sure to wrap the component you want to test with a PorscheDesignSystemProvider in order to avoid exceptions.
For more information please [read further](https://designsystem.porsche.com/latest/#/start-coding/react).

---

## Vanilla JS

#### Integration of Vanilla JS components
With `v1.x` of the Porsche Design System you've had to copy all needed JS files of `@porsche-design-system/components-js` into your target directory and include the ES5 and ESM loader snippet.
Now you only need to copy one `index.js` file and initialize the Porsche Design System like in the example below:

```diff
  <!DOCTYPE html>
  <html lang="en">
    <head>
      <meta charset="utf-8">
      <meta name="viewport" content="width=device-width,initial-scale=1.0">
      <title>Porsche Design System</title>
-     <script nomodule src="PATH/TO/PACKAGE/@porsche-design-system/components-js/dist/porsche-design-system/porsche-design-system.js"></script>
-     <script type="module" src="PATH/TO/PACKAGE/@porsche-design-system/components-js/dist/porsche-design-system/porsche-design-system.esm.js"></script>
+     <script src="PATH/TO/PACKAGE/@porsche-design-system/components-js/index.js"></script>
    </head>
    <body>
+     <script type="text/javascript">
+       porscheDesignSystem.load();
+     </script>
      <p-headline variant="headline-1">Some text</p-headline>
    </body>
  </html>
```
For advanced usage please [read further](https://designsystem.porsche.com/latest/#/start-coding/vanilla-js).

---

## Next.js and Gatsby

With the current v2.0.0 release we do not support SSR and you need to stick to `v1.5.x`. 
SSR support can be expected with the next minor release.

---

#### Added
- Link support for `Marque`
- Sizing options `'responsive' | 'small' | 'medium'` for `Marque`

#### Changed
- Angular: added static `load()` function `PorscheDesignSystemModule` for custom prefix
- Hide up/down spin button when using **Text Field** with `type="number"` in Firefox

#### Fixed
- Angular: typings 
- React: correct handling of `ref` property
- Unhandled exception in `Select Wrapper` if `selected` and `disabled` attributes are set on the same option
- A bug in `Tabs Bar` where scrolling was broken when a tab was selected
- A bug in `Tabs Bar` where the `nextButton` was always rendered

### [2.0.0-alpha.13] - 2021-01-26

#### Added
- Partial function `getFontLinks()` to prevent **Flash of Unstyled Text** (FOUT)

#### Fixed
- React: correct handling of `className` property

### [2.0.0-alpha.12] - 2021-01-20

#### Added
- Partial function `getInitialStyles()` to prevent **Flash of Unstyled Content** (FOUC)
- Partial function `getFontFaceStylesheet()` to prevent **Flash of Unstyled Text** (FOUT)

#### Changed
- React: `PorscheDesignSystemProvider` needs to wrap application
- React: component props have to be camelCase
- React: `PorscheDesignSystemProvider` is needed while testing components

#### Fixed
- React: typings
- React: support of objects for property values

#### Removed
- React: `getPrefixedComponents`, prefixing is handled by `PorscheDesignSystemProvider`

### [2.0.0-alpha.11] - 2021-01-08

#### Changed
- Precision of relative line height
- Changed color of `neutral contrast low`

### [2.0.0-alpha.10] - 2020-12-14

#### Added
- `native` property to `Select Wrapper` to force rendering of native Browser select dropdown
- Extended flexibility of `Headline`

#### Changed
- Some styling improvements of `Select Wrapper`

#### Fixed
- Jsdom Polyfill `fetch` error

### [2.0.0-alpha.9] - 2020-12-09

### Fixed
- Improved reliability of `componentsReady()`

#### Changed
- Jsdom Polyfill `console.warn` behaviour

### [2.0.0-alpha.8] - 2020-12-03

### Fixed
- A bug where `Modal` did not remove `overflow=hidden` on document body.

### [2.0.0-alpha.7] - 2020-11-26

#### Added
- Jsdom Polyfill

#### Removed
- Jsdom Mocks
- Global "blur on focus" script

#### Changed
- Default dropdown direction of `SelectWrapper` from `down` to `auto`
- Made API of `Tabs` consistent with `Tabs Bar`
- Removed transition for focus styling
- Use `:focus-visible` as default and `:focus` as fallback for focusable elements

#### Fixed
- The Selected element of `SelectWrapper` dropdown keeps now in sync with native selection if changed programmatically
- Invalid search results get cleared if `SelectWrapper` becomes focus state
- Some bugs in `TabsBar`
- Minification of dynamic slotted content styles
- An issue where `Pagination` throws console errors if disconnected from dom.

### [2.0.0-alpha.6] - 2020-10-28

#### Changed
- default `type` of `Button` and `Button Pure` to `submit`

#### Fixed
- Typings

### [2.0.0-alpha.5] - 2020-10-26

#### Added
- `Modal` component

#### Fixed
- Typing for `pageChange` event of `Pagination` component
- Typings

#### Changed
- Focus styling

### [2.0.0-alpha.4] - 2020-10-14

#### Added
- Custom filter to `Select Wrapper` component
- DropDown direction property to `Select Wrapper` component
- Display `*` after label when `input`, `textarea` or `select` have `required` attribute within form wrapper components
- `Tabs` component
- `Tabs Bar` component
- `Banner` component

#### Removed
- Default `position: relative;` style of `Link Pure` and `Button Pure` 

#### Fixed
- `Spinner` zooming bug on Safari

### [2.0.0-alpha.3] - 2020-09-11

#### Added
- Support to load assets from China CDN directly via browser flag: `PORSCHE_DESIGN_SYSTEM_CDN = 'cn';`

#### Removed
- Support for `<a>` wrapped `Link` and `Link Pure`

### [2.0.0-alpha.2] - 2020-08-20

### [2.0.0-alpha.1] - 2020-08-17

#### Changed
- Removed classnames dependency
- Stencil Core `taskQueue` from `congestionAsync` to `async` for more performant component rendering

#### Fixed
- Focus input on label click of `Checkbox Wrapper` and `Radio Button Wrapper`

### [1.5.6] - 2020-10-15

### [1.5.6-rc.0] - 2020-10-13

### Fixed
- `Spinner` zooming bug on Safari

### [1.5.5] - 2020-09-11

### [1.5.5-rc.0] - 2020-09-07

### Changed
- Deprecated stencil lifecycle-method `componentDidUnload` to `disconnectedCallback` to fix "`selectObserver` is undefined" bug in `Select Wrapper` and `Pagination`

### [1.5.4] - 2020-08-25

### [1.5.4-rc.0] - 2020-08-17

#### Changed
- Removed classnames dependency
- Stencil Core `taskQueue` from `congestionAsync` to `async` for more performant component rendering

#### Fixed
- Focus input on label click of `Checkbox Wrapper` and `Radio Button Wrapper`
- Fix typings for `orientation` of `Divider` component

### [2.0.0-alpha.0] - 2020-08-06

#### Added
- **Experimental:** Optional web component scoping mechanism during runtime to enable micro service architecture

#### Changed
- Web components get lazy loaded from central CDN to improve caching strategy across Porsche's digital eco system

#### Removed
- Stop browser support for **IE11** and **EdgeHTML**

#### Fixed
- Mix of `Optgroups` and `Options` on same level in `Select Wrapper` component
- Fix typings for `orientation` of `Divider` component

### [1.5.3] - 2020-08-10

### [1.5.3-rc.0] - 2020-08-10

#### Fixed
- Mix of `Optgroups` and `Options` on same level in `Select Wrapper` component

### [1.5.2] - 2020-07-22

#### Fixed
- Dispatch change event in `Select Wrapper`
- Stencil react-output-target SSR Bug

### [1.5.1] - 2020-07-20

#### Fixed
- SVGO settings for icons
- Angular bug which causes `ngcc` to fail

### [1.5.0] - 2020-07-16

#### Added
- Icons (active-cabin-ventilation, battery-full, bell, bookmark, car-battery, charging-active, charging-state, climate, climate-control, garage, horn, key, map, parking-brake, parking-light, preheating, send, shopping-bag, sidelights, user-manual, wrenches)

#### Changed
- Icons (arrow-first, arrow-last, battery-empty, car, card, charging-station, question)

#### Fixed
- Porsche Marque images

### [1.5.0-rc.2] - 2020-07-06

### [1.5.0-rc.1] - 2020-07-06

#### Added
- **Notification Neutral** color to `color` property of `p-text` and `p-icon`

### [1.5.0-rc.0] - 2020-06-25

#### Added
- `Fieldset Wrapper` component
- Improved SEO of `p-headline` and `p-text`: Added possibility to write semantic HTML tags (e.g. `<h1>-<h6>` or `<p>`, `<blockquote>`, etc.) directly as slotted content.
- Possibility to include anchor tags directly as slots of `Link`, `Link Pure` and `Link Social` 
- `Text` new `weight` property `semibold`
- `Button Pure` label with subline pattern as slot
- `Link Pure` label with subline pattern as slot

#### Changed
- `Select Wrapper` is now ready for the catwalk. It is dressed now with a custom drop down list box and gets naked by default on touch devices. 

#### Fixed
- Minor accessibility improvements of `icons` and `Text Field`
- Remove native number spinner buttons of `Text Field` with type text for Firefox
- An issue with `Button` and `Button Pure` and their `disabled` attribute

### [1.4.0] - 2020-05-14

### [1.4.0-rc.3] - 2020-05-08

#### Added
- `Text List`

#### Changed
- Improve caching strategy for fonts by content-based hash
- Improve caching strategy for marque by content-based hash
- Dimensions and sharpness of marque
- Props for `Content Wrapper`

### [1.4.0-rc.2] - 2020-05-06

#### Added
- `Content Wrapper`
- Description property to `p-text-field-wrapper`, `p-textarea-wrapper` and `p-select-wrapper`
- `Link Social`

#### Changed
- Improve accessibility of error and success states of form elements
- Aria-invalid attribute of form elements if they are in error state is now managed by component
- Rename icon name `configure` to `configurate` (prevents breaking change compared to stable v1.3.0)
- Improve `p-icon` loading behavior

#### Fixed
- Display of wrong icons

#### Removed
- `safe-zone` property of `p-grid` (`Content Wrapper` should be used instead)

### [1.4.0-rc.1] - 2020-04-27

#### Added
- Add `safe-zone` property to `p-grid` for outer grid margin, max-width and centering
- Submit button with search icon to `p-textfield-wrapper` type search
- Test-Projects React, Angular, Gatsby and NextJS

#### Changed
- Background color of readonly state in components `p-textfield-wrapper` and `p-textarea-wrapper`
- Visual appearance of icons
- Improve caching strategy for icons by content-based hash
- Cursor of Radio, Checkbox and Select
- Fixed naming of Mock from `p-textfield-wrapper` to `p-text-field-wrapper`

#### Fixed
- Icon loading mechanism

### [1.4.0-rc.0] - 2020-04-09

#### Added
- SSR support

### [1.3.0] - 2020-04-08

#### Added
- New headline size `headline-5` to `p-headline`
- Test Mocks

#### Fixed
- Text styling of Select component on focus in IE11 and Chrome on Windows 10

### [1.3.0-rc.0] - 2020-04-03

#### Fixed
- Improve form elements

### [1.2.0] - 2020-03-25

#### Added
- `Divider`
- Hover state for form elements

#### Fixed
- Support label text of form elements for Screen readers

### [1.1.2] - 2020-03-17

#### Changed
- Notification colors

### [1.1.1] - 2020-03-13

#### Changed
- Icon of `Checkbox` indeterminate state

### [1.1.0] - 2020-03-11

#### Fixed
- Minor improvements

### [1.1.0-rc.0] - 2020-03-02

#### Added
- `Select Wrapper`
- `Checkbox Wrapper`
- `Radio Button Wrapper`
- `Textarea Wrapper`

#### Fixed
- `Text Field Wrapper` toggle password visibility

### [1.0.3] - 2020-02-13

#### Fixed
- JS framework compatibility

### [1.1.0-0] - 2020-02-06

#### Added
- `Text Field Wrapper`

#### Changed
- Add proper cursor for disabled state for `Button` and `Button Pure`

### [1.0.2] - 2020-02-04

#### Fixed
- Inheritable styling of slotted content

### [1.0.1] - 2020-01-30

#### Added
- Clickable area of `Link Pure` and `Button Pure` is optionally configurable by defining padding on host element

### [1.0.0] - 2020-01-28

#### Added
- Cursor pointer on hover for `Button` and `Button Pure`
- Line-height gets calculated based on Porsche type-scaling formula automatically for `Text`, `Link Pure` and `Button Pure`
- Test helper function `componentsReady()` which indicates when lazy loaded components fully have loaded

#### Changed
- Update CDN asset paths
- Improve font-weight definitions
- Rename and optimize neutral colors for `Icon` and `Text`

### [1.0.0-rc.1] - 2019-12-13

#### Added
- `Headline`
- `Text`
- `Marque`
- `Button`
- `Button Pure`
- `Spinner`
- `Icon`
- `Flex`
- `Grid`
- `Link`
- `Link Pure`
- `Pagination`
- "Blur on focus"<|MERGE_RESOLUTION|>--- conflicted
+++ resolved
@@ -8,12 +8,10 @@
 
 ### [Unreleased]
 
-<<<<<<< HEAD
 #### Added
 - `Tabs Bar` now supports `undefined` as `activeTabIndex`
-=======
+
 ### [2.0.0-rc.6] - 2021-03-11
->>>>>>> ff390a69
 
 #### Changed
 - Make `Grid` and `Grid Item` use ShadowDom
