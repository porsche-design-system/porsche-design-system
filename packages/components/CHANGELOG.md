--- conflicted
+++ resolved
@@ -11,21 +11,7 @@
 
 #### Changed
 
-<<<<<<< HEAD
-- `Link Pure`, `Button Pure` matches new design language
-
-#### Removed
-
-- `subline` slot for `Link Pure` and `Button Pure`
-- Deprecated `tabbable` prop for `Button Pure`
-
-```diff
-- <p-button tabbable="false">Some label</p-button>
-+ <p-button tabindex="-1">Some label</p-button>
-```
-=======
 - `Spinner` matches new design language
->>>>>>> 4ddf8d51
 
 ### [2.19.0] - 2022-12-22
 
