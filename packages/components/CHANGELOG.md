# Changelog

## Porsche Design System - Components
All notable changes to this project will be documented in this file.

The format is based on [Keep a Changelog](https://keepachangelog.com/en/1.0.0/),
and this project adheres to [Semantic Versioning](https://semver.org/spec/v2.0.0.html).

### [Unreleased]

<<<<<<< HEAD
#### Added
- Fullscreen property for `Modal` on mobile

#### Changed
- Spacings, heading and `Modal` sizes
=======
#### Fixed
- Prevent duplicate loading of `porsche-design-system.v2.x.HASH.js` chunk when using `getComponentChunkLinks()` partial
>>>>>>> a53c68be

### [2.0.0-rc.8] - 2021-03-17

#### Added
- Support for full height `Content Wrapper` with flex 
- `Tabs Bar` now supports `undefined` as `activeTabIndex`

#### Changed
- `Tabs Bar` has a new default `activeTabIndex`, which is `undefined`
- `Tabs Bar` does not work by itself anymore. The `activeTabIndex` needs to be controlled from the outside ([read more](https://designsystem.porsche.com/latest/#/components/tabs-bar#examples))
- Background Color of `Select Wrapper` in `dark` theme to meet accessibility criteria

### [2.0.0-rc.7] - 2021-03-15

#### Fixed
- Make shadowed `Flex` and `Grid` work in Firefox + Safari

### [2.0.0-rc.6] - 2021-03-11

#### Changed
- Make `Grid` and `Grid Item` use ShadowDom
- Make `Flex` and `Flex Item` use ShadowDom

### [2.0.0-rc.5] - 2021-03-09

#### Added
- Configurable background color of `Content Wrapper`
- `italic` font-style in `Text` is now overridden with `normal`

#### Fixed
- Usage of `Select Wrapper` within custom elements
- A bug that caused `Spinner` to be displayed in a wrong size

### [2.0.0-rc.4] - 2021-03-01

#### Changed
- Filter of `Select Wrapper` supports substring search

#### Fixed
- Build error in SSR

### [2.0.0-rc.3] - 2021-02-17

#### Added
- React: utility function `skipCheckForPorscheDesignSystemProviderDuringTests`
- React: tree shaking for component wrappers

#### Fixed
- Angular: error in `Checkbox Wrapper`, `Radio Button Wrapper` and `Text Field Wrapper` when `input[type]` is bound

### [2.0.0-rc.2] - 2021-02-12

#### Added
- Validate usage of `Checkbox Wrapper`, `Radio Button Wrapper`, `Select Wrapper`, `Text Field Wrapper` and `Textarea Wrapper`

### [2.0.0-rc.1] - 2021-02-04

#### Added
- Partial function `getComponentChunkLinks()` to preload Porsche Design System Components

#### Changed
- Added a space before asterisk (`*`) when `input`, `textarea` or `select` have `required` attribute within form wrapper components
- Renamed partial `getFontLinks()` option from `weight` to `weights`

#### Fixed
- A bug in `Tabs Bar` where the nextButton was mistakenly rendered.
- A bug where `Icon` was not rendered when using `lazy` property.
- A bug in `Text Field Wrapper` with input type password where characters would overlap the icon.

### [2.0.0-rc.0] - 2021-01-29

In keeping with [Semver](https://semver.org/), Porsche Design System v2.0.0 was released due to changes in the API, fundamental changes in loading behavior and others.
With our new major version `v2.0.0` there are some important changes that you should watch out for.
To make the migration from `v1.5.x` to our current `v2.0.0` easier, we offer a few guidelines.

---

## General changes / improvements:

#### All components, icons, fonts, styles and marque of the Porsche Design System are loaded versioned and chunked from a central CDN
This way all web based digital Porsche products share and use the cached and versioned assets regardless of the JS framework used to improve loading performance across the Porsche group.
Only a tiny (1.4kb sized) Porsche Design System loader script gets bundled into your application code.
Everything else gets loaded versioned, cached and chunked from a central CDN ([read more](https://designsystem.porsche.com/latest/#/performance/cdn)).
However, this also means that you will need an **Internet connection** to render the components in a browser (possibly relevant for development stage or intranet applications).

#### Enabling Micro Frontend Architecture
In case of a micro-frontend architecture, multiple instances and versions of the Porsche Design System can be combined in a final application by configurable prefixing technique of the Porsche Design System components during runtime.
Please refer to our framework specific guidelines [Vanilla JS](https://designsystem.porsche.com/latest/#/start-coding/vanilla-js), [Angular](https://designsystem.porsche.com/latest/#/start-coding/angular) and [React](https://designsystem.porsche.com/latest/#/start-coding/react).

#### Prevent Flash of Unstyled Content (FOUC) and Flash of Unstyled Text (FOUT)
To prevent FOUC/FOUT, the Porsche Design System offers various partials as part of the `@porsche-design-system/components-{js|angular|react}` package to ensure all necessary Porsche Design System fonts and components are fully loaded.
If you've used the `@porsche-design-system/partials` package previously, stop using it and replace the integration with the partials provided by `@porsche-design-system/components-{js|angular|react}` package.
Have a look at our [FOUC/FOUT guidelines](https://designsystem.porsche.com/latest/#/performance/loading-behaviour).

```diff
- <%= require('@porsche-design-system/partials').getPorscheDesignSystemCoreStyles() %>
+ <%= require('@porsche-design-system/components-{js|angular|react}/partials').getInitialStyles() %>

- <%= require('@porsche-design-system/partials').getFontFaceCSS() %>
+ <%= require('@porsche-design-system/components-{js|angular|react}/partials').getFontFaceStylesheet() %>

- <link rel="preload" href="path/to/webfont/nameOfWebFontFile" as="font" type="font/woff2" crossorigin />
+ <%= require('@porsche-design-system/components-{js|angular|react}/partials').getFontLinks({ weights: ['regular', 'semi-bold'] }) %>
```

#### Added support for China CDN
Our CDN is configured to forward requests to Chinese CDN automatically when necessary. 
So you're good to go without any configuration or multiple region specific builds of your application.
However, if you are aiming for the maximum possible performance in China, you can configure which CDN the Porsche Design System must use.
Please follow our [CDN guidelines](https://designsystem.porsche.com/latest/#/performance/cdn) for more information.

#### New/optimized components
- **Tabs**
- **Tabs Bar**
- **Banner**
- **Modal**
- Headline
- Select
- Pagination
- Button
- Button Pure
- Link
- Link Pure
- Spinner
- Checkbox
- Radio Button

#### Improved TypeScript support for Angular and React
To ensure the best possible typing support, we have refactored our Angular and React wrappers which integrate the native web components of the Porsche Design System.

#### componentsReady() works reliable
Because the Porsche Design System components get loaded async at the time they are needed, it might be relevant within your application or test automation to know when those have been initialized.
Therefore, we provide in all three `@porsche-design-system/components-{js|angular|react}')` packages a reliable helper function `componentsReady()`.
[Read more about it](https://designsystem.porsche.com/latest/#/helpers/components-ready).

#### Removed "blur on focus"
Now focus styling is only applied when you navigate through keyboard and ignored by mouse interaction for browsers supporting `:focus-visible` otherwise it will fallback to `:focus` CSS implementation.

#### Changed focus styling for a better compromise between accessibility and visual appearance
Color and outline of general focus styling has changed to `currentColor` for light/dark theme with an outline of 1px width/offset.
If you have custom components build with the usage of our `@porsche-design-system/utilities` package then update it to the latest version (we also provide a focus [SCSS mixin](https://designsystem.porsche.com/latest/#/utilities/scss#functions) and [JS function](https://designsystem.porsche.com/latest/#/utilities/js#functions)).

#### Improved geometry of Porsche Next font
For better alignment and readability we've changed the geometry of the Porsche Next font which results in a visual change of font size and spacing.

#### Dropped support for IE11 and EdgeHTML according to Porsche's official browser strategy 2021
If you still need to support these browsers, you have to stick to `v1.5.x`.
We offer a Browser Notification package `@porsche-design-system/browser-notification` to alert users that these browsers are no longer supported.
It supports a blocking layer (to be used with Porsche Design System `v2.x`), or a dismissible banner (to be used with Porsche Design System `v1.x`). 
Please refer to our [Browser compatibility guidelines](https://designsystem.porsche.com/latest/#/help/browser-compatibility).

#### Changed default type of Button and Button Pure
To be in sync with native `<button>` behavior we've changed the default `type` of **Button** and **Button Pure** component.
Those components will render a button within their Shadow DOM as `<button type="submit">` (previously `<button type="button">`).

- `submit`: The button submits the form data to the server. This is the default if the attribute is not specified for buttons associated with a `<form>`, or if the attribute is an empty or invalid value.
- `button`: The button has no default behavior, and does nothing when pressed by default. It can have client-side scripts listen to the element's events, which are triggered when the events occur.

#### Changed support for wrapped links around Link, Link Pure and Link Social component
Due to the support for setting links (`<a href="#">`) in our **Link**, **Link Pure** and **Link Social** components as child, we've removed support for styling the anchor tag (`<a>`) when it surrounds the component.
So we recommend changing the position of the `<a>` tag from wrapping the component to a direct slot (child) of it.

```diff
- <a href="#"><p-link>Some label</p-link></a>
+ <p-link><a href="#">Some label</a></p-link>

- <a href="#"><p-link-pure>Some label</p-link-pure></a>
+ <p-link-pure><a href="#">Some label</a></p-link-pure>

- <a href="#"><p-link-social>Some label</p-link-social></a>
+ <p-link-social><a href="#">Some label</a></p-link-social>
```

#### Automatic * asterisk symbol to form field labels
We added an automatic generated * asterisk symbol to form field labels which have the required attribute. 
This might lead to a doubled * symbol if you set one by yourself.

```diff
- <p-text-field-wrapper label="Some label *"><input type="text" name="some-name" required /></p-text-field-wrapper>
+ <p-text-field-wrapper label="Some label"><input type="text" name="some-name" required /></p-text-field-wrapper>

- <p-checkbox-wrapper label="Some label *"><input type="checkbox" name="some-name" required /></p-checkbox-wrapper>
+ <p-checkbox-wrapper label="Some label"><input type="checkbox" name="some-name" required /></p-checkbox-wrapper>

- <p-radio-button-wrapper label="Some label *"><input type="radio" name="some-name" required /></p-radio-button-wrapper>
+ <p-radio-button-wrapper label="Some label"><input type="radio" name="some-name" required /></p-radio-button-wrapper>

- <p-radio-button-wrapper label="Some label *"><input type="radio" name="some-name" required /></p-radio-button-wrapper>
+ <p-radio-button-wrapper label="Some label"><input type="radio" name="some-name" required /></p-radio-button-wrapper>

- <p-textarea-wrapper label="Some label *"><textarea name="some-name" required></textarea></p-textarea-wrapper>
+ <p-textarea-wrapper label="Some label"><textarea name="some-name" required></textarea></p-textarea-wrapper>

- <p-select-wrapper label="Some label *"><select name="some-name" required><option>A</option></select></p-select-wrapper>
+ <p-select-wrapper label="Some label"><select name="some-name" required><option>A</option></select></p-select-wrapper>
```

---

## Angular

#### Integration of Angular components
In the past it was possible to provide a token called `PREVENT_WEB_COMPONENTS_REGISTRATION` which prevented the registration of the Porsche Design System components and loading of polyfills.
Due to the fact that we no longer provide / need poly filling, we have completely removed the token.
For advanced usage please [read further](https://designsystem.porsche.com/latest/#/start-coding/angular).

---

## React

#### Integration of React components
In the past `@porsche-design-system/components-react` components have initialized the **Porsche Design System Loader** automatically as soon as a component was imported.
With `v2.x` you have to import the `PorscheDesignSystemProvider` once in your `index.tsx` which then initializes the **Porsche Design System Loader**, e.g. like:
```diff
  // index.tsx
    
  import ReactDOM from 'react-dom';
  import { PorscheDesignSystemProvider } from '@porsche-design-system/components-react';
  import { App } from './App';
    
  ReactDOM.render(
    <React.StrictMode>
+     <PorscheDesignSystemProvider>
        <App />
+     </PorscheDesignSystemProvider>
    </React.StrictMode>,
    document.getElementById('root')
  );
```
For advanced usage please [read further](https://designsystem.porsche.com/latest/#/start-coding/react).


#### Jsdom Polyfill for React / Jest / jsdom test automation
We removed test mocks for React / Jest / jsdom as ShadowDOM is supported since jsdom v12.2.0.
Instead, we provide a Jsdom Polyfill (exclusivly for `@porsche-design-system/components-react` package) fixing missing implementation of jsdom which the Porsche Design System relies on.
**Note:** If your test includes Porsche Design System components, make sure to wrap the component you want to test with a PorscheDesignSystemProvider in order to avoid exceptions.
For more information please [read further](https://designsystem.porsche.com/latest/#/start-coding/react).

---

## Vanilla JS

#### Integration of Vanilla JS components
With `v1.x` of the Porsche Design System you've had to copy all needed JS files of `@porsche-design-system/components-js` into your target directory and include the ES5 and ESM loader snippet.
Now you only need to copy one `index.js` file and initialize the Porsche Design System like in the example below:

```diff
  <!DOCTYPE html>
  <html lang="en">
    <head>
      <meta charset="utf-8">
      <meta name="viewport" content="width=device-width,initial-scale=1.0">
      <title>Porsche Design System</title>
-     <script nomodule src="PATH/TO/PACKAGE/@porsche-design-system/components-js/dist/porsche-design-system/porsche-design-system.js"></script>
-     <script type="module" src="PATH/TO/PACKAGE/@porsche-design-system/components-js/dist/porsche-design-system/porsche-design-system.esm.js"></script>
+     <script src="PATH/TO/PACKAGE/@porsche-design-system/components-js/index.js"></script>
    </head>
    <body>
+     <script type="text/javascript">
+       porscheDesignSystem.load();
+     </script>
      <p-headline variant="headline-1">Some text</p-headline>
    </body>
  </html>
```
For advanced usage please [read further](https://designsystem.porsche.com/latest/#/start-coding/vanilla-js).

---

## Next.js and Gatsby

With the current v2.0.0 release we do not support SSR and you need to stick to `v1.5.x`. 
SSR support can be expected with the next minor release.

---

#### Added
- Link support for `Marque`
- Sizing options `'responsive' | 'small' | 'medium'` for `Marque`

#### Changed
- Angular: added static `load()` function `PorscheDesignSystemModule` for custom prefix
- Hide up/down spin button when using **Text Field** with `type="number"` in Firefox

#### Fixed
- Angular: typings 
- React: correct handling of `ref` property
- Unhandled exception in `Select Wrapper` if `selected` and `disabled` attributes are set on the same option
- A bug in `Tabs Bar` where scrolling was broken when a tab was selected
- A bug in `Tabs Bar` where the `nextButton` was always rendered

### [2.0.0-alpha.13] - 2021-01-26

#### Added
- Partial function `getFontLinks()` to prevent **Flash of Unstyled Text** (FOUT)

#### Fixed
- React: correct handling of `className` property

### [2.0.0-alpha.12] - 2021-01-20

#### Added
- Partial function `getInitialStyles()` to prevent **Flash of Unstyled Content** (FOUC)
- Partial function `getFontFaceStylesheet()` to prevent **Flash of Unstyled Text** (FOUT)

#### Changed
- React: `PorscheDesignSystemProvider` needs to wrap application
- React: component props have to be camelCase
- React: `PorscheDesignSystemProvider` is needed while testing components

#### Fixed
- React: typings
- React: support of objects for property values

#### Removed
- React: `getPrefixedComponents`, prefixing is handled by `PorscheDesignSystemProvider`

### [2.0.0-alpha.11] - 2021-01-08

#### Changed
- Precision of relative line height
- Changed color of `neutral contrast low`

### [2.0.0-alpha.10] - 2020-12-14

#### Added
- `native` property to `Select Wrapper` to force rendering of native Browser select dropdown
- Extended flexibility of `Headline`

#### Changed
- Some styling improvements of `Select Wrapper`

#### Fixed
- Jsdom Polyfill `fetch` error

### [2.0.0-alpha.9] - 2020-12-09

### Fixed
- Improved reliability of `componentsReady()`

#### Changed
- Jsdom Polyfill `console.warn` behaviour

### [2.0.0-alpha.8] - 2020-12-03

### Fixed
- A bug where `Modal` did not remove `overflow=hidden` on document body.

### [2.0.0-alpha.7] - 2020-11-26

#### Added
- Jsdom Polyfill

#### Removed
- Jsdom Mocks
- Global "blur on focus" script

#### Changed
- Default dropdown direction of `SelectWrapper` from `down` to `auto`
- Made API of `Tabs` consistent with `Tabs Bar`
- Removed transition for focus styling
- Use `:focus-visible` as default and `:focus` as fallback for focusable elements

#### Fixed
- The Selected element of `SelectWrapper` dropdown keeps now in sync with native selection if changed programmatically
- Invalid search results get cleared if `SelectWrapper` becomes focus state
- Some bugs in `TabsBar`
- Minification of dynamic slotted content styles
- An issue where `Pagination` throws console errors if disconnected from dom.

### [2.0.0-alpha.6] - 2020-10-28

#### Changed
- default `type` of `Button` and `Button Pure` to `submit`

#### Fixed
- Typings

### [2.0.0-alpha.5] - 2020-10-26

#### Added
- `Modal` component

#### Fixed
- Typing for `pageChange` event of `Pagination` component
- Typings

#### Changed
- Focus styling

### [2.0.0-alpha.4] - 2020-10-14

#### Added
- Custom filter to `Select Wrapper` component
- DropDown direction property to `Select Wrapper` component
- Display `*` after label when `input`, `textarea` or `select` have `required` attribute within form wrapper components
- `Tabs` component
- `Tabs Bar` component
- `Banner` component

#### Removed
- Default `position: relative;` style of `Link Pure` and `Button Pure` 

#### Fixed
- `Spinner` zooming bug on Safari

### [2.0.0-alpha.3] - 2020-09-11

#### Added
- Support to load assets from China CDN directly via browser flag: `PORSCHE_DESIGN_SYSTEM_CDN = 'cn';`

#### Removed
- Support for `<a>` wrapped `Link` and `Link Pure`

### [2.0.0-alpha.2] - 2020-08-20

### [2.0.0-alpha.1] - 2020-08-17

#### Changed
- Removed classnames dependency
- Stencil Core `taskQueue` from `congestionAsync` to `async` for more performant component rendering

#### Fixed
- Focus input on label click of `Checkbox Wrapper` and `Radio Button Wrapper`

### [1.5.6] - 2020-10-15

### [1.5.6-rc.0] - 2020-10-13

### Fixed
- `Spinner` zooming bug on Safari

### [1.5.5] - 2020-09-11

### [1.5.5-rc.0] - 2020-09-07

### Changed
- Deprecated stencil lifecycle-method `componentDidUnload` to `disconnectedCallback` to fix "`selectObserver` is undefined" bug in `Select Wrapper` and `Pagination`

### [1.5.4] - 2020-08-25

### [1.5.4-rc.0] - 2020-08-17

#### Changed
- Removed classnames dependency
- Stencil Core `taskQueue` from `congestionAsync` to `async` for more performant component rendering

#### Fixed
- Focus input on label click of `Checkbox Wrapper` and `Radio Button Wrapper`
- Fix typings for `orientation` of `Divider` component

### [2.0.0-alpha.0] - 2020-08-06

#### Added
- **Experimental:** Optional web component scoping mechanism during runtime to enable micro service architecture

#### Changed
- Web components get lazy loaded from central CDN to improve caching strategy across Porsche's digital eco system

#### Removed
- Stop browser support for **IE11** and **EdgeHTML**

#### Fixed
- Mix of `Optgroups` and `Options` on same level in `Select Wrapper` component
- Fix typings for `orientation` of `Divider` component

### [1.5.3] - 2020-08-10

### [1.5.3-rc.0] - 2020-08-10

#### Fixed
- Mix of `Optgroups` and `Options` on same level in `Select Wrapper` component

### [1.5.2] - 2020-07-22

#### Fixed
- Dispatch change event in `Select Wrapper`
- Stencil react-output-target SSR Bug

### [1.5.1] - 2020-07-20

#### Fixed
- SVGO settings for icons
- Angular bug which causes `ngcc` to fail

### [1.5.0] - 2020-07-16

#### Added
- Icons (active-cabin-ventilation, battery-full, bell, bookmark, car-battery, charging-active, charging-state, climate, climate-control, garage, horn, key, map, parking-brake, parking-light, preheating, send, shopping-bag, sidelights, user-manual, wrenches)

#### Changed
- Icons (arrow-first, arrow-last, battery-empty, car, card, charging-station, question)

#### Fixed
- Porsche Marque images

### [1.5.0-rc.2] - 2020-07-06

### [1.5.0-rc.1] - 2020-07-06

#### Added
- **Notification Neutral** color to `color` property of `p-text` and `p-icon`

### [1.5.0-rc.0] - 2020-06-25

#### Added
- `Fieldset Wrapper` component
- Improved SEO of `p-headline` and `p-text`: Added possibility to write semantic HTML tags (e.g. `<h1>-<h6>` or `<p>`, `<blockquote>`, etc.) directly as slotted content.
- Possibility to include anchor tags directly as slots of `Link`, `Link Pure` and `Link Social` 
- `Text` new `weight` property `semibold`
- `Button Pure` label with subline pattern as slot
- `Link Pure` label with subline pattern as slot

#### Changed
- `Select Wrapper` is now ready for the catwalk. It is dressed now with a custom drop down list box and gets naked by default on touch devices. 

#### Fixed
- Minor accessibility improvements of `icons` and `Text Field`
- Remove native number spinner buttons of `Text Field` with type text for Firefox
- An issue with `Button` and `Button Pure` and their `disabled` attribute

### [1.4.0] - 2020-05-14

### [1.4.0-rc.3] - 2020-05-08

#### Added
- `Text List`

#### Changed
- Improve caching strategy for fonts by content-based hash
- Improve caching strategy for marque by content-based hash
- Dimensions and sharpness of marque
- Props for `Content Wrapper`

### [1.4.0-rc.2] - 2020-05-06

#### Added
- `Content Wrapper`
- Description property to `p-text-field-wrapper`, `p-textarea-wrapper` and `p-select-wrapper`
- `Link Social`

#### Changed
- Improve accessibility of error and success states of form elements
- Aria-invalid attribute of form elements if they are in error state is now managed by component
- Rename icon name `configure` to `configurate` (prevents breaking change compared to stable v1.3.0)
- Improve `p-icon` loading behavior

#### Fixed
- Display of wrong icons

#### Removed
- `safe-zone` property of `p-grid` (`Content Wrapper` should be used instead)

### [1.4.0-rc.1] - 2020-04-27

#### Added
- Add `safe-zone` property to `p-grid` for outer grid margin, max-width and centering
- Submit button with search icon to `p-textfield-wrapper` type search
- Test-Projects React, Angular, Gatsby and NextJS

#### Changed
- Background color of readonly state in components `p-textfield-wrapper` and `p-textarea-wrapper`
- Visual appearance of icons
- Improve caching strategy for icons by content-based hash
- Cursor of Radio, Checkbox and Select
- Fixed naming of Mock from `p-textfield-wrapper` to `p-text-field-wrapper`

#### Fixed
- Icon loading mechanism

### [1.4.0-rc.0] - 2020-04-09

#### Added
- SSR support

### [1.3.0] - 2020-04-08

#### Added
- New headline size `headline-5` to `p-headline`
- Test Mocks

#### Fixed
- Text styling of Select component on focus in IE11 and Chrome on Windows 10

### [1.3.0-rc.0] - 2020-04-03

#### Fixed
- Improve form elements

### [1.2.0] - 2020-03-25

#### Added
- `Divider`
- Hover state for form elements

#### Fixed
- Support label text of form elements for Screen readers

### [1.1.2] - 2020-03-17

#### Changed
- Notification colors

### [1.1.1] - 2020-03-13

#### Changed
- Icon of `Checkbox` indeterminate state

### [1.1.0] - 2020-03-11

#### Fixed
- Minor improvements

### [1.1.0-rc.0] - 2020-03-02

#### Added
- `Select Wrapper`
- `Checkbox Wrapper`
- `Radio Button Wrapper`
- `Textarea Wrapper`

#### Fixed
- `Text Field Wrapper` toggle password visibility

### [1.0.3] - 2020-02-13

#### Fixed
- JS framework compatibility

### [1.1.0-0] - 2020-02-06

#### Added
- `Text Field Wrapper`

#### Changed
- Add proper cursor for disabled state for `Button` and `Button Pure`

### [1.0.2] - 2020-02-04

#### Fixed
- Inheritable styling of slotted content

### [1.0.1] - 2020-01-30

#### Added
- Clickable area of `Link Pure` and `Button Pure` is optionally configurable by defining padding on host element

### [1.0.0] - 2020-01-28

#### Added
- Cursor pointer on hover for `Button` and `Button Pure`
- Line-height gets calculated based on Porsche type-scaling formula automatically for `Text`, `Link Pure` and `Button Pure`
- Test helper function `componentsReady()` which indicates when lazy loaded components fully have loaded

#### Changed
- Update CDN asset paths
- Improve font-weight definitions
- Rename and optimize neutral colors for `Icon` and `Text`

### [1.0.0-rc.1] - 2019-12-13

#### Added
- `Headline`
- `Text`
- `Marque`
- `Button`
- `Button Pure`
- `Spinner`
- `Icon`
- `Flex`
- `Grid`
- `Link`
- `Link Pure`
- `Pagination`
- "Blur on focus"<|MERGE_RESOLUTION|>--- conflicted
+++ resolved
@@ -8,16 +8,14 @@
 
 ### [Unreleased]
 
-<<<<<<< HEAD
 #### Added
 - Fullscreen property for `Modal` on mobile
 
 #### Changed
 - Spacings, heading and `Modal` sizes
-=======
+
 #### Fixed
 - Prevent duplicate loading of `porsche-design-system.v2.x.HASH.js` chunk when using `getComponentChunkLinks()` partial
->>>>>>> a53c68be
 
 ### [2.0.0-rc.8] - 2021-03-17
 
