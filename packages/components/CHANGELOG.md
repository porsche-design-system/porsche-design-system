# Changelog

## Porsche Design System - Components

All notable changes to this project will be documented in this file.

The format is based on [Keep a Changelog](https://keepachangelog.com/en/1.0.0/), and this project adheres to
[Semantic Versioning](https://semver.org/spec/v2.0.0.html).

### [Unreleased]

#### Changed

<<<<<<< HEAD
- `Icon` matches new design language

#### Added

- `Icon` supports `a | b | c | ...` for `name` prop
=======
- `Link Tile` matches new design language
>>>>>>> 38e330af

### [3.0.0-alpha.2] - 2023-02-27

#### 🤖 Property deprecations 🤖

##### Carousel:

- Prop `wrap-content` is deprecated.

```diff
- <p-carousel wrap-content="true"></p-carousel>
+ <p-carousel></p-carousel>
```

##### Divider:

- Prop values `neutral-contrast-low | neutral-contrast-medium | neutral-contrast-high` of `color` prop are deprecated.

```diff
- <p-divider color="neutral-contrast-low"></p-divider>
+ <p-divider color="contrast-low"></p-divider>

- <p-divider color="neutral-contrast-medium"></p-divider>
+ <p-divider color="contrast-medium"></p-divider>

- <p-divider color="neutral-contrast-high"></p-divider>
+ <p-divider color="contrast-high"></p-divider>
```

#### Changed

- `Divider`, `Button Group`, `Carousel` and `Text List` match new design language
- Background color of `Scroller`'s `prev` and `next` buttons in dark theme
- Partials: Removed deprecated `withoutTags` option for all partials, please use `format: 'jsx'` instead
- `Content Wrapper` default value of prop `width` has changed from `basic` to `extended`

#### Added

- `Model Signature`
- Props `align-header` and `width` for `Carousel`
- Vue: plugin functions `createPorscheDesignSystem` and `usePorscheDesignSystemPlugin`

#### Fixed

- `Radio Button Wrapper` keyboard arrow navigation
- `Button Pure` and `Link Pure` lagging active state background when scrolling on iOS

### [3.0.0-alpha.1] - 2023-02-16

#### Added

- Porsche Next font supports Vietnamese charset
- Prop `color` of `Icon` supports `disabled`
- React: `patchRemixRunProcessBrowserGlobalIdentifier` binary to support SSR components with Remix

#### Changed

- `Stepper Horizontal` matches new design language
- Styles: Optimize design tokens "spacing", "typography" and "theme" provided by styles sub-package
  `@porsche-design-system/components-{js|angular|react|vue}/styles`
- Styles: Use calc() instead of max() to calculate padding for `gridStyle` (JS) and `pds-grid` (SCSS)
- Styles: `gridStyle` (JS) and `pds-grid` (SCSS) uses optimized grid gap

### [3.0.0-alpha.0] - 2023-02-08

#### Note to the new `v3` major release of the Porsche Design System

With the new **Porsche Design Language** comes a lot of changes regarding layout and design principles. To keep
refactoring efforts as low as possible when upgrading from `v2` to `v3`, **breaking changes** were avoided as far as
possible. Nevertheless, there are a few breaking changes and some more deprecations which should receive attention.

#### 👹 Breaking Changes 👹

##### Button:

- Removed deprecated prop `tabbable`.

```diff
- <p-button tabbable="false">Some label</p-button>
+ <p-button tabindex="-1">Some label</p-button>
```

- Default value of prop `icon` has changed from `arrow-head-right` to `none`. Therefore, the `icon` property **must** be
  set if the component has the `hide-label` property.

```diff
- <p-button hide-label="true">Some label</p-button>
+ <p-button hide-label="true" icon="arrow-right">Some label</p-button>

- <p-button hide-label="{ base: true, m: false }">Some label</p-button>
+ <p-button hide-label="{ base: true, m: false }" icon="arrow-right">Some label</p-button>
```

##### Button Pure:

- Removed `subline` slot (visually not intended anymore).

```diff
<p-button-pure>
  Some label
-   <p slot="subline">Some Subline</p>
</p-button-pure>
```

- Removed deprecated prop `tabbable`.

```diff
- <p-button-pure tabbable="false">Some label</p-button-pure>
+ <p-button-pure tabindex="-1">Some label</p-button-pure>
```

##### Icon:

- Value `inherit` for prop `color` works slightly different to the previous major version. A CSS filter is required to
  apply custom coloring to take advantage of using an SVG embedded in an `<img/>` for better SSR support and loading
  performance in general.

```diff
- <p-icon color="inherit" style="color: white;"></p-icon>
+ <p-icon color="inherit" style="filter: invert(100%);"></p-icon>
```

- Camel case syntax for `name` prop isn't supported, please use param case syntax instead (TypeScript typings have been
  updated too).

```diff
- <p-icon name="arrowRight"></p-icon>
+ <p-icon name="arrow-right"></p-icon>
```

##### Link:

- Default value of prop `icon` has changed from `arrow-head-right` to `none`. Therefore, the `icon` property **must** be
  set if the component has the `hide-label` property.

```diff
- <p-link href="#" hide-label="true">Some label</p-link>
+ <p-link href="#" hide-label="true" icon="arrow-right">Some label</p-link>

- <p-link href="#" hide-label="{ base: true, m: false }">Some label</p-link>
+ <p-link href="#" hide-label="{ base: true, m: false }" icon="arrow-right">Some label</p-link>
```

##### Link Pure:

- Removed `subline` slot (visually not intended anymore).

```diff
<p-link-pure href="#">
  Some label
-   <p slot="subline">Some Subline</p>
</p-link-pure>
```

##### Switch:

- Removed deprecated prop `tabbable`.

```diff
- <p-switch tabbable="false">Some label</p-switch>
+ <p-switch tabindex="-1">Some label</p-switch>
```

##### Partials:

- `getIconLinks()` partial accepts only param-cased icon names.

```diff
- require('@porsche-design-system/components-js/partials').getIconLinks({ icons: ['arrowRight'] })

+ require('@porsche-design-system/components-js/partials').getIconLinks({ icons: ['arrow-right'] })
```

##### CSS global scope:

- Changed naming of CSS global variables names.

```diff
- --p-animation-duration__spinner
- --p-animation-duration__banner
+ --p-animation-duration
```

#### 🤡 Component deprecations 🤡

All deprecated components are refactored to match the new design language, therefor it's technically not breaking, but
we highly recommend to migrate to the mentioned alternative, since those deprecated components will be removed with next
major version.

##### Content Wrapper:

- Component is deprecated and will be removed with the next major release. Please use **[Porsche Grid](styles/grid)**
  instead, which is based on [CSS Grid](https://css-tricks.com/snippets/css/complete-guide-grid) covering the specific
  layout needs for a harmonic appearance across all digital Porsche touch-points.

##### Flex:

- Component is deprecated and will be removed with the next major release. In general, please use native
  [CSS Flex](https://css-tricks.com/snippets/css/a-guide-to-flexbox) instead for better performance and more
  standardized layout technique.

##### Grid:

- Component is deprecated and will be removed with the next major release. In general, please use native
  [CSS Grid](https://css-tricks.com/snippets/css/complete-guide-grid) in combination with
  **[Porsche Grid](styles/grid)** instead for better performance and more standardized layout technique.

##### Headline:

```diff
- <p-headline>The quick brown fox jumps over the lazy dog</p-headline>
+ <p-heading>The quick brown fox jumps over the lazy dog</p-heading>
```

##### Link Social:

- Component is deprecated and will be removed with the next major release. Please use the **[Link](components/link)**
  component instead.

#### 🤖 Property deprecations 🤖

All deprecated properties are still present without any effect, therefor it's technically not breaking, but we highly
recommend to migrate and remove the deprecated props since those ones will be removed with next major version.

##### Button Pure:

- Prop `weight` is deprecated, only regular font weight will be applied.

```diff
- <p-button-pure weight="thin">Some label</p-button-pure>
- <p-button-pure weight="regular">Some label</p-button-pure>
- <p-button-pure weight="semibold">Some label</p-button-pure>
- <p-button-pure weight="bold">Some label</p-button-pure>
+ <p-button-pure>Some label</p-button-pure>
```

##### Content Wrapper (deprecated):

- Prop `theme` and `background-color` are deprecated.

```diff
- <p-content-wrapper theme="dark" background-color="default">Some content</p-content-wrapper>
+ <p-content-wrapper>Some content</p-content-wrapper>
```

##### Grid (deprecated):

- The `gutter` property is deprecated and has no effect anymore. Instead, a fluid gutter depending on the viewport width
  is used.

```diff
- <p-grid gutter="16">Some content</p-grid>
- <p-grid gutter="24">Some content</p-grid>
- <p-grid gutter="36">Some content</p-grid>
+ <p-grid>Some content</p-grid>
```

##### Icon:

- Prop `lazy` is deprecated.

```diff
- <p-icon lazy="true"></p-icon>
+ <p-icon></p-icon>
```

##### Link Pure:

- Prop `weight` is deprecated, only regular font weight will be applied.

```diff
- <p-link-pure href="#" weight="thin">Some label</p-link-pure>
- <p-link-pure href="#" weight="regular">Some label</p-link-pure>
- <p-link-pure href="#" weight="semibold">Some label</p-link-pure>
- <p-link-pure href="#" weight="bold">Some label</p-link-pure>
+ <p-link-pure href="#">Some label</p-link-pure>
```

##### Segmented Control:

- Prop `background-color` is deprecated.

```diff
- <p-segmented-control background-color="background-surface">
   <p-segmented-control-item value="xs">XS</p-segmented-control-item>
   <p-segmented-control-item value="s">S</p-segmented-control-item>
 </p-segmented-control>
+ <p-segmented-control>
   <p-segmented-control-item value="xs">XS</p-segmented-control-item>
   <p-segmented-control-item value="s">S</p-segmented-control-item>
 </p-segmented-control>
```

#### 👾 Property value deprecations 👾

All deprecated values are mapped to new ones, therefor it's technically not breaking, but we highly recommend to migrate
to the new values since those ones will be removed with next major version.

##### Banner:

- Prop value `fluid` of `width` prop is deprecated.

```diff
- <p-banner width="fluid"></p-banner>
+ <p-banner></p-banner>
```

- Prop value `neutral` of `state` prop is deprecated.

```diff
- <p-banner state="neutral">
  <span slot="title">Some banner title</span>
  <span slot="description">Some banner description. You can also add inline <a href="https://porsche.com">links</a> to route to another page.</span>
 </p-banner>
+ <p-banner state="info">
  <span slot="title">Some banner title</span>
  <span slot="description">Some banner description. You can also add inline <a href="https://porsche.com">links</a> to route to another page.</span>
 </p-banner>
```

##### Content Wrapper:

- Prop value `fluid` of `width` prop is deprecated.

```diff
- <p-content-wrapper width="fluid">Some content</p-content-wrapper>
+ <p-content-wrapper>Some content</p-content-wrapper>
```

##### Icon:

- Prop values
  `brand | default | neutral-contrast-low | neutral-contrast-medium | neutral-contrast-high | notification-neutral` of
  `color` prop are deprecated.

```diff
- <p-icon color="brand"></p-icon>
+ <p-icon color="primary"></p-icon>

- <p-icon color="default"></p-icon>
+ <p-icon color="primary"></p-icon>

- <p-icon color="neutral-contrast-low"></p-icon>
+ <p-icon color="contrast-low"></p-icon>

- <p-icon color="neutral-contrast-medium"></p-icon>
+ <p-icon color="contrast-medium"></p-icon>

- <p-icon color="neutral-contrast-high"></p-icon>
+ <p-icon color="contrast-high"></p-icon>

- <p-icon color="neutral-contrast-neutral"></p-icon>
+ <p-icon color="contrast-info"></p-icon>
```

##### Inline Notification:

- Prop value `neutral` of `state` prop is deprecated.

```diff
- <p-inline-notification state="neutral"></p-inline-notification>
+ <p-inline-notification state="info"></p-inline-notification>
```

##### Tag:

- Prop value `notification-neutral | neutral-contrast-high | background-default` of `color` prop is deprecated.

```diff
- <p-tag color="notification-neutral">Color label</p-tag>
+ <p-tag color="notification-info">Color label</p-tag>

- <p-tag color="neutral-contrast-high">Color label</p-tag>
+ <p-tag color="primary">Color label</p-tag>

- <p-tag color="background-default">Color label</p-tag>
+ <p-tag color="background-base">Color label</p-tag>
```

##### Tag Dismissible:

- Prop value `background-default` of `color` prop is deprecated.

```diff
- <p-tag-dismissible color="background-default">Color label</p-tag-dismissible>
+ <p-tag-dismissible color="background-base">Color label</p-tag-dismissible>
```

##### Text:

- Prop value `thin | semibold` of `weight` prop is deprecated.

```diff
- <p-text weight="thin">Some text</p-text>
+ <p-text>Some text</p-text>

- <p-text weight="semibold">Some text</p-text>
+ <p-text weight="semi-bold">Some text</p-text>
```

- Prop value
  `brand | default | neutral-contrast-low | neutral-contrast-medium | neutral-contrast-high | notification-neutral` of
  `color` prop is deprecated.

```diff
- <p-text color="brand">Some text</p-text>
+ <p-text>Some text</p-text>

- <p-text color="default">Some text</p-text>
+ <p-text>Some text</p-text>

- <p-text color="neutral-contrast-low">Some text</p-text>
+ <p-text color="contrast-low">Some text</p-text>

- <p-text color="neutral-contrast-medium">Some text</p-text>
+ <p-text color="contrast-medium">Some text</p-text>

- <p-text color="neutral-contrast-high">Some text</p-text>
+ <p-text color="contrast-high">Some text</p-text>

- <p-text color="notification-neutral">Some text</p-text>
+ <p-text color="notification-info">Some text</p-text>
```

##### ToastManager:

- Prop value `neutral` of `state` parameter is deprecated.

```diff
- …addMessage({ text: `Some message`, state: 'neutral' })
+ …addMessage({ text: `Some message`, state: 'info' })
```

#### Added

- `Display` component
- `Heading` component
- Prop `underline` for `Link Pure`
- Prop `theme` for `Checkbox Wrapper`, `Radio Button Wrapper`, `Popover`, `Tag Dismissible`, `Textarea Wrapper`,
  `Text Field Wrapper` and `Fieldset Wrapper`
- Prop `size` for `Icon` supports `x-small` and `x-large`
- Prop `size` for `Accordion` `compact="true"` supports `medium`

#### Changed

- `Spinner`, `Icon`, `Link Pure`, `Button Pure`, `Link`, `Link Social`, `Button`, `Checkbox Wrapper`,
  `Radio Button Wrapper`, `Popover`, `Modal`, `Select Wrapper`, `Tag`, `Tag Dismissible`, `Textarea Wrapper`,
  `Inline Notification`, `Banner`, `Toast`, `Grid`, `Flex`, `Pagination`, `Scroller`, `Accordion`, `Text`,
  `Text Field Wrapper`, `Content Wrapper`, `Segmented Control`, `Tabs`, `Tabs Bar`, `Headline` and `Fieldset Wrapper`
  match new design language
- `Icon` supports
  `primary | contrast-low | contrast-medium | contrast-high | notification-success | notification-warning | notification-error | notification-info | inherit`
  for `color` prop
- Default value of prop `width` of `Banner` has changed from `basic` to `extended`
- Default value of prop `action-icon` of `Inline Notification` has changed from `arrow-head-right` to `arrow-right`
- Default value of prop `name` of `Icon` has changed from `arrow-head-right` to `arrow-right`
- Default value of prop `variant` of `Link` and `Button` has changed from `secondary` to `primary`

#### Removed

- Custom slotted CSS for mostly all components. Equivalent styles are now provided by `getInitialStyles()` partial
  instead.
- `applyNormalizeStyles` option from `getInitialStyles()` partial which is applied by default now.

### [2.20.0] - 2023-02-06

### [2.20.0-rc.1] - 2023-02-06

### [2.20.0-rc.0] - 2023-01-30

#### Added

- `applyNormalizeStyles` option for `getInitialStyles()` partial which includes basic css styles for Light DOM

### [2.19.1-rc.1] - 2023-01-18

#### Added

- `jsdom-polyfill` subpackage is available at `@porsche-design-system/components-{js|angular|react|vue}/jsdom-polyfill`
  and can be used to have working web components in jsdom based tests (e.g. jest)
- `testing` subpackage is available at `@porsche-design-system/components-{js|angular|react|vue}/testing` to provide
  `getByRoleShadowed`, `getByLabelTextShadowed` and `getByTextShadowed` utilities which use `@testing-library/dom`
  queries internally to support Shadow DOM
- Validation if `prefix` is already reserved by a different version upon initialization of the Porsche Design System

#### Fixed

- `componentsReady()` waits for Porsche Design System being initialized before checking components which can happen in
  certain test scenarios without partials

### [2.19.1-rc.0] - 2023-01-18

#### Fixed

- Bug in `@porsche-design-system/components-react/ssr` where in some cases during SSG an error was thrown when
  components render their children conditionally

### [2.19.0] - 2022-12-22

### [2.19.0-rc.2] - 2022-12-22

### [2.19.0-rc.1] - 2022-12-22

#### Fixed

- `Stepper Horizontal` calculation of scroll position when used within any parent that has a margin or padding

### [2.19.0-rc.0] - 2022-12-21

#### Added

- Vue: typed components are available via the `@porsche-design-system/components-vue` package

#### Fixed

- `Modal` focus cycle when pressing Shift Tab right after it was opened

### [2.18.0] - 2022-12-15

### [2.18.0-rc.2] - 2022-12-14

#### Added

- Validation to ensure crucial partials are used.  
  **Disclaimer:** The Porsche Design System will **not** inject its initial styles anymore. Please use the
  `getInitialStyles()` partial to reduce flash of unstyled content (FOUC) as described here:
  [getInitialStyles() documentation](https://designsystem.porsche.com/latest/partials/initial-styles)

#### Changed

- `line-height` calculation for all components is handled CSS only now by using `ex`-unit in combination with `calc()`
  which gives the best performance, the easiest possible integration and respects UI best practices in having **larger**
  `line-height` values for **small** `font-size` definitions and **smaller** `line-height` values for **larger**
  `font-size` definitions. The calculated values by CSS slightly differ compared to the ones calculated by JavaScript,
  which might result in minor visual changes.

#### Fixed

- Screen reader announcements of `Textfield` and `Textarea` in `counter` mode
- Screen reader announcements in `Select Wrapper`

### [2.18.0-rc.1] - 2022-11-24

#### Added

- `Carousel` now has a `rewind` property, better prev/next icons, a `max-width` for `heading` and `description` and
  support for slotted `description`

#### Fixed

- `Select Wrapper` height if text is zoomed up to 200%

### [2.18.0-rc.0] - 2022-11-17

#### Added

- SSR/SSG ready components using Declarative Shadow DOM for Next JS are shipped via
  `@porsche-design-system/components-react/ssr`. To use it simply change your imports.

**Important:** make sure to apply the new `getDSRPonyfill()` partial right before your closing `</body>` tag. More
information can be found here:
[getDSRPonyfill() documentation](https://designsystem.porsche.com/latest/partials/dsr-ponyfill)

```diff
- import { PorscheDesignSystemProvider, PButton, ... } from '@porsche-design-system/components-react';
+ import { PorscheDesignSystemProvider, PButton, ... } from '@porsche-design-system/components-react/ssr';
+ import { getDSRPonyfill } from '@porsche-design-system/components-react/partials';
```

#### Changed

- Improve height calculation for `Accordion`
- Slotted anchor support for `Link Pure` is stricter (In case slotted `<a>` is used it must be a direct child of
  `Link Pure`)
- `getFontLinks()` partial now has `{ weights: ['regular', 'semi-bold'] }` for a default

### [2.17.0] - 2022-10-31

### [2.17.0-rc.0] - 2022-10-31

#### Added

- `Link Tile`

#### Fixed

- `Scroller` bug where scrollable content was not fully hidden by the gradient, when zoomed into the page.

#### Changed

- Removed `!important` keyword from css property `display` of `Link Pure` and `Button Pure`

### [2.16.3] - 2022-10-21

### [2.16.3-rc.0] - 2022-10-21

#### Fixed

- `Button Pure` and `Link Pure` error when using `size="inherit"` and `icon="none"`

#### Changed

- Replaced all internal usage of `Text` and `Headline` components

### [2.16.2] - 2022-09-15

### [2.16.2-rc.0] - 2022-09-15

#### Fixed

- Issue with `Popover` where drop-shadow is not shown correctly in Chrome >= 105
- Issue with `Carousel` and `wrap-content="true"` where the layout was out of sync with `Content Wrapper` for
  viewports >= 1760px.
- `Select Wrapper` with custom dropdown keeps attribute changes of native select options in sync if changed
  programmatically

### [2.16.1] - 2022-09-09

#### Fixed

- Issue with `Options` typing import for `Carousel`

### [2.16.0] - 2022-09-08

### [2.15.1-rc.1] - 2022-09-08

#### Added

- `Carousel`
- `Scroller`

#### Changed

- `Stepper Horizontal` now has `size` property
- `Stepper Horizontal` uses improved focus behavior in case it becomes scrollable and scroll indicators are centered
  correctly.
- `Tabs Bar` uses improved focus behavior in case it becomes scrollable and scroll indicators are centered correctly.

### [2.15.1-rc.0] - 2022-08-24

#### Fixed

- `Radio Button Wrapper` visual selection change bug in Safari >= 15.5

### [2.15.0] - 2022-08-22

### [2.15.0-rc.1] - 2022-08-18

#### Changed

- Downgraded `@angular` to `v13` to ensure backwards compatibility of `@porsche-design-system/components-angular`

### [2.15.0-rc.0] - 2022-08-16

#### Fixed

- `Popover` visual shadow bug in Safari
- `Stepper Horizontal Item` bug where pseudo styles of the counter element were overridable

### [2.15.0-beta.0] - 2022-08-05

#### Fixed

- `Tabs` & `Tabs Bar` `size` property when using `BreakpointCustomizable`

#### Changed

- `Modal` uses poly fluid sizing for outer spacing
- `Banner` uses poly fluid sizing for outer spacing
- `Content Wrapper` uses poly fluid sizing for inner spacing
- `Modal` min-width is slightly updated to perfectly fit into content area of `Content Wrapper` at 320px viewport width

#### Added

- Validation of properties for all components
- `Text Field Wrapper` with `input type="search"` is clearable via Escape key and custom clear button across browsers
- `Text Field Wrapper` with `input type="search"` shows a "Locate me" button when `actionIcon="locate"` is set, emits
  the `action` event on click and can be put into a loading state via `actionLoading="true"`

### [2.14.0] - 2022-07-11

### [2.14.0-rc.1] - 2022-07-11

### [2.14.0-rc.0] - 2022-07-11

#### Added

- `getBrowserSupportFallbackScript()` partial supporting `cdn` and `format` options as replacement for
  `includeOverlay()` of `@porsche-design-system/browser-notification` npm package
- `getCookiesFallbackScript()` partial supporting `cdn` and `format` options as replacement for `includeCookieOverlay()`
  of `@porsche-design-system/browser-notification` npm package

#### Changed

- `getMetaTagsAndIconLinks()` partial to return `theme-color` meta tags with `prefers-color-scheme: {light|dark}` media
  query

### [2.13.0] - 2022-06-23

### [2.13.0-rc.5] - 2022-06-23

#### Fixed

- `Stepper Horizontal Item` `state` validation
- `Button` and `Link` with `theme="dark" variant="tertiary"` and `Tag Dismissible` bug on Safari < v15.5 where wrong
  colors on hover were shown

### [2.13.0-rc.4] - 2022-06-22

#### Added

- `Stepper Horizontal`

### [2.13.0-rc.3] - 2022-06-22

#### Added

- `Segmented Control`

### [2.13.0-rc.2] - 2022-06-21

### [2.13.0-rc.1] - 2022-06-21

### [2.13.0-rc.0] - 2022-06-21

#### Changed

- `Button`, `Button Pure` and `Switch` apply `aria-disabled="true"` instead of `disabled` attribute to native button
  internally in case `disabled` and/or `loading` property is set

### [2.12.1] - 2022-05-25

### [2.12.1-rc.0] - 2022-05-25

#### Fixed

- Issue with `JssStyle` typing import

### [2.12.0] - 2022-05-19

#### Changed

- npm package is prepared for public release on [npmjs.org](https://npmjs.com)

### [2.12.0-rc.2] - 2022-05-12

### [2.12.0-rc.1] - 2022-05-11

### [2.12.0-rc.0] - 2022-05-04

#### Added

- `Table Head Cell` now has a `multiline` property

#### Changed

- `Headline` has no `hypens` / `overflow-wrap` style by default
- Partials now throw an exception if they are executed in browser

#### Fixed

- Exception in `Headline`, `Select Wrapper`, `Text` and `Text List` when changing `theme` prop from `dark` to `light`
- `getInitialStyles()` partial now returns `.hydrated` styles, too

### [2.11.0-skeletons] - 2022-04-21

### [2.11.0] - 2022-04-21

### [2.11.0-rc.0] - 2022-04-20

#### Added

- `Tag`
- `Tag Dismissible`

### [2.10.0-skeletons] - 2022-04-13

### [2.10.0] - 2022-04-13

### [2.9.3-rc.1] - 2022-04-06

#### Added

- `Text Field Wrapper` now has a `showCharacterCount` property which can be used to hide the character count when a
  `maxLength` attribute is set on the wrapped `input`.
- `Textarea Wrapper` now has a `showCharacterCount` property which can be used to hide the character count when a
  `maxLength` attribute is set on the wrapped `textarea`.

### [2.9.3-rc.0-skeletons] - 2022-03-29

### [2.9.3-rc.0] - 2022-03-28

#### Added

- `Text Field Wrapper` supports `unit` property on `input type="text"`
- `Marque` optional configurable clickable/focusable area by defining padding on host element

#### Fixed

- `Tabs Item` improved accessibility
- Angular: circular dependency in development mode in `2.9.2-skeletons`

### [2.9.2-skeletons] - 2022-03-24

#### Added

- **[EXPERIMENTAL]** `getInitialStyles` partial now accepts a `skeletonTagNames` array of component names that will
  initially have skeleton styles while the Porsche Design System is loading
- **[EXPERIMENTAL]** `Button`, `Button Pure`, `Checkbox Wrapper`, `Fieldset Wrapper`, `Link`, `Link Pure`,
  `Link Social`, `Radio Button Wrapper`, `Select Wrapper`, `Text Field Wrapper`, `Textarea Wrapper` can now have initial
  skeleton styles when passed as `skeletonTagNames` to the `getInitialStyles` partial

### [2.9.2] - 2022-03-24

### [2.9.2-rc.1] - 2022-03-23

#### Fixed

- Bug caused by Chrome where hover styles of `Link Pure` are not displayed correctly

### [2.9.2-rc.0] - 2022-03-22

#### Added

- Normalized font behavior (`hyphen`, `overflow-wrap` and `text-size-adjust`) across components

#### Fixed

- `Modal` scrolling and pinch to zoom on iOS
- `Modal` initial position if scrollable
- `Table Head Cell` sort icon `asc` + `desc`

### [2.9.1] - 2022-03-10

### [2.9.1-rc.0] - 2022-03-09

#### Added

- Styles for slotted `<button>` in `Text`

#### Changed

- `Modal` heading and aria validation happens only when open

#### Fixed

- React: bundling format of partials

### [2.9.0] - 2022-02-28

### [2.9.0-rc.1] - 2022-02-25

#### Fixed

- `Modal` focus trap respecting elements in shadow DOM and dynamically added/removed elements on first level
- `Tabs Item` focus outline on click in Safari
- Error while using partials in Vanilla JS and Angular

### [2.9.0-rc.0] - 2022-02-16

#### Added

- `getFontFaceStylesheet` returns additional `<link>` tags with `rel="preconnect"` and `rel="dns-prefetch"`
- Option `format` to partials `getFontFaceStylesheet`, `getComponentChunkLinks()`, `getFontLinks()`, `getIconLinks()`,
  `getInitialStyles()`, `getLoaderScript()` and `getMetaTagsAndIconLinks()`

#### Deprecated

- The option `withoutTags` of partials `getFontFaceStylesheet`, `getComponentChunkLinks()`, `getFontLinks()`,
  `getIconLinks()`, `getInitialStyles()`, `getLoaderScript()` and `getMetaTagsAndIconLinks()` is deprecated and will be
  removed in `v3.0.0`. Please use `format: 'jsx'` instead.

```diff
- <link rel="stylesheet" href={getFontFaceStylesheet({ withoutTags: true })} crossOrigin="true" />
+ {getFontFaceStylesheet({ format: 'jsx' })}
```

### [2.9.0-beta.1] - 2022-01-27

#### Added

- `:focus-visible` content of selected Tab in `Tabs` component gets focus styling
- Improved accessibility of `Text Field Wrapper` and `Textarea Wrapper` when `maxlength` attribute is set
- `Modal` aria property
- `Modal` class for slotted elements to make content full-width

#### Changed

- `Button Pure` and `Link Pure` removed `position: relative` imposition, make sure to **not** override it with
  `position: static`

#### Fixed

- `Modal` close button styles when no heading is passed

### [2.9.0-beta.0] - 2022-01-18

#### Added

- React: `getByRoleShadowed`, `getByLabelTextShadowed` and `getByTextShadowed` utilities which uses
  `@testing-library/dom` queries internally to support Shadow DOM

#### Fixed

- React: `UnhandledPromiseRejectionWarning` when using `skipPorscheDesignSystemCDNRequestsDuringTests()`

### [2.8.0] - 2022-01-17

#### Fixed

- Accessibility issue of `Icon` component in Windows High Contrast Mode in Chromium Browser

### [2.8.0-rc.0] - 2022-01-14

#### Added

- Support for `tabindex` attribute on `Button`, `Button Pure`, `Switch`, `Link`, `Link Pure` and `Link Social`

#### Changed

- `:focus-visible` style matches outline color of `Button` while hovered

#### Deprecated

- The `tabbable` property of `Button`, `Button Pure` and `Switch` is deprecated and will be removed in `v3.0.0`. Please
  use `tabindex` instead.

```diff
- <p-button tabbable="false">Some button</p-button>
+ <p-button tabindex="-1">Some button</p-button>
```

### [2.8.0-beta.3] - 2021-12-22

#### Added

**Disclaimer:** The provided themes `light-electric` and `dark-electric` are just a proof of concept, it's **not**
accessible regarding its color contrast and might even be removed in an upcoming major release again.

- `light-electric` theme for `Switch`
- `dark-electric` theme for `Button Pure` and `Link Pure`
- Character counter to `Text Field Wrapper` and `Textarea Wrapper` if `maxlength` is present on `input type="text"` and
  `textarea`

#### Changed

- `:focus-visible` style matches outline color of `Switch` while hovered

#### Fixed

- Box model of `Button Pure`

### [2.8.0-beta.2] - 2021-12-22

#### Fixed

- `Content Wrapper` regression for `!important` style

#### Added

- Usage validation for `Link`, `Link Pure` and `Link Social`

### [2.8.0-beta.1] - 2021-12-16

#### Fixed

- `Select Wrapper` validation of select element

### [2.8.0-beta.0] - 2021-12-15

#### Changed

- Angular: Increased peer dependency to `>=12.0.0 <14.0.0`

### [2.7.0] - 2021-12-14

### [2.7.0-rc.0] - 2021-12-14

#### Removed

- `offset-bottom` prop of `Toast` (use `--p-toast-position-bottom` CSS variable instead)

### [2.7.0-beta.6] - 2021-12-08

#### Added

- `Popover`

### [2.7.0-beta.5] - 2021-12-07

#### Added

**Disclaimer:** The provided theme `light-electric` is just a proof of concept, it's **not** accessible regarding its
color contrast and might even be removed in an upcoming major release again.

- `light-electric` theme for `Accordion`, `Link`, `Link Pure`, `Button`, `Button Pure`, `Tabs`, `Tabs Bar`

### [2.7.0-beta.4] - 2021-12-02

### [2.7.0-beta.3] - 2021-11-30

#### Added

- `Accordion` uses `MutationObserver` fallback when no `ResizeObserver` is available in older browsers

#### Fixed

- `Link` and `Link Social` not adapting slotted anchor to the width of the element

### [2.7.0-beta.2] - 2021-11-24

#### Added

- `Toast`

#### Fixed

- `Banner` animations respect offset correctly

### [2.7.0-beta.1] - 2021-11-16

#### Fixed

- `Headline` applies `align` and `ellipsis` prop correctly

### [2.7.0-beta.0] - 2021-11-11

#### Added

- New `aria` property for `ARIA` attribute handling for: `Button`, `Button Pure`, `Icon`, `Link`, `Link Pure`, `Marque`,
  `Spinner`

#### Fixed

- React: warnings about `useLayoutEffect` in SSR context

### [2.6.1] - 2021-11-05

#### Fixed

- Prevent breaking entire Porsche Design System due to lacking support of `ResizeObserver`, however `Accordion` still
  requires it

### [2.6.0] - 2021-11-04

#### Added

- `unit` and `unitPosition` properties to `Text Field Wrapper`

### [2.6.0-beta.0] - 2021-10-29

#### Changed

- Use `Heiti SC` (pre-installed on iOS/macOS) and `SimHei` (pre-installed on Windows) as Chinese fallback font

#### Added

- `Marque` uses `webp` images for browsers that support it
- `Inline Notification`
- `Icon` now supports `success` for `name` property

#### Fixed

- Colors of `Banner` for dark theme
- Replaced CSS `inset` property with `top`, `left`, `right` and `bottom` for browser compatibility
- Opening and closing transition of `Modal`

### [2.5.1-beta.0] - 2021-10-11

#### Fixed

- Possible exceptions when components get unmounted directly

### [2.5.0] - 2021-10-04

#### Added

- `SimHei` and `黑体` as fallback for all components' `font-family`

### [2.5.0-beta.1] - 2021-09-28

#### Changed

- React: improved render behavior of components

### [2.5.0-beta.0] - 2021-09-22

#### Added

- React: utility function `skipPorscheDesignSystemCDNRequestsDuringTests`

### [2.4.0] - 2021-09-21

### [2.4.0-beta.2] - 2021-09-21

#### Added

- `Link Social` and `Icon` now support `kakaotalk`, `naver`, `reddit` and `tiktok`
- JSS caching mechanism to improve style performance

#### Changed

- Alignment of `linkedin` icon
- Improved accessibility of `Select Wrapper`
- `Icon` loading behaviour to non-blocking, components using the `Icon` will no longer wait for it to load
- Validation messages of `Fieldset Wrapper` have now an additional icon representing the validation state

#### Fixed

- Box model of `Link Pure`
- Focus of `Link Pure` with slotted anchor and hidden label
- Focus cycling of `Modal` without focusable children
- Suppress CORS error

### [2.4.0-beta.1] - 2021-08-26

#### Added

- `active` property to `Button Pure`

### [2.4.0-beta.0] - 2021-08-26

#### Added

- `icon` property of `Button Pure` and `Link Pure` was extended by `none` value
- `alignLabel` and `stretch` property to `Button Pure` and `Link Pure`

#### Changed

- Improved `:focus-visible` and `:hover:focus-visible` colors for `Link Social` and `Link`
- Improved slotted `<a>` coloring in dark theme for `Link Social` and `Link`
- Validation messages of `Checkbox Wrapper`, `Radio Button Wrapper`, `Select Wrapper`, `Textarea Wrapper` and
  `Text Field Wrapper` have now an additional icon representing the validation state
- `Modal` backdrop behavior to close modal on mouse-down

#### Fixed

- Slotted `<a>` coloring in dark theme for `Text`, `Headline`, `Text List`, `Banner`, `Select Wrapper` and `Link Pure`
- Wrong background color of scrollable `Modal`'s backdrop in Safari

### [2.3.0] - 2021-07-28

### [2.3.0-beta.3] - 2021-07-28

#### Changed

- `Accordion` reduce paddings, vertically align carets to the first heading row, adjust border color and hover styles

#### Fixed

- `Text Field Wrapper` accessibility of type password and search

### [2.3.0-beta.2] - 2021-07-15

#### Added

- `Checkbox Wrapper`, `Radio Button Wrapper`, `Select Wrapper`, `Textarea Wrapper` and `Text Field Wrapper` now reflect
  changes of the `required` attribute on their child component
- `multiline` property to `Table Cell`
- Partial function `getLoaderScript()` to initialize Porsche Design System as early as possible

#### Fixed

- `Table Head Cell` uses semi bold instead of bold as font weight
- Transition of `Modal`

### [2.3.0-beta.1] - 2021-07-08

#### Added

- `Accordion`

#### Changed

- Removed initial delay of `Banner`

### [2.3.0-beta.0] - 2021-07-01

#### Added

- `Table`
- Angular: export types from package root
- Accessibility icon

#### Changed

- `Button`, `Button Pure` and `Switch` are now focusable while in `loading` state
- `Text` and `Headline` inherits white-space CSS property
- React: sync component props via property instead of attribute

#### Fixed

- Angular: support `"strictTemplates": true` option in `tsconfig.json`
- Use correct icon for `arrow-last` and `arrow-first` in `Icon`, `Button` and `Link` components

### [2.2.1] - 2021-06-08

#### Changed

- Optimize vertical alignment of `Modal`

#### Fixed

- URL in inject global style warning

### [2.2.1-beta.1] - 2021-06-02

#### Fixed

- Margin of `Tabs Bar` within `Tabs` for Firefox and Safari
- SVG of `Icon` is not removed after prop change, e.g. on color change
- Fullscreen behavior of `Modal` on screens larger than 1760px

### [2.2.0] - 2021-05-19

#### Fixed

- `Text` inside `Button` now has the proper size on iOS Safari when changing to and from landscape mode
- `Banner` can now be re-opened after closing
- Closing one `Banner` will not close other `Banners` on the site

### [2.2.0-beta.2] - 2021-05-12

#### Fixed

- `Select Wrapper` value changes are now reflected correctly
- `Select Wrapper` dark theme background color if used with `filter` prop

### [2.2.0-beta.1] - 2021-05-05

#### Added

- Partial function `getIconLinks()` to preload Porsche Design System Icons

#### Fixed

- `Text Field Wrapper` spacing in Safari

### [2.2.0-beta.0] - 2021-05-05

#### Added

- Partial function `getMetaTagsAndIconLinks()` to simplify cross device fav and meta icons

### [2.1.0] - 2021-05-03

### [2.1.0-beta.0] - 2021-05-03

#### Added

- `Switch`

#### Changed

- `Text` automatically breaks words/strings into new line being too long to fit inside their container
- `Headline` automatically breaks words/strings into new line being too long to fit inside their container
- Extended `Fieldset Wrapper` with `labelSize`, `required`, `state` and `message` properties. If the `Fieldset Wrapper`
  is set to required only the label of the **Fieldset Wrapper** gets an asterisk. It is removed from all wrapped child
  components, as long as they are Porsche Design System form elements.

### [2.0.3] - 2021-04-28

### [2.0.3-beta] - 2021-04-28

#### Fixed

- Angular: Events firing twice in `Pagination`, `Modal`, `Tabs`, `Tabs Bar` and `Banner` component

### [2.0.2] - 2021-04-21

### [2.0.2-beta.0] - 2021-04-20

#### Fixed

- TypeScript build errors due to duplicate declarations in `types.d.ts`

### [2.0.1] - 2021-04-16

#### Fixed

- Visual appearance of `Checkbox Wrapper` in iOS Safari
- A bug where `Text Field Wrapper` would throw an error when reattaching to DOM too quickly
- Visual bug in Firefox when zooming out `Text Field Wrapper`, `Checkbox Wrapper` and `Textarea Wrapper`
- Angular: Streamline component styles in dark theme

#### Changed

- Aligned focus states of `Checkbox Wrapper` and `Radio Button Wrapper` across browsers

### [2.0.0] - 2021-04-13

In keeping with [Semver](https://semver.org/), Porsche Design System v2.0.0 was released due to changes in the API,
fundamental changes in loading behavior and others. With our new major version `v2.0.0` there are some important changes
that you should watch out for. To make the migration from `v1.5.x` to our current `v2.0.0` easier, we offer a few
guidelines.

## General changes / improvements:

#### All components, icons, fonts, styles and marque of the Porsche Design System are loaded versioned and chunked from a central CDN

This way all web based digital Porsche products share and use the cached and versioned assets regardless of the JS
framework used to improve loading performance across the Porsche group. Only a tiny (1.4kb sized) Porsche Design System
loader script gets bundled into your application code. Everything else gets loaded versioned, cached and chunked from a
central CDN ([read more](https://designsystem.porsche.com/latest/performance/cdn)). However, this also means that you
will need an **Internet connection** to render the components in a browser (possibly relevant for development stage or
intranet applications).

#### Enabling Micro Frontend Architecture

In case of a micro-frontend architecture, multiple instances and versions of the Porsche Design System can be combined
in a final application by configurable prefixing technique of the Porsche Design System components during runtime.
Please refer to our framework specific guidelines
[Vanilla JS](https://designsystem.porsche.com/latest/start-coding/vanilla-js),
[Angular](https://designsystem.porsche.com/latest/start-coding/angular) and
[React](https://designsystem.porsche.com/latest/start-coding/react).

#### Prevent Flash of Unstyled Content (FOUC) and Flash of Unstyled Text (FOUT)

To prevent FOUC/FOUT, the Porsche Design System offers various partials as part of the
`@porsche-design-system/components-{js|angular|react}` package to ensure all necessary Porsche Design System fonts and
components are fully loaded. If you've used the `@porsche-design-system/partials` package previously, stop using it and
replace the integration with the partials provided by `@porsche-design-system/components-{js|angular|react}` package.
Have a look at our [FOUC/FOUT guidelines](https://designsystem.porsche.com/latest/performance/loading-behaviour).

```diff
- <%= require('@porsche-design-system/partials').getPorscheDesignSystemCoreStyles() %>
+ <%= require('@porsche-design-system/components-{js|angular|react}/partials').getInitialStyles() %>

- <%= require('@porsche-design-system/partials').getFontFaceCSS() %>
+ <%= require('@porsche-design-system/components-{js|angular|react}/partials').getFontFaceStylesheet() %>

- <link rel="preload" href="path/to/webfont/nameOfWebFontFile" as="font" type="font/woff2" crossorigin />
+ <%= require('@porsche-design-system/components-{js|angular|react}/partials').getFontLinks({ weights: ['regular', 'semi-bold'] }) %>
```

#### Added support for China CDN

Our CDN is configured to forward requests to Chinese CDN automatically when necessary. So you're good to go without any
configuration or multiple region specific builds of your application. However, if you are aiming for the maximum
possible performance in China, you can configure which CDN the Porsche Design System must use. Please follow our
[CDN guidelines](https://designsystem.porsche.com/latest/performance/cdn) for more information.

#### New/optimized components

- **Tabs**
- **Tabs Bar**
- **Banner**
- **Modal**
- Headline
- Select
- Pagination
- Button
- Button Pure
- Link
- Link Pure
- Spinner
- Checkbox
- Radio Button

#### Improved TypeScript support for Angular and React

To ensure the best possible typing support, we have refactored our Angular and React wrappers which integrate the native
web components of the Porsche Design System.

#### componentsReady() works reliable

Because the Porsche Design System components get loaded async at the time they are needed, it might be relevant within
your application or test automation to know when those have been initialized. Therefore, we provide in all three
`@porsche-design-system/components-{js|angular|react}')` packages a reliable helper function `componentsReady()`.
[Read more about it](https://designsystem.porsche.com/latest/helpers/components-ready).

#### Removed "blur on focus"

Now focus styling is only applied when you navigate through keyboard and ignored by mouse interaction for browsers
supporting `:focus-visible` otherwise it will fallback to `:focus` CSS implementation.

#### Changed focus styling for a better compromise between accessibility and visual appearance

Color and outline of general focus styling has changed to `currentColor` for light/dark theme with an outline of 1px
width/offset. If you have custom components build with the usage of our `@porsche-design-system/utilities` package then
update it to the latest version.

#### Improved geometry of Porsche Next font

For better alignment and readability we've changed the geometry of the Porsche Next font which results in a visual
change of font size and spacing.

#### Dropped support for IE11 and EdgeHTML according to Porsche's official browser strategy 2021

If you still need to support these browsers, you have to stick to `v1.5.x`. We offer a Browser Notification package
`@porsche-design-system/browser-notification` to alert users that these browsers are no longer supported. It supports a
blocking layer (to be used with Porsche Design System `v2.x`), or a dismissible banner (to be used with Porsche Design
System `v1.x`). Please refer to our
[Browser compatibility guidelines](https://designsystem.porsche.com/latest/help/browser-compatibility).

#### Changed default type of Button and Button Pure

To be in sync with native `<button>` behavior we've changed the default `type` of **Button** and **Button Pure**
component. Those components will render a button within their Shadow DOM as `<button type="submit">` ( previously
`<button type="button">`).

- `submit`: The button submits the form data to the server. This is the default if the attribute is not specified for
  buttons associated with a `<form>`, or if the attribute is an empty or invalid value.
- `button`: The button has no default behavior, and does nothing when pressed by default. It can have client-side
  scripts listen to the element's events, which are triggered when the events occur.

#### Changed support for wrapped links around Link, Link Pure and Link Social component

Due to the support for setting links (`<a href="#">`) in our **Link**, **Link Pure** and **Link Social** components as
child, we've removed support for styling the anchor tag (`<a>`) when it surrounds the component. So we recommend
changing the position of the `<a>` tag from wrapping the component to a direct slot (child) of it.

```diff
- <a href="#"><p-link>Some label</p-link></a>
+ <p-link><a href="#">Some label</a></p-link>

- <a href="#"><p-link-pure>Some label</p-link-pure></a>
+ <p-link-pure><a href="#">Some label</a></p-link-pure>

- <a href="#"><p-link-social>Some label</p-link-social></a>
+ <p-link-social><a href="#">Some label</a></p-link-social>
```

#### Automatic \* asterisk symbol to form field labels

We added an automatic generated _ asterisk symbol to form field labels which have the required attribute. This might
lead to a doubled _ symbol if you set one by yourself.

```diff
- <p-text-field-wrapper label="Some label *"><input type="text" name="some-name" required /></p-text-field-wrapper>
+ <p-text-field-wrapper label="Some label"><input type="text" name="some-name" required /></p-text-field-wrapper>

- <p-checkbox-wrapper label="Some label *"><input type="checkbox" name="some-name" required /></p-checkbox-wrapper>
+ <p-checkbox-wrapper label="Some label"><input type="checkbox" name="some-name" required /></p-checkbox-wrapper>

- <p-radio-button-wrapper label="Some label *"><input type="radio" name="some-name" required /></p-radio-button-wrapper>
+ <p-radio-button-wrapper label="Some label"><input type="radio" name="some-name" required /></p-radio-button-wrapper>

- <p-radio-button-wrapper label="Some label *"><input type="radio" name="some-name" required /></p-radio-button-wrapper>
+ <p-radio-button-wrapper label="Some label"><input type="radio" name="some-name" required /></p-radio-button-wrapper>

- <p-textarea-wrapper label="Some label *"><textarea name="some-name" required></textarea></p-textarea-wrapper>
+ <p-textarea-wrapper label="Some label"><textarea name="some-name" required></textarea></p-textarea-wrapper>

- <p-select-wrapper label="Some label *"><select name="some-name" required><option>A</option></select></p-select-wrapper>
+ <p-select-wrapper label="Some label"><select name="some-name" required><option>A</option></select></p-select-wrapper>
```

#### Shadow DOM

`Flex`, `Flex Item`, `Grid` and `Grid Item` now use Shadow DOM, thus you are not able to overwrite styles defined by
these components any longer.

---

## Angular

#### Integration of Angular components

In the past it was possible to provide a token called `PREVENT_WEB_COMPONENTS_REGISTRATION` which prevented the
registration of the Porsche Design System components and loading of polyfills. Due to the fact that we no longer provide
/ need poly filling, we have completely removed the token. For advanced usage please
[read further](https://designsystem.porsche.com/latest/start-coding/angular).

---

## React

#### Integration of React components

In the past `@porsche-design-system/components-react` components have initialized the **Porsche Design System Loader**
automatically as soon as a component was imported. With `v2.x` you have to import the `PorscheDesignSystemProvider` once
in your `index.tsx` which then initializes the **Porsche Design System Loader**, e.g. like:

```diff
  // index.tsx

  import ReactDOM from 'react-dom';
  import { PorscheDesignSystemProvider } from '@porsche-design-system/components-react';
  import { App } from './App';

  ReactDOM.render(
    <React.StrictMode>
+     <PorscheDesignSystemProvider>
        <App />
+     </PorscheDesignSystemProvider>
    </React.StrictMode>,
    document.getElementById('root')
  );
```

For advanced usage please [read further](https://designsystem.porsche.com/latest/start-coding/react).

#### Jsdom Polyfill for React / Jest / jsdom test automation

We removed test mocks for React / Jest / jsdom as Shadow DOM is supported since jsdom v12.2.0. Instead, we provide a
Jsdom Polyfill (exclusivly for `@porsche-design-system/components-react` package) fixing missing implementation of jsdom
which the Porsche Design System relies on. **Note:** If your test includes Porsche Design System components, make sure
to wrap the component you want to test with a PorscheDesignSystemProvider in order to avoid exceptions. For more
information please [read further](https://designsystem.porsche.com/latest/start-coding/react).

---

## Vanilla JS

#### Integration of Vanilla JS components

With `v1.x` of the Porsche Design System you've had to copy all needed JS files of
`@porsche-design-system/components-js` into your target directory and include the ES5 and ESM loader snippet. Now you
only need to copy one `index.js` file and initialize the Porsche Design System like in the example below:

```diff
  <!DOCTYPE html>
  <html lang="en">
    <head>
      <meta charset="utf-8">
      <meta name="viewport" content="width=device-width,initial-scale=1.0">
      <title>Porsche Design System</title>
-     <script nomodule src="PATH/TO/PACKAGE/@porsche-design-system/components-js/dist/porsche-design-system/porsche-design-system.js"></script>
-     <script type="module" src="PATH/TO/PACKAGE/@porsche-design-system/components-js/dist/porsche-design-system/porsche-design-system.esm.js"></script>
+     <script src="PATH/TO/PACKAGE/@porsche-design-system/components-js/index.js"></script>
    </head>
    <body>
+     <script type="text/javascript">
+       porscheDesignSystem.load();
+     </script>
      <p-headline variant="headline-1">Some text</p-headline>
    </body>
  </html>
```

For advanced usage please [read further](https://designsystem.porsche.com/latest/start-coding/vanilla-js).

---

### [2.0.0-rc.10] - 2021-04-12

#### Changed

- `Tabs` and `Tabs Bar` now respect dynamic additions / removals of `p-tabs-item`, `a` and `button` elements. Make sure
  to update the `activeTabIndex` when mutating elements
- Improved performance of `Text`, `Button Pure` and `Link Pure` when `size` is not `inherit`

#### Added

- `Grid` now has a `wrap` and `gutter` property
- Components (`Grid Item`, `Flex Item`, `Tabs Item` and `Text List Item`) that require a specific parent (`Grid`,
  `Flex`, `Tabs` and `Text List`) will now throw an error if used without that parent

#### Fixed

- Visual appearance of `Checkbox Wrapper` and `Radio Button Wrapper` reflect the state of the wrapped `input` element

### [2.0.0-rc.9] - 2021-03-26

#### Added

- `Button Group` component
- Fullscreen property for `Modal` on mobile

#### Changed

- Spacings, heading and sizes of `Modal`

#### Fixed

- Prevent duplicate loading of `porsche-design-system.v2.x.HASH.js` chunk when using `getComponentChunkLinks()` partial

### [2.0.0-rc.8] - 2021-03-17

#### Added

- Support for full height `Content Wrapper` with flex
- `Tabs Bar` now supports `undefined` as `activeTabIndex`

#### Changed

- `Tabs Bar` has a new default `activeTabIndex`, which is `undefined`
- `Tabs Bar` does not work by itself anymore. The `activeTabIndex` needs to be controlled from the outside
  ([read more](https://designsystem.porsche.com/latest/components/tabs-bar/examples))
- Background Color of `Select Wrapper` in `dark` theme to meet accessibility criteria

### [2.0.0-rc.7] - 2021-03-15

#### Fixed

- Make shadowed `Flex` and `Grid` work in Firefox + Safari

### [2.0.0-rc.6] - 2021-03-11

#### Changed

- Make `Grid` and `Grid Item` use Shadow DOM
- Make `Flex` and `Flex Item` use Shadow DOM

### [2.0.0-rc.5] - 2021-03-09

#### Added

- Configurable background color of `Content Wrapper`
- `italic` font-style in `Text` is now overridden with `normal`

#### Fixed

- Usage of `Select Wrapper` within custom elements
- A bug that caused `Spinner` to be displayed in a wrong size

### [2.0.0-rc.4] - 2021-03-01

#### Changed

- Filter of `Select Wrapper` supports substring search

#### Fixed

- Build error in SSR

### [2.0.0-rc.3] - 2021-02-17

#### Added

- React: utility function `skipCheckForPorscheDesignSystemProviderDuringTests`
- React: tree shaking for component wrappers

#### Fixed

- Angular: error in `Checkbox Wrapper`, `Radio Button Wrapper` and `Text Field Wrapper` when `input[type]` is bound

### [2.0.0-rc.2] - 2021-02-12

#### Added

- Validate usage of `Checkbox Wrapper`, `Radio Button Wrapper`, `Select Wrapper`, `Text Field Wrapper` and
  `Textarea Wrapper`

### [2.0.0-rc.1] - 2021-02-04

#### Added

- Partial function `getComponentChunkLinks()` to preload Porsche Design System Components

#### Changed

- Added a space before asterisk (`*`) when `input`, `textarea` or `select` have `required` attribute within form wrapper
  components
- Renamed partial `getFontLinks()` option from `weight` to `weights`

#### Fixed

- A bug in `Tabs Bar` where the nextButton was mistakenly rendered.
- A bug where `Icon` was not rendered when using `lazy` property.
- A bug in `Text Field Wrapper` with input type password where characters would overlap the icon.

### [2.0.0-rc.0] - 2021-01-29

#### Added

- Link support for `Marque`
- Sizing options `'responsive' | 'small' | 'medium'` for `Marque`

#### Changed

- Angular: added static `load()` function `PorscheDesignSystemModule` for custom prefix
- Hide up/down spin button when using **Text Field** with `type="number"` in Firefox

#### Fixed

- Angular: typings
- React: correct handling of `ref` property
- Unhandled exception in `Select Wrapper` if `selected` and `disabled` attributes are set on the same option
- A bug in `Tabs Bar` where scrolling was broken when a tab was selected
- A bug in `Tabs Bar` where the `nextButton` was always rendered

### [2.0.0-alpha.13] - 2021-01-26

#### Added

- Partial function `getFontLinks()` to prevent **Flash of Unstyled Text** (FOUT)

#### Fixed

- React: correct handling of `className` property

### [2.0.0-alpha.12] - 2021-01-20

#### Added

- Partial function `getInitialStyles()` to prevent **Flash of Unstyled Content** (FOUC)
- Partial function `getFontFaceStylesheet()` to prevent **Flash of Unstyled Text** (FOUT)

#### Changed

- React: `PorscheDesignSystemProvider` needs to wrap application
- React: component props have to be camelCase
- React: `PorscheDesignSystemProvider` is needed while testing components

#### Fixed

- React: typings
- React: support of objects for property values

#### Removed

- React: `getPrefixedComponents`, prefixing is handled by `PorscheDesignSystemProvider`

### [2.0.0-alpha.11] - 2021-01-08

#### Changed

- Precision of relative line height
- Changed color of `neutral contrast low`

### [2.0.0-alpha.10] - 2020-12-14

#### Added

- `native` property to `Select Wrapper` to force rendering of native Browser select dropdown
- Extended flexibility of `Headline`

#### Changed

- Some styling improvements of `Select Wrapper`

#### Fixed

- Jsdom Polyfill `fetch` error

### [2.0.0-alpha.9] - 2020-12-09

### Fixed

- Improved reliability of `componentsReady()`

#### Changed

- Jsdom Polyfill `console.warn` behaviour

### [2.0.0-alpha.8] - 2020-12-03

### Fixed

- A bug where `Modal` did not remove `overflow=hidden` on document body.

### [2.0.0-alpha.7] - 2020-11-26

#### Added

- Jsdom Polyfill

#### Removed

- Jsdom Mocks
- Global "blur on focus" script

#### Changed

- Default dropdown direction of `SelectWrapper` from `down` to `auto`
- Made API of `Tabs` consistent with `Tabs Bar`
- Removed transition for focus styling
- Use `:focus-visible` as default and `:focus` as fallback for focusable elements

#### Fixed

- The Selected element of `SelectWrapper` dropdown keeps now in sync with native selection if changed programmatically
- Invalid search results get cleared if `SelectWrapper` becomes focus state
- Some bugs in `TabsBar`
- Minification of dynamic slotted content styles
- An issue where `Pagination` throws console errors if disconnected from dom.

### [2.0.0-alpha.6] - 2020-10-28

#### Changed

- default `type` of `Button` and `Button Pure` to `submit`

#### Fixed

- Typings

### [2.0.0-alpha.5] - 2020-10-26

#### Added

- `Modal` component

#### Fixed

- Typing for `pageChange` event of `Pagination` component
- Typings

#### Changed

- Focus styling

### [2.0.0-alpha.4] - 2020-10-14

#### Added

- Custom filter to `Select Wrapper` component
- DropDown direction property to `Select Wrapper` component
- Display `*` after label when `input`, `textarea` or `select` have `required` attribute within form wrapper components
- `Tabs` component
- `Tabs Bar` component
- `Banner` component

#### Removed

- Default `position: relative;` style of `Link Pure` and `Button Pure`

#### Fixed

- `Spinner` zooming bug on Safari

### [2.0.0-alpha.3] - 2020-09-11

#### Added

- Support to load assets from China CDN directly via browser flag: `PORSCHE_DESIGN_SYSTEM_CDN = 'cn';`

#### Removed

- Support for `<a>` wrapped `Link` and `Link Pure`

### [2.0.0-alpha.2] - 2020-08-20

### [2.0.0-alpha.1] - 2020-08-17

#### Changed

- Removed classnames dependency
- Stencil Core `taskQueue` from `congestionAsync` to `async` for more performant component rendering

#### Fixed

- Focus input on label click of `Checkbox Wrapper` and `Radio Button Wrapper`

### [1.5.6] - 2020-10-15

### [1.5.6-rc.0] - 2020-10-13

### Fixed

- `Spinner` zooming bug on Safari

### [1.5.5] - 2020-09-11

### [1.5.5-rc.0] - 2020-09-07

### Changed

- Deprecated stencil lifecycle-method `componentDidUnload` to `disconnectedCallback` to fix "`selectObserver` is
  undefined" bug in `Select Wrapper` and `Pagination`

### [1.5.4] - 2020-08-25

### [1.5.4-rc.0] - 2020-08-17

#### Changed

- Removed classnames dependency
- Stencil Core `taskQueue` from `congestionAsync` to `async` for more performant component rendering

#### Fixed

- Focus input on label click of `Checkbox Wrapper` and `Radio Button Wrapper`
- Fix typings for `orientation` of `Divider` component

### [2.0.0-alpha.0] - 2020-08-06

#### Added

- **Experimental:** Optional web component scoping mechanism during runtime to enable micro service architecture

#### Changed

- Web components get lazy loaded from central CDN to improve caching strategy across Porsche's digital eco system

#### Removed

- Stop browser support for **IE11** and **EdgeHTML**

#### Fixed

- Mix of `Optgroups` and `Options` on same level in `Select Wrapper` component
- Fix typings for `orientation` of `Divider` component

### [1.5.3] - 2020-08-10

### [1.5.3-rc.0] - 2020-08-10

#### Fixed

- Mix of `Optgroups` and `Options` on same level in `Select Wrapper` component

### [1.5.2] - 2020-07-22

#### Fixed

- Dispatch change event in `Select Wrapper`
- Stencil react-output-target SSR Bug

### [1.5.1] - 2020-07-20

#### Fixed

- SVGO settings for icons
- Angular bug which causes `ngcc` to fail

### [1.5.0] - 2020-07-16

#### Added

- Icons (active-cabin-ventilation, battery-full, bell, bookmark, car-battery, charging-active, charging-state, climate,
  climate-control, garage, horn, key, map, parking-brake, parking-light, preheating, send, shopping-bag, sidelights,
  user-manual, wrenches)

#### Changed

- Icons (arrow-first, arrow-last, battery-empty, car, card, charging-station, question)

#### Fixed

- Porsche Marque images

### [1.5.0-rc.2] - 2020-07-06

### [1.5.0-rc.1] - 2020-07-06

#### Added

- **Notification Neutral** color to `color` property of `p-text` and `p-icon`

### [1.5.0-rc.0] - 2020-06-25

#### Added

- `Fieldset Wrapper` component
- Improved SEO of `p-headline` and `p-text`: Added possibility to write semantic HTML tags (e.g. `<h1>-<h6>` or `<p>`,
  `<blockquote>`, etc.) directly as slotted content.
- Possibility to include anchor tags directly as slots of `Link`, `Link Pure` and `Link Social`
- `Text` new `weight` property `semibold`
- `Button Pure` label with subline pattern as slot
- `Link Pure` label with subline pattern as slot

#### Changed

- `Select Wrapper` is now ready for the catwalk. It is dressed now with a custom drop down list box and gets naked by
  default on touch devices.

#### Fixed

- Minor accessibility improvements of `icons` and `Text Field`
- Remove native number spinner buttons of `Text Field` with type text for Firefox
- An issue with `Button` and `Button Pure` and their `disabled` attribute

### [1.4.0] - 2020-05-14

### [1.4.0-rc.3] - 2020-05-08

#### Added

- `Text List`

#### Changed

- Improve caching strategy for fonts by content-based hash
- Improve caching strategy for marque by content-based hash
- Dimensions and sharpness of marque
- Props for `Content Wrapper`

### [1.4.0-rc.2] - 2020-05-06

#### Added

- `Content Wrapper`
- Description property to `p-text-field-wrapper`, `p-textarea-wrapper` and `p-select-wrapper`
- `Link Social`

#### Changed

- Improve accessibility of error and success states of form elements
- Aria-invalid attribute of form elements if they are in error state is now managed by component
- Rename icon name `configure` to `configurate` (prevents breaking change compared to stable v1.3.0)
- Improve `p-icon` loading behavior

#### Fixed

- Display of wrong icons

#### Removed

- `safe-zone` property of `p-grid` (`Content Wrapper` should be used instead)

### [1.4.0-rc.1] - 2020-04-27

#### Added

- Add `safe-zone` property to `p-grid` for outer grid margin, max-width and centering
- Submit button with search icon to `p-textfield-wrapper` type search

#### Changed

- Background color of readonly state in components `p-textfield-wrapper` and `p-textarea-wrapper`
- Visual appearance of icons
- Improve caching strategy for icons by content-based hash
- Cursor of Radio, Checkbox and Select
- Fixed naming of Mock from `p-textfield-wrapper` to `p-text-field-wrapper`

#### Fixed

- Icon loading mechanism

### [1.4.0-rc.0] - 2020-04-09

#### Added

- SSR support

### [1.3.0] - 2020-04-08

#### Added

- New headline size `headline-5` to `p-headline`
- Test Mocks

#### Fixed

- Text styling of Select component on focus in IE11 and Chrome on Windows 10

### [1.3.0-rc.0] - 2020-04-03

#### Fixed

- Improve form elements

### [1.2.0] - 2020-03-25

#### Added

- `Divider`
- Hover state for form elements

#### Fixed

- Support label text of form elements for Screen readers

### [1.1.2] - 2020-03-17

#### Changed

- Notification colors

### [1.1.1] - 2020-03-13

#### Changed

- Icon of `Checkbox` indeterminate state

### [1.1.0] - 2020-03-11

#### Fixed

- Minor improvements

### [1.1.0-rc.0] - 2020-03-02

#### Added

- `Select Wrapper`
- `Checkbox Wrapper`
- `Radio Button Wrapper`
- `Textarea Wrapper`

#### Fixed

- `Text Field Wrapper` toggle password visibility

### [1.0.3] - 2020-02-13

#### Fixed

- JS framework compatibility

### [1.1.0-0] - 2020-02-06

#### Added

- `Text Field Wrapper`

#### Changed

- Add proper cursor for disabled state for `Button` and `Button Pure`

### [1.0.2] - 2020-02-04

#### Fixed

- Inheritable styling of slotted content

### [1.0.1] - 2020-01-30

#### Added

- Clickable area of `Link Pure` and `Button Pure` is optionally configurable by defining padding on host element

### [1.0.0] - 2020-01-28

#### Added

- Cursor pointer on hover for `Button` and `Button Pure`
- Line-height gets calculated based on Porsche type-scaling formula automatically for `Text`, `Link Pure` and
  `Button Pure`
- Test helper function `componentsReady()` which indicates when lazy loaded components fully have loaded

#### Changed

- Update CDN asset paths
- Improve font-weight definitions
- Rename and optimize neutral colors for `Icon` and `Text`

### [1.0.0-rc.1] - 2019-12-13

#### Added

- `Headline`
- `Text`
- `Marque`
- `Button`
- `Button Pure`
- `Spinner`
- `Icon`
- `Flex`
- `Grid`
- `Link`
- `Link Pure`
- `Pagination`
- "Blur on focus"<|MERGE_RESOLUTION|>--- conflicted
+++ resolved
@@ -11,15 +11,12 @@
 
 #### Changed
 
-<<<<<<< HEAD
+- `Link Tile` matches new design language
 - `Icon` matches new design language
 
 #### Added
 
 - `Icon` supports `a | b | c | ...` for `name` prop
-=======
-- `Link Tile` matches new design language
->>>>>>> 38e330af
 
 ### [3.0.0-alpha.2] - 2023-02-27
 
