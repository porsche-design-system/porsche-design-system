# Changelog

## Porsche Design System

All notable changes to this project will be documented in this file and published as following npm packages:

- `@porsche-design-system/components-js`
- `@porsche-design-system/components-angular`
- `@porsche-design-system/components-react`
- `@porsche-design-system/components-vue`

The format is based on [Keep a Changelog](https://keepachangelog.com/en/1.0.0), and this project adheres to
[Semantic Versioning](https://semver.org/spec/v2.0.0.html).

### [Unreleased]

<<<<<<< HEAD
#### Added

- `Carousel`: support for centering slides if `alignHeader` prop is set to `center` and amount of slides is less than
  `slidesPerPage` ([#3372](https://github.com/porsche-design-system/porsche-design-system/pull/3372))
=======
### [3.16.0] - 2024-07-02
>>>>>>> 23dc40d1

### [3.16.0-rc.2] - 2024-07-02

#### Added

- Partials: Added default `og:image` and related meta tags to the `getMetaTagsAndIconLinks` partial. Can be disabled by
  setting the `ogImage` option to `false`.
  ([#3357](https://github.com/porsche-design-system/porsche-design-system/pull/3357))

#### Changed

- `Flyout Navigation`, `Flyout Navigation Item`: renamed (experimental) component to `Flyout Multilevel` and
  `Flyout Multilevel Item` ([#3351](https://github.com/porsche-design-system/porsche-design-system/pull/3351))
- `Toast`: Renders fully on `#top-layer`, stacking behaviour has changed and follows W3C standards now, see
  https://developer.mozilla.org/en-US/docs/Glossary/Top_layer and
  https://developer.chrome.com/blog/what-is-the-top-layer
  ([#3356](https://github.com/porsche-design-system/porsche-design-system/pull/3356))

```diff
- <p-flyout-navigation><p-flyout-navigation-item></p-flyout-navigation-item></p-flyout-navigation>
+ <p-flyout-multilevel><p-flyout-multilevel-item></p-flyout-multilevel-item></p-flyout-multilevel>
```

#### Fixed

- Types: `@porsche-design-system/components-vue` typings are not exposed
  ([#3355](https://github.com/porsche-design-system/porsche-design-system/pull/3355))

### [3.16.0-rc.1] - 2024-06-18

#### Added

- `jsdom-polyfill` Added polyfills for `Popover API` and `ResizeObserver`
  ([#3334](https://github.com/porsche-design-system/porsche-design-system/pull/3334))
- `Segmented Control`: Prop `aria` added to `Segmented Control Item` to support ARIA attributes
  ([#3327](https://github.com/porsche-design-system/porsche-design-system/pull/3327))

#### Changed

- Angular: updated peer dependency to `>=17.0.0 <19.0.0`
  ([#3346](https://github.com/porsche-design-system/porsche-design-system/pull/3346))
- React: Improve prop typings for all wrappers of `@porsche-design-system/components-react`
  ([#3336](https://github.com/porsche-design-system/porsche-design-system/pull/3336))

### [3.16.0-rc.0] - 2024-06-05

#### Added

- `Flyout`:
  - CSS variable `--p-flyout-sticky-top` (experimental)
    ([#3191](https://github.com/porsche-design-system/porsche-design-system/pull/3191))
  - Prop `disableBackdropClick` ([#3191](https://github.com/porsche-design-system/porsche-design-system/pull/3191))
- `Modal`:
  - CSS variable `--p-modal-width` (experimental)
    ([#3191](https://github.com/porsche-design-system/porsche-design-system/pull/3191))
  - Named slot `header` ([#3191](https://github.com/porsche-design-system/porsche-design-system/pull/3191))

#### Changed

- `Modal`, `Flyout`:
  - Sticky dismiss button ([#3191](https://github.com/porsche-design-system/porsche-design-system/pull/3191))
  - Aligned layout, spacing and UX behaviour
    ([#3191](https://github.com/porsche-design-system/porsche-design-system/pull/3191))
  - Renders fully on `#top-layer`, stacking behaviour has changed and follows W3C standards now, see
    https://developer.mozilla.org/en-US/docs/Glossary/Top_layer and
    https://developer.chrome.com/blog/what-is-the-top-layer
    ([#3191](https://github.com/porsche-design-system/porsche-design-system/pull/3191))
- `Modal`: `heading` prop and `slot="heading"` are deprecated. Use `slot="header"` instead.

#### Fixed

- Types: Fixed incorrectly allowed type `string` in types `BreakpointCustomizable`, `SelectedAriaAttributes`,
  `CarouselInternationalization`, `PaginationInternationalization` and `ScrollToPosition`
- `Modal`, `Flyout`: Dynamically react to adding/removing named slots
  ([#3191](https://github.com/porsche-design-system/porsche-design-system/pull/3191))
- `Modal`: Uses native `<dialog />` element to resolve focus issues, focus trap
  ([#3191](https://github.com/porsche-design-system/porsche-design-system/pull/3191))

### [3.15.2] - 2024-05-29

#### Fixed

- `aria`: Refactor `parseJSONAttribute` to support Safari < 16.4  
  ([#3314](https://github.com/porsche-design-system/porsche-design-system/pull/3314))

### [3.15.1] - 2024-05-23

#### Fixed

- `Banner`: Fixed position on mobile ([#3307](https://github.com/porsche-design-system/porsche-design-system/pull/3307))

### [3.15.0] - 2024-05-16

### [3.15.0-rc.5] - 2024-05-16

#### Added

- `Button Pure`: Prop `underline` to show an underline for the label
  ([#3212](https://github.com/porsche-design-system/porsche-design-system/pull/3212))
- Partials: Added new option `globalStyles` to `getInitialStyles` to disable global reset styles.  
  ([#3213](https://github.com/porsche-design-system/porsche-design-system/pull/3213))

#### Changed

- `Banner`: Refactor Banner to use native `popover`
  ([#3196](https://github.com/porsche-design-system/porsche-design-system/pull/3196))
- Partials: `getInitialStyles` only contain hydration visibility and global styles. All other styles are handled by
  constructable stylesheets at component level.
  ([#3213](https://github.com/porsche-design-system/porsche-design-system/pull/3213))
- `Table`: Removed slotted image style `verticalAlign: 'middle'` from initialStyles
  ([#3213](https://github.com/porsche-design-system/porsche-design-system/pull/3213))
- `Tabs Bar`: Removed sibling tabpanel focus style from initialStyles
  ([#3213](https://github.com/porsche-design-system/porsche-design-system/pull/3213))

#### Fixed

- `Carousel`: Accessible name of carousel region wrapper
  ([#3220](https://github.com/porsche-design-system/porsche-design-system/pull/3220))
- `aria` property now supports escaped single quotes inside JSON strings, e.g.
  `aria="{ 'aria-label': 'You can\'t do that? yes you can!' }"`
  ([#3217](https://github.com/porsche-design-system/porsche-design-system/pull/3217))

### [3.15.0-rc.4] - 2024-05-06

#### Added

- Partials: Added new partial `getFontFaceStyles` which returns an inline style containing all font-face definitions.  
  ([#3188](https://github.com/porsche-design-system/porsche-design-system/pull/3188))

#### Changed

- Partials: Partial `getFontFaceStylesheet` is deprecated and will be removed with the next major release. Use the
  `getFontFaceStyles` partial instead, which directly returns a `<style>` tag containing all font-face definitions and
  can be used in the same way. ([#3188](https://github.com/porsche-design-system/porsche-design-system/pull/3188))

```diff
- getFontFaceStylesheet()
+ getFontFaceStyles()
```

### [3.15.0-rc.3] - 2024-04-23

#### Fixed

- `Pin Code`: Fixed several problems with IME keyboards
  ([#3197](https://github.com/porsche-design-system/porsche-design-system/pull/3197))

### [3.15.0-rc.2] - 2024-04-22

#### Added

- `Accordion`: Add experimental property `sticky` for a fixed heading
  ([#3181](https://github.com/porsche-design-system/porsche-design-system/pull/3181))
- `Inline Notification`, `Banner`: heading hierarchy can now be customized with `headingTag` prop
  ([#3168](https://github.com/porsche-design-system/porsche-design-system/pull/3168))

#### Changed

- `Accordion`: `tag` property is deprecated. Use `headingTag` property instead to specify heading hierarchy level.
  ([#3168](https://github.com/porsche-design-system/porsche-design-system/pull/3168))

```diff
- <p-accordion tag="h3"></p-accordion>
+ <p-accordion heading-tag="h3"></p-accordion>
```

#### Fixed

- `Pin Code`: Input is entered twice in iOS
  ([#3192](https://github.com/porsche-design-system/porsche-design-system/pull/3192))

### [3.15.0-rc.1] - 2024-04-17

#### Added

- Partials: `getMetaTagsAndIconLinks`, `getComponentChunkLinks`, `getIconLinks` and `getFontLinks` support new format
  option `js` ([#3179](https://github.com/porsche-design-system/porsche-design-system/pull/3179))

### [3.15.0-rc.0] - 2024-04-05

#### Changed

- `Model Signature`: Enabling the use of hex colors, CSS gradients, CSS image and video masks. In addition, the size was
  slightly adjusted. ([#3153](https://github.com/porsche-design-system/porsche-design-system/pull/3153))

#### Fixed

- `Modal`: Missing box-shadow on sticky footer when slotted content changes
  ([#3154](https://github.com/porsche-design-system/porsche-design-system/pull/3154))
- `Select`: Hydration error in Next.js when using slotted `img`
  ([#3162](https://github.com/porsche-design-system/porsche-design-system/pull/3162))
- `Text Field Wrapper`, `Textarea Wrapper`: Dynamic changes of `showCounter` and `maxLength` are reflected. The counter
  element dynamically adjusts to changes in the input value accurately.
  ([#3084](https://github.com/porsche-design-system/porsche-design-system/pull/3084))

### [3.14.0] - 2024-03-25

### [3.14.0-rc.0] - 2024-03-25

#### Added

- `Icon`: `battery-empty-fuel` ([#3148](https://github.com/porsche-design-system/porsche-design-system/pull/3148))

#### Changed

- `Icon`: `battery-empty-co2` and `co2-class`
  ([#3148](https://github.com/porsche-design-system/porsche-design-system/pull/3148))
- Angular: updated peer dependency to `>=17.0.0 <18.0.0`
  ([#3125](https://github.com/porsche-design-system/porsche-design-system/pull/3125))
- React: updated peer dependency to `>=18.0.0 <19.0.0`
  ([#3125](https://github.com/porsche-design-system/porsche-design-system/pull/3125))

### [3.13.1] - 2024-03-20

#### Fixed

- `Modal`: Unexpected scrolling behavior on iOS >= 17.4
  ([#3128](https://github.com/porsche-design-system/porsche-design-system/pull/3128))
- `Select`, `Multi-Select`: Cropping issues of select dropdown when used inside `Table` component
  ([#3114](https://github.com/porsche-design-system/porsche-design-system/pull/3114))
- `Flyout`, `Flyout Navigation`: iOS Safari URL bar overlaying
  ([#3131](https://github.com/porsche-design-system/porsche-design-system/pull/3131))

### [3.13.0] - 2024-03-11

### [3.13.0-rc.2] - 2024-03-11

#### Added

- `Icon`: `battery-empty-co2` and `co2-class`
  ([#3103](https://github.com/porsche-design-system/porsche-design-system/pull/3103))

### [3.13.0-rc.1] - 2024-03-08

#### Added

- `Select` ([#3008](https://github.com/porsche-design-system/porsche-design-system/pull/3008))
- `Modal`: Prop `backdrop` ([#3082](https://github.com/porsche-design-system/porsche-design-system/pull/3082))
- `Modal`: CSS variables `--p-modal-spacing-top` and `--p-modal-spacing-bottom`
  ([#3082](https://github.com/porsche-design-system/porsche-design-system/pull/3082))

#### Fixed

- `Flyout`: Refactor Flyout to use native Dialog element to resolve focus issues
  ([#2998](https://github.com/porsche-design-system/porsche-design-system/pull/2998))
- `Accordion`: Fix overflow scrollbar issues
  ([#3042](https://github.com/porsche-design-system/porsche-design-system/pull/3042))
- `Carousel`: Skip link is visible when it receives keyboard focus
  ([#3055](https://github.com/porsche-design-system/porsche-design-system/pull/3055))
- Placeholder color of `Text Field Wrapper` for `input type="date"` and `input type="time"` in Safari and alignment in
  Mobile Safari ([#3068](https://github.com/porsche-design-system/porsche-design-system/pull/3068))
- Counter overlap with long initial value in `Text Field Wrapper` for `input type="text"` with `maxlength`
  ([#3079](https://github.com/porsche-design-system/porsche-design-system/pull/3079))

#### Changed

- Updated favicons output via `getMetaTagsAndIconLinks()` partial
  ([#3081](https://github.com/porsche-design-system/porsche-design-system/pull/3081))

### [3.13.0-rc.0] - 2024-02-19

#### Added

- `Link Tile Product`: Prop `price-original` to be able to visualize sale and original price
  ([#3040](https://github.com/porsche-design-system/porsche-design-system/pull/3040))

#### Changed

- Validation of `getInitialStyles()` partial is temporarily disabled
  ([#3049](https://github.com/porsche-design-system/porsche-design-system/pull/3049))

### [3.12.0] - 2024-02-12

### [3.12.0-rc.1] - 2024-02-08

#### Fixed

- `Checkbox Wrapper`, `Radio Button Wrapper`: Safari visually reflects input status (checked/unchecked) when used in
  another Shadow DOM or changed programmatically
  ([#3028](https://github.com/porsche-design-system/porsche-design-system/pull/3028))

### [3.12.0-rc.0] - 2024-02-05

#### Added

- `Icon`: `logo-x`, `bookmark-filled` and `star-filled`
  ([#3025](https://github.com/porsche-design-system/porsche-design-system/pull/3025))

#### Changed

- `Icon`: Visual appearance of `information-filled`, `information`, `success-filled`, `success`, `bookmark`, `compare`,
  `configurate`, `heart-filled`, `heart`, `menu-lines`, `success`, `search`, `locate`, `star`, `shopping-bag-filled`,
  `shopping-bag`, `user-filled` and `user`
  ([#3025](https://github.com/porsche-design-system/porsche-design-system/pull/3025))
- All components (expect some form elements) have improved focus styling based on `:focus-visible`
  ([#3011](https://github.com/porsche-design-system/porsche-design-system/pull/3011))
- Several components are using CSS property `inset|inset-inline|inset-block` instead of `top|bottom|left|right` for
  better RTL (right-to-left) support ([#3011](https://github.com/porsche-design-system/porsche-design-system/pull/3011))
- `Switch`: Improve RTL (right-to-left) mode
  ([#3011](https://github.com/porsche-design-system/porsche-design-system/pull/3011))
- `Button`, `Button Pure`, `Switch`, `Checkbox Wrapper`, `Radio Button Wrapper`, `Pin Code`: optimized announcement of
  loading state for assistive technologies
  ([#3009](https://github.com/porsche-design-system/porsche-design-system/pull/3009))

#### Fixed

- All components are supporting focus style in High Contrast Mode correctly
  ([#3011](https://github.com/porsche-design-system/porsche-design-system/pull/3011))

### [3.11.0] - 2024-01-30

### [3.11.0-rc.0] - 2024-01-30

#### Fixed

- `Carousel`: Carousel does not work with single pointer event on smaller touch devices
  ([#3003](https://github.com/porsche-design-system/porsche-design-system/pull/3003))
- `Carousel`: `Each child in a list should have a unique "key" prop` warning in Next.js SSR context
  ([#3001](https://github.com/porsche-design-system/porsche-design-system/pull/3001))

#### Changed

- Scroll-lock used in `Flyout`, `Flyout Navigation` and `Modal` is based on `body { overflow: hidden; }` for all devices
  ([#3013](https://github.com/porsche-design-system/porsche-design-system/pull/3013))
- `Toast`: Alignment reflects RTL (right-to-left) mode
  ([#3010](https://github.com/porsche-design-system/porsche-design-system/pull/3010))
- `Carousel`: Pagination can be used for navigation & pagination has more spacing on touch devices
  ([#3003](https://github.com/porsche-design-system/porsche-design-system/pull/3003))

### [3.10.0] - 2024-01-17

### [3.10.0-rc.5] - 2024-01-16

#### Changed

- `visibility` css property can be overridden on all components, e.g. to make use of `visibility: hidden;`  
  ([#2988](https://github.com/porsche-design-system/porsche-design-system/pull/2988))
- `Carousel`: Named slot `header` renamed to `controls`
  ([#2992](https://github.com/porsche-design-system/porsche-design-system/pull/2992))

### [3.10.0-rc.4] - 2024-01-15

#### Added

- `Icon`: Auto-flipping icons (certain ones only) in RTL (right-to-left) mode
  ([#2957](https://github.com/porsche-design-system/porsche-design-system/pull/2957))
- `Carousel`: Prop `heading-size`, named slot `header`
  ([#2915](https://github.com/porsche-design-system/porsche-design-system/pull/2915))
- `Accordion`: support for custom click area for `compact` variant
  ([#2920](https://github.com/porsche-design-system/porsche-design-system/pull/2920))
- `@font-face` supports Middle East languages
  ([#2946](https://github.com/porsche-design-system/porsche-design-system/pull/2946))
- Partials: `getFontLinks` supports preloading `arabic`, `pashto` and `urdu` subsets
  ([#2946](https://github.com/porsche-design-system/porsche-design-system/pull/2946))

#### Changed

- `Flyout Navigation`: Improved validation and `activeIdentifier` isn't automatically updated anymore
  ([#2935](https://github.com/porsche-design-system/porsche-design-system/pull/2935))
- `Carousel`: Position and width of heading and description
  ([#2915](https://github.com/porsche-design-system/porsche-design-system/pull/2915))
- `Model Signature` asset for `model="macan"`
- Aligned naming of all `CustomEvent<T>` types and deprecated old ones since they are in fact typing the `detail: T`
  property of the event

```diff
- AccordionUpdateEvent
+ AccordionUpdateEventDetail
- CarouselUpdateEvent
+ CarouselUpdateEventDetail
- FlyoutNavigationUpdateEvent
+ FlyoutNavigationUpdateEventDetail
- LinkTileProductLikeEvent
+ LinkTileProductLikeEventDetail
- MultiSelectUpdateEvent
+ MultiSelectUpdateEventDetail
- PaginationUpdateEvent
+ PaginationUpdateEventDetail
- PinCodeUpdateEvent
+ PinCodeUpdateEventDetail
- SegmentedControlUpdateEvent
+ SegmentedControlUpdateEventDetail
- StepperHorizontalUpdateEvent
+ StepperHorizontalUpdateEventDetail
- SwitchUpdateEvent
+ SwitchUpdateEventDetail
- TableUpdateEvent
+ TableUpdateEventDetail
- TabsUpdateEvent
+ TabsUpdateEventDetail
- TabsBarUpdateEvent
+ TabsBarUpdateEventDetail
```

#### Fixed

- `Pin Code`: Focus correct input when clicking on label
  ([#2985](https://github.com/porsche-design-system/porsche-design-system/pull/2985))
- `Flyout Navigation`: Focus dismiss button after opening
  ([#2935](https://github.com/porsche-design-system/porsche-design-system/pull/2935))
- `Accordion`: Alignment of slotted heading with custom padding
  ([#2920](https://github.com/porsche-design-system/porsche-design-system/pull/2920))
- `Modal`: Scrollbar is hidden ([#2907](https://github.com/porsche-design-system/porsche-design-system/pull/2907))
- `Toast`: `max-width` when used in scale mode
  ([#2960](https://github.com/porsche-design-system/porsche-design-system/pull/2960))

### [3.10.0-rc.3] - 2023-12-12

### [3.10.0-rc.2] - 2023-12-12

### [3.10.0-rc.1] - 2023-12-11

#### Added

- **[EXPERIMENTAL]** `Link Tile Product`
  ([#2909](https://github.com/porsche-design-system/porsche-design-system/pull/2909))

#### Fixed

- `Wordmark`, `Crest` and `Marque`: custom clickable area
  ([#2930](https://github.com/porsche-design-system/porsche-design-system/pull/2930))

### [3.10.0-rc.0] - 2023-12-07

#### Added

- **[EXPERIMENTAL]** `Flyout Navigation`
  ([#2906](https://github.com/porsche-design-system/porsche-design-system/pull/2906))
- Prop `submit-button` to show/hide a submit button for `Text Field Wrapper` `type="search"` if wrapped inside a form
  ([#2908](https://github.com/porsche-design-system/porsche-design-system/pull/2908))

#### Changed

- `Accordion`: removed `border-bottom` if used standalone
  ([#2911](https://github.com/porsche-design-system/porsche-design-system/pull/2911))
- `display` css property can be overridden on all components, e.g. to make use of `display: none;` within media
  queries  
  ([#2913](https://github.com/porsche-design-system/porsche-design-system/pull/2913))
- `Pagination`: Prop `maxNumberOfPageLinks` is deprecated and has no effect anymore, instead there is responsive
  behavior out of the box with full SSR support
  ([#2898](https://github.com/porsche-design-system/porsche-design-system/pull/2898))

### [3.9.0] - 2023-11-24

### [3.9.0-rc.0] - 2023-11-23

#### Added

- Angular: `theme: 'light' | 'dark' | 'auto'` option to `PorscheDesignSystemModule.load()` to set `theme` on all child
  components  
  ([#2872](https://github.com/porsche-design-system/porsche-design-system/pull/2872))
- React: `theme: 'light' | 'dark' | 'auto'` prop to `PorscheDesignSystemProvider` to set `theme` on all child
  components  
  ([#2872](https://github.com/porsche-design-system/porsche-design-system/pull/2872))
- Vue: `theme: 'light' | 'dark' | 'auto'` prop to `PorscheDesignSystemProvider` to set `theme` on all child components  
  ([#2872](https://github.com/porsche-design-system/porsche-design-system/pull/2872))
- Validation for usage of different PDS versions
  ([#2867](https://github.com/porsche-design-system/porsche-design-system/pull/2867))

#### Changed

- `Text Field Wrapper`, `Textarea Wrapper`, `Select Wrapper`, `Multi Select`, `Pin Code`, `Checkbox Wrapper` and
  `Radio Button Wrapper` have improved visual alignment
  ([#2854](https://github.com/porsche-design-system/porsche-design-system/pull/2854))
- `Text Field Wrapper` fully supports RTL (right-to-left) mode
  ([#2854](https://github.com/porsche-design-system/porsche-design-system/pull/2854))
- `Pin Code`: Prop values from `1` to `6` are now supported for `length` prop
  ([#2859](https://github.com/porsche-design-system/porsche-design-system/pull/2859))
- `Model Signature` asset for `model="macan"`
  ([#2857](https://github.com/porsche-design-system/porsche-design-system/pull/2857))
- Use motion tokens in all components
  ([#2834](https://github.com/porsche-design-system/porsche-design-system/pull/2834))

#### Fixed

- `Select Wrapper`: Select dropdown is now visible if it overflows the `Table` component
  ([#2885](https://github.com/porsche-design-system/porsche-design-system/pull/2885))
- `Select Wrapper` keyboard and scroll behavior
  ([#2864](https://github.com/porsche-design-system/porsche-design-system/pull/2864))
- Safari 15 default margin of button elements in several components
  ([#2858](https://github.com/porsche-design-system/porsche-design-system/pull/2858))
- `Checkbox Wrapper` and `Radio Button Wrapper` border-color/background-color does not reset on hover
  ([#2852](https://github.com/porsche-design-system/porsche-design-system/pull/2852))
- `Tabs Bar` losing `activeTabIndex` and underline in certain framework scenarios
  ([#2896](https://github.com/porsche-design-system/porsche-design-system/pull/2896))
- `Modal` and `Flyout` body jumping in the background and scrolling back to the top in Next Js and Remix
  ([#2890](https://github.com/porsche-design-system/porsche-design-system/pull/2890))

### [3.8.0] - 2023-10-24

### [3.8.0-rc.0] - 2023-10-23

#### Added

- RTL (right-to-left) support for all components
  ([#2819](https://github.com/porsche-design-system/porsche-design-system/pull/2819))
- `Popover` and `Modal` support theme dark and auto
  ([#2789](https://github.com/porsche-design-system/porsche-design-system/pull/2789))
- Styles: `getSkeletonStyle()` and `pds-skeleton()`
  ([#2796](https://github.com/porsche-design-system/porsche-design-system/pull/2796))
- Styles: `motionDuration{Short|Moderate|Long|VeryLong}`, `motionEasing{Base|In|Out}`, and
  `$pds-motion-duration-{short|moderate|long|very-long}`, `$pds-motion-easing-{base|in|out}`
  ([#2791](https://github.com/porsche-design-system/porsche-design-system/pull/2791))

#### Changed

- Styles: `themeDarkBackgroundShading` and `$pds-theme-dark-background-shading` color
  ([#2789](https://github.com/porsche-design-system/porsche-design-system/pull/2789))
- `Spinner` animation was optimized to consume less CPU
  ([#2825](https://github.com/porsche-design-system/porsche-design-system/pull/2825))

- `Text`, `Display`, `Heading`, `Headline`: Prop values `left | right` of `align` prop are deprecated and mapped to new
  values `start | end` for correct RTL (right-to-left) support
  ([#2819](https://github.com/porsche-design-system/porsche-design-system/pull/2819))

```diff
- <p-text align="left"></p-text>
+ <p-text align="start"></p-text>

- <p-text align="right"></p-text>
+ <p-text align="end"></p-text>

- <p-display align="left"></p-display>
+ <p-display align="start"></p-display>

- <p-display align="right"></p-display>
+ <p-display align="end"></p-display>

- <p-heading align="left"></p-heading>
+ <p-heading align="start"></p-heading>

- <p-heading align="right"></p-heading>
+ <p-heading align="end"></p-heading>

- <p-headline align="left"></p-headline>
+ <p-headline align="start"></p-headline>

- <p-headline align="right"></p-headline>
+ <p-headline align="end"></p-headline>
```

- `Button Pure`, `Link Pure`, `Switch`: Prop values `left | right` of `align-label` prop are deprecated and mapped to
  new values `start | end` for correct RTL (right-to-left) support
  ([#2819](https://github.com/porsche-design-system/porsche-design-system/pull/2819))

```diff
- <p-button-pure align-label="left"></p-button-pure>
+ <p-button-pure align-label="start"></p-button-pure>

- <p-button-pure align-label="right"></p-button-pure>
+ <p-button-pure align-label="end"></p-button-pure>

- <p-link-pure align-label="left"></p-link-pure>
+ <p-link-pure align-label="start"></p-link-pure>

- <p-link-pure align-label="right"></p-link-pure>
+ <p-link-pure align-label="end"></p-link-pure>

- <p-switch align-label="left"></p-switch>
+ <p-switch align-label="start"></p-switch>

- <p-switch align-label="right"></p-switch>
+ <p-switch align-label="end"></p-switch>
```

- `Flyout`: Prop values `left | right` of `position` prop are deprecated and mapped to new values `start | end` for
  correct RTL (right-to-left) support
  ([#2819](https://github.com/porsche-design-system/porsche-design-system/pull/2819))

```diff
- <p-flyout position="left"></p-flyout>
+ <p-flyout-pure position="start"></p-flyout>

- <p-flyout-pure position="right"></p-flyout>
+ <p-flyout-pure position="end"></p-flyout>
```

- `Carousel`: Prop value `left` of `align-header` prop is deprecated and mapped to new value `start` for correct RTL
  (right-to-left) support ([#2819](https://github.com/porsche-design-system/porsche-design-system/pull/2819))

```diff
- <p-carousel align-header="left"></p-carousel>
+ <p-carousel-pure align-header="start"></p-carousel>
```

#### Fixed

- `Popover` doesn't get cut off when used within the `Table` component
  ([#2814](https://github.com/porsche-design-system/porsche-design-system/pull/2814))
- `Flyout` and `Modal` with `open="false"` and nested `Accordion` with `open="true"` containing focusable elements like
  links can't be focused anymore ([#2818](https://github.com/porsche-design-system/porsche-design-system/pull/2818))
- Background for open `Flyout` and `Modal` on iOS Mobile Safari with collapsed address bar is no longer scrollable
  ([#2822](https://github.com/porsche-design-system/porsche-design-system/pull/2822))
- `Tabs Bar` works with translated page content
  ([#2847](https://github.com/porsche-design-system/porsche-design-system/pull/2847))

### [3.7.0] - 2023-10-04

### [3.7.0-rc.2] - 2023-10-04

#### Added

- Styles: `gridStyles` and `pds-grid()` support basic usage inside `Flyout` component
  ([#2756](https://github.com/porsche-design-system/porsche-design-system/pull/2756))

#### Fixed

- Overlay issues of header/footer in `Flyout` component
  ([#2786](https://github.com/porsche-design-system/porsche-design-system/pull/2786))

### [3.7.0-rc.1] - 2023-09-20

#### Added

- **[EXPERIMENTAL]** Prop `loading` for `Radio Button Wrapper`
  ([#2774](https://github.com/porsche-design-system/porsche-design-system/pull/2774))
- Theme property supports `auto` for all themeable components, reflecting `prefers-color-scheme` based on OS system
  settings ([#2719](https://github.com/porsche-design-system/porsche-design-system/pull/2719))
- `hyphens` CSS property can now be overwritten in `Button Tile`, `Link Tile` and `Link Tile Model Signature` components
  ([#2758](https://github.com/porsche-design-system/porsche-design-system/pull/2758))
- Partials that produce innerHTML support `{ format: 'sha256' }` option for whitelisting in
  [Content-Security-Policy (CSP)](must-know/security/content-security-policy)
  ([#2773](https://github.com/porsche-design-system/porsche-design-system/pull/2773))
- `Pin Code` ([#2691](https://github.com/porsche-design-system/porsche-design-system/pull/2691))

#### Fixed

- Dragging of `Carousel` can become stucked
  ([#2768](https://github.com/porsche-design-system/porsche-design-system/pull/2768))
- Color of `message` for `Fieldset`, `Fieldset Wrapper`, `Text Field Wrapper` and `Textarea Wrapper` in dark theme
  ([#2769](https://github.com/porsche-design-system/porsche-design-system/pull/2769))

#### Changed

- Usage of `getInitialStyles()` partial is required and validated with an exception
  ([#2749](https://github.com/porsche-design-system/porsche-design-system/pull/2749))

### [3.7.0-rc.0] - 2023-09-05

#### Added

- `Multi Select` ([#2658](https://github.com/porsche-design-system/porsche-design-system/pull/2658))

#### Changed

- Partials: `Cdn` and `Format` types are exposed
  ([#2760](https://github.com/porsche-design-system/porsche-design-system/pull/2760))

### [3.6.1] - 2023-08-29

### [3.6.1-rc.0] - 2023-08-29

#### Fixed

- Overlapping issues of `Accordion` contents when positioned outside of content area
  ([#2746](https://github.com/porsche-design-system/porsche-design-system/pull/2746))
- Backwards compatibility with previous versions of Porsche Design System
  ([#2752](https://github.com/porsche-design-system/porsche-design-system/pull/2752))

### [3.6.0] - 2023-08-28

### [3.6.0-rc.2] - 2023-08-28

#### Fixed

- `Tabs Bar` losing `activeTabIndex` and underline
  ([#2748](https://github.com/porsche-design-system/porsche-design-system/pull/2748))

### [3.6.0-rc.1] - 2023-08-24

#### Fixed

- Bundling format and name of `components-js` entrypoint for Vanilla JS integration
  ([#2745](https://github.com/porsche-design-system/porsche-design-system/pull/2745))

### [3.6.0-rc.0] - 2023-08-23

#### Added

- New value `aria-current` for `aria` property for linked components (`Link`, `Link Pure`, `Link Tile`, `Crest`,
  `Marque`) ([#2696](https://github.com/porsche-design-system/porsche-design-system/pull/2696))
- Angular: `cdn: 'auto' | 'cn'` option to `PorscheDesignSystemModule.load()` as alternative to using
  `window.PORSCHE_DESIGN_SYSTEM_CDN` ([#2676](https://github.com/porsche-design-system/porsche-design-system/pull/2676))
- React: `cdn: 'auto' | 'cn'` prop to `PorscheDesignSystemProvider` as alternative to using
  `window.PORSCHE_DESIGN_SYSTEM_CDN` with SSR support
  ([#2676](https://github.com/porsche-design-system/porsche-design-system/pull/2676))
- Vue: `cdn: 'auto' | 'cn'` prop to `PorscheDesignSystemProvider` as alternative to using
  `window.PORSCHE_DESIGN_SYSTEM_CDN` ([#2676](https://github.com/porsche-design-system/porsche-design-system/pull/2676))
- Support for sticky footer to `Modal`
  ([#2723](https://github.com/porsche-design-system/porsche-design-system/pull/2723))

#### Changed

- Update of Twitter icon ([#2731](https://github.com/porsche-design-system/porsche-design-system/pull/2731))
- Use China CDN and set `window.PORSCHE_DESIGN_SYSTEM_CDN` for backwards compatibility based on .cn top level domain
  before design system initialization
  ([#2676](https://github.com/porsche-design-system/porsche-design-system/pull/2676))

#### Fixed

- `Flyout`: Overlapping of sticky header/footer if slotted content has different z-index
  ([#2736](https://github.com/porsche-design-system/porsche-design-system/pull/2736))
- Keyboard behavior and `aria` semantics if either `a` or `button` elements are used as slotted content in `Tabs Bar`
  component. ([#2713](https://github.com/porsche-design-system/porsche-design-system/pull/2713))
- React/SSR: compatibility with Next.js v13 app router
  ([#2687](https://github.com/porsche-design-system/porsche-design-system/pull/2687))
- Consistent `package.json` ECMAScript module exports with `.mjs` and `.cjs` file extensions for
  `components-{js|angular|react|vue}`
  ([#2739](https://github.com/porsche-design-system/porsche-design-system/pull/2739))

### [3.5.0] - 2023-07-25

### [3.5.0-rc.0] - 2023-07-21

#### Added

- `background` property to `Button Tile` and `Link Tile` component to adapt the description and link/button theme when
  used on light background image ([#2669](https://github.com/porsche-design-system/porsche-design-system/pull/2669))
- Breakpoint customizable property `columns` to `Segmented Control` to set the amount of columns
  ([#2652](https://github.com/porsche-design-system/porsche-design-system/pull/2652))

#### Fixed

- Alignment of `Icon` inside `Accordion` header
  ([#2673](https://github.com/porsche-design-system/porsche-design-system/pull/2673))
- Direction of `Select Wrapper` dropdown if `direction` property is set to `auto`
  ([#2677](https://github.com/porsche-design-system/porsche-design-system/pull/2677))

### [3.4.0] - 2023-07-14

### [3.4.0-rc.0] - 2023-07-13

#### Added

- React: `'use client';` directive is applied on all components for main and `ssr` sub-package
  ([#2654](https://github.com/porsche-design-system/porsche-design-system/pull/2654))

#### Fixed

- Regression in `observeChildren` that affected nested components (e.g. incorrect rendering of nested `Tabs`).
  ([#2649](https://github.com/porsche-design-system/porsche-design-system/pull/2649))
- Click behaviour of slotted interactive elements of `Carousel`
  ([#2663](https://github.com/porsche-design-system/porsche-design-system/pull/2663))

### [3.3.0] - 2023-07-07

### [3.3.0-rc.0] - 2023-07-06

#### Added

- `Tabs` and `Tabs Bar` support SSR ([#2611](https://github.com/porsche-design-system/porsche-design-system/pull/2611))
- Contents of `Tag` component can now be wrapped in multiple lines
  ([#2625](https://github.com/porsche-design-system/porsche-design-system/pull/2625))
- `Carousel`: Possibility to set custom border-radius of slide items
  ([#2645](https://github.com/porsche-design-system/porsche-design-system/pull/2645))
- native lazy loading attribute to `img` tag of `Icon`
  ([#2644](https://github.com/porsche-design-system/porsche-design-system/pull/2644))

#### Fixed

- `Stepper Horizontal` navigation between 2 pages is not working as expected in angular
  ([#2641](https://github.com/porsche-design-system/porsche-design-system/pull/2641))
- `Segmented Control` text is not centered / causing unintended line-breaks
  ([#2614](https://github.com/porsche-design-system/porsche-design-system/pull/2614))
- `jsdom-polyfill` fixes validation errors in unit tests during SSR hydration
  ([#2613](https://github.com/porsche-design-system/porsche-design-system/pull/2613))
- `Accordion` collapsable content is overflowing when used with multiple prefixes  
  ([#2612](https://github.com/porsche-design-system/porsche-design-system/pull/2612))
- `Tabs Bar` position of underline for fluid font-size with `size="medium` when resizing
  ([#2611](https://github.com/porsche-design-system/porsche-design-system/pull/2611))
- `Button Pure`, `Link Pure`: `:hover` bug on Firefox
  ([#2630](https://github.com/porsche-design-system/porsche-design-system/pull/2630))
- `Carousel`: Removed `overflow:hidden` of slide items
  ([#2645](https://github.com/porsche-design-system/porsche-design-system/pull/2645))

#### Changed

- Improved bootstrapping behaviour of `Icon`
  ([#2644](https://github.com/porsche-design-system/porsche-design-system/pull/2644))

### [3.2.0] - 2023-06-19

### [3.2.0-rc.0] - 2023-06-19

#### Added

- `skipLinkTarget` property to `Carousel` component to enhance keyboard functionality
  ([#2557](https://github.com/porsche-design-system/porsche-design-system/pull/2557))
- `showLastPage` property to `Pagination` component
  ([#2606](https://github.com/porsche-design-system/porsche-design-system/pull/2606))

#### Fixed

- Partials: `getInitialStyles` supports `Flyout` component
  ([#2598](https://github.com/porsche-design-system/porsche-design-system/pull/2598))
- `Popover` content can be selected/highlighted
  ([#2599](https://github.com/porsche-design-system/porsche-design-system/pull/2599))

#### Changed

- `Carousel` pagination now shows 5 "infinite bullets" when using more than 5 slides
  ([#2600](https://github.com/porsche-design-system/porsche-design-system/pull/2600))
- `Carousel` supports click events on non-active slides and changed keyboard navigation
  ([#2557](https://github.com/porsche-design-system/porsche-design-system/pull/2557))
- Unified wordings of all console warnings, errors and exceptions
  ([#2602](https://github.com/porsche-design-system/porsche-design-system/pull/2602))
- Angular: increased peer dependency to `>=15.0.0 <17.0.0`
  ([#2602](https://github.com/porsche-design-system/porsche-design-system/pull/2602))
- `Toast` allows line break markups within toast message
  ([#2584](https://github.com/porsche-design-system/porsche-design-system/pull/2584))
- `Toast` shows always the latest toast message and clears its queue immediately if a new message is added
  ([#2584](https://github.com/porsche-design-system/porsche-design-system/pull/2584))

### [3.1.0] - 2023-06-09

### [3.1.0-rc.2] - 2023-06-09

#### Changed

- `Crest` updated assets ([#2595](https://github.com/porsche-design-system/porsche-design-system/pull/2595))
- Partials: `getMetaTagsAndIconLinks` updated assets
  ([#2595](https://github.com/porsche-design-system/porsche-design-system/pull/2595))

#### Added

- `Flyout` ([#2547](https://github.com/porsche-design-system/porsche-design-system/pull/2547))

#### Fixed

- Wrong validation during SSR hydration of `Link Tile` and `Select Wrapper`
  ([#2588](https://github.com/porsche-design-system/porsche-design-system/pull/2588))
- `Modal` scrollable modal does not jump to top on changes within dialog
  ([#2574](https://github.com/porsche-design-system/porsche-design-system/pull/2574))
- Unnecessary lifecycles are prevented when prop values do not change for complex values
  ([#2574](https://github.com/porsche-design-system/porsche-design-system/pull/2574))

### [3.1.0-rc.1] - 2023-06-02

#### Added

- **[EXPERIMENTAL]** Prop `showPasswordToggle` for `Text Field Wrapper` with `input type="password"`
  ([#2586](https://github.com/porsche-design-system/porsche-design-system/pull/2586))
- Prop `name` for `Icon` supports `heart`, `heart-filled`, `copy`, `fingerprint`, `tire`, `roof-open` and `roof-closed`
  ([#2589](https://github.com/porsche-design-system/porsche-design-system/pull/2589))

#### Fixed

- `Select Wrapper` missing border on touch devices
  ([#2579](https://github.com/porsche-design-system/porsche-design-system/pull/2579))
- `Tabs Item` text content can be selected/highlighted
  ([#2582](https://github.com/porsche-design-system/porsche-design-system/pull/2582))

### [3.1.0-rc.0] - 2023-05-24

#### Added

- `Marque` now has a `variant` property, including 75 years variant
  ([#2575](https://github.com/porsche-design-system/porsche-design-system/pull/2575))

### [3.0.0] - 2023-05-11

### [3.0.0-rc.3] - 2023-05-10

#### Fixed

- `Tabs Bar` focus behavior via keyboard navigation
  ([#2546](https://github.com/porsche-design-system/porsche-design-system/pull/2546))
- Rendering of `Wordmark` in Safari ([#2542](https://github.com/porsche-design-system/porsche-design-system/pull/2542))
- Disabled dragging/ghosting of icons
  ([#2536](https://github.com/porsche-design-system/porsche-design-system/pull/2536))

#### Changed

- Styles: `dropShadow{Low|Medium|High}Style`s use `box-shadow` instead of `filter: drop-shadow()` to fix glitches
  together with `frostedGlassStyle` in Firefox
  ([#2545](https://github.com/porsche-design-system/porsche-design-system/pull/2545))
- Size of icon and height of `Accordion`
  ([#2536](https://github.com/porsche-design-system/porsche-design-system/pull/2536))

### [3.0.0-rc.2] - 2023-05-09

#### Fixed

- `Checkbox Wrapper` Safari visual state change while hovering
  ([#2508](https://github.com/porsche-design-system/porsche-design-system/pull/2508))
- `Checkbox Wrapper` keyboard arrow navigation
  ([#2508](https://github.com/porsche-design-system/porsche-design-system/pull/2508))
- `Modal` fix hover state of dismiss button
  ([#2510](https://github.com/porsche-design-system/porsche-design-system/pull/2510))
- `Link Pure`, `Button Pure`: adjust offset of `:hover` and `active` styles
  ([#2511](https://github.com/porsche-design-system/porsche-design-system/pull/2511))
- `Tabs Bar`, `Tabs` ([#2521](https://github.com/porsche-design-system/porsche-design-system/pull/2521)):
  - `focus` state of tabpanel
  - Indicator bar height
- Optimize icon/text alignment of `Link Pure` and `Button Pure` in Safari
- `Select Wrapper` multiline option height and scaling behavior
  ([#2524](https://github.com/porsche-design-system/porsche-design-system/pull/2524))
- Fixed accessibility issues of `Tabs`, `Tabs Bar` and `Stepper Horizontal` to comply with v.4.7.0 of `axe-core`
  ([#2530](https://github.com/porsche-design-system/porsche-design-system/pull/2530))
- React: `patchRemixRunProcessBrowserGlobalIdentifier` binary now supports Remix 1.16.0
  ([#2537](https://github.com/porsche-design-system/porsche-design-system/pull/2537))
- Angular: added optional modifier to optional properties for better type checking in strict mode
  ([#2544](https://github.com/porsche-design-system/porsche-design-system/pull/2544))

#### Added

- Deprecation warning to `Icon` component if `lazy` prop is used
  ([#2521](https://github.com/porsche-design-system/porsche-design-system/pull/2521))
- `aria` prop to `Scroller` component
  ([#2530](https://github.com/porsche-design-system/porsche-design-system/pull/2530))

#### Changed

- Model signature asset of 718 model ([#2532](https://github.com/porsche-design-system/porsche-design-system/pull/2532))

### [3.0.0-rc.1] - 2023-04-19

#### Added

- Prop `name` for `Icon` supports `push-pin`, `push-pin-off`, `qr`, `pin-filled`, `shopping-cart-filled`,
  `shopping-bag-filled`, `logo-apple-podcast`, `logo-spotify` and `user-filled`
  ([#2471](https://github.com/porsche-design-system/porsche-design-system/pull/2471)).
- **[EXPERIMENTAL]** Prop `loading` for `Checkbox Wrapper`
  ([#2483](https://github.com/porsche-design-system/porsche-design-system/pull/2483))

#### Fixed

- `Wordmark`, `Crest` and `Model Signature` respect parent width/height
  ([#2479](https://github.com/porsche-design-system/porsche-design-system/pull/2479))
- `Button Tile`, `Link Tile` and `Link Tile Model Signature` are using correct border radius of
  `$pds-border-radius-large` ([#2473](https://github.com/porsche-design-system/porsche-design-system/pull/2473))
- `Text Field Wrapper` with `input type="search"` has better accessibility for clear button
  ([#2476](https://github.com/porsche-design-system/porsche-design-system/pull/2476))
- `Accordion` layout shift with nested accordions
  ([#2465](https://github.com/porsche-design-system/porsche-design-system/pull/2465))
- Color Contrast issues and rendering in Windows High Contrast Mode
  ([#2420](https://github.com/porsche-design-system/porsche-design-system/pull/2420))

### [3.0.0-rc.0] - 2023-04-11

#### Fixed

- Styles: `borderRadiusLarge` and `$pds-border-radius-large` are exposing correct value
  ([#2463](https://github.com/porsche-design-system/porsche-design-system/pull/2463))

### [3.0.0-alpha.6] - 2023-04-06

#### Added

- `xxl` breakpoint for all breakpoint customizable component values
  ([#2454](https://github.com/porsche-design-system/porsche-design-system/pull/2454))

#### Fixed

- Disabled color of `Icon` component ([#2446](https://github.com/porsche-design-system/porsche-design-system/pull/2446))
- Support of `Radio Button Wrapper` for name value with non-alphanumeric characters
  ([#2443](https://github.com/porsche-design-system/porsche-design-system/pull/2443))

#### Changed

- `Banner` is a controlled component now and its visibility has to be controlled via the `open` prop
  ([#2447](https://github.com/porsche-design-system/porsche-design-system/pull/2447))

```diff
- <p-banner></p-banner>
+ <p-banner open="true"></p-banner>
```

- Renamed all custom `change` events to `update` because of bad event emissions with native `change` events, e.g. with
  nested `select` or `input` elements

#### 🤖 Property deprecations 🤖

##### Accordion:

- Event `accordionChange` is deprecated, use `update` event instead.

```diff
- <PAccordion onAccordionChange={(e: CustomEvent<AccordionChangeEvent>) => {}} />
+ <PAccordion onUpdate={(e: CustomEvent<AccordionUpdateEvent>) => {}} />
```

##### Banner:

- Prop `persistent` is deprecated, use `dismissButton` instead.

```diff
- <p-banner persistent="true"></p-banner>
+ <p-banner dismiss-button="false"></p-banner>
```

##### Carousel:

- Event `carouselChange` is deprecated, use `update` event instead.

```diff
- <PCarousel onCarouselChange={(e: CustomEvent<CarouselChangeEvent>) => {}} />
+ <PCarousel onUpdate={(e: CustomEvent<CarouselUpdateEvent>) => {}} />
```

##### Inline Notification:

- Prop `persistent` is deprecated, use `dismissButton` instead.

```diff
- <p-inline-notification persistent="true"></p-inline-notification>
+ <p-inline-notification dismiss-button="false"></p-inline-notification>
```

##### Pagination:

- Event `pageChange` is deprecated, use `update` event instead.

```diff
- <PPagination onPageChange={(e: CustomEvent<PageChangeEvent>) => {}} />
+ <PPagination onUpdate={(e: CustomEvent<PaginationUpdateEvent>) => {}} />
```

##### Segmented Control:

- Event `segmentedControlChange` is deprecated, use `update` event instead.

```diff
- <PSegmentedControl onSegmentedControlChange={(e: CustomEvent<SegmentedControlChangeEvent>) => {}} />
+ <PSegmentedControl onUpdate={(e: CustomEvent<SegmentedControlUpdateEvent>) => {}} />
```

##### Stepper Horizontal:

- Event `stepChange` is deprecated, use `update` event instead.

```diff
- <PStepperHorizontal onStepChange={(e: CustomEvent<StepChangeEvent>) => {}} />
+ <PStepperHorizontal onUpdate={(e: CustomEvent<StepperHorizontalUpdateEvent>) => {}} />
```

##### Switch:

- Event `switchChange` is deprecated, use `update` event instead.

```diff
- <PSwitch onSwitchChange={(e: CustomEvent<SwitchChangeEvent>) => {}} />
+ <PSwitch onUpdate={(e: CustomEvent<SwitchUpdateEvent>) => {}} />
```

##### Table:

- Event `sortingChange` is deprecated, use `update` event instead.

```diff
- <PTable onSortingChange={(e: CustomEvent<SortingChangeEvent>) => {}} />
+ <PTable onUpdate={(e: CustomEvent<TableUpdateEvent>) => {}} />
```

##### Tabs:

- Event `tabChange` is deprecated, use `update` event instead.

```diff
- <PTabs onTabChange={(e: CustomEvent<TabChangeEvent>) => {}} />
+ <PTabs onUpdate={(e: CustomEvent<TabsUpdateEvent>) => {}} />
```

##### Tabs Bar:

- Event `tabChange` is deprecated, use `update` event instead.

```diff
- <PTabsBar onTabChange={(e: CustomEvent<TabChangeEvent>) => {}} />
+ <PTabsBar onUpdate={(e: CustomEvent<TabsUpdateEvent>) => {}} />
```

### [3.0.0-alpha.5] - 2023-03-30

#### Added

- `Wordmark` ([#2418](https://github.com/porsche-design-system/porsche-design-system/pull/2418))
- `Crest` ([#2437](https://github.com/porsche-design-system/porsche-design-system/pull/2437))

#### Changed

- Styles: changed color values of `theme[Light|Dark]ContrastMedium` and `theme[Light|Dark]Notification[*]` color tokens
  of `Styles` subpackage ([#2436](https://github.com/porsche-design-system/porsche-design-system/pull/2436))

### [3.0.0-alpha.4] - 2023-03-28

#### Changed

- `Table` matches new design language
  ([#2364](https://github.com/porsche-design-system/porsche-design-system/pull/2364/))

#### Added

- Styles: ([#2422](https://github.com/porsche-design-system/porsche-design-system/pull/2422))
  - `gridWide`
  - `gridWideColumnStart` and `$pds-grid-wide-column-start`
  - `gridWideColumnEnd` and `$pds-grid-wide-column-end`
  - `gridNarrowOffset`, `gridNarrowOffsetBase`, `gridNarrowOffsetS`, `gridNarrowOffsetXXL` and
    `$pds-grid-narrow-offset-base`, `$pds-grid-narrow-offset-s`, `$pds-grid-narrow-offset-xxl`
  - `gridBasicOffset`, `gridBasicOffsetBase`, `gridBasicOffsetS`, `gridBasicOffsetXXL` and
    `$pds-grid-basic-offset-base`, `$pds-grid-basic-offset-s`, `$pds-grid-basic-offset-xxl`
  - `gridExtendedOffset`, `gridExtendedOffsetBase`, `gridExtendedOffsetS`, `gridExtendedOffsetXXL` and
    `$pds-grid-extended-offset-base`, `$pds-grid-extended-offset-s`, `$pds-grid-extended-offset-xxl`
  - `gridWideOffset`, `gridWideOffsetBase`, `gridWideOffsetS`, `gridWideOffsetXXL` and `$pds-grid-wide-offset-base`,
    `$pds-grid-wide-offset-s`, `$pds-grid-wide-offset-xxl`
  - `gridFullOffset` and `$pds-grid-full-offset`
- `Button Tile` ([#2381](https://github.com/porsche-design-system/porsche-design-system/pull/2381))
- `Fieldset` ([#2404](https://github.com/porsche-design-system/porsche-design-system/pull/2404))
- `Link Tile Model Signature` ([#2388](https://github.com/porsche-design-system/porsche-design-system/pull/2388))
- Prop `activeSlideIndex` to `Carousel`
  ([#2421](https://github.com/porsche-design-system/porsche-design-system/pull/2421))
- Prop `slidesPerPage` supports value `auto` of `Carousel`
  ([#2421](https://github.com/porsche-design-system/porsche-design-system/pull/2421))
- Prop `scrollbar` for `Scroller` ([#2364](https://github.com/porsche-design-system/porsche-design-system/pull/2364/))
- Prop `theme` for `Table` ([#2364](https://github.com/porsche-design-system/porsche-design-system/pull/2364/))

#### Fixed

- React: missing animation of `Carousel` in certain scenarios

#### Changed

- Styles: `gridStyles` and `pds-grid()` are supporting an additional column range called `wide`
  ([#2422](https://github.com/porsche-design-system/porsche-design-system/pull/2422))
- Styles: SCSS version needs to be imported by `@porsche-design-system/components-js/styles` instead of
  `@porsche-design-system/components-js/styles/scss`
  ([#2422](https://github.com/porsche-design-system/porsche-design-system/pull/2422))

#### Removed

- `Banner`: CSS variable `--p-banner-position-type`
  ([#2422](https://github.com/porsche-design-system/porsche-design-system/pull/2422))
- Styles: `gridSafeZone`, `gridSafeZoneBase`, `gridSafeZoneXXL` and `$pds-grid-safe-zone-base`,
  `$pds-grid-safe-zone-xxl` ([#2422](https://github.com/porsche-design-system/porsche-design-system/pull/2422))
- Styles: `gridWidth`, `gridWidthMin`, `gridWidthMax` and `$pds-grid-width-min`, `$pds-grid-width-max`
  ([#2422](https://github.com/porsche-design-system/porsche-design-system/pull/2422))

#### 🤖 Property deprecations 🤖

##### Banner:

- Prop `width` has no effect anymore, instead the component is aligned with Porsche Grid "extended" by default.
  ([#2422](https://github.com/porsche-design-system/porsche-design-system/pull/2422))

#### 🤡 Component deprecations 🤡

##### Marque: ([#2418](https://github.com/porsche-design-system/porsche-design-system/pull/2418))

```diff
- <p-marque></p-marque>
+ <p-wordmark></p-wordmark>
```

##### Fieldset Wrapper: ([#2404](https://github.com/porsche-design-system/porsche-design-system/pull/2404))

```diff
- <p-fieldset-wrapper label="Some legend label">
+ <p-fieldset label="Some legend label">
  <p-text-field-wrapper label="Some label">
    <input type="text" name="some-name" />
  </p-text-field-wrapper>
- </p-fieldset-wrapper>
+ </p-fieldset>
```

### [3.0.0-alpha.3] - 2023-03-17

#### 🤖 Property deprecations 🤖

##### Accordion:

- Event `accordionChange` is deprecated, use `change` event instead.

```diff
- <PAccordion onAccordionChange={(e: CustomEvent<AccordionChangeEvent>) => {}} />
+ <PAccordion onChange={(e: CustomEvent<AccordionChangeEvent>) => {}} />
```

##### Banner:

- Named `slot="title"` is deprecated, use `heading` prop or `slot="heading"` instead.

```diff
<p-banner>
-  <span slot="title">Some heading</span>
+  <span slot="heading">Some heading</span>
   <span slot="description">Some notification description.</span>
</p-banner>

-<p-banner>
+<p-banner heading="Some heading" description="Some notification description.">
-  <span slot="title">Some heading</span>
-  <span slot="description">Some notification description.</span>
</p-banner>
```

##### Carousel:

- Prop `disablePagination` is deprecated, use `pagination` instead.
- Event `carouselChange` is deprecated, use `change` event instead.

```diff
- <p-carousel disable-pagination="true"></p-carousel>
+ <p-carousel pagination="false"></p-carousel>

- <PCarousel onCarouselChange={(e: CustomEvent<CarouselChangeEvent>) => {}} />
+ <PCarousel onChange={(e: CustomEvent<CarouselChangeEvent>) => {}} />
```

##### Divider:

- Prop `orientation` is deprecated, use `direction` instead.

```diff
- <p-divider orientation="horizontal"></p-divider>
+ <p-divider direction="horizontal"></p-divider>
```

##### Icon:

- Prop `colors`'s value `disabled` is removed, use `state-disabled` instead.

```diff
- <p-icon color="disabled"></p-icon>
+ <p-icon color="state-disabled"></p-icon>
```

##### Link Tile:

- Prop `weight`'s value `semibold` is deprecated, use `semi-bold` instead.

```diff
- <p-link-tile weight="semibold"></p-link-tile>
+ <p-link-tile weight="semi-bold"></p-link-tile>
```

##### Modal:

- Prop `disableCloseButton` is deprecated, use `dismissButton` instead.
- Event `close` is deprecated, use `dismiss` event instead.

```diff
- <p-modal disable-close-button="true"></p-modal>
+ <p-modal dismiss-button="false"></p-modal>

- <PModal onClose={(e: CustomEvent<void>) => {}} />
+ <PModal onDismiss={(e: CustomEvent<void>) => {}} />
```

##### Pagination:

- Props `allyLabelNext`, `allyLabelPage`, `allyLabelPrev` and `allyLabel` are deprecated.
- Event `pageChange` is deprecated, use `change` event instead.

```diff
- <p-pagination ally-label="Paginierung" ally-label-prev="Vorherige Seite" ally-label-next="Nächste Seite" ally-label-page="Seite"></p-pagination>
+ <p-pagination intl="{root: 'Paginierung', prev: 'Vorherige Seite', next: 'Nächste Seite', page: 'Seite'}"></p-pagination>

- <PPagination onPageChange={(e: CustomEvent<PageChangeEvent>) => {}} />
+ <PPagination onChange={(e: CustomEvent<PaginationChangeEvent>) => {}} />
```

##### Scroller:

- Prop `gradientColorScheme` is deprecated, use `gradientColor` instead.
- Prop `scrollIndicatorPosition` is deprecated, use `alignScrollIndicator` instead.

```diff
- <p-scroller gradient-color-scheme="surface"></p-scroller>
+ <p-scroller gradient-color="background-surface"></p-scroller>

- <p-scroller scroll-indicator-position="top"></p-scroller>
+ <p-scroller align-scroll-indicator="top"></p-scroller>
```

##### Segmented Control:

- Event `segmentedControlChange` is deprecated, use `change` event instead.

```diff
- <PSegmentedControl onSegmentedControlChange={(e: CustomEvent<SegmentedControlChangeEvent>) => {}} />
+ <PSegmentedControl onChange={(e: CustomEvent<SegmentedControlChangeEvent>) => {}} />
```

##### Stepper Horizontal:

- Event `stepChange` is deprecated, use `change` event instead.

```diff
- <PStepperHorizontal onStepChange={(e: CustomEvent<StepChangeEvent>) => {}} />
+ <PStepperHorizontal onChange={(e: CustomEvent<StepperHorizontalChangeEvent>) => {}} />
```

##### Switch:

- Event `switchChange` is deprecated, use `change` event instead.

```diff
- <PSwitch onSwitchChange={(e: CustomEvent<SwitchChangeEvent>) => {}} />
+ <PSwitch onChange={(e: CustomEvent<SwitchChangeEvent>) => {}} />
```

##### Table:

- Event `sortingChange` is deprecated, use `change` event instead.

```diff
- <PTable onSortingChange={(e: CustomEvent<SortingChangeEvent>) => {}} />
+ <PTable onChange={(e: CustomEvent<TableChangeEvent>) => {}} />
```

##### Tabs:

- Prop `gradientColorScheme` is deprecated, use `gradientColor` instead.
- Prop `weight`'s value `semibold` is deprecated, use `semi-bold` instead.
- Event `tabChange` is deprecated, use `change` event instead.

```diff
- <p-tabs gradient-color-scheme="surface"></p-tabs>
+ <p-tabs gradient-color="background-surface"></p-tabs>

- <p-tabs weight="semibold"></p-tabs>
+ <p-tabs weight="semi-bold"></p-tabs>

- <PTabs onTabChange={(e: CustomEvent<TabChangeEvent>) => {}} />
+ <PTabs onChange={(e: CustomEvent<TabsChangeEvent>) => {}} />
```

##### Tabs Bar:

- Prop `gradientColorScheme` is deprecated, use `gradientColor` instead.
- Prop `weight`'s value `semibold` is deprecated, use `semi-bold` instead.
- Event `tabChange` is deprecated, use `change` event instead.

```diff
- <p-tabs-bar gradient-color-scheme="surface"></p-tabs-bar>
+ <p-tabs-bar gradient-color="background-surface"></p-tabs-bar>

- <p-tabs-bar weight="semibold"></p-tabs>
+ <p-tabs-bar weight="semi-bold"></p-tabs>

- <PTabsBar onTabChange={(e: CustomEvent<TabChangeEvent>) => {}} />
+ <PTabsBar onChange={(e: CustomEvent<TabsChangeEvent>) => {}} />
```

##### Tag:

- Prop `color`'s value `notification-warning`, `notification-success` and `notification-error` are deprecated, use
  `notification-warning-soft`, `notification-success-soft` and `notification-error-soft` instead.

```diff
- <p-tag color="notification-warning"></p-tag>
+ <p-tag color="notification-warning-soft"></p-tag>

- <p-tag color="notification-success"></p-tag>
+ <p-tag color="notification-success-soft"></p-tag>

- <p-tag color="notification-error"></p-tag>
+ <p-tag color="notification-error-soft"></p-tag>
```

##### Text Field Wrapper:

- Prop `showCharacterCount` is deprecated, use `showCounter` instead.

```diff
- <p-text-field-wrapper show-character-count="false">
+ <p-text-field-wrapper show-counter="false">
    <input type="text" maxlength="20" />
</p-text-field-wrapper>
```

##### Textarea Wrapper:

- Prop `showCharacterCount` is deprecated, use `showCounter` instead.

```diff
- <p-textarea-wrapper show-character-count="false">
+ <p-textarea-wrapper show-counter="false">
    <textarea maxlength="80"></textarea>
</p-textarea-wrapper>
```

##### Text List

- Props `listType` and `orderType` are deprecated, use `type` instead.

```diff
- <p-text-list list-type="unordered"></p-text-list>
+ <p-text-list type="unordered"></p-text-list>

- <p-text-list list-type="ordered" order-type="numbered"></p-text-list>
+ <p-text-list type="numbered"></p-text-list>

- <p-text-list list-type="ordered" order-type="alphabetically"></p-text-list>
+ <p-text-list type="alphabetically"></p-text-list>
```

#### Added

- `Text`, `Icon`, `Button Pure` and `Link Pure` support value `xx-small` for prop `size`
- `Display` supports value `small` for prop `size`
- Partials: `getInitialStyles` supports multi prefix, e.g.
  `getInitialStyles({ prefix: ['', 'some-prefix', 'another-prefix'] });`
- Styles: `displaySmallStyle` and `$pds-display-small`
- Styles: `textXXSmallStyle` and `$pds-text-xx-small`
- Styles: `fontSizeDisplaySmall` and `$pds-font-size-display-small`
- Styles: `fontSizeTextXXSmall` and `$pds-font-size-text-xx-small`
- Styles: `getHoverStyle` and `pds-hover()`
- `Banner` has `heading` and `description` prop as well as `slot="heading"` and deprecated `slot="title"`
- Custom events have consistent names across components and deprecated old event names
  - `Accordion` emits `change` and deprecated `accordionChange` event
  - `Carousel` emits `change` and deprecated `carouselChange` event
  - `Modal` emits `dismiss` and deprecated `close` event
  - `Pagination` emits `change` and deprecated `pageChange` event
  - `Segmented Control` emits `change` and deprecated `segmentedControlChange` event
  - `Stepper Horizontal` emits `change` and deprecated `stepChange` event
  - `Switch` emits `change` and deprecated `switchChange` event
  - `Table` emits `change` and deprecated `sortingChange` event
  - `Tabs` emits `change` and deprecated `tabChange` event
  - `Tabs Bar` emits `change` and deprecated `tabChange` event
- Props have consistent names across components and deprecated old props
  - `Carousel` got `pagination` prop and deprecated `disablePagination` prop
  - `Divider` got `direction` prop and deprecated `orientation` prop
  - `Modal` got `dismissButton` prop and deprecated `disableCloseButton` prop
  - `Pagination` got `intl` prop and deprecated `allyLabelNext`, `allyLabelPage`, `allyLabelPrev` and `allyLabel` props
  - `Scroller` got `gradientColor` prop and deprecated `gradientColorScheme` prop
  - `Scroller` got `alignScrollIndicator` prop and deprecated `scrollIndicatorPosition` prop
  - `Tabs` got `gradientColor` prop and deprecated `gradientColorScheme` prop
  - `Tabs Bar` got `gradientColor` prop and deprecated `gradientColorScheme` prop
  - `Text Field Wrapper` got `showCounter` prop and deprecated `showCharacterCount` prop
  - `Textarea Wrapper` got `showCounter` prop and deprecated `showCharacterCount` prop
  - `Text List` got `type` prop and deprecated `listType` and `orderType` prop
- Props have consistent values across components and deprecated old values
  - `Icon` prop `color` got value `state-disabled` and removed `disabled` value
  - `Link Tile` prop `weight` got value `semi-bold` and deprecated `semibold` value
  - `Tabs Bar` and `Tabs` prop `weight` got value `semi-bold` and deprecated `semibold` value
  - `Tag` prop `color` got values `notification-info-soft`, `notification-warning-soft`, `notification-success-soft`,
    `notification-error-soft` and deprecated `notification-warning`, `notification-success`, `notification-error` values

#### Changed

- `Display` uses font-weight regular and font-style normal
- Partials: `getInitialStyles` matches new design language
- Partials: All component related, slotted Light DOM styles have been moved to `getInitialStyles`
- Styles: `getFocusStyle` and `pds-focus()` doesn't need `theme` parameter anymore
- Styles: `breakpoint{Base|XS|S|M|L|XL|XXL}` and `$pds-breakpoint-{base|xs|s|m|l|xl|xxl}` are provided as number without
  unit (px)
- `Link Tile` matches new design language
- Typings for all component props start with the component name, e.g. `SwitchAlignLabel`, `TabsBarGradientColor` or
  `LinkPureIcon`
- `Icon` prop `color` value `disabled` is renamed to `state-disabled`
- `Tag` prop `color` value `notification-info` is renamed to `notification-info-soft`

#### Fixed

- `Text Field Wrapper` calendar and time indicator icons respect color definition in dark theme
- `Text Field Wrapper` has correct height when type date or time is used
- Partials: Typings of return value with and without options parameter
- `Modal` scrolling behavior on mouse drag

#### Removed

- `Heading`: value `xxx-large` for prop `size`
- Styles: `headingXXXLargeStyle` and `$pds-heading-xxx-large`
- Styles: `fontSizeHeadingXXLarge` and `$pds-font-size-heading-xx-large`

### [3.0.0-alpha.2] - 2023-02-27

#### 🤖 Property deprecations 🤖

##### Carousel:

- Prop `wrap-content` is deprecated.

```diff
- <p-carousel wrap-content="true"></p-carousel>
+ <p-carousel></p-carousel>
```

##### Divider:

- Prop values `neutral-contrast-low | neutral-contrast-medium | neutral-contrast-high` of `color` prop are deprecated.

```diff
- <p-divider color="neutral-contrast-low"></p-divider>
+ <p-divider color="contrast-low"></p-divider>

- <p-divider color="neutral-contrast-medium"></p-divider>
+ <p-divider color="contrast-medium"></p-divider>

- <p-divider color="neutral-contrast-high"></p-divider>
+ <p-divider color="contrast-high"></p-divider>
```

#### Changed

- `Divider`, `Button Group`, `Carousel` and `Text List` match new design language
- Background color of `Scroller`'s `prev` and `next` buttons in dark theme
- Partials: Removed deprecated `withoutTags` option for all partials, please use `format: 'jsx'` instead
- `Content Wrapper` default value of prop `width` has changed from `basic` to `extended`

#### Added

- `Model Signature`
- Props `align-header` and `width` for `Carousel`
- Vue: plugin functions `createPorscheDesignSystem` and `usePorscheDesignSystemPlugin`

#### Fixed

- `Radio Button Wrapper` keyboard arrow navigation
- `Button Pure` and `Link Pure` lagging active state background when scrolling on iOS

### [3.0.0-alpha.1] - 2023-02-16

#### Added

- Porsche Next font supports Vietnamese charset
- Prop `color` of `Icon` supports `disabled`
- React: `patchRemixRunProcessBrowserGlobalIdentifier` binary to support SSR components with Remix

#### Changed

- `Stepper Horizontal` matches new design language
- Styles: Optimize design tokens "spacing", "typography" and "theme" provided by styles sub-package
  `@porsche-design-system/components-{js|angular|react|vue}/styles`
- Styles: Use calc() instead of max() to calculate padding for `gridStyle` (JS) and `pds-grid()` (SCSS)
- Styles: `gridStyle` (JS) and `pds-grid()` (SCSS) uses optimized grid gap

### [3.0.0-alpha.0] - 2023-02-08

#### Note to the new `v3` major release of the Porsche Design System

With the new **Porsche Design Language** comes a lot of changes regarding layout and design principles. To keep
refactoring efforts as low as possible when upgrading from `v2` to `v3`, **breaking changes** were avoided as far as
possible. Nevertheless, there are a few breaking changes and some more deprecations which should receive attention.

#### 👹 Breaking Changes 👹

##### Button:

- Removed deprecated prop `tabbable`.

```diff
- <p-button tabbable="false">Some label</p-button>
+ <p-button tabindex="-1">Some label</p-button>
```

- Default value of prop `icon` has changed from `arrow-head-right` to `none`. Therefore, the `icon` property **must** be
  set if the component has the `hide-label` property.

```diff
- <p-button hide-label="true">Some label</p-button>
+ <p-button hide-label="true" icon="arrow-right">Some label</p-button>

- <p-button hide-label="{ base: true, m: false }">Some label</p-button>
+ <p-button hide-label="{ base: true, m: false }" icon="arrow-right">Some label</p-button>
```

##### Button Pure:

- Removed `subline` slot (visually not intended anymore).

```diff
<p-button-pure>
  Some label
-   <p slot="subline">Some Subline</p>
</p-button-pure>
```

- Removed deprecated prop `tabbable`.

```diff
- <p-button-pure tabbable="false">Some label</p-button-pure>
+ <p-button-pure tabindex="-1">Some label</p-button-pure>
```

##### Icon:

- Value `inherit` for prop `color` works slightly different to the previous major version. A CSS filter is required to
  apply custom coloring to take advantage of using an SVG embedded in an `<img/>` for better SSR support and loading
  performance in general.

```diff
- <p-icon color="inherit" style="color: white;"></p-icon>
+ <p-icon color="inherit" style="filter: invert(100%);"></p-icon>
```

- Camel case syntax for `name` prop isn't supported, please use param case syntax instead (TypeScript typings have been
  updated too).

```diff
- <p-icon name="arrowRight"></p-icon>
+ <p-icon name="arrow-right"></p-icon>
```

##### Link:

- Default value of prop `icon` has changed from `arrow-head-right` to `none`. Therefore, the `icon` property **must** be
  set if the component has the `hide-label` property.

```diff
- <p-link href="#" hide-label="true">Some label</p-link>
+ <p-link href="#" hide-label="true" icon="arrow-right">Some label</p-link>

- <p-link href="#" hide-label="{ base: true, m: false }">Some label</p-link>
+ <p-link href="#" hide-label="{ base: true, m: false }" icon="arrow-right">Some label</p-link>
```

##### Link Pure:

- Removed `subline` slot (visually not intended anymore).

```diff
<p-link-pure href="#">
  Some label
-   <p slot="subline">Some Subline</p>
</p-link-pure>
```

##### Marque:

- Removed `variant` property.

```diff
- <p-marque variant="75-years"></p-marque>
+ <p-marque></p-marque>
// or even better, replace component by wordmark
+ <p-wordmark></p-wordmark>
```

##### Switch:

- Removed deprecated prop `tabbable`.

```diff
- <p-switch tabbable="false">Some label</p-switch>
+ <p-switch tabindex="-1">Some label</p-switch>
```

##### Partials:

- `getIconLinks()` partial accepts only param-cased icon names.

```diff
- require('@porsche-design-system/components-js/partials').getIconLinks({ icons: ['arrowRight'] })

+ require('@porsche-design-system/components-js/partials').getIconLinks({ icons: ['arrow-right'] })
```

##### CSS global scope:

- Changed naming of CSS global variables names.

```diff
- --p-animation-duration__spinner
- --p-animation-duration__banner
+ --p-animation-duration
```

#### 🤡 Component deprecations 🤡

All deprecated components are refactored to match the new design language, therefor it's technically not breaking, but
we highly recommend to migrate to the mentioned alternative, since those deprecated components will be removed with next
major version.

##### Content Wrapper:

- Component is deprecated and will be removed with the next major release. Please use **[Porsche Grid](styles/grid)**
  instead, which is based on [CSS Grid](https://css-tricks.com/snippets/css/complete-guide-grid) covering the specific
  layout needs for a harmonic appearance across all digital Porsche touch-points.

##### Flex:

- Component is deprecated and will be removed with the next major release. In general, please use native
  [CSS Flex](https://css-tricks.com/snippets/css/a-guide-to-flexbox) instead for better performance and more
  standardized layout technique.

##### Grid:

- Component is deprecated and will be removed with the next major release. In general, please use native
  [CSS Grid](https://css-tricks.com/snippets/css/complete-guide-grid) in combination with
  **[Porsche Grid](styles/grid)** instead for better performance and more standardized layout technique.

##### Headline:

```diff
- <p-headline>The quick brown fox jumps over the lazy dog</p-headline>
+ <p-heading>The quick brown fox jumps over the lazy dog</p-heading>
```

##### Link Social:

- Component is deprecated and will be removed with the next major release. Please use the **[Link](components/link)**
  component instead.

#### 🤖 Property deprecations 🤖

All deprecated properties are still present without any effect, therefor it's technically not breaking, but we highly
recommend to migrate and remove the deprecated props since those ones will be removed with next major version.

##### Button Pure:

- Prop `weight` is deprecated, only regular font weight will be applied.

```diff
- <p-button-pure weight="thin">Some label</p-button-pure>
- <p-button-pure weight="regular">Some label</p-button-pure>
- <p-button-pure weight="semibold">Some label</p-button-pure>
- <p-button-pure weight="bold">Some label</p-button-pure>
+ <p-button-pure>Some label</p-button-pure>
```

##### Content Wrapper (deprecated):

- Prop `theme` and `background-color` are deprecated.

```diff
- <p-content-wrapper theme="dark" background-color="default">Some content</p-content-wrapper>
+ <p-content-wrapper>Some content</p-content-wrapper>
```

##### Grid (deprecated):

- The `gutter` property is deprecated and has no effect anymore. Instead, a fluid gutter depending on the viewport width
  is used.

```diff
- <p-grid gutter="16">Some content</p-grid>
- <p-grid gutter="24">Some content</p-grid>
- <p-grid gutter="36">Some content</p-grid>
+ <p-grid>Some content</p-grid>
```

##### Icon:

- Prop `lazy` is deprecated.

```diff
- <p-icon lazy="true"></p-icon>
+ <p-icon></p-icon>
```

##### Link Pure:

- Prop `weight` is deprecated, only regular font weight will be applied.

```diff
- <p-link-pure href="#" weight="thin">Some label</p-link-pure>
- <p-link-pure href="#" weight="regular">Some label</p-link-pure>
- <p-link-pure href="#" weight="semibold">Some label</p-link-pure>
- <p-link-pure href="#" weight="bold">Some label</p-link-pure>
+ <p-link-pure href="#">Some label</p-link-pure>
```

##### Segmented Control:

- Prop `background-color` is deprecated.

```diff
- <p-segmented-control background-color="background-surface">
   <p-segmented-control-item value="xs">XS</p-segmented-control-item>
   <p-segmented-control-item value="s">S</p-segmented-control-item>
 </p-segmented-control>
+ <p-segmented-control>
   <p-segmented-control-item value="xs">XS</p-segmented-control-item>
   <p-segmented-control-item value="s">S</p-segmented-control-item>
 </p-segmented-control>
```

#### 👾 Property value deprecations 👾

All deprecated values are mapped to new ones, therefor it's technically not breaking, but we highly recommend to migrate
to the new values since those ones will be removed with next major version.

##### Banner:

- Prop value `fluid` of `width` prop is deprecated.

```diff
- <p-banner width="fluid"></p-banner>
+ <p-banner></p-banner>
```

- Prop value `neutral` of `state` prop is deprecated.

```diff
- <p-banner state="neutral">
  <span slot="title">Some banner title</span>
  <span slot="description">Some banner description. You can also add inline <a href="https://porsche.com">links</a> to route to another page.</span>
 </p-banner>
+ <p-banner state="info">
  <span slot="title">Some banner title</span>
  <span slot="description">Some banner description. You can also add inline <a href="https://porsche.com">links</a> to route to another page.</span>
 </p-banner>
```

##### Content Wrapper:

- Prop value `fluid` of `width` prop is deprecated.

```diff
- <p-content-wrapper width="fluid">Some content</p-content-wrapper>
+ <p-content-wrapper>Some content</p-content-wrapper>
```

##### Icon:

- Prop values
  `brand | default | neutral-contrast-low | neutral-contrast-medium | neutral-contrast-high | notification-neutral` of
  `color` prop are deprecated.

```diff
- <p-icon color="brand"></p-icon>
+ <p-icon color="primary"></p-icon>

- <p-icon color="default"></p-icon>
+ <p-icon color="primary"></p-icon>

- <p-icon color="neutral-contrast-low"></p-icon>
+ <p-icon color="contrast-low"></p-icon>

- <p-icon color="neutral-contrast-medium"></p-icon>
+ <p-icon color="contrast-medium"></p-icon>

- <p-icon color="neutral-contrast-high"></p-icon>
+ <p-icon color="contrast-high"></p-icon>

- <p-icon color="neutral-contrast-neutral"></p-icon>
+ <p-icon color="contrast-info"></p-icon>
```

##### Inline Notification:

- Prop value `neutral` of `state` prop is deprecated.

```diff
- <p-inline-notification state="neutral"></p-inline-notification>
+ <p-inline-notification state="info"></p-inline-notification>
```

##### Tag:

- Prop value `notification-neutral | neutral-contrast-high | background-default` of `color` prop is deprecated.

```diff
- <p-tag color="notification-neutral">Color label</p-tag>
+ <p-tag color="notification-info">Color label</p-tag>

- <p-tag color="neutral-contrast-high">Color label</p-tag>
+ <p-tag color="primary">Color label</p-tag>

- <p-tag color="background-default">Color label</p-tag>
+ <p-tag color="background-base">Color label</p-tag>
```

##### Tag Dismissible:

- Prop value `background-default` of `color` prop is deprecated.

```diff
- <p-tag-dismissible color="background-default">Color label</p-tag-dismissible>
+ <p-tag-dismissible color="background-base">Color label</p-tag-dismissible>
```

##### Text:

- Prop value `thin | semibold` of `weight` prop is deprecated.

```diff
- <p-text weight="thin">Some text</p-text>
+ <p-text>Some text</p-text>

- <p-text weight="semibold">Some text</p-text>
+ <p-text weight="semi-bold">Some text</p-text>
```

- Prop value
  `brand | default | neutral-contrast-low | neutral-contrast-medium | neutral-contrast-high | notification-neutral` of
  `color` prop is deprecated.

```diff
- <p-text color="brand">Some text</p-text>
+ <p-text>Some text</p-text>

- <p-text color="default">Some text</p-text>
+ <p-text>Some text</p-text>

- <p-text color="neutral-contrast-low">Some text</p-text>
+ <p-text color="contrast-low">Some text</p-text>

- <p-text color="neutral-contrast-medium">Some text</p-text>
+ <p-text color="contrast-medium">Some text</p-text>

- <p-text color="neutral-contrast-high">Some text</p-text>
+ <p-text color="contrast-high">Some text</p-text>

- <p-text color="notification-neutral">Some text</p-text>
+ <p-text color="notification-info">Some text</p-text>
```

##### ToastManager:

- Prop value `neutral` of `state` parameter is deprecated.

```diff
- …addMessage({ text: `Some message`, state: 'neutral' })
+ …addMessage({ text: `Some message`, state: 'info' })
```

#### Added

- `Display` component
- `Heading` component
- Prop `underline` for `Link Pure`
- Prop `theme` for `Checkbox Wrapper`, `Radio Button Wrapper`, `Popover`, `Tag Dismissible`, `Textarea Wrapper`,
  `Text Field Wrapper` and `Fieldset Wrapper`
- Prop `size` for `Icon` supports `x-small` and `x-large`
- Prop `size` for `Accordion` `compact="true"` supports `medium`

#### Changed

- `Spinner`, `Icon`, `Link Pure`, `Button Pure`, `Link`, `Link Social`, `Button`, `Checkbox Wrapper`,
  `Radio Button Wrapper`, `Popover`, `Modal`, `Select Wrapper`, `Tag`, `Tag Dismissible`, `Textarea Wrapper`,
  `Inline Notification`, `Banner`, `Toast`, `Grid`, `Flex`, `Pagination`, `Scroller`, `Accordion`, `Text`,
  `Text Field Wrapper`, `Content Wrapper`, `Segmented Control`, `Tabs`, `Tabs Bar`, `Headline` and `Fieldset Wrapper`
  match new design language
- `Icon` supports
  `primary | contrast-low | contrast-medium | contrast-high | notification-success | notification-warning | notification-error | notification-info | inherit`
  for `color` prop
- Default value of prop `width` of `Banner` has changed from `basic` to `extended`
- Default value of prop `action-icon` of `Inline Notification` has changed from `arrow-head-right` to `arrow-right`
- Default value of prop `name` of `Icon` has changed from `arrow-head-right` to `arrow-right`
- Default value of prop `variant` of `Link` and `Button` has changed from `secondary` to `primary`

#### Removed

- Custom slotted CSS for mostly all components. Equivalent styles are now provided by `getInitialStyles()` partial
  instead.
- `applyNormalizeStyles` option from `getInitialStyles()` partial which is applied by default now.

### [2.20.0] - 2023-02-06

### [2.20.0-rc.1] - 2023-02-06

### [2.20.0-rc.0] - 2023-01-30

#### Added

- `applyNormalizeStyles` option for `getInitialStyles()` partial which includes basic css styles for Light DOM

### [2.19.1-rc.1] - 2023-01-18

#### Added

- `jsdom-polyfill` subpackage is available at `@porsche-design-system/components-{js|angular|react|vue}/jsdom-polyfill`
  and can be used to have working web components in jsdom based tests (e.g. jest)
- `testing` subpackage is available at `@porsche-design-system/components-{js|angular|react|vue}/testing` to provide
  `getByRoleShadowed`, `getByLabelTextShadowed` and `getByTextShadowed` utilities which use `@testing-library/dom`
  queries internally to support Shadow DOM
- Validation if `prefix` is already reserved by a different version upon initialization of the Porsche Design System

#### Fixed

- `componentsReady()` waits for Porsche Design System being initialized before checking components which can happen in
  certain test scenarios without partials

### [2.19.1-rc.0] - 2023-01-18

#### Fixed

- Bug in `@porsche-design-system/components-react/ssr` where in some cases during SSG an error was thrown when
  components render their children conditionally

### [2.19.0] - 2022-12-22

### [2.19.0-rc.2] - 2022-12-22

### [2.19.0-rc.1] - 2022-12-22

#### Fixed

- `Stepper Horizontal` calculation of scroll position when used within any parent that has a margin or padding

### [2.19.0-rc.0] - 2022-12-21

#### Added

- Vue: typed components are available via the `@porsche-design-system/components-vue` package

#### Fixed

- `Modal` focus cycle when pressing Shift Tab right after it was opened

### [2.18.0] - 2022-12-15

### [2.18.0-rc.2] - 2022-12-14

#### Added

- Validation to ensure crucial partials are used.  
  **Disclaimer:** The Porsche Design System will **not** inject its initial styles anymore. Please use the
  `getInitialStyles()` partial to reduce flash of unstyled content (FOUC) as described here:
  [getInitialStyles() documentation](https://designsystem.porsche.com/latest/partials/initial-styles)

#### Changed

- `line-height` calculation for all components is handled CSS only now by using `ex`-unit in combination with `calc()`
  which gives the best performance, the easiest possible integration and respects UI best practices in having **larger**
  `line-height` values for **small** `font-size` definitions and **smaller** `line-height` values for **larger**
  `font-size` definitions. The calculated values by CSS slightly differ compared to the ones calculated by JavaScript,
  which might result in minor visual changes.

#### Fixed

- Screen reader announcements of `Textfield` and `Textarea` in `counter` mode
- Screen reader announcements in `Select Wrapper`

### [2.18.0-rc.1] - 2022-11-24

#### Added

- `Carousel` now has a `rewind` property, better prev/next icons, a `max-width` for `heading` and `description` and
  support for slotted `description`

#### Fixed

- `Select Wrapper` height if text is zoomed up to 200%

### [2.18.0-rc.0] - 2022-11-17

#### Added

- SSR/SSG ready components using Declarative Shadow DOM for Next JS are shipped via
  `@porsche-design-system/components-react/ssr`. To use it simply change your imports.

**Important:** make sure to apply the new `getDSRPonyfill()` partial right before your closing `</body>` tag. More
information can be found here:
[getDSRPonyfill() documentation](https://designsystem.porsche.com/latest/partials/dsr-ponyfill)

```diff
- import { PorscheDesignSystemProvider, PButton, ... } from '@porsche-design-system/components-react';
+ import { PorscheDesignSystemProvider, PButton, ... } from '@porsche-design-system/components-react/ssr';
+ import { getDSRPonyfill } from '@porsche-design-system/components-react/partials';
```

#### Changed

- Improve height calculation for `Accordion`
- Slotted anchor support for `Link Pure` is stricter (In case slotted `<a>` is used it must be a direct child of
  `Link Pure`)
- `getFontLinks()` partial now has `{ weights: ['regular', 'semi-bold'] }` for a default

### [2.17.0] - 2022-10-31

### [2.17.0-rc.0] - 2022-10-31

#### Added

- `Link Tile`

#### Fixed

- `Scroller` bug where scrollable content was not fully hidden by the gradient, when zoomed into the page.

#### Changed

- Removed `!important` keyword from css property `display` of `Link Pure` and `Button Pure`

### [2.16.3] - 2022-10-21

### [2.16.3-rc.0] - 2022-10-21

#### Fixed

- `Button Pure` and `Link Pure` error when using `size="inherit"` and `icon="none"`

#### Changed

- Replaced all internal usage of `Text` and `Headline` components

### [2.16.2] - 2022-09-15

### [2.16.2-rc.0] - 2022-09-15

#### Fixed

- Issue with `Popover` where drop-shadow is not shown correctly in Chrome >= 105
- Issue with `Carousel` and `wrap-content="true"` where the layout was out of sync with `Content Wrapper` for
  viewports >= 1760px.
- `Select Wrapper` with custom dropdown keeps attribute changes of native select options in sync if changed
  programmatically

### [2.16.1] - 2022-09-09

#### Fixed

- Issue with `Options` typing import for `Carousel`

### [2.16.0] - 2022-09-08

### [2.15.1-rc.1] - 2022-09-08

#### Added

- `Carousel`
- `Scroller`

#### Changed

- `Stepper Horizontal` now has `size` property
- `Stepper Horizontal` uses improved focus behavior in case it becomes scrollable and scroll indicators are centered
  correctly.
- `Tabs Bar` uses improved focus behavior in case it becomes scrollable and scroll indicators are centered correctly.

### [2.15.1-rc.0] - 2022-08-24

#### Fixed

- `Radio Button Wrapper` visual selection change bug in Safari >= 15.5

### [2.15.0] - 2022-08-22

### [2.15.0-rc.1] - 2022-08-18

#### Changed

- Downgraded `@angular` to `v13` to ensure backwards compatibility of `@porsche-design-system/components-angular`

### [2.15.0-rc.0] - 2022-08-16

#### Fixed

- `Popover` visual shadow bug in Safari
- `Stepper Horizontal Item` bug where pseudo styles of the counter element were overridable

### [2.15.0-beta.0] - 2022-08-05

#### Fixed

- `Tabs` & `Tabs Bar` `size` property when using `BreakpointCustomizable`

#### Changed

- `Modal` uses poly fluid sizing for outer spacing
- `Banner` uses poly fluid sizing for outer spacing
- `Content Wrapper` uses poly fluid sizing for inner spacing
- `Modal` min-width is slightly updated to perfectly fit into content area of `Content Wrapper` at 320px viewport width

#### Added

- Validation of properties for all components
- `Text Field Wrapper` with `input type="search"` is clearable via Escape key and custom clear button across browsers
- `Text Field Wrapper` with `input type="search"` shows a "Locate me" button when `actionIcon="locate"` is set, emits
  the `action` event on click and can be put into a loading state via `actionLoading="true"`

### [2.14.0] - 2022-07-11

### [2.14.0-rc.1] - 2022-07-11

### [2.14.0-rc.0] - 2022-07-11

#### Added

- `getBrowserSupportFallbackScript()` partial supporting `cdn` and `format` options as replacement for
  `includeOverlay()` of `@porsche-design-system/browser-notification` npm package
- `getCookiesFallbackScript()` partial supporting `cdn` and `format` options as replacement for `includeCookieOverlay()`
  of `@porsche-design-system/browser-notification` npm package

#### Changed

- `getMetaTagsAndIconLinks()` partial to return `theme-color` meta tags with `prefers-color-scheme: {light|dark}` media
  query

### [2.13.0] - 2022-06-23

### [2.13.0-rc.5] - 2022-06-23

#### Fixed

- `Stepper Horizontal Item` `state` validation
- `Button` and `Link` with `theme="dark" variant="tertiary"` and `Tag Dismissible` bug on Safari < v15.5 where wrong
  colors on hover were shown

### [2.13.0-rc.4] - 2022-06-22

#### Added

- `Stepper Horizontal`

### [2.13.0-rc.3] - 2022-06-22

#### Added

- `Segmented Control`

### [2.13.0-rc.2] - 2022-06-21

### [2.13.0-rc.1] - 2022-06-21

### [2.13.0-rc.0] - 2022-06-21

#### Changed

- `Button`, `Button Pure` and `Switch` apply `aria-disabled="true"` instead of `disabled` attribute to native button
  internally in case `disabled` and/or `loading` property is set

### [2.12.1] - 2022-05-25

### [2.12.1-rc.0] - 2022-05-25

#### Fixed

- Issue with `JssStyle` typing import

### [2.12.0] - 2022-05-19

#### Changed

- npm package is prepared for public release on [npmjs.org](https://npmjs.com)

### [2.12.0-rc.2] - 2022-05-12

### [2.12.0-rc.1] - 2022-05-11

### [2.12.0-rc.0] - 2022-05-04

#### Added

- `Table Head Cell` now has a `multiline` property

#### Changed

- `Headline` has no `hypens` / `overflow-wrap` style by default
- Partials now throw an exception if they are executed in browser

#### Fixed

- Exception in `Headline`, `Select Wrapper`, `Text` and `Text List` when changing `theme` prop from `dark` to `light`
- `getInitialStyles()` partial now returns `.hydrated` styles, too

### [2.11.0-skeletons] - 2022-04-21

### [2.11.0] - 2022-04-21

### [2.11.0-rc.0] - 2022-04-20

#### Added

- `Tag`
- `Tag Dismissible`

### [2.10.0-skeletons] - 2022-04-13

### [2.10.0] - 2022-04-13

### [2.9.3-rc.1] - 2022-04-06

#### Added

- `Text Field Wrapper` now has a `showCharacterCount` property which can be used to hide the character count when a
  `maxLength` attribute is set on the wrapped `input`.
- `Textarea Wrapper` now has a `showCharacterCount` property which can be used to hide the character count when a
  `maxLength` attribute is set on the wrapped `textarea`.

### [2.9.3-rc.0-skeletons] - 2022-03-29

### [2.9.3-rc.0] - 2022-03-28

#### Added

- `Text Field Wrapper` supports `unit` property on `input type="text"`
- `Marque` optional configurable clickable/focusable area by defining padding on host element

#### Fixed

- `Tabs Item` improved accessibility
- Angular: circular dependency in development mode in `2.9.2-skeletons`

### [2.9.2-skeletons] - 2022-03-24

#### Added

- **[EXPERIMENTAL]** `getInitialStyles` partial now accepts a `skeletonTagNames` array of component names that will
  initially have skeleton styles while the Porsche Design System is loading
- **[EXPERIMENTAL]** `Button`, `Button Pure`, `Checkbox Wrapper`, `Fieldset Wrapper`, `Link`, `Link Pure`,
  `Link Social`, `Radio Button Wrapper`, `Select Wrapper`, `Text Field Wrapper`, `Textarea Wrapper` can now have initial
  skeleton styles when passed as `skeletonTagNames` to the `getInitialStyles` partial

### [2.9.2] - 2022-03-24

### [2.9.2-rc.1] - 2022-03-23

#### Fixed

- Bug caused by Chrome where hover styles of `Link Pure` are not displayed correctly

### [2.9.2-rc.0] - 2022-03-22

#### Added

- Normalized font behavior (`hyphen`, `overflow-wrap` and `text-size-adjust`) across components

#### Fixed

- `Modal` scrolling and pinch to zoom on iOS
- `Modal` initial position if scrollable
- `Table Head Cell` sort icon `asc` + `desc`

### [2.9.1] - 2022-03-10

### [2.9.1-rc.0] - 2022-03-09

#### Added

- Styles for slotted `<button>` in `Text`

#### Changed

- `Modal` heading and aria validation happens only when open

#### Fixed

- React: bundling format of partials

### [2.9.0] - 2022-02-28

### [2.9.0-rc.1] - 2022-02-25

#### Fixed

- `Modal` focus trap respecting elements in shadow DOM and dynamically added/removed elements on first level
- `Tabs Item` focus outline on click in Safari
- Error while using partials in Vanilla JS and Angular

### [2.9.0-rc.0] - 2022-02-16

#### Added

- `getFontFaceStylesheet` returns additional `<link>` tags with `rel="preconnect"` and `rel="dns-prefetch"`
- Option `format` to partials `getFontFaceStylesheet`, `getComponentChunkLinks()`, `getFontLinks()`, `getIconLinks()`,
  `getInitialStyles()`, `getLoaderScript()` and `getMetaTagsAndIconLinks()`

#### Deprecated

- The option `withoutTags` of partials `getFontFaceStylesheet`, `getComponentChunkLinks()`, `getFontLinks()`,
  `getIconLinks()`, `getInitialStyles()`, `getLoaderScript()` and `getMetaTagsAndIconLinks()` is deprecated and will be
  removed in `v3.0.0`. Please use `format: 'jsx'` instead.

```diff
- <link rel="stylesheet" href={getFontFaceStylesheet({ withoutTags: true })} crossOrigin="true" />
+ {getFontFaceStylesheet({ format: 'jsx' })}
```

### [2.9.0-beta.1] - 2022-01-27

#### Added

- `:focus-visible` content of selected Tab in `Tabs` component gets focus styling
- Improved accessibility of `Text Field Wrapper` and `Textarea Wrapper` when `maxlength` attribute is set
- `Modal` aria property
- `Modal` class for slotted elements to make content full-width

#### Changed

- `Button Pure` and `Link Pure` removed `position: relative` imposition, make sure to **not** override it with
  `position: static`

#### Fixed

- `Modal` close button styles when no heading is passed

### [2.9.0-beta.0] - 2022-01-18

#### Added

- React: `getByRoleShadowed`, `getByLabelTextShadowed` and `getByTextShadowed` utilities which uses
  `@testing-library/dom` queries internally to support Shadow DOM

#### Fixed

- React: `UnhandledPromiseRejectionWarning` when using `skipPorscheDesignSystemCDNRequestsDuringTests()`

### [2.8.0] - 2022-01-17

#### Fixed

- Accessibility issue of `Icon` component in Windows High Contrast Mode in Chromium Browser

### [2.8.0-rc.0] - 2022-01-14

#### Added

- Support for `tabindex` attribute on `Button`, `Button Pure`, `Switch`, `Link`, `Link Pure` and `Link Social`

#### Changed

- `:focus-visible` style matches outline color of `Button` while hovered

#### Deprecated

- The `tabbable` property of `Button`, `Button Pure` and `Switch` is deprecated and will be removed in `v3.0.0`. Please
  use `tabindex` instead.

```diff
- <p-button tabbable="false">Some button</p-button>
+ <p-button tabindex="-1">Some button</p-button>
```

### [2.8.0-beta.3] - 2021-12-22

#### Added

**Disclaimer:** The provided themes `light-electric` and `dark-electric` are just a proof of concept, it's **not**
accessible regarding its color contrast and might even be removed in an upcoming major release again.

- `light-electric` theme for `Switch`
- `dark-electric` theme for `Button Pure` and `Link Pure`
- Character counter to `Text Field Wrapper` and `Textarea Wrapper` if `maxlength` is present on `input type="text"` and
  `textarea`

#### Changed

- `:focus-visible` style matches outline color of `Switch` while hovered

#### Fixed

- Box model of `Button Pure`

### [2.8.0-beta.2] - 2021-12-22

#### Fixed

- `Content Wrapper` regression for `!important` style

#### Added

- Usage validation for `Link`, `Link Pure` and `Link Social`

### [2.8.0-beta.1] - 2021-12-16

#### Fixed

- `Select Wrapper` validation of select element

### [2.8.0-beta.0] - 2021-12-15

#### Changed

- Angular: increased peer dependency to `>=12.0.0 <14.0.0`

### [2.7.0] - 2021-12-14

### [2.7.0-rc.0] - 2021-12-14

#### Removed

- `offset-bottom` prop of `Toast` (use `--p-toast-position-bottom` CSS variable instead)

### [2.7.0-beta.6] - 2021-12-08

#### Added

- `Popover`

### [2.7.0-beta.5] - 2021-12-07

#### Added

**Disclaimer:** The provided theme `light-electric` is just a proof of concept, it's **not** accessible regarding its
color contrast and might even be removed in an upcoming major release again.

- `light-electric` theme for `Accordion`, `Link`, `Link Pure`, `Button`, `Button Pure`, `Tabs`, `Tabs Bar`

### [2.7.0-beta.4] - 2021-12-02

### [2.7.0-beta.3] - 2021-11-30

#### Added

- `Accordion` uses `MutationObserver` fallback when no `ResizeObserver` is available in older browsers

#### Fixed

- `Link` and `Link Social` not adapting slotted anchor to the width of the element

### [2.7.0-beta.2] - 2021-11-24

#### Added

- `Toast`

#### Fixed

- `Banner` animations respect offset correctly

### [2.7.0-beta.1] - 2021-11-16

#### Fixed

- `Headline` applies `align` and `ellipsis` prop correctly

### [2.7.0-beta.0] - 2021-11-11

#### Added

- New `aria` property for `ARIA` attribute handling for: `Button`, `Button Pure`, `Icon`, `Link`, `Link Pure`, `Marque`,
  `Spinner`

#### Fixed

- React: warnings about `useLayoutEffect` in SSR context

### [2.6.1] - 2021-11-05

#### Fixed

- Prevent breaking entire Porsche Design System due to lacking support of `ResizeObserver`, however `Accordion` still
  requires it

### [2.6.0] - 2021-11-04

#### Added

- `unit` and `unitPosition` properties to `Text Field Wrapper`

### [2.6.0-beta.0] - 2021-10-29

#### Changed

- Use `Heiti SC` (pre-installed on iOS/macOS) and `SimHei` (pre-installed on Windows) as Chinese fallback font

#### Added

- `Marque` uses `webp` images for browsers that support it
- `Inline Notification`
- `Icon` now supports `success` for `name` property

#### Fixed

- Colors of `Banner` for dark theme
- Replaced CSS `inset` property with `top`, `left`, `right` and `bottom` for browser compatibility
- Opening and closing transition of `Modal`

### [2.5.1-beta.0] - 2021-10-11

#### Fixed

- Possible exceptions when components get unmounted directly

### [2.5.0] - 2021-10-04

#### Added

- `SimHei` and `黑体` as fallback for all components' `font-family`

### [2.5.0-beta.1] - 2021-09-28

#### Changed

- React: improved render behavior of components

### [2.5.0-beta.0] - 2021-09-22

#### Added

- React: utility function `skipPorscheDesignSystemCDNRequestsDuringTests`

### [2.4.0] - 2021-09-21

### [2.4.0-beta.2] - 2021-09-21

#### Added

- `Link Social` and `Icon` now support `kakaotalk`, `naver`, `reddit` and `tiktok`
- JSS caching mechanism to improve style performance

#### Changed

- Alignment of `linkedin` icon
- Improved accessibility of `Select Wrapper`
- `Icon` loading behaviour to non-blocking, components using the `Icon` will no longer wait for it to load
- Validation messages of `Fieldset Wrapper` have now an additional icon representing the validation state

#### Fixed

- Box model of `Link Pure`
- Focus of `Link Pure` with slotted anchor and hidden label
- Focus cycling of `Modal` without focusable children
- Suppress CORS error

### [2.4.0-beta.1] - 2021-08-26

#### Added

- `active` property to `Button Pure`

### [2.4.0-beta.0] - 2021-08-26

#### Added

- `icon` property of `Button Pure` and `Link Pure` was extended by `none` value
- `alignLabel` and `stretch` property to `Button Pure` and `Link Pure`

#### Changed

- Improved `:focus-visible` and `:hover:focus-visible` colors for `Link Social` and `Link`
- Improved slotted `<a>` coloring in dark theme for `Link Social` and `Link`
- Validation messages of `Checkbox Wrapper`, `Radio Button Wrapper`, `Select Wrapper`, `Textarea Wrapper` and
  `Text Field Wrapper` have now an additional icon representing the validation state
- `Modal` backdrop behavior to close modal on mouse-down

#### Fixed

- Slotted `<a>` coloring in dark theme for `Text`, `Headline`, `Text List`, `Banner`, `Select Wrapper` and `Link Pure`
- Wrong background color of scrollable `Modal`'s backdrop in Safari

### [2.3.0] - 2021-07-28

### [2.3.0-beta.3] - 2021-07-28

#### Changed

- `Accordion` reduce paddings, vertically align carets to the first heading row, adjust border color and hover styles

#### Fixed

- `Text Field Wrapper` accessibility of type password and search

### [2.3.0-beta.2] - 2021-07-15

#### Added

- `Checkbox Wrapper`, `Radio Button Wrapper`, `Select Wrapper`, `Textarea Wrapper` and `Text Field Wrapper` now reflect
  changes of the `required` attribute on their child component
- `multiline` property to `Table Cell`
- Partial function `getLoaderScript()` to initialize Porsche Design System as early as possible

#### Fixed

- `Table Head Cell` uses semi bold instead of bold as font weight
- Transition of `Modal`

### [2.3.0-beta.1] - 2021-07-08

#### Added

- `Accordion`

#### Changed

- Removed initial delay of `Banner`

### [2.3.0-beta.0] - 2021-07-01

#### Added

- `Table`
- Angular: export types from package root
- Accessibility icon

#### Changed

- `Button`, `Button Pure` and `Switch` are now focusable while in `loading` state
- `Text` and `Headline` inherits white-space CSS property
- React: sync component props via property instead of attribute

#### Fixed

- Angular: support `"strictTemplates": true` option in `tsconfig.json`
- Use correct icon for `arrow-last` and `arrow-first` in `Icon`, `Button` and `Link` components

### [2.2.1] - 2021-06-08

#### Changed

- Optimize vertical alignment of `Modal`

#### Fixed

- URL in inject global style warning

### [2.2.1-beta.1] - 2021-06-02

#### Fixed

- Margin of `Tabs Bar` within `Tabs` for Firefox and Safari
- SVG of `Icon` is not removed after prop change, e.g. on color change
- Fullscreen behavior of `Modal` on screens larger than 1760px

### [2.2.0] - 2021-05-19

#### Fixed

- `Text` inside `Button` now has the proper size on iOS Safari when changing to and from landscape mode
- `Banner` can now be re-opened after closing
- Closing one `Banner` will not close other `Banners` on the site

### [2.2.0-beta.2] - 2021-05-12

#### Fixed

- `Select Wrapper` value changes are now reflected correctly
- `Select Wrapper` dark theme background color if used with `filter` prop

### [2.2.0-beta.1] - 2021-05-05

#### Added

- Partial function `getIconLinks()` to preload Porsche Design System Icons

#### Fixed

- `Text Field Wrapper` spacing in Safari

### [2.2.0-beta.0] - 2021-05-05

#### Added

- Partial function `getMetaTagsAndIconLinks()` to simplify cross device fav and meta icons

### [2.1.0] - 2021-05-03

### [2.1.0-beta.0] - 2021-05-03

#### Added

- `Switch`

#### Changed

- `Text` automatically breaks words/strings into new line being too long to fit inside their container
- `Headline` automatically breaks words/strings into new line being too long to fit inside their container
- Extended `Fieldset Wrapper` with `labelSize`, `required`, `state` and `message` properties. If the `Fieldset Wrapper`
  is set to required only the label of the **Fieldset Wrapper** gets an asterisk. It is removed from all wrapped child
  components, as long as they are Porsche Design System form elements.

### [2.0.3] - 2021-04-28

### [2.0.3-beta] - 2021-04-28

#### Fixed

- Angular: events firing twice in `Pagination`, `Modal`, `Tabs`, `Tabs Bar` and `Banner` component

### [2.0.2] - 2021-04-21

### [2.0.2-beta.0] - 2021-04-20

#### Fixed

- TypeScript build errors due to duplicate declarations in `types.d.ts`

### [2.0.1] - 2021-04-16

#### Fixed

- Visual appearance of `Checkbox Wrapper` in iOS Safari
- A bug where `Text Field Wrapper` would throw an error when reattaching to DOM too quickly
- Visual bug in Firefox when zooming out `Text Field Wrapper`, `Checkbox Wrapper` and `Textarea Wrapper`
- Angular: streamline component styles in dark theme

#### Changed

- Aligned focus states of `Checkbox Wrapper` and `Radio Button Wrapper` across browsers

### [2.0.0] - 2021-04-13

In keeping with [Semver](https://semver.org), Porsche Design System v2.0.0 was released due to changes in the API,
fundamental changes in loading behavior and others. With our new major version `v2.0.0` there are some important changes
that you should watch out for. To make the migration from `v1.5.x` to our current `v2.0.0` easier, we offer a few
guidelines.

## General changes / improvements:

#### All components, icons, fonts, styles and marque of the Porsche Design System are loaded versioned and chunked from a central CDN

This way all web based digital Porsche products share and use the cached and versioned assets regardless of the JS
framework used to improve loading performance across the Porsche group. Only a tiny (1.4kb sized) Porsche Design System
loader script gets bundled into your application code. Everything else gets loaded versioned, cached and chunked from a
central CDN ([read more](https://designsystem.porsche.com/latest/performance/cdn)). However, this also means that you
will need an **Internet connection** to render the components in a browser (possibly relevant for development stage or
intranet applications).

#### Enabling Micro Frontend Architecture

In case of a micro-frontend architecture, multiple instances and versions of the Porsche Design System can be combined
in a final application by configurable prefixing technique of the Porsche Design System components during runtime.
Please refer to our framework specific guidelines
[Vanilla JS](https://designsystem.porsche.com/latest/start-coding/vanilla-js),
[Angular](https://designsystem.porsche.com/latest/start-coding/angular) and
[React](https://designsystem.porsche.com/latest/start-coding/react).

#### Prevent Flash of Unstyled Content (FOUC) and Flash of Unstyled Text (FOUT)

To prevent FOUC/FOUT, the Porsche Design System offers various partials as part of the
`@porsche-design-system/components-{js|angular|react}` package to ensure all necessary Porsche Design System fonts and
components are fully loaded. If you've used the `@porsche-design-system/partials` package previously, stop using it and
replace the integration with the partials provided by `@porsche-design-system/components-{js|angular|react}` package.
Have a look at our [FOUC/FOUT guidelines](https://designsystem.porsche.com/latest/performance/loading-behaviour).

```diff
- <%= require('@porsche-design-system/partials').getPorscheDesignSystemCoreStyles() %>
+ <%= require('@porsche-design-system/components-{js|angular|react}/partials').getInitialStyles() %>

- <%= require('@porsche-design-system/partials').getFontFaceCSS() %>
+ <%= require('@porsche-design-system/components-{js|angular|react}/partials').getFontFaceStylesheet() %>

- <link rel="preload" href="path/to/webfont/nameOfWebFontFile" as="font" type="font/woff2" crossorigin />
+ <%= require('@porsche-design-system/components-{js|angular|react}/partials').getFontLinks({ weights: ['regular', 'semi-bold'] }) %>
```

#### Added support for China CDN

Our CDN is configured to forward requests to Chinese CDN automatically when necessary. So you're good to go without any
configuration or multiple region specific builds of your application. However, if you are aiming for the maximum
possible performance in China, you can configure which CDN the Porsche Design System must use. Please follow our
[CDN guidelines](https://designsystem.porsche.com/latest/performance/cdn) for more information.

#### New/optimized components

- **Tabs**
- **Tabs Bar**
- **Banner**
- **Modal**
- Headline
- Select
- Pagination
- Button
- Button Pure
- Link
- Link Pure
- Spinner
- Checkbox
- Radio Button

#### Improved TypeScript support for Angular and React

To ensure the best possible typing support, we have refactored our Angular and React wrappers which integrate the native
web components of the Porsche Design System.

#### componentsReady() works reliable

Because the Porsche Design System components get loaded async at the time they are needed, it might be relevant within
your application or test automation to know when those have been initialized. Therefore, we provide in all three
`@porsche-design-system/components-{js|angular|react}')` packages a reliable helper function `componentsReady()`.
[Read more about it](https://designsystem.porsche.com/latest/helpers/components-ready).

#### Removed "blur on focus"

Now focus styling is only applied when you navigate through keyboard and ignored by mouse interaction for browsers
supporting `:focus-visible` otherwise it will fallback to `:focus` CSS implementation.

#### Changed focus styling for a better compromise between accessibility and visual appearance

Color and outline of general focus styling has changed to `currentColor` for light/dark theme with an outline of 1px
width/offset. If you have custom components build with the usage of our `@porsche-design-system/utilities` package then
update it to the latest version.

#### Improved geometry of Porsche Next font

For better alignment and readability we've changed the geometry of the Porsche Next font which results in a visual
change of font size and spacing.

#### Dropped support for IE11 and EdgeHTML according to Porsche's official browser strategy 2021

If you still need to support these browsers, you have to stick to `v1.5.x`. We offer a Browser Notification package
`@porsche-design-system/browser-notification` to alert users that these browsers are no longer supported. It supports a
blocking layer (to be used with Porsche Design System `v2.x`), or a dismissible banner (to be used with Porsche Design
System `v1.x`). Please refer to our
[Browser compatibility guidelines](https://designsystem.porsche.com/latest/help/browser-compatibility).

#### Changed default type of Button and Button Pure

To be in sync with native `<button>` behavior we've changed the default `type` of **Button** and **Button Pure**
component. Those components will render a button within their Shadow DOM as `<button type="submit">` ( previously
`<button type="button">`).

- `submit`: The button submits the form data to the server. This is the default if the attribute is not specified for
  buttons associated with a `<form>`, or if the attribute is an empty or invalid value.
- `button`: The button has no default behavior, and does nothing when pressed by default. It can have client-side
  scripts listen to the element's events, which are triggered when the events occur.

#### Changed support for wrapped links around Link, Link Pure and Link Social component

Due to the support for setting links (`<a href="#">`) in our **Link**, **Link Pure** and **Link Social** components as
child, we've removed support for styling the anchor tag (`<a>`) when it surrounds the component. So we recommend
changing the position of the `<a>` tag from wrapping the component to a direct slot (child) of it.

```diff
- <a href="#"><p-link>Some label</p-link></a>
+ <p-link><a href="#">Some label</a></p-link>

- <a href="#"><p-link-pure>Some label</p-link-pure></a>
+ <p-link-pure><a href="#">Some label</a></p-link-pure>

- <a href="#"><p-link-social>Some label</p-link-social></a>
+ <p-link-social><a href="#">Some label</a></p-link-social>
```

#### Automatic \* asterisk symbol to form field labels

We added an automatic generated _ asterisk symbol to form field labels which have the required attribute. This might
lead to a doubled _ symbol if you set one by yourself.

```diff
- <p-text-field-wrapper label="Some label *"><input type="text" name="some-name" required /></p-text-field-wrapper>
+ <p-text-field-wrapper label="Some label"><input type="text" name="some-name" required /></p-text-field-wrapper>

- <p-checkbox-wrapper label="Some label *"><input type="checkbox" name="some-name" required /></p-checkbox-wrapper>
+ <p-checkbox-wrapper label="Some label"><input type="checkbox" name="some-name" required /></p-checkbox-wrapper>

- <p-radio-button-wrapper label="Some label *"><input type="radio" name="some-name" required /></p-radio-button-wrapper>
+ <p-radio-button-wrapper label="Some label"><input type="radio" name="some-name" required /></p-radio-button-wrapper>

- <p-radio-button-wrapper label="Some label *"><input type="radio" name="some-name" required /></p-radio-button-wrapper>
+ <p-radio-button-wrapper label="Some label"><input type="radio" name="some-name" required /></p-radio-button-wrapper>

- <p-textarea-wrapper label="Some label *"><textarea name="some-name" required></textarea></p-textarea-wrapper>
+ <p-textarea-wrapper label="Some label"><textarea name="some-name" required></textarea></p-textarea-wrapper>

- <p-select-wrapper label="Some label *"><select name="some-name" required><option>A</option></select></p-select-wrapper>
+ <p-select-wrapper label="Some label"><select name="some-name" required><option>A</option></select></p-select-wrapper>
```

#### Shadow DOM

`Flex`, `Flex Item`, `Grid` and `Grid Item` now use Shadow DOM, thus you are not able to overwrite styles defined by
these components any longer.

---

## Angular

#### Integration of Angular components

In the past it was possible to provide a token called `PREVENT_WEB_COMPONENTS_REGISTRATION` which prevented the
registration of the Porsche Design System components and loading of polyfills. Due to the fact that we no longer provide
/ need poly filling, we have completely removed the token. For advanced usage please
[read further](https://designsystem.porsche.com/latest/start-coding/angular).

---

## React

#### Integration of React components

In the past `@porsche-design-system/components-react` components have initialized the **Porsche Design System Loader**
automatically as soon as a component was imported. With `v2.x` you have to import the `PorscheDesignSystemProvider` once
in your `index.tsx` which then initializes the **Porsche Design System Loader**, e.g. like:

```diff
  // index.tsx

  import ReactDOM from 'react-dom';
  import { PorscheDesignSystemProvider } from '@porsche-design-system/components-react';
  import { App } from './App';

  ReactDOM.render(
    <React.StrictMode>
+     <PorscheDesignSystemProvider>
        <App />
+     </PorscheDesignSystemProvider>
    </React.StrictMode>,
    document.getElementById('root')
  );
```

For advanced usage please [read further](https://designsystem.porsche.com/latest/start-coding/react).

#### Jsdom Polyfill for React / Jest / jsdom test automation

We removed test mocks for React / Jest / jsdom as Shadow DOM is supported since jsdom v12.2.0. Instead, we provide a
Jsdom Polyfill (exclusivly for `@porsche-design-system/components-react` package) fixing missing implementation of jsdom
which the Porsche Design System relies on. **Note:** If your test includes Porsche Design System components, make sure
to wrap the component you want to test with a PorscheDesignSystemProvider in order to avoid exceptions. For more
information please [read further](https://designsystem.porsche.com/latest/start-coding/react).

---

## Vanilla JS

#### Integration of Vanilla JS components

With `v1.x` of the Porsche Design System you've had to copy all needed JS files of
`@porsche-design-system/components-js` into your target directory and include the ES5 and ESM loader snippet. Now you
only need to copy one `index.js` file and initialize the Porsche Design System like in the example below:

```diff
  <!DOCTYPE html>
  <html lang="en">
    <head>
      <meta charset="utf-8">
      <meta name="viewport" content="width=device-width,initial-scale=1.0">
      <title>Porsche Design System</title>
-     <script nomodule src="PATH/TO/PACKAGE/@porsche-design-system/components-js/dist/porsche-design-system/porsche-design-system.js"></script>
-     <script type="module" src="PATH/TO/PACKAGE/@porsche-design-system/components-js/dist/porsche-design-system/porsche-design-system.esm.js"></script>
+     <script src="PATH/TO/PACKAGE/@porsche-design-system/components-js/index.js"></script>
    </head>
    <body>
+     <script type="text/javascript">
+       porscheDesignSystem.load();
+     </script>
      <p-headline variant="headline-1">Some text</p-headline>
    </body>
  </html>
```

For advanced usage please [read further](https://designsystem.porsche.com/latest/start-coding/vanilla-js).

---

### [2.0.0-rc.10] - 2021-04-12

#### Changed

- `Tabs` and `Tabs Bar` now respect dynamic additions / removals of `p-tabs-item`, `a` and `button` elements. Make sure
  to update the `activeTabIndex` when mutating elements
- Improved performance of `Text`, `Button Pure` and `Link Pure` when `size` is not `inherit`

#### Added

- `Grid` now has a `wrap` and `gutter` property
- Components (`Grid Item`, `Flex Item`, `Tabs Item` and `Text List Item`) that require a specific parent (`Grid`,
  `Flex`, `Tabs` and `Text List`) will now throw an error if used without that parent

#### Fixed

- Visual appearance of `Checkbox Wrapper` and `Radio Button Wrapper` reflect the state of the wrapped `input` element

### [2.0.0-rc.9] - 2021-03-26

#### Added

- `Button Group` component
- Fullscreen property for `Modal` on mobile

#### Changed

- Spacings, heading and sizes of `Modal`

#### Fixed

- Prevent duplicate loading of `porsche-design-system.v2.x.HASH.js` chunk when using `getComponentChunkLinks()` partial

### [2.0.0-rc.8] - 2021-03-17

#### Added

- Support for full height `Content Wrapper` with flex
- `Tabs Bar` now supports `undefined` as `activeTabIndex`

#### Changed

- `Tabs Bar` has a new default `activeTabIndex`, which is `undefined`
- `Tabs Bar` does not work by itself anymore. The `activeTabIndex` needs to be controlled from the outside
  ([read more](https://designsystem.porsche.com/latest/components/tabs-bar/examples))
- Background Color of `Select Wrapper` in `dark` theme to meet accessibility criteria

### [2.0.0-rc.7] - 2021-03-15

#### Fixed

- Make shadowed `Flex` and `Grid` work in Firefox + Safari

### [2.0.0-rc.6] - 2021-03-11

#### Changed

- Make `Grid` and `Grid Item` use Shadow DOM
- Make `Flex` and `Flex Item` use Shadow DOM

### [2.0.0-rc.5] - 2021-03-09

#### Added

- Configurable background color of `Content Wrapper`
- `italic` font-style in `Text` is now overridden with `normal`

#### Fixed

- Usage of `Select Wrapper` within custom elements
- A bug that caused `Spinner` to be displayed in a wrong size

### [2.0.0-rc.4] - 2021-03-01

#### Changed

- Filter of `Select Wrapper` supports substring search

#### Fixed

- Build error in SSR

### [2.0.0-rc.3] - 2021-02-17

#### Added

- React: utility function `skipCheckForPorscheDesignSystemProviderDuringTests`
- React: tree shaking for component wrappers

#### Fixed

- Angular: error in `Checkbox Wrapper`, `Radio Button Wrapper` and `Text Field Wrapper` when `input[type]` is bound

### [2.0.0-rc.2] - 2021-02-12

#### Added

- Validate usage of `Checkbox Wrapper`, `Radio Button Wrapper`, `Select Wrapper`, `Text Field Wrapper` and
  `Textarea Wrapper`

### [2.0.0-rc.1] - 2021-02-04

#### Added

- Partial function `getComponentChunkLinks()` to preload Porsche Design System Components

#### Changed

- Added a space before asterisk (`*`) when `input`, `textarea` or `select` have `required` attribute within form wrapper
  components
- Renamed partial `getFontLinks()` option from `weight` to `weights`

#### Fixed

- A bug in `Tabs Bar` where the nextButton was mistakenly rendered.
- A bug where `Icon` was not rendered when using `lazy` property.
- A bug in `Text Field Wrapper` with input type password where characters would overlap the icon.

### [2.0.0-rc.0] - 2021-01-29

#### Added

- Link support for `Marque`
- Sizing options `'responsive' | 'small' | 'medium'` for `Marque`

#### Changed

- Angular: added static `load()` function `PorscheDesignSystemModule` for custom prefix
- Hide up/down spin button when using **Text Field** with `type="number"` in Firefox

#### Fixed

- Angular: typings
- React: correct handling of `ref` property
- Unhandled exception in `Select Wrapper` if `selected` and `disabled` attributes are set on the same option
- A bug in `Tabs Bar` where scrolling was broken when a tab was selected
- A bug in `Tabs Bar` where the `nextButton` was always rendered

### [2.0.0-alpha.13] - 2021-01-26

#### Added

- Partial function `getFontLinks()` to prevent **Flash of Unstyled Text** (FOUT)

#### Fixed

- React: correct handling of `className` property

### [2.0.0-alpha.12] - 2021-01-20

#### Added

- Partial function `getInitialStyles()` to prevent **Flash of Unstyled Content** (FOUC)
- Partial function `getFontFaceStylesheet()` to prevent **Flash of Unstyled Text** (FOUT)

#### Changed

- React: `PorscheDesignSystemProvider` needs to wrap application
- React: component props have to be camelCase
- React: `PorscheDesignSystemProvider` is needed while testing components

#### Fixed

- React: typings
- React: support of objects for property values

#### Removed

- React: `getPrefixedComponents`, prefixing is handled by `PorscheDesignSystemProvider`

### [2.0.0-alpha.11] - 2021-01-08

#### Changed

- Precision of relative line height
- Changed color of `neutral contrast low`

### [2.0.0-alpha.10] - 2020-12-14

#### Added

- `native` property to `Select Wrapper` to force rendering of native Browser select dropdown
- Extended flexibility of `Headline`

#### Changed

- Some styling improvements of `Select Wrapper`

#### Fixed

- Jsdom Polyfill `fetch` error

### [2.0.0-alpha.9] - 2020-12-09

### Fixed

- Improved reliability of `componentsReady()`

#### Changed

- Jsdom Polyfill `console.warn` behaviour

### [2.0.0-alpha.8] - 2020-12-03

### Fixed

- A bug where `Modal` did not remove `overflow=hidden` on document body.

### [2.0.0-alpha.7] - 2020-11-26

#### Added

- Jsdom Polyfill

#### Removed

- Jsdom Mocks
- Global "blur on focus" script

#### Changed

- Default dropdown direction of `SelectWrapper` from `down` to `auto`
- Made API of `Tabs` consistent with `Tabs Bar`
- Removed transition for focus styling
- Use `:focus-visible` as default and `:focus` as fallback for focusable elements

#### Fixed

- The Selected element of `SelectWrapper` dropdown keeps now in sync with native selection if changed programmatically
- Invalid search results get cleared if `SelectWrapper` becomes focus state
- Some bugs in `TabsBar`
- Minification of dynamic slotted content styles
- An issue where `Pagination` throws console errors if disconnected from dom.

### [2.0.0-alpha.6] - 2020-10-28

#### Changed

- default `type` of `Button` and `Button Pure` to `submit`

#### Fixed

- Typings

### [2.0.0-alpha.5] - 2020-10-26

#### Added

- `Modal` component

#### Fixed

- Typing for `pageChange` event of `Pagination` component
- Typings

#### Changed

- Focus styling

### [2.0.0-alpha.4] - 2020-10-14

#### Added

- Custom filter to `Select Wrapper` component
- DropDown direction property to `Select Wrapper` component
- Display `*` after label when `input`, `textarea` or `select` have `required` attribute within form wrapper components
- `Tabs` component
- `Tabs Bar` component
- `Banner` component

#### Removed

- Default `position: relative;` style of `Link Pure` and `Button Pure`

#### Fixed

- `Spinner` zooming bug on Safari

### [2.0.0-alpha.3] - 2020-09-11

#### Added

- Support to load assets from China CDN directly via browser flag: `PORSCHE_DESIGN_SYSTEM_CDN = 'cn';`

#### Removed

- Support for `<a>` wrapped `Link` and `Link Pure`

### [2.0.0-alpha.2] - 2020-08-20

### [2.0.0-alpha.1] - 2020-08-17

#### Changed

- Removed classnames dependency
- Stencil Core `taskQueue` from `congestionAsync` to `async` for more performant component rendering

#### Fixed

- Focus input on label click of `Checkbox Wrapper` and `Radio Button Wrapper`

### [1.5.6] - 2020-10-15

### [1.5.6-rc.0] - 2020-10-13

### Fixed

- `Spinner` zooming bug on Safari

### [1.5.5] - 2020-09-11

### [1.5.5-rc.0] - 2020-09-07

### Changed

- Deprecated stencil lifecycle-method `componentDidUnload` to `disconnectedCallback` to fix "`selectObserver` is
  undefined" bug in `Select Wrapper` and `Pagination`

### [1.5.4] - 2020-08-25

### [1.5.4-rc.0] - 2020-08-17

#### Changed

- Removed classnames dependency
- Stencil Core `taskQueue` from `congestionAsync` to `async` for more performant component rendering

#### Fixed

- Focus input on label click of `Checkbox Wrapper` and `Radio Button Wrapper`
- Fix typings for `orientation` of `Divider` component

### [2.0.0-alpha.0] - 2020-08-06

#### Added

- **Experimental:** Optional web component scoping mechanism during runtime to enable micro service architecture

#### Changed

- Web components get lazy loaded from central CDN to improve caching strategy across Porsche's digital eco system

#### Removed

- Stop browser support for **IE11** and **EdgeHTML**

#### Fixed

- Mix of `Optgroups` and `Options` on same level in `Select Wrapper` component
- Fix typings for `orientation` of `Divider` component

### [1.5.3] - 2020-08-10

### [1.5.3-rc.0] - 2020-08-10

#### Fixed

- Mix of `Optgroups` and `Options` on same level in `Select Wrapper` component

### [1.5.2] - 2020-07-22

#### Fixed

- Dispatch change event in `Select Wrapper`
- Stencil react-output-target SSR Bug

### [1.5.1] - 2020-07-20

#### Fixed

- SVGO settings for icons
- Angular bug which causes `ngcc` to fail

### [1.5.0] - 2020-07-16

#### Added

- Icons (active-cabin-ventilation, battery-full, bell, bookmark, car-battery, charging-active, charging-state, climate,
  climate-control, garage, horn, key, map, parking-brake, parking-light, preheating, send, shopping-bag, sidelights,
  user-manual, wrenches)

#### Changed

- Icons (arrow-first, arrow-last, battery-empty, car, card, charging-station, question)

#### Fixed

- Porsche Marque images

### [1.5.0-rc.2] - 2020-07-06

### [1.5.0-rc.1] - 2020-07-06

#### Added

- **Notification Neutral** color to `color` property of `p-text` and `p-icon`

### [1.5.0-rc.0] - 2020-06-25

#### Added

- `Fieldset Wrapper` component
- Improved SEO of `p-headline` and `p-text`: Added possibility to write semantic HTML tags (e.g. `<h1>-<h6>` or `<p>`,
  `<blockquote>`, etc.) directly as slotted content.
- Possibility to include anchor tags directly as slots of `Link`, `Link Pure` and `Link Social`
- `Text` new `weight` property `semibold`
- `Button Pure` label with subline pattern as slot
- `Link Pure` label with subline pattern as slot

#### Changed

- `Select Wrapper` is now ready for the catwalk. It is dressed now with a custom drop down list box and gets naked by
  default on touch devices.

#### Fixed

- Minor accessibility improvements of `icons` and `Text Field`
- Remove native number spinner buttons of `Text Field` with type text for Firefox
- An issue with `Button` and `Button Pure` and their `disabled` attribute

### [1.4.0] - 2020-05-14

### [1.4.0-rc.3] - 2020-05-08

#### Added

- `Text List`

#### Changed

- Improve caching strategy for fonts by content-based hash
- Improve caching strategy for marque by content-based hash
- Dimensions and sharpness of marque
- Props for `Content Wrapper`

### [1.4.0-rc.2] - 2020-05-06

#### Added

- `Content Wrapper`
- Description property to `p-text-field-wrapper`, `p-textarea-wrapper` and `p-select-wrapper`
- `Link Social`

#### Changed

- Improve accessibility of error and success states of form elements
- Aria-invalid attribute of form elements if they are in error state is now managed by component
- Rename icon name `configure` to `configurate` (prevents breaking change compared to stable v1.3.0)
- Improve `p-icon` loading behavior

#### Fixed

- Display of wrong icons

#### Removed

- `safe-zone` property of `p-grid` (`Content Wrapper` should be used instead)

### [1.4.0-rc.1] - 2020-04-27

#### Added

- Add `safe-zone` property to `p-grid` for outer grid margin, max-width and centering
- Submit button with search icon to `p-textfield-wrapper` type search

#### Changed

- Background color of readonly state in components `p-textfield-wrapper` and `p-textarea-wrapper`
- Visual appearance of icons
- Improve caching strategy for icons by content-based hash
- Cursor of Radio, Checkbox and Select
- Fixed naming of Mock from `p-textfield-wrapper` to `p-text-field-wrapper`

#### Fixed

- Icon loading mechanism

### [1.4.0-rc.0] - 2020-04-09

#### Added

- SSR support

### [1.3.0] - 2020-04-08

#### Added

- New headline size `headline-5` to `p-headline`
- Test Mocks

#### Fixed

- Text styling of Select component on focus in IE11 and Chrome on Windows 10

### [1.3.0-rc.0] - 2020-04-03

#### Fixed

- Improve form elements

### [1.2.0] - 2020-03-25

#### Added

- `Divider`
- Hover state for form elements

#### Fixed

- Support label text of form elements for Screen readers

### [1.1.2] - 2020-03-17

#### Changed

- Notification colors

### [1.1.1] - 2020-03-13

#### Changed

- Icon of `Checkbox` indeterminate state

### [1.1.0] - 2020-03-11

#### Fixed

- Minor improvements

### [1.1.0-rc.0] - 2020-03-02

#### Added

- `Select Wrapper`
- `Checkbox Wrapper`
- `Radio Button Wrapper`
- `Textarea Wrapper`

#### Fixed

- `Text Field Wrapper` toggle password visibility

### [1.0.3] - 2020-02-13

#### Fixed

- JS framework compatibility

### [1.1.0-0] - 2020-02-06

#### Added

- `Text Field Wrapper`

#### Changed

- Add proper cursor for disabled state for `Button` and `Button Pure`

### [1.0.2] - 2020-02-04

#### Fixed

- Inheritable styling of slotted content

### [1.0.1] - 2020-01-30

#### Added

- Clickable area of `Link Pure` and `Button Pure` is optionally configurable by defining padding on host element

### [1.0.0] - 2020-01-28

#### Added

- Cursor pointer on hover for `Button` and `Button Pure`
- Line-height gets calculated based on Porsche type-scaling formula automatically for `Text`, `Link Pure` and
  `Button Pure`
- Test helper function `componentsReady()` which indicates when lazy loaded components fully have loaded

#### Changed

- Update CDN asset paths
- Improve font-weight definitions
- Rename and optimize neutral colors for `Icon` and `Text`

### [1.0.0-rc.1] - 2019-12-13

#### Added

- `Headline`
- `Text`
- `Marque`
- `Button`
- `Button Pure`
- `Spinner`
- `Icon`
- `Flex`
- `Grid`
- `Link`
- `Link Pure`
- `Pagination`
- "Blur on focus"<|MERGE_RESOLUTION|>--- conflicted
+++ resolved
@@ -14,14 +14,12 @@
 
 ### [Unreleased]
 
-<<<<<<< HEAD
 #### Added
 
 - `Carousel`: support for centering slides if `alignHeader` prop is set to `center` and amount of slides is less than
   `slidesPerPage` ([#3372](https://github.com/porsche-design-system/porsche-design-system/pull/3372))
-=======
+
 ### [3.16.0] - 2024-07-02
->>>>>>> 23dc40d1
 
 ### [3.16.0-rc.2] - 2024-07-02
 
