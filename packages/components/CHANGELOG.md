# Changelog

## Porsche Design System

All notable changes to this project will be documented in this file and published as following npm packages:

- `@porsche-design-system/components-js`
- `@porsche-design-system/components-angular`
- `@porsche-design-system/components-react`
- `@porsche-design-system/components-vue`

The format is based on [Keep a Changelog](https://keepachangelog.com/en/1.0.0), and this project adheres to
[Semantic Versioning](https://semver.org/spec/v2.0.0.html).

## [Unreleased]

### Added

<<<<<<< HEAD
- `Pin Code`: `compact` prop to enable a smaller, space-saving version for compact layouts
  ([#4001](https://github.com/porsche-design-system/porsche-design-system/pull/4001))
=======
- `Button`, `Button Pure`, `Button Tile`, `Link`, `Link Pure`, `Link Tile`: `aria-description` is now supported via
  `aria` prop to provide additional context for screen readers.
  ([#3969](https://github.com/porsche-design-system/porsche-design-system/pull/3969))
>>>>>>> 50b4f74f

## [3.29.0] - 2025-08-20

## [3.29.0-rc.5] - 2025-08-19

### Changed

- `Checkbox`, `Multi Select`, `Select`, `Pin Code`, `Textarea`: removed slotted anchor styles
  ([#3981](https://github.com/porsche-design-system/porsche-design-system/pull/3981))

### Fixed

- `Popover`: support for custom slotted button & improvements
  ([#3976](https://github.com/porsche-design-system/porsche-design-system/pull/3976))

## [3.29.0-rc.4] - 2025-08-15

### Added

- `Flag`: ([#3964](https://github.com/porsche-design-system/porsche-design-system/pull/3964))
- `Input Url`: ([#3949](https://github.com/porsche-design-system/porsche-design-system/pull/3949))
- `Multi Select`: `compact` prop to enable a smaller, space-saving version for compact layouts
  ([#3953](https://github.com/porsche-design-system/porsche-design-system/pull/3953))
- `Fieldset`: ARIA role `radiogroup` is now supported via `aria` prop. Internal ARIA attributes for `aria-invalid` and
  `aria-required`. ([#3957](https://github.com/porsche-design-system/porsche-design-system/pull/3957))
- `Input Date`, `Input Time`: ([#3954](https://github.com/porsche-design-system/porsche-design-system/pull/3954))

### Changed

- `Multi Select`, `Select`: `background` is now transparent to be aligned with other form fields
  ([#3953](https://github.com/porsche-design-system/porsche-design-system/pull/3953))
- `Multi Select`, `Select`: improved a11y and highlight of options
  ([#3953](https://github.com/porsche-design-system/porsche-design-system/pull/3953))
- `Multi Select`: aligned filter and keyboard behavior with `Select`
  ([#3943](https://github.com/porsche-design-system/porsche-design-system/pull/3943))
- `Scroller`: Deprecation of prop `gradientColor` because gradient is now managed internally and adapts to all themes
  and background colors automatically.
  ([#3962](https://github.com/porsche-design-system/porsche-design-system/pull/3962))

## [3.29.0-rc.3] - 2025-07-29

### Fixed

- Partials: `topLevelAwait` issue in ESM build
  ([#3947](https://github.com/porsche-design-system/porsche-design-system/pull/3947))

## [3.29.0-rc.2] - 2025-07-28

### Changed

- Partials: provide CJS & ESM build ([#3945](https://github.com/porsche-design-system/porsche-design-system/pull/3945))

## [3.29.0-rc.1] - 2025-07-15

### Added

- `Popover`: support for custom slotted button
  ([#3861](https://github.com/porsche-design-system/porsche-design-system/pull/3861))
- `Icon`: `ai-spark` and `ai-spark-filled`
  ([#3916](https://github.com/porsche-design-system/porsche-design-system/pull/3916))
- `Input Text`: `counter` prop functions independently of `max-length`, allowing character count display even when no
  limit is set ([#3901](https://github.com/porsche-design-system/porsche-design-system/pull/3901))
- `Input Email`: ([#3927](https://github.com/porsche-design-system/porsche-design-system/pull/3927))
- `Input Tel`: ([#3928](https://github.com/porsche-design-system/porsche-design-system/pull/3928))

### Changed

- `Input Search`: `indicator` prop now defaults to `false`
  ([#3917](https://github.com/porsche-design-system/porsche-design-system/pull/3917))
- Angular: updated peer dependency to `>=20.0.0 <21.0.0`
- **Breaking Change** `Textarea`:
  - Renamed the `showCounter` prop to `counter`.
  - Changed default behavior: the `counter` is now disabled by default (`false` instead of `true`).

  ```diff
  - <p-textarea name="some-name" showCounter="false"></p-textarea>
  + <p-textarea name="some-name"></p-textarea>
  ```

  To enable the counter explicitly:

  ```diff
  - <p-textarea name="some-name"></p-textarea>
  + <p-textarea name="some-name" counter="true"></p-textarea>
  ```

  ⚠️ This is a breaking change — you must update all instances using `showCounter`.
  ([#3901](https://github.com/porsche-design-system/porsche-design-system/pull/3901))

### Fixed

- `Carousel`: component does not work correctly if an invalid `lang` value is provided
  ([#3924](https://github.com/porsche-design-system/porsche-design-system/pull/3924))
- Vue: fixed initial render for `dark` and `auto` themes in `PorscheDesignSystemProvider`
  ([#3898](https://github.com/porsche-design-system/porsche-design-system/pull/3898))

## [3.29.0-rc.0] - 2025-06-27

### Added

- `Input Search`: ([#3874](https://github.com/porsche-design-system/porsche-design-system/pull/3874))
- `Input Number`, `Input Password`: added loading state
  ([#3874](https://github.com/porsche-design-system/porsche-design-system/pull/3874))
- `Input Text`: ([#3897](https://github.com/porsche-design-system/porsche-design-system/pull/3897))
- `Select`: `filter` prop to enable an input in the dropdown to filter options
  ([#3893](https://github.com/porsche-design-system/porsche-design-system/pull/3893))
- `Flyout`: expose `--ref-p-flyout-pt` and `--ref-p-flyout-px` read only CSS variable
  ([#3902](https://github.com/porsche-design-system/porsche-design-system/pull/3902))

## [3.28.0] - 2025-06-02

### Added

- `Input Number`: ([#3855](https://github.com/porsche-design-system/porsche-design-system/pull/3855))

### Fixed

- `Select Wrapper`: update of scroll position if dropdown is navigated with keyboard
  ([#3858](https://github.com/porsche-design-system/porsche-design-system/pull/3858))
- `Select`, `Multi Select`: replacement of static (english) a11y announcement of active `option` with dynamic
  announcement through `ariaActiveDescendantElement`
  ([#3826](https://github.com/porsche-design-system/porsche-design-system/pull/3826))

## [3.28.0-rc.3] - 2025-05-19

### Added

- `Styles`: theme for `tailwindcss` including utilities available under
  `import { … } from '@porsche-design-system/components-{js|angular|react|vue}/tailwindcss';`
  ([#3849](https://github.com/porsche-design-system/porsche-design-system/pull/3849))

### Changed

- Partials: `getInitialStyles` removed default styles for `h1`, `h2`, `h3`, `h4`, `h5`, `h6`, `p`, `b` and `strong`
  ([#3849](https://github.com/porsche-design-system/porsche-design-system/pull/3849))

#### Fixed

- `Multi Select`: enable full a11y compliance
  ([#3819](https://github.com/porsche-design-system/porsche-design-system/pull/3819))
- Accessibility: fix ARIA live announcements of form components status messages
  ([#3796](https://github.com/porsche-design-system/porsche-design-system/pull/3796))

## [3.28.0-rc.2] - 2025-04-23

### Fixed

- `Canvas`: stealing focus from `Text Field Wrapper`
  ([#3843](https://github.com/porsche-design-system/porsche-design-system/pull/3843))

## [3.28.0-rc.1] - 2025-04-14

### Fixed

- `Drilldown`, `Drilldown Item`: visibility for slotted content (experimental)
  ([#3833](https://github.com/porsche-design-system/porsche-design-system/pull/3833))

## [3.28.0-rc.0] - 2025-04-11

### Added

- `Input Password`: ([#3763](https://github.com/porsche-design-system/porsche-design-system/pull/3763))
- `Drilldown`, `Drilldown Item`: CSS variable `--p-drilldown-grid-template` and `--p-drilldown-gap` (experimental)
  ([#3822](https://github.com/porsche-design-system/porsche-design-system/pull/3822))
- `Drilldown Item`: named slot `button` and `header` (experimental)
  ([#3822](https://github.com/porsche-design-system/porsche-design-system/pull/3822))
- `Drilldown Link`: (experimental) ([#3822](https://github.com/porsche-design-system/porsche-design-system/pull/3822))

### Changed

- **Breaking Change** `Flyout Multilevel`, `Flyout Multilevel Item`: renamed (experimental) component to `Drilldown` and
  `Drilldown Item` ([#3822](https://github.com/porsche-design-system/porsche-design-system/pull/3822))
- **Breaking Change** `Drilldown Item` doesn't style slotted `<a>` tags anymore, instead use `Drilldown Link` or a
  custom link ([#3822](https://github.com/porsche-design-system/porsche-design-system/pull/3822))

### Fixed

- `aria` prop now supports a colon inside a value, e.g. `aria="{ 'aria-label': 'Always remember: yes you can!' }"`
  ([#3680](https://github.com/porsche-design-system/porsche-design-system/pull/3680))

## [3.27.3] - 2025-03-21

## [3.27.2] - 2025-03-20

## [3.27.2-rc.0] - 2025-03-18

### Changed

- `Table`: add border-bottom styles to `Table Head` to support both, empty and missing `Table Body`
  ([#3788](https://github.com/porsche-design-system/porsche-design-system/pull/3788))

### Fixed

- `Styles`: change `Gradient` color values from `rgba` to `hsla` to fix Chrome rendering bug
  ([#3793](https://github.com/porsche-design-system/porsche-design-system/pull/3793))

## [3.27.1] - 2025-03-05

## [3.27.1-rc.0] - 2025-03-05

### Fixed

- `Carousel`: `auto` value of `slides-per-page` prop is breakpoint customizable
  ([#3783](https://github.com/porsche-design-system/porsche-design-system/pull/3783))
- `Select`, `Multi Select`, `Select Wrapper`: remove positioning with native anchor positioning due to a Chrome bug
  ([#3780](https://github.com/porsche-design-system/porsche-design-system/pull/3780))

## [3.27.0] - 2025-02-28

## [3.27.0-rc.6] - 2025-02-28

### Added

- `Table`: `compact` prop to enable a smaller, space-saving version for compact layouts
  ([#3758](https://github.com/porsche-design-system/porsche-design-system/pull/3758))
- `Table`: `layout` prop to render table with `table-layout: fixed` css for manual control of column widths
  ([#3758](https://github.com/porsche-design-system/porsche-design-system/pull/3758))
- `Carousel`: `align-controls` prop to align the controls slot to the left or center (overwrites auto-alignment)
  ([#3766](https://github.com/porsche-design-system/porsche-design-system/pull/3766))

### Changed

- `Select`, `Multi Select`, `Select Wrapper`:
  - gets rendered on `#top-layer` which enables it to be shown correctly even when used e.g. within a scroll container
    or overflow context ([#3754](https://github.com/porsche-design-system/porsche-design-system/pull/3754))
  - gets positioned by [CSS Anchor Positioning](https://developer.mozilla.org/en-US/docs/Web/CSS/CSS_anchor_positioning)
    or [Floating UI](https://floating-ui.com) as fallback for browsers not supporting it yet
    ([#3754](https://github.com/porsche-design-system/porsche-design-system/pull/3754))
  - modernized visual appearance, dynamic max-height based on viewport and fade in animation of option list
    ([#3754](https://github.com/porsche-design-system/porsche-design-system/pull/3754))
- `Select`, `Select Wrapper`:
  - focus outline becomes default focus style when no filter is used
    ([#3754](https://github.com/porsche-design-system/porsche-design-system/pull/3754))
- `Carousel`: Center layout of Carousel on mobile view
  ([#3765](https://github.com/porsche-design-system/porsche-design-system/pull/3765))
- `Carousel`: `auto` value of `slides-per-page` prop is breakpoint customizable
  ([#3771](https://github.com/porsche-design-system/porsche-design-system/pull/3771))

## [3.27.0-rc.5] - 2025-02-20

### Fixed

- `AG Grid`: error on reload in next.js.
  ([#3759](https://github.com/porsche-design-system/porsche-design-system/pull/3759))

## [3.27.0-rc.4] - 2025-02-20

### Fixed

- `AG Grid`: not accessing cdn base url correctly.
  ([#3759](https://github.com/porsche-design-system/porsche-design-system/pull/3759))

## [3.27.0-rc.3] - 2025-02-18

### Fixed

- `AG Grid`: not resolving dependencies correctly.
  ([#3757](https://github.com/porsche-design-system/porsche-design-system/pull/3757))

## [3.27.0-rc.2] - 2025-02-18

### Fixed

- `AG Grid`: not resolving dependencies correctly.
  ([#3756](https://github.com/porsche-design-system/porsche-design-system/pull/3756))

## [3.27.0-rc.1] - 2025-02-17

### Changed

- **Breaking Change** `AG Grid`: Updated from v32 to v33, which introduced a new Theming API. AG Grid migrated from a
  CSS-based theming approach to a JavaScript object-based theming system. As a result, our custom theme also had to be
  adjusted accordingly. ([#3740](https://github.com/porsche-design-system/porsche-design-system/pull/3740))

### Fixed

- Styles: `vanilla-extract` returns `getMediaQueryMax`, `getMediaQueryMin`, `getMediaQueryMinMax` & `getSkeletonStyle`
  in wrong format ([#3753](https://github.com/porsche-design-system/porsche-design-system/pull/3753))

## [3.27.0-rc.0] - 2025-02-13

### Added

- `@font-face` supports Thai language
  ([#3750](https://github.com/porsche-design-system/porsche-design-system/pull/3750))
- Partials: `getFontLinks` supports preloading `thai` subset
  ([#3750](https://github.com/porsche-design-system/porsche-design-system/pull/3750))

### Changed

- `Popover`: gets rendered on `#top-layer` which enables it to be shown correctly even when used e.g. within a scroll
  container ([#3732](https://github.com/porsche-design-system/porsche-design-system/pull/3732))

#### Removed

- `Popover`: default styling for slotted anchors
  ([#3732](https://github.com/porsche-design-system/porsche-design-system/pull/3732))

## [3.26.0] - 2025-02-07

## [3.26.0-rc.0] - 2025-02-06

### Added

- `Switch`: `compact` prop to enable a smaller, space-saving version for compact layouts
  ([#3728](https://github.com/porsche-design-system/porsche-design-system/pull/3728))
- `Select`: `compact` prop to enable a smaller, space-saving version for compact layouts
  ([#3731](https://github.com/porsche-design-system/porsche-design-system/pull/3731))
- `Canvas`: named slot `sidebar-end-header`
  ([#3736](https://github.com/porsche-design-system/porsche-design-system/pull/3736))
- `Icon`: `4-wheel-drive`, `aggregation`, `arrow-compact-down`, `arrow-compact-left`, `arrow-compact-right`,
  `arrow-compact-up`, `arrows`, `battery-half`, `battery-one-quarter`, `battery-three-quarters`, `brain`, `cabriolet`,
  `charging-network`, `cloud`, `color-picker`, `compass`, `coupe`, `cut`, `door`, `drag`, `ear`, `error`,
  `exclamation-filled`, `fast-backward`, `fast-forward`, `file-csv`, `file-excel`, `flag`, `genuine-parts`,
  `geo-localization`, `grip`, `group`, `hand`, `highway-filled`, `history`, `laptop`, `limousine`, `linked`,
  `logo-apple-carplay`, `logo-apple-music`, `logo-kununu`, `logo-snapchat`, `microphone`, `news`, `north-arrow`,
  `online-search`, `paste`, `pivot`, `price-tag`, `qr-off`, `question-filled`, `radar`, `radio`, `return`, `road`,
  `seat`, `service-technician`, `skip-backward`, `skip-forward`, `stop`, `suv`, `theme`, `turismo`, `trigger-finger`,
  `unlinked` and `weather` ([#3737](https://github.com/porsche-design-system/porsche-design-system/pull/3737))

## [3.25.1] - 2025-01-23

## [3.25.1-rc.0] - 2025-01-23

### Fixed

- `Carousel`: throws error when object-like string is passed by `pagination`
  ([#3715](https://github.com/porsche-design-system/porsche-design-system/pull/3715))

## [3.25.0] - 2025-01-23

## [3.25.0-rc.1] - 2025-01-22

### Fixed

- `Carousel`: throws error when object-like string is passed by `slides-per-page`
  ([#3710](https://github.com/porsche-design-system/porsche-design-system/pull/3710))

## [3.25.0-rc.0] - 2025-01-21

### Added

- `Sheet` ([#3704](https://github.com/porsche-design-system/porsche-design-system/pull/3704))
- `Button`, `Button-Pure`: Add `form` prop to explicitly associate the component with a form, even when it's not
  directly nested within it. ([#3648](https://github.com/porsche-design-system/porsche-design-system/pull/3648))

### Changed

- `Table`: Enable `Table Head Cell` to be used within `Table Row` in addition to `Table Head Row` to further align with
  table structure defined by W3C ([#3701](https://github.com/porsche-design-system/porsche-design-system/pull/3701))

### Fixed

- `Textarea`, `Textarea Wrapper`, `Textfield Wrapper`: color contrast of `unit` prop and counter in `readonly` mode
  meets WCAG 2.2 AA standard ([#3693](https://github.com/porsche-design-system/porsche-design-system/pull/3693))

## [3.24.0] - 2025-01-08

## [3.24.0-rc.1] - 2025-01-08

## [3.24.0-rc.0] - 2025-01-07

### Added

- Styles: support for `vanilla-extract` available under
  `import { … } from '@porsche-design-system/components-{js|angular|react|vue}/styles/vanilla-extract';`
  ([#3666](https://github.com/porsche-design-system/porsche-design-system/pull/3666))

### Changed

- React: updated peer dependency to `>=19.0.0 <20.0.0`

## [3.23.0] - 2024-12-12

## [3.23.0-rc.0] - 2024-12-12

### Changed

- `Select`: Slotted image of selected option now visible in combobox
  ([#3651](https://github.com/porsche-design-system/porsche-design-system/pull/3651))

### Fixed

- `Flyout`: transition bug in Safari ([3674](https://github.com/porsche-design-system/porsche-design-system/pull/3674))
- `Styles`: dart sass deprecation warnings in `SCSS` variant
  ([3664](https://github.com/porsche-design-system/porsche-design-system/pull/3664))

## [3.22.1] - 2024-12-09

## [3.22.1-rc.0] - 2024-12-09

### Fixed

- `Flyout Multilevel`: Secondary scroll area not shown in iOS Safari (iPhone only)
  ([3663](https://github.com/porsche-design-system/porsche-design-system/pull/3663))

## [3.22.0] - 2024-12-06

## [3.22.0-rc.1] - 2024-12-06

### Added

- `Flyout Multilevel`: Supports infinite layers
  ([3647](https://github.com/porsche-design-system/porsche-design-system/pull/3647))

### Fixed

- Partials: error when using in projects without `react/jsx-runtime` as dependency
  ([#3660](https://github.com/porsche-design-system/porsche-design-system/pull/3660))
- `Textfield Wrapper`: text alignment of type `email` and `tel` values in RTL mode
  ([3655](https://github.com/porsche-design-system/porsche-design-system/pull/3655))
- `Popover`:
  - Rendering bug of drop-shadow in Safari 18.x
    ([3622](https://github.com/porsche-design-system/porsche-design-system/pull/3622))
  - Positioning in RTL mode if rendered inside a table (in #top-layer)
    ([3658](https://github.com/porsche-design-system/porsche-design-system/pull/3658))

## [3.22.0-rc.0] - 2024-11-19

### Added

- `Modal`, `Flyout`:
  - `aria-label` is generated from slotted header contents if `aria` prop is not provided
  - ARIA `role` to `aria` prop of `Modal` component to support setting `alertdialog` role
    ([3618](https://github.com/porsche-design-system/porsche-design-system/pull/3618))
- `Pin-Code`: Add `form` prop to explicitly associate the component with a form, even when it's not directly nested
  within it. ([#3588](https://github.com/porsche-design-system/porsche-design-system/pull/3588))
- `Segmented-Control`: Use ElementInternals API and add `form` prop to explicitly associate the component with a form,
  even when it's not directly nested within it.
  ([#3614](https://github.com/porsche-design-system/porsche-design-system/pull/3614))

### Changed

- Angular: updated peer dependency to `>=19.0.0 <20.0.0`
- `Pin-Code`:
  - Remove native input and use ElementInternals API
  - **Breaking Change**: `Pin-Code` component no longer support native validation due to the removal of the underlying
    native `<input>` element. ([#3588](https://github.com/porsche-design-system/porsche-design-system/pull/3588))
- `Styles`: `SCSS` variant uses `@forward/@use` internally to replace deprecated `@import`
  ([#3623](https://github.com/porsche-design-system/porsche-design-system/pull/3623))

### Fixed

- Partials: removed bundled `react/jsx-runtime` due to React 18/19 incompatibilities. When using `jsx` in the `format`
  option, it is necessary to have `react/jsx-runtime` as a dependency in the project included.
  ([#3613](https://github.com/porsche-design-system/porsche-design-system/pull/3613))
- `Select`, `Multi-Select`: Ensure that dynamically changing the `disabled` property via `optgroups` persists the
  `disabled` state for individual options within the group.
  ([#3614](https://github.com/porsche-design-system/porsche-design-system/pull/3614))

## [3.21.0] - 2024-11-12

## [3.21.0-rc.0] - 2024-11-11

### Added

- `Flyout`: Prop `footerBehavior` to always make footer fixed
  ([3590](https://github.com/porsche-design-system/porsche-design-system/pull/3590))
- `Checkbox`, `Textarea`: `formDisabledCallback` and `formStateRestoreCallback` from ElementInternals API and sync
  validity with form element. ([#3528](https://github.com/porsche-design-system/porsche-design-system/pull/3528))
- `Link`, `Link Pure`, `Link Tile`: `aria-haspopup` is now supported for `aria` prop
  ([#3589](https://github.com/porsche-design-system/porsche-design-system/pull/3589))
- `Button`, `Link`: `compact` prop is breakpoint customizable
  ([#3580](https://github.com/porsche-design-system/porsche-design-system/pull/3580))
- `Select`, `Multi-Select`: Add `form` prop to explicitly associate these components with a specific form when they are
  not directly nested within it. ([#3542](https://github.com/porsche-design-system/porsche-design-system/pull/3542))

### Changed

- `Select`, `Multi-Select`:
  - Remove native select and use ElementInternals API
    ([#3542](https://github.com/porsche-design-system/porsche-design-system/pull/3542))
  - **Breaking Change**: `Select` and `Multi-Select` components no longer support native validation due to the removal
    of the underlying native `<select>` element.

### Fixed

- `Flyout`: overlapping of scrollbar in iOS/iPadOS Safari when sticky header/footer is used
  ([#3607](https://github.com/porsche-design-system/porsche-design-system/pull/3607))
- `Carousel`: dynamic change in `slidesPerPages` when using `focusOnCenterSlide` prop breaks pagination
  ([#3592](https://github.com/porsche-design-system/porsche-design-system/pull/3592))
- `Flyout`, `Modal`:
  - transition not working correctly when using conditionally rendered content
    ([#3590](https://github.com/porsche-design-system/porsche-design-system/pull/3590))
  - dismiss button not sticky in case header slot is not present
    ([#3574](https://github.com/porsche-design-system/porsche-design-system/pull/3574))
  - dismiss button overlaps content area
    ([#3574](https://github.com/porsche-design-system/porsche-design-system/pull/3574))
- `jsdom-polyfill`: errors from included polyfill packages
  ([3543](https://github.com/porsche-design-system/porsche-design-system/pull/3543))
- React: global `hidden` attribute with value `false` not working
  ([#3555](https://github.com/porsche-design-system/porsche-design-system/pull/3555))

## [3.20.0] - 2024-10-24

## [3.20.0-rc.1] - 2024-10-24

### Added

- React: better tree-shaking for `@porsche-design-system/components-react`
  ([#3554](https://github.com/porsche-design-system/porsche-design-system/pull/3554))
- `Icon`: `sidebar` ([#3556](https://github.com/porsche-design-system/porsche-design-system/pull/3556))

### Changed

- `Canvas`: Improve UI and UX behaviour in Safari
  ([#3556](https://github.com/porsche-design-system/porsche-design-system/pull/3556))

### Fixed

- `Flyout`: transition animation in Chrome Browser if `Flyout` has scrollable content
  ([#3550](https://github.com/porsche-design-system/porsche-design-system/pull/3550))

## [3.20.0-rc.0] - 2024-10-18

### Added

- `Icon`: `attachment`, `dislike`, `dislike-filled`, `like`, `like-filled`, `new-chat`
  ([#3515](https://github.com/porsche-design-system/porsche-design-system/pull/3515))

### Changed

- `Canvas`: Improve UI and UX behaviour
  ([#3515](https://github.com/porsche-design-system/porsche-design-system/pull/3515))
- `Flyout`, `Modal`: Removed default styling for slotted anchors
  ([#3515](https://github.com/porsche-design-system/porsche-design-system/pull/3515))

## [3.19.0] - 2024-10-14

## [3.19.0-rc.4] - 2024-10-14

### Added

- `AG Grid`: custom theme ([#3517](https://github.com/porsche-design-system/porsche-design-system/pull/3517))
- `Checkbox`: Added a `compact` prop to enable a smaller, space-saving version of the checkbox for compact layouts.
  ([#3504](https://github.com/porsche-design-system/porsche-design-system/pull/3504))
- `Text`, `Display`, `Heading` and `Headline`: introduce new option `inherit` to prop `align`
  ([#3520](https://github.com/porsche-design-system/porsche-design-system/pull/3520))

### Fixed

- `Pin Code`, `Select Wrapper`: programmatic focus
  ([#3527](https://github.com/porsche-design-system/porsche-design-system/pull/3527))
- `Select Wrapper`: native option dropdown has wrong colors in theme dark
  ([#3523](https://github.com/porsche-design-system/porsche-design-system/pull/3523))
- `Switch`: width/height calculation of the toggle element supports browser based text only zoom
  ([#3542](https://github.com/porsche-design-system/porsche-design-system/pull/3542))
- Angular, React, Vue: missing `@deprecated` annotations for deprecated components
  ([#3525](https://github.com/porsche-design-system/porsche-design-system/pull/3525))
- Partials: Replace meta tag `apple-mobile-web-app-capable` with `mobile-web-app-capable` in `getMetaTagsAndIconLinks`
  partial. ([#3519](https://github.com/porsche-design-system/porsche-design-system/pull/3519))

## [3.19.0-rc.3] - 2024-10-02

### Fixed

- `Carousel`: remove gradient styles for carousel if `gradientColor` is not defined
  ([#3518](https://github.com/porsche-design-system/porsche-design-system/pull/3518))

## [3.19.0-rc.2] - 2024-10-01

### Added

- `Carousel`: introduce `trimSpace` prop
  ([#3496](https://github.com/porsche-design-system/porsche-design-system/pull/3496))
- `Checkbox`: ([#3498](https://github.com/porsche-design-system/porsche-design-system/pull/3498))

### Fixed

- `Checkbox Wrapper`, `Radio Button Wrapper`: rendering of `checked` state in Blink based Browsers when component is
  rendered in high contrast mode ([#3488](https://github.com/porsche-design-system/porsche-design-system/pull/3488))

## [3.19.0-rc.1] - 2024-09-06

### Changed

- `Canvas`: Improve UX ([#3494](https://github.com/porsche-design-system/porsche-design-system/pull/3494))

## [3.19.0-rc.0] - 2024-09-03

### Added

- `componentsReady()`: Introduce optional `readyState` parameter
  ([#3460](https://github.com/porsche-design-system/porsche-design-system/pull/3460))
- `Carousel`: introduce `focusOnCenterSlide` & `gradientColor` props
  ([#3488](https://github.com/porsche-design-system/porsche-design-system/pull/3488))

### Changed

- `Text Field Wrapper`: width calculation of counter and unit element are now CSS based in relation to the number of
  characters ([#3472](https://github.com/porsche-design-system/porsche-design-system/pull/3472))

### Fixed

- `jsdom-polyfill`: errors from included polyfill packages
  ([3481](https://github.com/porsche-design-system/porsche-design-system/pull/3481))

## [3.18.0] - 2024-08-21

## [3.18.0-rc.0] - 2024-08-21

### Added

- `Button Tile`, `Link Tile`, `Link Tile Model Signature`: supports `<video/>` (the tile components automatically check
  for OS reduced motion setting to decide weather the video autoplay should be prevented or not to improve accessibility
  & UX) ([#3454](https://github.com/porsche-design-system/porsche-design-system/pull/3454))
- Extend deprecation console warnings by reference to causing DOM element
  ([#3439](https://github.com/porsche-design-system/porsche-design-system/pull/3439))
- `Textarea`: ([#3443](https://github.com/porsche-design-system/porsche-design-system/pull/3443))

### Changed

- Partials: `getInitialStyles` uses CSS `:defined` to determine the visibility of web components, as well as
  `[data-ssr]` attribute instead of `.ssr` class for Next JS and Remix
  ([#3466](https://github.com/porsche-design-system/porsche-design-system/pull/3466))
- Components: Use `:defined` & `[data-ssr]` to handle visibility of nested elements within Shadow DOM
  ([#3470](https://github.com/porsche-design-system/porsche-design-system/pull/3470))
- `Button`, `Link`: spacings adjusted for `compact` mode
- `Banner`, `Flyout`, `Inline Notification`, `Modal`, `Scroller`, `Toast`: button style
  ([#3435](https://github.com/porsche-design-system/porsche-design-system/pull/3435))
- `Select`: added `display: block` to host in order to be consistent with other form components
  ([#3462](https://github.com/porsche-design-system/porsche-design-system/pull/3462))

### Fixed

- `Select`, `Multi-Select`: programmatic focus
  ([#3462](https://github.com/porsche-design-system/porsche-design-system/pull/3462))
- `Button Tile`, `Link Tile`, `Link Tile Model Signature`: correct image position if custom css `position: absolute` is
  used on media element ([#3446](https://github.com/porsche-design-system/porsche-design-system/pull/3446))
- `Button`, `Link`: Safari rendering issue of `backdrop-filter` on border in variant `ghost`
  ([#3435](https://github.com/porsche-design-system/porsche-design-system/pull/3435))
- `Select`, `Select Wrapper`, `Multi Select`, `Textfield Wrapper`: `text-overflow` has now ellipsis behaviour and
  `min-width` is added to prevent text overlapping
  ([#3465](https://github.com/porsche-design-system/porsche-design-system/pull/3465))

## [3.17.0] - 2024-08-01

## [3.17.0-rc.2] - 2024-08-01

### Fixed

- `Optgoup`: hydration error in Next.js SSR context
  ([#3432](https://github.com/porsche-design-system/porsche-design-system/pull/3432))
- `Select`: ensure slotted image width
  ([#3432](https://github.com/porsche-design-system/porsche-design-system/pull/3432))

## [3.17.0-rc.1] - 2024-07-31

### Added

- `Button`, `Link`:
  - Prop `variant` extended by value `ghost`
    ([#3423](https://github.com/porsche-design-system/porsche-design-system/pull/3423))
  - Prop `compact` ([#3423](https://github.com/porsche-design-system/porsche-design-system/pull/3423))

### Fixed

- `Tabs Bar`: fixed tabindex issue when `Tabs Bar` is rendered with the `Scroller` component
  ([#3421](https://github.com/porsche-design-system/porsche-design-system/pull/3421))

## [3.17.0-rc.0] - 2024-07-29

### Added

- `Link Tile`, `Link Tile Model Signature`, `Button Tile`:
  - Named slot `header` ([#3419](https://github.com/porsche-design-system/porsche-design-system/pull/3419))
- `Link Tile`, `Button Tile`: Prop `size` extended by value `large`
  ([#3419](https://github.com/porsche-design-system/porsche-design-system/pull/3419))
- `Tag`:
  - Prop `compact` ([#3411](https://github.com/porsche-design-system/porsche-design-system/pull/3411))
  - Prop `color` extended by value `background-frosted`
    ([#3411](https://github.com/porsche-design-system/porsche-design-system/pull/3411))
- Styles: `theme{Light|Dark}BackgroundFrosted` and `$pds-theme-{light|dark}-background-frosted` color
  ([#3409](https://github.com/porsche-design-system/porsche-design-system/pull/3409))
- `Optgroup`: Usable in combination with `Select` and `Multi Select`
  ([#3410](https://github.com/porsche-design-system/porsche-design-system/pull/3410))
- `Flyout`, `Modal`: Add custom events `motionVisibleEnd` and `motionHiddenEnd` to notify when opening and closing
  transitions are complete ([#3418](https://github.com/porsche-design-system/porsche-design-system/pull/3418))

### Changed

- `Link Tile`, `Link Tile Model Signature`, `Button Tile`:
  - Layout behaviour is able to break out of its aspect ratio in case content overflows to be a11y compliant and/or to
    improve visual alignment in CSS Grid context
    ([#3419](https://github.com/porsche-design-system/porsche-design-system/pull/3419))
  - Values `1:1 | 4:3 | 3:4 | 16:9 | 9:16` of prop `aspect-ratio` are deprecated and mapped to new values
    `1/1 | 4/3 | 3/4 | 16/9 | 9/16` to be aligned with CSS spec
    ([#3419](https://github.com/porsche-design-system/porsche-design-system/pull/3419))

```diff
- <p-link-tile aspect-ratio="1:1 | 4:3 | 3:4 | 16:9 | 9:16"></p-link-tile>
+ <p-link-tile aspect-ratio="1/1 | 4/3 | 3/4 | 16/9 | 9/16"></p-link-tile>

- <p-button-tile aspect-ratio="1:1 | 4:3 | 3:4 | 16:9 | 9:16"></p-button-tile>
+ <p-button-tile aspect-ratio="1/1 | 4/3 | 3/4 | 16/9 | 9/16"></p-button-tile>

- <p-link-tile-model-signature aspect-ratio="1:1 | 4:3 | 3:4 | 16:9 | 9:16"></p-link-tile-model-signature>
+ <p-link-tile-model-signature aspect-ratio="1/1 | 4/3 | 3/4 | 16/9 | 9/16"></p-link-tile-model-signature>
```

- `Link Tile`, `Button Tile`: Value `default` of prop `size` is deprecated and mapped to new value `medium` to be in
  sync with typography sizing definition
  ([#3419](https://github.com/porsche-design-system/porsche-design-system/pull/3419))

```diff
- <p-link-tile size="default"></p-link-tile>
+ <p-link-tile size="medium"></p-link-tile>

- <p-button-tile size="default"></p-button-tile>
+ <p-button-tile size="medium"></p-button-tile>
```

- `Icon`: All icons are up-to-date with the One UI look
- Shorten asset filenames
- `Carousel`: Slides and `controls` slot are centered if `alignHeader` prop is set to `center` and amount of slides is
  less than `slidesPerPage` ([#3372](https://github.com/porsche-design-system/porsche-design-system/pull/3372))

### Fixed

- `Link Pure`: Broken with `alignLabel="start"`, hidden label & nested anchor
  ([#3379](https://github.com/porsche-design-system/porsche-design-system/pull/3379))
- `Textfield Wrapper`, `Textarea Wrapper`: Conditionally rendered component throws
  `TypeError: Cannot read properties of undefined (reading 'type')`
  ([#3383](https://github.com/porsche-design-system/porsche-design-system/pull/3383))
- `Link Tile`: Broken word-break & hyphens Safari
  ([#3397](https://github.com/porsche-design-system/porsche-design-system/pull/3397))
- `Select Wrapper`: `optgroup` styling and behavior
  ([#3410](https://github.com/porsche-design-system/porsche-design-system/pull/3410))

## [3.16.0] - 2024-07-02

## [3.16.0-rc.2] - 2024-07-02

### Added

- Partials: Added default `og:image` and related meta tags to the `getMetaTagsAndIconLinks` partial. Can be disabled by
  setting the `ogImage` option to `false`.
  ([#3357](https://github.com/porsche-design-system/porsche-design-system/pull/3357))

### Changed

- `Flyout Navigation`, `Flyout Navigation Item`: Renamed (experimental) component to `Flyout Multilevel` and
  `Flyout Multilevel Item` ([#3351](https://github.com/porsche-design-system/porsche-design-system/pull/3351))
- `Toast`: Renders fully on `#top-layer`, stacking behaviour has changed and follows W3C standards now, see
  https://developer.mozilla.org/en-US/docs/Glossary/Top_layer and
  https://developer.chrome.com/blog/what-is-the-top-layer
  ([#3356](https://github.com/porsche-design-system/porsche-design-system/pull/3356))

```diff
- <p-flyout-navigation><p-flyout-navigation-item></p-flyout-navigation-item></p-flyout-navigation>
+ <p-flyout-multilevel><p-flyout-multilevel-item></p-flyout-multilevel-item></p-flyout-multilevel>
```

### Fixed

- Types: `@porsche-design-system/components-vue` typings are not exposed
  ([#3355](https://github.com/porsche-design-system/porsche-design-system/pull/3355))

## [3.16.0-rc.1] - 2024-06-18

### Added

- `jsdom-polyfill` Added polyfills for `Popover API` and `ResizeObserver`
  ([#3334](https://github.com/porsche-design-system/porsche-design-system/pull/3334))
- `Segmented Control`: Prop `aria` added to `Segmented Control Item` to support ARIA attributes
  ([#3327](https://github.com/porsche-design-system/porsche-design-system/pull/3327))

### Changed

- Angular: updated peer dependency to `>=17.0.0 <19.0.0`
  ([#3346](https://github.com/porsche-design-system/porsche-design-system/pull/3346))
- React: Improve prop typings for all wrappers of `@porsche-design-system/components-react`
  ([#3336](https://github.com/porsche-design-system/porsche-design-system/pull/3336))

## [3.16.0-rc.0] - 2024-06-05

### Added

- `Flyout`:
  - CSS variable `--p-flyout-sticky-top` (experimental)
    ([#3191](https://github.com/porsche-design-system/porsche-design-system/pull/3191))
  - Prop `disableBackdropClick` ([#3191](https://github.com/porsche-design-system/porsche-design-system/pull/3191))
- `Modal`:
  - CSS variable `--p-modal-width` (experimental)
    ([#3191](https://github.com/porsche-design-system/porsche-design-system/pull/3191))
  - Named slot `header` ([#3191](https://github.com/porsche-design-system/porsche-design-system/pull/3191))

### Changed

- `Modal`, `Flyout`:
  - Sticky dismiss button ([#3191](https://github.com/porsche-design-system/porsche-design-system/pull/3191))
  - Aligned layout, spacing and UX behaviour
    ([#3191](https://github.com/porsche-design-system/porsche-design-system/pull/3191))
  - Renders fully on `#top-layer`, stacking behaviour has changed and follows W3C standards now, see
    https://developer.mozilla.org/en-US/docs/Glossary/Top_layer and
    https://developer.chrome.com/blog/what-is-the-top-layer
    ([#3191](https://github.com/porsche-design-system/porsche-design-system/pull/3191))
- `Modal`: `heading` prop and `slot="heading"` are deprecated. Use `slot="header"` instead.

### Fixed

- Types: Fixed incorrectly allowed type `string` in types `BreakpointCustomizable`, `SelectedAriaAttributes`,
  `CarouselInternationalization`, `PaginationInternationalization` and `ScrollToPosition`
- `Modal`, `Flyout`: Dynamically react to adding/removing named slots
  ([#3191](https://github.com/porsche-design-system/porsche-design-system/pull/3191))
- `Modal`: Uses native `<dialog />` element to resolve focus issues, focus trap
  ([#3191](https://github.com/porsche-design-system/porsche-design-system/pull/3191))

## [3.15.2] - 2024-05-29

### Fixed

- `aria`: Refactor `parseJSONAttribute` to support Safari < 16.4  
  ([#3314](https://github.com/porsche-design-system/porsche-design-system/pull/3314))

## [3.15.1] - 2024-05-23

### Fixed

- `Banner`: Fixed position on mobile ([#3307](https://github.com/porsche-design-system/porsche-design-system/pull/3307))

## [3.15.0] - 2024-05-16

## [3.15.0-rc.5] - 2024-05-16

### Added

- `Button Pure`: Prop `underline` to show an underline for the label
  ([#3212](https://github.com/porsche-design-system/porsche-design-system/pull/3212))
- Partials: Added new option `globalStyles` to `getInitialStyles` to disable global reset styles.  
  ([#3213](https://github.com/porsche-design-system/porsche-design-system/pull/3213))

### Changed

- `Banner`: Refactor Banner to use native `popover`
  ([#3196](https://github.com/porsche-design-system/porsche-design-system/pull/3196))
- Partials: `getInitialStyles` only contain hydration visibility and global styles. All other styles are handled by
  constructable stylesheets at component level.
  ([#3213](https://github.com/porsche-design-system/porsche-design-system/pull/3213))
- `Table`: Removed slotted image style `verticalAlign: 'middle'` from initialStyles
  ([#3213](https://github.com/porsche-design-system/porsche-design-system/pull/3213))
- `Tabs Bar`: Removed sibling tabpanel focus style from initialStyles
  ([#3213](https://github.com/porsche-design-system/porsche-design-system/pull/3213))

### Fixed

- `Carousel`: Accessible name of carousel region wrapper
  ([#3220](https://github.com/porsche-design-system/porsche-design-system/pull/3220))
- `aria` property now supports escaped single quotes inside JSON strings, e.g.
  `aria="{ 'aria-label': 'You can\'t do that? yes you can!' }"`
  ([#3217](https://github.com/porsche-design-system/porsche-design-system/pull/3217))

## [3.15.0-rc.4] - 2024-05-06

### Added

- Partials: Added new partial `getFontFaceStyles` which returns an inline style containing all font-face definitions.  
  ([#3188](https://github.com/porsche-design-system/porsche-design-system/pull/3188))

### Changed

- Partials: Partial `getFontFaceStylesheet` is deprecated and will be removed with the next major release. Use the
  `getFontFaceStyles` partial instead, which directly returns a `<style>` tag containing all font-face definitions and
  can be used in the same way. ([#3188](https://github.com/porsche-design-system/porsche-design-system/pull/3188))

```diff
- getFontFaceStylesheet()
+ getFontFaceStyles()
```

## [3.15.0-rc.3] - 2024-04-23

### Fixed

- `Pin Code`: Fixed several problems with IME keyboards
  ([#3197](https://github.com/porsche-design-system/porsche-design-system/pull/3197))

## [3.15.0-rc.2] - 2024-04-22

### Added

- `Accordion`: Add experimental property `sticky` for a fixed heading
  ([#3181](https://github.com/porsche-design-system/porsche-design-system/pull/3181))
- `Inline Notification`, `Banner`: heading hierarchy can now be customized with `headingTag` prop
  ([#3168](https://github.com/porsche-design-system/porsche-design-system/pull/3168))

### Changed

- `Accordion`: `tag` property is deprecated. Use `headingTag` property instead to specify heading hierarchy level.
  ([#3168](https://github.com/porsche-design-system/porsche-design-system/pull/3168))

```diff
- <p-accordion tag="h3"></p-accordion>
+ <p-accordion heading-tag="h3"></p-accordion>
```

### Fixed

- `Pin Code`: Input is entered twice in iOS
  ([#3192](https://github.com/porsche-design-system/porsche-design-system/pull/3192))

## [3.15.0-rc.1] - 2024-04-17

### Added

- Partials: `getMetaTagsAndIconLinks`, `getComponentChunkLinks`, `getIconLinks` and `getFontLinks` support new format
  option `js` ([#3179](https://github.com/porsche-design-system/porsche-design-system/pull/3179))

## [3.15.0-rc.0] - 2024-04-05

### Changed

- `Model Signature`: Enabling the use of hex colors, CSS gradients, CSS image and video masks. In addition, the size was
  slightly adjusted. ([#3153](https://github.com/porsche-design-system/porsche-design-system/pull/3153))

### Fixed

- `Modal`: Missing box-shadow on sticky footer when slotted content changes
  ([#3154](https://github.com/porsche-design-system/porsche-design-system/pull/3154))
- `Select`: Hydration error in Next.js when using slotted `img`
  ([#3162](https://github.com/porsche-design-system/porsche-design-system/pull/3162))
- `Text Field Wrapper`, `Textarea Wrapper`: Dynamic changes of `showCounter` and `maxLength` are reflected. The counter
  element dynamically adjusts to changes in the input value accurately.
  ([#3084](https://github.com/porsche-design-system/porsche-design-system/pull/3084))

## [3.14.0] - 2024-03-25

## [3.14.0-rc.0] - 2024-03-25

### Added

- `Icon`: `battery-empty-fuel` ([#3148](https://github.com/porsche-design-system/porsche-design-system/pull/3148))

### Changed

- `Icon`: `battery-empty-co2` and `co2-class`
  ([#3148](https://github.com/porsche-design-system/porsche-design-system/pull/3148))
- Angular: updated peer dependency to `>=17.0.0 <18.0.0`
  ([#3125](https://github.com/porsche-design-system/porsche-design-system/pull/3125))
- React: updated peer dependency to `>=18.0.0 <19.0.0`
  ([#3125](https://github.com/porsche-design-system/porsche-design-system/pull/3125))

## [3.13.1] - 2024-03-20

### Fixed

- `Modal`: Unexpected scrolling behavior on iOS >= 17.4
  ([#3128](https://github.com/porsche-design-system/porsche-design-system/pull/3128))
- `Select`, `Multi-Select`: Cropping issues of select dropdown when used inside `Table` component
  ([#3114](https://github.com/porsche-design-system/porsche-design-system/pull/3114))
- `Flyout`, `Flyout Navigation`: iOS Safari URL bar overlaying
  ([#3131](https://github.com/porsche-design-system/porsche-design-system/pull/3131))

## [3.13.0] - 2024-03-11

## [3.13.0-rc.2] - 2024-03-11

### Added

- `Icon`: `battery-empty-co2` and `co2-class`
  ([#3103](https://github.com/porsche-design-system/porsche-design-system/pull/3103))

## [3.13.0-rc.1] - 2024-03-08

### Added

- `Select` ([#3008](https://github.com/porsche-design-system/porsche-design-system/pull/3008))
- `Modal`: Prop `backdrop` ([#3082](https://github.com/porsche-design-system/porsche-design-system/pull/3082))
- `Modal`: CSS variables `--p-modal-spacing-top` and `--p-modal-spacing-bottom`
  ([#3082](https://github.com/porsche-design-system/porsche-design-system/pull/3082))

### Fixed

- `Flyout`: Refactor Flyout to use native Dialog element to resolve focus issues
  ([#2998](https://github.com/porsche-design-system/porsche-design-system/pull/2998))
- `Accordion`: Fix overflow scrollbar issues
  ([#3042](https://github.com/porsche-design-system/porsche-design-system/pull/3042))
- `Carousel`: Skip link is visible when it receives keyboard focus
  ([#3055](https://github.com/porsche-design-system/porsche-design-system/pull/3055))
- Placeholder color of `Text Field Wrapper` for `input type="date"` and `input type="time"` in Safari and alignment in
  Mobile Safari ([#3068](https://github.com/porsche-design-system/porsche-design-system/pull/3068))
- Counter overlap with long initial value in `Text Field Wrapper` for `input type="text"` with `maxlength`
  ([#3079](https://github.com/porsche-design-system/porsche-design-system/pull/3079))

### Changed

- Updated favicons output via `getMetaTagsAndIconLinks()` partial
  ([#3081](https://github.com/porsche-design-system/porsche-design-system/pull/3081))

## [3.13.0-rc.0] - 2024-02-19

### Added

- `Link Tile Product`: Prop `price-original` to be able to visualize sale and original price
  ([#3040](https://github.com/porsche-design-system/porsche-design-system/pull/3040))

### Changed

- Validation of `getInitialStyles()` partial is temporarily disabled
  ([#3049](https://github.com/porsche-design-system/porsche-design-system/pull/3049))

## [3.12.0] - 2024-02-12

## [3.12.0-rc.1] - 2024-02-08

### Fixed

- `Checkbox Wrapper`, `Radio Button Wrapper`: Safari visually reflects input status (checked/unchecked) when used in
  another Shadow DOM or changed programmatically
  ([#3028](https://github.com/porsche-design-system/porsche-design-system/pull/3028))

## [3.12.0-rc.0] - 2024-02-05

### Added

- `Icon`: `logo-x`, `bookmark-filled` and `star-filled`
  ([#3025](https://github.com/porsche-design-system/porsche-design-system/pull/3025))

### Changed

- `Icon`: Visual appearance of `information-filled`, `information`, `success-filled`, `success`, `bookmark`, `compare`,
  `configurate`, `heart-filled`, `heart`, `menu-lines`, `success`, `search`, `locate`, `star`, `shopping-bag-filled`,
  `shopping-bag`, `user-filled` and `user`
  ([#3025](https://github.com/porsche-design-system/porsche-design-system/pull/3025))
- All components (expect some form elements) have improved focus styling based on `:focus-visible`
  ([#3011](https://github.com/porsche-design-system/porsche-design-system/pull/3011))
- Several components are using CSS property `inset|inset-inline|inset-block` instead of `top|bottom|left|right` for
  better RTL (right-to-left) support ([#3011](https://github.com/porsche-design-system/porsche-design-system/pull/3011))
- `Switch`: Improve RTL (right-to-left) mode
  ([#3011](https://github.com/porsche-design-system/porsche-design-system/pull/3011))
- `Button`, `Button Pure`, `Switch`, `Checkbox Wrapper`, `Radio Button Wrapper`, `Pin Code`: optimized announcement of
  loading state for assistive technologies
  ([#3009](https://github.com/porsche-design-system/porsche-design-system/pull/3009))

### Fixed

- All components are supporting focus style in High Contrast Mode correctly
  ([#3011](https://github.com/porsche-design-system/porsche-design-system/pull/3011))

## [3.11.0] - 2024-01-30

## [3.11.0-rc.0] - 2024-01-30

### Fixed

- `Carousel`: Carousel does not work with single pointer event on smaller touch devices
  ([#3003](https://github.com/porsche-design-system/porsche-design-system/pull/3003))
- `Carousel`: `Each child in a list should have a unique "key" prop` warning in Next.js SSR context
  ([#3001](https://github.com/porsche-design-system/porsche-design-system/pull/3001))

### Changed

- Scroll-lock used in `Flyout`, `Flyout Navigation` and `Modal` is based on `body { overflow: hidden; }` for all devices
  ([#3013](https://github.com/porsche-design-system/porsche-design-system/pull/3013))
- `Toast`: Alignment reflects RTL (right-to-left) mode
  ([#3010](https://github.com/porsche-design-system/porsche-design-system/pull/3010))
- `Carousel`: Pagination can be used for navigation & pagination has more spacing on touch devices
  ([#3003](https://github.com/porsche-design-system/porsche-design-system/pull/3003))

## [3.10.0] - 2024-01-17

## [3.10.0-rc.5] - 2024-01-16

### Changed

- `visibility` css property can be overridden on all components, e.g. to make use of `visibility: hidden;`  
  ([#2988](https://github.com/porsche-design-system/porsche-design-system/pull/2988))
- `Carousel`: Named slot `header` renamed to `controls`
  ([#2992](https://github.com/porsche-design-system/porsche-design-system/pull/2992))

## [3.10.0-rc.4] - 2024-01-15

### Added

- `Icon`: Auto-flipping icons (certain ones only) in RTL (right-to-left) mode
  ([#2957](https://github.com/porsche-design-system/porsche-design-system/pull/2957))
- `Carousel`: Prop `heading-size`, named slot `header`
  ([#2915](https://github.com/porsche-design-system/porsche-design-system/pull/2915))
- `Accordion`: support for custom click area for `compact` variant
  ([#2920](https://github.com/porsche-design-system/porsche-design-system/pull/2920))
- `@font-face` supports Middle East languages
  ([#2946](https://github.com/porsche-design-system/porsche-design-system/pull/2946))
- Partials: `getFontLinks` supports preloading `arabic`, `pashto` and `urdu` subsets
  ([#2946](https://github.com/porsche-design-system/porsche-design-system/pull/2946))

### Changed

- `Flyout Navigation`: Improved validation and `activeIdentifier` isn't automatically updated anymore
  ([#2935](https://github.com/porsche-design-system/porsche-design-system/pull/2935))
- `Carousel`: Position and width of heading and description
  ([#2915](https://github.com/porsche-design-system/porsche-design-system/pull/2915))
- `Model Signature` asset for `model="macan"`
- Aligned naming of all `CustomEvent<T>` types and deprecated old ones since they are in fact typing the `detail: T`
  property of the event

```diff
- AccordionUpdateEvent
+ AccordionUpdateEventDetail
- CarouselUpdateEvent
+ CarouselUpdateEventDetail
- FlyoutNavigationUpdateEvent
+ FlyoutNavigationUpdateEventDetail
- LinkTileProductLikeEvent
+ LinkTileProductLikeEventDetail
- MultiSelectUpdateEvent
+ MultiSelectUpdateEventDetail
- PaginationUpdateEvent
+ PaginationUpdateEventDetail
- PinCodeUpdateEvent
+ PinCodeUpdateEventDetail
- SegmentedControlUpdateEvent
+ SegmentedControlUpdateEventDetail
- StepperHorizontalUpdateEvent
+ StepperHorizontalUpdateEventDetail
- SwitchUpdateEvent
+ SwitchUpdateEventDetail
- TableUpdateEvent
+ TableUpdateEventDetail
- TabsUpdateEvent
+ TabsUpdateEventDetail
- TabsBarUpdateEvent
+ TabsBarUpdateEventDetail
```

### Fixed

- `Pin Code`: Focus correct input when clicking on label
  ([#2985](https://github.com/porsche-design-system/porsche-design-system/pull/2985))
- `Flyout Navigation`: Focus dismiss button after opening
  ([#2935](https://github.com/porsche-design-system/porsche-design-system/pull/2935))
- `Accordion`: Alignment of slotted heading with custom padding
  ([#2920](https://github.com/porsche-design-system/porsche-design-system/pull/2920))
- `Modal`: Scrollbar is hidden ([#2907](https://github.com/porsche-design-system/porsche-design-system/pull/2907))
- `Toast`: `max-width` when used in scale mode
  ([#2960](https://github.com/porsche-design-system/porsche-design-system/pull/2960))

## [3.10.0-rc.3] - 2023-12-12

## [3.10.0-rc.2] - 2023-12-12

## [3.10.0-rc.1] - 2023-12-11

### Added

- **[EXPERIMENTAL]** `Link Tile Product`
  ([#2909](https://github.com/porsche-design-system/porsche-design-system/pull/2909))

### Fixed

- `Wordmark`, `Crest` and `Marque`: custom clickable area
  ([#2930](https://github.com/porsche-design-system/porsche-design-system/pull/2930))

## [3.10.0-rc.0] - 2023-12-07

### Added

- **[EXPERIMENTAL]** `Flyout Navigation`
  ([#2906](https://github.com/porsche-design-system/porsche-design-system/pull/2906))
- Prop `submit-button` to show/hide a submit button for `Text Field Wrapper` `type="search"` if wrapped inside a form
  ([#2908](https://github.com/porsche-design-system/porsche-design-system/pull/2908))

### Changed

- `Accordion`: removed `border-bottom` if used standalone
  ([#2911](https://github.com/porsche-design-system/porsche-design-system/pull/2911))
- `display` css property can be overridden on all components, e.g. to make use of `display: none;` within media
  queries  
  ([#2913](https://github.com/porsche-design-system/porsche-design-system/pull/2913))
- `Pagination`: Prop `maxNumberOfPageLinks` is deprecated and has no effect anymore, instead there is responsive
  behavior out of the box with full SSR support
  ([#2898](https://github.com/porsche-design-system/porsche-design-system/pull/2898))

## [3.9.0] - 2023-11-24

## [3.9.0-rc.0] - 2023-11-23

### Added

- Angular: `theme: 'light' | 'dark' | 'auto'` option to `PorscheDesignSystemModule.load()` to set `theme` on all child
  components  
  ([#2872](https://github.com/porsche-design-system/porsche-design-system/pull/2872))
- React: `theme: 'light' | 'dark' | 'auto'` prop to `PorscheDesignSystemProvider` to set `theme` on all child
  components  
  ([#2872](https://github.com/porsche-design-system/porsche-design-system/pull/2872))
- Vue: `theme: 'light' | 'dark' | 'auto'` prop to `PorscheDesignSystemProvider` to set `theme` on all child components  
  ([#2872](https://github.com/porsche-design-system/porsche-design-system/pull/2872))
- Validation for usage of different PDS versions
  ([#2867](https://github.com/porsche-design-system/porsche-design-system/pull/2867))

### Changed

- `Text Field Wrapper`, `Textarea Wrapper`, `Select Wrapper`, `Multi Select`, `Pin Code`, `Checkbox Wrapper` and
  `Radio Button Wrapper` have improved visual alignment
  ([#2854](https://github.com/porsche-design-system/porsche-design-system/pull/2854))
- `Text Field Wrapper` fully supports RTL (right-to-left) mode
  ([#2854](https://github.com/porsche-design-system/porsche-design-system/pull/2854))
- `Pin Code`: Prop values from `1` to `6` are now supported for `length` prop
  ([#2859](https://github.com/porsche-design-system/porsche-design-system/pull/2859))
- `Model Signature` asset for `model="macan"`
  ([#2857](https://github.com/porsche-design-system/porsche-design-system/pull/2857))
- Use motion tokens in all components
  ([#2834](https://github.com/porsche-design-system/porsche-design-system/pull/2834))

### Fixed

- `Select Wrapper`: Select dropdown is now visible if it overflows the `Table` component
  ([#2885](https://github.com/porsche-design-system/porsche-design-system/pull/2885))
- `Select Wrapper` keyboard and scroll behavior
  ([#2864](https://github.com/porsche-design-system/porsche-design-system/pull/2864))
- Safari 15 default margin of button elements in several components
  ([#2858](https://github.com/porsche-design-system/porsche-design-system/pull/2858))
- `Checkbox Wrapper` and `Radio Button Wrapper` border-color/background-color does not reset on hover
  ([#2852](https://github.com/porsche-design-system/porsche-design-system/pull/2852))
- `Tabs Bar` losing `activeTabIndex` and underline in certain framework scenarios
  ([#2896](https://github.com/porsche-design-system/porsche-design-system/pull/2896))
- `Modal` and `Flyout` body jumping in the background and scrolling back to the top in Next Js and Remix
  ([#2890](https://github.com/porsche-design-system/porsche-design-system/pull/2890))

## [3.8.0] - 2023-10-24

## [3.8.0-rc.0] - 2023-10-23

### Added

- RTL (right-to-left) support for all components
  ([#2819](https://github.com/porsche-design-system/porsche-design-system/pull/2819))
- `Popover` and `Modal` support theme dark and auto
  ([#2789](https://github.com/porsche-design-system/porsche-design-system/pull/2789))
- Styles: `getSkeletonStyle()` and `pds-skeleton()`
  ([#2796](https://github.com/porsche-design-system/porsche-design-system/pull/2796))
- Styles: `motionDuration{Short|Moderate|Long|VeryLong}`, `motionEasing{Base|In|Out}`, and
  `$pds-motion-duration-{short|moderate|long|very-long}`, `$pds-motion-easing-{base|in|out}`
  ([#2791](https://github.com/porsche-design-system/porsche-design-system/pull/2791))

### Changed

- Styles: `themeDarkBackgroundShading` and `$pds-theme-dark-background-shading` color
  ([#2789](https://github.com/porsche-design-system/porsche-design-system/pull/2789))
- `Spinner` animation was optimized to consume less CPU
  ([#2825](https://github.com/porsche-design-system/porsche-design-system/pull/2825))

- `Text`, `Display`, `Heading`, `Headline`: Prop values `left | right` of `align` prop are deprecated and mapped to new
  values `start | end` for correct RTL (right-to-left) support
  ([#2819](https://github.com/porsche-design-system/porsche-design-system/pull/2819))

```diff
- <p-text align="left"></p-text>
+ <p-text align="start"></p-text>

- <p-text align="right"></p-text>
+ <p-text align="end"></p-text>

- <p-display align="left"></p-display>
+ <p-display align="start"></p-display>

- <p-display align="right"></p-display>
+ <p-display align="end"></p-display>

- <p-heading align="left"></p-heading>
+ <p-heading align="start"></p-heading>

- <p-heading align="right"></p-heading>
+ <p-heading align="end"></p-heading>

- <p-headline align="left"></p-headline>
+ <p-headline align="start"></p-headline>

- <p-headline align="right"></p-headline>
+ <p-headline align="end"></p-headline>
```

- `Button Pure`, `Link Pure`, `Switch`: Prop values `left | right` of `align-label` prop are deprecated and mapped to
  new values `start | end` for correct RTL (right-to-left) support
  ([#2819](https://github.com/porsche-design-system/porsche-design-system/pull/2819))

```diff
- <p-button-pure align-label="left"></p-button-pure>
+ <p-button-pure align-label="start"></p-button-pure>

- <p-button-pure align-label="right"></p-button-pure>
+ <p-button-pure align-label="end"></p-button-pure>

- <p-link-pure align-label="left"></p-link-pure>
+ <p-link-pure align-label="start"></p-link-pure>

- <p-link-pure align-label="right"></p-link-pure>
+ <p-link-pure align-label="end"></p-link-pure>

- <p-switch align-label="left"></p-switch>
+ <p-switch align-label="start"></p-switch>

- <p-switch align-label="right"></p-switch>
+ <p-switch align-label="end"></p-switch>
```

- `Flyout`: Prop values `left | right` of `position` prop are deprecated and mapped to new values `start | end` for
  correct RTL (right-to-left) support
  ([#2819](https://github.com/porsche-design-system/porsche-design-system/pull/2819))

```diff
- <p-flyout position="left"></p-flyout>
+ <p-flyout-pure position="start"></p-flyout>

- <p-flyout-pure position="right"></p-flyout>
+ <p-flyout-pure position="end"></p-flyout>
```

- `Carousel`: Prop value `left` of `align-header` prop is deprecated and mapped to new value `start` for correct RTL
  (right-to-left) support ([#2819](https://github.com/porsche-design-system/porsche-design-system/pull/2819))

```diff
- <p-carousel align-header="left"></p-carousel>
+ <p-carousel-pure align-header="start"></p-carousel>
```

### Fixed

- `Popover` doesn't get cut off when used within the `Table` component
  ([#2814](https://github.com/porsche-design-system/porsche-design-system/pull/2814))
- `Flyout` and `Modal` with `open="false"` and nested `Accordion` with `open="true"` containing focusable elements like
  links can't be focused anymore ([#2818](https://github.com/porsche-design-system/porsche-design-system/pull/2818))
- Background for open `Flyout` and `Modal` on iOS Mobile Safari with collapsed address bar is no longer scrollable
  ([#2822](https://github.com/porsche-design-system/porsche-design-system/pull/2822))
- `Tabs Bar` works with translated page content
  ([#2847](https://github.com/porsche-design-system/porsche-design-system/pull/2847))

## [3.7.0] - 2023-10-04

## [3.7.0-rc.2] - 2023-10-04

### Added

- Styles: `gridStyles` and `pds-grid()` support basic usage inside `Flyout` component
  ([#2756](https://github.com/porsche-design-system/porsche-design-system/pull/2756))

### Fixed

- Overlay issues of header/footer in `Flyout` component
  ([#2786](https://github.com/porsche-design-system/porsche-design-system/pull/2786))

## [3.7.0-rc.1] - 2023-09-20

### Added

- **[EXPERIMENTAL]** Prop `loading` for `Radio Button Wrapper`
  ([#2774](https://github.com/porsche-design-system/porsche-design-system/pull/2774))
- Theme property supports `auto` for all themeable components, reflecting `prefers-color-scheme` based on OS system
  settings ([#2719](https://github.com/porsche-design-system/porsche-design-system/pull/2719))
- `hyphens` CSS property can now be overwritten in `Button Tile`, `Link Tile` and `Link Tile Model Signature` components
  ([#2758](https://github.com/porsche-design-system/porsche-design-system/pull/2758))
- Partials that produce innerHTML support `{ format: 'sha256' }` option for whitelisting in
  [Content-Security-Policy (CSP)](/must-know/security/content-security-policy/)
  ([#2773](https://github.com/porsche-design-system/porsche-design-system/pull/2773))
- `Pin Code` ([#2691](https://github.com/porsche-design-system/porsche-design-system/pull/2691))

### Fixed

- Dragging of `Carousel` can become stucked
  ([#2768](https://github.com/porsche-design-system/porsche-design-system/pull/2768))
- Color of `message` for `Fieldset`, `Fieldset Wrapper`, `Text Field Wrapper` and `Textarea Wrapper` in dark theme
  ([#2769](https://github.com/porsche-design-system/porsche-design-system/pull/2769))

### Changed

- Usage of `getInitialStyles()` partial is required and validated with an exception
  ([#2749](https://github.com/porsche-design-system/porsche-design-system/pull/2749))

## [3.7.0-rc.0] - 2023-09-05

### Added

- `Multi Select` ([#2658](https://github.com/porsche-design-system/porsche-design-system/pull/2658))

### Changed

- Partials: `Cdn` and `Format` types are exposed
  ([#2760](https://github.com/porsche-design-system/porsche-design-system/pull/2760))

## [3.6.1] - 2023-08-29

## [3.6.1-rc.0] - 2023-08-29

### Fixed

- Overlapping issues of `Accordion` contents when positioned outside of content area
  ([#2746](https://github.com/porsche-design-system/porsche-design-system/pull/2746))
- Backwards compatibility with previous versions of Porsche Design System
  ([#2752](https://github.com/porsche-design-system/porsche-design-system/pull/2752))

## [3.6.0] - 2023-08-28

## [3.6.0-rc.2] - 2023-08-28

### Fixed

- `Tabs Bar` losing `activeTabIndex` and underline
  ([#2748](https://github.com/porsche-design-system/porsche-design-system/pull/2748))

## [3.6.0-rc.1] - 2023-08-24

### Fixed

- Bundling format and name of `components-js` entrypoint for Vanilla JS integration
  ([#2745](https://github.com/porsche-design-system/porsche-design-system/pull/2745))

## [3.6.0-rc.0] - 2023-08-23

### Added

- New value `aria-current` for `aria` property for linked components (`Link`, `Link Pure`, `Link Tile`, `Crest`,
  `Marque`) ([#2696](https://github.com/porsche-design-system/porsche-design-system/pull/2696))
- Angular: `cdn: 'auto' | 'cn'` option to `PorscheDesignSystemModule.load()` as alternative to using
  `window.PORSCHE_DESIGN_SYSTEM_CDN` ([#2676](https://github.com/porsche-design-system/porsche-design-system/pull/2676))
- React: `cdn: 'auto' | 'cn'` prop to `PorscheDesignSystemProvider` as alternative to using
  `window.PORSCHE_DESIGN_SYSTEM_CDN` with SSR support
  ([#2676](https://github.com/porsche-design-system/porsche-design-system/pull/2676))
- Vue: `cdn: 'auto' | 'cn'` prop to `PorscheDesignSystemProvider` as alternative to using
  `window.PORSCHE_DESIGN_SYSTEM_CDN` ([#2676](https://github.com/porsche-design-system/porsche-design-system/pull/2676))
- Support for sticky footer to `Modal`
  ([#2723](https://github.com/porsche-design-system/porsche-design-system/pull/2723))

### Changed

- Update of Twitter icon ([#2731](https://github.com/porsche-design-system/porsche-design-system/pull/2731))
- Use China CDN and set `window.PORSCHE_DESIGN_SYSTEM_CDN` for backwards compatibility based on .cn top level domain
  before design system initialization
  ([#2676](https://github.com/porsche-design-system/porsche-design-system/pull/2676))

### Fixed

- `Flyout`: Overlapping of sticky header/footer if slotted content has different z-index
  ([#2736](https://github.com/porsche-design-system/porsche-design-system/pull/2736))
- Keyboard behavior and `aria` semantics if either `a` or `button` elements are used as slotted content in `Tabs Bar`
  component. ([#2713](https://github.com/porsche-design-system/porsche-design-system/pull/2713))
- React/SSR: compatibility with Next.js v13 app router
  ([#2687](https://github.com/porsche-design-system/porsche-design-system/pull/2687))
- Consistent `package.json` ECMAScript module exports with `.mjs` and `.cjs` file extensions for
  `components-{js|angular|react|vue}`
  ([#2739](https://github.com/porsche-design-system/porsche-design-system/pull/2739))

## [3.5.0] - 2023-07-25

## [3.5.0-rc.0] - 2023-07-21

### Added

- `background` property to `Button Tile` and `Link Tile` component to adapt the description and link/button theme when
  used on light background image ([#2669](https://github.com/porsche-design-system/porsche-design-system/pull/2669))
- Breakpoint customizable property `columns` to `Segmented Control` to set the amount of columns
  ([#2652](https://github.com/porsche-design-system/porsche-design-system/pull/2652))

### Fixed

- Alignment of `Icon` inside `Accordion` header
  ([#2673](https://github.com/porsche-design-system/porsche-design-system/pull/2673))
- Direction of `Select Wrapper` dropdown if `direction` property is set to `auto`
  ([#2677](https://github.com/porsche-design-system/porsche-design-system/pull/2677))

## [3.4.0] - 2023-07-14

## [3.4.0-rc.0] - 2023-07-13

### Added

- React: `'use client';` directive is applied on all components for main and `ssr` sub-package
  ([#2654](https://github.com/porsche-design-system/porsche-design-system/pull/2654))

### Fixed

- Regression in `observeChildren` that affected nested components (e.g. incorrect rendering of nested `Tabs`).
  ([#2649](https://github.com/porsche-design-system/porsche-design-system/pull/2649))
- Click behaviour of slotted interactive elements of `Carousel`
  ([#2663](https://github.com/porsche-design-system/porsche-design-system/pull/2663))

## [3.3.0] - 2023-07-07

## [3.3.0-rc.0] - 2023-07-06

### Added

- `Tabs` and `Tabs Bar` support SSR ([#2611](https://github.com/porsche-design-system/porsche-design-system/pull/2611))
- Contents of `Tag` component can now be wrapped in multiple lines
  ([#2625](https://github.com/porsche-design-system/porsche-design-system/pull/2625))
- `Carousel`: Possibility to set custom border-radius of slide items
  ([#2645](https://github.com/porsche-design-system/porsche-design-system/pull/2645))
- native lazy loading attribute to `img` tag of `Icon`
  ([#2644](https://github.com/porsche-design-system/porsche-design-system/pull/2644))

### Fixed

- `Stepper Horizontal` navigation between 2 pages is not working as expected in angular
  ([#2641](https://github.com/porsche-design-system/porsche-design-system/pull/2641))
- `Segmented Control` text is not centered / causing unintended line-breaks
  ([#2614](https://github.com/porsche-design-system/porsche-design-system/pull/2614))
- `jsdom-polyfill` fixes validation errors in unit tests during SSR hydration
  ([#2613](https://github.com/porsche-design-system/porsche-design-system/pull/2613))
- `Accordion` collapsable content is overflowing when used with multiple prefixes  
  ([#2612](https://github.com/porsche-design-system/porsche-design-system/pull/2612))
- `Tabs Bar` position of underline for fluid font-size with `size="medium` when resizing
  ([#2611](https://github.com/porsche-design-system/porsche-design-system/pull/2611))
- `Button Pure`, `Link Pure`: `:hover` bug on Firefox
  ([#2630](https://github.com/porsche-design-system/porsche-design-system/pull/2630))
- `Carousel`: Removed `overflow:hidden` of slide items
  ([#2645](https://github.com/porsche-design-system/porsche-design-system/pull/2645))

### Changed

- Improved bootstrapping behaviour of `Icon`
  ([#2644](https://github.com/porsche-design-system/porsche-design-system/pull/2644))

## [3.2.0] - 2023-06-19

## [3.2.0-rc.0] - 2023-06-19

### Added

- `skipLinkTarget` property to `Carousel` component to enhance keyboard functionality
  ([#2557](https://github.com/porsche-design-system/porsche-design-system/pull/2557))
- `showLastPage` property to `Pagination` component
  ([#2606](https://github.com/porsche-design-system/porsche-design-system/pull/2606))

### Fixed

- Partials: `getInitialStyles` supports `Flyout` component
  ([#2598](https://github.com/porsche-design-system/porsche-design-system/pull/2598))
- `Popover` content can be selected/highlighted
  ([#2599](https://github.com/porsche-design-system/porsche-design-system/pull/2599))

### Changed

- `Carousel` pagination now shows 5 "infinite bullets" when using more than 5 slides
  ([#2600](https://github.com/porsche-design-system/porsche-design-system/pull/2600))
- `Carousel` supports click events on non-active slides and changed keyboard navigation
  ([#2557](https://github.com/porsche-design-system/porsche-design-system/pull/2557))
- Unified wordings of all console warnings, errors and exceptions
  ([#2602](https://github.com/porsche-design-system/porsche-design-system/pull/2602))
- Angular: increased peer dependency to `>=15.0.0 <17.0.0`
  ([#2602](https://github.com/porsche-design-system/porsche-design-system/pull/2602))
- `Toast` allows line break markups within toast message
  ([#2584](https://github.com/porsche-design-system/porsche-design-system/pull/2584))
- `Toast` shows always the latest toast message and clears its queue immediately if a new message is added
  ([#2584](https://github.com/porsche-design-system/porsche-design-system/pull/2584))

## [3.1.0] - 2023-06-09

## [3.1.0-rc.2] - 2023-06-09

### Changed

- `Crest` updated assets ([#2595](https://github.com/porsche-design-system/porsche-design-system/pull/2595))
- Partials: `getMetaTagsAndIconLinks` updated assets
  ([#2595](https://github.com/porsche-design-system/porsche-design-system/pull/2595))

### Added

- `Flyout` ([#2547](https://github.com/porsche-design-system/porsche-design-system/pull/2547))

### Fixed

- Wrong validation during SSR hydration of `Link Tile` and `Select Wrapper`
  ([#2588](https://github.com/porsche-design-system/porsche-design-system/pull/2588))
- `Modal` scrollable modal does not jump to top on changes within dialog
  ([#2574](https://github.com/porsche-design-system/porsche-design-system/pull/2574))
- Unnecessary lifecycles are prevented when prop values do not change for complex values
  ([#2574](https://github.com/porsche-design-system/porsche-design-system/pull/2574))

## [3.1.0-rc.1] - 2023-06-02

### Added

- **[EXPERIMENTAL]** Prop `showPasswordToggle` for `Text Field Wrapper` with `input type="password"`
  ([#2586](https://github.com/porsche-design-system/porsche-design-system/pull/2586))
- Prop `name` for `Icon` supports `heart`, `heart-filled`, `copy`, `fingerprint`, `tire`, `roof-open` and `roof-closed`
  ([#2589](https://github.com/porsche-design-system/porsche-design-system/pull/2589))

### Fixed

- `Select Wrapper` missing border on touch devices
  ([#2579](https://github.com/porsche-design-system/porsche-design-system/pull/2579))
- `Tabs Item` text content can be selected/highlighted
  ([#2582](https://github.com/porsche-design-system/porsche-design-system/pull/2582))

## [3.1.0-rc.0] - 2023-05-24

### Added

- `Marque` now has a `variant` property, including 75 years variant
  ([#2575](https://github.com/porsche-design-system/porsche-design-system/pull/2575))

## [3.0.0] - 2023-05-11

## [3.0.0-rc.3] - 2023-05-10

### Fixed

- `Tabs Bar` focus behavior via keyboard navigation
  ([#2546](https://github.com/porsche-design-system/porsche-design-system/pull/2546))
- Rendering of `Wordmark` in Safari ([#2542](https://github.com/porsche-design-system/porsche-design-system/pull/2542))
- Disabled dragging/ghosting of icons
  ([#2536](https://github.com/porsche-design-system/porsche-design-system/pull/2536))

### Changed

- Styles: `dropShadow{Low|Medium|High}Style`s use `box-shadow` instead of `filter: drop-shadow()` to fix glitches
  together with `frostedGlassStyle` in Firefox
  ([#2545](https://github.com/porsche-design-system/porsche-design-system/pull/2545))
- Size of icon and height of `Accordion`
  ([#2536](https://github.com/porsche-design-system/porsche-design-system/pull/2536))

## [3.0.0-rc.2] - 2023-05-09

### Fixed

- `Checkbox Wrapper` Safari visual state change while hovering
  ([#2508](https://github.com/porsche-design-system/porsche-design-system/pull/2508))
- `Checkbox Wrapper` keyboard arrow navigation
  ([#2508](https://github.com/porsche-design-system/porsche-design-system/pull/2508))
- `Modal` fix hover state of dismiss button
  ([#2510](https://github.com/porsche-design-system/porsche-design-system/pull/2510))
- `Link Pure`, `Button Pure`: adjust offset of `:hover` and `active` styles
  ([#2511](https://github.com/porsche-design-system/porsche-design-system/pull/2511))
- `Tabs Bar`, `Tabs` ([#2521](https://github.com/porsche-design-system/porsche-design-system/pull/2521)):
  - `focus` state of tabpanel
  - Indicator bar height
- Optimize icon/text alignment of `Link Pure` and `Button Pure` in Safari
- `Select Wrapper` multiline option height and scaling behavior
  ([#2524](https://github.com/porsche-design-system/porsche-design-system/pull/2524))
- Fixed accessibility issues of `Tabs`, `Tabs Bar` and `Stepper Horizontal` to comply with v.4.7.0 of `axe-core`
  ([#2530](https://github.com/porsche-design-system/porsche-design-system/pull/2530))
- React: `patchRemixRunProcessBrowserGlobalIdentifier` binary now supports Remix 1.16.0
  ([#2537](https://github.com/porsche-design-system/porsche-design-system/pull/2537))
- Angular: added optional modifier to optional properties for better type checking in strict mode
  ([#2544](https://github.com/porsche-design-system/porsche-design-system/pull/2544))

### Added

- Deprecation warning to `Icon` component if `lazy` prop is used
  ([#2521](https://github.com/porsche-design-system/porsche-design-system/pull/2521))
- `aria` prop to `Scroller` component
  ([#2530](https://github.com/porsche-design-system/porsche-design-system/pull/2530))

### Changed

- Model signature asset of 718 model ([#2532](https://github.com/porsche-design-system/porsche-design-system/pull/2532))

## [3.0.0-rc.1] - 2023-04-19

### Added

- Prop `name` for `Icon` supports `push-pin`, `push-pin-off`, `qr`, `pin-filled`, `shopping-cart-filled`,
  `shopping-bag-filled`, `logo-apple-podcast`, `logo-spotify` and `user-filled`
  ([#2471](https://github.com/porsche-design-system/porsche-design-system/pull/2471)).
- **[EXPERIMENTAL]** Prop `loading` for `Checkbox Wrapper`
  ([#2483](https://github.com/porsche-design-system/porsche-design-system/pull/2483))

### Fixed

- `Wordmark`, `Crest` and `Model Signature` respect parent width/height
  ([#2479](https://github.com/porsche-design-system/porsche-design-system/pull/2479))
- `Button Tile`, `Link Tile` and `Link Tile Model Signature` are using correct border radius of
  `$pds-border-radius-large` ([#2473](https://github.com/porsche-design-system/porsche-design-system/pull/2473))
- `Text Field Wrapper` with `input type="search"` has better accessibility for clear button
  ([#2476](https://github.com/porsche-design-system/porsche-design-system/pull/2476))
- `Accordion` layout shift with nested accordions
  ([#2465](https://github.com/porsche-design-system/porsche-design-system/pull/2465))
- Color Contrast issues and rendering in Windows High Contrast Mode
  ([#2420](https://github.com/porsche-design-system/porsche-design-system/pull/2420))

## [3.0.0-rc.0] - 2023-04-11

### Fixed

- Styles: `borderRadiusLarge` and `$pds-border-radius-large` are exposing correct value
  ([#2463](https://github.com/porsche-design-system/porsche-design-system/pull/2463))

## [3.0.0-alpha.6] - 2023-04-06

### Added

- `xxl` breakpoint for all breakpoint customizable component values
  ([#2454](https://github.com/porsche-design-system/porsche-design-system/pull/2454))

### Fixed

- Disabled color of `Icon` component ([#2446](https://github.com/porsche-design-system/porsche-design-system/pull/2446))
- Support of `Radio Button Wrapper` for name value with non-alphanumeric characters
  ([#2443](https://github.com/porsche-design-system/porsche-design-system/pull/2443))

### Changed

- `Banner` is a controlled component now and its visibility has to be controlled via the `open` prop
  ([#2447](https://github.com/porsche-design-system/porsche-design-system/pull/2447))

```diff
- <p-banner></p-banner>
+ <p-banner open="true"></p-banner>
```

- Renamed all custom `change` events to `update` because of bad event emissions with native `change` events, e.g. with
  nested `select` or `input` elements

#### 🤖 Property deprecations 🤖

##### Accordion:

- Event `accordionChange` is deprecated, use `update` event instead.

```diff
- <PAccordion onAccordionChange={(e: CustomEvent<AccordionChangeEvent>) => {}} />
+ <PAccordion onUpdate={(e: CustomEvent<AccordionUpdateEvent>) => {}} />
```

##### Banner:

- Prop `persistent` is deprecated, use `dismissButton` instead.

```diff
- <p-banner persistent="true"></p-banner>
+ <p-banner dismiss-button="false"></p-banner>
```

##### Carousel:

- Event `carouselChange` is deprecated, use `update` event instead.

```diff
- <PCarousel onCarouselChange={(e: CustomEvent<CarouselChangeEvent>) => {}} />
+ <PCarousel onUpdate={(e: CustomEvent<CarouselUpdateEvent>) => {}} />
```

##### Inline Notification:

- Prop `persistent` is deprecated, use `dismissButton` instead.

```diff
- <p-inline-notification persistent="true"></p-inline-notification>
+ <p-inline-notification dismiss-button="false"></p-inline-notification>
```

##### Pagination:

- Event `pageChange` is deprecated, use `update` event instead.

```diff
- <PPagination onPageChange={(e: CustomEvent<PageChangeEvent>) => {}} />
+ <PPagination onUpdate={(e: CustomEvent<PaginationUpdateEvent>) => {}} />
```

##### Segmented Control:

- Event `segmentedControlChange` is deprecated, use `update` event instead.

```diff
- <PSegmentedControl onSegmentedControlChange={(e: CustomEvent<SegmentedControlChangeEvent>) => {}} />
+ <PSegmentedControl onUpdate={(e: CustomEvent<SegmentedControlUpdateEvent>) => {}} />
```

##### Stepper Horizontal:

- Event `stepChange` is deprecated, use `update` event instead.

```diff
- <PStepperHorizontal onStepChange={(e: CustomEvent<StepChangeEvent>) => {}} />
+ <PStepperHorizontal onUpdate={(e: CustomEvent<StepperHorizontalUpdateEvent>) => {}} />
```

##### Switch:

- Event `switchChange` is deprecated, use `update` event instead.

```diff
- <PSwitch onSwitchChange={(e: CustomEvent<SwitchChangeEvent>) => {}} />
+ <PSwitch onUpdate={(e: CustomEvent<SwitchUpdateEvent>) => {}} />
```

##### Table:

- Event `sortingChange` is deprecated, use `update` event instead.

```diff
- <PTable onSortingChange={(e: CustomEvent<SortingChangeEvent>) => {}} />
+ <PTable onUpdate={(e: CustomEvent<TableUpdateEvent>) => {}} />
```

##### Tabs:

- Event `tabChange` is deprecated, use `update` event instead.

```diff
- <PTabs onTabChange={(e: CustomEvent<TabChangeEvent>) => {}} />
+ <PTabs onUpdate={(e: CustomEvent<TabsUpdateEvent>) => {}} />
```

##### Tabs Bar:

- Event `tabChange` is deprecated, use `update` event instead.

```diff
- <PTabsBar onTabChange={(e: CustomEvent<TabChangeEvent>) => {}} />
+ <PTabsBar onUpdate={(e: CustomEvent<TabsUpdateEvent>) => {}} />
```

## [3.0.0-alpha.5] - 2023-03-30

### Added

- `Wordmark` ([#2418](https://github.com/porsche-design-system/porsche-design-system/pull/2418))
- `Crest` ([#2437](https://github.com/porsche-design-system/porsche-design-system/pull/2437))

### Changed

- Styles: changed color values of `theme[Light|Dark]ContrastMedium` and `theme[Light|Dark]Notification[*]` color tokens
  of `Styles` subpackage ([#2436](https://github.com/porsche-design-system/porsche-design-system/pull/2436))

## [3.0.0-alpha.4] - 2023-03-28

### Changed

- `Table` matches new design language
  ([#2364](https://github.com/porsche-design-system/porsche-design-system/pull/2364/))

### Added

- Styles: ([#2422](https://github.com/porsche-design-system/porsche-design-system/pull/2422))
  - `gridWide`
  - `gridWideColumnStart` and `$pds-grid-wide-column-start`
  - `gridWideColumnEnd` and `$pds-grid-wide-column-end`
  - `gridNarrowOffset`, `gridNarrowOffsetBase`, `gridNarrowOffsetS`, `gridNarrowOffsetXXL` and
    `$pds-grid-narrow-offset-base`, `$pds-grid-narrow-offset-s`, `$pds-grid-narrow-offset-xxl`
  - `gridBasicOffset`, `gridBasicOffsetBase`, `gridBasicOffsetS`, `gridBasicOffsetXXL` and
    `$pds-grid-basic-offset-base`, `$pds-grid-basic-offset-s`, `$pds-grid-basic-offset-xxl`
  - `gridExtendedOffset`, `gridExtendedOffsetBase`, `gridExtendedOffsetS`, `gridExtendedOffsetXXL` and
    `$pds-grid-extended-offset-base`, `$pds-grid-extended-offset-s`, `$pds-grid-extended-offset-xxl`
  - `gridWideOffset`, `gridWideOffsetBase`, `gridWideOffsetS`, `gridWideOffsetXXL` and `$pds-grid-wide-offset-base`,
    `$pds-grid-wide-offset-s`, `$pds-grid-wide-offset-xxl`
  - `gridFullOffset` and `$pds-grid-full-offset`
- `Button Tile` ([#2381](https://github.com/porsche-design-system/porsche-design-system/pull/2381))
- `Fieldset` ([#2404](https://github.com/porsche-design-system/porsche-design-system/pull/2404))
- `Link Tile Model Signature` ([#2388](https://github.com/porsche-design-system/porsche-design-system/pull/2388))
- Prop `activeSlideIndex` to `Carousel`
  ([#2421](https://github.com/porsche-design-system/porsche-design-system/pull/2421))
- Prop `slidesPerPage` supports value `auto` of `Carousel`
  ([#2421](https://github.com/porsche-design-system/porsche-design-system/pull/2421))
- Prop `scrollbar` for `Scroller` ([#2364](https://github.com/porsche-design-system/porsche-design-system/pull/2364/))
- Prop `theme` for `Table` ([#2364](https://github.com/porsche-design-system/porsche-design-system/pull/2364/))

### Fixed

- React: missing animation of `Carousel` in certain scenarios

### Changed

- Styles: `gridStyles` and `pds-grid()` are supporting an additional column range called `wide`
  ([#2422](https://github.com/porsche-design-system/porsche-design-system/pull/2422))
- Styles: SCSS version needs to be imported by `@porsche-design-system/components-js/styles` instead of
  `@porsche-design-system/components-js/styles/scss`
  ([#2422](https://github.com/porsche-design-system/porsche-design-system/pull/2422))

#### Removed

- `Banner`: CSS variable `--p-banner-position-type`
  ([#2422](https://github.com/porsche-design-system/porsche-design-system/pull/2422))
- Styles: `gridSafeZone`, `gridSafeZoneBase`, `gridSafeZoneXXL` and `$pds-grid-safe-zone-base`,
  `$pds-grid-safe-zone-xxl` ([#2422](https://github.com/porsche-design-system/porsche-design-system/pull/2422))
- Styles: `gridWidth`, `gridWidthMin`, `gridWidthMax` and `$pds-grid-width-min`, `$pds-grid-width-max`
  ([#2422](https://github.com/porsche-design-system/porsche-design-system/pull/2422))

#### 🤖 Property deprecations 🤖

##### Banner:

- Prop `width` has no effect anymore, instead the component is aligned with Porsche Grid "extended" by default.
  ([#2422](https://github.com/porsche-design-system/porsche-design-system/pull/2422))

#### 🤡 Component deprecations 🤡

##### Marque: ([#2418](https://github.com/porsche-design-system/porsche-design-system/pull/2418))

```diff
- <p-marque></p-marque>
+ <p-wordmark></p-wordmark>
```

##### Fieldset Wrapper: ([#2404](https://github.com/porsche-design-system/porsche-design-system/pull/2404))

```diff
- <p-fieldset-wrapper label="Some legend label">
+ <p-fieldset label="Some legend label">
  <p-text-field-wrapper label="Some label">
    <input type="text" name="some-name" />
  </p-text-field-wrapper>
- </p-fieldset-wrapper>
+ </p-fieldset>
```

## [3.0.0-alpha.3] - 2023-03-17

#### 🤖 Property deprecations 🤖

##### Accordion:

- Event `accordionChange` is deprecated, use `change` event instead.

```diff
- <PAccordion onAccordionChange={(e: CustomEvent<AccordionChangeEvent>) => {}} />
+ <PAccordion onChange={(e: CustomEvent<AccordionChangeEvent>) => {}} />
```

##### Banner:

- Named `slot="title"` is deprecated, use `heading` prop or `slot="heading"` instead.

```diff
<p-banner>
-  <span slot="title">Some heading</span>
+  <span slot="heading">Some heading</span>
   <span slot="description">Some notification description.</span>
</p-banner>

-<p-banner>
+<p-banner heading="Some heading" description="Some notification description.">
-  <span slot="title">Some heading</span>
-  <span slot="description">Some notification description.</span>
</p-banner>
```

##### Carousel:

- Prop `disablePagination` is deprecated, use `pagination` instead.
- Event `carouselChange` is deprecated, use `change` event instead.

```diff
- <p-carousel disable-pagination="true"></p-carousel>
+ <p-carousel pagination="false"></p-carousel>

- <PCarousel onCarouselChange={(e: CustomEvent<CarouselChangeEvent>) => {}} />
+ <PCarousel onChange={(e: CustomEvent<CarouselChangeEvent>) => {}} />
```

##### Divider:

- Prop `orientation` is deprecated, use `direction` instead.

```diff
- <p-divider orientation="horizontal"></p-divider>
+ <p-divider direction="horizontal"></p-divider>
```

##### Icon:

- Prop `colors`'s value `disabled` is removed, use `state-disabled` instead.

```diff
- <p-icon color="disabled"></p-icon>
+ <p-icon color="state-disabled"></p-icon>
```

##### Link Tile:

- Prop `weight`'s value `semibold` is deprecated, use `semi-bold` instead.

```diff
- <p-link-tile weight="semibold"></p-link-tile>
+ <p-link-tile weight="semi-bold"></p-link-tile>
```

##### Modal:

- Prop `disableCloseButton` is deprecated, use `dismissButton` instead.
- Event `close` is deprecated, use `dismiss` event instead.

```diff
- <p-modal disable-close-button="true"></p-modal>
+ <p-modal dismiss-button="false"></p-modal>

- <PModal onClose={(e: CustomEvent<void>) => {}} />
+ <PModal onDismiss={(e: CustomEvent<void>) => {}} />
```

##### Pagination:

- Props `allyLabelNext`, `allyLabelPage`, `allyLabelPrev` and `allyLabel` are deprecated.
- Event `pageChange` is deprecated, use `change` event instead.

```diff
- <p-pagination ally-label="Paginierung" ally-label-prev="Vorherige Seite" ally-label-next="Nächste Seite" ally-label-page="Seite"></p-pagination>
+ <p-pagination intl="{root: 'Paginierung', prev: 'Vorherige Seite', next: 'Nächste Seite', page: 'Seite'}"></p-pagination>

- <PPagination onPageChange={(e: CustomEvent<PageChangeEvent>) => {}} />
+ <PPagination onChange={(e: CustomEvent<PaginationChangeEvent>) => {}} />
```

##### Scroller:

- Prop `gradientColorScheme` is deprecated, use `gradientColor` instead.
- Prop `scrollIndicatorPosition` is deprecated, use `alignScrollIndicator` instead.

```diff
- <p-scroller gradient-color-scheme="surface"></p-scroller>
+ <p-scroller gradient-color="background-surface"></p-scroller>

- <p-scroller scroll-indicator-position="top"></p-scroller>
+ <p-scroller align-scroll-indicator="top"></p-scroller>
```

##### Segmented Control:

- Event `segmentedControlChange` is deprecated, use `change` event instead.

```diff
- <PSegmentedControl onSegmentedControlChange={(e: CustomEvent<SegmentedControlChangeEvent>) => {}} />
+ <PSegmentedControl onChange={(e: CustomEvent<SegmentedControlChangeEvent>) => {}} />
```

##### Stepper Horizontal:

- Event `stepChange` is deprecated, use `change` event instead.

```diff
- <PStepperHorizontal onStepChange={(e: CustomEvent<StepChangeEvent>) => {}} />
+ <PStepperHorizontal onChange={(e: CustomEvent<StepperHorizontalChangeEvent>) => {}} />
```

##### Switch:

- Event `switchChange` is deprecated, use `change` event instead.

```diff
- <PSwitch onSwitchChange={(e: CustomEvent<SwitchChangeEvent>) => {}} />
+ <PSwitch onChange={(e: CustomEvent<SwitchChangeEvent>) => {}} />
```

##### Table:

- Event `sortingChange` is deprecated, use `change` event instead.

```diff
- <PTable onSortingChange={(e: CustomEvent<SortingChangeEvent>) => {}} />
+ <PTable onChange={(e: CustomEvent<TableChangeEvent>) => {}} />
```

##### Tabs:

- Prop `gradientColorScheme` is deprecated, use `gradientColor` instead.
- Prop `weight`'s value `semibold` is deprecated, use `semi-bold` instead.
- Event `tabChange` is deprecated, use `change` event instead.

```diff
- <p-tabs gradient-color-scheme="surface"></p-tabs>
+ <p-tabs gradient-color="background-surface"></p-tabs>

- <p-tabs weight="semibold"></p-tabs>
+ <p-tabs weight="semi-bold"></p-tabs>

- <PTabs onTabChange={(e: CustomEvent<TabChangeEvent>) => {}} />
+ <PTabs onChange={(e: CustomEvent<TabsChangeEvent>) => {}} />
```

##### Tabs Bar:

- Prop `gradientColorScheme` is deprecated, use `gradientColor` instead.
- Prop `weight`'s value `semibold` is deprecated, use `semi-bold` instead.
- Event `tabChange` is deprecated, use `change` event instead.

```diff
- <p-tabs-bar gradient-color-scheme="surface"></p-tabs-bar>
+ <p-tabs-bar gradient-color="background-surface"></p-tabs-bar>

- <p-tabs-bar weight="semibold"></p-tabs>
+ <p-tabs-bar weight="semi-bold"></p-tabs>

- <PTabsBar onTabChange={(e: CustomEvent<TabChangeEvent>) => {}} />
+ <PTabsBar onChange={(e: CustomEvent<TabsChangeEvent>) => {}} />
```

##### Tag:

- Prop `color`'s value `notification-warning`, `notification-success` and `notification-error` are deprecated, use
  `notification-warning-soft`, `notification-success-soft` and `notification-error-soft` instead.

```diff
- <p-tag color="notification-warning"></p-tag>
+ <p-tag color="notification-warning-soft"></p-tag>

- <p-tag color="notification-success"></p-tag>
+ <p-tag color="notification-success-soft"></p-tag>

- <p-tag color="notification-error"></p-tag>
+ <p-tag color="notification-error-soft"></p-tag>
```

##### Text Field Wrapper:

- Prop `showCharacterCount` is deprecated, use `showCounter` instead.

```diff
- <p-text-field-wrapper show-character-count="false">
+ <p-text-field-wrapper show-counter="false">
    <input type="text" maxlength="20" />
</p-text-field-wrapper>
```

##### Textarea Wrapper:

- Prop `showCharacterCount` is deprecated, use `showCounter` instead.

```diff
- <p-textarea-wrapper show-character-count="false">
+ <p-textarea-wrapper show-counter="false">
    <textarea maxlength="80"></textarea>
</p-textarea-wrapper>
```

##### Text List

- Props `listType` and `orderType` are deprecated, use `type` instead.

```diff
- <p-text-list list-type="unordered"></p-text-list>
+ <p-text-list type="unordered"></p-text-list>

- <p-text-list list-type="ordered" order-type="numbered"></p-text-list>
+ <p-text-list type="numbered"></p-text-list>

- <p-text-list list-type="ordered" order-type="alphabetically"></p-text-list>
+ <p-text-list type="alphabetically"></p-text-list>
```

### Added

- `Text`, `Icon`, `Button Pure` and `Link Pure` support value `xx-small` for prop `size`
- `Display` supports value `small` for prop `size`
- Partials: `getInitialStyles` supports multi prefix, e.g.
  `getInitialStyles({ prefix: ['', 'some-prefix', 'another-prefix'] });`
- Styles: `displaySmallStyle` and `$pds-display-small`
- Styles: `textXXSmallStyle` and `$pds-text-xx-small`
- Styles: `fontSizeDisplaySmall` and `$pds-font-size-display-small`
- Styles: `fontSizeTextXXSmall` and `$pds-font-size-text-xx-small`
- Styles: `getHoverStyle` and `pds-hover()`
- `Banner` has `heading` and `description` prop as well as `slot="heading"` and deprecated `slot="title"`
- Custom events have consistent names across components and deprecated old event names
  - `Accordion` emits `change` and deprecated `accordionChange` event
  - `Carousel` emits `change` and deprecated `carouselChange` event
  - `Modal` emits `dismiss` and deprecated `close` event
  - `Pagination` emits `change` and deprecated `pageChange` event
  - `Segmented Control` emits `change` and deprecated `segmentedControlChange` event
  - `Stepper Horizontal` emits `change` and deprecated `stepChange` event
  - `Switch` emits `change` and deprecated `switchChange` event
  - `Table` emits `change` and deprecated `sortingChange` event
  - `Tabs` emits `change` and deprecated `tabChange` event
  - `Tabs Bar` emits `change` and deprecated `tabChange` event
- Props have consistent names across components and deprecated old props
  - `Carousel` got `pagination` prop and deprecated `disablePagination` prop
  - `Divider` got `direction` prop and deprecated `orientation` prop
  - `Modal` got `dismissButton` prop and deprecated `disableCloseButton` prop
  - `Pagination` got `intl` prop and deprecated `allyLabelNext`, `allyLabelPage`, `allyLabelPrev` and `allyLabel` props
  - `Scroller` got `gradientColor` prop and deprecated `gradientColorScheme` prop
  - `Scroller` got `alignScrollIndicator` prop and deprecated `scrollIndicatorPosition` prop
  - `Tabs` got `gradientColor` prop and deprecated `gradientColorScheme` prop
  - `Tabs Bar` got `gradientColor` prop and deprecated `gradientColorScheme` prop
  - `Text Field Wrapper` got `showCounter` prop and deprecated `showCharacterCount` prop
  - `Textarea Wrapper` got `showCounter` prop and deprecated `showCharacterCount` prop
  - `Text List` got `type` prop and deprecated `listType` and `orderType` prop
- Props have consistent values across components and deprecated old values
  - `Icon` prop `color` got value `state-disabled` and removed `disabled` value
  - `Link Tile` prop `weight` got value `semi-bold` and deprecated `semibold` value
  - `Tabs Bar` and `Tabs` prop `weight` got value `semi-bold` and deprecated `semibold` value
  - `Tag` prop `color` got values `notification-info-soft`, `notification-warning-soft`, `notification-success-soft`,
    `notification-error-soft` and deprecated `notification-warning`, `notification-success`, `notification-error` values

### Changed

- `Display` uses font-weight regular and font-style normal
- Partials: `getInitialStyles` matches new design language
- Partials: All component related, slotted Light DOM styles have been moved to `getInitialStyles`
- Styles: `getFocusStyle` and `pds-focus()` doesn't need `theme` parameter anymore
- Styles: `breakpoint{Base|XS|S|M|L|XL|XXL}` and `$pds-breakpoint-{base|xs|s|m|l|xl|xxl}` are provided as number without
  unit (px)
- `Link Tile` matches new design language
- Typings for all component props start with the component name, e.g. `SwitchAlignLabel`, `TabsBarGradientColor` or
  `LinkPureIcon`
- `Icon` prop `color` value `disabled` is renamed to `state-disabled`
- `Tag` prop `color` value `notification-info` is renamed to `notification-info-soft`

### Fixed

- `Text Field Wrapper` calendar and time indicator icons respect color definition in dark theme
- `Text Field Wrapper` has correct height when type date or time is used
- Partials: Typings of return value with and without options parameter
- `Modal` scrolling behavior on mouse drag

#### Removed

- `Heading`: value `xxx-large` for prop `size`
- Styles: `headingXXXLargeStyle` and `$pds-heading-xxx-large`
- Styles: `fontSizeHeadingXXLarge` and `$pds-font-size-heading-xx-large`

## [3.0.0-alpha.2] - 2023-02-27

#### 🤖 Property deprecations 🤖

##### Carousel:

- Prop `wrap-content` is deprecated.

```diff
- <p-carousel wrap-content="true"></p-carousel>
+ <p-carousel></p-carousel>
```

##### Divider:

- Prop values `neutral-contrast-low | neutral-contrast-medium | neutral-contrast-high` of `color` prop are deprecated.

```diff
- <p-divider color="neutral-contrast-low"></p-divider>
+ <p-divider color="contrast-low"></p-divider>

- <p-divider color="neutral-contrast-medium"></p-divider>
+ <p-divider color="contrast-medium"></p-divider>

- <p-divider color="neutral-contrast-high"></p-divider>
+ <p-divider color="contrast-high"></p-divider>
```

### Changed

- `Divider`, `Button Group`, `Carousel` and `Text List` match new design language
- Background color of `Scroller`'s `prev` and `next` buttons in dark theme
- Partials: Removed deprecated `withoutTags` option for all partials, please use `format: 'jsx'` instead
- `Content Wrapper` default value of prop `width` has changed from `basic` to `extended`

### Added

- `Model Signature`
- Props `align-header` and `width` for `Carousel`
- Vue: plugin functions `createPorscheDesignSystem` and `usePorscheDesignSystemPlugin`

### Fixed

- `Radio Button Wrapper` keyboard arrow navigation
- `Button Pure` and `Link Pure` lagging active state background when scrolling on iOS

## [3.0.0-alpha.1] - 2023-02-16

### Added

- Porsche Next font supports Vietnamese charset
- Prop `color` of `Icon` supports `disabled`
- React: `patchRemixRunProcessBrowserGlobalIdentifier` binary to support SSR components with Remix

### Changed

- `Stepper Horizontal` matches new design language
- Styles: Optimize design tokens "spacing", "typography" and "theme" provided by styles sub-package
  `@porsche-design-system/components-{js|angular|react|vue}/styles`
- Styles: Use calc() instead of max() to calculate padding for `gridStyle` (JS) and `pds-grid()` (SCSS)
- Styles: `gridStyle` (JS) and `pds-grid()` (SCSS) uses optimized grid gap

## [3.0.0-alpha.0] - 2023-02-08

#### Note to the new `v3` major release of the Porsche Design System

With the new **Porsche Design Language** comes a lot of changes regarding layout and design principles. To keep
refactoring efforts as low as possible when upgrading from `v2` to `v3`, **breaking changes** were avoided as far as
possible. Nevertheless, there are a few breaking changes and some more deprecations which should receive attention.

#### 👹 Breaking Changes 👹

##### Button:

- Removed deprecated prop `tabbable`.

```diff
- <p-button tabbable="false">Some label</p-button>
+ <p-button tabindex="-1">Some label</p-button>
```

- Default value of prop `icon` has changed from `arrow-head-right` to `none`. Therefore, the `icon` property **must** be
  set if the component has the `hide-label` property.

```diff
- <p-button hide-label="true">Some label</p-button>
+ <p-button hide-label="true" icon="arrow-right">Some label</p-button>

- <p-button hide-label="{ base: true, m: false }">Some label</p-button>
+ <p-button hide-label="{ base: true, m: false }" icon="arrow-right">Some label</p-button>
```

##### Button Pure:

- Removed `subline` slot (visually not intended anymore).

```diff
<p-button-pure>
  Some label
-   <p slot="subline">Some Subline</p>
</p-button-pure>
```

- Removed deprecated prop `tabbable`.

```diff
- <p-button-pure tabbable="false">Some label</p-button-pure>
+ <p-button-pure tabindex="-1">Some label</p-button-pure>
```

##### Icon:

- Value `inherit` for prop `color` works slightly different to the previous major version. A CSS filter is required to
  apply custom coloring to take advantage of using an SVG embedded in an `<img/>` for better SSR support and loading
  performance in general.

```diff
- <p-icon color="inherit" style="color: white;"></p-icon>
+ <p-icon color="inherit" style="filter: invert(100%);"></p-icon>
```

- Camel case syntax for `name` prop isn't supported, please use param case syntax instead (TypeScript typings have been
  updated too).

```diff
- <p-icon name="arrowRight"></p-icon>
+ <p-icon name="arrow-right"></p-icon>
```

##### Link:

- Default value of prop `icon` has changed from `arrow-head-right` to `none`. Therefore, the `icon` property **must** be
  set if the component has the `hide-label` property.

```diff
- <p-link href="#" hide-label="true">Some label</p-link>
+ <p-link href="#" hide-label="true" icon="arrow-right">Some label</p-link>

- <p-link href="#" hide-label="{ base: true, m: false }">Some label</p-link>
+ <p-link href="#" hide-label="{ base: true, m: false }" icon="arrow-right">Some label</p-link>
```

##### Link Pure:

- Removed `subline` slot (visually not intended anymore).

```diff
<p-link-pure href="#">
  Some label
-   <p slot="subline">Some Subline</p>
</p-link-pure>
```

##### Marque:

- Removed `variant` property.

```diff
- <p-marque variant="75-years"></p-marque>
+ <p-marque></p-marque>
// or even better, replace component by wordmark
+ <p-wordmark></p-wordmark>
```

##### Switch:

- Removed deprecated prop `tabbable`.

```diff
- <p-switch tabbable="false">Some label</p-switch>
+ <p-switch tabindex="-1">Some label</p-switch>
```

##### Partials:

- `getIconLinks()` partial accepts only param-cased icon names.

```diff
- require('@porsche-design-system/components-js/partials').getIconLinks({ icons: ['arrowRight'] })

+ require('@porsche-design-system/components-js/partials').getIconLinks({ icons: ['arrow-right'] })
```

##### CSS global scope:

- Changed naming of CSS global variables names.

```diff
- --p-animation-duration__spinner
- --p-animation-duration__banner
+ --p-animation-duration
```

#### 🤡 Component deprecations 🤡

All deprecated components are refactored to match the new design language, therefor it's technically not breaking, but
we highly recommend to migrate to the mentioned alternative, since those deprecated components will be removed with next
major version.

##### Content Wrapper:

- Component is deprecated and will be removed with the next major release. Please use **[Porsche Grid](/styles/grid/)**
  instead, which is based on [CSS Grid](https://css-tricks.com/snippets/css/complete-guide-grid) covering the specific
  layout needs for a harmonic appearance across all digital Porsche touch-points.

##### Flex:

- Component is deprecated and will be removed with the next major release. In general, please use native
  [CSS Flex](https://css-tricks.com/snippets/css/a-guide-to-flexbox) instead for better performance and more
  standardized layout technique.

##### Grid:

- Component is deprecated and will be removed with the next major release. In general, please use native
  [CSS Grid](https://css-tricks.com/snippets/css/complete-guide-grid) in combination with
  **[Porsche Grid](/styles/grid/)** instead for better performance and more standardized layout technique.

##### Headline:

```diff
- <p-headline>The quick brown fox jumps over the lazy dog</p-headline>
+ <p-heading>The quick brown fox jumps over the lazy dog</p-heading>
```

##### Link Social:

- Component is deprecated and will be removed with the next major release. Please use the **[Link](/components/link/)**
  component instead.

#### 🤖 Property deprecations 🤖

All deprecated properties are still present without any effect, therefor it's technically not breaking, but we highly
recommend to migrate and remove the deprecated props since those ones will be removed with next major version.

##### Button Pure:

- Prop `weight` is deprecated, only regular font weight will be applied.

```diff
- <p-button-pure weight="thin">Some label</p-button-pure>
- <p-button-pure weight="regular">Some label</p-button-pure>
- <p-button-pure weight="semibold">Some label</p-button-pure>
- <p-button-pure weight="bold">Some label</p-button-pure>
+ <p-button-pure>Some label</p-button-pure>
```

##### Content Wrapper (deprecated):

- Prop `theme` and `background-color` are deprecated.

```diff
- <p-content-wrapper theme="dark" background-color="default">Some content</p-content-wrapper>
+ <p-content-wrapper>Some content</p-content-wrapper>
```

##### Grid (deprecated):

- The `gutter` property is deprecated and has no effect anymore. Instead, a fluid gutter depending on the viewport width
  is used.

```diff
- <p-grid gutter="16">Some content</p-grid>
- <p-grid gutter="24">Some content</p-grid>
- <p-grid gutter="36">Some content</p-grid>
+ <p-grid>Some content</p-grid>
```

##### Icon:

- Prop `lazy` is deprecated.

```diff
- <p-icon lazy="true"></p-icon>
+ <p-icon></p-icon>
```

##### Link Pure:

- Prop `weight` is deprecated, only regular font weight will be applied.

```diff
- <p-link-pure href="#" weight="thin">Some label</p-link-pure>
- <p-link-pure href="#" weight="regular">Some label</p-link-pure>
- <p-link-pure href="#" weight="semibold">Some label</p-link-pure>
- <p-link-pure href="#" weight="bold">Some label</p-link-pure>
+ <p-link-pure href="#">Some label</p-link-pure>
```

##### Segmented Control:

- Prop `background-color` is deprecated.

```diff
- <p-segmented-control background-color="background-surface">
   <p-segmented-control-item value="xs">XS</p-segmented-control-item>
   <p-segmented-control-item value="s">S</p-segmented-control-item>
 </p-segmented-control>
+ <p-segmented-control>
   <p-segmented-control-item value="xs">XS</p-segmented-control-item>
   <p-segmented-control-item value="s">S</p-segmented-control-item>
 </p-segmented-control>
```

#### 👾 Property value deprecations 👾

All deprecated values are mapped to new ones, therefor it's technically not breaking, but we highly recommend to migrate
to the new values since those ones will be removed with next major version.

##### Banner:

- Prop value `fluid` of `width` prop is deprecated.

```diff
- <p-banner width="fluid"></p-banner>
+ <p-banner></p-banner>
```

- Prop value `neutral` of `state` prop is deprecated.

```diff
- <p-banner state="neutral">
  <span slot="title">Some banner title</span>
  <span slot="description">Some banner description. You can also add inline <a href="https://porsche.com">links</a> to route to another page.</span>
 </p-banner>
+ <p-banner state="info">
  <span slot="title">Some banner title</span>
  <span slot="description">Some banner description. You can also add inline <a href="https://porsche.com">links</a> to route to another page.</span>
 </p-banner>
```

##### Content Wrapper:

- Prop value `fluid` of `width` prop is deprecated.

```diff
- <p-content-wrapper width="fluid">Some content</p-content-wrapper>
+ <p-content-wrapper>Some content</p-content-wrapper>
```

##### Icon:

- Prop values
  `brand | default | neutral-contrast-low | neutral-contrast-medium | neutral-contrast-high | notification-neutral` of
  `color` prop are deprecated.

```diff
- <p-icon color="brand"></p-icon>
+ <p-icon color="primary"></p-icon>

- <p-icon color="default"></p-icon>
+ <p-icon color="primary"></p-icon>

- <p-icon color="neutral-contrast-low"></p-icon>
+ <p-icon color="contrast-low"></p-icon>

- <p-icon color="neutral-contrast-medium"></p-icon>
+ <p-icon color="contrast-medium"></p-icon>

- <p-icon color="neutral-contrast-high"></p-icon>
+ <p-icon color="contrast-high"></p-icon>

- <p-icon color="neutral-contrast-neutral"></p-icon>
+ <p-icon color="contrast-info"></p-icon>
```

##### Inline Notification:

- Prop value `neutral` of `state` prop is deprecated.

```diff
- <p-inline-notification state="neutral"></p-inline-notification>
+ <p-inline-notification state="info"></p-inline-notification>
```

##### Tag:

- Prop value `notification-neutral | neutral-contrast-high | background-default` of `color` prop is deprecated.

```diff
- <p-tag color="notification-neutral">Color label</p-tag>
+ <p-tag color="notification-info">Color label</p-tag>

- <p-tag color="neutral-contrast-high">Color label</p-tag>
+ <p-tag color="primary">Color label</p-tag>

- <p-tag color="background-default">Color label</p-tag>
+ <p-tag color="background-base">Color label</p-tag>
```

##### Tag Dismissible:

- Prop value `background-default` of `color` prop is deprecated.

```diff
- <p-tag-dismissible color="background-default">Color label</p-tag-dismissible>
+ <p-tag-dismissible color="background-base">Color label</p-tag-dismissible>
```

##### Text:

- Prop value `thin | semibold` of `weight` prop is deprecated.

```diff
- <p-text weight="thin">Some text</p-text>
+ <p-text>Some text</p-text>

- <p-text weight="semibold">Some text</p-text>
+ <p-text weight="semi-bold">Some text</p-text>
```

- Prop value
  `brand | default | neutral-contrast-low | neutral-contrast-medium | neutral-contrast-high | notification-neutral` of
  `color` prop is deprecated.

```diff
- <p-text color="brand">Some text</p-text>
+ <p-text>Some text</p-text>

- <p-text color="default">Some text</p-text>
+ <p-text>Some text</p-text>

- <p-text color="neutral-contrast-low">Some text</p-text>
+ <p-text color="contrast-low">Some text</p-text>

- <p-text color="neutral-contrast-medium">Some text</p-text>
+ <p-text color="contrast-medium">Some text</p-text>

- <p-text color="neutral-contrast-high">Some text</p-text>
+ <p-text color="contrast-high">Some text</p-text>

- <p-text color="notification-neutral">Some text</p-text>
+ <p-text color="notification-info">Some text</p-text>
```

##### ToastManager:

- Prop value `neutral` of `state` parameter is deprecated.

```diff
- …addMessage({ text: `Some message`, state: 'neutral' })
+ …addMessage({ text: `Some message`, state: 'info' })
```

### Added

- `Display` component
- `Heading` component
- Prop `underline` for `Link Pure`
- Prop `theme` for `Checkbox Wrapper`, `Radio Button Wrapper`, `Popover`, `Tag Dismissible`, `Textarea Wrapper`,
  `Text Field Wrapper` and `Fieldset Wrapper`
- Prop `size` for `Icon` supports `x-small` and `x-large`
- Prop `size` for `Accordion` `compact="true"` supports `medium`

### Changed

- `Spinner`, `Icon`, `Link Pure`, `Button Pure`, `Link`, `Link Social`, `Button`, `Checkbox Wrapper`,
  `Radio Button Wrapper`, `Popover`, `Modal`, `Select Wrapper`, `Tag`, `Tag Dismissible`, `Textarea Wrapper`,
  `Inline Notification`, `Banner`, `Toast`, `Grid`, `Flex`, `Pagination`, `Scroller`, `Accordion`, `Text`,
  `Text Field Wrapper`, `Content Wrapper`, `Segmented Control`, `Tabs`, `Tabs Bar`, `Headline` and `Fieldset Wrapper`
  match new design language
- `Icon` supports
  `primary | contrast-low | contrast-medium | contrast-high | notification-success | notification-warning | notification-error | notification-info | inherit`
  for `color` prop
- Default value of prop `width` of `Banner` has changed from `basic` to `extended`
- Default value of prop `action-icon` of `Inline Notification` has changed from `arrow-head-right` to `arrow-right`
- Default value of prop `name` of `Icon` has changed from `arrow-head-right` to `arrow-right`
- Default value of prop `variant` of `Link` and `Button` has changed from `secondary` to `primary`

#### Removed

- Custom slotted CSS for mostly all components. Equivalent styles are now provided by `getInitialStyles()` partial
  instead.
- `applyNormalizeStyles` option from `getInitialStyles()` partial which is applied by default now.

## [2.20.0] - 2023-02-06

## [2.20.0-rc.1] - 2023-02-06

## [2.20.0-rc.0] - 2023-01-30

### Added

- `applyNormalizeStyles` option for `getInitialStyles()` partial which includes basic css styles for Light DOM

## [2.19.1-rc.1] - 2023-01-18

### Added

- `jsdom-polyfill` subpackage is available at `@porsche-design-system/components-{js|angular|react|vue}/jsdom-polyfill`
  and can be used to have working web components in jsdom based tests (e.g. jest)
- `testing` subpackage is available at `@porsche-design-system/components-{js|angular|react|vue}/testing` to provide
  `getByRoleShadowed`, `getByLabelTextShadowed` and `getByTextShadowed` utilities which use `@testing-library/dom`
  queries internally to support Shadow DOM
- Validation if `prefix` is already reserved by a different version upon initialization of the Porsche Design System

### Fixed

- `componentsReady()` waits for Porsche Design System being initialized before checking components which can happen in
  certain test scenarios without partials

## [2.19.1-rc.0] - 2023-01-18

### Fixed

- Bug in `@porsche-design-system/components-react/ssr` where in some cases during SSG an error was thrown when
  components render their children conditionally

## [2.19.0] - 2022-12-22

## [2.19.0-rc.2] - 2022-12-22

## [2.19.0-rc.1] - 2022-12-22

### Fixed

- `Stepper Horizontal` calculation of scroll position when used within any parent that has a margin or padding

## [2.19.0-rc.0] - 2022-12-21

### Added

- Vue: typed components are available via the `@porsche-design-system/components-vue` package

### Fixed

- `Modal` focus cycle when pressing Shift Tab right after it was opened

## [2.18.0] - 2022-12-15

## [2.18.0-rc.2] - 2022-12-14

### Added

- Validation to ensure crucial partials are used.  
  **Disclaimer:** The Porsche Design System will **not** inject its initial styles anymore. Please use the
  `getInitialStyles()` partial to reduce flash of unstyled content (FOUC) as described here:
  [getInitialStyles() documentation](https://designsystem.porsche.com/v2/partials/initial-styles)

### Changed

- `line-height` calculation for all components is handled CSS only now by using `ex`-unit in combination with `calc()`
  which gives the best performance, the easiest possible integration and respects UI best practices in having **larger**
  `line-height` values for **small** `font-size` definitions and **smaller** `line-height` values for **larger**
  `font-size` definitions. The calculated values by CSS slightly differ compared to the ones calculated by JavaScript,
  which might result in minor visual changes.

### Fixed

- Screen reader announcements of `Textfield` and `Textarea` in `counter` mode
- Screen reader announcements in `Select Wrapper`

## [2.18.0-rc.1] - 2022-11-24

### Added

- `Carousel` now has a `rewind` property, better prev/next icons, a `max-width` for `heading` and `description` and
  support for slotted `description`

### Fixed

- `Select Wrapper` height if text is zoomed up to 200%

## [2.18.0-rc.0] - 2022-11-17

### Added

- SSR/SSG ready components using Declarative Shadow DOM for Next JS are shipped via
  `@porsche-design-system/components-react/ssr`. To use it simply change your imports.

**Important:** make sure to apply the new `getDSRPonyfill()` partial right before your closing `</body>` tag. More
information can be found here:
[getDSRPonyfill() documentation](https://designsystem.porsche.com/v2/partials/dsr-ponyfill)

```diff
- import { PorscheDesignSystemProvider, PButton, ... } from '@porsche-design-system/components-react';
+ import { PorscheDesignSystemProvider, PButton, ... } from '@porsche-design-system/components-react/ssr';
+ import { getDSRPonyfill } from '@porsche-design-system/components-react/partials';
```

### Changed

- Improve height calculation for `Accordion`
- Slotted anchor support for `Link Pure` is stricter (In case slotted `<a>` is used it must be a direct child of
  `Link Pure`)
- `getFontLinks()` partial now has `{ weights: ['regular', 'semi-bold'] }` for a default

## [2.17.0] - 2022-10-31

## [2.17.0-rc.0] - 2022-10-31

### Added

- `Link Tile`

### Fixed

- `Scroller` bug where scrollable content was not fully hidden by the gradient, when zoomed into the page.

### Changed

- Removed `!important` keyword from css property `display` of `Link Pure` and `Button Pure`

## [2.16.3] - 2022-10-21

## [2.16.3-rc.0] - 2022-10-21

### Fixed

- `Button Pure` and `Link Pure` error when using `size="inherit"` and `icon="none"`

### Changed

- Replaced all internal usage of `Text` and `Headline` components

## [2.16.2] - 2022-09-15

## [2.16.2-rc.0] - 2022-09-15

### Fixed

- Issue with `Popover` where drop-shadow is not shown correctly in Chrome >= 105
- Issue with `Carousel` and `wrap-content="true"` where the layout was out of sync with `Content Wrapper` for
  viewports >= 1760px.
- `Select Wrapper` with custom dropdown keeps attribute changes of native select options in sync if changed
  programmatically

## [2.16.1] - 2022-09-09

### Fixed

- Issue with `Options` typing import for `Carousel`

## [2.16.0] - 2022-09-08

## [2.15.1-rc.1] - 2022-09-08

### Added

- `Carousel`
- `Scroller`

### Changed

- `Stepper Horizontal` now has `size` property
- `Stepper Horizontal` uses improved focus behavior in case it becomes scrollable and scroll indicators are centered
  correctly.
- `Tabs Bar` uses improved focus behavior in case it becomes scrollable and scroll indicators are centered correctly.

## [2.15.1-rc.0] - 2022-08-24

### Fixed

- `Radio Button Wrapper` visual selection change bug in Safari >= 15.5

## [2.15.0] - 2022-08-22

## [2.15.0-rc.1] - 2022-08-18

### Changed

- Downgraded `@angular` to `v13` to ensure backwards compatibility of `@porsche-design-system/components-angular`

## [2.15.0-rc.0] - 2022-08-16

### Fixed

- `Popover` visual shadow bug in Safari
- `Stepper Horizontal Item` bug where pseudo styles of the counter element were overridable

## [2.15.0-beta.0] - 2022-08-05

### Fixed

- `Tabs` & `Tabs Bar` `size` property when using `BreakpointCustomizable`

### Changed

- `Modal` uses poly fluid sizing for outer spacing
- `Banner` uses poly fluid sizing for outer spacing
- `Content Wrapper` uses poly fluid sizing for inner spacing
- `Modal` min-width is slightly updated to perfectly fit into content area of `Content Wrapper` at 320px viewport width

### Added

- Validation of properties for all components
- `Text Field Wrapper` with `input type="search"` is clearable via Escape key and custom clear button across browsers
- `Text Field Wrapper` with `input type="search"` shows a "Locate me" button when `actionIcon="locate"` is set, emits
  the `action` event on click and can be put into a loading state via `actionLoading="true"`

## [2.14.0] - 2022-07-11

## [2.14.0-rc.1] - 2022-07-11

## [2.14.0-rc.0] - 2022-07-11

### Added

- `getBrowserSupportFallbackScript()` partial supporting `cdn` and `format` options as replacement for
  `includeOverlay()` of `@porsche-design-system/browser-notification` npm package
- `getCookiesFallbackScript()` partial supporting `cdn` and `format` options as replacement for `includeCookieOverlay()`
  of `@porsche-design-system/browser-notification` npm package

### Changed

- `getMetaTagsAndIconLinks()` partial to return `theme-color` meta tags with `prefers-color-scheme: {light|dark}` media
  query

## [2.13.0] - 2022-06-23

## [2.13.0-rc.5] - 2022-06-23

### Fixed

- `Stepper Horizontal Item` `state` validation
- `Button` and `Link` with `theme="dark" variant="tertiary"` and `Tag Dismissible` bug on Safari < v15.5 where wrong
  colors on hover were shown

## [2.13.0-rc.4] - 2022-06-22

### Added

- `Stepper Horizontal`

## [2.13.0-rc.3] - 2022-06-22

### Added

- `Segmented Control`

## [2.13.0-rc.2] - 2022-06-21

## [2.13.0-rc.1] - 2022-06-21

## [2.13.0-rc.0] - 2022-06-21

### Changed

- `Button`, `Button Pure` and `Switch` apply `aria-disabled="true"` instead of `disabled` attribute to native button
  internally in case `disabled` and/or `loading` property is set

## [2.12.1] - 2022-05-25

## [2.12.1-rc.0] - 2022-05-25

### Fixed

- Issue with `JssStyle` typing import

## [2.12.0] - 2022-05-19

### Changed

- npm package is prepared for public release on [npmjs.org](https://npmjs.com)

## [2.12.0-rc.2] - 2022-05-12

## [2.12.0-rc.1] - 2022-05-11

## [2.12.0-rc.0] - 2022-05-04

### Added

- `Table Head Cell` now has a `multiline` property

### Changed

- `Headline` has no `hypens` / `overflow-wrap` style by default
- Partials now throw an exception if they are executed in browser

### Fixed

- Exception in `Headline`, `Select Wrapper`, `Text` and `Text List` when changing `theme` prop from `dark` to `light`
- `getInitialStyles()` partial now returns `.hydrated` styles, too

## [2.11.0-skeletons] - 2022-04-21

## [2.11.0] - 2022-04-21

## [2.11.0-rc.0] - 2022-04-20

### Added

- `Tag`
- `Tag Dismissible`

## [2.10.0-skeletons] - 2022-04-13

## [2.10.0] - 2022-04-13

## [2.9.3-rc.1] - 2022-04-06

### Added

- `Text Field Wrapper` now has a `showCharacterCount` property which can be used to hide the character count when a
  `maxLength` attribute is set on the wrapped `input`.
- `Textarea Wrapper` now has a `showCharacterCount` property which can be used to hide the character count when a
  `maxLength` attribute is set on the wrapped `textarea`.

## [2.9.3-rc.0-skeletons] - 2022-03-29

## [2.9.3-rc.0] - 2022-03-28

### Added

- `Text Field Wrapper` supports `unit` property on `input type="text"`
- `Marque` optional configurable clickable/focusable area by defining padding on host element

### Fixed

- `Tabs Item` improved accessibility
- Angular: circular dependency in development mode in `2.9.2-skeletons`

## [2.9.2-skeletons] - 2022-03-24

### Added

- **[EXPERIMENTAL]** `getInitialStyles` partial now accepts a `skeletonTagNames` array of component names that will
  initially have skeleton styles while the Porsche Design System is loading
- **[EXPERIMENTAL]** `Button`, `Button Pure`, `Checkbox Wrapper`, `Fieldset Wrapper`, `Link`, `Link Pure`,
  `Link Social`, `Radio Button Wrapper`, `Select Wrapper`, `Text Field Wrapper`, `Textarea Wrapper` can now have initial
  skeleton styles when passed as `skeletonTagNames` to the `getInitialStyles` partial

## [2.9.2] - 2022-03-24

## [2.9.2-rc.1] - 2022-03-23

### Fixed

- Bug caused by Chrome where hover styles of `Link Pure` are not displayed correctly

## [2.9.2-rc.0] - 2022-03-22

### Added

- Normalized font behavior (`hyphen`, `overflow-wrap` and `text-size-adjust`) across components

### Fixed

- `Modal` scrolling and pinch to zoom on iOS
- `Modal` initial position if scrollable
- `Table Head Cell` sort icon `asc` + `desc`

## [2.9.1] - 2022-03-10

## [2.9.1-rc.0] - 2022-03-09

### Added

- Styles for slotted `<button>` in `Text`

### Changed

- `Modal` heading and aria validation happens only when open

### Fixed

- React: bundling format of partials

## [2.9.0] - 2022-02-28

## [2.9.0-rc.1] - 2022-02-25

### Fixed

- `Modal` focus trap respecting elements in shadow DOM and dynamically added/removed elements on first level
- `Tabs Item` focus outline on click in Safari
- Error while using partials in Vanilla JS and Angular

## [2.9.0-rc.0] - 2022-02-16

### Added

- `getFontFaceStylesheet` returns additional `<link>` tags with `rel="preconnect"` and `rel="dns-prefetch"`
- Option `format` to partials `getFontFaceStylesheet`, `getComponentChunkLinks()`, `getFontLinks()`, `getIconLinks()`,
  `getInitialStyles()`, `getLoaderScript()` and `getMetaTagsAndIconLinks()`

#### Deprecated

- The option `withoutTags` of partials `getFontFaceStylesheet`, `getComponentChunkLinks()`, `getFontLinks()`,
  `getIconLinks()`, `getInitialStyles()`, `getLoaderScript()` and `getMetaTagsAndIconLinks()` is deprecated and will be
  removed in `v3.0.0`. Please use `format: 'jsx'` instead.

```diff
- <link rel="stylesheet" href={getFontFaceStylesheet({ withoutTags: true })} crossOrigin="true" />
+ {getFontFaceStylesheet({ format: 'jsx' })}
```

## [2.9.0-beta.1] - 2022-01-27

### Added

- `:focus-visible` content of selected Tab in `Tabs` component gets focus styling
- Improved accessibility of `Text Field Wrapper` and `Textarea Wrapper` when `maxlength` attribute is set
- `Modal` aria property
- `Modal` class for slotted elements to make content full-width

### Changed

- `Button Pure` and `Link Pure` removed `position: relative` imposition, make sure to **not** override it with
  `position: static`

### Fixed

- `Modal` close button styles when no heading is passed

## [2.9.0-beta.0] - 2022-01-18

### Added

- React: `getByRoleShadowed`, `getByLabelTextShadowed` and `getByTextShadowed` utilities which uses
  `@testing-library/dom` queries internally to support Shadow DOM

### Fixed

- React: `UnhandledPromiseRejectionWarning` when using `skipPorscheDesignSystemCDNRequestsDuringTests()`

## [2.8.0] - 2022-01-17

### Fixed

- Accessibility issue of `Icon` component in Windows High Contrast Mode in Chromium Browser

## [2.8.0-rc.0] - 2022-01-14

### Added

- Support for `tabindex` attribute on `Button`, `Button Pure`, `Switch`, `Link`, `Link Pure` and `Link Social`

### Changed

- `:focus-visible` style matches outline color of `Button` while hovered

#### Deprecated

- The `tabbable` property of `Button`, `Button Pure` and `Switch` is deprecated and will be removed in `v3.0.0`. Please
  use `tabindex` instead.

```diff
- <p-button tabbable="false">Some button</p-button>
+ <p-button tabindex="-1">Some button</p-button>
```

## [2.8.0-beta.3] - 2021-12-22

### Added

**Disclaimer:** The provided themes `light-electric` and `dark-electric` are just a proof of concept, it's **not**
accessible regarding its color contrast and might even be removed in an upcoming major release again.

- `light-electric` theme for `Switch`
- `dark-electric` theme for `Button Pure` and `Link Pure`
- Character counter to `Text Field Wrapper` and `Textarea Wrapper` if `maxlength` is present on `input type="text"` and
  `textarea`

### Changed

- `:focus-visible` style matches outline color of `Switch` while hovered

### Fixed

- Box model of `Button Pure`

## [2.8.0-beta.2] - 2021-12-22

### Fixed

- `Content Wrapper` regression for `!important` style

### Added

- Usage validation for `Link`, `Link Pure` and `Link Social`

## [2.8.0-beta.1] - 2021-12-16

### Fixed

- `Select Wrapper` validation of select element

## [2.8.0-beta.0] - 2021-12-15

### Changed

- Angular: increased peer dependency to `>=12.0.0 <14.0.0`

## [2.7.0] - 2021-12-14

## [2.7.0-rc.0] - 2021-12-14

#### Removed

- `offset-bottom` prop of `Toast` (use `--p-toast-position-bottom` CSS variable instead)

## [2.7.0-beta.6] - 2021-12-08

### Added

- `Popover`

## [2.7.0-beta.5] - 2021-12-07

### Added

**Disclaimer:** The provided theme `light-electric` is just a proof of concept, it's **not** accessible regarding its
color contrast and might even be removed in an upcoming major release again.

- `light-electric` theme for `Accordion`, `Link`, `Link Pure`, `Button`, `Button Pure`, `Tabs`, `Tabs Bar`

## [2.7.0-beta.4] - 2021-12-02

## [2.7.0-beta.3] - 2021-11-30

### Added

- `Accordion` uses `MutationObserver` fallback when no `ResizeObserver` is available in older browsers

### Fixed

- `Link` and `Link Social` not adapting slotted anchor to the width of the element

## [2.7.0-beta.2] - 2021-11-24

### Added

- `Toast`

### Fixed

- `Banner` animations respect offset correctly

## [2.7.0-beta.1] - 2021-11-16

### Fixed

- `Headline` applies `align` and `ellipsis` prop correctly

## [2.7.0-beta.0] - 2021-11-11

### Added

- New `aria` property for `ARIA` attribute handling for: `Button`, `Button Pure`, `Icon`, `Link`, `Link Pure`, `Marque`,
  `Spinner`

### Fixed

- React: warnings about `useLayoutEffect` in SSR context

## [2.6.1] - 2021-11-05

### Fixed

- Prevent breaking entire Porsche Design System due to lacking support of `ResizeObserver`, however `Accordion` still
  requires it

## [2.6.0] - 2021-11-04

### Added

- `unit` and `unitPosition` properties to `Text Field Wrapper`

## [2.6.0-beta.0] - 2021-10-29

### Changed

- Use `Heiti SC` (pre-installed on iOS/macOS) and `SimHei` (pre-installed on Windows) as Chinese fallback font

### Added

- `Marque` uses `webp` images for browsers that support it
- `Inline Notification`
- `Icon` now supports `success` for `name` property

### Fixed

- Colors of `Banner` for dark theme
- Replaced CSS `inset` property with `top`, `left`, `right` and `bottom` for browser compatibility
- Opening and closing transition of `Modal`

## [2.5.1-beta.0] - 2021-10-11

### Fixed

- Possible exceptions when components get unmounted directly

## [2.5.0] - 2021-10-04

### Added

- `SimHei` and `黑体` as fallback for all components' `font-family`

## [2.5.0-beta.1] - 2021-09-28

### Changed

- React: improved render behavior of components

## [2.5.0-beta.0] - 2021-09-22

### Added

- React: utility function `skipPorscheDesignSystemCDNRequestsDuringTests`

## [2.4.0] - 2021-09-21

## [2.4.0-beta.2] - 2021-09-21

### Added

- `Link Social` and `Icon` now support `kakaotalk`, `naver`, `reddit` and `tiktok`
- JSS caching mechanism to improve style performance

### Changed

- Alignment of `linkedin` icon
- Improved accessibility of `Select Wrapper`
- `Icon` loading behaviour to non-blocking, components using the `Icon` will no longer wait for it to load
- Validation messages of `Fieldset Wrapper` have now an additional icon representing the validation state

### Fixed

- Box model of `Link Pure`
- Focus of `Link Pure` with slotted anchor and hidden label
- Focus cycling of `Modal` without focusable children
- Suppress CORS error

## [2.4.0-beta.1] - 2021-08-26

### Added

- `active` property to `Button Pure`

## [2.4.0-beta.0] - 2021-08-26

### Added

- `icon` property of `Button Pure` and `Link Pure` was extended by `none` value
- `alignLabel` and `stretch` property to `Button Pure` and `Link Pure`

### Changed

- Improved `:focus-visible` and `:hover:focus-visible` colors for `Link Social` and `Link`
- Improved slotted `<a>` coloring in dark theme for `Link Social` and `Link`
- Validation messages of `Checkbox Wrapper`, `Radio Button Wrapper`, `Select Wrapper`, `Textarea Wrapper` and
  `Text Field Wrapper` have now an additional icon representing the validation state
- `Modal` backdrop behavior to close modal on mouse-down

### Fixed

- Slotted `<a>` coloring in dark theme for `Text`, `Headline`, `Text List`, `Banner`, `Select Wrapper` and `Link Pure`
- Wrong background color of scrollable `Modal`'s backdrop in Safari

## [2.3.0] - 2021-07-28

## [2.3.0-beta.3] - 2021-07-28

### Changed

- `Accordion` reduce paddings, vertically align carets to the first heading row, adjust border color and hover styles

### Fixed

- `Text Field Wrapper` accessibility of type password and search

## [2.3.0-beta.2] - 2021-07-15

### Added

- `Checkbox Wrapper`, `Radio Button Wrapper`, `Select Wrapper`, `Textarea Wrapper` and `Text Field Wrapper` now reflect
  changes of the `required` attribute on their child component
- `multiline` property to `Table Cell`
- Partial function `getLoaderScript()` to initialize Porsche Design System as early as possible

### Fixed

- `Table Head Cell` uses semi bold instead of bold as font weight
- Transition of `Modal`

## [2.3.0-beta.1] - 2021-07-08

### Added

- `Accordion`

### Changed

- Removed initial delay of `Banner`

## [2.3.0-beta.0] - 2021-07-01

### Added

- `Table`
- Angular: export types from package root
- Accessibility icon

### Changed

- `Button`, `Button Pure` and `Switch` are now focusable while in `loading` state
- `Text` and `Headline` inherits white-space CSS property
- React: sync component props via property instead of attribute

### Fixed

- Angular: support `"strictTemplates": true` option in `tsconfig.json`
- Use correct icon for `arrow-last` and `arrow-first` in `Icon`, `Button` and `Link` components

## [2.2.1] - 2021-06-08

### Changed

- Optimize vertical alignment of `Modal`

### Fixed

- URL in inject global style warning

## [2.2.1-beta.1] - 2021-06-02

### Fixed

- Margin of `Tabs Bar` within `Tabs` for Firefox and Safari
- SVG of `Icon` is not removed after prop change, e.g. on color change
- Fullscreen behavior of `Modal` on screens larger than 1760px

## [2.2.0] - 2021-05-19

### Fixed

- `Text` inside `Button` now has the proper size on iOS Safari when changing to and from landscape mode
- `Banner` can now be re-opened after closing
- Closing one `Banner` will not close other `Banners` on the site

## [2.2.0-beta.2] - 2021-05-12

### Fixed

- `Select Wrapper` value changes are now reflected correctly
- `Select Wrapper` dark theme background color if used with `filter` prop

## [2.2.0-beta.1] - 2021-05-05

### Added

- Partial function `getIconLinks()` to preload Porsche Design System Icons

### Fixed

- `Text Field Wrapper` spacing in Safari

## [2.2.0-beta.0] - 2021-05-05

### Added

- Partial function `getMetaTagsAndIconLinks()` to simplify cross device fav and meta icons

## [2.1.0] - 2021-05-03

## [2.1.0-beta.0] - 2021-05-03

### Added

- `Switch`

### Changed

- `Text` automatically breaks words/strings into new line being too long to fit inside their container
- `Headline` automatically breaks words/strings into new line being too long to fit inside their container
- Extended `Fieldset Wrapper` with `labelSize`, `required`, `state` and `message` properties. If the `Fieldset Wrapper`
  is set to required only the label of the **Fieldset Wrapper** gets an asterisk. It is removed from all wrapped child
  components, as long as they are Porsche Design System form elements.

## [2.0.3] - 2021-04-28

## [2.0.3-beta] - 2021-04-28

### Fixed

- Angular: events firing twice in `Pagination`, `Modal`, `Tabs`, `Tabs Bar` and `Banner` component

## [2.0.2] - 2021-04-21

## [2.0.2-beta.0] - 2021-04-20

### Fixed

- TypeScript build errors due to duplicate declarations in `types.d.ts`

## [2.0.1] - 2021-04-16

### Fixed

- Visual appearance of `Checkbox Wrapper` in iOS Safari
- A bug where `Text Field Wrapper` would throw an error when reattaching to DOM too quickly
- Visual bug in Firefox when zooming out `Text Field Wrapper`, `Checkbox Wrapper` and `Textarea Wrapper`
- Angular: streamline component styles in dark theme

### Changed

- Aligned focus states of `Checkbox Wrapper` and `Radio Button Wrapper` across browsers

## [2.0.0] - 2021-04-13

In keeping with [Semver](https://semver.org), Porsche Design System v2.0.0 was released due to changes in the API,
fundamental changes in loading behavior and others. With our new major version `v2.0.0` there are some important changes
that you should watch out for. To make the migration from `v1.5.x` to our current `v2.0.0` easier, we offer a few
guidelines.

## General changes / improvements:

### All components, icons, fonts, styles and marque of the Porsche Design System are loaded versioned and chunked from a central CDN

This way all web based digital Porsche products share and use the cached and versioned assets regardless of the JS
framework used to improve loading performance across the Porsche group. Only a tiny (1.4kb sized) Porsche Design System
loader script gets bundled into your application code. Everything else gets loaded versioned, cached and chunked from a
central CDN ([read more](https://designsystem.porsche.com/v3/must-know/performance/cdn)). However, this also means that
you will need an **Internet connection** to render the components in a browser (possibly relevant for development stage
or intranet applications).

### Enabling Micro Frontend Architecture

In case of a micro-frontend architecture, multiple instances and versions of the Porsche Design System can be combined
in a final application by configurable prefixing technique of the Porsche Design System components during runtime.
Please refer to our framework specific guidelines
[Vanilla JS](https://designsystem.porsche.com/v2/start-coding/vanilla-js),
[Angular](https://designsystem.porsche.com/v2/start-coding/angular) and
[React](https://designsystem.porsche.com/v2/start-coding/react).

### Prevent Flash of Unstyled Content (FOUC) and Flash of Unstyled Text (FOUT)

To prevent FOUC/FOUT, the Porsche Design System offers various partials as part of the
`@porsche-design-system/components-{js|angular|react}` package to ensure all necessary Porsche Design System fonts and
components are fully loaded. If you've used the `@porsche-design-system/partials` package previously, stop using it and
replace the integration with the partials provided by `@porsche-design-system/components-{js|angular|react}` package.
Have a look at our [FOUC/FOUT guidelines](https://designsystem.porsche.com/v3/must-know/performance/loading-behaviour).

```diff
- <%= require('@porsche-design-system/partials').getPorscheDesignSystemCoreStyles() %>
+ <%= require('@porsche-design-system/components-{js|angular|react}/partials').getInitialStyles() %>

- <%= require('@porsche-design-system/partials').getFontFaceCSS() %>
+ <%= require('@porsche-design-system/components-{js|angular|react}/partials').getFontFaceStylesheet() %>

- <link rel="preload" href="path/to/webfont/nameOfWebFontFile" as="font" type="font/woff2" crossorigin />
+ <%= require('@porsche-design-system/components-{js|angular|react}/partials').getFontLinks({ weights: ['regular', 'semi-bold'] }) %>
```

### Added support for China CDN

Our CDN is configured to forward requests to Chinese CDN automatically when necessary. So you're good to go without any
configuration or multiple region specific builds of your application. However, if you are aiming for the maximum
possible performance in China, you can configure which CDN the Porsche Design System must use. Please follow our
[CDN guidelines](https://designsystem.porsche.com/v3/must-know/performance/cdn) for more information.

### New/optimized components

- **Tabs**
- **Tabs Bar**
- **Banner**
- **Modal**
- Headline
- Select
- Pagination
- Button
- Button Pure
- Link
- Link Pure
- Spinner
- Checkbox
- Radio Button

### Improved TypeScript support for Angular and React

To ensure the best possible typing support, we have refactored our Angular and React wrappers which integrate the native
web components of the Porsche Design System.

### componentsReady() works reliable

Because the Porsche Design System components get loaded async at the time they are needed, it might be relevant within
your application or test automation to know when those have been initialized. Therefore, we provide in all three
`@porsche-design-system/components-{js|angular|react}')` packages a reliable helper function `componentsReady()`.
[Read more about it](https://designsystem.porsche.com/v3/developing/components-ready).

### Removed "blur on focus"

Now focus styling is only applied when you navigate through keyboard and ignored by mouse interaction for browsers
supporting `:focus-visible` otherwise it will fallback to `:focus` CSS implementation.

### Changed focus styling for a better compromise between accessibility and visual appearance

Color and outline of general focus styling has changed to `currentColor` for light/dark theme with an outline of 1px
width/offset. If you have custom components build with the usage of our `@porsche-design-system/utilities` package then
update it to the latest version.

### Improved geometry of Porsche Next font

For better alignment and readability we've changed the geometry of the Porsche Next font which results in a visual
change of font size and spacing.

### Dropped support for IE11 and EdgeHTML according to Porsche's official browser strategy 2021

If you still need to support these browsers, you have to stick to `v1.5.x`. We offer a Browser Notification package
`@porsche-design-system/browser-notification` to alert users that these browsers are no longer supported. It supports a
blocking layer (to be used with Porsche Design System `v2.x`), or a dismissible banner (to be used with Porsche Design
System `v1.x`). Please refer to our
[Browser compatibility guidelines](https://designsystem.porsche.com/v3/must-know/browser-compatibility).

### Changed default type of Button and Button Pure

To be in sync with native `<button>` behavior we've changed the default `type` of **Button** and **Button Pure**
component. Those components will render a button within their Shadow DOM as `<button type="submit">` ( previously
`<button type="button">`).

- `submit`: The button submits the form data to the server. This is the default if the attribute is not specified for
  buttons associated with a `<form>`, or if the attribute is an empty or invalid value.
- `button`: The button has no default behavior, and does nothing when pressed by default. It can have client-side
  scripts listen to the element's events, which are triggered when the events occur.

### Changed support for wrapped links around Link, Link Pure and Link Social component

Due to the support for setting links (`<a href="#">`) in our **Link**, **Link Pure** and **Link Social** components as
child, we've removed support for styling the anchor tag (`<a>`) when it surrounds the component. So we recommend
changing the position of the `<a>` tag from wrapping the component to a direct slot (child) of it.

```diff
- <a href="#"><p-link>Some label</p-link></a>
+ <p-link><a href="#">Some label</a></p-link>

- <a href="#"><p-link-pure>Some label</p-link-pure></a>
+ <p-link-pure><a href="#">Some label</a></p-link-pure>

- <a href="#"><p-link-social>Some label</p-link-social></a>
+ <p-link-social><a href="#">Some label</a></p-link-social>
```

### Automatic \* asterisk symbol to form field labels

We added an automatic generated _ asterisk symbol to form field labels which have the required attribute. This might
lead to a doubled _ symbol if you set one by yourself.

```diff
- <p-text-field-wrapper label="Some label *"><input type="text" name="some-name" required /></p-text-field-wrapper>
+ <p-text-field-wrapper label="Some label"><input type="text" name="some-name" required /></p-text-field-wrapper>

- <p-checkbox-wrapper label="Some label *"><input type="checkbox" name="some-name" required /></p-checkbox-wrapper>
+ <p-checkbox-wrapper label="Some label"><input type="checkbox" name="some-name" required /></p-checkbox-wrapper>

- <p-radio-button-wrapper label="Some label *"><input type="radio" name="some-name" required /></p-radio-button-wrapper>
+ <p-radio-button-wrapper label="Some label"><input type="radio" name="some-name" required /></p-radio-button-wrapper>

- <p-radio-button-wrapper label="Some label *"><input type="radio" name="some-name" required /></p-radio-button-wrapper>
+ <p-radio-button-wrapper label="Some label"><input type="radio" name="some-name" required /></p-radio-button-wrapper>

- <p-textarea-wrapper label="Some label *"><textarea name="some-name" required></textarea></p-textarea-wrapper>
+ <p-textarea-wrapper label="Some label"><textarea name="some-name" required></textarea></p-textarea-wrapper>

- <p-select-wrapper label="Some label *"><select name="some-name" required><option>A</option></select></p-select-wrapper>
+ <p-select-wrapper label="Some label"><select name="some-name" required><option>A</option></select></p-select-wrapper>
```

### Shadow DOM

`Flex`, `Flex Item`, `Grid` and `Grid Item` now use Shadow DOM, thus you are not able to overwrite styles defined by
these components any longer.

---

## Angular

### Integration of Angular components

In the past it was possible to provide a token called `PREVENT_WEB_COMPONENTS_REGISTRATION` which prevented the
registration of the Porsche Design System components and loading of polyfills. Due to the fact that we no longer provide
/ need poly filling, we have completely removed the token. For advanced usage please
[read further](https://designsystem.porsche.com/v2/start-coding/angular).

---

## React

### Integration of React components

In the past `@porsche-design-system/components-react` components have initialized the **Porsche Design System Loader**
automatically as soon as a component was imported. With `v2.x` you have to import the `PorscheDesignSystemProvider` once
in your `index.tsx` which then initializes the **Porsche Design System Loader**, e.g. like:

```diff
  // index.tsx

  import ReactDOM from 'react-dom';
  import { PorscheDesignSystemProvider } from '@porsche-design-system/components-react';
  import { App } from './App';

  ReactDOM.render(
    <React.StrictMode>
+     <PorscheDesignSystemProvider>
        <App />
+     </PorscheDesignSystemProvider>
    </React.StrictMode>,
    document.getElementById('root')
  );
```

For advanced usage please [read further](https://designsystem.porsche.com/v2/start-coding/react).

#### Jsdom Polyfill for React / Jest / jsdom test automation

We removed test mocks for React / Jest / jsdom as Shadow DOM is supported since jsdom v12.2.0. Instead, we provide a
Jsdom Polyfill (exclusivly for `@porsche-design-system/components-react` package) fixing missing implementation of jsdom
which the Porsche Design System relies on. **Note:** If your test includes Porsche Design System components, make sure
to wrap the component you want to test with a PorscheDesignSystemProvider in order to avoid exceptions. For more
information please [read further](https://designsystem.porsche.com/v2/start-coding/react).

---

## Vanilla JS

### Integration of Vanilla JS components

With `v1.x` of the Porsche Design System you've had to copy all needed JS files of
`@porsche-design-system/components-js` into your target directory and include the ES5 and ESM loader snippet. Now you
only need to copy one `index.js` file and initialize the Porsche Design System like in the example below:

```diff
  <!DOCTYPE html>
  <html lang="en">
    <head>
      <meta charset="utf-8">
      <meta name="viewport" content="width=device-width,initial-scale=1.0">
      <title>Porsche Design System</title>
-     <script nomodule src="PATH/TO/PACKAGE/@porsche-design-system/components-js/dist/porsche-design-system/porsche-design-system.js"></script>
-     <script type="module" src="PATH/TO/PACKAGE/@porsche-design-system/components-js/dist/porsche-design-system/porsche-design-system.esm.js"></script>
+     <script src="PATH/TO/PACKAGE/@porsche-design-system/components-js/index.js"></script>
    </head>
    <body>
+     <script type="text/javascript">
+       porscheDesignSystem.load();
+     </script>
      <p-headline variant="headline-1">Some text</p-headline>
    </body>
  </html>
```

For advanced usage please [read further](https://designsystem.porsche.com/v2/start-coding/vanilla-js).

---

## [2.0.0-rc.10] - 2021-04-12

### Changed

- `Tabs` and `Tabs Bar` now respect dynamic additions / removals of `p-tabs-item`, `a` and `button` elements. Make sure
  to update the `activeTabIndex` when mutating elements
- Improved performance of `Text`, `Button Pure` and `Link Pure` when `size` is not `inherit`

### Added

- `Grid` now has a `wrap` and `gutter` property
- Components (`Grid Item`, `Flex Item`, `Tabs Item` and `Text List Item`) that require a specific parent (`Grid`,
  `Flex`, `Tabs` and `Text List`) will now throw an error if used without that parent

### Fixed

- Visual appearance of `Checkbox Wrapper` and `Radio Button Wrapper` reflect the state of the wrapped `input` element

## [2.0.0-rc.9] - 2021-03-26

### Added

- `Button Group` component
- Fullscreen property for `Modal` on mobile

### Changed

- Spacings, heading and sizes of `Modal`

### Fixed

- Prevent duplicate loading of `porsche-design-system.v2.x.HASH.js` chunk when using `getComponentChunkLinks()` partial

## [2.0.0-rc.8] - 2021-03-17

### Added

- Support for full height `Content Wrapper` with flex
- `Tabs Bar` now supports `undefined` as `activeTabIndex`

### Changed

- `Tabs Bar` has a new default `activeTabIndex`, which is `undefined`
- `Tabs Bar` does not work by itself anymore. The `activeTabIndex` needs to be controlled from the outside
  ([read more](https://designsystem.porsche.com/v2/components/tabs-bar/examples))
- Background Color of `Select Wrapper` in `dark` theme to meet accessibility criteria

## [2.0.0-rc.7] - 2021-03-15

### Fixed

- Make shadowed `Flex` and `Grid` work in Firefox + Safari

## [2.0.0-rc.6] - 2021-03-11

### Changed

- Make `Grid` and `Grid Item` use Shadow DOM
- Make `Flex` and `Flex Item` use Shadow DOM

## [2.0.0-rc.5] - 2021-03-09

### Added

- Configurable background color of `Content Wrapper`
- `italic` font-style in `Text` is now overridden with `normal`

### Fixed

- Usage of `Select Wrapper` within custom elements
- A bug that caused `Spinner` to be displayed in a wrong size

## [2.0.0-rc.4] - 2021-03-01

### Changed

- Filter of `Select Wrapper` supports substring search

### Fixed

- Build error in SSR

## [2.0.0-rc.3] - 2021-02-17

### Added

- React: utility function `skipCheckForPorscheDesignSystemProviderDuringTests`
- React: tree shaking for component wrappers

### Fixed

- Angular: error in `Checkbox Wrapper`, `Radio Button Wrapper` and `Text Field Wrapper` when `input[type]` is bound

## [2.0.0-rc.2] - 2021-02-12

### Added

- Validate usage of `Checkbox Wrapper`, `Radio Button Wrapper`, `Select Wrapper`, `Text Field Wrapper` and
  `Textarea Wrapper`

## [2.0.0-rc.1] - 2021-02-04

### Added

- Partial function `getComponentChunkLinks()` to preload Porsche Design System Components

### Changed

- Added a space before asterisk (`*`) when `input`, `textarea` or `select` have `required` attribute within form wrapper
  components
- Renamed partial `getFontLinks()` option from `weight` to `weights`

### Fixed

- A bug in `Tabs Bar` where the nextButton was mistakenly rendered.
- A bug where `Icon` was not rendered when using `lazy` property.
- A bug in `Text Field Wrapper` with input type password where characters would overlap the icon.

## [2.0.0-rc.0] - 2021-01-29

### Added

- Link support for `Marque`
- Sizing options `'responsive' | 'small' | 'medium'` for `Marque`

### Changed

- Angular: added static `load()` function `PorscheDesignSystemModule` for custom prefix
- Hide up/down spin button when using **Text Field** with `type="number"` in Firefox

### Fixed

- Angular: typings
- React: correct handling of `ref` property
- Unhandled exception in `Select Wrapper` if `selected` and `disabled` attributes are set on the same option
- A bug in `Tabs Bar` where scrolling was broken when a tab was selected
- A bug in `Tabs Bar` where the `nextButton` was always rendered

## [2.0.0-alpha.13] - 2021-01-26

### Added

- Partial function `getFontLinks()` to prevent **Flash of Unstyled Text** (FOUT)

### Fixed

- React: correct handling of `className` property

## [2.0.0-alpha.12] - 2021-01-20

### Added

- Partial function `getInitialStyles()` to prevent **Flash of Unstyled Content** (FOUC)
- Partial function `getFontFaceStylesheet()` to prevent **Flash of Unstyled Text** (FOUT)

### Changed

- React: `PorscheDesignSystemProvider` needs to wrap application
- React: component props have to be camelCase
- React: `PorscheDesignSystemProvider` is needed while testing components

### Fixed

- React: typings
- React: support of objects for property values

#### Removed

- React: `getPrefixedComponents`, prefixing is handled by `PorscheDesignSystemProvider`

## [2.0.0-alpha.11] - 2021-01-08

### Changed

- Precision of relative line height
- Changed color of `neutral contrast low`

## [2.0.0-alpha.10] - 2020-12-14

### Added

- `native` property to `Select Wrapper` to force rendering of native Browser select dropdown
- Extended flexibility of `Headline`

### Changed

- Some styling improvements of `Select Wrapper`

### Fixed

- Jsdom Polyfill `fetch` error

## [2.0.0-alpha.9] - 2020-12-09

### Fixed

- Improved reliability of `componentsReady()`

### Changed

- Jsdom Polyfill `console.warn` behaviour

## [2.0.0-alpha.8] - 2020-12-03

### Fixed

- A bug where `Modal` did not remove `overflow=hidden` on document body.

## [2.0.0-alpha.7] - 2020-11-26

### Added

- Jsdom Polyfill

#### Removed

- Jsdom Mocks
- Global "blur on focus" script

### Changed

- Default dropdown direction of `SelectWrapper` from `down` to `auto`
- Made API of `Tabs` consistent with `Tabs Bar`
- Removed transition for focus styling
- Use `:focus-visible` as default and `:focus` as fallback for focusable elements

### Fixed

- The Selected element of `SelectWrapper` dropdown keeps now in sync with native selection if changed programmatically
- Invalid search results get cleared if `SelectWrapper` becomes focus state
- Some bugs in `TabsBar`
- Minification of dynamic slotted content styles
- An issue where `Pagination` throws console errors if disconnected from dom.

## [2.0.0-alpha.6] - 2020-10-28

### Changed

- default `type` of `Button` and `Button Pure` to `submit`

### Fixed

- Typings

## [2.0.0-alpha.5] - 2020-10-26

### Added

- `Modal` component

### Fixed

- Typing for `pageChange` event of `Pagination` component
- Typings

### Changed

- Focus styling

## [2.0.0-alpha.4] - 2020-10-14

### Added

- Custom filter to `Select Wrapper` component
- DropDown direction property to `Select Wrapper` component
- Display `*` after label when `input`, `textarea` or `select` have `required` attribute within form wrapper components
- `Tabs` component
- `Tabs Bar` component
- `Banner` component

#### Removed

- Default `position: relative;` style of `Link Pure` and `Button Pure`

### Fixed

- `Spinner` zooming bug on Safari

## [2.0.0-alpha.3] - 2020-09-11

### Added

- Support to load assets from China CDN directly via browser flag: `PORSCHE_DESIGN_SYSTEM_CDN = 'cn';`

#### Removed

- Support for `<a>` wrapped `Link` and `Link Pure`

## [2.0.0-alpha.2] - 2020-08-20

## [2.0.0-alpha.1] - 2020-08-17

### Changed

- Removed classnames dependency
- Stencil Core `taskQueue` from `congestionAsync` to `async` for more performant component rendering

### Fixed

- Focus input on label click of `Checkbox Wrapper` and `Radio Button Wrapper`

## [1.5.6] - 2020-10-15

## [1.5.6-rc.0] - 2020-10-13

### Fixed

- `Spinner` zooming bug on Safari

## [1.5.5] - 2020-09-11

## [1.5.5-rc.0] - 2020-09-07

### Changed

- Deprecated stencil lifecycle-method `componentDidUnload` to `disconnectedCallback` to fix "`selectObserver` is
  undefined" bug in `Select Wrapper` and `Pagination`

## [1.5.4] - 2020-08-25

## [1.5.4-rc.0] - 2020-08-17

### Changed

- Removed classnames dependency
- Stencil Core `taskQueue` from `congestionAsync` to `async` for more performant component rendering

### Fixed

- Focus input on label click of `Checkbox Wrapper` and `Radio Button Wrapper`
- Fix typings for `orientation` of `Divider` component

## [2.0.0-alpha.0] - 2020-08-06

### Added

- **Experimental:** Optional web component scoping mechanism during runtime to enable micro service architecture

### Changed

- Web components get lazy loaded from central CDN to improve caching strategy across Porsche's digital eco system

#### Removed

- Stop browser support for **IE11** and **EdgeHTML**

### Fixed

- Mix of `Optgroups` and `Options` on same level in `Select Wrapper` component
- Fix typings for `orientation` of `Divider` component

## [1.5.3] - 2020-08-10

## [1.5.3-rc.0] - 2020-08-10

### Fixed

- Mix of `Optgroups` and `Options` on same level in `Select Wrapper` component

## [1.5.2] - 2020-07-22

### Fixed

- Dispatch change event in `Select Wrapper`
- Stencil react-output-target SSR Bug

## [1.5.1] - 2020-07-20

### Fixed

- SVGO settings for icons
- Angular bug which causes `ngcc` to fail

## [1.5.0] - 2020-07-16

### Added

- Icons (active-cabin-ventilation, battery-full, bell, bookmark, car-battery, charging-active, charging-state, climate,
  climate-control, garage, horn, key, map, parking-brake, parking-light, preheating, send, shopping-bag, sidelights,
  user-manual, wrenches)

### Changed

- Icons (arrow-first, arrow-last, battery-empty, car, card, charging-station, question)

### Fixed

- Porsche Marque images

## [1.5.0-rc.2] - 2020-07-06

## [1.5.0-rc.1] - 2020-07-06

### Added

- **Notification Neutral** color to `color` property of `p-text` and `p-icon`

## [1.5.0-rc.0] - 2020-06-25

### Added

- `Fieldset Wrapper` component
- Improved SEO of `p-headline` and `p-text`: Added possibility to write semantic HTML tags (e.g. `<h1>-<h6>` or `<p>`,
  `<blockquote>`, etc.) directly as slotted content.
- Possibility to include anchor tags directly as slots of `Link`, `Link Pure` and `Link Social`
- `Text` new `weight` property `semibold`
- `Button Pure` label with subline pattern as slot
- `Link Pure` label with subline pattern as slot

### Changed

- `Select Wrapper` is now ready for the catwalk. It is dressed now with a custom drop down list box and gets naked by
  default on touch devices.

### Fixed

- Minor accessibility improvements of `icons` and `Text Field`
- Remove native number spinner buttons of `Text Field` with type text for Firefox
- An issue with `Button` and `Button Pure` and their `disabled` attribute

## [1.4.0] - 2020-05-14

## [1.4.0-rc.3] - 2020-05-08

### Added

- `Text List`

### Changed

- Improve caching strategy for fonts by content-based hash
- Improve caching strategy for marque by content-based hash
- Dimensions and sharpness of marque
- Props for `Content Wrapper`

## [1.4.0-rc.2] - 2020-05-06

### Added

- `Content Wrapper`
- Description property to `p-text-field-wrapper`, `p-textarea-wrapper` and `p-select-wrapper`
- `Link Social`

### Changed

- Improve accessibility of error and success states of form elements
- Aria-invalid attribute of form elements if they are in error state is now managed by component
- Rename icon name `configure` to `configurate` (prevents breaking change compared to stable v1.3.0)
- Improve `p-icon` loading behavior

### Fixed

- Display of wrong icons

#### Removed

- `safe-zone` property of `p-grid` (`Content Wrapper` should be used instead)

## [1.4.0-rc.1] - 2020-04-27

### Added

- Add `safe-zone` property to `p-grid` for outer grid margin, max-width and centering
- Submit button with search icon to `p-textfield-wrapper` type search

### Changed

- Background color of readonly state in components `p-textfield-wrapper` and `p-textarea-wrapper`
- Visual appearance of icons
- Improve caching strategy for icons by content-based hash
- Cursor of Radio, Checkbox and Select
- Fixed naming of Mock from `p-textfield-wrapper` to `p-text-field-wrapper`

### Fixed

- Icon loading mechanism

## [1.4.0-rc.0] - 2020-04-09

### Added

- SSR support

## [1.3.0] - 2020-04-08

### Added

- New headline size `headline-5` to `p-headline`
- Test Mocks

### Fixed

- Text styling of Select component on focus in IE11 and Chrome on Windows 10

## [1.3.0-rc.0] - 2020-04-03

### Fixed

- Improve form elements

## [1.2.0] - 2020-03-25

### Added

- `Divider`
- Hover state for form elements

### Fixed

- Support label text of form elements for Screen readers

## [1.1.2] - 2020-03-17

### Changed

- Notification colors

## [1.1.1] - 2020-03-13

### Changed

- Icon of `Checkbox` indeterminate state

## [1.1.0] - 2020-03-11

### Fixed

- Minor improvements

## [1.1.0-rc.0] - 2020-03-02

### Added

- `Select Wrapper`
- `Checkbox Wrapper`
- `Radio Button Wrapper`
- `Textarea Wrapper`

### Fixed

- `Text Field Wrapper` toggle password visibility

## [1.0.3] - 2020-02-13

### Fixed

- JS framework compatibility

## [1.1.0-0] - 2020-02-06

### Added

- `Text Field Wrapper`

### Changed

- Add proper cursor for disabled state for `Button` and `Button Pure`

## [1.0.2] - 2020-02-04

### Fixed

- Inheritable styling of slotted content

## [1.0.1] - 2020-01-30

### Added

- Clickable area of `Link Pure` and `Button Pure` is optionally configurable by defining padding on host element

## [1.0.0] - 2020-01-28

### Added

- Cursor pointer on hover for `Button` and `Button Pure`
- Line-height gets calculated based on Porsche type-scaling formula automatically for `Text`, `Link Pure` and
  `Button Pure`
- Test helper function `componentsReady()` which indicates when lazy loaded components fully have loaded

### Changed

- Update CDN asset paths
- Improve font-weight definitions
- Rename and optimize neutral colors for `Icon` and `Text`

## [1.0.0-rc.1] - 2019-12-13

### Added

- `Headline`
- `Text`
- `Marque`
- `Button`
- `Button Pure`
- `Spinner`
- `Icon`
- `Flex`
- `Grid`
- `Link`
- `Link Pure`
- `Pagination`
- "Blur on focus"<|MERGE_RESOLUTION|>--- conflicted
+++ resolved
@@ -16,14 +16,11 @@
 
 ### Added
 
-<<<<<<< HEAD
-- `Pin Code`: `compact` prop to enable a smaller, space-saving version for compact layouts
-  ([#4001](https://github.com/porsche-design-system/porsche-design-system/pull/4001))
-=======
 - `Button`, `Button Pure`, `Button Tile`, `Link`, `Link Pure`, `Link Tile`: `aria-description` is now supported via
   `aria` prop to provide additional context for screen readers.
   ([#3969](https://github.com/porsche-design-system/porsche-design-system/pull/3969))
->>>>>>> 50b4f74f
+- `Pin Code`: `compact` prop to enable a smaller, space-saving version for compact layouts
+  ([#4001](https://github.com/porsche-design-system/porsche-design-system/pull/4001))
 
 ## [3.29.0] - 2025-08-20
 
