# Changelog

## Porsche Design System - Components

All notable changes to this project will be documented in this file.

The format is based on [Keep a Changelog](https://keepachangelog.com/en/1.0.0/), and this project adheres to
[Semantic Versioning](https://semver.org/spec/v2.0.0.html).

### [Unreleased]

<<<<<<< HEAD
#### Fixed
- Rendering of `Wordmark` in Safari ([#2542](https://github.com/porsche-design-system/porsche-design-system/pull/2542))
=======
#### Changed

- Styles: `dropShadow{Low|Medium|High}Style`s use `box-shadow` instead of `filter: drop-shadow()` to fix glitches
  together with `frostedGlassStyle` in Firefox
  ([#2545](https://github.com/porsche-design-system/porsche-design-system/pull/2545))
>>>>>>> de84bbcf

### [3.0.0-rc.2] - 2023-05-09

#### Fixed

- `Checkbox Wrapper` Safari visual state change while hovering
  ([#2508](https://github.com/porsche-design-system/porsche-design-system/pull/2508))
- `Checkbox Wrapper` keyboard arrow navigation
  ([#2508](https://github.com/porsche-design-system/porsche-design-system/pull/2508))
- `Modal` fix hover state of dismiss button
  ([#2510](https://github.com/porsche-design-system/porsche-design-system/pull/2510))
- `Link Pure`, `Button Pure`: adjust offset of `:hover` and `active` styles
  ([#2511](https://github.com/porsche-design-system/porsche-design-system/pull/2511))
- `Tabs Bar`, `Tabs` ([#2521](https://github.com/porsche-design-system/porsche-design-system/pull/2521)):
  - `focus` state of tabpanel
  - Indicator bar height
- Optimize icon/text alignment of `Link Pure` and `Button Pure` in Safari
- `Select Wrapper` multiline option height and scaling behavior
  ([#2524](https://github.com/porsche-design-system/porsche-design-system/pull/2524))
- Fixed accessibility issues of `Tabs`, `Tabs Bar` and `Stepper Horizontal` to comply with v.4.7.0 of `axe-core`
  ([#2530](https://github.com/porsche-design-system/porsche-design-system/pull/2530))
- React: `patchRemixRunProcessBrowserGlobalIdentifier` binary now supports Remix 1.16.0
  ([#2537](https://github.com/porsche-design-system/porsche-design-system/pull/2537))
- Angular: added optional modifier to optional properties for better type checking in strict mode
  ([#2544](https://github.com/porsche-design-system/porsche-design-system/pull/2544))

#### Added

- Deprecation warning to `Icon` component if `lazy` prop is used
  ([#2521](https://github.com/porsche-design-system/porsche-design-system/pull/2521))
- `aria` prop to `Scroller` component
  ([#2530](https://github.com/porsche-design-system/porsche-design-system/pull/2530))

#### Changed

- Model signature asset of 718 model ([#2532](https://github.com/porsche-design-system/porsche-design-system/pull/2532))

### [3.0.0-rc.1] - 2023-04-19

#### Added

- Prop `name` for `Icon` supports `push-pin`, `push-pin-off`, `qr`, `pin-filled`, `shopping-cart-filled`,
  `shopping-bag-filled`, `logo-apple-podcast`, `logo-spotify` and `user-filled`
  ([#2471](https://github.com/porsche-design-system/porsche-design-system/pull/2471)).
- **[EXPERIMENTAL]** Prop `loading` for `Checkbox Wrapper`
  ([#2483](https://github.com/porsche-design-system/porsche-design-system/pull/2483))

#### Fixed

- `Wordmark`, `Crest` and `Model Signature` respect parent width/height
  ([#2479](https://github.com/porsche-design-system/porsche-design-system/pull/2479))
- `Button Tile`, `Link Tile` and `Link Tile Model Signature` are using correct border radius of
  `pds-border-radius-large` ([#2473](https://github.com/porsche-design-system/porsche-design-system/pull/2473))
- `Text Field Wrapper` with `input type="search"` has better accessibility for clear button
  ([#2476](https://github.com/porsche-design-system/porsche-design-system/pull/2476))
- `Accordion` layout shift with nested accordions
  ([#2465](https://github.com/porsche-design-system/porsche-design-system/pull/2465))
- Color Contrast issues and rendering in Windows High Contrast Mode
  ([#2420](https://github.com/porsche-design-system/porsche-design-system/pull/2420))

### [3.0.0-rc.0] - 2023-04-11

#### Fixed

- Styles: `borderRadiusLarge` and `pds-border-radius-large` are exposing correct value
  ([#2463](https://github.com/porsche-design-system/porsche-design-system/pull/2463))

### [3.0.0-alpha.6] - 2023-04-06

#### Added

- `xxl` breakpoint for all breakpoint customizable component values
  ([#2454](https://github.com/porsche-design-system/porsche-design-system/pull/2454))

#### Fixed

- Disabled color of `Icon` component ([#2446](https://github.com/porsche-design-system/porsche-design-system/pull/2446))
- Support of `Radio Button Wrapper` for name value with non-alphanumeric characters
  ([#2443](https://github.com/porsche-design-system/porsche-design-system/pull/2443))

#### Changed

- `Banner` is a controlled component now and its visibility has to be controlled via the `open` prop
  ([#2447](https://github.com/porsche-design-system/porsche-design-system/pull/2447))

```diff
- <p-banner></p-banner>
+ <p-banner open="true"></p-banner>
```

- Renamed all custom `change` events to `update` because of bad event emissions with native `change` events, e.g. with
  nested `select` or `input` elements

#### 🤖 Property deprecations 🤖

##### Accordion:

- Event `accordionChange` is deprecated, use `update` event instead.

```diff
- <PAccordion onAccordionChange={(e: CustomEvent<AccordionChangeEvent>) => {}} />
+ <PAccordion onUpdate={(e: CustomEvent<AccordionUpdateEvent>) => {}} />
```

##### Banner:

- Prop `persistent` is deprecated, use `dismissButton` instead.

```diff
- <p-banner persistent="true"></p-banner>
+ <p-banner dismiss-button="false"></p-banner>
```

##### Carousel:

- Event `carouselChange` is deprecated, use `update` event instead.

```diff
- <PCarousel onCarouselChange={(e: CustomEvent<CarouselChangeEvent>) => {}} />
+ <PCarousel onUpdate={(e: CustomEvent<CarouselUpdateEvent>) => {}} />
```

##### Inline Notification:

- Prop `persistent` is deprecated, use `dismissButton` instead.

```diff
- <p-inline-notification persistent="true"></p-inline-notification>
+ <p-inline-notification dismiss-button="false"></p-inline-notification>
```

##### Pagination:

- Event `pageChange` is deprecated, use `update` event instead.

```diff
- <PPagination onPageChange={(e: CustomEvent<PageChangeEvent>) => {}} />
+ <PPagination onUpdate={(e: CustomEvent<PaginationUpdateEvent>) => {}} />
```

##### Segmented Control:

- Event `segmentedControlChange` is deprecated, use `update` event instead.

```diff
- <PSegmentedControl onSegmentedControlChange={(e: CustomEvent<SegmentedControlChangeEvent>) => {}} />
+ <PSegmentedControl onUpdate={(e: CustomEvent<SegmentedControlUpdateEvent>) => {}} />
```

##### Stepper Horizontal:

- Event `stepChange` is deprecated, use `update` event instead.

```diff
- <PStepperHorizontal onStepChange={(e: CustomEvent<StepChangeEvent>) => {}} />
+ <PStepperHorizontal onUpdate={(e: CustomEvent<StepperHorizontalUpdateEvent>) => {}} />
```

##### Switch:

- Event `switchChange` is deprecated, use `update` event instead.

```diff
- <PSwitch onSwitchChange={(e: CustomEvent<SwitchChangeEvent>) => {}} />
+ <PSwitch onUpdate={(e: CustomEvent<SwitchUpdateEvent>) => {}} />
```

##### Table:

- Event `sortingChange` is deprecated, use `update` event instead.

```diff
- <PTable onSortingChange={(e: CustomEvent<SortingChangeEvent>) => {}} />
+ <PTable onUpdate={(e: CustomEvent<TableUpdateEvent>) => {}} />
```

##### Tabs:

- Event `tabChange` is deprecated, use `update` event instead.

```diff
- <PTabs onTabChange={(e: CustomEvent<TabChangeEvent>) => {}} />
+ <PTabs onUpdate={(e: CustomEvent<TabsUpdateEvent>) => {}} />
```

##### Tabs Bar:

- Event `tabChange` is deprecated, use `update` event instead.

```diff
- <PTabsBar onTabChange={(e: CustomEvent<TabChangeEvent>) => {}} />
+ <PTabsBar onUpdate={(e: CustomEvent<TabsUpdateEvent>) => {}} />
```

### [3.0.0-alpha.5] - 2023-03-30

#### Added

- `Wordmark` ([#2418](https://github.com/porsche-design-system/porsche-design-system/pull/2418))
- `Crest` ([#2437](https://github.com/porsche-design-system/porsche-design-system/pull/2437))

#### Changed

- Styles: changed color values of `theme[Light|Dark]ContrastMedium` and `theme[Light|Dark]Notification[*]` color tokens
  of `Styles` subpackage ([#2436](https://github.com/porsche-design-system/porsche-design-system/pull/2436))

### [3.0.0-alpha.4] - 2023-03-28

#### Changed

- `Table` matches new design language
  ([#2364](https://github.com/porsche-design-system/porsche-design-system/pull/2364/))

#### Added

- Styles: ([#2422](https://github.com/porsche-design-system/porsche-design-system/pull/2422))
  - `gridWide`
  - `gridWideColumnStart` and `pds-grid-wide-column-start`
  - `gridWideColumnEnd` and `pds-grid-wide-column-end`
  - `gridNarrowOffset`, `gridNarrowOffsetBase`, `gridNarrowOffsetS`, `gridNarrowOffsetXXL` and
    `$pds-grid-narrow-offset-base`, `$pds-grid-narrow-offset-s`, `$pds-grid-narrow-offset-xxl`
  - `gridBasicOffset`, `gridBasicOffsetBase`, `gridBasicOffsetS`, `gridBasicOffsetXXL` and
    `$pds-grid-basic-offset-base`, `$pds-grid-basic-offset-s`, `$pds-grid-basic-offset-xxl`
  - `gridExtendedOffset`, `gridExtendedOffsetBase`, `gridExtendedOffsetS`, `gridExtendedOffsetXXL` and
    `$pds-grid-extended-offset-base`, `$pds-grid-extended-offset-s`, `$pds-grid-extended-offset-xxl`
  - `gridWideOffset`, `gridWideOffsetBase`, `gridWideOffsetS`, `gridWideOffsetXXL` and `$pds-grid-wide-offset-base`,
    `$pds-grid-wide-offset-s`, `$pds-grid-wide-offset-xxl`
  - `gridFullOffset` and `$pds-grid-full-offset`
- `Button Tile` ([#2381](https://github.com/porsche-design-system/porsche-design-system/pull/2381))
- `Fieldset` ([#2404](https://github.com/porsche-design-system/porsche-design-system/pull/2404))
- `Link Tile Model Signature` ([#2388](https://github.com/porsche-design-system/porsche-design-system/pull/2388))
- Prop `activeSlideIndex` to `Carousel`
  ([#2421](https://github.com/porsche-design-system/porsche-design-system/pull/2421))
- Prop `slidesPerPage` supports value `auto` of `Carousel`
  ([#2421](https://github.com/porsche-design-system/porsche-design-system/pull/2421))
- Prop `scrollbar` for `Scroller` ([#2364](https://github.com/porsche-design-system/porsche-design-system/pull/2364/))
- Prop `theme` for `Table` ([#2364](https://github.com/porsche-design-system/porsche-design-system/pull/2364/))

#### Fixed

- React: missing animation of `Carousel` in certain scenarios

#### Changed

- Styles: `gridStyles` and `pds-grid` are supporting an additional column range called `wide`
  ([#2422](https://github.com/porsche-design-system/porsche-design-system/pull/2422))
- Styles: SCSS version needs to be imported by `@porsche-design-system/components-js/styles` instead of
  `@porsche-design-system/components-js/styles/scss`
  ([#2422](https://github.com/porsche-design-system/porsche-design-system/pull/2422))

#### Removed

- `Banner`: CSS variable `--p-banner-position-type`
  ([#2422](https://github.com/porsche-design-system/porsche-design-system/pull/2422))
- Styles: `gridSafeZone`, `gridSafeZoneBase`, `gridSafeZoneXXL` and `pds-grid-safe-zone-base`, `pds-grid-safe-zone-xxl`
  ([#2422](https://github.com/porsche-design-system/porsche-design-system/pull/2422))
- Styles: `gridWidth`, `gridWidthMin`, `gridWidthMax` and `pds-grid-width-min`, `pds-grid-width-max`
  ([#2422](https://github.com/porsche-design-system/porsche-design-system/pull/2422))

#### 🤖 Property deprecations 🤖

##### Banner:

- Prop `width` has no effect anymore, instead the component is aligned with Porsche Grid "extended" by default.
  ([#2422](https://github.com/porsche-design-system/porsche-design-system/pull/2422))

#### 🤡 Component deprecations 🤡

##### Marque: ([#2418](https://github.com/porsche-design-system/porsche-design-system/pull/2418))

```diff
- <p-marque></p-marque>
+ <p-wordmark></p-wordmark>
```

##### Fieldset Wrapper: ([#2404](https://github.com/porsche-design-system/porsche-design-system/pull/2404))

```diff
- <p-fieldset-wrapper label="Some legend label">
+ <p-fieldset label="Some legend label">
  <p-text-field-wrapper label="Some label">
    <input type="text" name="some-name" />
  </p-text-field-wrapper>
- </p-fieldset-wrapper>
+ </p-fieldset>
```

### [3.0.0-alpha.3] - 2023-03-17

#### 🤖 Property deprecations 🤖

##### Accordion:

- Event `accordionChange` is deprecated, use `change` event instead.

```diff
- <PAccordion onAccordionChange={(e: CustomEvent<AccordionChangeEvent>) => {}} />
+ <PAccordion onChange={(e: CustomEvent<AccordionChangeEvent>) => {}} />
```

##### Banner:

- Named `slot="title"` is deprecated, use `heading` prop or `slot="heading"` instead.

```diff
<p-banner>
-  <span slot="title">Some heading</span>
+  <span slot="heading">Some heading</span>
   <span slot="description">Some notification description.</span>
</p-banner>

-<p-banner>
+<p-banner heading="Some heading" description="Some notification description.">
-  <span slot="title">Some heading</span>
-  <span slot="description">Some notification description.</span>
</p-banner>
```

##### Carousel:

- Prop `disablePagination` is deprecated, use `pagination` instead.
- Event `carouselChange` is deprecated, use `change` event instead.

```diff
- <p-carousel disable-pagination="true"></p-carousel>
+ <p-carousel pagination="false"></p-carousel>

- <PCarousel onCarouselChange={(e: CustomEvent<CarouselChangeEvent>) => {}} />
+ <PCarousel onChange={(e: CustomEvent<CarouselChangeEvent>) => {}} />
```

##### Divider:

- Prop `orientation` is deprecated, use `direction` instead.

```diff
- <p-divider orientation="horizontal"></p-divider>
+ <p-divider direction="horizontal"></p-divider>
```

##### Icon:

- Prop `colors`'s value `disabled` is removed, use `state-disabled` instead.

```diff
- <p-icon color="disabled"></p-icon>
+ <p-icon color="state-disabled"></p-icon>
```

##### Link Tile:

- Prop `weight`'s value `semibold` is deprecated, use `semi-bold` instead.

```diff
- <p-link-tile weight="semibold"></p-link-tile>
+ <p-link-tile weight="semi-bold"></p-link-tile>
```

##### Modal:

- Prop `disableCloseButton` is deprecated, use `dismissButton` instead.
- Event `close` is deprecated, use `dismiss` event instead.

```diff
- <p-modal disable-close-button="true"></p-modal>
+ <p-modal dismiss-button="false"></p-modal>

- <PModal onClose={(e: CustomEvent<void>) => {}} />
+ <PModal onDismiss={(e: CustomEvent<void>) => {}} />
```

##### Pagination:

- Props `allyLabelNext`, `allyLabelPage`, `allyLabelPrev` and `allyLabel` are deprecated.
- Event `pageChange` is deprecated, use `change` event instead.

```diff
- <p-pagination ally-label="Paginierung" ally-label-prev="Vorherige Seite" ally-label-next="Nächste Seite" ally-label-page="Seite"></p-pagination>
+ <p-pagination intl="{root: 'Paginierung', prev: 'Vorherige Seite', next: 'Nächste Seite', page: 'Seite'}"></p-pagination>

- <PPagination onPageChange={(e: CustomEvent<PageChangeEvent>) => {}} />
+ <PPagination onChange={(e: CustomEvent<PaginationChangeEvent>) => {}} />
```

##### Scroller:

- Prop `gradientColorScheme` is deprecated, use `gradientColor` instead.
- Prop `scrollIndicatorPosition` is deprecated, use `alignScrollIndicator` instead.

```diff
- <p-scroller gradient-color-scheme="surface"></p-scroller>
+ <p-scroller gradient-color="background-surface"></p-scroller>

- <p-scroller scroll-indicator-position="top"></p-scroller>
+ <p-scroller align-scroll-indicator="top"></p-scroller>
```

##### Segmented Control:

- Event `segmentedControlChange` is deprecated, use `change` event instead.

```diff
- <PSegmentedControl onSegmentedControlChange={(e: CustomEvent<SegmentedControlChangeEvent>) => {}} />
+ <PSegmentedControl onChange={(e: CustomEvent<SegmentedControlChangeEvent>) => {}} />
```

##### Stepper Horizontal:

- Event `stepChange` is deprecated, use `change` event instead.

```diff
- <PStepperHorizontal onStepChange={(e: CustomEvent<StepChangeEvent>) => {}} />
+ <PStepperHorizontal onChange={(e: CustomEvent<StepperHorizontalChangeEvent>) => {}} />
```

##### Switch:

- Event `switchChange` is deprecated, use `change` event instead.

```diff
- <PSwitch onSwitchChange={(e: CustomEvent<SwitchChangeEvent>) => {}} />
+ <PSwitch onChange={(e: CustomEvent<SwitchChangeEvent>) => {}} />
```

##### Table:

- Event `sortingChange` is deprecated, use `change` event instead.

```diff
- <PTable onSortingChange={(e: CustomEvent<SortingChangeEvent>) => {}} />
+ <PTable onChange={(e: CustomEvent<TableChangeEvent>) => {}} />
```

##### Tabs:

- Prop `gradientColorScheme` is deprecated, use `gradientColor` instead.
- Prop `weight`'s value `semibold` is deprecated, use `semi-bold` instead.
- Event `tabChange` is deprecated, use `change` event instead.

```diff
- <p-tabs gradient-color-scheme="surface"></p-tabs>
+ <p-tabs gradient-color="background-surface"></p-tabs>

- <p-tabs weight="semibold"></p-tabs>
+ <p-tabs weight="semi-bold"></p-tabs>

- <PTabs onTabChange={(e: CustomEvent<TabChangeEvent>) => {}} />
+ <PTabs onChange={(e: CustomEvent<TabsChangeEvent>) => {}} />
```

##### Tabs Bar:

- Prop `gradientColorScheme` is deprecated, use `gradientColor` instead.
- Prop `weight`'s value `semibold` is deprecated, use `semi-bold` instead.
- Event `tabChange` is deprecated, use `change` event instead.

```diff
- <p-tabs-bar gradient-color-scheme="surface"></p-tabs-bar>
+ <p-tabs-bar gradient-color="background-surface"></p-tabs-bar>

- <p-tabs-bar weight="semibold"></p-tabs>
+ <p-tabs-bar weight="semi-bold"></p-tabs>

- <PTabsBar onTabChange={(e: CustomEvent<TabChangeEvent>) => {}} />
+ <PTabsBar onChange={(e: CustomEvent<TabsChangeEvent>) => {}} />
```

##### Tag:

- Prop `color`'s value `notification-warning`, `notification-success` and `notification-error` are deprecated, use
  `notification-warning-soft`, `notification-success-soft` and `notification-error-soft` instead.

```diff
- <p-tag color="notification-warning"></p-tag>
+ <p-tag color="notification-warning-soft"></p-tag>

- <p-tag color="notification-success"></p-tag>
+ <p-tag color="notification-success-soft"></p-tag>

- <p-tag color="notification-error"></p-tag>
+ <p-tag color="notification-error-soft"></p-tag>
```

##### Text Field Wrapper:

- Prop `showCharacterCount` is deprecated, use `showCounter` instead.

```diff
- <p-text-field-wrapper show-character-count="false">
+ <p-text-field-wrapper show-counter="false">
    <input type="text" maxlength="20" />
</p-text-field-wrapper>
```

##### Textarea Wrapper:

- Prop `showCharacterCount` is deprecated, use `showCounter` instead.

```diff
- <p-textarea-wrapper show-character-count="false">
+ <p-textarea-wrapper show-counter="false">
    <textarea maxlength="80"></textarea>
</p-textarea-wrapper>
```

##### Text List

- Props `listType` and `orderType` are deprecated, use `type` instead.

```diff
- <p-text-list list-type="unordered"></p-text-list>
+ <p-text-list type="unordered"></p-text-list>

- <p-text-list list-type="ordered" order-type="numbered"></p-text-list>
+ <p-text-list type="numbered"></p-text-list>

- <p-text-list list-type="ordered" order-type="alphabetically"></p-text-list>
+ <p-text-list type="alphabetically"></p-text-list>
```

#### Added

- `Text`, `Icon`, `Button Pure` and `Link Pure` support value `xx-small` for prop `size`
- `Display` supports value `small` for prop `size`
- Partials: `getInitialStyles` supports multi prefix, e.g.
  `getInitialStyles({ prefix: ['', 'some-prefix', 'another-prefix'] });`
- Styles: `displaySmallStyle` and `pds-display-small`
- Styles: `textXXSmallStyle` and `pds-text-xx-small`
- Styles: `fontSizeDisplaySmall` and `$pds-font-size-display-small`
- Styles: `fontSizeTextXXSmall` and `$pds-font-size-text-xx-small`
- Styles: `getHoverStyle` and `pds-hover`
- `Banner` has `heading` and `description` prop as well as `slot="heading"` and deprecated `slot="title"`
- Custom events have consistent names across components and deprecated old event names
  - `Accordion` emits `change` and deprecated `accordionChange` event
  - `Carousel` emits `change` and deprecated `carouselChange` event
  - `Modal` emits `dismiss` and deprecated `close` event
  - `Pagination` emits `change` and deprecated `pageChange` event
  - `Segmented Control` emits `change` and deprecated `segmentedControlChange` event
  - `Stepper Horizontal` emits `change` and deprecated `stepChange` event
  - `Switch` emits `change` and deprecated `switchChange` event
  - `Table` emits `change` and deprecated `sortingChange` event
  - `Tabs` emits `change` and deprecated `tabChange` event
  - `Tabs Bar` emits `change` and deprecated `tabChange` event
- Props have consistent names across components and deprecated old props
  - `Carousel` got `pagination` prop and deprecated `disablePagination` prop
  - `Divider` got `direction` prop and deprecated `orientation` prop
  - `Modal` got `dismissButton` prop and deprecated `disableCloseButton` prop
  - `Pagination` got `intl` prop and deprecated `allyLabelNext`, `allyLabelPage`, `allyLabelPrev` and `allyLabel` props
  - `Scroller` got `gradientColor` prop and deprecated `gradientColorScheme` prop
  - `Scroller` got `alignScrollIndicator` prop and deprecated `scrollIndicatorPosition` prop
  - `Tabs` got `gradientColor` prop and deprecated `gradientColorScheme` prop
  - `Tabs Bar` got `gradientColor` prop and deprecated `gradientColorScheme` prop
  - `Text Field Wrapper` got `showCounter` prop and deprecated `showCharacterCount` prop
  - `Textarea Wrapper` got `showCounter` prop and deprecated `showCharacterCount` prop
  - `Text List` got `type` prop and deprecated `listType` and `orderType` prop
- Props have consistent values across components and deprecated old values
  - `Icon` prop `color` got value `state-disabled` and removed `disabled` value
  - `Link Tile` prop `weight` got value `semi-bold` and deprecated `semibold` value
  - `Tabs Bar` and `Tabs` prop `weight` got value `semi-bold` and deprecated `semibold` value
  - `Tag` prop `color` got values `notification-info-soft`, `notification-warning-soft`, `notification-success-soft`,
    `notification-error-soft` and deprecated `notification-warning`, `notification-success`, `notification-error` values

#### Changed

- `Display` uses font-weight regular and font-style normal
- Partials: `getInitialStyles` matches new design language
- Partials: All component related, slotted Light DOM styles have been moved to `getInitialStyles`
- Styles: `getFocusStyle` and `pds-focus` doesn't need `theme` parameter anymore
- Styles: `breakpoint{Base|XS|S|M|L|XL|XXL}` and `$pds-breakpoint-{base|xs|s|m|l|xl|xxl}` are provided as number without
  unit (px)
- `Link Tile` matches new design language
- Typings for all component props start with the component name, e.g. `SwitchAlignLabel`, `TabsBarGradientColor` or
  `LinkPureIcon`
- `Icon` prop `color` value `disabled` is renamed to `state-disabled`
- `Tag` prop `color` value `notification-info` is renamed to `notification-info-soft`

#### Fixed

- `Text Field Wrapper` calendar and time indicator icons respect color definition in dark theme
- `Text Field Wrapper` has correct height when type date or time is used
- Partials: Typings of return value with and without options parameter
- `Modal` scrolling behavior on mouse drag

#### Removed

- `Heading`: value `xxx-large` for prop `size`
- Styles: `headingXXXLargeStyle` and `pds-heading-xxx-large`
- Styles: `fontSizeHeadingXXLarge` and `$pds-font-size-heading-xx-large`

### [3.0.0-alpha.2] - 2023-02-27

#### 🤖 Property deprecations 🤖

##### Carousel:

- Prop `wrap-content` is deprecated.

```diff
- <p-carousel wrap-content="true"></p-carousel>
+ <p-carousel></p-carousel>
```

##### Divider:

- Prop values `neutral-contrast-low | neutral-contrast-medium | neutral-contrast-high` of `color` prop are deprecated.

```diff
- <p-divider color="neutral-contrast-low"></p-divider>
+ <p-divider color="contrast-low"></p-divider>

- <p-divider color="neutral-contrast-medium"></p-divider>
+ <p-divider color="contrast-medium"></p-divider>

- <p-divider color="neutral-contrast-high"></p-divider>
+ <p-divider color="contrast-high"></p-divider>
```

#### Changed

- `Divider`, `Button Group`, `Carousel` and `Text List` match new design language
- Background color of `Scroller`'s `prev` and `next` buttons in dark theme
- Partials: Removed deprecated `withoutTags` option for all partials, please use `format: 'jsx'` instead
- `Content Wrapper` default value of prop `width` has changed from `basic` to `extended`

#### Added

- `Model Signature`
- Props `align-header` and `width` for `Carousel`
- Vue: plugin functions `createPorscheDesignSystem` and `usePorscheDesignSystemPlugin`

#### Fixed

- `Radio Button Wrapper` keyboard arrow navigation
- `Button Pure` and `Link Pure` lagging active state background when scrolling on iOS

### [3.0.0-alpha.1] - 2023-02-16

#### Added

- Porsche Next font supports Vietnamese charset
- Prop `color` of `Icon` supports `disabled`
- React: `patchRemixRunProcessBrowserGlobalIdentifier` binary to support SSR components with Remix

#### Changed

- `Stepper Horizontal` matches new design language
- Styles: Optimize design tokens "spacing", "typography" and "theme" provided by styles sub-package
  `@porsche-design-system/components-{js|angular|react|vue}/styles`
- Styles: Use calc() instead of max() to calculate padding for `gridStyle` (JS) and `pds-grid` (SCSS)
- Styles: `gridStyle` (JS) and `pds-grid` (SCSS) uses optimized grid gap

### [3.0.0-alpha.0] - 2023-02-08

#### Note to the new `v3` major release of the Porsche Design System

With the new **Porsche Design Language** comes a lot of changes regarding layout and design principles. To keep
refactoring efforts as low as possible when upgrading from `v2` to `v3`, **breaking changes** were avoided as far as
possible. Nevertheless, there are a few breaking changes and some more deprecations which should receive attention.

#### 👹 Breaking Changes 👹

##### Button:

- Removed deprecated prop `tabbable`.

```diff
- <p-button tabbable="false">Some label</p-button>
+ <p-button tabindex="-1">Some label</p-button>
```

- Default value of prop `icon` has changed from `arrow-head-right` to `none`. Therefore, the `icon` property **must** be
  set if the component has the `hide-label` property.

```diff
- <p-button hide-label="true">Some label</p-button>
+ <p-button hide-label="true" icon="arrow-right">Some label</p-button>

- <p-button hide-label="{ base: true, m: false }">Some label</p-button>
+ <p-button hide-label="{ base: true, m: false }" icon="arrow-right">Some label</p-button>
```

##### Button Pure:

- Removed `subline` slot (visually not intended anymore).

```diff
<p-button-pure>
  Some label
-   <p slot="subline">Some Subline</p>
</p-button-pure>
```

- Removed deprecated prop `tabbable`.

```diff
- <p-button-pure tabbable="false">Some label</p-button-pure>
+ <p-button-pure tabindex="-1">Some label</p-button-pure>
```

##### Icon:

- Value `inherit` for prop `color` works slightly different to the previous major version. A CSS filter is required to
  apply custom coloring to take advantage of using an SVG embedded in an `<img/>` for better SSR support and loading
  performance in general.

```diff
- <p-icon color="inherit" style="color: white;"></p-icon>
+ <p-icon color="inherit" style="filter: invert(100%);"></p-icon>
```

- Camel case syntax for `name` prop isn't supported, please use param case syntax instead (TypeScript typings have been
  updated too).

```diff
- <p-icon name="arrowRight"></p-icon>
+ <p-icon name="arrow-right"></p-icon>
```

##### Link:

- Default value of prop `icon` has changed from `arrow-head-right` to `none`. Therefore, the `icon` property **must** be
  set if the component has the `hide-label` property.

```diff
- <p-link href="#" hide-label="true">Some label</p-link>
+ <p-link href="#" hide-label="true" icon="arrow-right">Some label</p-link>

- <p-link href="#" hide-label="{ base: true, m: false }">Some label</p-link>
+ <p-link href="#" hide-label="{ base: true, m: false }" icon="arrow-right">Some label</p-link>
```

##### Link Pure:

- Removed `subline` slot (visually not intended anymore).

```diff
<p-link-pure href="#">
  Some label
-   <p slot="subline">Some Subline</p>
</p-link-pure>
```

##### Marque:

- Removed `variant` property.

```diff
- <p-marque variant="75-years"></p-marque>
+ <p-marque></p-marque>
// or even better, replace component by wordmark
+ <p-wordmark></p-wordmark>
```

##### Switch:

- Removed deprecated prop `tabbable`.

```diff
- <p-switch tabbable="false">Some label</p-switch>
+ <p-switch tabindex="-1">Some label</p-switch>
```

##### Partials:

- `getIconLinks()` partial accepts only param-cased icon names.

```diff
- require('@porsche-design-system/components-js/partials').getIconLinks({ icons: ['arrowRight'] })

+ require('@porsche-design-system/components-js/partials').getIconLinks({ icons: ['arrow-right'] })
```

##### CSS global scope:

- Changed naming of CSS global variables names.

```diff
- --p-animation-duration__spinner
- --p-animation-duration__banner
+ --p-animation-duration
```

#### 🤡 Component deprecations 🤡

All deprecated components are refactored to match the new design language, therefor it's technically not breaking, but
we highly recommend to migrate to the mentioned alternative, since those deprecated components will be removed with next
major version.

##### Content Wrapper:

- Component is deprecated and will be removed with the next major release. Please use **[Porsche Grid](styles/grid)**
  instead, which is based on [CSS Grid](https://css-tricks.com/snippets/css/complete-guide-grid) covering the specific
  layout needs for a harmonic appearance across all digital Porsche touch-points.

##### Flex:

- Component is deprecated and will be removed with the next major release. In general, please use native
  [CSS Flex](https://css-tricks.com/snippets/css/a-guide-to-flexbox) instead for better performance and more
  standardized layout technique.

##### Grid:

- Component is deprecated and will be removed with the next major release. In general, please use native
  [CSS Grid](https://css-tricks.com/snippets/css/complete-guide-grid) in combination with
  **[Porsche Grid](styles/grid)** instead for better performance and more standardized layout technique.

##### Headline:

```diff
- <p-headline>The quick brown fox jumps over the lazy dog</p-headline>
+ <p-heading>The quick brown fox jumps over the lazy dog</p-heading>
```

##### Link Social:

- Component is deprecated and will be removed with the next major release. Please use the **[Link](components/link)**
  component instead.

#### 🤖 Property deprecations 🤖

All deprecated properties are still present without any effect, therefor it's technically not breaking, but we highly
recommend to migrate and remove the deprecated props since those ones will be removed with next major version.

##### Button Pure:

- Prop `weight` is deprecated, only regular font weight will be applied.

```diff
- <p-button-pure weight="thin">Some label</p-button-pure>
- <p-button-pure weight="regular">Some label</p-button-pure>
- <p-button-pure weight="semibold">Some label</p-button-pure>
- <p-button-pure weight="bold">Some label</p-button-pure>
+ <p-button-pure>Some label</p-button-pure>
```

##### Content Wrapper (deprecated):

- Prop `theme` and `background-color` are deprecated.

```diff
- <p-content-wrapper theme="dark" background-color="default">Some content</p-content-wrapper>
+ <p-content-wrapper>Some content</p-content-wrapper>
```

##### Grid (deprecated):

- The `gutter` property is deprecated and has no effect anymore. Instead, a fluid gutter depending on the viewport width
  is used.

```diff
- <p-grid gutter="16">Some content</p-grid>
- <p-grid gutter="24">Some content</p-grid>
- <p-grid gutter="36">Some content</p-grid>
+ <p-grid>Some content</p-grid>
```

##### Icon:

- Prop `lazy` is deprecated.

```diff
- <p-icon lazy="true"></p-icon>
+ <p-icon></p-icon>
```

##### Link Pure:

- Prop `weight` is deprecated, only regular font weight will be applied.

```diff
- <p-link-pure href="#" weight="thin">Some label</p-link-pure>
- <p-link-pure href="#" weight="regular">Some label</p-link-pure>
- <p-link-pure href="#" weight="semibold">Some label</p-link-pure>
- <p-link-pure href="#" weight="bold">Some label</p-link-pure>
+ <p-link-pure href="#">Some label</p-link-pure>
```

##### Segmented Control:

- Prop `background-color` is deprecated.

```diff
- <p-segmented-control background-color="background-surface">
   <p-segmented-control-item value="xs">XS</p-segmented-control-item>
   <p-segmented-control-item value="s">S</p-segmented-control-item>
 </p-segmented-control>
+ <p-segmented-control>
   <p-segmented-control-item value="xs">XS</p-segmented-control-item>
   <p-segmented-control-item value="s">S</p-segmented-control-item>
 </p-segmented-control>
```

#### 👾 Property value deprecations 👾

All deprecated values are mapped to new ones, therefor it's technically not breaking, but we highly recommend to migrate
to the new values since those ones will be removed with next major version.

##### Banner:

- Prop value `fluid` of `width` prop is deprecated.

```diff
- <p-banner width="fluid"></p-banner>
+ <p-banner></p-banner>
```

- Prop value `neutral` of `state` prop is deprecated.

```diff
- <p-banner state="neutral">
  <span slot="title">Some banner title</span>
  <span slot="description">Some banner description. You can also add inline <a href="https://porsche.com">links</a> to route to another page.</span>
 </p-banner>
+ <p-banner state="info">
  <span slot="title">Some banner title</span>
  <span slot="description">Some banner description. You can also add inline <a href="https://porsche.com">links</a> to route to another page.</span>
 </p-banner>
```

##### Content Wrapper:

- Prop value `fluid` of `width` prop is deprecated.

```diff
- <p-content-wrapper width="fluid">Some content</p-content-wrapper>
+ <p-content-wrapper>Some content</p-content-wrapper>
```

##### Icon:

- Prop values
  `brand | default | neutral-contrast-low | neutral-contrast-medium | neutral-contrast-high | notification-neutral` of
  `color` prop are deprecated.

```diff
- <p-icon color="brand"></p-icon>
+ <p-icon color="primary"></p-icon>

- <p-icon color="default"></p-icon>
+ <p-icon color="primary"></p-icon>

- <p-icon color="neutral-contrast-low"></p-icon>
+ <p-icon color="contrast-low"></p-icon>

- <p-icon color="neutral-contrast-medium"></p-icon>
+ <p-icon color="contrast-medium"></p-icon>

- <p-icon color="neutral-contrast-high"></p-icon>
+ <p-icon color="contrast-high"></p-icon>

- <p-icon color="neutral-contrast-neutral"></p-icon>
+ <p-icon color="contrast-info"></p-icon>
```

##### Inline Notification:

- Prop value `neutral` of `state` prop is deprecated.

```diff
- <p-inline-notification state="neutral"></p-inline-notification>
+ <p-inline-notification state="info"></p-inline-notification>
```

##### Tag:

- Prop value `notification-neutral | neutral-contrast-high | background-default` of `color` prop is deprecated.

```diff
- <p-tag color="notification-neutral">Color label</p-tag>
+ <p-tag color="notification-info">Color label</p-tag>

- <p-tag color="neutral-contrast-high">Color label</p-tag>
+ <p-tag color="primary">Color label</p-tag>

- <p-tag color="background-default">Color label</p-tag>
+ <p-tag color="background-base">Color label</p-tag>
```

##### Tag Dismissible:

- Prop value `background-default` of `color` prop is deprecated.

```diff
- <p-tag-dismissible color="background-default">Color label</p-tag-dismissible>
+ <p-tag-dismissible color="background-base">Color label</p-tag-dismissible>
```

##### Text:

- Prop value `thin | semibold` of `weight` prop is deprecated.

```diff
- <p-text weight="thin">Some text</p-text>
+ <p-text>Some text</p-text>

- <p-text weight="semibold">Some text</p-text>
+ <p-text weight="semi-bold">Some text</p-text>
```

- Prop value
  `brand | default | neutral-contrast-low | neutral-contrast-medium | neutral-contrast-high | notification-neutral` of
  `color` prop is deprecated.

```diff
- <p-text color="brand">Some text</p-text>
+ <p-text>Some text</p-text>

- <p-text color="default">Some text</p-text>
+ <p-text>Some text</p-text>

- <p-text color="neutral-contrast-low">Some text</p-text>
+ <p-text color="contrast-low">Some text</p-text>

- <p-text color="neutral-contrast-medium">Some text</p-text>
+ <p-text color="contrast-medium">Some text</p-text>

- <p-text color="neutral-contrast-high">Some text</p-text>
+ <p-text color="contrast-high">Some text</p-text>

- <p-text color="notification-neutral">Some text</p-text>
+ <p-text color="notification-info">Some text</p-text>
```

##### ToastManager:

- Prop value `neutral` of `state` parameter is deprecated.

```diff
- …addMessage({ text: `Some message`, state: 'neutral' })
+ …addMessage({ text: `Some message`, state: 'info' })
```

#### Added

- `Display` component
- `Heading` component
- Prop `underline` for `Link Pure`
- Prop `theme` for `Checkbox Wrapper`, `Radio Button Wrapper`, `Popover`, `Tag Dismissible`, `Textarea Wrapper`,
  `Text Field Wrapper` and `Fieldset Wrapper`
- Prop `size` for `Icon` supports `x-small` and `x-large`
- Prop `size` for `Accordion` `compact="true"` supports `medium`

#### Changed

- `Spinner`, `Icon`, `Link Pure`, `Button Pure`, `Link`, `Link Social`, `Button`, `Checkbox Wrapper`,
  `Radio Button Wrapper`, `Popover`, `Modal`, `Select Wrapper`, `Tag`, `Tag Dismissible`, `Textarea Wrapper`,
  `Inline Notification`, `Banner`, `Toast`, `Grid`, `Flex`, `Pagination`, `Scroller`, `Accordion`, `Text`,
  `Text Field Wrapper`, `Content Wrapper`, `Segmented Control`, `Tabs`, `Tabs Bar`, `Headline` and `Fieldset Wrapper`
  match new design language
- `Icon` supports
  `primary | contrast-low | contrast-medium | contrast-high | notification-success | notification-warning | notification-error | notification-info | inherit`
  for `color` prop
- Default value of prop `width` of `Banner` has changed from `basic` to `extended`
- Default value of prop `action-icon` of `Inline Notification` has changed from `arrow-head-right` to `arrow-right`
- Default value of prop `name` of `Icon` has changed from `arrow-head-right` to `arrow-right`
- Default value of prop `variant` of `Link` and `Button` has changed from `secondary` to `primary`

#### Removed

- Custom slotted CSS for mostly all components. Equivalent styles are now provided by `getInitialStyles()` partial
  instead.
- `applyNormalizeStyles` option from `getInitialStyles()` partial which is applied by default now.

### [2.20.0] - 2023-02-06

### [2.20.0-rc.1] - 2023-02-06

### [2.20.0-rc.0] - 2023-01-30

#### Added

- `applyNormalizeStyles` option for `getInitialStyles()` partial which includes basic css styles for Light DOM

### [2.19.1-rc.1] - 2023-01-18

#### Added

- `jsdom-polyfill` subpackage is available at `@porsche-design-system/components-{js|angular|react|vue}/jsdom-polyfill`
  and can be used to have working web components in jsdom based tests (e.g. jest)
- `testing` subpackage is available at `@porsche-design-system/components-{js|angular|react|vue}/testing` to provide
  `getByRoleShadowed`, `getByLabelTextShadowed` and `getByTextShadowed` utilities which use `@testing-library/dom`
  queries internally to support Shadow DOM
- Validation if `prefix` is already reserved by a different version upon initialization of the Porsche Design System

#### Fixed

- `componentsReady()` waits for Porsche Design System being initialized before checking components which can happen in
  certain test scenarios without partials

### [2.19.1-rc.0] - 2023-01-18

#### Fixed

- Bug in `@porsche-design-system/components-react/ssr` where in some cases during SSG an error was thrown when
  components render their children conditionally

### [2.19.0] - 2022-12-22

### [2.19.0-rc.2] - 2022-12-22

### [2.19.0-rc.1] - 2022-12-22

#### Fixed

- `Stepper Horizontal` calculation of scroll position when used within any parent that has a margin or padding

### [2.19.0-rc.0] - 2022-12-21

#### Added

- Vue: typed components are available via the `@porsche-design-system/components-vue` package

#### Fixed

- `Modal` focus cycle when pressing Shift Tab right after it was opened

### [2.18.0] - 2022-12-15

### [2.18.0-rc.2] - 2022-12-14

#### Added

- Validation to ensure crucial partials are used.  
  **Disclaimer:** The Porsche Design System will **not** inject its initial styles anymore. Please use the
  `getInitialStyles()` partial to reduce flash of unstyled content (FOUC) as described here:
  [getInitialStyles() documentation](https://designsystem.porsche.com/latest/partials/initial-styles)

#### Changed

- `line-height` calculation for all components is handled CSS only now by using `ex`-unit in combination with `calc()`
  which gives the best performance, the easiest possible integration and respects UI best practices in having **larger**
  `line-height` values for **small** `font-size` definitions and **smaller** `line-height` values for **larger**
  `font-size` definitions. The calculated values by CSS slightly differ compared to the ones calculated by JavaScript,
  which might result in minor visual changes.

#### Fixed

- Screen reader announcements of `Textfield` and `Textarea` in `counter` mode
- Screen reader announcements in `Select Wrapper`

### [2.18.0-rc.1] - 2022-11-24

#### Added

- `Carousel` now has a `rewind` property, better prev/next icons, a `max-width` for `heading` and `description` and
  support for slotted `description`

#### Fixed

- `Select Wrapper` height if text is zoomed up to 200%

### [2.18.0-rc.0] - 2022-11-17

#### Added

- SSR/SSG ready components using Declarative Shadow DOM for Next JS are shipped via
  `@porsche-design-system/components-react/ssr`. To use it simply change your imports.

**Important:** make sure to apply the new `getDSRPonyfill()` partial right before your closing `</body>` tag. More
information can be found here:
[getDSRPonyfill() documentation](https://designsystem.porsche.com/latest/partials/dsr-ponyfill)

```diff
- import { PorscheDesignSystemProvider, PButton, ... } from '@porsche-design-system/components-react';
+ import { PorscheDesignSystemProvider, PButton, ... } from '@porsche-design-system/components-react/ssr';
+ import { getDSRPonyfill } from '@porsche-design-system/components-react/partials';
```

#### Changed

- Improve height calculation for `Accordion`
- Slotted anchor support for `Link Pure` is stricter (In case slotted `<a>` is used it must be a direct child of
  `Link Pure`)
- `getFontLinks()` partial now has `{ weights: ['regular', 'semi-bold'] }` for a default

### [2.17.0] - 2022-10-31

### [2.17.0-rc.0] - 2022-10-31

#### Added

- `Link Tile`

#### Fixed

- `Scroller` bug where scrollable content was not fully hidden by the gradient, when zoomed into the page.

#### Changed

- Removed `!important` keyword from css property `display` of `Link Pure` and `Button Pure`

### [2.16.3] - 2022-10-21

### [2.16.3-rc.0] - 2022-10-21

#### Fixed

- `Button Pure` and `Link Pure` error when using `size="inherit"` and `icon="none"`

#### Changed

- Replaced all internal usage of `Text` and `Headline` components

### [2.16.2] - 2022-09-15

### [2.16.2-rc.0] - 2022-09-15

#### Fixed

- Issue with `Popover` where drop-shadow is not shown correctly in Chrome >= 105
- Issue with `Carousel` and `wrap-content="true"` where the layout was out of sync with `Content Wrapper` for
  viewports >= 1760px.
- `Select Wrapper` with custom dropdown keeps attribute changes of native select options in sync if changed
  programmatically

### [2.16.1] - 2022-09-09

#### Fixed

- Issue with `Options` typing import for `Carousel`

### [2.16.0] - 2022-09-08

### [2.15.1-rc.1] - 2022-09-08

#### Added

- `Carousel`
- `Scroller`

#### Changed

- `Stepper Horizontal` now has `size` property
- `Stepper Horizontal` uses improved focus behavior in case it becomes scrollable and scroll indicators are centered
  correctly.
- `Tabs Bar` uses improved focus behavior in case it becomes scrollable and scroll indicators are centered correctly.

### [2.15.1-rc.0] - 2022-08-24

#### Fixed

- `Radio Button Wrapper` visual selection change bug in Safari >= 15.5

### [2.15.0] - 2022-08-22

### [2.15.0-rc.1] - 2022-08-18

#### Changed

- Downgraded `@angular` to `v13` to ensure backwards compatibility of `@porsche-design-system/components-angular`

### [2.15.0-rc.0] - 2022-08-16

#### Fixed

- `Popover` visual shadow bug in Safari
- `Stepper Horizontal Item` bug where pseudo styles of the counter element were overridable

### [2.15.0-beta.0] - 2022-08-05

#### Fixed

- `Tabs` & `Tabs Bar` `size` property when using `BreakpointCustomizable`

#### Changed

- `Modal` uses poly fluid sizing for outer spacing
- `Banner` uses poly fluid sizing for outer spacing
- `Content Wrapper` uses poly fluid sizing for inner spacing
- `Modal` min-width is slightly updated to perfectly fit into content area of `Content Wrapper` at 320px viewport width

#### Added

- Validation of properties for all components
- `Text Field Wrapper` with `input type="search"` is clearable via Escape key and custom clear button across browsers
- `Text Field Wrapper` with `input type="search"` shows a "Locate me" button when `actionIcon="locate"` is set, emits
  the `action` event on click and can be put into a loading state via `actionLoading="true"`

### [2.14.0] - 2022-07-11

### [2.14.0-rc.1] - 2022-07-11

### [2.14.0-rc.0] - 2022-07-11

#### Added

- `getBrowserSupportFallbackScript()` partial supporting `cdn` and `format` options as replacement for
  `includeOverlay()` of `@porsche-design-system/browser-notification` npm package
- `getCookiesFallbackScript()` partial supporting `cdn` and `format` options as replacement for `includeCookieOverlay()`
  of `@porsche-design-system/browser-notification` npm package

#### Changed

- `getMetaTagsAndIconLinks()` partial to return `theme-color` meta tags with `prefers-color-scheme: {light|dark}` media
  query

### [2.13.0] - 2022-06-23

### [2.13.0-rc.5] - 2022-06-23

#### Fixed

- `Stepper Horizontal Item` `state` validation
- `Button` and `Link` with `theme="dark" variant="tertiary"` and `Tag Dismissible` bug on Safari < v15.5 where wrong
  colors on hover were shown

### [2.13.0-rc.4] - 2022-06-22

#### Added

- `Stepper Horizontal`

### [2.13.0-rc.3] - 2022-06-22

#### Added

- `Segmented Control`

### [2.13.0-rc.2] - 2022-06-21

### [2.13.0-rc.1] - 2022-06-21

### [2.13.0-rc.0] - 2022-06-21

#### Changed

- `Button`, `Button Pure` and `Switch` apply `aria-disabled="true"` instead of `disabled` attribute to native button
  internally in case `disabled` and/or `loading` property is set

### [2.12.1] - 2022-05-25

### [2.12.1-rc.0] - 2022-05-25

#### Fixed

- Issue with `JssStyle` typing import

### [2.12.0] - 2022-05-19

#### Changed

- npm package is prepared for public release on [npmjs.org](https://npmjs.com)

### [2.12.0-rc.2] - 2022-05-12

### [2.12.0-rc.1] - 2022-05-11

### [2.12.0-rc.0] - 2022-05-04

#### Added

- `Table Head Cell` now has a `multiline` property

#### Changed

- `Headline` has no `hypens` / `overflow-wrap` style by default
- Partials now throw an exception if they are executed in browser

#### Fixed

- Exception in `Headline`, `Select Wrapper`, `Text` and `Text List` when changing `theme` prop from `dark` to `light`
- `getInitialStyles()` partial now returns `.hydrated` styles, too

### [2.11.0-skeletons] - 2022-04-21

### [2.11.0] - 2022-04-21

### [2.11.0-rc.0] - 2022-04-20

#### Added

- `Tag`
- `Tag Dismissible`

### [2.10.0-skeletons] - 2022-04-13

### [2.10.0] - 2022-04-13

### [2.9.3-rc.1] - 2022-04-06

#### Added

- `Text Field Wrapper` now has a `showCharacterCount` property which can be used to hide the character count when a
  `maxLength` attribute is set on the wrapped `input`.
- `Textarea Wrapper` now has a `showCharacterCount` property which can be used to hide the character count when a
  `maxLength` attribute is set on the wrapped `textarea`.

### [2.9.3-rc.0-skeletons] - 2022-03-29

### [2.9.3-rc.0] - 2022-03-28

#### Added

- `Text Field Wrapper` supports `unit` property on `input type="text"`
- `Marque` optional configurable clickable/focusable area by defining padding on host element

#### Fixed

- `Tabs Item` improved accessibility
- Angular: circular dependency in development mode in `2.9.2-skeletons`

### [2.9.2-skeletons] - 2022-03-24

#### Added

- **[EXPERIMENTAL]** `getInitialStyles` partial now accepts a `skeletonTagNames` array of component names that will
  initially have skeleton styles while the Porsche Design System is loading
- **[EXPERIMENTAL]** `Button`, `Button Pure`, `Checkbox Wrapper`, `Fieldset Wrapper`, `Link`, `Link Pure`,
  `Link Social`, `Radio Button Wrapper`, `Select Wrapper`, `Text Field Wrapper`, `Textarea Wrapper` can now have initial
  skeleton styles when passed as `skeletonTagNames` to the `getInitialStyles` partial

### [2.9.2] - 2022-03-24

### [2.9.2-rc.1] - 2022-03-23

#### Fixed

- Bug caused by Chrome where hover styles of `Link Pure` are not displayed correctly

### [2.9.2-rc.0] - 2022-03-22

#### Added

- Normalized font behavior (`hyphen`, `overflow-wrap` and `text-size-adjust`) across components

#### Fixed

- `Modal` scrolling and pinch to zoom on iOS
- `Modal` initial position if scrollable
- `Table Head Cell` sort icon `asc` + `desc`

### [2.9.1] - 2022-03-10

### [2.9.1-rc.0] - 2022-03-09

#### Added

- Styles for slotted `<button>` in `Text`

#### Changed

- `Modal` heading and aria validation happens only when open

#### Fixed

- React: bundling format of partials

### [2.9.0] - 2022-02-28

### [2.9.0-rc.1] - 2022-02-25

#### Fixed

- `Modal` focus trap respecting elements in shadow DOM and dynamically added/removed elements on first level
- `Tabs Item` focus outline on click in Safari
- Error while using partials in Vanilla JS and Angular

### [2.9.0-rc.0] - 2022-02-16

#### Added

- `getFontFaceStylesheet` returns additional `<link>` tags with `rel="preconnect"` and `rel="dns-prefetch"`
- Option `format` to partials `getFontFaceStylesheet`, `getComponentChunkLinks()`, `getFontLinks()`, `getIconLinks()`,
  `getInitialStyles()`, `getLoaderScript()` and `getMetaTagsAndIconLinks()`

#### Deprecated

- The option `withoutTags` of partials `getFontFaceStylesheet`, `getComponentChunkLinks()`, `getFontLinks()`,
  `getIconLinks()`, `getInitialStyles()`, `getLoaderScript()` and `getMetaTagsAndIconLinks()` is deprecated and will be
  removed in `v3.0.0`. Please use `format: 'jsx'` instead.

```diff
- <link rel="stylesheet" href={getFontFaceStylesheet({ withoutTags: true })} crossOrigin="true" />
+ {getFontFaceStylesheet({ format: 'jsx' })}
```

### [2.9.0-beta.1] - 2022-01-27

#### Added

- `:focus-visible` content of selected Tab in `Tabs` component gets focus styling
- Improved accessibility of `Text Field Wrapper` and `Textarea Wrapper` when `maxlength` attribute is set
- `Modal` aria property
- `Modal` class for slotted elements to make content full-width

#### Changed

- `Button Pure` and `Link Pure` removed `position: relative` imposition, make sure to **not** override it with
  `position: static`

#### Fixed

- `Modal` close button styles when no heading is passed

### [2.9.0-beta.0] - 2022-01-18

#### Added

- React: `getByRoleShadowed`, `getByLabelTextShadowed` and `getByTextShadowed` utilities which uses
  `@testing-library/dom` queries internally to support Shadow DOM

#### Fixed

- React: `UnhandledPromiseRejectionWarning` when using `skipPorscheDesignSystemCDNRequestsDuringTests()`

### [2.8.0] - 2022-01-17

#### Fixed

- Accessibility issue of `Icon` component in Windows High Contrast Mode in Chromium Browser

### [2.8.0-rc.0] - 2022-01-14

#### Added

- Support for `tabindex` attribute on `Button`, `Button Pure`, `Switch`, `Link`, `Link Pure` and `Link Social`

#### Changed

- `:focus-visible` style matches outline color of `Button` while hovered

#### Deprecated

- The `tabbable` property of `Button`, `Button Pure` and `Switch` is deprecated and will be removed in `v3.0.0`. Please
  use `tabindex` instead.

```diff
- <p-button tabbable="false">Some button</p-button>
+ <p-button tabindex="-1">Some button</p-button>
```

### [2.8.0-beta.3] - 2021-12-22

#### Added

**Disclaimer:** The provided themes `light-electric` and `dark-electric` are just a proof of concept, it's **not**
accessible regarding its color contrast and might even be removed in an upcoming major release again.

- `light-electric` theme for `Switch`
- `dark-electric` theme for `Button Pure` and `Link Pure`
- Character counter to `Text Field Wrapper` and `Textarea Wrapper` if `maxlength` is present on `input type="text"` and
  `textarea`

#### Changed

- `:focus-visible` style matches outline color of `Switch` while hovered

#### Fixed

- Box model of `Button Pure`

### [2.8.0-beta.2] - 2021-12-22

#### Fixed

- `Content Wrapper` regression for `!important` style

#### Added

- Usage validation for `Link`, `Link Pure` and `Link Social`

### [2.8.0-beta.1] - 2021-12-16

#### Fixed

- `Select Wrapper` validation of select element

### [2.8.0-beta.0] - 2021-12-15

#### Changed

- Angular: Increased peer dependency to `>=12.0.0 <14.0.0`

### [2.7.0] - 2021-12-14

### [2.7.0-rc.0] - 2021-12-14

#### Removed

- `offset-bottom` prop of `Toast` (use `--p-toast-position-bottom` CSS variable instead)

### [2.7.0-beta.6] - 2021-12-08

#### Added

- `Popover`

### [2.7.0-beta.5] - 2021-12-07

#### Added

**Disclaimer:** The provided theme `light-electric` is just a proof of concept, it's **not** accessible regarding its
color contrast and might even be removed in an upcoming major release again.

- `light-electric` theme for `Accordion`, `Link`, `Link Pure`, `Button`, `Button Pure`, `Tabs`, `Tabs Bar`

### [2.7.0-beta.4] - 2021-12-02

### [2.7.0-beta.3] - 2021-11-30

#### Added

- `Accordion` uses `MutationObserver` fallback when no `ResizeObserver` is available in older browsers

#### Fixed

- `Link` and `Link Social` not adapting slotted anchor to the width of the element

### [2.7.0-beta.2] - 2021-11-24

#### Added

- `Toast`

#### Fixed

- `Banner` animations respect offset correctly

### [2.7.0-beta.1] - 2021-11-16

#### Fixed

- `Headline` applies `align` and `ellipsis` prop correctly

### [2.7.0-beta.0] - 2021-11-11

#### Added

- New `aria` property for `ARIA` attribute handling for: `Button`, `Button Pure`, `Icon`, `Link`, `Link Pure`, `Marque`,
  `Spinner`

#### Fixed

- React: warnings about `useLayoutEffect` in SSR context

### [2.6.1] - 2021-11-05

#### Fixed

- Prevent breaking entire Porsche Design System due to lacking support of `ResizeObserver`, however `Accordion` still
  requires it

### [2.6.0] - 2021-11-04

#### Added

- `unit` and `unitPosition` properties to `Text Field Wrapper`

### [2.6.0-beta.0] - 2021-10-29

#### Changed

- Use `Heiti SC` (pre-installed on iOS/macOS) and `SimHei` (pre-installed on Windows) as Chinese fallback font

#### Added

- `Marque` uses `webp` images for browsers that support it
- `Inline Notification`
- `Icon` now supports `success` for `name` property

#### Fixed

- Colors of `Banner` for dark theme
- Replaced CSS `inset` property with `top`, `left`, `right` and `bottom` for browser compatibility
- Opening and closing transition of `Modal`

### [2.5.1-beta.0] - 2021-10-11

#### Fixed

- Possible exceptions when components get unmounted directly

### [2.5.0] - 2021-10-04

#### Added

- `SimHei` and `黑体` as fallback for all components' `font-family`

### [2.5.0-beta.1] - 2021-09-28

#### Changed

- React: improved render behavior of components

### [2.5.0-beta.0] - 2021-09-22

#### Added

- React: utility function `skipPorscheDesignSystemCDNRequestsDuringTests`

### [2.4.0] - 2021-09-21

### [2.4.0-beta.2] - 2021-09-21

#### Added

- `Link Social` and `Icon` now support `kakaotalk`, `naver`, `reddit` and `tiktok`
- JSS caching mechanism to improve style performance

#### Changed

- Alignment of `linkedin` icon
- Improved accessibility of `Select Wrapper`
- `Icon` loading behaviour to non-blocking, components using the `Icon` will no longer wait for it to load
- Validation messages of `Fieldset Wrapper` have now an additional icon representing the validation state

#### Fixed

- Box model of `Link Pure`
- Focus of `Link Pure` with slotted anchor and hidden label
- Focus cycling of `Modal` without focusable children
- Suppress CORS error

### [2.4.0-beta.1] - 2021-08-26

#### Added

- `active` property to `Button Pure`

### [2.4.0-beta.0] - 2021-08-26

#### Added

- `icon` property of `Button Pure` and `Link Pure` was extended by `none` value
- `alignLabel` and `stretch` property to `Button Pure` and `Link Pure`

#### Changed

- Improved `:focus-visible` and `:hover:focus-visible` colors for `Link Social` and `Link`
- Improved slotted `<a>` coloring in dark theme for `Link Social` and `Link`
- Validation messages of `Checkbox Wrapper`, `Radio Button Wrapper`, `Select Wrapper`, `Textarea Wrapper` and
  `Text Field Wrapper` have now an additional icon representing the validation state
- `Modal` backdrop behavior to close modal on mouse-down

#### Fixed

- Slotted `<a>` coloring in dark theme for `Text`, `Headline`, `Text List`, `Banner`, `Select Wrapper` and `Link Pure`
- Wrong background color of scrollable `Modal`'s backdrop in Safari

### [2.3.0] - 2021-07-28

### [2.3.0-beta.3] - 2021-07-28

#### Changed

- `Accordion` reduce paddings, vertically align carets to the first heading row, adjust border color and hover styles

#### Fixed

- `Text Field Wrapper` accessibility of type password and search

### [2.3.0-beta.2] - 2021-07-15

#### Added

- `Checkbox Wrapper`, `Radio Button Wrapper`, `Select Wrapper`, `Textarea Wrapper` and `Text Field Wrapper` now reflect
  changes of the `required` attribute on their child component
- `multiline` property to `Table Cell`
- Partial function `getLoaderScript()` to initialize Porsche Design System as early as possible

#### Fixed

- `Table Head Cell` uses semi bold instead of bold as font weight
- Transition of `Modal`

### [2.3.0-beta.1] - 2021-07-08

#### Added

- `Accordion`

#### Changed

- Removed initial delay of `Banner`

### [2.3.0-beta.0] - 2021-07-01

#### Added

- `Table`
- Angular: export types from package root
- Accessibility icon

#### Changed

- `Button`, `Button Pure` and `Switch` are now focusable while in `loading` state
- `Text` and `Headline` inherits white-space CSS property
- React: sync component props via property instead of attribute

#### Fixed

- Angular: support `"strictTemplates": true` option in `tsconfig.json`
- Use correct icon for `arrow-last` and `arrow-first` in `Icon`, `Button` and `Link` components

### [2.2.1] - 2021-06-08

#### Changed

- Optimize vertical alignment of `Modal`

#### Fixed

- URL in inject global style warning

### [2.2.1-beta.1] - 2021-06-02

#### Fixed

- Margin of `Tabs Bar` within `Tabs` for Firefox and Safari
- SVG of `Icon` is not removed after prop change, e.g. on color change
- Fullscreen behavior of `Modal` on screens larger than 1760px

### [2.2.0] - 2021-05-19

#### Fixed

- `Text` inside `Button` now has the proper size on iOS Safari when changing to and from landscape mode
- `Banner` can now be re-opened after closing
- Closing one `Banner` will not close other `Banners` on the site

### [2.2.0-beta.2] - 2021-05-12

#### Fixed

- `Select Wrapper` value changes are now reflected correctly
- `Select Wrapper` dark theme background color if used with `filter` prop

### [2.2.0-beta.1] - 2021-05-05

#### Added

- Partial function `getIconLinks()` to preload Porsche Design System Icons

#### Fixed

- `Text Field Wrapper` spacing in Safari

### [2.2.0-beta.0] - 2021-05-05

#### Added

- Partial function `getMetaTagsAndIconLinks()` to simplify cross device fav and meta icons

### [2.1.0] - 2021-05-03

### [2.1.0-beta.0] - 2021-05-03

#### Added

- `Switch`

#### Changed

- `Text` automatically breaks words/strings into new line being too long to fit inside their container
- `Headline` automatically breaks words/strings into new line being too long to fit inside their container
- Extended `Fieldset Wrapper` with `labelSize`, `required`, `state` and `message` properties. If the `Fieldset Wrapper`
  is set to required only the label of the **Fieldset Wrapper** gets an asterisk. It is removed from all wrapped child
  components, as long as they are Porsche Design System form elements.

### [2.0.3] - 2021-04-28

### [2.0.3-beta] - 2021-04-28

#### Fixed

- Angular: Events firing twice in `Pagination`, `Modal`, `Tabs`, `Tabs Bar` and `Banner` component

### [2.0.2] - 2021-04-21

### [2.0.2-beta.0] - 2021-04-20

#### Fixed

- TypeScript build errors due to duplicate declarations in `types.d.ts`

### [2.0.1] - 2021-04-16

#### Fixed

- Visual appearance of `Checkbox Wrapper` in iOS Safari
- A bug where `Text Field Wrapper` would throw an error when reattaching to DOM too quickly
- Visual bug in Firefox when zooming out `Text Field Wrapper`, `Checkbox Wrapper` and `Textarea Wrapper`
- Angular: Streamline component styles in dark theme

#### Changed

- Aligned focus states of `Checkbox Wrapper` and `Radio Button Wrapper` across browsers

### [2.0.0] - 2021-04-13

In keeping with [Semver](https://semver.org/), Porsche Design System v2.0.0 was released due to changes in the API,
fundamental changes in loading behavior and others. With our new major version `v2.0.0` there are some important changes
that you should watch out for. To make the migration from `v1.5.x` to our current `v2.0.0` easier, we offer a few
guidelines.

## General changes / improvements:

#### All components, icons, fonts, styles and marque of the Porsche Design System are loaded versioned and chunked from a central CDN

This way all web based digital Porsche products share and use the cached and versioned assets regardless of the JS
framework used to improve loading performance across the Porsche group. Only a tiny (1.4kb sized) Porsche Design System
loader script gets bundled into your application code. Everything else gets loaded versioned, cached and chunked from a
central CDN ([read more](https://designsystem.porsche.com/latest/performance/cdn)). However, this also means that you
will need an **Internet connection** to render the components in a browser (possibly relevant for development stage or
intranet applications).

#### Enabling Micro Frontend Architecture

In case of a micro-frontend architecture, multiple instances and versions of the Porsche Design System can be combined
in a final application by configurable prefixing technique of the Porsche Design System components during runtime.
Please refer to our framework specific guidelines
[Vanilla JS](https://designsystem.porsche.com/latest/start-coding/vanilla-js),
[Angular](https://designsystem.porsche.com/latest/start-coding/angular) and
[React](https://designsystem.porsche.com/latest/start-coding/react).

#### Prevent Flash of Unstyled Content (FOUC) and Flash of Unstyled Text (FOUT)

To prevent FOUC/FOUT, the Porsche Design System offers various partials as part of the
`@porsche-design-system/components-{js|angular|react}` package to ensure all necessary Porsche Design System fonts and
components are fully loaded. If you've used the `@porsche-design-system/partials` package previously, stop using it and
replace the integration with the partials provided by `@porsche-design-system/components-{js|angular|react}` package.
Have a look at our [FOUC/FOUT guidelines](https://designsystem.porsche.com/latest/performance/loading-behaviour).

```diff
- <%= require('@porsche-design-system/partials').getPorscheDesignSystemCoreStyles() %>
+ <%= require('@porsche-design-system/components-{js|angular|react}/partials').getInitialStyles() %>

- <%= require('@porsche-design-system/partials').getFontFaceCSS() %>
+ <%= require('@porsche-design-system/components-{js|angular|react}/partials').getFontFaceStylesheet() %>

- <link rel="preload" href="path/to/webfont/nameOfWebFontFile" as="font" type="font/woff2" crossorigin />
+ <%= require('@porsche-design-system/components-{js|angular|react}/partials').getFontLinks({ weights: ['regular', 'semi-bold'] }) %>
```

#### Added support for China CDN

Our CDN is configured to forward requests to Chinese CDN automatically when necessary. So you're good to go without any
configuration or multiple region specific builds of your application. However, if you are aiming for the maximum
possible performance in China, you can configure which CDN the Porsche Design System must use. Please follow our
[CDN guidelines](https://designsystem.porsche.com/latest/performance/cdn) for more information.

#### New/optimized components

- **Tabs**
- **Tabs Bar**
- **Banner**
- **Modal**
- Headline
- Select
- Pagination
- Button
- Button Pure
- Link
- Link Pure
- Spinner
- Checkbox
- Radio Button

#### Improved TypeScript support for Angular and React

To ensure the best possible typing support, we have refactored our Angular and React wrappers which integrate the native
web components of the Porsche Design System.

#### componentsReady() works reliable

Because the Porsche Design System components get loaded async at the time they are needed, it might be relevant within
your application or test automation to know when those have been initialized. Therefore, we provide in all three
`@porsche-design-system/components-{js|angular|react}')` packages a reliable helper function `componentsReady()`.
[Read more about it](https://designsystem.porsche.com/latest/helpers/components-ready).

#### Removed "blur on focus"

Now focus styling is only applied when you navigate through keyboard and ignored by mouse interaction for browsers
supporting `:focus-visible` otherwise it will fallback to `:focus` CSS implementation.

#### Changed focus styling for a better compromise between accessibility and visual appearance

Color and outline of general focus styling has changed to `currentColor` for light/dark theme with an outline of 1px
width/offset. If you have custom components build with the usage of our `@porsche-design-system/utilities` package then
update it to the latest version.

#### Improved geometry of Porsche Next font

For better alignment and readability we've changed the geometry of the Porsche Next font which results in a visual
change of font size and spacing.

#### Dropped support for IE11 and EdgeHTML according to Porsche's official browser strategy 2021

If you still need to support these browsers, you have to stick to `v1.5.x`. We offer a Browser Notification package
`@porsche-design-system/browser-notification` to alert users that these browsers are no longer supported. It supports a
blocking layer (to be used with Porsche Design System `v2.x`), or a dismissible banner (to be used with Porsche Design
System `v1.x`). Please refer to our
[Browser compatibility guidelines](https://designsystem.porsche.com/latest/help/browser-compatibility).

#### Changed default type of Button and Button Pure

To be in sync with native `<button>` behavior we've changed the default `type` of **Button** and **Button Pure**
component. Those components will render a button within their Shadow DOM as `<button type="submit">` ( previously
`<button type="button">`).

- `submit`: The button submits the form data to the server. This is the default if the attribute is not specified for
  buttons associated with a `<form>`, or if the attribute is an empty or invalid value.
- `button`: The button has no default behavior, and does nothing when pressed by default. It can have client-side
  scripts listen to the element's events, which are triggered when the events occur.

#### Changed support for wrapped links around Link, Link Pure and Link Social component

Due to the support for setting links (`<a href="#">`) in our **Link**, **Link Pure** and **Link Social** components as
child, we've removed support for styling the anchor tag (`<a>`) when it surrounds the component. So we recommend
changing the position of the `<a>` tag from wrapping the component to a direct slot (child) of it.

```diff
- <a href="#"><p-link>Some label</p-link></a>
+ <p-link><a href="#">Some label</a></p-link>

- <a href="#"><p-link-pure>Some label</p-link-pure></a>
+ <p-link-pure><a href="#">Some label</a></p-link-pure>

- <a href="#"><p-link-social>Some label</p-link-social></a>
+ <p-link-social><a href="#">Some label</a></p-link-social>
```

#### Automatic \* asterisk symbol to form field labels

We added an automatic generated _ asterisk symbol to form field labels which have the required attribute. This might
lead to a doubled _ symbol if you set one by yourself.

```diff
- <p-text-field-wrapper label="Some label *"><input type="text" name="some-name" required /></p-text-field-wrapper>
+ <p-text-field-wrapper label="Some label"><input type="text" name="some-name" required /></p-text-field-wrapper>

- <p-checkbox-wrapper label="Some label *"><input type="checkbox" name="some-name" required /></p-checkbox-wrapper>
+ <p-checkbox-wrapper label="Some label"><input type="checkbox" name="some-name" required /></p-checkbox-wrapper>

- <p-radio-button-wrapper label="Some label *"><input type="radio" name="some-name" required /></p-radio-button-wrapper>
+ <p-radio-button-wrapper label="Some label"><input type="radio" name="some-name" required /></p-radio-button-wrapper>

- <p-radio-button-wrapper label="Some label *"><input type="radio" name="some-name" required /></p-radio-button-wrapper>
+ <p-radio-button-wrapper label="Some label"><input type="radio" name="some-name" required /></p-radio-button-wrapper>

- <p-textarea-wrapper label="Some label *"><textarea name="some-name" required></textarea></p-textarea-wrapper>
+ <p-textarea-wrapper label="Some label"><textarea name="some-name" required></textarea></p-textarea-wrapper>

- <p-select-wrapper label="Some label *"><select name="some-name" required><option>A</option></select></p-select-wrapper>
+ <p-select-wrapper label="Some label"><select name="some-name" required><option>A</option></select></p-select-wrapper>
```

#### Shadow DOM

`Flex`, `Flex Item`, `Grid` and `Grid Item` now use Shadow DOM, thus you are not able to overwrite styles defined by
these components any longer.

---

## Angular

#### Integration of Angular components

In the past it was possible to provide a token called `PREVENT_WEB_COMPONENTS_REGISTRATION` which prevented the
registration of the Porsche Design System components and loading of polyfills. Due to the fact that we no longer provide
/ need poly filling, we have completely removed the token. For advanced usage please
[read further](https://designsystem.porsche.com/latest/start-coding/angular).

---

## React

#### Integration of React components

In the past `@porsche-design-system/components-react` components have initialized the **Porsche Design System Loader**
automatically as soon as a component was imported. With `v2.x` you have to import the `PorscheDesignSystemProvider` once
in your `index.tsx` which then initializes the **Porsche Design System Loader**, e.g. like:

```diff
  // index.tsx

  import ReactDOM from 'react-dom';
  import { PorscheDesignSystemProvider } from '@porsche-design-system/components-react';
  import { App } from './App';

  ReactDOM.render(
    <React.StrictMode>
+     <PorscheDesignSystemProvider>
        <App />
+     </PorscheDesignSystemProvider>
    </React.StrictMode>,
    document.getElementById('root')
  );
```

For advanced usage please [read further](https://designsystem.porsche.com/latest/start-coding/react).

#### Jsdom Polyfill for React / Jest / jsdom test automation

We removed test mocks for React / Jest / jsdom as Shadow DOM is supported since jsdom v12.2.0. Instead, we provide a
Jsdom Polyfill (exclusivly for `@porsche-design-system/components-react` package) fixing missing implementation of jsdom
which the Porsche Design System relies on. **Note:** If your test includes Porsche Design System components, make sure
to wrap the component you want to test with a PorscheDesignSystemProvider in order to avoid exceptions. For more
information please [read further](https://designsystem.porsche.com/latest/start-coding/react).

---

## Vanilla JS

#### Integration of Vanilla JS components

With `v1.x` of the Porsche Design System you've had to copy all needed JS files of
`@porsche-design-system/components-js` into your target directory and include the ES5 and ESM loader snippet. Now you
only need to copy one `index.js` file and initialize the Porsche Design System like in the example below:

```diff
  <!DOCTYPE html>
  <html lang="en">
    <head>
      <meta charset="utf-8">
      <meta name="viewport" content="width=device-width,initial-scale=1.0">
      <title>Porsche Design System</title>
-     <script nomodule src="PATH/TO/PACKAGE/@porsche-design-system/components-js/dist/porsche-design-system/porsche-design-system.js"></script>
-     <script type="module" src="PATH/TO/PACKAGE/@porsche-design-system/components-js/dist/porsche-design-system/porsche-design-system.esm.js"></script>
+     <script src="PATH/TO/PACKAGE/@porsche-design-system/components-js/index.js"></script>
    </head>
    <body>
+     <script type="text/javascript">
+       porscheDesignSystem.load();
+     </script>
      <p-headline variant="headline-1">Some text</p-headline>
    </body>
  </html>
```

For advanced usage please [read further](https://designsystem.porsche.com/latest/start-coding/vanilla-js).

---

### [2.0.0-rc.10] - 2021-04-12

#### Changed

- `Tabs` and `Tabs Bar` now respect dynamic additions / removals of `p-tabs-item`, `a` and `button` elements. Make sure
  to update the `activeTabIndex` when mutating elements
- Improved performance of `Text`, `Button Pure` and `Link Pure` when `size` is not `inherit`

#### Added

- `Grid` now has a `wrap` and `gutter` property
- Components (`Grid Item`, `Flex Item`, `Tabs Item` and `Text List Item`) that require a specific parent (`Grid`,
  `Flex`, `Tabs` and `Text List`) will now throw an error if used without that parent

#### Fixed

- Visual appearance of `Checkbox Wrapper` and `Radio Button Wrapper` reflect the state of the wrapped `input` element

### [2.0.0-rc.9] - 2021-03-26

#### Added

- `Button Group` component
- Fullscreen property for `Modal` on mobile

#### Changed

- Spacings, heading and sizes of `Modal`

#### Fixed

- Prevent duplicate loading of `porsche-design-system.v2.x.HASH.js` chunk when using `getComponentChunkLinks()` partial

### [2.0.0-rc.8] - 2021-03-17

#### Added

- Support for full height `Content Wrapper` with flex
- `Tabs Bar` now supports `undefined` as `activeTabIndex`

#### Changed

- `Tabs Bar` has a new default `activeTabIndex`, which is `undefined`
- `Tabs Bar` does not work by itself anymore. The `activeTabIndex` needs to be controlled from the outside
  ([read more](https://designsystem.porsche.com/latest/components/tabs-bar/examples))
- Background Color of `Select Wrapper` in `dark` theme to meet accessibility criteria

### [2.0.0-rc.7] - 2021-03-15

#### Fixed

- Make shadowed `Flex` and `Grid` work in Firefox + Safari

### [2.0.0-rc.6] - 2021-03-11

#### Changed

- Make `Grid` and `Grid Item` use Shadow DOM
- Make `Flex` and `Flex Item` use Shadow DOM

### [2.0.0-rc.5] - 2021-03-09

#### Added

- Configurable background color of `Content Wrapper`
- `italic` font-style in `Text` is now overridden with `normal`

#### Fixed

- Usage of `Select Wrapper` within custom elements
- A bug that caused `Spinner` to be displayed in a wrong size

### [2.0.0-rc.4] - 2021-03-01

#### Changed

- Filter of `Select Wrapper` supports substring search

#### Fixed

- Build error in SSR

### [2.0.0-rc.3] - 2021-02-17

#### Added

- React: utility function `skipCheckForPorscheDesignSystemProviderDuringTests`
- React: tree shaking for component wrappers

#### Fixed

- Angular: error in `Checkbox Wrapper`, `Radio Button Wrapper` and `Text Field Wrapper` when `input[type]` is bound

### [2.0.0-rc.2] - 2021-02-12

#### Added

- Validate usage of `Checkbox Wrapper`, `Radio Button Wrapper`, `Select Wrapper`, `Text Field Wrapper` and
  `Textarea Wrapper`

### [2.0.0-rc.1] - 2021-02-04

#### Added

- Partial function `getComponentChunkLinks()` to preload Porsche Design System Components

#### Changed

- Added a space before asterisk (`*`) when `input`, `textarea` or `select` have `required` attribute within form wrapper
  components
- Renamed partial `getFontLinks()` option from `weight` to `weights`

#### Fixed

- A bug in `Tabs Bar` where the nextButton was mistakenly rendered.
- A bug where `Icon` was not rendered when using `lazy` property.
- A bug in `Text Field Wrapper` with input type password where characters would overlap the icon.

### [2.0.0-rc.0] - 2021-01-29

#### Added

- Link support for `Marque`
- Sizing options `'responsive' | 'small' | 'medium'` for `Marque`

#### Changed

- Angular: added static `load()` function `PorscheDesignSystemModule` for custom prefix
- Hide up/down spin button when using **Text Field** with `type="number"` in Firefox

#### Fixed

- Angular: typings
- React: correct handling of `ref` property
- Unhandled exception in `Select Wrapper` if `selected` and `disabled` attributes are set on the same option
- A bug in `Tabs Bar` where scrolling was broken when a tab was selected
- A bug in `Tabs Bar` where the `nextButton` was always rendered

### [2.0.0-alpha.13] - 2021-01-26

#### Added

- Partial function `getFontLinks()` to prevent **Flash of Unstyled Text** (FOUT)

#### Fixed

- React: correct handling of `className` property

### [2.0.0-alpha.12] - 2021-01-20

#### Added

- Partial function `getInitialStyles()` to prevent **Flash of Unstyled Content** (FOUC)
- Partial function `getFontFaceStylesheet()` to prevent **Flash of Unstyled Text** (FOUT)

#### Changed

- React: `PorscheDesignSystemProvider` needs to wrap application
- React: component props have to be camelCase
- React: `PorscheDesignSystemProvider` is needed while testing components

#### Fixed

- React: typings
- React: support of objects for property values

#### Removed

- React: `getPrefixedComponents`, prefixing is handled by `PorscheDesignSystemProvider`

### [2.0.0-alpha.11] - 2021-01-08

#### Changed

- Precision of relative line height
- Changed color of `neutral contrast low`

### [2.0.0-alpha.10] - 2020-12-14

#### Added

- `native` property to `Select Wrapper` to force rendering of native Browser select dropdown
- Extended flexibility of `Headline`

#### Changed

- Some styling improvements of `Select Wrapper`

#### Fixed

- Jsdom Polyfill `fetch` error

### [2.0.0-alpha.9] - 2020-12-09

### Fixed

- Improved reliability of `componentsReady()`

#### Changed

- Jsdom Polyfill `console.warn` behaviour

### [2.0.0-alpha.8] - 2020-12-03

### Fixed

- A bug where `Modal` did not remove `overflow=hidden` on document body.

### [2.0.0-alpha.7] - 2020-11-26

#### Added

- Jsdom Polyfill

#### Removed

- Jsdom Mocks
- Global "blur on focus" script

#### Changed

- Default dropdown direction of `SelectWrapper` from `down` to `auto`
- Made API of `Tabs` consistent with `Tabs Bar`
- Removed transition for focus styling
- Use `:focus-visible` as default and `:focus` as fallback for focusable elements

#### Fixed

- The Selected element of `SelectWrapper` dropdown keeps now in sync with native selection if changed programmatically
- Invalid search results get cleared if `SelectWrapper` becomes focus state
- Some bugs in `TabsBar`
- Minification of dynamic slotted content styles
- An issue where `Pagination` throws console errors if disconnected from dom.

### [2.0.0-alpha.6] - 2020-10-28

#### Changed

- default `type` of `Button` and `Button Pure` to `submit`

#### Fixed

- Typings

### [2.0.0-alpha.5] - 2020-10-26

#### Added

- `Modal` component

#### Fixed

- Typing for `pageChange` event of `Pagination` component
- Typings

#### Changed

- Focus styling

### [2.0.0-alpha.4] - 2020-10-14

#### Added

- Custom filter to `Select Wrapper` component
- DropDown direction property to `Select Wrapper` component
- Display `*` after label when `input`, `textarea` or `select` have `required` attribute within form wrapper components
- `Tabs` component
- `Tabs Bar` component
- `Banner` component

#### Removed

- Default `position: relative;` style of `Link Pure` and `Button Pure`

#### Fixed

- `Spinner` zooming bug on Safari

### [2.0.0-alpha.3] - 2020-09-11

#### Added

- Support to load assets from China CDN directly via browser flag: `PORSCHE_DESIGN_SYSTEM_CDN = 'cn';`

#### Removed

- Support for `<a>` wrapped `Link` and `Link Pure`

### [2.0.0-alpha.2] - 2020-08-20

### [2.0.0-alpha.1] - 2020-08-17

#### Changed

- Removed classnames dependency
- Stencil Core `taskQueue` from `congestionAsync` to `async` for more performant component rendering

#### Fixed

- Focus input on label click of `Checkbox Wrapper` and `Radio Button Wrapper`

### [1.5.6] - 2020-10-15

### [1.5.6-rc.0] - 2020-10-13

### Fixed

- `Spinner` zooming bug on Safari

### [1.5.5] - 2020-09-11

### [1.5.5-rc.0] - 2020-09-07

### Changed

- Deprecated stencil lifecycle-method `componentDidUnload` to `disconnectedCallback` to fix "`selectObserver` is
  undefined" bug in `Select Wrapper` and `Pagination`

### [1.5.4] - 2020-08-25

### [1.5.4-rc.0] - 2020-08-17

#### Changed

- Removed classnames dependency
- Stencil Core `taskQueue` from `congestionAsync` to `async` for more performant component rendering

#### Fixed

- Focus input on label click of `Checkbox Wrapper` and `Radio Button Wrapper`
- Fix typings for `orientation` of `Divider` component

### [2.0.0-alpha.0] - 2020-08-06

#### Added

- **Experimental:** Optional web component scoping mechanism during runtime to enable micro service architecture

#### Changed

- Web components get lazy loaded from central CDN to improve caching strategy across Porsche's digital eco system

#### Removed

- Stop browser support for **IE11** and **EdgeHTML**

#### Fixed

- Mix of `Optgroups` and `Options` on same level in `Select Wrapper` component
- Fix typings for `orientation` of `Divider` component

### [1.5.3] - 2020-08-10

### [1.5.3-rc.0] - 2020-08-10

#### Fixed

- Mix of `Optgroups` and `Options` on same level in `Select Wrapper` component

### [1.5.2] - 2020-07-22

#### Fixed

- Dispatch change event in `Select Wrapper`
- Stencil react-output-target SSR Bug

### [1.5.1] - 2020-07-20

#### Fixed

- SVGO settings for icons
- Angular bug which causes `ngcc` to fail

### [1.5.0] - 2020-07-16

#### Added

- Icons (active-cabin-ventilation, battery-full, bell, bookmark, car-battery, charging-active, charging-state, climate,
  climate-control, garage, horn, key, map, parking-brake, parking-light, preheating, send, shopping-bag, sidelights,
  user-manual, wrenches)

#### Changed

- Icons (arrow-first, arrow-last, battery-empty, car, card, charging-station, question)

#### Fixed

- Porsche Marque images

### [1.5.0-rc.2] - 2020-07-06

### [1.5.0-rc.1] - 2020-07-06

#### Added

- **Notification Neutral** color to `color` property of `p-text` and `p-icon`

### [1.5.0-rc.0] - 2020-06-25

#### Added

- `Fieldset Wrapper` component
- Improved SEO of `p-headline` and `p-text`: Added possibility to write semantic HTML tags (e.g. `<h1>-<h6>` or `<p>`,
  `<blockquote>`, etc.) directly as slotted content.
- Possibility to include anchor tags directly as slots of `Link`, `Link Pure` and `Link Social`
- `Text` new `weight` property `semibold`
- `Button Pure` label with subline pattern as slot
- `Link Pure` label with subline pattern as slot

#### Changed

- `Select Wrapper` is now ready for the catwalk. It is dressed now with a custom drop down list box and gets naked by
  default on touch devices.

#### Fixed

- Minor accessibility improvements of `icons` and `Text Field`
- Remove native number spinner buttons of `Text Field` with type text for Firefox
- An issue with `Button` and `Button Pure` and their `disabled` attribute

### [1.4.0] - 2020-05-14

### [1.4.0-rc.3] - 2020-05-08

#### Added

- `Text List`

#### Changed

- Improve caching strategy for fonts by content-based hash
- Improve caching strategy for marque by content-based hash
- Dimensions and sharpness of marque
- Props for `Content Wrapper`

### [1.4.0-rc.2] - 2020-05-06

#### Added

- `Content Wrapper`
- Description property to `p-text-field-wrapper`, `p-textarea-wrapper` and `p-select-wrapper`
- `Link Social`

#### Changed

- Improve accessibility of error and success states of form elements
- Aria-invalid attribute of form elements if they are in error state is now managed by component
- Rename icon name `configure` to `configurate` (prevents breaking change compared to stable v1.3.0)
- Improve `p-icon` loading behavior

#### Fixed

- Display of wrong icons

#### Removed

- `safe-zone` property of `p-grid` (`Content Wrapper` should be used instead)

### [1.4.0-rc.1] - 2020-04-27

#### Added

- Add `safe-zone` property to `p-grid` for outer grid margin, max-width and centering
- Submit button with search icon to `p-textfield-wrapper` type search

#### Changed

- Background color of readonly state in components `p-textfield-wrapper` and `p-textarea-wrapper`
- Visual appearance of icons
- Improve caching strategy for icons by content-based hash
- Cursor of Radio, Checkbox and Select
- Fixed naming of Mock from `p-textfield-wrapper` to `p-text-field-wrapper`

#### Fixed

- Icon loading mechanism

### [1.4.0-rc.0] - 2020-04-09

#### Added

- SSR support

### [1.3.0] - 2020-04-08

#### Added

- New headline size `headline-5` to `p-headline`
- Test Mocks

#### Fixed

- Text styling of Select component on focus in IE11 and Chrome on Windows 10

### [1.3.0-rc.0] - 2020-04-03

#### Fixed

- Improve form elements

### [1.2.0] - 2020-03-25

#### Added

- `Divider`
- Hover state for form elements

#### Fixed

- Support label text of form elements for Screen readers

### [1.1.2] - 2020-03-17

#### Changed

- Notification colors

### [1.1.1] - 2020-03-13

#### Changed

- Icon of `Checkbox` indeterminate state

### [1.1.0] - 2020-03-11

#### Fixed

- Minor improvements

### [1.1.0-rc.0] - 2020-03-02

#### Added

- `Select Wrapper`
- `Checkbox Wrapper`
- `Radio Button Wrapper`
- `Textarea Wrapper`

#### Fixed

- `Text Field Wrapper` toggle password visibility

### [1.0.3] - 2020-02-13

#### Fixed

- JS framework compatibility

### [1.1.0-0] - 2020-02-06

#### Added

- `Text Field Wrapper`

#### Changed

- Add proper cursor for disabled state for `Button` and `Button Pure`

### [1.0.2] - 2020-02-04

#### Fixed

- Inheritable styling of slotted content

### [1.0.1] - 2020-01-30

#### Added

- Clickable area of `Link Pure` and `Button Pure` is optionally configurable by defining padding on host element

### [1.0.0] - 2020-01-28

#### Added

- Cursor pointer on hover for `Button` and `Button Pure`
- Line-height gets calculated based on Porsche type-scaling formula automatically for `Text`, `Link Pure` and
  `Button Pure`
- Test helper function `componentsReady()` which indicates when lazy loaded components fully have loaded

#### Changed

- Update CDN asset paths
- Improve font-weight definitions
- Rename and optimize neutral colors for `Icon` and `Text`

### [1.0.0-rc.1] - 2019-12-13

#### Added

- `Headline`
- `Text`
- `Marque`
- `Button`
- `Button Pure`
- `Spinner`
- `Icon`
- `Flex`
- `Grid`
- `Link`
- `Link Pure`
- `Pagination`
- "Blur on focus"<|MERGE_RESOLUTION|>--- conflicted
+++ resolved
@@ -9,16 +9,14 @@
 
 ### [Unreleased]
 
-<<<<<<< HEAD
 #### Fixed
 - Rendering of `Wordmark` in Safari ([#2542](https://github.com/porsche-design-system/porsche-design-system/pull/2542))
-=======
+
 #### Changed
 
 - Styles: `dropShadow{Low|Medium|High}Style`s use `box-shadow` instead of `filter: drop-shadow()` to fix glitches
   together with `frostedGlassStyle` in Firefox
   ([#2545](https://github.com/porsche-design-system/porsche-design-system/pull/2545))
->>>>>>> de84bbcf
 
 ### [3.0.0-rc.2] - 2023-05-09
 
