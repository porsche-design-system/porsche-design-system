# Changelog

## Porsche Design System - Components
All notable changes to this project will be documented in this file.

The format is based on [Keep a Changelog](https://keepachangelog.com/en/1.0.0/),
and this project adheres to [Semantic Versioning](https://semver.org/spec/v2.0.0.html).

### [Unreleased]

<<<<<<< HEAD
#### Changed
- Extended `Fieldset Wrapper` with `labelSize`, `required`, `state` and `message` properties
=======
#### Added
- `Switch`

#### Changed
- `Text` automatically breaks words/strings into new line being too long to fit inside their container
- `Headline` automatically breaks words/strings into new line being too long to fit inside their container

### [2.0.3] - 2021-04-28

### [2.0.3-beta] - 2021-04-28

#### Fixed
-  Angular: Events firing twice in `Pagination`, `Modal`, `Tabs`, `Tabs Bar` and `Banner` component
>>>>>>> 28397cb9

### [2.0.2] - 2021-04-21

### [2.0.2-beta.0] - 2021-04-20

#### Fixed
- TypeScript build errors due to duplicate declarations in `types.d.ts`

### [2.0.1] - 2021-04-16

#### Fixed
- Visual appearance of `Checkbox Wrapper` in iOS Safari
- A bug where `Text Field Wrapper` would throw an error when reattaching to DOM too quickly
- Visual bug in Firefox when zooming out `Text Field Wrapper`, `Checkbox Wrapper` and `Textarea Wrapper`
- Angular: Streamline component styles in dark theme 

#### Changed
- Aligned focus states of `Checkbox Wrapper` and `Radio Button Wrapper` across browsers

### [2.0.0] - 2021-04-13

In keeping with [Semver](https://semver.org/), Porsche Design System v2.0.0 was released due to changes in the API, fundamental changes in loading behavior and others.
With our new major version `v2.0.0` there are some important changes that you should watch out for.
To make the migration from `v1.5.x` to our current `v2.0.0` easier, we offer a few guidelines.

## General changes / improvements:

#### All components, icons, fonts, styles and marque of the Porsche Design System are loaded versioned and chunked from a central CDN
This way all web based digital Porsche products share and use the cached and versioned assets regardless of the JS framework used to improve loading performance across the Porsche group.
Only a tiny (1.4kb sized) Porsche Design System loader script gets bundled into your application code.
Everything else gets loaded versioned, cached and chunked from a central CDN ([read more](https://designsystem.porsche.com/latest/performance/cdn)).
However, this also means that you will need an **Internet connection** to render the components in a browser (possibly relevant for development stage or intranet applications).

#### Enabling Micro Frontend Architecture
In case of a micro-frontend architecture, multiple instances and versions of the Porsche Design System can be combined in a final application by configurable prefixing technique of the Porsche Design System components during runtime.
Please refer to our framework specific guidelines [Vanilla JS](https://designsystem.porsche.com/latest/start-coding/vanilla-js), [Angular](https://designsystem.porsche.com/latest/start-coding/angular) and [React](https://designsystem.porsche.com/latest/start-coding/react).

#### Prevent Flash of Unstyled Content (FOUC) and Flash of Unstyled Text (FOUT)
To prevent FOUC/FOUT, the Porsche Design System offers various partials as part of the `@porsche-design-system/components-{js|angular|react}` package to ensure all necessary Porsche Design System fonts and components are fully loaded.
If you've used the `@porsche-design-system/partials` package previously, stop using it and replace the integration with the partials provided by `@porsche-design-system/components-{js|angular|react}` package.
Have a look at our [FOUC/FOUT guidelines](https://designsystem.porsche.com/latest/performance/loading-behaviour).

```diff
- <%= require('@porsche-design-system/partials').getPorscheDesignSystemCoreStyles() %>
+ <%= require('@porsche-design-system/components-{js|angular|react}/partials').getInitialStyles() %>

- <%= require('@porsche-design-system/partials').getFontFaceCSS() %>
+ <%= require('@porsche-design-system/components-{js|angular|react}/partials').getFontFaceStylesheet() %>

- <link rel="preload" href="path/to/webfont/nameOfWebFontFile" as="font" type="font/woff2" crossorigin />
+ <%= require('@porsche-design-system/components-{js|angular|react}/partials').getFontLinks({ weights: ['regular', 'semi-bold'] }) %>
```

#### Added support for China CDN
Our CDN is configured to forward requests to Chinese CDN automatically when necessary.
So you're good to go without any configuration or multiple region specific builds of your application.
However, if you are aiming for the maximum possible performance in China, you can configure which CDN the Porsche Design System must use.
Please follow our [CDN guidelines](https://designsystem.porsche.com/latest/performance/cdn) for more information.

#### New/optimized components
- **Tabs**
- **Tabs Bar**
- **Banner**
- **Modal**
- Headline
- Select
- Pagination
- Button
- Button Pure
- Link
- Link Pure
- Spinner
- Checkbox
- Radio Button

#### Improved TypeScript support for Angular and React
To ensure the best possible typing support, we have refactored our Angular and React wrappers which integrate the native web components of the Porsche Design System.

#### componentsReady() works reliable
Because the Porsche Design System components get loaded async at the time they are needed, it might be relevant within your application or test automation to know when those have been initialized.
Therefore, we provide in all three `@porsche-design-system/components-{js|angular|react}')` packages a reliable helper function `componentsReady()`.
[Read more about it](https://designsystem.porsche.com/latest/helpers/components-ready).

#### Removed "blur on focus"
Now focus styling is only applied when you navigate through keyboard and ignored by mouse interaction for browsers supporting `:focus-visible` otherwise it will fallback to `:focus` CSS implementation.

#### Changed focus styling for a better compromise between accessibility and visual appearance
Color and outline of general focus styling has changed to `currentColor` for light/dark theme with an outline of 1px width/offset.
If you have custom components build with the usage of our `@porsche-design-system/utilities` package then update it to the latest version (we also provide a focus [SCSS mixin](https://designsystem.porsche.com/latest/utilities/scss/functions) and [JS function](https://designsystem.porsche.com/latest/utilities/js/functions)).

#### Improved geometry of Porsche Next font
For better alignment and readability we've changed the geometry of the Porsche Next font which results in a visual change of font size and spacing.

#### Dropped support for IE11 and EdgeHTML according to Porsche's official browser strategy 2021
If you still need to support these browsers, you have to stick to `v1.5.x`.
We offer a Browser Notification package `@porsche-design-system/browser-notification` to alert users that these browsers are no longer supported.
It supports a blocking layer (to be used with Porsche Design System `v2.x`), or a dismissible banner (to be used with Porsche Design System `v1.x`).
Please refer to our [Browser compatibility guidelines](https://designsystem.porsche.com/latest/help/browser-compatibility).

#### Changed default type of Button and Button Pure
To be in sync with native `<button>` behavior we've changed the default `type` of **Button** and **Button Pure** component.
Those components will render a button within their Shadow DOM as `<button type="submit">` (previously `<button type="button">`).

- `submit`: The button submits the form data to the server. This is the default if the attribute is not specified for buttons associated with a `<form>`, or if the attribute is an empty or invalid value.
- `button`: The button has no default behavior, and does nothing when pressed by default. It can have client-side scripts listen to the element's events, which are triggered when the events occur.

#### Changed support for wrapped links around Link, Link Pure and Link Social component
Due to the support for setting links (`<a href="#">`) in our **Link**, **Link Pure** and **Link Social** components as child, we've removed support for styling the anchor tag (`<a>`) when it surrounds the component.
So we recommend changing the position of the `<a>` tag from wrapping the component to a direct slot (child) of it.

```diff
- <a href="#"><p-link>Some label</p-link></a>
+ <p-link><a href="#">Some label</a></p-link>

- <a href="#"><p-link-pure>Some label</p-link-pure></a>
+ <p-link-pure><a href="#">Some label</a></p-link-pure>

- <a href="#"><p-link-social>Some label</p-link-social></a>
+ <p-link-social><a href="#">Some label</a></p-link-social>
```

#### Automatic * asterisk symbol to form field labels
We added an automatic generated * asterisk symbol to form field labels which have the required attribute.
This might lead to a doubled * symbol if you set one by yourself.

```diff
- <p-text-field-wrapper label="Some label *"><input type="text" name="some-name" required /></p-text-field-wrapper>
+ <p-text-field-wrapper label="Some label"><input type="text" name="some-name" required /></p-text-field-wrapper>

- <p-checkbox-wrapper label="Some label *"><input type="checkbox" name="some-name" required /></p-checkbox-wrapper>
+ <p-checkbox-wrapper label="Some label"><input type="checkbox" name="some-name" required /></p-checkbox-wrapper>

- <p-radio-button-wrapper label="Some label *"><input type="radio" name="some-name" required /></p-radio-button-wrapper>
+ <p-radio-button-wrapper label="Some label"><input type="radio" name="some-name" required /></p-radio-button-wrapper>

- <p-radio-button-wrapper label="Some label *"><input type="radio" name="some-name" required /></p-radio-button-wrapper>
+ <p-radio-button-wrapper label="Some label"><input type="radio" name="some-name" required /></p-radio-button-wrapper>

- <p-textarea-wrapper label="Some label *"><textarea name="some-name" required></textarea></p-textarea-wrapper>
+ <p-textarea-wrapper label="Some label"><textarea name="some-name" required></textarea></p-textarea-wrapper>

- <p-select-wrapper label="Some label *"><select name="some-name" required><option>A</option></select></p-select-wrapper>
+ <p-select-wrapper label="Some label"><select name="some-name" required><option>A</option></select></p-select-wrapper>
```

#### Shadow DOM
`Flex`, `Flex Item`, `Grid` and `Grid Item` now use Shadow DOM, thus you are not able to overwrite styles defined by these components any longer.

---

## Angular

#### Integration of Angular components
In the past it was possible to provide a token called `PREVENT_WEB_COMPONENTS_REGISTRATION` which prevented the registration of the Porsche Design System components and loading of polyfills.
Due to the fact that we no longer provide / need poly filling, we have completely removed the token.
For advanced usage please [read further](https://designsystem.porsche.com/latest/start-coding/angular).

---

## React

#### Integration of React components
In the past `@porsche-design-system/components-react` components have initialized the **Porsche Design System Loader** automatically as soon as a component was imported.
With `v2.x` you have to import the `PorscheDesignSystemProvider` once in your `index.tsx` which then initializes the **Porsche Design System Loader**, e.g. like:
```diff
  // index.tsx
    
  import ReactDOM from 'react-dom';
  import { PorscheDesignSystemProvider } from '@porsche-design-system/components-react';
  import { App } from './App';
    
  ReactDOM.render(
    <React.StrictMode>
+     <PorscheDesignSystemProvider>
        <App />
+     </PorscheDesignSystemProvider>
    </React.StrictMode>,
    document.getElementById('root')
  );
```
For advanced usage please [read further](https://designsystem.porsche.com/latest/start-coding/react).


#### Jsdom Polyfill for React / Jest / jsdom test automation
We removed test mocks for React / Jest / jsdom as Shadow DOM is supported since jsdom v12.2.0.
Instead, we provide a Jsdom Polyfill (exclusivly for `@porsche-design-system/components-react` package) fixing missing implementation of jsdom which the Porsche Design System relies on.
**Note:** If your test includes Porsche Design System components, make sure to wrap the component you want to test with a PorscheDesignSystemProvider in order to avoid exceptions.
For more information please [read further](https://designsystem.porsche.com/latest/start-coding/react).

---

## Vanilla JS

#### Integration of Vanilla JS components
With `v1.x` of the Porsche Design System you've had to copy all needed JS files of `@porsche-design-system/components-js` into your target directory and include the ES5 and ESM loader snippet.
Now you only need to copy one `index.js` file and initialize the Porsche Design System like in the example below:

```diff
  <!DOCTYPE html>
  <html lang="en">
    <head>
      <meta charset="utf-8">
      <meta name="viewport" content="width=device-width,initial-scale=1.0">
      <title>Porsche Design System</title>
-     <script nomodule src="PATH/TO/PACKAGE/@porsche-design-system/components-js/dist/porsche-design-system/porsche-design-system.js"></script>
-     <script type="module" src="PATH/TO/PACKAGE/@porsche-design-system/components-js/dist/porsche-design-system/porsche-design-system.esm.js"></script>
+     <script src="PATH/TO/PACKAGE/@porsche-design-system/components-js/index.js"></script>
    </head>
    <body>
+     <script type="text/javascript">
+       porscheDesignSystem.load();
+     </script>
      <p-headline variant="headline-1">Some text</p-headline>
    </body>
  </html>
```
For advanced usage please [read further](https://designsystem.porsche.com/latest/start-coding/vanilla-js).

---

### [2.0.0-rc.10] - 2021-04-12

#### Changed
- `Tabs` and `Tabs Bar` now respect dynamic additions / removals of `p-tabs-item`, `a` and `button` elements. Make sure to update the `activeTabIndex` when mutating elements
- Improved performance of `Text`, `Button Pure` and `Link Pure` when `size` is not `inherit`

#### Added
- `Grid` now has a `wrap` and `gutter` property
- Components (`Grid Item`, `Flex Item`, `Tabs Item` and `Text List Item`) that require a specific parent (`Grid`, `Flex`, `Tabs` and `Text List`) will now throw an error if used without that parent

#### Fixed
- Visual appearance of `Checkbox Wrapper` and `Radio Button Wrapper` reflect the state of the wrapped `input` element

### [2.0.0-rc.9] - 2021-03-26

#### Added
- `Button Group` component
- Fullscreen property for `Modal` on mobile

#### Changed
- Spacings, heading and sizes of `Modal`

#### Fixed
- Prevent duplicate loading of `porsche-design-system.v2.x.HASH.js` chunk when using `getComponentChunkLinks()` partial

### [2.0.0-rc.8] - 2021-03-17

#### Added
- Support for full height `Content Wrapper` with flex 
- `Tabs Bar` now supports `undefined` as `activeTabIndex`

#### Changed
- `Tabs Bar` has a new default `activeTabIndex`, which is `undefined`
- `Tabs Bar` does not work by itself anymore. The `activeTabIndex` needs to be controlled from the outside ([read more](https://designsystem.porsche.com/latest/components/tabs-bar/examples))
- Background Color of `Select Wrapper` in `dark` theme to meet accessibility criteria

### [2.0.0-rc.7] - 2021-03-15

#### Fixed
- Make shadowed `Flex` and `Grid` work in Firefox + Safari

### [2.0.0-rc.6] - 2021-03-11

#### Changed
- Make `Grid` and `Grid Item` use Shadow DOM
- Make `Flex` and `Flex Item` use Shadow DOM

### [2.0.0-rc.5] - 2021-03-09

#### Added
- Configurable background color of `Content Wrapper`
- `italic` font-style in `Text` is now overridden with `normal`

#### Fixed
- Usage of `Select Wrapper` within custom elements
- A bug that caused `Spinner` to be displayed in a wrong size

### [2.0.0-rc.4] - 2021-03-01

#### Changed
- Filter of `Select Wrapper` supports substring search

#### Fixed
- Build error in SSR

### [2.0.0-rc.3] - 2021-02-17

#### Added
- React: utility function `skipCheckForPorscheDesignSystemProviderDuringTests`
- React: tree shaking for component wrappers

#### Fixed
- Angular: error in `Checkbox Wrapper`, `Radio Button Wrapper` and `Text Field Wrapper` when `input[type]` is bound

### [2.0.0-rc.2] - 2021-02-12

#### Added
- Validate usage of `Checkbox Wrapper`, `Radio Button Wrapper`, `Select Wrapper`, `Text Field Wrapper` and `Textarea Wrapper`

### [2.0.0-rc.1] - 2021-02-04

#### Added
- Partial function `getComponentChunkLinks()` to preload Porsche Design System Components

#### Changed
- Added a space before asterisk (`*`) when `input`, `textarea` or `select` have `required` attribute within form wrapper components
- Renamed partial `getFontLinks()` option from `weight` to `weights`

#### Fixed
- A bug in `Tabs Bar` where the nextButton was mistakenly rendered.
- A bug where `Icon` was not rendered when using `lazy` property.
- A bug in `Text Field Wrapper` with input type password where characters would overlap the icon.

### [2.0.0-rc.0] - 2021-01-29

#### Added
- Link support for `Marque`
- Sizing options `'responsive' | 'small' | 'medium'` for `Marque`

#### Changed
- Angular: added static `load()` function `PorscheDesignSystemModule` for custom prefix
- Hide up/down spin button when using **Text Field** with `type="number"` in Firefox

#### Fixed
- Angular: typings 
- React: correct handling of `ref` property
- Unhandled exception in `Select Wrapper` if `selected` and `disabled` attributes are set on the same option
- A bug in `Tabs Bar` where scrolling was broken when a tab was selected
- A bug in `Tabs Bar` where the `nextButton` was always rendered

### [2.0.0-alpha.13] - 2021-01-26

#### Added
- Partial function `getFontLinks()` to prevent **Flash of Unstyled Text** (FOUT)

#### Fixed
- React: correct handling of `className` property

### [2.0.0-alpha.12] - 2021-01-20

#### Added
- Partial function `getInitialStyles()` to prevent **Flash of Unstyled Content** (FOUC)
- Partial function `getFontFaceStylesheet()` to prevent **Flash of Unstyled Text** (FOUT)

#### Changed
- React: `PorscheDesignSystemProvider` needs to wrap application
- React: component props have to be camelCase
- React: `PorscheDesignSystemProvider` is needed while testing components

#### Fixed
- React: typings
- React: support of objects for property values

#### Removed
- React: `getPrefixedComponents`, prefixing is handled by `PorscheDesignSystemProvider`

### [2.0.0-alpha.11] - 2021-01-08

#### Changed
- Precision of relative line height
- Changed color of `neutral contrast low`

### [2.0.0-alpha.10] - 2020-12-14

#### Added
- `native` property to `Select Wrapper` to force rendering of native Browser select dropdown
- Extended flexibility of `Headline`

#### Changed
- Some styling improvements of `Select Wrapper`

#### Fixed
- Jsdom Polyfill `fetch` error

### [2.0.0-alpha.9] - 2020-12-09

### Fixed
- Improved reliability of `componentsReady()`

#### Changed
- Jsdom Polyfill `console.warn` behaviour

### [2.0.0-alpha.8] - 2020-12-03

### Fixed
- A bug where `Modal` did not remove `overflow=hidden` on document body.

### [2.0.0-alpha.7] - 2020-11-26

#### Added
- Jsdom Polyfill

#### Removed
- Jsdom Mocks
- Global "blur on focus" script

#### Changed
- Default dropdown direction of `SelectWrapper` from `down` to `auto`
- Made API of `Tabs` consistent with `Tabs Bar`
- Removed transition for focus styling
- Use `:focus-visible` as default and `:focus` as fallback for focusable elements

#### Fixed
- The Selected element of `SelectWrapper` dropdown keeps now in sync with native selection if changed programmatically
- Invalid search results get cleared if `SelectWrapper` becomes focus state
- Some bugs in `TabsBar`
- Minification of dynamic slotted content styles
- An issue where `Pagination` throws console errors if disconnected from dom.

### [2.0.0-alpha.6] - 2020-10-28

#### Changed
- default `type` of `Button` and `Button Pure` to `submit`

#### Fixed
- Typings

### [2.0.0-alpha.5] - 2020-10-26

#### Added
- `Modal` component

#### Fixed
- Typing for `pageChange` event of `Pagination` component
- Typings

#### Changed
- Focus styling

### [2.0.0-alpha.4] - 2020-10-14

#### Added
- Custom filter to `Select Wrapper` component
- DropDown direction property to `Select Wrapper` component
- Display `*` after label when `input`, `textarea` or `select` have `required` attribute within form wrapper components
- `Tabs` component
- `Tabs Bar` component
- `Banner` component

#### Removed
- Default `position: relative;` style of `Link Pure` and `Button Pure` 

#### Fixed
- `Spinner` zooming bug on Safari

### [2.0.0-alpha.3] - 2020-09-11

#### Added
- Support to load assets from China CDN directly via browser flag: `PORSCHE_DESIGN_SYSTEM_CDN = 'cn';`

#### Removed
- Support for `<a>` wrapped `Link` and `Link Pure`

### [2.0.0-alpha.2] - 2020-08-20

### [2.0.0-alpha.1] - 2020-08-17

#### Changed
- Removed classnames dependency
- Stencil Core `taskQueue` from `congestionAsync` to `async` for more performant component rendering

#### Fixed
- Focus input on label click of `Checkbox Wrapper` and `Radio Button Wrapper`

### [1.5.6] - 2020-10-15

### [1.5.6-rc.0] - 2020-10-13

### Fixed
- `Spinner` zooming bug on Safari

### [1.5.5] - 2020-09-11

### [1.5.5-rc.0] - 2020-09-07

### Changed
- Deprecated stencil lifecycle-method `componentDidUnload` to `disconnectedCallback` to fix "`selectObserver` is undefined" bug in `Select Wrapper` and `Pagination`

### [1.5.4] - 2020-08-25

### [1.5.4-rc.0] - 2020-08-17

#### Changed
- Removed classnames dependency
- Stencil Core `taskQueue` from `congestionAsync` to `async` for more performant component rendering

#### Fixed
- Focus input on label click of `Checkbox Wrapper` and `Radio Button Wrapper`
- Fix typings for `orientation` of `Divider` component

### [2.0.0-alpha.0] - 2020-08-06

#### Added
- **Experimental:** Optional web component scoping mechanism during runtime to enable micro service architecture

#### Changed
- Web components get lazy loaded from central CDN to improve caching strategy across Porsche's digital eco system

#### Removed
- Stop browser support for **IE11** and **EdgeHTML**

#### Fixed
- Mix of `Optgroups` and `Options` on same level in `Select Wrapper` component
- Fix typings for `orientation` of `Divider` component

### [1.5.3] - 2020-08-10

### [1.5.3-rc.0] - 2020-08-10

#### Fixed
- Mix of `Optgroups` and `Options` on same level in `Select Wrapper` component

### [1.5.2] - 2020-07-22

#### Fixed
- Dispatch change event in `Select Wrapper`
- Stencil react-output-target SSR Bug

### [1.5.1] - 2020-07-20

#### Fixed
- SVGO settings for icons
- Angular bug which causes `ngcc` to fail

### [1.5.0] - 2020-07-16

#### Added
- Icons (active-cabin-ventilation, battery-full, bell, bookmark, car-battery, charging-active, charging-state, climate, climate-control, garage, horn, key, map, parking-brake, parking-light, preheating, send, shopping-bag, sidelights, user-manual, wrenches)

#### Changed
- Icons (arrow-first, arrow-last, battery-empty, car, card, charging-station, question)

#### Fixed
- Porsche Marque images

### [1.5.0-rc.2] - 2020-07-06

### [1.5.0-rc.1] - 2020-07-06

#### Added
- **Notification Neutral** color to `color` property of `p-text` and `p-icon`

### [1.5.0-rc.0] - 2020-06-25

#### Added
- `Fieldset Wrapper` component
- Improved SEO of `p-headline` and `p-text`: Added possibility to write semantic HTML tags (e.g. `<h1>-<h6>` or `<p>`, `<blockquote>`, etc.) directly as slotted content.
- Possibility to include anchor tags directly as slots of `Link`, `Link Pure` and `Link Social` 
- `Text` new `weight` property `semibold`
- `Button Pure` label with subline pattern as slot
- `Link Pure` label with subline pattern as slot

#### Changed
- `Select Wrapper` is now ready for the catwalk. It is dressed now with a custom drop down list box and gets naked by default on touch devices. 

#### Fixed
- Minor accessibility improvements of `icons` and `Text Field`
- Remove native number spinner buttons of `Text Field` with type text for Firefox
- An issue with `Button` and `Button Pure` and their `disabled` attribute

### [1.4.0] - 2020-05-14

### [1.4.0-rc.3] - 2020-05-08

#### Added
- `Text List`

#### Changed
- Improve caching strategy for fonts by content-based hash
- Improve caching strategy for marque by content-based hash
- Dimensions and sharpness of marque
- Props for `Content Wrapper`

### [1.4.0-rc.2] - 2020-05-06

#### Added
- `Content Wrapper`
- Description property to `p-text-field-wrapper`, `p-textarea-wrapper` and `p-select-wrapper`
- `Link Social`

#### Changed
- Improve accessibility of error and success states of form elements
- Aria-invalid attribute of form elements if they are in error state is now managed by component
- Rename icon name `configure` to `configurate` (prevents breaking change compared to stable v1.3.0)
- Improve `p-icon` loading behavior

#### Fixed
- Display of wrong icons

#### Removed
- `safe-zone` property of `p-grid` (`Content Wrapper` should be used instead)

### [1.4.0-rc.1] - 2020-04-27

#### Added
- Add `safe-zone` property to `p-grid` for outer grid margin, max-width and centering
- Submit button with search icon to `p-textfield-wrapper` type search
- Test-Projects React, Angular, Gatsby and NextJS

#### Changed
- Background color of readonly state in components `p-textfield-wrapper` and `p-textarea-wrapper`
- Visual appearance of icons
- Improve caching strategy for icons by content-based hash
- Cursor of Radio, Checkbox and Select
- Fixed naming of Mock from `p-textfield-wrapper` to `p-text-field-wrapper`

#### Fixed
- Icon loading mechanism

### [1.4.0-rc.0] - 2020-04-09

#### Added
- SSR support

### [1.3.0] - 2020-04-08

#### Added
- New headline size `headline-5` to `p-headline`
- Test Mocks

#### Fixed
- Text styling of Select component on focus in IE11 and Chrome on Windows 10

### [1.3.0-rc.0] - 2020-04-03

#### Fixed
- Improve form elements

### [1.2.0] - 2020-03-25

#### Added
- `Divider`
- Hover state for form elements

#### Fixed
- Support label text of form elements for Screen readers

### [1.1.2] - 2020-03-17

#### Changed
- Notification colors

### [1.1.1] - 2020-03-13

#### Changed
- Icon of `Checkbox` indeterminate state

### [1.1.0] - 2020-03-11

#### Fixed
- Minor improvements

### [1.1.0-rc.0] - 2020-03-02

#### Added
- `Select Wrapper`
- `Checkbox Wrapper`
- `Radio Button Wrapper`
- `Textarea Wrapper`

#### Fixed
- `Text Field Wrapper` toggle password visibility

### [1.0.3] - 2020-02-13

#### Fixed
- JS framework compatibility

### [1.1.0-0] - 2020-02-06

#### Added
- `Text Field Wrapper`

#### Changed
- Add proper cursor for disabled state for `Button` and `Button Pure`

### [1.0.2] - 2020-02-04

#### Fixed
- Inheritable styling of slotted content

### [1.0.1] - 2020-01-30

#### Added
- Clickable area of `Link Pure` and `Button Pure` is optionally configurable by defining padding on host element

### [1.0.0] - 2020-01-28

#### Added
- Cursor pointer on hover for `Button` and `Button Pure`
- Line-height gets calculated based on Porsche type-scaling formula automatically for `Text`, `Link Pure` and `Button Pure`
- Test helper function `componentsReady()` which indicates when lazy loaded components fully have loaded

#### Changed
- Update CDN asset paths
- Improve font-weight definitions
- Rename and optimize neutral colors for `Icon` and `Text`

### [1.0.0-rc.1] - 2019-12-13

#### Added
- `Headline`
- `Text`
- `Marque`
- `Button`
- `Button Pure`
- `Spinner`
- `Icon`
- `Flex`
- `Grid`
- `Link`
- `Link Pure`
- `Pagination`
- "Blur on focus"<|MERGE_RESOLUTION|>--- conflicted
+++ resolved
@@ -8,16 +8,13 @@
 
 ### [Unreleased]
 
-<<<<<<< HEAD
-#### Changed
-- Extended `Fieldset Wrapper` with `labelSize`, `required`, `state` and `message` properties
-=======
 #### Added
 - `Switch`
 
 #### Changed
 - `Text` automatically breaks words/strings into new line being too long to fit inside their container
 - `Headline` automatically breaks words/strings into new line being too long to fit inside their container
+- Extended `Fieldset Wrapper` with `labelSize`, `required`, `state` and `message` properties
 
 ### [2.0.3] - 2021-04-28
 
@@ -25,7 +22,6 @@
 
 #### Fixed
 -  Angular: Events firing twice in `Pagination`, `Modal`, `Tabs`, `Tabs Bar` and `Banner` component
->>>>>>> 28397cb9
 
 ### [2.0.2] - 2021-04-21
 
