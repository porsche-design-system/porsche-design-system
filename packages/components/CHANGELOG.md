--- conflicted
+++ resolved
@@ -8,19 +8,17 @@
 
 ### [Unreleased]
 
-<<<<<<< HEAD
 #### Added
 - `Switch`
 
 #### Changed
 - `Text` automatically breaks words/strings into new line being too long to fit inside their container
 - `Headline` automatically breaks words/strings into new line being too long to fit inside their container
-=======
+
 ### [2.0.2-beta.0] - 2021-04-20
 
 #### Fixed
 - TypeScript build errors due to duplicate declarations in `types.d.ts`
->>>>>>> 8b55dfc2
 
 ### [2.0.1] - 2021-04-16
 
