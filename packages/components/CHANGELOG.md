# Changelog

## Porsche Design System

All notable changes to this project will be documented in this file and published as following npm packages:

- `@porsche-design-system/components-js`
- `@porsche-design-system/components-angular`
- `@porsche-design-system/components-react`
- `@porsche-design-system/components-vue`

The format is based on [Keep a Changelog](https://keepachangelog.com/en/1.0.0), and this project adheres to
[Semantic Versioning](https://semver.org/spec/v2.0.0.html).

## [Unreleased]

#### Fixed

<<<<<<< HEAD
- `Multi Select`: enable full a11y compliance
  ([#3819](https://github.com/porsche-design-system/porsche-design-system/pull/3819))

=======
- Accessibility: fix ARIA live announcements of form components status messages
  ([#3796](https://github.com/porsche-design-system/porsche-design-system/pull/3796))
>>>>>>> 7d2cb4ca

## [3.28.0-rc.2] - 2025-04-23

### Fixed

- `Canvas`: stealing focus from `Text Field Wrapper`
  ([#3843](https://github.com/porsche-design-system/porsche-design-system/pull/3843))


### [3.28.0-rc.1] - 2025-04-14

### Fixed

- `Drilldown`, `Drilldown Item`: visibility for slotted content (experimental)
  ([#3833](https://github.com/porsche-design-system/porsche-design-system/pull/3833))

## [3.28.0-rc.0] - 2025-04-11

### Added

- `Input Password`: ([#3763](https://github.com/porsche-design-system/porsche-design-system/pull/3763))
- `Drilldown`, `Drilldown Item`: CSS variable `--p-drilldown-grid-template` and `--p-drilldown-gap` (experimental)
  ([#3822](https://github.com/porsche-design-system/porsche-design-system/pull/3822))
- `Drilldown Item`: named slot `button` and `header` (experimental)
  ([#3822](https://github.com/porsche-design-system/porsche-design-system/pull/3822))
- `Drilldown Link`: (experimental) ([#3822](https://github.com/porsche-design-system/porsche-design-system/pull/3822))

### Changed

- **Breaking Change** `Flyout Multilevel`, `Flyout Multilevel Item`: renamed (experimental) component to `Drilldown` and
  `Drilldown Item` ([#3822](https://github.com/porsche-design-system/porsche-design-system/pull/3822))
- **Breaking Change** `Drilldown Item` doesn't style slotted `<a>` tags anymore, instead use `Drilldown Link` or a
  custom link ([#3822](https://github.com/porsche-design-system/porsche-design-system/pull/3822))

### Fixed

- `aria` prop now supports a colon inside a value, e.g. `aria="{ 'aria-label': 'Always remember: yes you can!' }"`
  ([#3680](https://github.com/porsche-design-system/porsche-design-system/pull/3680))

## [3.27.3] - 2025-03-21

## [3.27.2] - 2025-03-20

## [3.27.2-rc.0] - 2025-03-18

### Changed

- `Table`: add border-bottom styles to `Table Head` to support both, empty and missing `Table Body`
  ([#3788](https://github.com/porsche-design-system/porsche-design-system/pull/3788))

### Fixed

- `Styles`: change `Gradient` color values from `rgba` to `hsla` to fix Chrome rendering bug
  ([#3793](https://github.com/porsche-design-system/porsche-design-system/pull/3793))

## [3.27.1] - 2025-03-05

## [3.27.1-rc.0] - 2025-03-05

### Fixed

- `Carousel`: `auto` value of `slides-per-page` prop is breakpoint customizable
  ([#3783](https://github.com/porsche-design-system/porsche-design-system/pull/3783))
- `Select`, `Multi Select`, `Select Wrapper`: remove positioning with native anchor positioning due to a Chrome bug
  ([#3780](https://github.com/porsche-design-system/porsche-design-system/pull/3780))

## [3.27.0] - 2025-02-28

## [3.27.0-rc.6] - 2025-02-28

### Added

- `Table`: `compact` prop to enable a smaller, space-saving version for compact layouts
  ([#3758](https://github.com/porsche-design-system/porsche-design-system/pull/3758))
- `Table`: `layout` prop to render table with `table-layout: fixed` css for manual control of column widths
  ([#3758](https://github.com/porsche-design-system/porsche-design-system/pull/3758))
- `Carousel`: `align-controls` prop to align the controls slot to the left or center (overwrites auto-alignment)
  ([#3766](https://github.com/porsche-design-system/porsche-design-system/pull/3766))

### Changed

- `Select`, `Multi Select`, `Select Wrapper`:
  - gets rendered on `#top-layer` which enables it to be shown correctly even when used e.g. within a scroll container
    or overflow context ([#3754](https://github.com/porsche-design-system/porsche-design-system/pull/3754))
  - gets positioned by [CSS Anchor Positioning](https://developer.mozilla.org/en-US/docs/Web/CSS/CSS_anchor_positioning)
    or [Floating UI](https://floating-ui.com) as fallback for browsers not supporting it yet
    ([#3754](https://github.com/porsche-design-system/porsche-design-system/pull/3754))
  - modernized visual appearance, dynamic max-height based on viewport and fade in animation of option list
    ([#3754](https://github.com/porsche-design-system/porsche-design-system/pull/3754))
- `Select`, `Select Wrapper`:
  - focus outline becomes default focus style when no filter is used
    ([#3754](https://github.com/porsche-design-system/porsche-design-system/pull/3754))
- `Carousel`: Center layout of Carousel on mobile view
  ([#3765](https://github.com/porsche-design-system/porsche-design-system/pull/3765))
- `Carousel`: `auto` value of `slides-per-page` prop is breakpoint customizable
  ([#3771](https://github.com/porsche-design-system/porsche-design-system/pull/3771))

## [3.27.0-rc.5] - 2025-02-20

### Fixed

- `AG Grid`: error on reload in next.js.
  ([#3759](https://github.com/porsche-design-system/porsche-design-system/pull/3759))

## [3.27.0-rc.4] - 2025-02-20

### Fixed

- `AG Grid`: not accessing cdn base url correctly.
  ([#3759](https://github.com/porsche-design-system/porsche-design-system/pull/3759))

## [3.27.0-rc.3] - 2025-02-18

### Fixed

- `AG Grid`: not resolving dependencies correctly.
  ([#3757](https://github.com/porsche-design-system/porsche-design-system/pull/3757))

## [3.27.0-rc.2] - 2025-02-18

### Fixed

- `AG Grid`: not resolving dependencies correctly.
  ([#3756](https://github.com/porsche-design-system/porsche-design-system/pull/3756))

## [3.27.0-rc.1] - 2025-02-17

### Changed

- **Breaking Change** `AG Grid`: Updated from v32 to v33, which introduced a new Theming API. AG Grid migrated from a
  CSS-based theming approach to a JavaScript object-based theming system. As a result, our custom theme also had to be
  adjusted accordingly. ([#3740](https://github.com/porsche-design-system/porsche-design-system/pull/3740))

### Fixed

- Styles: `vanilla-extract` returns `getMediaQueryMax`, `getMediaQueryMin`, `getMediaQueryMinMax` & `getSkeletonStyle`
  in wrong format ([#3753](https://github.com/porsche-design-system/porsche-design-system/pull/3753))

## [3.27.0-rc.0] - 2025-02-13

### Added

- `@font-face` supports Thai language
  ([#3750](https://github.com/porsche-design-system/porsche-design-system/pull/3750))
- Partials: `getFontLinks` supports preloading `thai` subset
  ([#3750](https://github.com/porsche-design-system/porsche-design-system/pull/3750))

### Changed

- `Popover`: gets rendered on `#top-layer` which enables it to be shown correctly even when used e.g. within a scroll
  container ([#3732](https://github.com/porsche-design-system/porsche-design-system/pull/3732))

#### Removed

- `Popover`: default styling for slotted anchors
  ([#3732](https://github.com/porsche-design-system/porsche-design-system/pull/3732))

## [3.26.0] - 2025-02-07

## [3.26.0-rc.0] - 2025-02-06

### Added

- `Switch`: `compact` prop to enable a smaller, space-saving version for compact layouts
  ([#3728](https://github.com/porsche-design-system/porsche-design-system/pull/3728))
- `Select`: `compact` prop to enable a smaller, space-saving version for compact layouts
  ([#3731](https://github.com/porsche-design-system/porsche-design-system/pull/3731))
- `Canvas`: named slot `sidebar-end-header`
  ([#3736](https://github.com/porsche-design-system/porsche-design-system/pull/3736))
- `Icon`: `4-wheel-drive`, `aggregation`, `arrow-compact-down`, `arrow-compact-left`, `arrow-compact-right`,
  `arrow-compact-up`, `arrows`, `battery-half`, `battery-one-quarter`, `battery-three-quarters`, `brain`, `cabriolet`,
  `charging-network`, `cloud`, `color-picker`, `compass`, `coupe`, `cut`, `door`, `drag`, `ear`, `error`,
  `exclamation-filled`, `fast-backward`, `fast-forward`, `file-csv`, `file-excel`, `flag`, `genuine-parts`,
  `geo-localization`, `grip`, `group`, `hand`, `highway-filled`, `history`, `laptop`, `limousine`, `linked`,
  `logo-apple-carplay`, `logo-apple-music`, `logo-kununu`, `logo-snapchat`, `microphone`, `news`, `north-arrow`,
  `online-search`, `paste`, `pivot`, `price-tag`, `qr-off`, `question-filled`, `radar`, `radio`, `return`, `road`,
  `seat`, `service-technician`, `skip-backward`, `skip-forward`, `stop`, `suv`, `theme`, `turismo`, `trigger-finger`,
  `unlinked` and `weather` ([#3737](https://github.com/porsche-design-system/porsche-design-system/pull/3737))

## [3.25.1] - 2025-01-23

## [3.25.1-rc.0] - 2025-01-23

### Fixed

- `Carousel`: throws error when object-like string is passed by `pagination`
  ([#3715](https://github.com/porsche-design-system/porsche-design-system/pull/3715))

## [3.25.0] - 2025-01-23

## [3.25.0-rc.1] - 2025-01-22

### Fixed

- `Carousel`: throws error when object-like string is passed by `slides-per-page`
  ([#3710](https://github.com/porsche-design-system/porsche-design-system/pull/3710))

## [3.25.0-rc.0] - 2025-01-21

### Added

- `Sheet` ([#3704](https://github.com/porsche-design-system/porsche-design-system/pull/3704))
- `Button`, `Button-Pure`: Add `form` prop to explicitly associate the component with a form, even when it's not
  directly nested within it. ([#3648](https://github.com/porsche-design-system/porsche-design-system/pull/3648))

### Changed

- `Table`: Enable `Table Head Cell` to be used within `Table Row` in addition to `Table Head Row` to further align with
  table structure defined by W3C ([#3701](https://github.com/porsche-design-system/porsche-design-system/pull/3701))

### Fixed

- `Textarea`, `Textarea Wrapper`, `Textfield Wrapper`: color contrast of `unit` prop and counter in `readonly` mode
  meets WCAG 2.2 AA standard ([#3693](https://github.com/porsche-design-system/porsche-design-system/pull/3693))

## [3.24.0] - 2025-01-08

## [3.24.0-rc.1] - 2025-01-08

## [3.24.0-rc.0] - 2025-01-07

### Added

- Styles: support for `vanilla-extract` available under
  `import { … } from '@porsche-design-system/components-{js|angular|react|vue}/styles/vanilla-extract';`
  ([#3666](https://github.com/porsche-design-system/porsche-design-system/pull/3666))

### Changed

- React: updated peer dependency to `>=19.0.0 <20.0.0`

## [3.23.0] - 2024-12-12

## [3.23.0-rc.0] - 2024-12-12

### Changed

- `Select`: Slotted image of selected option now visible in combobox
  ([#3651](https://github.com/porsche-design-system/porsche-design-system/pull/3651))

### Fixed

- `Flyout`: transition bug in Safari ([3674](https://github.com/porsche-design-system/porsche-design-system/pull/3674))
- `Styles`: dart sass deprecation warnings in `SCSS` variant
  ([3664](https://github.com/porsche-design-system/porsche-design-system/pull/3664))

## [3.22.1] - 2024-12-09

## [3.22.1-rc.0] - 2024-12-09

### Fixed

- `Flyout Multilevel`: Secondary scroll area not shown in iOS Safari (iPhone only)
  ([3663](https://github.com/porsche-design-system/porsche-design-system/pull/3663))

## [3.22.0] - 2024-12-06

## [3.22.0-rc.1] - 2024-12-06

### Added

- `Flyout Multilevel`: Supports infinite layers
  ([3647](https://github.com/porsche-design-system/porsche-design-system/pull/3647))

### Fixed

- Partials: error when using in projects without `react/jsx-runtime` as dependency
  ([#3660](https://github.com/porsche-design-system/porsche-design-system/pull/3660))
- `Textfield Wrapper`: text alignment of type `email` and `tel` values in RTL mode
  ([3655](https://github.com/porsche-design-system/porsche-design-system/pull/3655))
- `Popover`:
  - Rendering bug of drop-shadow in Safari 18.x
    ([3622](https://github.com/porsche-design-system/porsche-design-system/pull/3622))
  - Positioning in RTL mode if rendered inside a table (in #top-layer)
    ([3658](https://github.com/porsche-design-system/porsche-design-system/pull/3658))

## [3.22.0-rc.0] - 2024-11-19

### Added

- `Modal`, `Flyout`:
  - `aria-label` is generated from slotted header contents if `aria` prop is not provided
  - ARIA `role` to `aria` prop of `Modal` component to support setting `alertdialog` role
    ([3618](https://github.com/porsche-design-system/porsche-design-system/pull/3618))
- `Pin-Code`: Add `form` prop to explicitly associate the component with a form, even when it's not directly nested
  within it. ([#3588](https://github.com/porsche-design-system/porsche-design-system/pull/3588))
- `Segmented-Control`: Use ElementInternals API and add `form` prop to explicitly associate the component with a form,
  even when it's not directly nested within it.
  ([#3614](https://github.com/porsche-design-system/porsche-design-system/pull/3614))

### Changed

- Angular: updated peer dependency to `>=19.0.0 <20.0.0`
- `Pin-Code`:
  - Remove native input and use ElementInternals API
  - **Breaking Change**: `Pin-Code` component no longer support native validation due to the removal of the underlying
    native `<input>` element. ([#3588](https://github.com/porsche-design-system/porsche-design-system/pull/3588))
- `Styles`: `SCSS` variant uses `@forward/@use` internally to replace deprecated `@import`
  ([#3623](https://github.com/porsche-design-system/porsche-design-system/pull/3623))

### Fixed

- Partials: removed bundled `react/jsx-runtime` due to React 18/19 incompatibilities. When using `jsx` in the `format`
  option, it is necessary to have `react/jsx-runtime` as a dependency in the project included.
  ([#3613](https://github.com/porsche-design-system/porsche-design-system/pull/3613))
- `Select`, `Multi-Select`: Ensure that dynamically changing the `disabled` property via `optgroups` persists the
  `disabled` state for individual options within the group.
  ([#3614](https://github.com/porsche-design-system/porsche-design-system/pull/3614))

## [3.21.0] - 2024-11-12

## [3.21.0-rc.0] - 2024-11-11

### Added

- `Flyout`: Prop `footerBehavior` to always make footer fixed
  ([3590](https://github.com/porsche-design-system/porsche-design-system/pull/3590))
- `Checkbox`, `Textarea`: `formDisabledCallback` and `formStateRestoreCallback` from ElementInternals API and sync
  validity with form element. ([#3528](https://github.com/porsche-design-system/porsche-design-system/pull/3528))
- `Link`, `Link Pure`, `Link Tile`: `aria-haspopup` is now supported for `aria` prop
  ([#3589](https://github.com/porsche-design-system/porsche-design-system/pull/3589))
- `Button`, `Link`: `compact` prop is breakpoint customizable
  ([#3580](https://github.com/porsche-design-system/porsche-design-system/pull/3580))
- `Select`, `Multi-Select`: Add `form` prop to explicitly associate these components with a specific form when they are
  not directly nested within it. ([#3542](https://github.com/porsche-design-system/porsche-design-system/pull/3542))

### Changed

- `Select`, `Multi-Select`:
  - Remove native select and use ElementInternals API
    ([#3542](https://github.com/porsche-design-system/porsche-design-system/pull/3542))
  - **Breaking Change**: `Select` and `Multi-Select` components no longer support native validation due to the removal
    of the underlying native `<select>` element.

### Fixed

- `Flyout`: overlapping of scrollbar in iOS/iPadOS Safari when sticky header/footer is used
  ([#3607](https://github.com/porsche-design-system/porsche-design-system/pull/3607))
- `Carousel`: dynamic change in `slidesPerPages` when using `focusOnCenterSlide` prop breaks pagination
  ([#3592](https://github.com/porsche-design-system/porsche-design-system/pull/3592))
- `Flyout`, `Modal`:
  - transition not working correctly when using conditionally rendered content
    ([#3590](https://github.com/porsche-design-system/porsche-design-system/pull/3590))
  - dismiss button not sticky in case header slot is not present
    ([#3574](https://github.com/porsche-design-system/porsche-design-system/pull/3574))
  - dismiss button overlaps content area
    ([#3574](https://github.com/porsche-design-system/porsche-design-system/pull/3574))
- `jsdom-polyfill`: errors from included polyfill packages
  ([3543](https://github.com/porsche-design-system/porsche-design-system/pull/3543))
- React: global `hidden` attribute with value `false` not working
  ([#3555](https://github.com/porsche-design-system/porsche-design-system/pull/3555))

## [3.20.0] - 2024-10-24

## [3.20.0-rc.1] - 2024-10-24

### Added

- React: better tree-shaking for `@porsche-design-system/components-react`
  ([#3554](https://github.com/porsche-design-system/porsche-design-system/pull/3554))
- `Icon`: `sidebar` ([#3556](https://github.com/porsche-design-system/porsche-design-system/pull/3556))

### Changed

- `Canvas`: Improve UI and UX behaviour in Safari
  ([#3556](https://github.com/porsche-design-system/porsche-design-system/pull/3556))

### Fixed

- `Flyout`: transition animation in Chrome Browser if `Flyout` has scrollable content
  ([#3550](https://github.com/porsche-design-system/porsche-design-system/pull/3550))

## [3.20.0-rc.0] - 2024-10-18

### Added

- `Icon`: `attachment`, `dislike`, `dislike-filled`, `like`, `like-filled`, `new-chat`
  ([#3515](https://github.com/porsche-design-system/porsche-design-system/pull/3515))

### Changed

- `Canvas`: Improve UI and UX behaviour
  ([#3515](https://github.com/porsche-design-system/porsche-design-system/pull/3515))
- `Flyout`, `Modal`: Removed default styling for slotted anchors
  ([#3515](https://github.com/porsche-design-system/porsche-design-system/pull/3515))

## [3.19.0] - 2024-10-14

## [3.19.0-rc.4] - 2024-10-14

### Added

- `AG Grid`: custom theme ([#3517](https://github.com/porsche-design-system/porsche-design-system/pull/3517))
- `Checkbox`: Added a `compact` prop to enable a smaller, space-saving version of the checkbox for compact layouts.
  ([#3504](https://github.com/porsche-design-system/porsche-design-system/pull/3504))
- `Text`, `Display`, `Heading` and `Headline`: introduce new option `inherit` to prop `align`
  ([#3520](https://github.com/porsche-design-system/porsche-design-system/pull/3520))

### Fixed

- `Pin Code`, `Select Wrapper`: programmatic focus
  ([#3527](https://github.com/porsche-design-system/porsche-design-system/pull/3527))
- `Select Wrapper`: native option dropdown has wrong colors in theme dark
  ([#3523](https://github.com/porsche-design-system/porsche-design-system/pull/3523))
- `Switch`: width/height calculation of the toggle element supports browser based text only zoom
  ([#3542](https://github.com/porsche-design-system/porsche-design-system/pull/3542))
- Angular, React, Vue: missing `@deprecated` annotations for deprecated components
  ([#3525](https://github.com/porsche-design-system/porsche-design-system/pull/3525))
- Partials: Replace meta tag `apple-mobile-web-app-capable` with `mobile-web-app-capable` in `getMetaTagsAndIconLinks`
  partial. ([#3519](https://github.com/porsche-design-system/porsche-design-system/pull/3519))

## [3.19.0-rc.3] - 2024-10-02

### Fixed

- `Carousel`: remove gradient styles for carousel if `gradientColor` is not defined
  ([#3518](https://github.com/porsche-design-system/porsche-design-system/pull/3518))

## [3.19.0-rc.2] - 2024-10-01

### Added

- `Carousel`: introduce `trimSpace` prop
  ([#3496](https://github.com/porsche-design-system/porsche-design-system/pull/3496))
- `Checkbox`: ([#3498](https://github.com/porsche-design-system/porsche-design-system/pull/3498))

### Fixed

- `Checkbox Wrapper`, `Radio Button Wrapper`: rendering of `checked` state in Blink based Browsers when component is
  rendered in high contrast mode ([#3488](https://github.com/porsche-design-system/porsche-design-system/pull/3488))

## [3.19.0-rc.1] - 2024-09-06

### Changed

- `Canvas`: Improve UX ([#3494](https://github.com/porsche-design-system/porsche-design-system/pull/3494))

## [3.19.0-rc.0] - 2024-09-03

### Added

- `componentsReady()`: Introduce optional `readyState` parameter
  ([#3460](https://github.com/porsche-design-system/porsche-design-system/pull/3460))
- `Carousel`: introduce `focusOnCenterSlide` & `gradientColor` props
  ([#3488](https://github.com/porsche-design-system/porsche-design-system/pull/3488))

### Changed

- `Text Field Wrapper`: width calculation of counter and unit element are now CSS based in relation to the number of
  characters ([#3472](https://github.com/porsche-design-system/porsche-design-system/pull/3472))

### Fixed

- `jsdom-polyfill`: errors from included polyfill packages
  ([3481](https://github.com/porsche-design-system/porsche-design-system/pull/3481))

## [3.18.0] - 2024-08-21

## [3.18.0-rc.0] - 2024-08-21

### Added

- `Button Tile`, `Link Tile`, `Link Tile Model Signature`: supports `<video/>` (the tile components automatically check
  for OS reduced motion setting to decide weather the video autoplay should be prevented or not to improve accessibility
  & UX) ([#3454](https://github.com/porsche-design-system/porsche-design-system/pull/3454))
- Extend deprecation console warnings by reference to causing DOM element
  ([#3439](https://github.com/porsche-design-system/porsche-design-system/pull/3439))
- `Textarea`: ([#3443](https://github.com/porsche-design-system/porsche-design-system/pull/3443))

### Changed

- Partials: `getInitialStyles` uses CSS `:defined` to determine the visibility of web components, as well as
  `[data-ssr]` attribute instead of `.ssr` class for Next JS and Remix
  ([#3466](https://github.com/porsche-design-system/porsche-design-system/pull/3466))
- Components: Use `:defined` & `[data-ssr]` to handle visibility of nested elements within Shadow DOM
  ([#3470](https://github.com/porsche-design-system/porsche-design-system/pull/3470))
- `Button`, `Link`: spacings adjusted for `compact` mode
- `Banner`, `Flyout`, `Inline Notification`, `Modal`, `Scroller`, `Toast`: button style
  ([#3435](https://github.com/porsche-design-system/porsche-design-system/pull/3435))
- `Select`: added `display: block` to host in order to be consistent with other form components
  ([#3462](https://github.com/porsche-design-system/porsche-design-system/pull/3462))

### Fixed

- `Select`, `Multi-Select`: programmatic focus
  ([#3462](https://github.com/porsche-design-system/porsche-design-system/pull/3462))
- `Button Tile`, `Link Tile`, `Link Tile Model Signature`: correct image position if custom css `position: absolute` is
  used on media element ([#3446](https://github.com/porsche-design-system/porsche-design-system/pull/3446))
- `Button`, `Link`: Safari rendering issue of `backdrop-filter` on border in variant `ghost`
  ([#3435](https://github.com/porsche-design-system/porsche-design-system/pull/3435))
- `Select`, `Select Wrapper`, `Multi Select`, `Textfield Wrapper`: `text-overflow` has now ellipsis behaviour and
  `min-width` is added to prevent text overlapping
  ([#3465](https://github.com/porsche-design-system/porsche-design-system/pull/3465))

## [3.17.0] - 2024-08-01

## [3.17.0-rc.2] - 2024-08-01

### Fixed

- `Optgoup`: hydration error in Next.js SSR context
  ([#3432](https://github.com/porsche-design-system/porsche-design-system/pull/3432))
- `Select`: ensure slotted image width
  ([#3432](https://github.com/porsche-design-system/porsche-design-system/pull/3432))

## [3.17.0-rc.1] - 2024-07-31

### Added

- `Button`, `Link`:
  - Prop `variant` extended by value `ghost`
    ([#3423](https://github.com/porsche-design-system/porsche-design-system/pull/3423))
  - Prop `compact` ([#3423](https://github.com/porsche-design-system/porsche-design-system/pull/3423))

### Fixed

- `Tabs Bar`: fixed tabindex issue when `Tabs Bar` is rendered with the `Scroller` component
  ([#3421](https://github.com/porsche-design-system/porsche-design-system/pull/3421))

## [3.17.0-rc.0] - 2024-07-29

### Added

- `Link Tile`, `Link Tile Model Signature`, `Button Tile`:
  - Named slot `header` ([#3419](https://github.com/porsche-design-system/porsche-design-system/pull/3419))
- `Link Tile`, `Button Tile`: Prop `size` extended by value `large`
  ([#3419](https://github.com/porsche-design-system/porsche-design-system/pull/3419))
- `Tag`:
  - Prop `compact` ([#3411](https://github.com/porsche-design-system/porsche-design-system/pull/3411))
  - Prop `color` extended by value `background-frosted`
    ([#3411](https://github.com/porsche-design-system/porsche-design-system/pull/3411))
- Styles: `theme{Light|Dark}BackgroundFrosted` and `$pds-theme-{light|dark}-background-frosted` color
  ([#3409](https://github.com/porsche-design-system/porsche-design-system/pull/3409))
- `Optgroup`: Usable in combination with `Select` and `Multi Select`
  ([#3410](https://github.com/porsche-design-system/porsche-design-system/pull/3410))
- `Flyout`, `Modal`: Add custom events `motionVisibleEnd` and `motionHiddenEnd` to notify when opening and closing
  transitions are complete ([#3418](https://github.com/porsche-design-system/porsche-design-system/pull/3418))

### Changed

- `Link Tile`, `Link Tile Model Signature`, `Button Tile`:
  - Layout behaviour is able to break out of its aspect ratio in case content overflows to be a11y compliant and/or to
    improve visual alignment in CSS Grid context
    ([#3419](https://github.com/porsche-design-system/porsche-design-system/pull/3419))
  - Values `1:1 | 4:3 | 3:4 | 16:9 | 9:16` of prop `aspect-ratio` are deprecated and mapped to new values
    `1/1 | 4/3 | 3/4 | 16/9 | 9/16` to be aligned with CSS spec
    ([#3419](https://github.com/porsche-design-system/porsche-design-system/pull/3419))

```diff
- <p-link-tile aspect-ratio="1:1 | 4:3 | 3:4 | 16:9 | 9:16"></p-link-tile>
+ <p-link-tile aspect-ratio="1/1 | 4/3 | 3/4 | 16/9 | 9/16"></p-link-tile>

- <p-button-tile aspect-ratio="1:1 | 4:3 | 3:4 | 16:9 | 9:16"></p-button-tile>
+ <p-button-tile aspect-ratio="1/1 | 4/3 | 3/4 | 16/9 | 9/16"></p-button-tile>

- <p-link-tile-model-signature aspect-ratio="1:1 | 4:3 | 3:4 | 16:9 | 9:16"></p-link-tile-model-signature>
+ <p-link-tile-model-signature aspect-ratio="1/1 | 4/3 | 3/4 | 16/9 | 9/16"></p-link-tile-model-signature>
```

- `Link Tile`, `Button Tile`: Value `default` of prop `size` is deprecated and mapped to new value `medium` to be in
  sync with typography sizing definition
  ([#3419](https://github.com/porsche-design-system/porsche-design-system/pull/3419))

```diff
- <p-link-tile size="default"></p-link-tile>
+ <p-link-tile size="medium"></p-link-tile>

- <p-button-tile size="default"></p-button-tile>
+ <p-button-tile size="medium"></p-button-tile>
```

- `Icon`: All icons are up-to-date with the One UI look
- Shorten asset filenames
- `Carousel`: Slides and `controls` slot are centered if `alignHeader` prop is set to `center` and amount of slides is
  less than `slidesPerPage` ([#3372](https://github.com/porsche-design-system/porsche-design-system/pull/3372))

### Fixed

- `Link Pure`: Broken with `alignLabel="start"`, hidden label & nested anchor
  ([#3379](https://github.com/porsche-design-system/porsche-design-system/pull/3379))
- `Textfield Wrapper`, `Textarea Wrapper`: Conditionally rendered component throws
  `TypeError: Cannot read properties of undefined (reading 'type')`
  ([#3383](https://github.com/porsche-design-system/porsche-design-system/pull/3383))
- `Link Tile`: Broken word-break & hyphens Safari
  ([#3397](https://github.com/porsche-design-system/porsche-design-system/pull/3397))
- `Select Wrapper`: `optgroup` styling and behavior
  ([#3410](https://github.com/porsche-design-system/porsche-design-system/pull/3410))

## [3.16.0] - 2024-07-02

## [3.16.0-rc.2] - 2024-07-02

### Added

- Partials: Added default `og:image` and related meta tags to the `getMetaTagsAndIconLinks` partial. Can be disabled by
  setting the `ogImage` option to `false`.
  ([#3357](https://github.com/porsche-design-system/porsche-design-system/pull/3357))

### Changed

- `Flyout Navigation`, `Flyout Navigation Item`: Renamed (experimental) component to `Flyout Multilevel` and
  `Flyout Multilevel Item` ([#3351](https://github.com/porsche-design-system/porsche-design-system/pull/3351))
- `Toast`: Renders fully on `#top-layer`, stacking behaviour has changed and follows W3C standards now, see
  https://developer.mozilla.org/en-US/docs/Glossary/Top_layer and
  https://developer.chrome.com/blog/what-is-the-top-layer
  ([#3356](https://github.com/porsche-design-system/porsche-design-system/pull/3356))

```diff
- <p-flyout-navigation><p-flyout-navigation-item></p-flyout-navigation-item></p-flyout-navigation>
+ <p-flyout-multilevel><p-flyout-multilevel-item></p-flyout-multilevel-item></p-flyout-multilevel>
```

### Fixed

- Types: `@porsche-design-system/components-vue` typings are not exposed
  ([#3355](https://github.com/porsche-design-system/porsche-design-system/pull/3355))

## [3.16.0-rc.1] - 2024-06-18

### Added

- `jsdom-polyfill` Added polyfills for `Popover API` and `ResizeObserver`
  ([#3334](https://github.com/porsche-design-system/porsche-design-system/pull/3334))
- `Segmented Control`: Prop `aria` added to `Segmented Control Item` to support ARIA attributes
  ([#3327](https://github.com/porsche-design-system/porsche-design-system/pull/3327))

### Changed

- Angular: updated peer dependency to `>=17.0.0 <19.0.0`
  ([#3346](https://github.com/porsche-design-system/porsche-design-system/pull/3346))
- React: Improve prop typings for all wrappers of `@porsche-design-system/components-react`
  ([#3336](https://github.com/porsche-design-system/porsche-design-system/pull/3336))

## [3.16.0-rc.0] - 2024-06-05

### Added

- `Flyout`:
  - CSS variable `--p-flyout-sticky-top` (experimental)
    ([#3191](https://github.com/porsche-design-system/porsche-design-system/pull/3191))
  - Prop `disableBackdropClick` ([#3191](https://github.com/porsche-design-system/porsche-design-system/pull/3191))
- `Modal`:
  - CSS variable `--p-modal-width` (experimental)
    ([#3191](https://github.com/porsche-design-system/porsche-design-system/pull/3191))
  - Named slot `header` ([#3191](https://github.com/porsche-design-system/porsche-design-system/pull/3191))

### Changed

- `Modal`, `Flyout`:
  - Sticky dismiss button ([#3191](https://github.com/porsche-design-system/porsche-design-system/pull/3191))
  - Aligned layout, spacing and UX behaviour
    ([#3191](https://github.com/porsche-design-system/porsche-design-system/pull/3191))
  - Renders fully on `#top-layer`, stacking behaviour has changed and follows W3C standards now, see
    https://developer.mozilla.org/en-US/docs/Glossary/Top_layer and
    https://developer.chrome.com/blog/what-is-the-top-layer
    ([#3191](https://github.com/porsche-design-system/porsche-design-system/pull/3191))
- `Modal`: `heading` prop and `slot="heading"` are deprecated. Use `slot="header"` instead.

### Fixed

- Types: Fixed incorrectly allowed type `string` in types `BreakpointCustomizable`, `SelectedAriaAttributes`,
  `CarouselInternationalization`, `PaginationInternationalization` and `ScrollToPosition`
- `Modal`, `Flyout`: Dynamically react to adding/removing named slots
  ([#3191](https://github.com/porsche-design-system/porsche-design-system/pull/3191))
- `Modal`: Uses native `<dialog />` element to resolve focus issues, focus trap
  ([#3191](https://github.com/porsche-design-system/porsche-design-system/pull/3191))

## [3.15.2] - 2024-05-29

### Fixed

- `aria`: Refactor `parseJSONAttribute` to support Safari < 16.4  
  ([#3314](https://github.com/porsche-design-system/porsche-design-system/pull/3314))

## [3.15.1] - 2024-05-23

### Fixed

- `Banner`: Fixed position on mobile ([#3307](https://github.com/porsche-design-system/porsche-design-system/pull/3307))

## [3.15.0] - 2024-05-16

## [3.15.0-rc.5] - 2024-05-16

### Added

- `Button Pure`: Prop `underline` to show an underline for the label
  ([#3212](https://github.com/porsche-design-system/porsche-design-system/pull/3212))
- Partials: Added new option `globalStyles` to `getInitialStyles` to disable global reset styles.  
  ([#3213](https://github.com/porsche-design-system/porsche-design-system/pull/3213))

### Changed

- `Banner`: Refactor Banner to use native `popover`
  ([#3196](https://github.com/porsche-design-system/porsche-design-system/pull/3196))
- Partials: `getInitialStyles` only contain hydration visibility and global styles. All other styles are handled by
  constructable stylesheets at component level.
  ([#3213](https://github.com/porsche-design-system/porsche-design-system/pull/3213))
- `Table`: Removed slotted image style `verticalAlign: 'middle'` from initialStyles
  ([#3213](https://github.com/porsche-design-system/porsche-design-system/pull/3213))
- `Tabs Bar`: Removed sibling tabpanel focus style from initialStyles
  ([#3213](https://github.com/porsche-design-system/porsche-design-system/pull/3213))

### Fixed

- `Carousel`: Accessible name of carousel region wrapper
  ([#3220](https://github.com/porsche-design-system/porsche-design-system/pull/3220))
- `aria` property now supports escaped single quotes inside JSON strings, e.g.
  `aria="{ 'aria-label': 'You can\'t do that? yes you can!' }"`
  ([#3217](https://github.com/porsche-design-system/porsche-design-system/pull/3217))

## [3.15.0-rc.4] - 2024-05-06

### Added

- Partials: Added new partial `getFontFaceStyles` which returns an inline style containing all font-face definitions.  
  ([#3188](https://github.com/porsche-design-system/porsche-design-system/pull/3188))

### Changed

- Partials: Partial `getFontFaceStylesheet` is deprecated and will be removed with the next major release. Use the
  `getFontFaceStyles` partial instead, which directly returns a `<style>` tag containing all font-face definitions and
  can be used in the same way. ([#3188](https://github.com/porsche-design-system/porsche-design-system/pull/3188))

```diff
- getFontFaceStylesheet()
+ getFontFaceStyles()
```

## [3.15.0-rc.3] - 2024-04-23

### Fixed

- `Pin Code`: Fixed several problems with IME keyboards
  ([#3197](https://github.com/porsche-design-system/porsche-design-system/pull/3197))

## [3.15.0-rc.2] - 2024-04-22

### Added

- `Accordion`: Add experimental property `sticky` for a fixed heading
  ([#3181](https://github.com/porsche-design-system/porsche-design-system/pull/3181))
- `Inline Notification`, `Banner`: heading hierarchy can now be customized with `headingTag` prop
  ([#3168](https://github.com/porsche-design-system/porsche-design-system/pull/3168))

### Changed

- `Accordion`: `tag` property is deprecated. Use `headingTag` property instead to specify heading hierarchy level.
  ([#3168](https://github.com/porsche-design-system/porsche-design-system/pull/3168))

```diff
- <p-accordion tag="h3"></p-accordion>
+ <p-accordion heading-tag="h3"></p-accordion>
```

### Fixed

- `Pin Code`: Input is entered twice in iOS
  ([#3192](https://github.com/porsche-design-system/porsche-design-system/pull/3192))

## [3.15.0-rc.1] - 2024-04-17

### Added

- Partials: `getMetaTagsAndIconLinks`, `getComponentChunkLinks`, `getIconLinks` and `getFontLinks` support new format
  option `js` ([#3179](https://github.com/porsche-design-system/porsche-design-system/pull/3179))

## [3.15.0-rc.0] - 2024-04-05

### Changed

- `Model Signature`: Enabling the use of hex colors, CSS gradients, CSS image and video masks. In addition, the size was
  slightly adjusted. ([#3153](https://github.com/porsche-design-system/porsche-design-system/pull/3153))

### Fixed

- `Modal`: Missing box-shadow on sticky footer when slotted content changes
  ([#3154](https://github.com/porsche-design-system/porsche-design-system/pull/3154))
- `Select`: Hydration error in Next.js when using slotted `img`
  ([#3162](https://github.com/porsche-design-system/porsche-design-system/pull/3162))
- `Text Field Wrapper`, `Textarea Wrapper`: Dynamic changes of `showCounter` and `maxLength` are reflected. The counter
  element dynamically adjusts to changes in the input value accurately.
  ([#3084](https://github.com/porsche-design-system/porsche-design-system/pull/3084))

## [3.14.0] - 2024-03-25

## [3.14.0-rc.0] - 2024-03-25

### Added

- `Icon`: `battery-empty-fuel` ([#3148](https://github.com/porsche-design-system/porsche-design-system/pull/3148))

### Changed

- `Icon`: `battery-empty-co2` and `co2-class`
  ([#3148](https://github.com/porsche-design-system/porsche-design-system/pull/3148))
- Angular: updated peer dependency to `>=17.0.0 <18.0.0`
  ([#3125](https://github.com/porsche-design-system/porsche-design-system/pull/3125))
- React: updated peer dependency to `>=18.0.0 <19.0.0`
  ([#3125](https://github.com/porsche-design-system/porsche-design-system/pull/3125))

## [3.13.1] - 2024-03-20

### Fixed

- `Modal`: Unexpected scrolling behavior on iOS >= 17.4
  ([#3128](https://github.com/porsche-design-system/porsche-design-system/pull/3128))
- `Select`, `Multi-Select`: Cropping issues of select dropdown when used inside `Table` component
  ([#3114](https://github.com/porsche-design-system/porsche-design-system/pull/3114))
- `Flyout`, `Flyout Navigation`: iOS Safari URL bar overlaying
  ([#3131](https://github.com/porsche-design-system/porsche-design-system/pull/3131))

## [3.13.0] - 2024-03-11

## [3.13.0-rc.2] - 2024-03-11

### Added

- `Icon`: `battery-empty-co2` and `co2-class`
  ([#3103](https://github.com/porsche-design-system/porsche-design-system/pull/3103))

## [3.13.0-rc.1] - 2024-03-08

### Added

- `Select` ([#3008](https://github.com/porsche-design-system/porsche-design-system/pull/3008))
- `Modal`: Prop `backdrop` ([#3082](https://github.com/porsche-design-system/porsche-design-system/pull/3082))
- `Modal`: CSS variables `--p-modal-spacing-top` and `--p-modal-spacing-bottom`
  ([#3082](https://github.com/porsche-design-system/porsche-design-system/pull/3082))

### Fixed

- `Flyout`: Refactor Flyout to use native Dialog element to resolve focus issues
  ([#2998](https://github.com/porsche-design-system/porsche-design-system/pull/2998))
- `Accordion`: Fix overflow scrollbar issues
  ([#3042](https://github.com/porsche-design-system/porsche-design-system/pull/3042))
- `Carousel`: Skip link is visible when it receives keyboard focus
  ([#3055](https://github.com/porsche-design-system/porsche-design-system/pull/3055))
- Placeholder color of `Text Field Wrapper` for `input type="date"` and `input type="time"` in Safari and alignment in
  Mobile Safari ([#3068](https://github.com/porsche-design-system/porsche-design-system/pull/3068))
- Counter overlap with long initial value in `Text Field Wrapper` for `input type="text"` with `maxlength`
  ([#3079](https://github.com/porsche-design-system/porsche-design-system/pull/3079))

### Changed

- Updated favicons output via `getMetaTagsAndIconLinks()` partial
  ([#3081](https://github.com/porsche-design-system/porsche-design-system/pull/3081))

## [3.13.0-rc.0] - 2024-02-19

### Added

- `Link Tile Product`: Prop `price-original` to be able to visualize sale and original price
  ([#3040](https://github.com/porsche-design-system/porsche-design-system/pull/3040))

### Changed

- Validation of `getInitialStyles()` partial is temporarily disabled
  ([#3049](https://github.com/porsche-design-system/porsche-design-system/pull/3049))

## [3.12.0] - 2024-02-12

## [3.12.0-rc.1] - 2024-02-08

### Fixed

- `Checkbox Wrapper`, `Radio Button Wrapper`: Safari visually reflects input status (checked/unchecked) when used in
  another Shadow DOM or changed programmatically
  ([#3028](https://github.com/porsche-design-system/porsche-design-system/pull/3028))

## [3.12.0-rc.0] - 2024-02-05

### Added

- `Icon`: `logo-x`, `bookmark-filled` and `star-filled`
  ([#3025](https://github.com/porsche-design-system/porsche-design-system/pull/3025))

### Changed

- `Icon`: Visual appearance of `information-filled`, `information`, `success-filled`, `success`, `bookmark`, `compare`,
  `configurate`, `heart-filled`, `heart`, `menu-lines`, `success`, `search`, `locate`, `star`, `shopping-bag-filled`,
  `shopping-bag`, `user-filled` and `user`
  ([#3025](https://github.com/porsche-design-system/porsche-design-system/pull/3025))
- All components (expect some form elements) have improved focus styling based on `:focus-visible`
  ([#3011](https://github.com/porsche-design-system/porsche-design-system/pull/3011))
- Several components are using CSS property `inset|inset-inline|inset-block` instead of `top|bottom|left|right` for
  better RTL (right-to-left) support ([#3011](https://github.com/porsche-design-system/porsche-design-system/pull/3011))
- `Switch`: Improve RTL (right-to-left) mode
  ([#3011](https://github.com/porsche-design-system/porsche-design-system/pull/3011))
- `Button`, `Button Pure`, `Switch`, `Checkbox Wrapper`, `Radio Button Wrapper`, `Pin Code`: optimized announcement of
  loading state for assistive technologies
  ([#3009](https://github.com/porsche-design-system/porsche-design-system/pull/3009))

### Fixed

- All components are supporting focus style in High Contrast Mode correctly
  ([#3011](https://github.com/porsche-design-system/porsche-design-system/pull/3011))

## [3.11.0] - 2024-01-30

## [3.11.0-rc.0] - 2024-01-30

### Fixed

- `Carousel`: Carousel does not work with single pointer event on smaller touch devices
  ([#3003](https://github.com/porsche-design-system/porsche-design-system/pull/3003))
- `Carousel`: `Each child in a list should have a unique "key" prop` warning in Next.js SSR context
  ([#3001](https://github.com/porsche-design-system/porsche-design-system/pull/3001))

### Changed

- Scroll-lock used in `Flyout`, `Flyout Navigation` and `Modal` is based on `body { overflow: hidden; }` for all devices
  ([#3013](https://github.com/porsche-design-system/porsche-design-system/pull/3013))
- `Toast`: Alignment reflects RTL (right-to-left) mode
  ([#3010](https://github.com/porsche-design-system/porsche-design-system/pull/3010))
- `Carousel`: Pagination can be used for navigation & pagination has more spacing on touch devices
  ([#3003](https://github.com/porsche-design-system/porsche-design-system/pull/3003))

## [3.10.0] - 2024-01-17

## [3.10.0-rc.5] - 2024-01-16

### Changed

- `visibility` css property can be overridden on all components, e.g. to make use of `visibility: hidden;`  
  ([#2988](https://github.com/porsche-design-system/porsche-design-system/pull/2988))
- `Carousel`: Named slot `header` renamed to `controls`
  ([#2992](https://github.com/porsche-design-system/porsche-design-system/pull/2992))

## [3.10.0-rc.4] - 2024-01-15

### Added

- `Icon`: Auto-flipping icons (certain ones only) in RTL (right-to-left) mode
  ([#2957](https://github.com/porsche-design-system/porsche-design-system/pull/2957))
- `Carousel`: Prop `heading-size`, named slot `header`
  ([#2915](https://github.com/porsche-design-system/porsche-design-system/pull/2915))
- `Accordion`: support for custom click area for `compact` variant
  ([#2920](https://github.com/porsche-design-system/porsche-design-system/pull/2920))
- `@font-face` supports Middle East languages
  ([#2946](https://github.com/porsche-design-system/porsche-design-system/pull/2946))
- Partials: `getFontLinks` supports preloading `arabic`, `pashto` and `urdu` subsets
  ([#2946](https://github.com/porsche-design-system/porsche-design-system/pull/2946))

### Changed

- `Flyout Navigation`: Improved validation and `activeIdentifier` isn't automatically updated anymore
  ([#2935](https://github.com/porsche-design-system/porsche-design-system/pull/2935))
- `Carousel`: Position and width of heading and description
  ([#2915](https://github.com/porsche-design-system/porsche-design-system/pull/2915))
- `Model Signature` asset for `model="macan"`
- Aligned naming of all `CustomEvent<T>` types and deprecated old ones since they are in fact typing the `detail: T`
  property of the event

```diff
- AccordionUpdateEvent
+ AccordionUpdateEventDetail
- CarouselUpdateEvent
+ CarouselUpdateEventDetail
- FlyoutNavigationUpdateEvent
+ FlyoutNavigationUpdateEventDetail
- LinkTileProductLikeEvent
+ LinkTileProductLikeEventDetail
- MultiSelectUpdateEvent
+ MultiSelectUpdateEventDetail
- PaginationUpdateEvent
+ PaginationUpdateEventDetail
- PinCodeUpdateEvent
+ PinCodeUpdateEventDetail
- SegmentedControlUpdateEvent
+ SegmentedControlUpdateEventDetail
- StepperHorizontalUpdateEvent
+ StepperHorizontalUpdateEventDetail
- SwitchUpdateEvent
+ SwitchUpdateEventDetail
- TableUpdateEvent
+ TableUpdateEventDetail
- TabsUpdateEvent
+ TabsUpdateEventDetail
- TabsBarUpdateEvent
+ TabsBarUpdateEventDetail
```

### Fixed

- `Pin Code`: Focus correct input when clicking on label
  ([#2985](https://github.com/porsche-design-system/porsche-design-system/pull/2985))
- `Flyout Navigation`: Focus dismiss button after opening
  ([#2935](https://github.com/porsche-design-system/porsche-design-system/pull/2935))
- `Accordion`: Alignment of slotted heading with custom padding
  ([#2920](https://github.com/porsche-design-system/porsche-design-system/pull/2920))
- `Modal`: Scrollbar is hidden ([#2907](https://github.com/porsche-design-system/porsche-design-system/pull/2907))
- `Toast`: `max-width` when used in scale mode
  ([#2960](https://github.com/porsche-design-system/porsche-design-system/pull/2960))

## [3.10.0-rc.3] - 2023-12-12

## [3.10.0-rc.2] - 2023-12-12

## [3.10.0-rc.1] - 2023-12-11

### Added

- **[EXPERIMENTAL]** `Link Tile Product`
  ([#2909](https://github.com/porsche-design-system/porsche-design-system/pull/2909))

### Fixed

- `Wordmark`, `Crest` and `Marque`: custom clickable area
  ([#2930](https://github.com/porsche-design-system/porsche-design-system/pull/2930))

## [3.10.0-rc.0] - 2023-12-07

### Added

- **[EXPERIMENTAL]** `Flyout Navigation`
  ([#2906](https://github.com/porsche-design-system/porsche-design-system/pull/2906))
- Prop `submit-button` to show/hide a submit button for `Text Field Wrapper` `type="search"` if wrapped inside a form
  ([#2908](https://github.com/porsche-design-system/porsche-design-system/pull/2908))

### Changed

- `Accordion`: removed `border-bottom` if used standalone
  ([#2911](https://github.com/porsche-design-system/porsche-design-system/pull/2911))
- `display` css property can be overridden on all components, e.g. to make use of `display: none;` within media
  queries  
  ([#2913](https://github.com/porsche-design-system/porsche-design-system/pull/2913))
- `Pagination`: Prop `maxNumberOfPageLinks` is deprecated and has no effect anymore, instead there is responsive
  behavior out of the box with full SSR support
  ([#2898](https://github.com/porsche-design-system/porsche-design-system/pull/2898))

## [3.9.0] - 2023-11-24

## [3.9.0-rc.0] - 2023-11-23

### Added

- Angular: `theme: 'light' | 'dark' | 'auto'` option to `PorscheDesignSystemModule.load()` to set `theme` on all child
  components  
  ([#2872](https://github.com/porsche-design-system/porsche-design-system/pull/2872))
- React: `theme: 'light' | 'dark' | 'auto'` prop to `PorscheDesignSystemProvider` to set `theme` on all child
  components  
  ([#2872](https://github.com/porsche-design-system/porsche-design-system/pull/2872))
- Vue: `theme: 'light' | 'dark' | 'auto'` prop to `PorscheDesignSystemProvider` to set `theme` on all child components  
  ([#2872](https://github.com/porsche-design-system/porsche-design-system/pull/2872))
- Validation for usage of different PDS versions
  ([#2867](https://github.com/porsche-design-system/porsche-design-system/pull/2867))

### Changed

- `Text Field Wrapper`, `Textarea Wrapper`, `Select Wrapper`, `Multi Select`, `Pin Code`, `Checkbox Wrapper` and
  `Radio Button Wrapper` have improved visual alignment
  ([#2854](https://github.com/porsche-design-system/porsche-design-system/pull/2854))
- `Text Field Wrapper` fully supports RTL (right-to-left) mode
  ([#2854](https://github.com/porsche-design-system/porsche-design-system/pull/2854))
- `Pin Code`: Prop values from `1` to `6` are now supported for `length` prop
  ([#2859](https://github.com/porsche-design-system/porsche-design-system/pull/2859))
- `Model Signature` asset for `model="macan"`
  ([#2857](https://github.com/porsche-design-system/porsche-design-system/pull/2857))
- Use motion tokens in all components
  ([#2834](https://github.com/porsche-design-system/porsche-design-system/pull/2834))

### Fixed

- `Select Wrapper`: Select dropdown is now visible if it overflows the `Table` component
  ([#2885](https://github.com/porsche-design-system/porsche-design-system/pull/2885))
- `Select Wrapper` keyboard and scroll behavior
  ([#2864](https://github.com/porsche-design-system/porsche-design-system/pull/2864))
- Safari 15 default margin of button elements in several components
  ([#2858](https://github.com/porsche-design-system/porsche-design-system/pull/2858))
- `Checkbox Wrapper` and `Radio Button Wrapper` border-color/background-color does not reset on hover
  ([#2852](https://github.com/porsche-design-system/porsche-design-system/pull/2852))
- `Tabs Bar` losing `activeTabIndex` and underline in certain framework scenarios
  ([#2896](https://github.com/porsche-design-system/porsche-design-system/pull/2896))
- `Modal` and `Flyout` body jumping in the background and scrolling back to the top in Next Js and Remix
  ([#2890](https://github.com/porsche-design-system/porsche-design-system/pull/2890))

## [3.8.0] - 2023-10-24

## [3.8.0-rc.0] - 2023-10-23

### Added

- RTL (right-to-left) support for all components
  ([#2819](https://github.com/porsche-design-system/porsche-design-system/pull/2819))
- `Popover` and `Modal` support theme dark and auto
  ([#2789](https://github.com/porsche-design-system/porsche-design-system/pull/2789))
- Styles: `getSkeletonStyle()` and `pds-skeleton()`
  ([#2796](https://github.com/porsche-design-system/porsche-design-system/pull/2796))
- Styles: `motionDuration{Short|Moderate|Long|VeryLong}`, `motionEasing{Base|In|Out}`, and
  `$pds-motion-duration-{short|moderate|long|very-long}`, `$pds-motion-easing-{base|in|out}`
  ([#2791](https://github.com/porsche-design-system/porsche-design-system/pull/2791))

### Changed

- Styles: `themeDarkBackgroundShading` and `$pds-theme-dark-background-shading` color
  ([#2789](https://github.com/porsche-design-system/porsche-design-system/pull/2789))
- `Spinner` animation was optimized to consume less CPU
  ([#2825](https://github.com/porsche-design-system/porsche-design-system/pull/2825))

- `Text`, `Display`, `Heading`, `Headline`: Prop values `left | right` of `align` prop are deprecated and mapped to new
  values `start | end` for correct RTL (right-to-left) support
  ([#2819](https://github.com/porsche-design-system/porsche-design-system/pull/2819))

```diff
- <p-text align="left"></p-text>
+ <p-text align="start"></p-text>

- <p-text align="right"></p-text>
+ <p-text align="end"></p-text>

- <p-display align="left"></p-display>
+ <p-display align="start"></p-display>

- <p-display align="right"></p-display>
+ <p-display align="end"></p-display>

- <p-heading align="left"></p-heading>
+ <p-heading align="start"></p-heading>

- <p-heading align="right"></p-heading>
+ <p-heading align="end"></p-heading>

- <p-headline align="left"></p-headline>
+ <p-headline align="start"></p-headline>

- <p-headline align="right"></p-headline>
+ <p-headline align="end"></p-headline>
```

- `Button Pure`, `Link Pure`, `Switch`: Prop values `left | right` of `align-label` prop are deprecated and mapped to
  new values `start | end` for correct RTL (right-to-left) support
  ([#2819](https://github.com/porsche-design-system/porsche-design-system/pull/2819))

```diff
- <p-button-pure align-label="left"></p-button-pure>
+ <p-button-pure align-label="start"></p-button-pure>

- <p-button-pure align-label="right"></p-button-pure>
+ <p-button-pure align-label="end"></p-button-pure>

- <p-link-pure align-label="left"></p-link-pure>
+ <p-link-pure align-label="start"></p-link-pure>

- <p-link-pure align-label="right"></p-link-pure>
+ <p-link-pure align-label="end"></p-link-pure>

- <p-switch align-label="left"></p-switch>
+ <p-switch align-label="start"></p-switch>

- <p-switch align-label="right"></p-switch>
+ <p-switch align-label="end"></p-switch>
```

- `Flyout`: Prop values `left | right` of `position` prop are deprecated and mapped to new values `start | end` for
  correct RTL (right-to-left) support
  ([#2819](https://github.com/porsche-design-system/porsche-design-system/pull/2819))

```diff
- <p-flyout position="left"></p-flyout>
+ <p-flyout-pure position="start"></p-flyout>

- <p-flyout-pure position="right"></p-flyout>
+ <p-flyout-pure position="end"></p-flyout>
```

- `Carousel`: Prop value `left` of `align-header` prop is deprecated and mapped to new value `start` for correct RTL
  (right-to-left) support ([#2819](https://github.com/porsche-design-system/porsche-design-system/pull/2819))

```diff
- <p-carousel align-header="left"></p-carousel>
+ <p-carousel-pure align-header="start"></p-carousel>
```

### Fixed

- `Popover` doesn't get cut off when used within the `Table` component
  ([#2814](https://github.com/porsche-design-system/porsche-design-system/pull/2814))
- `Flyout` and `Modal` with `open="false"` and nested `Accordion` with `open="true"` containing focusable elements like
  links can't be focused anymore ([#2818](https://github.com/porsche-design-system/porsche-design-system/pull/2818))
- Background for open `Flyout` and `Modal` on iOS Mobile Safari with collapsed address bar is no longer scrollable
  ([#2822](https://github.com/porsche-design-system/porsche-design-system/pull/2822))
- `Tabs Bar` works with translated page content
  ([#2847](https://github.com/porsche-design-system/porsche-design-system/pull/2847))

## [3.7.0] - 2023-10-04

## [3.7.0-rc.2] - 2023-10-04

### Added

- Styles: `gridStyles` and `pds-grid()` support basic usage inside `Flyout` component
  ([#2756](https://github.com/porsche-design-system/porsche-design-system/pull/2756))

### Fixed

- Overlay issues of header/footer in `Flyout` component
  ([#2786](https://github.com/porsche-design-system/porsche-design-system/pull/2786))

## [3.7.0-rc.1] - 2023-09-20

### Added

- **[EXPERIMENTAL]** Prop `loading` for `Radio Button Wrapper`
  ([#2774](https://github.com/porsche-design-system/porsche-design-system/pull/2774))
- Theme property supports `auto` for all themeable components, reflecting `prefers-color-scheme` based on OS system
  settings ([#2719](https://github.com/porsche-design-system/porsche-design-system/pull/2719))
- `hyphens` CSS property can now be overwritten in `Button Tile`, `Link Tile` and `Link Tile Model Signature` components
  ([#2758](https://github.com/porsche-design-system/porsche-design-system/pull/2758))
- Partials that produce innerHTML support `{ format: 'sha256' }` option for whitelisting in
  [Content-Security-Policy (CSP)](/must-know/security/content-security-policy/)
  ([#2773](https://github.com/porsche-design-system/porsche-design-system/pull/2773))
- `Pin Code` ([#2691](https://github.com/porsche-design-system/porsche-design-system/pull/2691))

### Fixed

- Dragging of `Carousel` can become stucked
  ([#2768](https://github.com/porsche-design-system/porsche-design-system/pull/2768))
- Color of `message` for `Fieldset`, `Fieldset Wrapper`, `Text Field Wrapper` and `Textarea Wrapper` in dark theme
  ([#2769](https://github.com/porsche-design-system/porsche-design-system/pull/2769))

### Changed

- Usage of `getInitialStyles()` partial is required and validated with an exception
  ([#2749](https://github.com/porsche-design-system/porsche-design-system/pull/2749))

## [3.7.0-rc.0] - 2023-09-05

### Added

- `Multi Select` ([#2658](https://github.com/porsche-design-system/porsche-design-system/pull/2658))

### Changed

- Partials: `Cdn` and `Format` types are exposed
  ([#2760](https://github.com/porsche-design-system/porsche-design-system/pull/2760))

## [3.6.1] - 2023-08-29

## [3.6.1-rc.0] - 2023-08-29

### Fixed

- Overlapping issues of `Accordion` contents when positioned outside of content area
  ([#2746](https://github.com/porsche-design-system/porsche-design-system/pull/2746))
- Backwards compatibility with previous versions of Porsche Design System
  ([#2752](https://github.com/porsche-design-system/porsche-design-system/pull/2752))

## [3.6.0] - 2023-08-28

## [3.6.0-rc.2] - 2023-08-28

### Fixed

- `Tabs Bar` losing `activeTabIndex` and underline
  ([#2748](https://github.com/porsche-design-system/porsche-design-system/pull/2748))

## [3.6.0-rc.1] - 2023-08-24

### Fixed

- Bundling format and name of `components-js` entrypoint for Vanilla JS integration
  ([#2745](https://github.com/porsche-design-system/porsche-design-system/pull/2745))

## [3.6.0-rc.0] - 2023-08-23

### Added

- New value `aria-current` for `aria` property for linked components (`Link`, `Link Pure`, `Link Tile`, `Crest`,
  `Marque`) ([#2696](https://github.com/porsche-design-system/porsche-design-system/pull/2696))
- Angular: `cdn: 'auto' | 'cn'` option to `PorscheDesignSystemModule.load()` as alternative to using
  `window.PORSCHE_DESIGN_SYSTEM_CDN` ([#2676](https://github.com/porsche-design-system/porsche-design-system/pull/2676))
- React: `cdn: 'auto' | 'cn'` prop to `PorscheDesignSystemProvider` as alternative to using
  `window.PORSCHE_DESIGN_SYSTEM_CDN` with SSR support
  ([#2676](https://github.com/porsche-design-system/porsche-design-system/pull/2676))
- Vue: `cdn: 'auto' | 'cn'` prop to `PorscheDesignSystemProvider` as alternative to using
  `window.PORSCHE_DESIGN_SYSTEM_CDN` ([#2676](https://github.com/porsche-design-system/porsche-design-system/pull/2676))
- Support for sticky footer to `Modal`
  ([#2723](https://github.com/porsche-design-system/porsche-design-system/pull/2723))

### Changed

- Update of Twitter icon ([#2731](https://github.com/porsche-design-system/porsche-design-system/pull/2731))
- Use China CDN and set `window.PORSCHE_DESIGN_SYSTEM_CDN` for backwards compatibility based on .cn top level domain
  before design system initialization
  ([#2676](https://github.com/porsche-design-system/porsche-design-system/pull/2676))

### Fixed

- `Flyout`: Overlapping of sticky header/footer if slotted content has different z-index
  ([#2736](https://github.com/porsche-design-system/porsche-design-system/pull/2736))
- Keyboard behavior and `aria` semantics if either `a` or `button` elements are used as slotted content in `Tabs Bar`
  component. ([#2713](https://github.com/porsche-design-system/porsche-design-system/pull/2713))
- React/SSR: compatibility with Next.js v13 app router
  ([#2687](https://github.com/porsche-design-system/porsche-design-system/pull/2687))
- Consistent `package.json` ECMAScript module exports with `.mjs` and `.cjs` file extensions for
  `components-{js|angular|react|vue}`
  ([#2739](https://github.com/porsche-design-system/porsche-design-system/pull/2739))

## [3.5.0] - 2023-07-25

## [3.5.0-rc.0] - 2023-07-21

### Added

- `background` property to `Button Tile` and `Link Tile` component to adapt the description and link/button theme when
  used on light background image ([#2669](https://github.com/porsche-design-system/porsche-design-system/pull/2669))
- Breakpoint customizable property `columns` to `Segmented Control` to set the amount of columns
  ([#2652](https://github.com/porsche-design-system/porsche-design-system/pull/2652))

### Fixed

- Alignment of `Icon` inside `Accordion` header
  ([#2673](https://github.com/porsche-design-system/porsche-design-system/pull/2673))
- Direction of `Select Wrapper` dropdown if `direction` property is set to `auto`
  ([#2677](https://github.com/porsche-design-system/porsche-design-system/pull/2677))

## [3.4.0] - 2023-07-14

## [3.4.0-rc.0] - 2023-07-13

### Added

- React: `'use client';` directive is applied on all components for main and `ssr` sub-package
  ([#2654](https://github.com/porsche-design-system/porsche-design-system/pull/2654))

### Fixed

- Regression in `observeChildren` that affected nested components (e.g. incorrect rendering of nested `Tabs`).
  ([#2649](https://github.com/porsche-design-system/porsche-design-system/pull/2649))
- Click behaviour of slotted interactive elements of `Carousel`
  ([#2663](https://github.com/porsche-design-system/porsche-design-system/pull/2663))

## [3.3.0] - 2023-07-07

## [3.3.0-rc.0] - 2023-07-06

### Added

- `Tabs` and `Tabs Bar` support SSR ([#2611](https://github.com/porsche-design-system/porsche-design-system/pull/2611))
- Contents of `Tag` component can now be wrapped in multiple lines
  ([#2625](https://github.com/porsche-design-system/porsche-design-system/pull/2625))
- `Carousel`: Possibility to set custom border-radius of slide items
  ([#2645](https://github.com/porsche-design-system/porsche-design-system/pull/2645))
- native lazy loading attribute to `img` tag of `Icon`
  ([#2644](https://github.com/porsche-design-system/porsche-design-system/pull/2644))

### Fixed

- `Stepper Horizontal` navigation between 2 pages is not working as expected in angular
  ([#2641](https://github.com/porsche-design-system/porsche-design-system/pull/2641))
- `Segmented Control` text is not centered / causing unintended line-breaks
  ([#2614](https://github.com/porsche-design-system/porsche-design-system/pull/2614))
- `jsdom-polyfill` fixes validation errors in unit tests during SSR hydration
  ([#2613](https://github.com/porsche-design-system/porsche-design-system/pull/2613))
- `Accordion` collapsable content is overflowing when used with multiple prefixes  
  ([#2612](https://github.com/porsche-design-system/porsche-design-system/pull/2612))
- `Tabs Bar` position of underline for fluid font-size with `size="medium` when resizing
  ([#2611](https://github.com/porsche-design-system/porsche-design-system/pull/2611))
- `Button Pure`, `Link Pure`: `:hover` bug on Firefox
  ([#2630](https://github.com/porsche-design-system/porsche-design-system/pull/2630))
- `Carousel`: Removed `overflow:hidden` of slide items
  ([#2645](https://github.com/porsche-design-system/porsche-design-system/pull/2645))

### Changed

- Improved bootstrapping behaviour of `Icon`
  ([#2644](https://github.com/porsche-design-system/porsche-design-system/pull/2644))

## [3.2.0] - 2023-06-19

## [3.2.0-rc.0] - 2023-06-19

### Added

- `skipLinkTarget` property to `Carousel` component to enhance keyboard functionality
  ([#2557](https://github.com/porsche-design-system/porsche-design-system/pull/2557))
- `showLastPage` property to `Pagination` component
  ([#2606](https://github.com/porsche-design-system/porsche-design-system/pull/2606))

### Fixed

- Partials: `getInitialStyles` supports `Flyout` component
  ([#2598](https://github.com/porsche-design-system/porsche-design-system/pull/2598))
- `Popover` content can be selected/highlighted
  ([#2599](https://github.com/porsche-design-system/porsche-design-system/pull/2599))

### Changed

- `Carousel` pagination now shows 5 "infinite bullets" when using more than 5 slides
  ([#2600](https://github.com/porsche-design-system/porsche-design-system/pull/2600))
- `Carousel` supports click events on non-active slides and changed keyboard navigation
  ([#2557](https://github.com/porsche-design-system/porsche-design-system/pull/2557))
- Unified wordings of all console warnings, errors and exceptions
  ([#2602](https://github.com/porsche-design-system/porsche-design-system/pull/2602))
- Angular: increased peer dependency to `>=15.0.0 <17.0.0`
  ([#2602](https://github.com/porsche-design-system/porsche-design-system/pull/2602))
- `Toast` allows line break markups within toast message
  ([#2584](https://github.com/porsche-design-system/porsche-design-system/pull/2584))
- `Toast` shows always the latest toast message and clears its queue immediately if a new message is added
  ([#2584](https://github.com/porsche-design-system/porsche-design-system/pull/2584))

## [3.1.0] - 2023-06-09

## [3.1.0-rc.2] - 2023-06-09

### Changed

- `Crest` updated assets ([#2595](https://github.com/porsche-design-system/porsche-design-system/pull/2595))
- Partials: `getMetaTagsAndIconLinks` updated assets
  ([#2595](https://github.com/porsche-design-system/porsche-design-system/pull/2595))

### Added

- `Flyout` ([#2547](https://github.com/porsche-design-system/porsche-design-system/pull/2547))

### Fixed

- Wrong validation during SSR hydration of `Link Tile` and `Select Wrapper`
  ([#2588](https://github.com/porsche-design-system/porsche-design-system/pull/2588))
- `Modal` scrollable modal does not jump to top on changes within dialog
  ([#2574](https://github.com/porsche-design-system/porsche-design-system/pull/2574))
- Unnecessary lifecycles are prevented when prop values do not change for complex values
  ([#2574](https://github.com/porsche-design-system/porsche-design-system/pull/2574))

## [3.1.0-rc.1] - 2023-06-02

### Added

- **[EXPERIMENTAL]** Prop `showPasswordToggle` for `Text Field Wrapper` with `input type="password"`
  ([#2586](https://github.com/porsche-design-system/porsche-design-system/pull/2586))
- Prop `name` for `Icon` supports `heart`, `heart-filled`, `copy`, `fingerprint`, `tire`, `roof-open` and `roof-closed`
  ([#2589](https://github.com/porsche-design-system/porsche-design-system/pull/2589))

### Fixed

- `Select Wrapper` missing border on touch devices
  ([#2579](https://github.com/porsche-design-system/porsche-design-system/pull/2579))
- `Tabs Item` text content can be selected/highlighted
  ([#2582](https://github.com/porsche-design-system/porsche-design-system/pull/2582))

## [3.1.0-rc.0] - 2023-05-24

### Added

- `Marque` now has a `variant` property, including 75 years variant
  ([#2575](https://github.com/porsche-design-system/porsche-design-system/pull/2575))

## [3.0.0] - 2023-05-11

## [3.0.0-rc.3] - 2023-05-10

### Fixed

- `Tabs Bar` focus behavior via keyboard navigation
  ([#2546](https://github.com/porsche-design-system/porsche-design-system/pull/2546))
- Rendering of `Wordmark` in Safari ([#2542](https://github.com/porsche-design-system/porsche-design-system/pull/2542))
- Disabled dragging/ghosting of icons
  ([#2536](https://github.com/porsche-design-system/porsche-design-system/pull/2536))

### Changed

- Styles: `dropShadow{Low|Medium|High}Style`s use `box-shadow` instead of `filter: drop-shadow()` to fix glitches
  together with `frostedGlassStyle` in Firefox
  ([#2545](https://github.com/porsche-design-system/porsche-design-system/pull/2545))
- Size of icon and height of `Accordion`
  ([#2536](https://github.com/porsche-design-system/porsche-design-system/pull/2536))

## [3.0.0-rc.2] - 2023-05-09

### Fixed

- `Checkbox Wrapper` Safari visual state change while hovering
  ([#2508](https://github.com/porsche-design-system/porsche-design-system/pull/2508))
- `Checkbox Wrapper` keyboard arrow navigation
  ([#2508](https://github.com/porsche-design-system/porsche-design-system/pull/2508))
- `Modal` fix hover state of dismiss button
  ([#2510](https://github.com/porsche-design-system/porsche-design-system/pull/2510))
- `Link Pure`, `Button Pure`: adjust offset of `:hover` and `active` styles
  ([#2511](https://github.com/porsche-design-system/porsche-design-system/pull/2511))
- `Tabs Bar`, `Tabs` ([#2521](https://github.com/porsche-design-system/porsche-design-system/pull/2521)):
  - `focus` state of tabpanel
  - Indicator bar height
- Optimize icon/text alignment of `Link Pure` and `Button Pure` in Safari
- `Select Wrapper` multiline option height and scaling behavior
  ([#2524](https://github.com/porsche-design-system/porsche-design-system/pull/2524))
- Fixed accessibility issues of `Tabs`, `Tabs Bar` and `Stepper Horizontal` to comply with v.4.7.0 of `axe-core`
  ([#2530](https://github.com/porsche-design-system/porsche-design-system/pull/2530))
- React: `patchRemixRunProcessBrowserGlobalIdentifier` binary now supports Remix 1.16.0
  ([#2537](https://github.com/porsche-design-system/porsche-design-system/pull/2537))
- Angular: added optional modifier to optional properties for better type checking in strict mode
  ([#2544](https://github.com/porsche-design-system/porsche-design-system/pull/2544))

### Added

- Deprecation warning to `Icon` component if `lazy` prop is used
  ([#2521](https://github.com/porsche-design-system/porsche-design-system/pull/2521))
- `aria` prop to `Scroller` component
  ([#2530](https://github.com/porsche-design-system/porsche-design-system/pull/2530))

### Changed

- Model signature asset of 718 model ([#2532](https://github.com/porsche-design-system/porsche-design-system/pull/2532))

## [3.0.0-rc.1] - 2023-04-19

### Added

- Prop `name` for `Icon` supports `push-pin`, `push-pin-off`, `qr`, `pin-filled`, `shopping-cart-filled`,
  `shopping-bag-filled`, `logo-apple-podcast`, `logo-spotify` and `user-filled`
  ([#2471](https://github.com/porsche-design-system/porsche-design-system/pull/2471)).
- **[EXPERIMENTAL]** Prop `loading` for `Checkbox Wrapper`
  ([#2483](https://github.com/porsche-design-system/porsche-design-system/pull/2483))

### Fixed

- `Wordmark`, `Crest` and `Model Signature` respect parent width/height
  ([#2479](https://github.com/porsche-design-system/porsche-design-system/pull/2479))
- `Button Tile`, `Link Tile` and `Link Tile Model Signature` are using correct border radius of
  `$pds-border-radius-large` ([#2473](https://github.com/porsche-design-system/porsche-design-system/pull/2473))
- `Text Field Wrapper` with `input type="search"` has better accessibility for clear button
  ([#2476](https://github.com/porsche-design-system/porsche-design-system/pull/2476))
- `Accordion` layout shift with nested accordions
  ([#2465](https://github.com/porsche-design-system/porsche-design-system/pull/2465))
- Color Contrast issues and rendering in Windows High Contrast Mode
  ([#2420](https://github.com/porsche-design-system/porsche-design-system/pull/2420))

## [3.0.0-rc.0] - 2023-04-11

### Fixed

- Styles: `borderRadiusLarge` and `$pds-border-radius-large` are exposing correct value
  ([#2463](https://github.com/porsche-design-system/porsche-design-system/pull/2463))

## [3.0.0-alpha.6] - 2023-04-06

### Added

- `xxl` breakpoint for all breakpoint customizable component values
  ([#2454](https://github.com/porsche-design-system/porsche-design-system/pull/2454))

### Fixed

- Disabled color of `Icon` component ([#2446](https://github.com/porsche-design-system/porsche-design-system/pull/2446))
- Support of `Radio Button Wrapper` for name value with non-alphanumeric characters
  ([#2443](https://github.com/porsche-design-system/porsche-design-system/pull/2443))

### Changed

- `Banner` is a controlled component now and its visibility has to be controlled via the `open` prop
  ([#2447](https://github.com/porsche-design-system/porsche-design-system/pull/2447))

```diff
- <p-banner></p-banner>
+ <p-banner open="true"></p-banner>
```

- Renamed all custom `change` events to `update` because of bad event emissions with native `change` events, e.g. with
  nested `select` or `input` elements

#### 🤖 Property deprecations 🤖

##### Accordion:

- Event `accordionChange` is deprecated, use `update` event instead.

```diff
- <PAccordion onAccordionChange={(e: CustomEvent<AccordionChangeEvent>) => {}} />
+ <PAccordion onUpdate={(e: CustomEvent<AccordionUpdateEvent>) => {}} />
```

##### Banner:

- Prop `persistent` is deprecated, use `dismissButton` instead.

```diff
- <p-banner persistent="true"></p-banner>
+ <p-banner dismiss-button="false"></p-banner>
```

##### Carousel:

- Event `carouselChange` is deprecated, use `update` event instead.

```diff
- <PCarousel onCarouselChange={(e: CustomEvent<CarouselChangeEvent>) => {}} />
+ <PCarousel onUpdate={(e: CustomEvent<CarouselUpdateEvent>) => {}} />
```

##### Inline Notification:

- Prop `persistent` is deprecated, use `dismissButton` instead.

```diff
- <p-inline-notification persistent="true"></p-inline-notification>
+ <p-inline-notification dismiss-button="false"></p-inline-notification>
```

##### Pagination:

- Event `pageChange` is deprecated, use `update` event instead.

```diff
- <PPagination onPageChange={(e: CustomEvent<PageChangeEvent>) => {}} />
+ <PPagination onUpdate={(e: CustomEvent<PaginationUpdateEvent>) => {}} />
```

##### Segmented Control:

- Event `segmentedControlChange` is deprecated, use `update` event instead.

```diff
- <PSegmentedControl onSegmentedControlChange={(e: CustomEvent<SegmentedControlChangeEvent>) => {}} />
+ <PSegmentedControl onUpdate={(e: CustomEvent<SegmentedControlUpdateEvent>) => {}} />
```

##### Stepper Horizontal:

- Event `stepChange` is deprecated, use `update` event instead.

```diff
- <PStepperHorizontal onStepChange={(e: CustomEvent<StepChangeEvent>) => {}} />
+ <PStepperHorizontal onUpdate={(e: CustomEvent<StepperHorizontalUpdateEvent>) => {}} />
```

##### Switch:

- Event `switchChange` is deprecated, use `update` event instead.

```diff
- <PSwitch onSwitchChange={(e: CustomEvent<SwitchChangeEvent>) => {}} />
+ <PSwitch onUpdate={(e: CustomEvent<SwitchUpdateEvent>) => {}} />
```

##### Table:

- Event `sortingChange` is deprecated, use `update` event instead.

```diff
- <PTable onSortingChange={(e: CustomEvent<SortingChangeEvent>) => {}} />
+ <PTable onUpdate={(e: CustomEvent<TableUpdateEvent>) => {}} />
```

##### Tabs:

- Event `tabChange` is deprecated, use `update` event instead.

```diff
- <PTabs onTabChange={(e: CustomEvent<TabChangeEvent>) => {}} />
+ <PTabs onUpdate={(e: CustomEvent<TabsUpdateEvent>) => {}} />
```

##### Tabs Bar:

- Event `tabChange` is deprecated, use `update` event instead.

```diff
- <PTabsBar onTabChange={(e: CustomEvent<TabChangeEvent>) => {}} />
+ <PTabsBar onUpdate={(e: CustomEvent<TabsUpdateEvent>) => {}} />
```

## [3.0.0-alpha.5] - 2023-03-30

### Added

- `Wordmark` ([#2418](https://github.com/porsche-design-system/porsche-design-system/pull/2418))
- `Crest` ([#2437](https://github.com/porsche-design-system/porsche-design-system/pull/2437))

### Changed

- Styles: changed color values of `theme[Light|Dark]ContrastMedium` and `theme[Light|Dark]Notification[*]` color tokens
  of `Styles` subpackage ([#2436](https://github.com/porsche-design-system/porsche-design-system/pull/2436))

## [3.0.0-alpha.4] - 2023-03-28

### Changed

- `Table` matches new design language
  ([#2364](https://github.com/porsche-design-system/porsche-design-system/pull/2364/))

### Added

- Styles: ([#2422](https://github.com/porsche-design-system/porsche-design-system/pull/2422))
  - `gridWide`
  - `gridWideColumnStart` and `$pds-grid-wide-column-start`
  - `gridWideColumnEnd` and `$pds-grid-wide-column-end`
  - `gridNarrowOffset`, `gridNarrowOffsetBase`, `gridNarrowOffsetS`, `gridNarrowOffsetXXL` and
    `$pds-grid-narrow-offset-base`, `$pds-grid-narrow-offset-s`, `$pds-grid-narrow-offset-xxl`
  - `gridBasicOffset`, `gridBasicOffsetBase`, `gridBasicOffsetS`, `gridBasicOffsetXXL` and
    `$pds-grid-basic-offset-base`, `$pds-grid-basic-offset-s`, `$pds-grid-basic-offset-xxl`
  - `gridExtendedOffset`, `gridExtendedOffsetBase`, `gridExtendedOffsetS`, `gridExtendedOffsetXXL` and
    `$pds-grid-extended-offset-base`, `$pds-grid-extended-offset-s`, `$pds-grid-extended-offset-xxl`
  - `gridWideOffset`, `gridWideOffsetBase`, `gridWideOffsetS`, `gridWideOffsetXXL` and `$pds-grid-wide-offset-base`,
    `$pds-grid-wide-offset-s`, `$pds-grid-wide-offset-xxl`
  - `gridFullOffset` and `$pds-grid-full-offset`
- `Button Tile` ([#2381](https://github.com/porsche-design-system/porsche-design-system/pull/2381))
- `Fieldset` ([#2404](https://github.com/porsche-design-system/porsche-design-system/pull/2404))
- `Link Tile Model Signature` ([#2388](https://github.com/porsche-design-system/porsche-design-system/pull/2388))
- Prop `activeSlideIndex` to `Carousel`
  ([#2421](https://github.com/porsche-design-system/porsche-design-system/pull/2421))
- Prop `slidesPerPage` supports value `auto` of `Carousel`
  ([#2421](https://github.com/porsche-design-system/porsche-design-system/pull/2421))
- Prop `scrollbar` for `Scroller` ([#2364](https://github.com/porsche-design-system/porsche-design-system/pull/2364/))
- Prop `theme` for `Table` ([#2364](https://github.com/porsche-design-system/porsche-design-system/pull/2364/))

### Fixed

- React: missing animation of `Carousel` in certain scenarios

### Changed

- Styles: `gridStyles` and `pds-grid()` are supporting an additional column range called `wide`
  ([#2422](https://github.com/porsche-design-system/porsche-design-system/pull/2422))
- Styles: SCSS version needs to be imported by `@porsche-design-system/components-js/styles` instead of
  `@porsche-design-system/components-js/styles/scss`
  ([#2422](https://github.com/porsche-design-system/porsche-design-system/pull/2422))

#### Removed

- `Banner`: CSS variable `--p-banner-position-type`
  ([#2422](https://github.com/porsche-design-system/porsche-design-system/pull/2422))
- Styles: `gridSafeZone`, `gridSafeZoneBase`, `gridSafeZoneXXL` and `$pds-grid-safe-zone-base`,
  `$pds-grid-safe-zone-xxl` ([#2422](https://github.com/porsche-design-system/porsche-design-system/pull/2422))
- Styles: `gridWidth`, `gridWidthMin`, `gridWidthMax` and `$pds-grid-width-min`, `$pds-grid-width-max`
  ([#2422](https://github.com/porsche-design-system/porsche-design-system/pull/2422))

#### 🤖 Property deprecations 🤖

##### Banner:

- Prop `width` has no effect anymore, instead the component is aligned with Porsche Grid "extended" by default.
  ([#2422](https://github.com/porsche-design-system/porsche-design-system/pull/2422))

#### 🤡 Component deprecations 🤡

##### Marque: ([#2418](https://github.com/porsche-design-system/porsche-design-system/pull/2418))

```diff
- <p-marque></p-marque>
+ <p-wordmark></p-wordmark>
```

##### Fieldset Wrapper: ([#2404](https://github.com/porsche-design-system/porsche-design-system/pull/2404))

```diff
- <p-fieldset-wrapper label="Some legend label">
+ <p-fieldset label="Some legend label">
  <p-text-field-wrapper label="Some label">
    <input type="text" name="some-name" />
  </p-text-field-wrapper>
- </p-fieldset-wrapper>
+ </p-fieldset>
```

## [3.0.0-alpha.3] - 2023-03-17

#### 🤖 Property deprecations 🤖

##### Accordion:

- Event `accordionChange` is deprecated, use `change` event instead.

```diff
- <PAccordion onAccordionChange={(e: CustomEvent<AccordionChangeEvent>) => {}} />
+ <PAccordion onChange={(e: CustomEvent<AccordionChangeEvent>) => {}} />
```

##### Banner:

- Named `slot="title"` is deprecated, use `heading` prop or `slot="heading"` instead.

```diff
<p-banner>
-  <span slot="title">Some heading</span>
+  <span slot="heading">Some heading</span>
   <span slot="description">Some notification description.</span>
</p-banner>

-<p-banner>
+<p-banner heading="Some heading" description="Some notification description.">
-  <span slot="title">Some heading</span>
-  <span slot="description">Some notification description.</span>
</p-banner>
```

##### Carousel:

- Prop `disablePagination` is deprecated, use `pagination` instead.
- Event `carouselChange` is deprecated, use `change` event instead.

```diff
- <p-carousel disable-pagination="true"></p-carousel>
+ <p-carousel pagination="false"></p-carousel>

- <PCarousel onCarouselChange={(e: CustomEvent<CarouselChangeEvent>) => {}} />
+ <PCarousel onChange={(e: CustomEvent<CarouselChangeEvent>) => {}} />
```

##### Divider:

- Prop `orientation` is deprecated, use `direction` instead.

```diff
- <p-divider orientation="horizontal"></p-divider>
+ <p-divider direction="horizontal"></p-divider>
```

##### Icon:

- Prop `colors`'s value `disabled` is removed, use `state-disabled` instead.

```diff
- <p-icon color="disabled"></p-icon>
+ <p-icon color="state-disabled"></p-icon>
```

##### Link Tile:

- Prop `weight`'s value `semibold` is deprecated, use `semi-bold` instead.

```diff
- <p-link-tile weight="semibold"></p-link-tile>
+ <p-link-tile weight="semi-bold"></p-link-tile>
```

##### Modal:

- Prop `disableCloseButton` is deprecated, use `dismissButton` instead.
- Event `close` is deprecated, use `dismiss` event instead.

```diff
- <p-modal disable-close-button="true"></p-modal>
+ <p-modal dismiss-button="false"></p-modal>

- <PModal onClose={(e: CustomEvent<void>) => {}} />
+ <PModal onDismiss={(e: CustomEvent<void>) => {}} />
```

##### Pagination:

- Props `allyLabelNext`, `allyLabelPage`, `allyLabelPrev` and `allyLabel` are deprecated.
- Event `pageChange` is deprecated, use `change` event instead.

```diff
- <p-pagination ally-label="Paginierung" ally-label-prev="Vorherige Seite" ally-label-next="Nächste Seite" ally-label-page="Seite"></p-pagination>
+ <p-pagination intl="{root: 'Paginierung', prev: 'Vorherige Seite', next: 'Nächste Seite', page: 'Seite'}"></p-pagination>

- <PPagination onPageChange={(e: CustomEvent<PageChangeEvent>) => {}} />
+ <PPagination onChange={(e: CustomEvent<PaginationChangeEvent>) => {}} />
```

##### Scroller:

- Prop `gradientColorScheme` is deprecated, use `gradientColor` instead.
- Prop `scrollIndicatorPosition` is deprecated, use `alignScrollIndicator` instead.

```diff
- <p-scroller gradient-color-scheme="surface"></p-scroller>
+ <p-scroller gradient-color="background-surface"></p-scroller>

- <p-scroller scroll-indicator-position="top"></p-scroller>
+ <p-scroller align-scroll-indicator="top"></p-scroller>
```

##### Segmented Control:

- Event `segmentedControlChange` is deprecated, use `change` event instead.

```diff
- <PSegmentedControl onSegmentedControlChange={(e: CustomEvent<SegmentedControlChangeEvent>) => {}} />
+ <PSegmentedControl onChange={(e: CustomEvent<SegmentedControlChangeEvent>) => {}} />
```

##### Stepper Horizontal:

- Event `stepChange` is deprecated, use `change` event instead.

```diff
- <PStepperHorizontal onStepChange={(e: CustomEvent<StepChangeEvent>) => {}} />
+ <PStepperHorizontal onChange={(e: CustomEvent<StepperHorizontalChangeEvent>) => {}} />
```

##### Switch:

- Event `switchChange` is deprecated, use `change` event instead.

```diff
- <PSwitch onSwitchChange={(e: CustomEvent<SwitchChangeEvent>) => {}} />
+ <PSwitch onChange={(e: CustomEvent<SwitchChangeEvent>) => {}} />
```

##### Table:

- Event `sortingChange` is deprecated, use `change` event instead.

```diff
- <PTable onSortingChange={(e: CustomEvent<SortingChangeEvent>) => {}} />
+ <PTable onChange={(e: CustomEvent<TableChangeEvent>) => {}} />
```

##### Tabs:

- Prop `gradientColorScheme` is deprecated, use `gradientColor` instead.
- Prop `weight`'s value `semibold` is deprecated, use `semi-bold` instead.
- Event `tabChange` is deprecated, use `change` event instead.

```diff
- <p-tabs gradient-color-scheme="surface"></p-tabs>
+ <p-tabs gradient-color="background-surface"></p-tabs>

- <p-tabs weight="semibold"></p-tabs>
+ <p-tabs weight="semi-bold"></p-tabs>

- <PTabs onTabChange={(e: CustomEvent<TabChangeEvent>) => {}} />
+ <PTabs onChange={(e: CustomEvent<TabsChangeEvent>) => {}} />
```

##### Tabs Bar:

- Prop `gradientColorScheme` is deprecated, use `gradientColor` instead.
- Prop `weight`'s value `semibold` is deprecated, use `semi-bold` instead.
- Event `tabChange` is deprecated, use `change` event instead.

```diff
- <p-tabs-bar gradient-color-scheme="surface"></p-tabs-bar>
+ <p-tabs-bar gradient-color="background-surface"></p-tabs-bar>

- <p-tabs-bar weight="semibold"></p-tabs>
+ <p-tabs-bar weight="semi-bold"></p-tabs>

- <PTabsBar onTabChange={(e: CustomEvent<TabChangeEvent>) => {}} />
+ <PTabsBar onChange={(e: CustomEvent<TabsChangeEvent>) => {}} />
```

##### Tag:

- Prop `color`'s value `notification-warning`, `notification-success` and `notification-error` are deprecated, use
  `notification-warning-soft`, `notification-success-soft` and `notification-error-soft` instead.

```diff
- <p-tag color="notification-warning"></p-tag>
+ <p-tag color="notification-warning-soft"></p-tag>

- <p-tag color="notification-success"></p-tag>
+ <p-tag color="notification-success-soft"></p-tag>

- <p-tag color="notification-error"></p-tag>
+ <p-tag color="notification-error-soft"></p-tag>
```

##### Text Field Wrapper:

- Prop `showCharacterCount` is deprecated, use `showCounter` instead.

```diff
- <p-text-field-wrapper show-character-count="false">
+ <p-text-field-wrapper show-counter="false">
    <input type="text" maxlength="20" />
</p-text-field-wrapper>
```

##### Textarea Wrapper:

- Prop `showCharacterCount` is deprecated, use `showCounter` instead.

```diff
- <p-textarea-wrapper show-character-count="false">
+ <p-textarea-wrapper show-counter="false">
    <textarea maxlength="80"></textarea>
</p-textarea-wrapper>
```

##### Text List

- Props `listType` and `orderType` are deprecated, use `type` instead.

```diff
- <p-text-list list-type="unordered"></p-text-list>
+ <p-text-list type="unordered"></p-text-list>

- <p-text-list list-type="ordered" order-type="numbered"></p-text-list>
+ <p-text-list type="numbered"></p-text-list>

- <p-text-list list-type="ordered" order-type="alphabetically"></p-text-list>
+ <p-text-list type="alphabetically"></p-text-list>
```

### Added

- `Text`, `Icon`, `Button Pure` and `Link Pure` support value `xx-small` for prop `size`
- `Display` supports value `small` for prop `size`
- Partials: `getInitialStyles` supports multi prefix, e.g.
  `getInitialStyles({ prefix: ['', 'some-prefix', 'another-prefix'] });`
- Styles: `displaySmallStyle` and `$pds-display-small`
- Styles: `textXXSmallStyle` and `$pds-text-xx-small`
- Styles: `fontSizeDisplaySmall` and `$pds-font-size-display-small`
- Styles: `fontSizeTextXXSmall` and `$pds-font-size-text-xx-small`
- Styles: `getHoverStyle` and `pds-hover()`
- `Banner` has `heading` and `description` prop as well as `slot="heading"` and deprecated `slot="title"`
- Custom events have consistent names across components and deprecated old event names
  - `Accordion` emits `change` and deprecated `accordionChange` event
  - `Carousel` emits `change` and deprecated `carouselChange` event
  - `Modal` emits `dismiss` and deprecated `close` event
  - `Pagination` emits `change` and deprecated `pageChange` event
  - `Segmented Control` emits `change` and deprecated `segmentedControlChange` event
  - `Stepper Horizontal` emits `change` and deprecated `stepChange` event
  - `Switch` emits `change` and deprecated `switchChange` event
  - `Table` emits `change` and deprecated `sortingChange` event
  - `Tabs` emits `change` and deprecated `tabChange` event
  - `Tabs Bar` emits `change` and deprecated `tabChange` event
- Props have consistent names across components and deprecated old props
  - `Carousel` got `pagination` prop and deprecated `disablePagination` prop
  - `Divider` got `direction` prop and deprecated `orientation` prop
  - `Modal` got `dismissButton` prop and deprecated `disableCloseButton` prop
  - `Pagination` got `intl` prop and deprecated `allyLabelNext`, `allyLabelPage`, `allyLabelPrev` and `allyLabel` props
  - `Scroller` got `gradientColor` prop and deprecated `gradientColorScheme` prop
  - `Scroller` got `alignScrollIndicator` prop and deprecated `scrollIndicatorPosition` prop
  - `Tabs` got `gradientColor` prop and deprecated `gradientColorScheme` prop
  - `Tabs Bar` got `gradientColor` prop and deprecated `gradientColorScheme` prop
  - `Text Field Wrapper` got `showCounter` prop and deprecated `showCharacterCount` prop
  - `Textarea Wrapper` got `showCounter` prop and deprecated `showCharacterCount` prop
  - `Text List` got `type` prop and deprecated `listType` and `orderType` prop
- Props have consistent values across components and deprecated old values
  - `Icon` prop `color` got value `state-disabled` and removed `disabled` value
  - `Link Tile` prop `weight` got value `semi-bold` and deprecated `semibold` value
  - `Tabs Bar` and `Tabs` prop `weight` got value `semi-bold` and deprecated `semibold` value
  - `Tag` prop `color` got values `notification-info-soft`, `notification-warning-soft`, `notification-success-soft`,
    `notification-error-soft` and deprecated `notification-warning`, `notification-success`, `notification-error` values

### Changed

- `Display` uses font-weight regular and font-style normal
- Partials: `getInitialStyles` matches new design language
- Partials: All component related, slotted Light DOM styles have been moved to `getInitialStyles`
- Styles: `getFocusStyle` and `pds-focus()` doesn't need `theme` parameter anymore
- Styles: `breakpoint{Base|XS|S|M|L|XL|XXL}` and `$pds-breakpoint-{base|xs|s|m|l|xl|xxl}` are provided as number without
  unit (px)
- `Link Tile` matches new design language
- Typings for all component props start with the component name, e.g. `SwitchAlignLabel`, `TabsBarGradientColor` or
  `LinkPureIcon`
- `Icon` prop `color` value `disabled` is renamed to `state-disabled`
- `Tag` prop `color` value `notification-info` is renamed to `notification-info-soft`

### Fixed

- `Text Field Wrapper` calendar and time indicator icons respect color definition in dark theme
- `Text Field Wrapper` has correct height when type date or time is used
- Partials: Typings of return value with and without options parameter
- `Modal` scrolling behavior on mouse drag

#### Removed

- `Heading`: value `xxx-large` for prop `size`
- Styles: `headingXXXLargeStyle` and `$pds-heading-xxx-large`
- Styles: `fontSizeHeadingXXLarge` and `$pds-font-size-heading-xx-large`

## [3.0.0-alpha.2] - 2023-02-27

#### 🤖 Property deprecations 🤖

##### Carousel:

- Prop `wrap-content` is deprecated.

```diff
- <p-carousel wrap-content="true"></p-carousel>
+ <p-carousel></p-carousel>
```

##### Divider:

- Prop values `neutral-contrast-low | neutral-contrast-medium | neutral-contrast-high` of `color` prop are deprecated.

```diff
- <p-divider color="neutral-contrast-low"></p-divider>
+ <p-divider color="contrast-low"></p-divider>

- <p-divider color="neutral-contrast-medium"></p-divider>
+ <p-divider color="contrast-medium"></p-divider>

- <p-divider color="neutral-contrast-high"></p-divider>
+ <p-divider color="contrast-high"></p-divider>
```

### Changed

- `Divider`, `Button Group`, `Carousel` and `Text List` match new design language
- Background color of `Scroller`'s `prev` and `next` buttons in dark theme
- Partials: Removed deprecated `withoutTags` option for all partials, please use `format: 'jsx'` instead
- `Content Wrapper` default value of prop `width` has changed from `basic` to `extended`

### Added

- `Model Signature`
- Props `align-header` and `width` for `Carousel`
- Vue: plugin functions `createPorscheDesignSystem` and `usePorscheDesignSystemPlugin`

### Fixed

- `Radio Button Wrapper` keyboard arrow navigation
- `Button Pure` and `Link Pure` lagging active state background when scrolling on iOS

## [3.0.0-alpha.1] - 2023-02-16

### Added

- Porsche Next font supports Vietnamese charset
- Prop `color` of `Icon` supports `disabled`
- React: `patchRemixRunProcessBrowserGlobalIdentifier` binary to support SSR components with Remix

### Changed

- `Stepper Horizontal` matches new design language
- Styles: Optimize design tokens "spacing", "typography" and "theme" provided by styles sub-package
  `@porsche-design-system/components-{js|angular|react|vue}/styles`
- Styles: Use calc() instead of max() to calculate padding for `gridStyle` (JS) and `pds-grid()` (SCSS)
- Styles: `gridStyle` (JS) and `pds-grid()` (SCSS) uses optimized grid gap

## [3.0.0-alpha.0] - 2023-02-08

#### Note to the new `v3` major release of the Porsche Design System

With the new **Porsche Design Language** comes a lot of changes regarding layout and design principles. To keep
refactoring efforts as low as possible when upgrading from `v2` to `v3`, **breaking changes** were avoided as far as
possible. Nevertheless, there are a few breaking changes and some more deprecations which should receive attention.

#### 👹 Breaking Changes 👹

##### Button:

- Removed deprecated prop `tabbable`.

```diff
- <p-button tabbable="false">Some label</p-button>
+ <p-button tabindex="-1">Some label</p-button>
```

- Default value of prop `icon` has changed from `arrow-head-right` to `none`. Therefore, the `icon` property **must** be
  set if the component has the `hide-label` property.

```diff
- <p-button hide-label="true">Some label</p-button>
+ <p-button hide-label="true" icon="arrow-right">Some label</p-button>

- <p-button hide-label="{ base: true, m: false }">Some label</p-button>
+ <p-button hide-label="{ base: true, m: false }" icon="arrow-right">Some label</p-button>
```

##### Button Pure:

- Removed `subline` slot (visually not intended anymore).

```diff
<p-button-pure>
  Some label
-   <p slot="subline">Some Subline</p>
</p-button-pure>
```

- Removed deprecated prop `tabbable`.

```diff
- <p-button-pure tabbable="false">Some label</p-button-pure>
+ <p-button-pure tabindex="-1">Some label</p-button-pure>
```

##### Icon:

- Value `inherit` for prop `color` works slightly different to the previous major version. A CSS filter is required to
  apply custom coloring to take advantage of using an SVG embedded in an `<img/>` for better SSR support and loading
  performance in general.

```diff
- <p-icon color="inherit" style="color: white;"></p-icon>
+ <p-icon color="inherit" style="filter: invert(100%);"></p-icon>
```

- Camel case syntax for `name` prop isn't supported, please use param case syntax instead (TypeScript typings have been
  updated too).

```diff
- <p-icon name="arrowRight"></p-icon>
+ <p-icon name="arrow-right"></p-icon>
```

##### Link:

- Default value of prop `icon` has changed from `arrow-head-right` to `none`. Therefore, the `icon` property **must** be
  set if the component has the `hide-label` property.

```diff
- <p-link href="#" hide-label="true">Some label</p-link>
+ <p-link href="#" hide-label="true" icon="arrow-right">Some label</p-link>

- <p-link href="#" hide-label="{ base: true, m: false }">Some label</p-link>
+ <p-link href="#" hide-label="{ base: true, m: false }" icon="arrow-right">Some label</p-link>
```

##### Link Pure:

- Removed `subline` slot (visually not intended anymore).

```diff
<p-link-pure href="#">
  Some label
-   <p slot="subline">Some Subline</p>
</p-link-pure>
```

##### Marque:

- Removed `variant` property.

```diff
- <p-marque variant="75-years"></p-marque>
+ <p-marque></p-marque>
// or even better, replace component by wordmark
+ <p-wordmark></p-wordmark>
```

##### Switch:

- Removed deprecated prop `tabbable`.

```diff
- <p-switch tabbable="false">Some label</p-switch>
+ <p-switch tabindex="-1">Some label</p-switch>
```

##### Partials:

- `getIconLinks()` partial accepts only param-cased icon names.

```diff
- require('@porsche-design-system/components-js/partials').getIconLinks({ icons: ['arrowRight'] })

+ require('@porsche-design-system/components-js/partials').getIconLinks({ icons: ['arrow-right'] })
```

##### CSS global scope:

- Changed naming of CSS global variables names.

```diff
- --p-animation-duration__spinner
- --p-animation-duration__banner
+ --p-animation-duration
```

#### 🤡 Component deprecations 🤡

All deprecated components are refactored to match the new design language, therefor it's technically not breaking, but
we highly recommend to migrate to the mentioned alternative, since those deprecated components will be removed with next
major version.

##### Content Wrapper:

- Component is deprecated and will be removed with the next major release. Please use **[Porsche Grid](/styles/grid/)**
  instead, which is based on [CSS Grid](https://css-tricks.com/snippets/css/complete-guide-grid) covering the specific
  layout needs for a harmonic appearance across all digital Porsche touch-points.

##### Flex:

- Component is deprecated and will be removed with the next major release. In general, please use native
  [CSS Flex](https://css-tricks.com/snippets/css/a-guide-to-flexbox) instead for better performance and more
  standardized layout technique.

##### Grid:

- Component is deprecated and will be removed with the next major release. In general, please use native
  [CSS Grid](https://css-tricks.com/snippets/css/complete-guide-grid) in combination with
  **[Porsche Grid](/styles/grid/)** instead for better performance and more standardized layout technique.

##### Headline:

```diff
- <p-headline>The quick brown fox jumps over the lazy dog</p-headline>
+ <p-heading>The quick brown fox jumps over the lazy dog</p-heading>
```

##### Link Social:

- Component is deprecated and will be removed with the next major release. Please use the **[Link](/components/link/)**
  component instead.

#### 🤖 Property deprecations 🤖

All deprecated properties are still present without any effect, therefor it's technically not breaking, but we highly
recommend to migrate and remove the deprecated props since those ones will be removed with next major version.

##### Button Pure:

- Prop `weight` is deprecated, only regular font weight will be applied.

```diff
- <p-button-pure weight="thin">Some label</p-button-pure>
- <p-button-pure weight="regular">Some label</p-button-pure>
- <p-button-pure weight="semibold">Some label</p-button-pure>
- <p-button-pure weight="bold">Some label</p-button-pure>
+ <p-button-pure>Some label</p-button-pure>
```

##### Content Wrapper (deprecated):

- Prop `theme` and `background-color` are deprecated.

```diff
- <p-content-wrapper theme="dark" background-color="default">Some content</p-content-wrapper>
+ <p-content-wrapper>Some content</p-content-wrapper>
```

##### Grid (deprecated):

- The `gutter` property is deprecated and has no effect anymore. Instead, a fluid gutter depending on the viewport width
  is used.

```diff
- <p-grid gutter="16">Some content</p-grid>
- <p-grid gutter="24">Some content</p-grid>
- <p-grid gutter="36">Some content</p-grid>
+ <p-grid>Some content</p-grid>
```

##### Icon:

- Prop `lazy` is deprecated.

```diff
- <p-icon lazy="true"></p-icon>
+ <p-icon></p-icon>
```

##### Link Pure:

- Prop `weight` is deprecated, only regular font weight will be applied.

```diff
- <p-link-pure href="#" weight="thin">Some label</p-link-pure>
- <p-link-pure href="#" weight="regular">Some label</p-link-pure>
- <p-link-pure href="#" weight="semibold">Some label</p-link-pure>
- <p-link-pure href="#" weight="bold">Some label</p-link-pure>
+ <p-link-pure href="#">Some label</p-link-pure>
```

##### Segmented Control:

- Prop `background-color` is deprecated.

```diff
- <p-segmented-control background-color="background-surface">
   <p-segmented-control-item value="xs">XS</p-segmented-control-item>
   <p-segmented-control-item value="s">S</p-segmented-control-item>
 </p-segmented-control>
+ <p-segmented-control>
   <p-segmented-control-item value="xs">XS</p-segmented-control-item>
   <p-segmented-control-item value="s">S</p-segmented-control-item>
 </p-segmented-control>
```

#### 👾 Property value deprecations 👾

All deprecated values are mapped to new ones, therefor it's technically not breaking, but we highly recommend to migrate
to the new values since those ones will be removed with next major version.

##### Banner:

- Prop value `fluid` of `width` prop is deprecated.

```diff
- <p-banner width="fluid"></p-banner>
+ <p-banner></p-banner>
```

- Prop value `neutral` of `state` prop is deprecated.

```diff
- <p-banner state="neutral">
  <span slot="title">Some banner title</span>
  <span slot="description">Some banner description. You can also add inline <a href="https://porsche.com">links</a> to route to another page.</span>
 </p-banner>
+ <p-banner state="info">
  <span slot="title">Some banner title</span>
  <span slot="description">Some banner description. You can also add inline <a href="https://porsche.com">links</a> to route to another page.</span>
 </p-banner>
```

##### Content Wrapper:

- Prop value `fluid` of `width` prop is deprecated.

```diff
- <p-content-wrapper width="fluid">Some content</p-content-wrapper>
+ <p-content-wrapper>Some content</p-content-wrapper>
```

##### Icon:

- Prop values
  `brand | default | neutral-contrast-low | neutral-contrast-medium | neutral-contrast-high | notification-neutral` of
  `color` prop are deprecated.

```diff
- <p-icon color="brand"></p-icon>
+ <p-icon color="primary"></p-icon>

- <p-icon color="default"></p-icon>
+ <p-icon color="primary"></p-icon>

- <p-icon color="neutral-contrast-low"></p-icon>
+ <p-icon color="contrast-low"></p-icon>

- <p-icon color="neutral-contrast-medium"></p-icon>
+ <p-icon color="contrast-medium"></p-icon>

- <p-icon color="neutral-contrast-high"></p-icon>
+ <p-icon color="contrast-high"></p-icon>

- <p-icon color="neutral-contrast-neutral"></p-icon>
+ <p-icon color="contrast-info"></p-icon>
```

##### Inline Notification:

- Prop value `neutral` of `state` prop is deprecated.

```diff
- <p-inline-notification state="neutral"></p-inline-notification>
+ <p-inline-notification state="info"></p-inline-notification>
```

##### Tag:

- Prop value `notification-neutral | neutral-contrast-high | background-default` of `color` prop is deprecated.

```diff
- <p-tag color="notification-neutral">Color label</p-tag>
+ <p-tag color="notification-info">Color label</p-tag>

- <p-tag color="neutral-contrast-high">Color label</p-tag>
+ <p-tag color="primary">Color label</p-tag>

- <p-tag color="background-default">Color label</p-tag>
+ <p-tag color="background-base">Color label</p-tag>
```

##### Tag Dismissible:

- Prop value `background-default` of `color` prop is deprecated.

```diff
- <p-tag-dismissible color="background-default">Color label</p-tag-dismissible>
+ <p-tag-dismissible color="background-base">Color label</p-tag-dismissible>
```

##### Text:

- Prop value `thin | semibold` of `weight` prop is deprecated.

```diff
- <p-text weight="thin">Some text</p-text>
+ <p-text>Some text</p-text>

- <p-text weight="semibold">Some text</p-text>
+ <p-text weight="semi-bold">Some text</p-text>
```

- Prop value
  `brand | default | neutral-contrast-low | neutral-contrast-medium | neutral-contrast-high | notification-neutral` of
  `color` prop is deprecated.

```diff
- <p-text color="brand">Some text</p-text>
+ <p-text>Some text</p-text>

- <p-text color="default">Some text</p-text>
+ <p-text>Some text</p-text>

- <p-text color="neutral-contrast-low">Some text</p-text>
+ <p-text color="contrast-low">Some text</p-text>

- <p-text color="neutral-contrast-medium">Some text</p-text>
+ <p-text color="contrast-medium">Some text</p-text>

- <p-text color="neutral-contrast-high">Some text</p-text>
+ <p-text color="contrast-high">Some text</p-text>

- <p-text color="notification-neutral">Some text</p-text>
+ <p-text color="notification-info">Some text</p-text>
```

##### ToastManager:

- Prop value `neutral` of `state` parameter is deprecated.

```diff
- …addMessage({ text: `Some message`, state: 'neutral' })
+ …addMessage({ text: `Some message`, state: 'info' })
```

### Added

- `Display` component
- `Heading` component
- Prop `underline` for `Link Pure`
- Prop `theme` for `Checkbox Wrapper`, `Radio Button Wrapper`, `Popover`, `Tag Dismissible`, `Textarea Wrapper`,
  `Text Field Wrapper` and `Fieldset Wrapper`
- Prop `size` for `Icon` supports `x-small` and `x-large`
- Prop `size` for `Accordion` `compact="true"` supports `medium`

### Changed

- `Spinner`, `Icon`, `Link Pure`, `Button Pure`, `Link`, `Link Social`, `Button`, `Checkbox Wrapper`,
  `Radio Button Wrapper`, `Popover`, `Modal`, `Select Wrapper`, `Tag`, `Tag Dismissible`, `Textarea Wrapper`,
  `Inline Notification`, `Banner`, `Toast`, `Grid`, `Flex`, `Pagination`, `Scroller`, `Accordion`, `Text`,
  `Text Field Wrapper`, `Content Wrapper`, `Segmented Control`, `Tabs`, `Tabs Bar`, `Headline` and `Fieldset Wrapper`
  match new design language
- `Icon` supports
  `primary | contrast-low | contrast-medium | contrast-high | notification-success | notification-warning | notification-error | notification-info | inherit`
  for `color` prop
- Default value of prop `width` of `Banner` has changed from `basic` to `extended`
- Default value of prop `action-icon` of `Inline Notification` has changed from `arrow-head-right` to `arrow-right`
- Default value of prop `name` of `Icon` has changed from `arrow-head-right` to `arrow-right`
- Default value of prop `variant` of `Link` and `Button` has changed from `secondary` to `primary`

#### Removed

- Custom slotted CSS for mostly all components. Equivalent styles are now provided by `getInitialStyles()` partial
  instead.
- `applyNormalizeStyles` option from `getInitialStyles()` partial which is applied by default now.

## [2.20.0] - 2023-02-06

## [2.20.0-rc.1] - 2023-02-06

## [2.20.0-rc.0] - 2023-01-30

### Added

- `applyNormalizeStyles` option for `getInitialStyles()` partial which includes basic css styles for Light DOM

## [2.19.1-rc.1] - 2023-01-18

### Added

- `jsdom-polyfill` subpackage is available at `@porsche-design-system/components-{js|angular|react|vue}/jsdom-polyfill`
  and can be used to have working web components in jsdom based tests (e.g. jest)
- `testing` subpackage is available at `@porsche-design-system/components-{js|angular|react|vue}/testing` to provide
  `getByRoleShadowed`, `getByLabelTextShadowed` and `getByTextShadowed` utilities which use `@testing-library/dom`
  queries internally to support Shadow DOM
- Validation if `prefix` is already reserved by a different version upon initialization of the Porsche Design System

### Fixed

- `componentsReady()` waits for Porsche Design System being initialized before checking components which can happen in
  certain test scenarios without partials

## [2.19.1-rc.0] - 2023-01-18

### Fixed

- Bug in `@porsche-design-system/components-react/ssr` where in some cases during SSG an error was thrown when
  components render their children conditionally

## [2.19.0] - 2022-12-22

## [2.19.0-rc.2] - 2022-12-22

## [2.19.0-rc.1] - 2022-12-22

### Fixed

- `Stepper Horizontal` calculation of scroll position when used within any parent that has a margin or padding

## [2.19.0-rc.0] - 2022-12-21

### Added

- Vue: typed components are available via the `@porsche-design-system/components-vue` package

### Fixed

- `Modal` focus cycle when pressing Shift Tab right after it was opened

## [2.18.0] - 2022-12-15

## [2.18.0-rc.2] - 2022-12-14

### Added

- Validation to ensure crucial partials are used.  
  **Disclaimer:** The Porsche Design System will **not** inject its initial styles anymore. Please use the
  `getInitialStyles()` partial to reduce flash of unstyled content (FOUC) as described here:
  [getInitialStyles() documentation](https://designsystem.porsche.com/v2/partials/initial-styles)

### Changed

- `line-height` calculation for all components is handled CSS only now by using `ex`-unit in combination with `calc()`
  which gives the best performance, the easiest possible integration and respects UI best practices in having **larger**
  `line-height` values for **small** `font-size` definitions and **smaller** `line-height` values for **larger**
  `font-size` definitions. The calculated values by CSS slightly differ compared to the ones calculated by JavaScript,
  which might result in minor visual changes.

### Fixed

- Screen reader announcements of `Textfield` and `Textarea` in `counter` mode
- Screen reader announcements in `Select Wrapper`

## [2.18.0-rc.1] - 2022-11-24

### Added

- `Carousel` now has a `rewind` property, better prev/next icons, a `max-width` for `heading` and `description` and
  support for slotted `description`

### Fixed

- `Select Wrapper` height if text is zoomed up to 200%

## [2.18.0-rc.0] - 2022-11-17

### Added

- SSR/SSG ready components using Declarative Shadow DOM for Next JS are shipped via
  `@porsche-design-system/components-react/ssr`. To use it simply change your imports.

**Important:** make sure to apply the new `getDSRPonyfill()` partial right before your closing `</body>` tag. More
information can be found here:
[getDSRPonyfill() documentation](https://designsystem.porsche.com/v2/partials/dsr-ponyfill)

```diff
- import { PorscheDesignSystemProvider, PButton, ... } from '@porsche-design-system/components-react';
+ import { PorscheDesignSystemProvider, PButton, ... } from '@porsche-design-system/components-react/ssr';
+ import { getDSRPonyfill } from '@porsche-design-system/components-react/partials';
```

### Changed

- Improve height calculation for `Accordion`
- Slotted anchor support for `Link Pure` is stricter (In case slotted `<a>` is used it must be a direct child of
  `Link Pure`)
- `getFontLinks()` partial now has `{ weights: ['regular', 'semi-bold'] }` for a default

## [2.17.0] - 2022-10-31

## [2.17.0-rc.0] - 2022-10-31

### Added

- `Link Tile`

### Fixed

- `Scroller` bug where scrollable content was not fully hidden by the gradient, when zoomed into the page.

### Changed

- Removed `!important` keyword from css property `display` of `Link Pure` and `Button Pure`

## [2.16.3] - 2022-10-21

## [2.16.3-rc.0] - 2022-10-21

### Fixed

- `Button Pure` and `Link Pure` error when using `size="inherit"` and `icon="none"`

### Changed

- Replaced all internal usage of `Text` and `Headline` components

## [2.16.2] - 2022-09-15

## [2.16.2-rc.0] - 2022-09-15

### Fixed

- Issue with `Popover` where drop-shadow is not shown correctly in Chrome >= 105
- Issue with `Carousel` and `wrap-content="true"` where the layout was out of sync with `Content Wrapper` for
  viewports >= 1760px.
- `Select Wrapper` with custom dropdown keeps attribute changes of native select options in sync if changed
  programmatically

## [2.16.1] - 2022-09-09

### Fixed

- Issue with `Options` typing import for `Carousel`

## [2.16.0] - 2022-09-08

## [2.15.1-rc.1] - 2022-09-08

### Added

- `Carousel`
- `Scroller`

### Changed

- `Stepper Horizontal` now has `size` property
- `Stepper Horizontal` uses improved focus behavior in case it becomes scrollable and scroll indicators are centered
  correctly.
- `Tabs Bar` uses improved focus behavior in case it becomes scrollable and scroll indicators are centered correctly.

## [2.15.1-rc.0] - 2022-08-24

### Fixed

- `Radio Button Wrapper` visual selection change bug in Safari >= 15.5

## [2.15.0] - 2022-08-22

## [2.15.0-rc.1] - 2022-08-18

### Changed

- Downgraded `@angular` to `v13` to ensure backwards compatibility of `@porsche-design-system/components-angular`

## [2.15.0-rc.0] - 2022-08-16

### Fixed

- `Popover` visual shadow bug in Safari
- `Stepper Horizontal Item` bug where pseudo styles of the counter element were overridable

## [2.15.0-beta.0] - 2022-08-05

### Fixed

- `Tabs` & `Tabs Bar` `size` property when using `BreakpointCustomizable`

### Changed

- `Modal` uses poly fluid sizing for outer spacing
- `Banner` uses poly fluid sizing for outer spacing
- `Content Wrapper` uses poly fluid sizing for inner spacing
- `Modal` min-width is slightly updated to perfectly fit into content area of `Content Wrapper` at 320px viewport width

### Added

- Validation of properties for all components
- `Text Field Wrapper` with `input type="search"` is clearable via Escape key and custom clear button across browsers
- `Text Field Wrapper` with `input type="search"` shows a "Locate me" button when `actionIcon="locate"` is set, emits
  the `action` event on click and can be put into a loading state via `actionLoading="true"`

## [2.14.0] - 2022-07-11

## [2.14.0-rc.1] - 2022-07-11

## [2.14.0-rc.0] - 2022-07-11

### Added

- `getBrowserSupportFallbackScript()` partial supporting `cdn` and `format` options as replacement for
  `includeOverlay()` of `@porsche-design-system/browser-notification` npm package
- `getCookiesFallbackScript()` partial supporting `cdn` and `format` options as replacement for `includeCookieOverlay()`
  of `@porsche-design-system/browser-notification` npm package

### Changed

- `getMetaTagsAndIconLinks()` partial to return `theme-color` meta tags with `prefers-color-scheme: {light|dark}` media
  query

## [2.13.0] - 2022-06-23

## [2.13.0-rc.5] - 2022-06-23

### Fixed

- `Stepper Horizontal Item` `state` validation
- `Button` and `Link` with `theme="dark" variant="tertiary"` and `Tag Dismissible` bug on Safari < v15.5 where wrong
  colors on hover were shown

## [2.13.0-rc.4] - 2022-06-22

### Added

- `Stepper Horizontal`

## [2.13.0-rc.3] - 2022-06-22

### Added

- `Segmented Control`

## [2.13.0-rc.2] - 2022-06-21

## [2.13.0-rc.1] - 2022-06-21

## [2.13.0-rc.0] - 2022-06-21

### Changed

- `Button`, `Button Pure` and `Switch` apply `aria-disabled="true"` instead of `disabled` attribute to native button
  internally in case `disabled` and/or `loading` property is set

## [2.12.1] - 2022-05-25

## [2.12.1-rc.0] - 2022-05-25

### Fixed

- Issue with `JssStyle` typing import

## [2.12.0] - 2022-05-19

### Changed

- npm package is prepared for public release on [npmjs.org](https://npmjs.com)

## [2.12.0-rc.2] - 2022-05-12

## [2.12.0-rc.1] - 2022-05-11

## [2.12.0-rc.0] - 2022-05-04

### Added

- `Table Head Cell` now has a `multiline` property

### Changed

- `Headline` has no `hypens` / `overflow-wrap` style by default
- Partials now throw an exception if they are executed in browser

### Fixed

- Exception in `Headline`, `Select Wrapper`, `Text` and `Text List` when changing `theme` prop from `dark` to `light`
- `getInitialStyles()` partial now returns `.hydrated` styles, too

## [2.11.0-skeletons] - 2022-04-21

## [2.11.0] - 2022-04-21

## [2.11.0-rc.0] - 2022-04-20

### Added

- `Tag`
- `Tag Dismissible`

## [2.10.0-skeletons] - 2022-04-13

## [2.10.0] - 2022-04-13

## [2.9.3-rc.1] - 2022-04-06

### Added

- `Text Field Wrapper` now has a `showCharacterCount` property which can be used to hide the character count when a
  `maxLength` attribute is set on the wrapped `input`.
- `Textarea Wrapper` now has a `showCharacterCount` property which can be used to hide the character count when a
  `maxLength` attribute is set on the wrapped `textarea`.

## [2.9.3-rc.0-skeletons] - 2022-03-29

## [2.9.3-rc.0] - 2022-03-28

### Added

- `Text Field Wrapper` supports `unit` property on `input type="text"`
- `Marque` optional configurable clickable/focusable area by defining padding on host element

### Fixed

- `Tabs Item` improved accessibility
- Angular: circular dependency in development mode in `2.9.2-skeletons`

## [2.9.2-skeletons] - 2022-03-24

### Added

- **[EXPERIMENTAL]** `getInitialStyles` partial now accepts a `skeletonTagNames` array of component names that will
  initially have skeleton styles while the Porsche Design System is loading
- **[EXPERIMENTAL]** `Button`, `Button Pure`, `Checkbox Wrapper`, `Fieldset Wrapper`, `Link`, `Link Pure`,
  `Link Social`, `Radio Button Wrapper`, `Select Wrapper`, `Text Field Wrapper`, `Textarea Wrapper` can now have initial
  skeleton styles when passed as `skeletonTagNames` to the `getInitialStyles` partial

## [2.9.2] - 2022-03-24

## [2.9.2-rc.1] - 2022-03-23

### Fixed

- Bug caused by Chrome where hover styles of `Link Pure` are not displayed correctly

## [2.9.2-rc.0] - 2022-03-22

### Added

- Normalized font behavior (`hyphen`, `overflow-wrap` and `text-size-adjust`) across components

### Fixed

- `Modal` scrolling and pinch to zoom on iOS
- `Modal` initial position if scrollable
- `Table Head Cell` sort icon `asc` + `desc`

## [2.9.1] - 2022-03-10

## [2.9.1-rc.0] - 2022-03-09

### Added

- Styles for slotted `<button>` in `Text`

### Changed

- `Modal` heading and aria validation happens only when open

### Fixed

- React: bundling format of partials

## [2.9.0] - 2022-02-28

## [2.9.0-rc.1] - 2022-02-25

### Fixed

- `Modal` focus trap respecting elements in shadow DOM and dynamically added/removed elements on first level
- `Tabs Item` focus outline on click in Safari
- Error while using partials in Vanilla JS and Angular

## [2.9.0-rc.0] - 2022-02-16

### Added

- `getFontFaceStylesheet` returns additional `<link>` tags with `rel="preconnect"` and `rel="dns-prefetch"`
- Option `format` to partials `getFontFaceStylesheet`, `getComponentChunkLinks()`, `getFontLinks()`, `getIconLinks()`,
  `getInitialStyles()`, `getLoaderScript()` and `getMetaTagsAndIconLinks()`

#### Deprecated

- The option `withoutTags` of partials `getFontFaceStylesheet`, `getComponentChunkLinks()`, `getFontLinks()`,
  `getIconLinks()`, `getInitialStyles()`, `getLoaderScript()` and `getMetaTagsAndIconLinks()` is deprecated and will be
  removed in `v3.0.0`. Please use `format: 'jsx'` instead.

```diff
- <link rel="stylesheet" href={getFontFaceStylesheet({ withoutTags: true })} crossOrigin="true" />
+ {getFontFaceStylesheet({ format: 'jsx' })}
```

## [2.9.0-beta.1] - 2022-01-27

### Added

- `:focus-visible` content of selected Tab in `Tabs` component gets focus styling
- Improved accessibility of `Text Field Wrapper` and `Textarea Wrapper` when `maxlength` attribute is set
- `Modal` aria property
- `Modal` class for slotted elements to make content full-width

### Changed

- `Button Pure` and `Link Pure` removed `position: relative` imposition, make sure to **not** override it with
  `position: static`

### Fixed

- `Modal` close button styles when no heading is passed

## [2.9.0-beta.0] - 2022-01-18

### Added

- React: `getByRoleShadowed`, `getByLabelTextShadowed` and `getByTextShadowed` utilities which uses
  `@testing-library/dom` queries internally to support Shadow DOM

### Fixed

- React: `UnhandledPromiseRejectionWarning` when using `skipPorscheDesignSystemCDNRequestsDuringTests()`

## [2.8.0] - 2022-01-17

### Fixed

- Accessibility issue of `Icon` component in Windows High Contrast Mode in Chromium Browser

## [2.8.0-rc.0] - 2022-01-14

### Added

- Support for `tabindex` attribute on `Button`, `Button Pure`, `Switch`, `Link`, `Link Pure` and `Link Social`

### Changed

- `:focus-visible` style matches outline color of `Button` while hovered

#### Deprecated

- The `tabbable` property of `Button`, `Button Pure` and `Switch` is deprecated and will be removed in `v3.0.0`. Please
  use `tabindex` instead.

```diff
- <p-button tabbable="false">Some button</p-button>
+ <p-button tabindex="-1">Some button</p-button>
```

## [2.8.0-beta.3] - 2021-12-22

### Added

**Disclaimer:** The provided themes `light-electric` and `dark-electric` are just a proof of concept, it's **not**
accessible regarding its color contrast and might even be removed in an upcoming major release again.

- `light-electric` theme for `Switch`
- `dark-electric` theme for `Button Pure` and `Link Pure`
- Character counter to `Text Field Wrapper` and `Textarea Wrapper` if `maxlength` is present on `input type="text"` and
  `textarea`

### Changed

- `:focus-visible` style matches outline color of `Switch` while hovered

### Fixed

- Box model of `Button Pure`

## [2.8.0-beta.2] - 2021-12-22

### Fixed

- `Content Wrapper` regression for `!important` style

### Added

- Usage validation for `Link`, `Link Pure` and `Link Social`

## [2.8.0-beta.1] - 2021-12-16

### Fixed

- `Select Wrapper` validation of select element

## [2.8.0-beta.0] - 2021-12-15

### Changed

- Angular: increased peer dependency to `>=12.0.0 <14.0.0`

## [2.7.0] - 2021-12-14

## [2.7.0-rc.0] - 2021-12-14

#### Removed

- `offset-bottom` prop of `Toast` (use `--p-toast-position-bottom` CSS variable instead)

## [2.7.0-beta.6] - 2021-12-08

### Added

- `Popover`

## [2.7.0-beta.5] - 2021-12-07

### Added

**Disclaimer:** The provided theme `light-electric` is just a proof of concept, it's **not** accessible regarding its
color contrast and might even be removed in an upcoming major release again.

- `light-electric` theme for `Accordion`, `Link`, `Link Pure`, `Button`, `Button Pure`, `Tabs`, `Tabs Bar`

## [2.7.0-beta.4] - 2021-12-02

## [2.7.0-beta.3] - 2021-11-30

### Added

- `Accordion` uses `MutationObserver` fallback when no `ResizeObserver` is available in older browsers

### Fixed

- `Link` and `Link Social` not adapting slotted anchor to the width of the element

## [2.7.0-beta.2] - 2021-11-24

### Added

- `Toast`

### Fixed

- `Banner` animations respect offset correctly

## [2.7.0-beta.1] - 2021-11-16

### Fixed

- `Headline` applies `align` and `ellipsis` prop correctly

## [2.7.0-beta.0] - 2021-11-11

### Added

- New `aria` property for `ARIA` attribute handling for: `Button`, `Button Pure`, `Icon`, `Link`, `Link Pure`, `Marque`,
  `Spinner`

### Fixed

- React: warnings about `useLayoutEffect` in SSR context

## [2.6.1] - 2021-11-05

### Fixed

- Prevent breaking entire Porsche Design System due to lacking support of `ResizeObserver`, however `Accordion` still
  requires it

## [2.6.0] - 2021-11-04

### Added

- `unit` and `unitPosition` properties to `Text Field Wrapper`

## [2.6.0-beta.0] - 2021-10-29

### Changed

- Use `Heiti SC` (pre-installed on iOS/macOS) and `SimHei` (pre-installed on Windows) as Chinese fallback font

### Added

- `Marque` uses `webp` images for browsers that support it
- `Inline Notification`
- `Icon` now supports `success` for `name` property

### Fixed

- Colors of `Banner` for dark theme
- Replaced CSS `inset` property with `top`, `left`, `right` and `bottom` for browser compatibility
- Opening and closing transition of `Modal`

## [2.5.1-beta.0] - 2021-10-11

### Fixed

- Possible exceptions when components get unmounted directly

## [2.5.0] - 2021-10-04

### Added

- `SimHei` and `黑体` as fallback for all components' `font-family`

## [2.5.0-beta.1] - 2021-09-28

### Changed

- React: improved render behavior of components

## [2.5.0-beta.0] - 2021-09-22

### Added

- React: utility function `skipPorscheDesignSystemCDNRequestsDuringTests`

## [2.4.0] - 2021-09-21

## [2.4.0-beta.2] - 2021-09-21

### Added

- `Link Social` and `Icon` now support `kakaotalk`, `naver`, `reddit` and `tiktok`
- JSS caching mechanism to improve style performance

### Changed

- Alignment of `linkedin` icon
- Improved accessibility of `Select Wrapper`
- `Icon` loading behaviour to non-blocking, components using the `Icon` will no longer wait for it to load
- Validation messages of `Fieldset Wrapper` have now an additional icon representing the validation state

### Fixed

- Box model of `Link Pure`
- Focus of `Link Pure` with slotted anchor and hidden label
- Focus cycling of `Modal` without focusable children
- Suppress CORS error

## [2.4.0-beta.1] - 2021-08-26

### Added

- `active` property to `Button Pure`

## [2.4.0-beta.0] - 2021-08-26

### Added

- `icon` property of `Button Pure` and `Link Pure` was extended by `none` value
- `alignLabel` and `stretch` property to `Button Pure` and `Link Pure`

### Changed

- Improved `:focus-visible` and `:hover:focus-visible` colors for `Link Social` and `Link`
- Improved slotted `<a>` coloring in dark theme for `Link Social` and `Link`
- Validation messages of `Checkbox Wrapper`, `Radio Button Wrapper`, `Select Wrapper`, `Textarea Wrapper` and
  `Text Field Wrapper` have now an additional icon representing the validation state
- `Modal` backdrop behavior to close modal on mouse-down

### Fixed

- Slotted `<a>` coloring in dark theme for `Text`, `Headline`, `Text List`, `Banner`, `Select Wrapper` and `Link Pure`
- Wrong background color of scrollable `Modal`'s backdrop in Safari

## [2.3.0] - 2021-07-28

## [2.3.0-beta.3] - 2021-07-28

### Changed

- `Accordion` reduce paddings, vertically align carets to the first heading row, adjust border color and hover styles

### Fixed

- `Text Field Wrapper` accessibility of type password and search

## [2.3.0-beta.2] - 2021-07-15

### Added

- `Checkbox Wrapper`, `Radio Button Wrapper`, `Select Wrapper`, `Textarea Wrapper` and `Text Field Wrapper` now reflect
  changes of the `required` attribute on their child component
- `multiline` property to `Table Cell`
- Partial function `getLoaderScript()` to initialize Porsche Design System as early as possible

### Fixed

- `Table Head Cell` uses semi bold instead of bold as font weight
- Transition of `Modal`

## [2.3.0-beta.1] - 2021-07-08

### Added

- `Accordion`

### Changed

- Removed initial delay of `Banner`

## [2.3.0-beta.0] - 2021-07-01

### Added

- `Table`
- Angular: export types from package root
- Accessibility icon

### Changed

- `Button`, `Button Pure` and `Switch` are now focusable while in `loading` state
- `Text` and `Headline` inherits white-space CSS property
- React: sync component props via property instead of attribute

### Fixed

- Angular: support `"strictTemplates": true` option in `tsconfig.json`
- Use correct icon for `arrow-last` and `arrow-first` in `Icon`, `Button` and `Link` components

## [2.2.1] - 2021-06-08

### Changed

- Optimize vertical alignment of `Modal`

### Fixed

- URL in inject global style warning

## [2.2.1-beta.1] - 2021-06-02

### Fixed

- Margin of `Tabs Bar` within `Tabs` for Firefox and Safari
- SVG of `Icon` is not removed after prop change, e.g. on color change
- Fullscreen behavior of `Modal` on screens larger than 1760px

## [2.2.0] - 2021-05-19

### Fixed

- `Text` inside `Button` now has the proper size on iOS Safari when changing to and from landscape mode
- `Banner` can now be re-opened after closing
- Closing one `Banner` will not close other `Banners` on the site

## [2.2.0-beta.2] - 2021-05-12

### Fixed

- `Select Wrapper` value changes are now reflected correctly
- `Select Wrapper` dark theme background color if used with `filter` prop

## [2.2.0-beta.1] - 2021-05-05

### Added

- Partial function `getIconLinks()` to preload Porsche Design System Icons

### Fixed

- `Text Field Wrapper` spacing in Safari

## [2.2.0-beta.0] - 2021-05-05

### Added

- Partial function `getMetaTagsAndIconLinks()` to simplify cross device fav and meta icons

## [2.1.0] - 2021-05-03

## [2.1.0-beta.0] - 2021-05-03

### Added

- `Switch`

### Changed

- `Text` automatically breaks words/strings into new line being too long to fit inside their container
- `Headline` automatically breaks words/strings into new line being too long to fit inside their container
- Extended `Fieldset Wrapper` with `labelSize`, `required`, `state` and `message` properties. If the `Fieldset Wrapper`
  is set to required only the label of the **Fieldset Wrapper** gets an asterisk. It is removed from all wrapped child
  components, as long as they are Porsche Design System form elements.

## [2.0.3] - 2021-04-28

## [2.0.3-beta] - 2021-04-28

### Fixed

- Angular: events firing twice in `Pagination`, `Modal`, `Tabs`, `Tabs Bar` and `Banner` component

## [2.0.2] - 2021-04-21

## [2.0.2-beta.0] - 2021-04-20

### Fixed

- TypeScript build errors due to duplicate declarations in `types.d.ts`

## [2.0.1] - 2021-04-16

### Fixed

- Visual appearance of `Checkbox Wrapper` in iOS Safari
- A bug where `Text Field Wrapper` would throw an error when reattaching to DOM too quickly
- Visual bug in Firefox when zooming out `Text Field Wrapper`, `Checkbox Wrapper` and `Textarea Wrapper`
- Angular: streamline component styles in dark theme

### Changed

- Aligned focus states of `Checkbox Wrapper` and `Radio Button Wrapper` across browsers

## [2.0.0] - 2021-04-13

In keeping with [Semver](https://semver.org), Porsche Design System v2.0.0 was released due to changes in the API,
fundamental changes in loading behavior and others. With our new major version `v2.0.0` there are some important changes
that you should watch out for. To make the migration from `v1.5.x` to our current `v2.0.0` easier, we offer a few
guidelines.

## General changes / improvements:

### All components, icons, fonts, styles and marque of the Porsche Design System are loaded versioned and chunked from a central CDN

This way all web based digital Porsche products share and use the cached and versioned assets regardless of the JS
framework used to improve loading performance across the Porsche group. Only a tiny (1.4kb sized) Porsche Design System
loader script gets bundled into your application code. Everything else gets loaded versioned, cached and chunked from a
central CDN ([read more](https://designsystem.porsche.com/v3/must-know/performance/cdn)). However, this also means that
you will need an **Internet connection** to render the components in a browser (possibly relevant for development stage
or intranet applications).

### Enabling Micro Frontend Architecture

In case of a micro-frontend architecture, multiple instances and versions of the Porsche Design System can be combined
in a final application by configurable prefixing technique of the Porsche Design System components during runtime.
Please refer to our framework specific guidelines
[Vanilla JS](https://designsystem.porsche.com/v2/start-coding/vanilla-js),
[Angular](https://designsystem.porsche.com/v2/start-coding/angular) and
[React](https://designsystem.porsche.com/v2/start-coding/react).

### Prevent Flash of Unstyled Content (FOUC) and Flash of Unstyled Text (FOUT)

To prevent FOUC/FOUT, the Porsche Design System offers various partials as part of the
`@porsche-design-system/components-{js|angular|react}` package to ensure all necessary Porsche Design System fonts and
components are fully loaded. If you've used the `@porsche-design-system/partials` package previously, stop using it and
replace the integration with the partials provided by `@porsche-design-system/components-{js|angular|react}` package.
Have a look at our [FOUC/FOUT guidelines](https://designsystem.porsche.com/v3/must-know/performance/loading-behaviour).

```diff
- <%= require('@porsche-design-system/partials').getPorscheDesignSystemCoreStyles() %>
+ <%= require('@porsche-design-system/components-{js|angular|react}/partials').getInitialStyles() %>

- <%= require('@porsche-design-system/partials').getFontFaceCSS() %>
+ <%= require('@porsche-design-system/components-{js|angular|react}/partials').getFontFaceStylesheet() %>

- <link rel="preload" href="path/to/webfont/nameOfWebFontFile" as="font" type="font/woff2" crossorigin />
+ <%= require('@porsche-design-system/components-{js|angular|react}/partials').getFontLinks({ weights: ['regular', 'semi-bold'] }) %>
```

### Added support for China CDN

Our CDN is configured to forward requests to Chinese CDN automatically when necessary. So you're good to go without any
configuration or multiple region specific builds of your application. However, if you are aiming for the maximum
possible performance in China, you can configure which CDN the Porsche Design System must use. Please follow our
[CDN guidelines](https://designsystem.porsche.com/v3/must-know/performance/cdn) for more information.

### New/optimized components

- **Tabs**
- **Tabs Bar**
- **Banner**
- **Modal**
- Headline
- Select
- Pagination
- Button
- Button Pure
- Link
- Link Pure
- Spinner
- Checkbox
- Radio Button

### Improved TypeScript support for Angular and React

To ensure the best possible typing support, we have refactored our Angular and React wrappers which integrate the native
web components of the Porsche Design System.

### componentsReady() works reliable

Because the Porsche Design System components get loaded async at the time they are needed, it might be relevant within
your application or test automation to know when those have been initialized. Therefore, we provide in all three
`@porsche-design-system/components-{js|angular|react}')` packages a reliable helper function `componentsReady()`.
[Read more about it](https://designsystem.porsche.com/v3/developing/components-ready).

### Removed "blur on focus"

Now focus styling is only applied when you navigate through keyboard and ignored by mouse interaction for browsers
supporting `:focus-visible` otherwise it will fallback to `:focus` CSS implementation.

### Changed focus styling for a better compromise between accessibility and visual appearance

Color and outline of general focus styling has changed to `currentColor` for light/dark theme with an outline of 1px
width/offset. If you have custom components build with the usage of our `@porsche-design-system/utilities` package then
update it to the latest version.

### Improved geometry of Porsche Next font

For better alignment and readability we've changed the geometry of the Porsche Next font which results in a visual
change of font size and spacing.

### Dropped support for IE11 and EdgeHTML according to Porsche's official browser strategy 2021

If you still need to support these browsers, you have to stick to `v1.5.x`. We offer a Browser Notification package
`@porsche-design-system/browser-notification` to alert users that these browsers are no longer supported. It supports a
blocking layer (to be used with Porsche Design System `v2.x`), or a dismissible banner (to be used with Porsche Design
System `v1.x`). Please refer to our
[Browser compatibility guidelines](https://designsystem.porsche.com/v3/must-know/browser-compatibility).

### Changed default type of Button and Button Pure

To be in sync with native `<button>` behavior we've changed the default `type` of **Button** and **Button Pure**
component. Those components will render a button within their Shadow DOM as `<button type="submit">` ( previously
`<button type="button">`).

- `submit`: The button submits the form data to the server. This is the default if the attribute is not specified for
  buttons associated with a `<form>`, or if the attribute is an empty or invalid value.
- `button`: The button has no default behavior, and does nothing when pressed by default. It can have client-side
  scripts listen to the element's events, which are triggered when the events occur.

### Changed support for wrapped links around Link, Link Pure and Link Social component

Due to the support for setting links (`<a href="#">`) in our **Link**, **Link Pure** and **Link Social** components as
child, we've removed support for styling the anchor tag (`<a>`) when it surrounds the component. So we recommend
changing the position of the `<a>` tag from wrapping the component to a direct slot (child) of it.

```diff
- <a href="#"><p-link>Some label</p-link></a>
+ <p-link><a href="#">Some label</a></p-link>

- <a href="#"><p-link-pure>Some label</p-link-pure></a>
+ <p-link-pure><a href="#">Some label</a></p-link-pure>

- <a href="#"><p-link-social>Some label</p-link-social></a>
+ <p-link-social><a href="#">Some label</a></p-link-social>
```

### Automatic \* asterisk symbol to form field labels

We added an automatic generated _ asterisk symbol to form field labels which have the required attribute. This might
lead to a doubled _ symbol if you set one by yourself.

```diff
- <p-text-field-wrapper label="Some label *"><input type="text" name="some-name" required /></p-text-field-wrapper>
+ <p-text-field-wrapper label="Some label"><input type="text" name="some-name" required /></p-text-field-wrapper>

- <p-checkbox-wrapper label="Some label *"><input type="checkbox" name="some-name" required /></p-checkbox-wrapper>
+ <p-checkbox-wrapper label="Some label"><input type="checkbox" name="some-name" required /></p-checkbox-wrapper>

- <p-radio-button-wrapper label="Some label *"><input type="radio" name="some-name" required /></p-radio-button-wrapper>
+ <p-radio-button-wrapper label="Some label"><input type="radio" name="some-name" required /></p-radio-button-wrapper>

- <p-radio-button-wrapper label="Some label *"><input type="radio" name="some-name" required /></p-radio-button-wrapper>
+ <p-radio-button-wrapper label="Some label"><input type="radio" name="some-name" required /></p-radio-button-wrapper>

- <p-textarea-wrapper label="Some label *"><textarea name="some-name" required></textarea></p-textarea-wrapper>
+ <p-textarea-wrapper label="Some label"><textarea name="some-name" required></textarea></p-textarea-wrapper>

- <p-select-wrapper label="Some label *"><select name="some-name" required><option>A</option></select></p-select-wrapper>
+ <p-select-wrapper label="Some label"><select name="some-name" required><option>A</option></select></p-select-wrapper>
```

### Shadow DOM

`Flex`, `Flex Item`, `Grid` and `Grid Item` now use Shadow DOM, thus you are not able to overwrite styles defined by
these components any longer.

---

## Angular

### Integration of Angular components

In the past it was possible to provide a token called `PREVENT_WEB_COMPONENTS_REGISTRATION` which prevented the
registration of the Porsche Design System components and loading of polyfills. Due to the fact that we no longer provide
/ need poly filling, we have completely removed the token. For advanced usage please
[read further](https://designsystem.porsche.com/v2/start-coding/angular).

---

## React

### Integration of React components

In the past `@porsche-design-system/components-react` components have initialized the **Porsche Design System Loader**
automatically as soon as a component was imported. With `v2.x` you have to import the `PorscheDesignSystemProvider` once
in your `index.tsx` which then initializes the **Porsche Design System Loader**, e.g. like:

```diff
  // index.tsx

  import ReactDOM from 'react-dom';
  import { PorscheDesignSystemProvider } from '@porsche-design-system/components-react';
  import { App } from './App';

  ReactDOM.render(
    <React.StrictMode>
+     <PorscheDesignSystemProvider>
        <App />
+     </PorscheDesignSystemProvider>
    </React.StrictMode>,
    document.getElementById('root')
  );
```

For advanced usage please [read further](https://designsystem.porsche.com/v2/start-coding/react).

#### Jsdom Polyfill for React / Jest / jsdom test automation

We removed test mocks for React / Jest / jsdom as Shadow DOM is supported since jsdom v12.2.0. Instead, we provide a
Jsdom Polyfill (exclusivly for `@porsche-design-system/components-react` package) fixing missing implementation of jsdom
which the Porsche Design System relies on. **Note:** If your test includes Porsche Design System components, make sure
to wrap the component you want to test with a PorscheDesignSystemProvider in order to avoid exceptions. For more
information please [read further](https://designsystem.porsche.com/v2/start-coding/react).

---

## Vanilla JS

### Integration of Vanilla JS components

With `v1.x` of the Porsche Design System you've had to copy all needed JS files of
`@porsche-design-system/components-js` into your target directory and include the ES5 and ESM loader snippet. Now you
only need to copy one `index.js` file and initialize the Porsche Design System like in the example below:

```diff
  <!DOCTYPE html>
  <html lang="en">
    <head>
      <meta charset="utf-8">
      <meta name="viewport" content="width=device-width,initial-scale=1.0">
      <title>Porsche Design System</title>
-     <script nomodule src="PATH/TO/PACKAGE/@porsche-design-system/components-js/dist/porsche-design-system/porsche-design-system.js"></script>
-     <script type="module" src="PATH/TO/PACKAGE/@porsche-design-system/components-js/dist/porsche-design-system/porsche-design-system.esm.js"></script>
+     <script src="PATH/TO/PACKAGE/@porsche-design-system/components-js/index.js"></script>
    </head>
    <body>
+     <script type="text/javascript">
+       porscheDesignSystem.load();
+     </script>
      <p-headline variant="headline-1">Some text</p-headline>
    </body>
  </html>
```

For advanced usage please [read further](https://designsystem.porsche.com/v2/start-coding/vanilla-js).

---

## [2.0.0-rc.10] - 2021-04-12

### Changed

- `Tabs` and `Tabs Bar` now respect dynamic additions / removals of `p-tabs-item`, `a` and `button` elements. Make sure
  to update the `activeTabIndex` when mutating elements
- Improved performance of `Text`, `Button Pure` and `Link Pure` when `size` is not `inherit`

### Added

- `Grid` now has a `wrap` and `gutter` property
- Components (`Grid Item`, `Flex Item`, `Tabs Item` and `Text List Item`) that require a specific parent (`Grid`,
  `Flex`, `Tabs` and `Text List`) will now throw an error if used without that parent

### Fixed

- Visual appearance of `Checkbox Wrapper` and `Radio Button Wrapper` reflect the state of the wrapped `input` element

## [2.0.0-rc.9] - 2021-03-26

### Added

- `Button Group` component
- Fullscreen property for `Modal` on mobile

### Changed

- Spacings, heading and sizes of `Modal`

### Fixed

- Prevent duplicate loading of `porsche-design-system.v2.x.HASH.js` chunk when using `getComponentChunkLinks()` partial

## [2.0.0-rc.8] - 2021-03-17

### Added

- Support for full height `Content Wrapper` with flex
- `Tabs Bar` now supports `undefined` as `activeTabIndex`

### Changed

- `Tabs Bar` has a new default `activeTabIndex`, which is `undefined`
- `Tabs Bar` does not work by itself anymore. The `activeTabIndex` needs to be controlled from the outside
  ([read more](https://designsystem.porsche.com/v2/components/tabs-bar/examples))
- Background Color of `Select Wrapper` in `dark` theme to meet accessibility criteria

## [2.0.0-rc.7] - 2021-03-15

### Fixed

- Make shadowed `Flex` and `Grid` work in Firefox + Safari

## [2.0.0-rc.6] - 2021-03-11

### Changed

- Make `Grid` and `Grid Item` use Shadow DOM
- Make `Flex` and `Flex Item` use Shadow DOM

## [2.0.0-rc.5] - 2021-03-09

### Added

- Configurable background color of `Content Wrapper`
- `italic` font-style in `Text` is now overridden with `normal`

### Fixed

- Usage of `Select Wrapper` within custom elements
- A bug that caused `Spinner` to be displayed in a wrong size

## [2.0.0-rc.4] - 2021-03-01

### Changed

- Filter of `Select Wrapper` supports substring search

### Fixed

- Build error in SSR

## [2.0.0-rc.3] - 2021-02-17

### Added

- React: utility function `skipCheckForPorscheDesignSystemProviderDuringTests`
- React: tree shaking for component wrappers

### Fixed

- Angular: error in `Checkbox Wrapper`, `Radio Button Wrapper` and `Text Field Wrapper` when `input[type]` is bound

## [2.0.0-rc.2] - 2021-02-12

### Added

- Validate usage of `Checkbox Wrapper`, `Radio Button Wrapper`, `Select Wrapper`, `Text Field Wrapper` and
  `Textarea Wrapper`

## [2.0.0-rc.1] - 2021-02-04

### Added

- Partial function `getComponentChunkLinks()` to preload Porsche Design System Components

### Changed

- Added a space before asterisk (`*`) when `input`, `textarea` or `select` have `required` attribute within form wrapper
  components
- Renamed partial `getFontLinks()` option from `weight` to `weights`

### Fixed

- A bug in `Tabs Bar` where the nextButton was mistakenly rendered.
- A bug where `Icon` was not rendered when using `lazy` property.
- A bug in `Text Field Wrapper` with input type password where characters would overlap the icon.

## [2.0.0-rc.0] - 2021-01-29

### Added

- Link support for `Marque`
- Sizing options `'responsive' | 'small' | 'medium'` for `Marque`

### Changed

- Angular: added static `load()` function `PorscheDesignSystemModule` for custom prefix
- Hide up/down spin button when using **Text Field** with `type="number"` in Firefox

### Fixed

- Angular: typings
- React: correct handling of `ref` property
- Unhandled exception in `Select Wrapper` if `selected` and `disabled` attributes are set on the same option
- A bug in `Tabs Bar` where scrolling was broken when a tab was selected
- A bug in `Tabs Bar` where the `nextButton` was always rendered

## [2.0.0-alpha.13] - 2021-01-26

### Added

- Partial function `getFontLinks()` to prevent **Flash of Unstyled Text** (FOUT)

### Fixed

- React: correct handling of `className` property

## [2.0.0-alpha.12] - 2021-01-20

### Added

- Partial function `getInitialStyles()` to prevent **Flash of Unstyled Content** (FOUC)
- Partial function `getFontFaceStylesheet()` to prevent **Flash of Unstyled Text** (FOUT)

### Changed

- React: `PorscheDesignSystemProvider` needs to wrap application
- React: component props have to be camelCase
- React: `PorscheDesignSystemProvider` is needed while testing components

### Fixed

- React: typings
- React: support of objects for property values

#### Removed

- React: `getPrefixedComponents`, prefixing is handled by `PorscheDesignSystemProvider`

## [2.0.0-alpha.11] - 2021-01-08

### Changed

- Precision of relative line height
- Changed color of `neutral contrast low`

## [2.0.0-alpha.10] - 2020-12-14

### Added

- `native` property to `Select Wrapper` to force rendering of native Browser select dropdown
- Extended flexibility of `Headline`

### Changed

- Some styling improvements of `Select Wrapper`

### Fixed

- Jsdom Polyfill `fetch` error

## [2.0.0-alpha.9] - 2020-12-09

### Fixed

- Improved reliability of `componentsReady()`

### Changed

- Jsdom Polyfill `console.warn` behaviour

## [2.0.0-alpha.8] - 2020-12-03

### Fixed

- A bug where `Modal` did not remove `overflow=hidden` on document body.

## [2.0.0-alpha.7] - 2020-11-26

### Added

- Jsdom Polyfill

#### Removed

- Jsdom Mocks
- Global "blur on focus" script

### Changed

- Default dropdown direction of `SelectWrapper` from `down` to `auto`
- Made API of `Tabs` consistent with `Tabs Bar`
- Removed transition for focus styling
- Use `:focus-visible` as default and `:focus` as fallback for focusable elements

### Fixed

- The Selected element of `SelectWrapper` dropdown keeps now in sync with native selection if changed programmatically
- Invalid search results get cleared if `SelectWrapper` becomes focus state
- Some bugs in `TabsBar`
- Minification of dynamic slotted content styles
- An issue where `Pagination` throws console errors if disconnected from dom.

## [2.0.0-alpha.6] - 2020-10-28

### Changed

- default `type` of `Button` and `Button Pure` to `submit`

### Fixed

- Typings

## [2.0.0-alpha.5] - 2020-10-26

### Added

- `Modal` component

### Fixed

- Typing for `pageChange` event of `Pagination` component
- Typings

### Changed

- Focus styling

## [2.0.0-alpha.4] - 2020-10-14

### Added

- Custom filter to `Select Wrapper` component
- DropDown direction property to `Select Wrapper` component
- Display `*` after label when `input`, `textarea` or `select` have `required` attribute within form wrapper components
- `Tabs` component
- `Tabs Bar` component
- `Banner` component

#### Removed

- Default `position: relative;` style of `Link Pure` and `Button Pure`

### Fixed

- `Spinner` zooming bug on Safari

## [2.0.0-alpha.3] - 2020-09-11

### Added

- Support to load assets from China CDN directly via browser flag: `PORSCHE_DESIGN_SYSTEM_CDN = 'cn';`

#### Removed

- Support for `<a>` wrapped `Link` and `Link Pure`

## [2.0.0-alpha.2] - 2020-08-20

## [2.0.0-alpha.1] - 2020-08-17

### Changed

- Removed classnames dependency
- Stencil Core `taskQueue` from `congestionAsync` to `async` for more performant component rendering

### Fixed

- Focus input on label click of `Checkbox Wrapper` and `Radio Button Wrapper`

## [1.5.6] - 2020-10-15

## [1.5.6-rc.0] - 2020-10-13

### Fixed

- `Spinner` zooming bug on Safari

## [1.5.5] - 2020-09-11

## [1.5.5-rc.0] - 2020-09-07

### Changed

- Deprecated stencil lifecycle-method `componentDidUnload` to `disconnectedCallback` to fix "`selectObserver` is
  undefined" bug in `Select Wrapper` and `Pagination`

## [1.5.4] - 2020-08-25

## [1.5.4-rc.0] - 2020-08-17

### Changed

- Removed classnames dependency
- Stencil Core `taskQueue` from `congestionAsync` to `async` for more performant component rendering

### Fixed

- Focus input on label click of `Checkbox Wrapper` and `Radio Button Wrapper`
- Fix typings for `orientation` of `Divider` component

## [2.0.0-alpha.0] - 2020-08-06

### Added

- **Experimental:** Optional web component scoping mechanism during runtime to enable micro service architecture

### Changed

- Web components get lazy loaded from central CDN to improve caching strategy across Porsche's digital eco system

#### Removed

- Stop browser support for **IE11** and **EdgeHTML**

### Fixed

- Mix of `Optgroups` and `Options` on same level in `Select Wrapper` component
- Fix typings for `orientation` of `Divider` component

## [1.5.3] - 2020-08-10

## [1.5.3-rc.0] - 2020-08-10

### Fixed

- Mix of `Optgroups` and `Options` on same level in `Select Wrapper` component

## [1.5.2] - 2020-07-22

### Fixed

- Dispatch change event in `Select Wrapper`
- Stencil react-output-target SSR Bug

## [1.5.1] - 2020-07-20

### Fixed

- SVGO settings for icons
- Angular bug which causes `ngcc` to fail

## [1.5.0] - 2020-07-16

### Added

- Icons (active-cabin-ventilation, battery-full, bell, bookmark, car-battery, charging-active, charging-state, climate,
  climate-control, garage, horn, key, map, parking-brake, parking-light, preheating, send, shopping-bag, sidelights,
  user-manual, wrenches)

### Changed

- Icons (arrow-first, arrow-last, battery-empty, car, card, charging-station, question)

### Fixed

- Porsche Marque images

## [1.5.0-rc.2] - 2020-07-06

## [1.5.0-rc.1] - 2020-07-06

### Added

- **Notification Neutral** color to `color` property of `p-text` and `p-icon`

## [1.5.0-rc.0] - 2020-06-25

### Added

- `Fieldset Wrapper` component
- Improved SEO of `p-headline` and `p-text`: Added possibility to write semantic HTML tags (e.g. `<h1>-<h6>` or `<p>`,
  `<blockquote>`, etc.) directly as slotted content.
- Possibility to include anchor tags directly as slots of `Link`, `Link Pure` and `Link Social`
- `Text` new `weight` property `semibold`
- `Button Pure` label with subline pattern as slot
- `Link Pure` label with subline pattern as slot

### Changed

- `Select Wrapper` is now ready for the catwalk. It is dressed now with a custom drop down list box and gets naked by
  default on touch devices.

### Fixed

- Minor accessibility improvements of `icons` and `Text Field`
- Remove native number spinner buttons of `Text Field` with type text for Firefox
- An issue with `Button` and `Button Pure` and their `disabled` attribute

## [1.4.0] - 2020-05-14

## [1.4.0-rc.3] - 2020-05-08

### Added

- `Text List`

### Changed

- Improve caching strategy for fonts by content-based hash
- Improve caching strategy for marque by content-based hash
- Dimensions and sharpness of marque
- Props for `Content Wrapper`

## [1.4.0-rc.2] - 2020-05-06

### Added

- `Content Wrapper`
- Description property to `p-text-field-wrapper`, `p-textarea-wrapper` and `p-select-wrapper`
- `Link Social`

### Changed

- Improve accessibility of error and success states of form elements
- Aria-invalid attribute of form elements if they are in error state is now managed by component
- Rename icon name `configure` to `configurate` (prevents breaking change compared to stable v1.3.0)
- Improve `p-icon` loading behavior

### Fixed

- Display of wrong icons

#### Removed

- `safe-zone` property of `p-grid` (`Content Wrapper` should be used instead)

## [1.4.0-rc.1] - 2020-04-27

### Added

- Add `safe-zone` property to `p-grid` for outer grid margin, max-width and centering
- Submit button with search icon to `p-textfield-wrapper` type search

### Changed

- Background color of readonly state in components `p-textfield-wrapper` and `p-textarea-wrapper`
- Visual appearance of icons
- Improve caching strategy for icons by content-based hash
- Cursor of Radio, Checkbox and Select
- Fixed naming of Mock from `p-textfield-wrapper` to `p-text-field-wrapper`

### Fixed

- Icon loading mechanism

## [1.4.0-rc.0] - 2020-04-09

### Added

- SSR support

## [1.3.0] - 2020-04-08

### Added

- New headline size `headline-5` to `p-headline`
- Test Mocks

### Fixed

- Text styling of Select component on focus in IE11 and Chrome on Windows 10

## [1.3.0-rc.0] - 2020-04-03

### Fixed

- Improve form elements

## [1.2.0] - 2020-03-25

### Added

- `Divider`
- Hover state for form elements

### Fixed

- Support label text of form elements for Screen readers

## [1.1.2] - 2020-03-17

### Changed

- Notification colors

## [1.1.1] - 2020-03-13

### Changed

- Icon of `Checkbox` indeterminate state

## [1.1.0] - 2020-03-11

### Fixed

- Minor improvements

## [1.1.0-rc.0] - 2020-03-02

### Added

- `Select Wrapper`
- `Checkbox Wrapper`
- `Radio Button Wrapper`
- `Textarea Wrapper`

### Fixed

- `Text Field Wrapper` toggle password visibility

## [1.0.3] - 2020-02-13

### Fixed

- JS framework compatibility

## [1.1.0-0] - 2020-02-06

### Added

- `Text Field Wrapper`

### Changed

- Add proper cursor for disabled state for `Button` and `Button Pure`

## [1.0.2] - 2020-02-04

### Fixed

- Inheritable styling of slotted content

## [1.0.1] - 2020-01-30

### Added

- Clickable area of `Link Pure` and `Button Pure` is optionally configurable by defining padding on host element

## [1.0.0] - 2020-01-28

### Added

- Cursor pointer on hover for `Button` and `Button Pure`
- Line-height gets calculated based on Porsche type-scaling formula automatically for `Text`, `Link Pure` and
  `Button Pure`
- Test helper function `componentsReady()` which indicates when lazy loaded components fully have loaded

### Changed

- Update CDN asset paths
- Improve font-weight definitions
- Rename and optimize neutral colors for `Icon` and `Text`

## [1.0.0-rc.1] - 2019-12-13

### Added

- `Headline`
- `Text`
- `Marque`
- `Button`
- `Button Pure`
- `Spinner`
- `Icon`
- `Flex`
- `Grid`
- `Link`
- `Link Pure`
- `Pagination`
- "Blur on focus"<|MERGE_RESOLUTION|>--- conflicted
+++ resolved
@@ -16,14 +16,10 @@
 
 #### Fixed
 
-<<<<<<< HEAD
 - `Multi Select`: enable full a11y compliance
   ([#3819](https://github.com/porsche-design-system/porsche-design-system/pull/3819))
-
-=======
 - Accessibility: fix ARIA live announcements of form components status messages
   ([#3796](https://github.com/porsche-design-system/porsche-design-system/pull/3796))
->>>>>>> 7d2cb4ca
 
 ## [3.28.0-rc.2] - 2025-04-23
 
