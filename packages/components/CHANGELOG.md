# Changelog

## Porsche Design System - Components

All notable changes to this project will be documented in this file.

The format is based on [Keep a Changelog](https://keepachangelog.com/en/1.0.0/), and this project adheres to
[Semantic Versioning](https://semver.org/spec/v2.0.0.html).

### [Unreleased]

#### Fixed

<<<<<<< HEAD
- `Stepper Horizontal Item` bug where pseudo styles of the counter element were overridable
=======
- `Popover` visual shadow bug in Safari
>>>>>>> 2846ed49

### [2.15.0-beta.0] - 2022-08-05

#### Fixed

- `Tabs` & `Tabs Bar` `size` property when using `BreakpointCustomizable`

#### Changed

- `Modal` uses poly fluid sizing for outer spacing
- `Banner` uses poly fluid sizing for outer spacing
- `Content Wrapper` uses poly fluid sizing for inner spacing
- `Modal` min-width is slightly updated to perfectly fit into content area of `Content Wrapper` at 320px viewport width

#### Added

- Validation of properties for all components
- `Text Field Wrapper` with `input type="search"` is clearable via Escape key and custom clear button across browsers
- `Text Field Wrapper` with `input type="search"` shows a "Locate me" button when `actionIcon="locate"` is set, emits
  the `action` event on click and can be put into a loading state via `actionLoading="true"`

### [2.14.0] - 2022-07-11

### [2.14.0-rc.1] - 2022-07-11

### [2.14.0-rc.0] - 2022-07-11

#### Added

- `getBrowserSupportFallbackScript()` partial supporting `cdn` and `format` options as replacement for
  `includeOverlay()` of `@porsche-design-system/browser-notification` npm package
- `getCookiesFallbackScript()` partial supporting `cdn` and `format` options as replacement for `includeCookieOverlay()`
  of `@porsche-design-system/browser-notification` npm package

#### Changed

- `getMetaTagsAndIconLinks()` partial to return `theme-color` meta tags with `prefers-color-scheme: {light|dark}` media
  query

### [2.13.0] - 2022-06-23

### [2.13.0-rc.5] - 2022-06-23

#### Fixed

- `Stepper Horizontal Item` `state` validation
- `Button` and `Link` with `theme="dark" variant="tertiary"` and `Tag Dismissible` bug on Safari < v15.5 where wrong
  colors on hover were shown

### [2.13.0-rc.4] - 2022-06-22

#### Added

- `Stepper Horizontal`

### [2.13.0-rc.3] - 2022-06-22

#### Added

- `Segmented Control`

### [2.13.0-rc.2] - 2022-06-21

### [2.13.0-rc.1] - 2022-06-21

### [2.13.0-rc.0] - 2022-06-21

#### Changed

- `Button`, `Button Pure` and `Switch` apply `aria-disabled="true"` instead of `disabled` attribute to native button
  internally in case `disabled` and/or `loading` property is set

### [2.12.1] - 2022-05-25

### [2.12.1-rc.0] - 2022-05-25

#### Fixed

- Issue with `JssStyle` typing import

### [2.12.0] - 2022-05-19

#### Changed

- npm package is prepared for public release on [npmjs.org](https://npmjs.com)

### [2.12.0-rc.2] - 2022-05-12

### [2.12.0-rc.1] - 2022-05-11

### [2.12.0-rc.0] - 2022-05-04

#### Added

- `Table Head Cell` now has a `multiline` property

#### Changed

- `Headline` has no `hypens` / `overflow-wrap` style by default
- Partials now throw an exception if they are executed in browser

#### Fixed

- Exception in `Headline`, `Select Wrapper`, `Text` and `Text List` when changing `theme` prop from `dark` to `light`
- `getInitialStyles()` partial now returns `.hydrated` styles, too

### [2.11.0-skeletons] - 2022-04-21

### [2.11.0] - 2022-04-21

### [2.11.0-rc.0] - 2022-04-20

#### Added

- `Tag`
- `Tag Dismissible`

### [2.10.0-skeletons] - 2022-04-13

### [2.10.0] - 2022-04-13

### [2.9.3-rc.1] - 2022-04-06

#### Added

- `Text Field Wrapper` now has a `showCharacterCount` property which can be used to hide the character count when a
  `maxLength` attribute is set on the wrapped `input`.
- `Textarea Wrapper` now has a `showCharacterCount` property which can be used to hide the character count when a
  `maxLength` attribute is set on the wrapped `textarea`.

### [2.9.3-rc.0-skeletons] - 2022-03-29

### [2.9.3-rc.0] - 2022-03-28

#### Added

- `Text Field Wrapper` supports `unit` property on `input type="text"`
- `Marque` optional configurable clickable/focusable area by defining padding on host element

#### Fixed

- `Tabs Item` improved accessibility
- Angular: circular dependency in development mode in `2.9.2-skeletons`

### [2.9.2-skeletons] - 2022-03-24

#### Added

- **[EXPERIMENTAL]** `getInitialStyles` partial now accepts a `skeletonTagNames` array of component names that will
  initially have skeleton styles while the Porsche Design System is loading
- **[EXPERIMENTAL]** `Button`, `Button Pure`, `Checkbox Wrapper`, `Fieldset Wrapper`, `Link`, `Link Pure`, `Link Social`
  , `Radio Button Wrapper`, `Select Wrapper`, `Text Field Wrapper`, `Textarea Wrapper` can now have initial skeleton
  styles when passed as `skeletonTagNames` to the `getInitialStyles` partial

### [2.9.2] - 2022-03-24

### [2.9.2-rc.1] - 2022-03-23

#### Fixed

- Bug caused by Chrome where hover styles of `Link Pure` are not displayed correctly

### [2.9.2-rc.0] - 2022-03-22

#### Added

- Normalized font behavior (`hyphen`, `overflow-wrap` and `text-size-adjust`) across components

#### Fixed

- `Modal` scrolling and pinch to zoom on iOS
- `Modal` initial position if scrollable
- `Table Head Cell` sort icon `asc` + `desc`

### [2.9.1] - 2022-03-10

### [2.9.1-rc.0] - 2022-03-09

#### Added

- Styles for slotted `<button>` in `Text`

#### Changed

- `Modal` heading and aria validation happens only when open

#### Fixed

- React: bundling format of partials

### [2.9.0] - 2022-02-28

### [2.9.0-rc.1] - 2022-02-25

#### Fixed

- `Modal` focus trap respecting elements in shadow DOM and dynamically added/removed elements on first level
- `Tabs Item` focus outline on click in Safari
- Error while using partials in Vanilla JS and Angular

### [2.9.0-rc.0] - 2022-02-16

#### Added

- `getFontFaceStylesheet` returns additional `<link>` tags with `rel="preconnect"` and `rel="dns-prefetch"`
- Option `format` to partials `getFontFaceStylesheet`, `getComponentChunkLinks()`, `getFontLinks()`, `getIconLinks()` ,
  `getInitialStyles()`, `getLoaderScript()` and `getMetaTagsAndIconLinks()`

#### Deprecated

- The option `withoutTags` of partials `getFontFaceStylesheet`, `getComponentChunkLinks()`, `getFontLinks()` ,
  `getIconLinks()`, `getInitialStyles()`, `getLoaderScript()` and `getMetaTagsAndIconLinks()` is deprecated and will be
  removed in `v3.0.0`. Please use `format: 'jsx'` instead.

```diff
- <link rel="stylesheet" href={getFontFaceStylesheet({ withoutTags: true })} crossOrigin="true" />
+ {getFontFaceStylesheet({ format: 'jsx' })}
```

### [2.9.0-beta.1] - 2022-01-27

#### Added

- `:focus-visible` content of selected Tab in `Tabs` component gets focus styling
- Improved accessibility of `Text Field Wrapper` and `Textarea Wrapper` when `maxlength` attribute is set
- `Modal` aria property
- `Modal` class for slotted elements to make content full-width

#### Changed

- `Button Pure` and `Link Pure` removed `position: relative` imposition, make sure to **not** override it with
  `position: static`

#### Fixed

- `Modal` close button styles when no heading is passed

### [2.9.0-beta.0] - 2022-01-18

#### Added

- React: `getByRoleShadowed`, `getByLabelTextShadowed` and `getByTextShadowed` utilities which uses
  `@testing-library/dom` queries internally to support Shadow DOM

#### Fixed

- React: `UnhandledPromiseRejectionWarning` when using `skipPorscheDesignSystemCDNRequestsDuringTests()`

### [2.8.0] - 2022-01-17

#### Fixed

- Accessibility issue of `Icon` component in Windows High Contrast Mode in Chromium Browser

### [2.8.0-rc.0] - 2022-01-14

#### Added

- Support for `tabindex` attribute on `Button`, `Button Pure`, `Switch`, `Link`, `Link Pure` and `Link Social`

#### Changed

- `:focus-visible` style matches outline color of `Button` while hovered

#### Deprecated

- The `tabbable` property of `Button`, `Button Pure` and `Switch` is deprecated and will be removed in `v3.0.0`. Please
  use `tabindex` instead.

```diff
- <p-button tabbable="false">Some button</p-button>
+ <p-button tabindex="-1">Some button</p-button>
```

### [2.8.0-beta.3] - 2021-12-22

#### Added

**Disclaimer:** The provided themes `light-electric` and `dark-electric` are just a proof of concept, it's **not**
accessible regarding its color contrast and might even be removed in an upcoming major release again.

- `light-electric` theme for `Switch`
- `dark-electric` theme for `Button Pure` and `Link Pure`
- Character counter to `Text Field Wrapper` and `Textarea Wrapper` if `maxlength` is present on `input type="text"` and
  `textarea`

#### Changed

- `:focus-visible` style matches outline color of `Switch` while hovered

#### Fixed

- Box model of `Button Pure`

### [2.8.0-beta.2] - 2021-12-22

#### Fixed

- `Content Wrapper` regression for `!important` style

#### Added

- Usage validation for `Link`, `Link Pure` and `Link Social`

### [2.8.0-beta.1] - 2021-12-16

#### Fixed

- `Select Wrapper` validation of select element

### [2.8.0-beta.0] - 2021-12-15

#### Changed

- Angular: Increased peer dependency to `>=12.0.0 <14.0.0`

### [2.7.0] - 2021-12-14

### [2.7.0-rc.0] - 2021-12-14

#### Removed

- `offset-bottom` prop of `Toast` (use `--p-toast-position-bottom` CSS variable instead)

### [2.7.0-beta.6] - 2021-12-08

#### Added

- `Popover`

### [2.7.0-beta.5] - 2021-12-07

#### Added

**Disclaimer:** The provided theme `light-electric` is just a proof of concept, it's **not** accessible regarding its
color contrast and might even be removed in an upcoming major release again.

- `light-electric` theme for `Accordion`, `Link`, `Link Pure`, `Button`, `Button Pure`, `Tabs`, `Tabs Bar`

### [2.7.0-beta.4] - 2021-12-02

### [2.7.0-beta.3] - 2021-11-30

#### Added

- `Accordion` uses `MutationObserver` fallback when no `ResizeObserver` is available in older browsers

#### Fixed

- `Link` and `Link Social` not adapting slotted anchor to the width of the element

### [2.7.0-beta.2] - 2021-11-24

#### Added

- `Toast`

#### Fixed

- `Banner` animations respect offset correctly

### [2.7.0-beta.1] - 2021-11-16

#### Fixed

- `Headline` applies `align` and `ellipsis` prop correctly

### [2.7.0-beta.0] - 2021-11-11

#### Added

- New `aria` property for `ARIA` attribute handling for: `Button`, `Button Pure`, `Icon`, `Link`, `Link Pure`, `Marque`
  , `Spinner`

#### Fixed

- React: warnings about `useLayoutEffect` in SSR context

### [2.6.1] - 2021-11-05

#### Fixed

- Prevent breaking entire Porsche Design System due to lacking support of `ResizeObserver`, however `Accordion` still
  requires it

### [2.6.0] - 2021-11-04

#### Added

- `unit` and `unitPosition` properties to `Text Field Wrapper`

### [2.6.0-beta.0] - 2021-10-29

#### Changed

- Use `Heiti SC` (pre-installed on iOS/macOS) and `SimHei` (pre-installed on Windows) as Chinese fallback font

#### Added

- `Marque` uses `webp` images for browsers that support it
- `Inline Notification`
- `Icon` now supports `success` for `name` property

#### Fixed

- Colors of `Banner` for dark theme
- Replaced CSS `inset` property with `top`, `left`, `right` and `bottom` for browser compatibility
- Opening and closing transition of `Modal`

### [2.5.1-beta.0] - 2021-10-11

#### Fixed

- Possible exceptions when components get unmounted directly

### [2.5.0] - 2021-10-04

#### Added

- `SimHei` and `黑体` as fallback for all components' `font-family`

### [2.5.0-beta.1] - 2021-09-28

#### Changed

- React: improved render behavior of components

### [2.5.0-beta.0] - 2021-09-22

#### Added

- React: utility function `skipPorscheDesignSystemCDNRequestsDuringTests`

### [2.4.0] - 2021-09-21

### [2.4.0-beta.2] - 2021-09-21

#### Added

- `Link Social` and `Icon` now support `kakaotalk`, `naver`, `reddit` and `tiktok`
- JSS caching mechanism to improve style performance

#### Changed

- Alignment of `linkedin` icon
- Improved accessibility of `Select Wrapper`
- `Icon` loading behaviour to non-blocking, components using the `Icon` will no longer wait for it to load
- Validation messages of `Fieldset Wrapper` have now an additional icon representing the validation state

#### Fixed

- Box model of `Link Pure`
- Focus of `Link Pure` with slotted anchor and hidden label
- Focus cycling of `Modal` without focusable children
- Suppress CORS error

### [2.4.0-beta.1] - 2021-08-26

#### Added

- `active` property to `Button Pure`

### [2.4.0-beta.0] - 2021-08-26

#### Added

- `icon` property of `Button Pure` and `Link Pure` was extended by `none` value
- `alignLabel` and `stretch` property to `Button Pure` and `Link Pure`

#### Changed

- Improved `:focus-visible` and `:hover:focus-visible` colors for `Link Social` and `Link`
- Improved slotted `<a>` coloring in dark theme for `Link Social` and `Link`
- Validation messages of `Checkbox Wrapper`, `Radio Button Wrapper`, `Select Wrapper`, `Textarea Wrapper` and
  `Text Field Wrapper` have now an additional icon representing the validation state
- `Modal` backdrop behavior to close modal on mouse-down

#### Fixed

- Slotted `<a>` coloring in dark theme for `Text`, `Headline`, `Text List`, `Banner`, `Select Wrapper` and `Link Pure`
- Wrong background color of scrollable `Modal`'s backdrop in Safari

### [2.3.0] - 2021-07-28

### [2.3.0-beta.3] - 2021-07-28

#### Changed

- `Accordion` reduce paddings, vertically align carets to the first heading row, adjust border color and hover styles

#### Fixed

- `Text Field Wrapper` accessibility of type password and search

### [2.3.0-beta.2] - 2021-07-15

#### Added

- `Checkbox Wrapper`, `Radio Button Wrapper`, `Select Wrapper`, `Textarea Wrapper` and `Text Field Wrapper` now reflect
  changes of the `required` attribute on their child component
- `multiline` property to `Table Cell`
- Partial function `getLoaderScript()` to initialize Porsche Design System as early as possible

#### Fixed

- `Table Head Cell` uses semi bold instead of bold as font weight
- Transition of `Modal`

### [2.3.0-beta.1] - 2021-07-08

#### Added

- `Accordion`

#### Changed

- Removed initial delay of `Banner`

### [2.3.0-beta.0] - 2021-07-01

#### Added

- `Table`
- Angular: export types from package root
- Accessibility icon

#### Changed

- `Button`, `Button Pure` and `Switch` are now focusable while in `loading` state
- `Text` and `Headline` inherits white-space CSS property
- React: sync component props via property instead of attribute

#### Fixed

- Angular: support `"strictTemplates": true` option in `tsconfig.json`
- Use correct icon for `arrow-last` and `arrow-first` in `Icon`, `Button` and `Link` components

### [2.2.1] - 2021-06-08

#### Changed

- Optimize vertical alignment of `Modal`

#### Fixed

- URL in inject global style warning

### [2.2.1-beta.1] - 2021-06-02

#### Fixed

- Margin of `Tabs Bar` within `Tabs` for Firefox and Safari
- SVG of `Icon` is not removed after prop change, e.g. on color change
- Fullscreen behavior of `Modal` on screens larger than 1760px

### [2.2.0] - 2021-05-19

#### Fixed

- `Text` inside `Button` now has the proper size on iOS Safari when changing to and from landscape mode
- `Banner` can now be re-opened after closing
- Closing one `Banner` will not close other `Banners` on the site

### [2.2.0-beta.2] - 2021-05-12

#### Fixed

- `Select Wrapper` value changes are now reflected correctly
- `Select Wrapper` dark theme background color if used with `filter` prop

### [2.2.0-beta.1] - 2021-05-05

#### Added

- Partial function `getIconLinks()` to preload Porsche Design System Icons

#### Fixed

- `Text Field Wrapper` spacing in Safari

### [2.2.0-beta.0] - 2021-05-05

#### Added

- Partial function `getMetaTagsAndIconLinks()` to simplify cross device fav and meta icons

### [2.1.0] - 2021-05-03

### [2.1.0-beta.0] - 2021-05-03

#### Added

- `Switch`

#### Changed

- `Text` automatically breaks words/strings into new line being too long to fit inside their container
- `Headline` automatically breaks words/strings into new line being too long to fit inside their container
- Extended `Fieldset Wrapper` with `labelSize`, `required`, `state` and `message` properties. If the `Fieldset Wrapper`
  is set to required only the label of the **Fieldset Wrapper** gets an asterisk. It is removed from all wrapped child
  components, as long as they are Porsche Design System form elements.

### [2.0.3] - 2021-04-28

### [2.0.3-beta] - 2021-04-28

#### Fixed

- Angular: Events firing twice in `Pagination`, `Modal`, `Tabs`, `Tabs Bar` and `Banner` component

### [2.0.2] - 2021-04-21

### [2.0.2-beta.0] - 2021-04-20

#### Fixed

- TypeScript build errors due to duplicate declarations in `types.d.ts`

### [2.0.1] - 2021-04-16

#### Fixed

- Visual appearance of `Checkbox Wrapper` in iOS Safari
- A bug where `Text Field Wrapper` would throw an error when reattaching to DOM too quickly
- Visual bug in Firefox when zooming out `Text Field Wrapper`, `Checkbox Wrapper` and `Textarea Wrapper`
- Angular: Streamline component styles in dark theme

#### Changed

- Aligned focus states of `Checkbox Wrapper` and `Radio Button Wrapper` across browsers

### [2.0.0] - 2021-04-13

In keeping with [Semver](https://semver.org/), Porsche Design System v2.0.0 was released due to changes in the API,
fundamental changes in loading behavior and others. With our new major version `v2.0.0` there are some important changes
that you should watch out for. To make the migration from `v1.5.x` to our current `v2.0.0` easier, we offer a few
guidelines.

## General changes / improvements:

#### All components, icons, fonts, styles and marque of the Porsche Design System are loaded versioned and chunked from a central CDN

This way all web based digital Porsche products share and use the cached and versioned assets regardless of the JS
framework used to improve loading performance across the Porsche group. Only a tiny (1.4kb sized) Porsche Design System
loader script gets bundled into your application code. Everything else gets loaded versioned, cached and chunked from a
central CDN ([read more](https://designsystem.porsche.com/latest/performance/cdn)). However, this also means that you
will need an **Internet connection** to render the components in a browser (possibly relevant for development stage or
intranet applications).

#### Enabling Micro Frontend Architecture

In case of a micro-frontend architecture, multiple instances and versions of the Porsche Design System can be combined
in a final application by configurable prefixing technique of the Porsche Design System components during runtime.
Please refer to our framework specific guidelines
[Vanilla JS](https://designsystem.porsche.com/latest/start-coding/vanilla-js) ,
[Angular](https://designsystem.porsche.com/latest/start-coding/angular) and
[React](https://designsystem.porsche.com/latest/start-coding/react).

#### Prevent Flash of Unstyled Content (FOUC) and Flash of Unstyled Text (FOUT)

To prevent FOUC/FOUT, the Porsche Design System offers various partials as part of the
`@porsche-design-system/components-{js|angular|react}` package to ensure all necessary Porsche Design System fonts and
components are fully loaded. If you've used the `@porsche-design-system/partials` package previously, stop using it and
replace the integration with the partials provided by `@porsche-design-system/components-{js|angular|react}` package.
Have a look at our [FOUC/FOUT guidelines](https://designsystem.porsche.com/latest/performance/loading-behaviour).

```diff
- <%= require('@porsche-design-system/partials').getPorscheDesignSystemCoreStyles() %>
+ <%= require('@porsche-design-system/components-{js|angular|react}/partials').getInitialStyles() %>

- <%= require('@porsche-design-system/partials').getFontFaceCSS() %>
+ <%= require('@porsche-design-system/components-{js|angular|react}/partials').getFontFaceStylesheet() %>

- <link rel="preload" href="path/to/webfont/nameOfWebFontFile" as="font" type="font/woff2" crossorigin />
+ <%= require('@porsche-design-system/components-{js|angular|react}/partials').getFontLinks({ weights: ['regular', 'semi-bold'] }) %>
```

#### Added support for China CDN

Our CDN is configured to forward requests to Chinese CDN automatically when necessary. So you're good to go without any
configuration or multiple region specific builds of your application. However, if you are aiming for the maximum
possible performance in China, you can configure which CDN the Porsche Design System must use. Please follow our
[CDN guidelines](https://designsystem.porsche.com/latest/performance/cdn) for more information.

#### New/optimized components

- **Tabs**
- **Tabs Bar**
- **Banner**
- **Modal**
- Headline
- Select
- Pagination
- Button
- Button Pure
- Link
- Link Pure
- Spinner
- Checkbox
- Radio Button

#### Improved TypeScript support for Angular and React

To ensure the best possible typing support, we have refactored our Angular and React wrappers which integrate the native
web components of the Porsche Design System.

#### componentsReady() works reliable

Because the Porsche Design System components get loaded async at the time they are needed, it might be relevant within
your application or test automation to know when those have been initialized. Therefore, we provide in all three
`@porsche-design-system/components-{js|angular|react}')` packages a reliable helper function `componentsReady()`.
[Read more about it](https://designsystem.porsche.com/latest/helpers/components-ready).

#### Removed "blur on focus"

Now focus styling is only applied when you navigate through keyboard and ignored by mouse interaction for browsers
supporting `:focus-visible` otherwise it will fallback to `:focus` CSS implementation.

#### Changed focus styling for a better compromise between accessibility and visual appearance

Color and outline of general focus styling has changed to `currentColor` for light/dark theme with an outline of 1px
width/offset. If you have custom components build with the usage of our `@porsche-design-system/utilities` package then
update it to the latest version (we also provide a focus
[SCSS mixin](https://designsystem.porsche.com/latest/utilities/scss/functions) and
[JS function](https://designsystem.porsche.com/latest/utilities/js/functions)).

#### Improved geometry of Porsche Next font

For better alignment and readability we've changed the geometry of the Porsche Next font which results in a visual
change of font size and spacing.

#### Dropped support for IE11 and EdgeHTML according to Porsche's official browser strategy 2021

If you still need to support these browsers, you have to stick to `v1.5.x`. We offer a Browser Notification package
`@porsche-design-system/browser-notification` to alert users that these browsers are no longer supported. It supports a
blocking layer (to be used with Porsche Design System `v2.x`), or a dismissible banner (to be used with Porsche Design
System `v1.x`). Please refer to our
[Browser compatibility guidelines](https://designsystem.porsche.com/latest/help/browser-compatibility).

#### Changed default type of Button and Button Pure

To be in sync with native `<button>` behavior we've changed the default `type` of **Button** and **Button Pure**
component. Those components will render a button within their Shadow DOM as `<button type="submit">` ( previously
`<button type="button">`).

- `submit`: The button submits the form data to the server. This is the default if the attribute is not specified for
  buttons associated with a `<form>`, or if the attribute is an empty or invalid value.
- `button`: The button has no default behavior, and does nothing when pressed by default. It can have client-side
  scripts listen to the element's events, which are triggered when the events occur.

#### Changed support for wrapped links around Link, Link Pure and Link Social component

Due to the support for setting links (`<a href="#">`) in our **Link**, **Link Pure** and **Link Social** components as
child, we've removed support for styling the anchor tag (`<a>`) when it surrounds the component. So we recommend
changing the position of the `<a>` tag from wrapping the component to a direct slot (child) of it.

```diff
- <a href="#"><p-link>Some label</p-link></a>
+ <p-link><a href="#">Some label</a></p-link>

- <a href="#"><p-link-pure>Some label</p-link-pure></a>
+ <p-link-pure><a href="#">Some label</a></p-link-pure>

- <a href="#"><p-link-social>Some label</p-link-social></a>
+ <p-link-social><a href="#">Some label</a></p-link-social>
```

#### Automatic \* asterisk symbol to form field labels

We added an automatic generated _ asterisk symbol to form field labels which have the required attribute. This might
lead to a doubled _ symbol if you set one by yourself.

```diff
- <p-text-field-wrapper label="Some label *"><input type="text" name="some-name" required /></p-text-field-wrapper>
+ <p-text-field-wrapper label="Some label"><input type="text" name="some-name" required /></p-text-field-wrapper>

- <p-checkbox-wrapper label="Some label *"><input type="checkbox" name="some-name" required /></p-checkbox-wrapper>
+ <p-checkbox-wrapper label="Some label"><input type="checkbox" name="some-name" required /></p-checkbox-wrapper>

- <p-radio-button-wrapper label="Some label *"><input type="radio" name="some-name" required /></p-radio-button-wrapper>
+ <p-radio-button-wrapper label="Some label"><input type="radio" name="some-name" required /></p-radio-button-wrapper>

- <p-radio-button-wrapper label="Some label *"><input type="radio" name="some-name" required /></p-radio-button-wrapper>
+ <p-radio-button-wrapper label="Some label"><input type="radio" name="some-name" required /></p-radio-button-wrapper>

- <p-textarea-wrapper label="Some label *"><textarea name="some-name" required></textarea></p-textarea-wrapper>
+ <p-textarea-wrapper label="Some label"><textarea name="some-name" required></textarea></p-textarea-wrapper>

- <p-select-wrapper label="Some label *"><select name="some-name" required><option>A</option></select></p-select-wrapper>
+ <p-select-wrapper label="Some label"><select name="some-name" required><option>A</option></select></p-select-wrapper>
```

#### Shadow DOM

`Flex`, `Flex Item`, `Grid` and `Grid Item` now use Shadow DOM, thus you are not able to overwrite styles defined by
these components any longer.

---

## Angular

#### Integration of Angular components

In the past it was possible to provide a token called `PREVENT_WEB_COMPONENTS_REGISTRATION` which prevented the
registration of the Porsche Design System components and loading of polyfills. Due to the fact that we no longer provide
/ need poly filling, we have completely removed the token. For advanced usage please
[read further](https://designsystem.porsche.com/latest/start-coding/angular).

---

## React

#### Integration of React components

In the past `@porsche-design-system/components-react` components have initialized the **Porsche Design System Loader**
automatically as soon as a component was imported. With `v2.x` you have to import the `PorscheDesignSystemProvider` once
in your `index.tsx` which then initializes the **Porsche Design System Loader**, e.g. like:

```diff
  // index.tsx

  import ReactDOM from 'react-dom';
  import { PorscheDesignSystemProvider } from '@porsche-design-system/components-react';
  import { App } from './App';

  ReactDOM.render(
    <React.StrictMode>
+     <PorscheDesignSystemProvider>
        <App />
+     </PorscheDesignSystemProvider>
    </React.StrictMode>,
    document.getElementById('root')
  );
```

For advanced usage please [read further](https://designsystem.porsche.com/latest/start-coding/react).

#### Jsdom Polyfill for React / Jest / jsdom test automation

We removed test mocks for React / Jest / jsdom as Shadow DOM is supported since jsdom v12.2.0. Instead, we provide a
Jsdom Polyfill (exclusivly for `@porsche-design-system/components-react` package) fixing missing implementation of jsdom
which the Porsche Design System relies on. **Note:** If your test includes Porsche Design System components, make sure
to wrap the component you want to test with a PorscheDesignSystemProvider in order to avoid exceptions. For more
information please [read further](https://designsystem.porsche.com/latest/start-coding/react).

---

## Vanilla JS

#### Integration of Vanilla JS components

With `v1.x` of the Porsche Design System you've had to copy all needed JS files of
`@porsche-design-system/components-js` into your target directory and include the ES5 and ESM loader snippet. Now you
only need to copy one `index.js` file and initialize the Porsche Design System like in the example below:

```diff
  <!DOCTYPE html>
  <html lang="en">
    <head>
      <meta charset="utf-8">
      <meta name="viewport" content="width=device-width,initial-scale=1.0">
      <title>Porsche Design System</title>
-     <script nomodule src="PATH/TO/PACKAGE/@porsche-design-system/components-js/dist/porsche-design-system/porsche-design-system.js"></script>
-     <script type="module" src="PATH/TO/PACKAGE/@porsche-design-system/components-js/dist/porsche-design-system/porsche-design-system.esm.js"></script>
+     <script src="PATH/TO/PACKAGE/@porsche-design-system/components-js/index.js"></script>
    </head>
    <body>
+     <script type="text/javascript">
+       porscheDesignSystem.load();
+     </script>
      <p-headline variant="headline-1">Some text</p-headline>
    </body>
  </html>
```

For advanced usage please [read further](https://designsystem.porsche.com/latest/start-coding/vanilla-js).

---

### [2.0.0-rc.10] - 2021-04-12

#### Changed

- `Tabs` and `Tabs Bar` now respect dynamic additions / removals of `p-tabs-item`, `a` and `button` elements. Make sure
  to update the `activeTabIndex` when mutating elements
- Improved performance of `Text`, `Button Pure` and `Link Pure` when `size` is not `inherit`

#### Added

- `Grid` now has a `wrap` and `gutter` property
- Components (`Grid Item`, `Flex Item`, `Tabs Item` and `Text List Item`) that require a specific parent (`Grid`, `Flex`
  , `Tabs` and `Text List`) will now throw an error if used without that parent

#### Fixed

- Visual appearance of `Checkbox Wrapper` and `Radio Button Wrapper` reflect the state of the wrapped `input` element

### [2.0.0-rc.9] - 2021-03-26

#### Added

- `Button Group` component
- Fullscreen property for `Modal` on mobile

#### Changed

- Spacings, heading and sizes of `Modal`

#### Fixed

- Prevent duplicate loading of `porsche-design-system.v2.x.HASH.js` chunk when using `getComponentChunkLinks()` partial

### [2.0.0-rc.8] - 2021-03-17

#### Added

- Support for full height `Content Wrapper` with flex
- `Tabs Bar` now supports `undefined` as `activeTabIndex`

#### Changed

- `Tabs Bar` has a new default `activeTabIndex`, which is `undefined`
- `Tabs Bar` does not work by itself anymore. The `activeTabIndex` needs to be controlled from the outside
  ([read more](https://designsystem.porsche.com/latest/components/tabs-bar/examples))
- Background Color of `Select Wrapper` in `dark` theme to meet accessibility criteria

### [2.0.0-rc.7] - 2021-03-15

#### Fixed

- Make shadowed `Flex` and `Grid` work in Firefox + Safari

### [2.0.0-rc.6] - 2021-03-11

#### Changed

- Make `Grid` and `Grid Item` use Shadow DOM
- Make `Flex` and `Flex Item` use Shadow DOM

### [2.0.0-rc.5] - 2021-03-09

#### Added

- Configurable background color of `Content Wrapper`
- `italic` font-style in `Text` is now overridden with `normal`

#### Fixed

- Usage of `Select Wrapper` within custom elements
- A bug that caused `Spinner` to be displayed in a wrong size

### [2.0.0-rc.4] - 2021-03-01

#### Changed

- Filter of `Select Wrapper` supports substring search

#### Fixed

- Build error in SSR

### [2.0.0-rc.3] - 2021-02-17

#### Added

- React: utility function `skipCheckForPorscheDesignSystemProviderDuringTests`
- React: tree shaking for component wrappers

#### Fixed

- Angular: error in `Checkbox Wrapper`, `Radio Button Wrapper` and `Text Field Wrapper` when `input[type]` is bound

### [2.0.0-rc.2] - 2021-02-12

#### Added

- Validate usage of `Checkbox Wrapper`, `Radio Button Wrapper`, `Select Wrapper`, `Text Field Wrapper` and
  `Textarea Wrapper`

### [2.0.0-rc.1] - 2021-02-04

#### Added

- Partial function `getComponentChunkLinks()` to preload Porsche Design System Components

#### Changed

- Added a space before asterisk (`*`) when `input`, `textarea` or `select` have `required` attribute within form wrapper
  components
- Renamed partial `getFontLinks()` option from `weight` to `weights`

#### Fixed

- A bug in `Tabs Bar` where the nextButton was mistakenly rendered.
- A bug where `Icon` was not rendered when using `lazy` property.
- A bug in `Text Field Wrapper` with input type password where characters would overlap the icon.

### [2.0.0-rc.0] - 2021-01-29

#### Added

- Link support for `Marque`
- Sizing options `'responsive' | 'small' | 'medium'` for `Marque`

#### Changed

- Angular: added static `load()` function `PorscheDesignSystemModule` for custom prefix
- Hide up/down spin button when using **Text Field** with `type="number"` in Firefox

#### Fixed

- Angular: typings
- React: correct handling of `ref` property
- Unhandled exception in `Select Wrapper` if `selected` and `disabled` attributes are set on the same option
- A bug in `Tabs Bar` where scrolling was broken when a tab was selected
- A bug in `Tabs Bar` where the `nextButton` was always rendered

### [2.0.0-alpha.13] - 2021-01-26

#### Added

- Partial function `getFontLinks()` to prevent **Flash of Unstyled Text** (FOUT)

#### Fixed

- React: correct handling of `className` property

### [2.0.0-alpha.12] - 2021-01-20

#### Added

- Partial function `getInitialStyles()` to prevent **Flash of Unstyled Content** (FOUC)
- Partial function `getFontFaceStylesheet()` to prevent **Flash of Unstyled Text** (FOUT)

#### Changed

- React: `PorscheDesignSystemProvider` needs to wrap application
- React: component props have to be camelCase
- React: `PorscheDesignSystemProvider` is needed while testing components

#### Fixed

- React: typings
- React: support of objects for property values

#### Removed

- React: `getPrefixedComponents`, prefixing is handled by `PorscheDesignSystemProvider`

### [2.0.0-alpha.11] - 2021-01-08

#### Changed

- Precision of relative line height
- Changed color of `neutral contrast low`

### [2.0.0-alpha.10] - 2020-12-14

#### Added

- `native` property to `Select Wrapper` to force rendering of native Browser select dropdown
- Extended flexibility of `Headline`

#### Changed

- Some styling improvements of `Select Wrapper`

#### Fixed

- Jsdom Polyfill `fetch` error

### [2.0.0-alpha.9] - 2020-12-09

### Fixed

- Improved reliability of `componentsReady()`

#### Changed

- Jsdom Polyfill `console.warn` behaviour

### [2.0.0-alpha.8] - 2020-12-03

### Fixed

- A bug where `Modal` did not remove `overflow=hidden` on document body.

### [2.0.0-alpha.7] - 2020-11-26

#### Added

- Jsdom Polyfill

#### Removed

- Jsdom Mocks
- Global "blur on focus" script

#### Changed

- Default dropdown direction of `SelectWrapper` from `down` to `auto`
- Made API of `Tabs` consistent with `Tabs Bar`
- Removed transition for focus styling
- Use `:focus-visible` as default and `:focus` as fallback for focusable elements

#### Fixed

- The Selected element of `SelectWrapper` dropdown keeps now in sync with native selection if changed programmatically
- Invalid search results get cleared if `SelectWrapper` becomes focus state
- Some bugs in `TabsBar`
- Minification of dynamic slotted content styles
- An issue where `Pagination` throws console errors if disconnected from dom.

### [2.0.0-alpha.6] - 2020-10-28

#### Changed

- default `type` of `Button` and `Button Pure` to `submit`

#### Fixed

- Typings

### [2.0.0-alpha.5] - 2020-10-26

#### Added

- `Modal` component

#### Fixed

- Typing for `pageChange` event of `Pagination` component
- Typings

#### Changed

- Focus styling

### [2.0.0-alpha.4] - 2020-10-14

#### Added

- Custom filter to `Select Wrapper` component
- DropDown direction property to `Select Wrapper` component
- Display `*` after label when `input`, `textarea` or `select` have `required` attribute within form wrapper components
- `Tabs` component
- `Tabs Bar` component
- `Banner` component

#### Removed

- Default `position: relative;` style of `Link Pure` and `Button Pure`

#### Fixed

- `Spinner` zooming bug on Safari

### [2.0.0-alpha.3] - 2020-09-11

#### Added

- Support to load assets from China CDN directly via browser flag: `PORSCHE_DESIGN_SYSTEM_CDN = 'cn';`

#### Removed

- Support for `<a>` wrapped `Link` and `Link Pure`

### [2.0.0-alpha.2] - 2020-08-20

### [2.0.0-alpha.1] - 2020-08-17

#### Changed

- Removed classnames dependency
- Stencil Core `taskQueue` from `congestionAsync` to `async` for more performant component rendering

#### Fixed

- Focus input on label click of `Checkbox Wrapper` and `Radio Button Wrapper`

### [1.5.6] - 2020-10-15

### [1.5.6-rc.0] - 2020-10-13

### Fixed

- `Spinner` zooming bug on Safari

### [1.5.5] - 2020-09-11

### [1.5.5-rc.0] - 2020-09-07

### Changed

- Deprecated stencil lifecycle-method `componentDidUnload` to `disconnectedCallback` to fix "`selectObserver` is
  undefined" bug in `Select Wrapper` and `Pagination`

### [1.5.4] - 2020-08-25

### [1.5.4-rc.0] - 2020-08-17

#### Changed

- Removed classnames dependency
- Stencil Core `taskQueue` from `congestionAsync` to `async` for more performant component rendering

#### Fixed

- Focus input on label click of `Checkbox Wrapper` and `Radio Button Wrapper`
- Fix typings for `orientation` of `Divider` component

### [2.0.0-alpha.0] - 2020-08-06

#### Added

- **Experimental:** Optional web component scoping mechanism during runtime to enable micro service architecture

#### Changed

- Web components get lazy loaded from central CDN to improve caching strategy across Porsche's digital eco system

#### Removed

- Stop browser support for **IE11** and **EdgeHTML**

#### Fixed

- Mix of `Optgroups` and `Options` on same level in `Select Wrapper` component
- Fix typings for `orientation` of `Divider` component

### [1.5.3] - 2020-08-10

### [1.5.3-rc.0] - 2020-08-10

#### Fixed

- Mix of `Optgroups` and `Options` on same level in `Select Wrapper` component

### [1.5.2] - 2020-07-22

#### Fixed

- Dispatch change event in `Select Wrapper`
- Stencil react-output-target SSR Bug

### [1.5.1] - 2020-07-20

#### Fixed

- SVGO settings for icons
- Angular bug which causes `ngcc` to fail

### [1.5.0] - 2020-07-16

#### Added

- Icons (active-cabin-ventilation, battery-full, bell, bookmark, car-battery, charging-active, charging-state, climate,
  climate-control, garage, horn, key, map, parking-brake, parking-light, preheating, send, shopping-bag, sidelights,
  user-manual, wrenches)

#### Changed

- Icons (arrow-first, arrow-last, battery-empty, car, card, charging-station, question)

#### Fixed

- Porsche Marque images

### [1.5.0-rc.2] - 2020-07-06

### [1.5.0-rc.1] - 2020-07-06

#### Added

- **Notification Neutral** color to `color` property of `p-text` and `p-icon`

### [1.5.0-rc.0] - 2020-06-25

#### Added

- `Fieldset Wrapper` component
- Improved SEO of `p-headline` and `p-text`: Added possibility to write semantic HTML tags (e.g. `<h1>-<h6>` or `<p>` ,
  `<blockquote>`, etc.) directly as slotted content.
- Possibility to include anchor tags directly as slots of `Link`, `Link Pure` and `Link Social`
- `Text` new `weight` property `semibold`
- `Button Pure` label with subline pattern as slot
- `Link Pure` label with subline pattern as slot

#### Changed

- `Select Wrapper` is now ready for the catwalk. It is dressed now with a custom drop down list box and gets naked by
  default on touch devices.

#### Fixed

- Minor accessibility improvements of `icons` and `Text Field`
- Remove native number spinner buttons of `Text Field` with type text for Firefox
- An issue with `Button` and `Button Pure` and their `disabled` attribute

### [1.4.0] - 2020-05-14

### [1.4.0-rc.3] - 2020-05-08

#### Added

- `Text List`

#### Changed

- Improve caching strategy for fonts by content-based hash
- Improve caching strategy for marque by content-based hash
- Dimensions and sharpness of marque
- Props for `Content Wrapper`

### [1.4.0-rc.2] - 2020-05-06

#### Added

- `Content Wrapper`
- Description property to `p-text-field-wrapper`, `p-textarea-wrapper` and `p-select-wrapper`
- `Link Social`

#### Changed

- Improve accessibility of error and success states of form elements
- Aria-invalid attribute of form elements if they are in error state is now managed by component
- Rename icon name `configure` to `configurate` (prevents breaking change compared to stable v1.3.0)
- Improve `p-icon` loading behavior

#### Fixed

- Display of wrong icons

#### Removed

- `safe-zone` property of `p-grid` (`Content Wrapper` should be used instead)

### [1.4.0-rc.1] - 2020-04-27

#### Added

- Add `safe-zone` property to `p-grid` for outer grid margin, max-width and centering
- Submit button with search icon to `p-textfield-wrapper` type search
- Test-Projects React, Angular, Gatsby and NextJS

#### Changed

- Background color of readonly state in components `p-textfield-wrapper` and `p-textarea-wrapper`
- Visual appearance of icons
- Improve caching strategy for icons by content-based hash
- Cursor of Radio, Checkbox and Select
- Fixed naming of Mock from `p-textfield-wrapper` to `p-text-field-wrapper`

#### Fixed

- Icon loading mechanism

### [1.4.0-rc.0] - 2020-04-09

#### Added

- SSR support

### [1.3.0] - 2020-04-08

#### Added

- New headline size `headline-5` to `p-headline`
- Test Mocks

#### Fixed

- Text styling of Select component on focus in IE11 and Chrome on Windows 10

### [1.3.0-rc.0] - 2020-04-03

#### Fixed

- Improve form elements

### [1.2.0] - 2020-03-25

#### Added

- `Divider`
- Hover state for form elements

#### Fixed

- Support label text of form elements for Screen readers

### [1.1.2] - 2020-03-17

#### Changed

- Notification colors

### [1.1.1] - 2020-03-13

#### Changed

- Icon of `Checkbox` indeterminate state

### [1.1.0] - 2020-03-11

#### Fixed

- Minor improvements

### [1.1.0-rc.0] - 2020-03-02

#### Added

- `Select Wrapper`
- `Checkbox Wrapper`
- `Radio Button Wrapper`
- `Textarea Wrapper`

#### Fixed

- `Text Field Wrapper` toggle password visibility

### [1.0.3] - 2020-02-13

#### Fixed

- JS framework compatibility

### [1.1.0-0] - 2020-02-06

#### Added

- `Text Field Wrapper`

#### Changed

- Add proper cursor for disabled state for `Button` and `Button Pure`

### [1.0.2] - 2020-02-04

#### Fixed

- Inheritable styling of slotted content

### [1.0.1] - 2020-01-30

#### Added

- Clickable area of `Link Pure` and `Button Pure` is optionally configurable by defining padding on host element

### [1.0.0] - 2020-01-28

#### Added

- Cursor pointer on hover for `Button` and `Button Pure`
- Line-height gets calculated based on Porsche type-scaling formula automatically for `Text`, `Link Pure` and
  `Button Pure`
- Test helper function `componentsReady()` which indicates when lazy loaded components fully have loaded

#### Changed

- Update CDN asset paths
- Improve font-weight definitions
- Rename and optimize neutral colors for `Icon` and `Text`

### [1.0.0-rc.1] - 2019-12-13

#### Added

- `Headline`
- `Text`
- `Marque`
- `Button`
- `Button Pure`
- `Spinner`
- `Icon`
- `Flex`
- `Grid`
- `Link`
- `Link Pure`
- `Pagination`
- "Blur on focus"<|MERGE_RESOLUTION|>--- conflicted
+++ resolved
@@ -11,11 +11,8 @@
 
 #### Fixed
 
-<<<<<<< HEAD
+- `Popover` visual shadow bug in Safari
 - `Stepper Horizontal Item` bug where pseudo styles of the counter element were overridable
-=======
-- `Popover` visual shadow bug in Safari
->>>>>>> 2846ed49
 
 ### [2.15.0-beta.0] - 2022-08-05
 
