# Changelog

## Porsche Design System - Components

All notable changes to this project will be documented in this file.

The format is based on [Keep a Changelog](https://keepachangelog.com/en/1.0.0/), and this project adheres to
[Semantic Versioning](https://semver.org/spec/v2.0.0.html).

### [Unreleased]

#### Added

- `underline` prop for `Link Pure`
- `Checkbox Wrapper`, `Radio Button Wrapper` and `Tag Dismissible` supports `theme` prop

#### Changed

- Default value of prop `variant` of `Link` and `Button` has changed from **"secondary"** to **"primary"**
- Default value of prop `icon` of `Link` and `Button` has changed from **"arrow-head-right"** to **"none"**. 
  Therefor the `icon` property **must** be set if the `link` or `button` has the `hide-label` property: 

```diff
- <p-link href="#" hide-label="true">Some label</p-link>
+ <p-link href="#" hide-label="true" icon="arrow-right">Some label</p-link>

- <p-link href="#" hide-label="{ base: true, m: false }">Some label</p-link>
+ <p-link href="#" hide-label="{ base: true, m: false }" icon="arrow-right">Some label</p-link>

- <p-button hide-label="true">Some label</p-button>
+ <p-button hide-label="true" icon="arrow-right">Some label</p-button>

- <p-button hide-label="{ base: true, m: false }">Some label</p-button>
+ <p-button hide-label="{ base: true, m: false }" icon="arrow-right">Some label</p-button>
```
<<<<<<< HEAD
- `Spinner`, `Link Pure`, `Button Pure`, `Link`, `Button`, `Checkbox Wrapper`, `Radio Button Wrapper`, `Tag Dismissible`, `Inline Notification`, `Banner`, `Toast` matches new design language
=======
- `Spinner`, `Link Pure`, `Button Pure`, `Link`, `Button`, `Checkbox Wrapper`, `Radio Button Wrapper`, `Tag Dismissible` matches new design language
- CSS global variables names
```diff
- --p-animation-duration__spinner
- --p-animation-duration__banner

+ --p-animation-duration
```
>>>>>>> c5370d6e
- Prop `weight` for `Link Pure` and `Button Pure` is deprecated now, only regular font weight will be applied:

```diff
- <p-link-pure href="#" weight="thin">Some label</p-link-pure>
- <p-link-pure href="#" weight="regular">Some label</p-link-pure>
- <p-link-pure href="#" weight="semibold">Some label</p-link-pure>
- <p-link-pure href="#" weight="bold">Some label</p-link-pure>
+ <p-link-pure href="#">Some label</p-link-pure>

- <p-button-pure weight="thin">Some label</p-button-pure>
- <p-button-pure weight="regular">Some label</p-button-pure>
- <p-button-pure weight="semibold">Some label</p-button-pure>
- <p-button-pure weight="bold">Some label</p-button-pure>
+ <p-button-pure>Some label</p-button-pure>
```

#### Removed

- Custom slotted CSS for `Checkbox Wrapper` (use normalize styles, provided by `getInitialStyles()` partial instead)
- `subline` slot for `Link Pure` and `Button Pure`

```diff
<p-link-pure href="#">
  Some label
-   <p slot="subline">Some Subline</p>
</p-link-pure>

<p-button-pure>
  Some label
-   <p slot="subline">Some Subline</p>
</p-button-pure>
```

- Deprecated prop `tabbable` for `Button Pure`, `Button` and `Switch`

```diff
- <p-button-pure tabbable="false">Some label</p-button-pure>
+ <p-button-pure tabindex="-1">Some label</p-button-pure>

- <p-button tabbable="false">Some label</p-button>
+ <p-button tabindex="-1">Some label</p-button>

- <p-switch tabbable="false">Some label</p-switch>
+ <p-switch tabindex="-1">Some label</p-switch>
```

- Deprecated prop `state`'s value `neutral` for `Inline Notification`, `Banner`, `Toast` and renamed the value to `info`

```diff
- <p-inline-notification heading="Some heading" description="Some description" state="neutral"></p-inline-notification>
+ <p-inline-notification heading="Some heading" description="Some description" state="info"></p-inline-notification>

- <p-inline-notification state="neutral"></p-inline-notification>
+ <p-inline-notification state="info"></p-inline-notification>
```

```diff
- <p-banner state="neutral">
-  <span slot="title">Some banner title</span>
-  <span slot="description">Some banner description. You can also add inline <a href="https://porsche.com">links</a> to route to another page.</span>
- </p-banner>
+ <p-banner state="info">
+  <span slot="title">Some banner title</span>
+  <span slot="description">Some banner description. You can also add inline <a href="https://porsche.com">links</a> to route to another page.</span>
+ </p-banner>
```

```diff
- <p-toast state="neutral"></p-toast>
+ <p-toast state="info"></p-toast>
```

### [2.19.1-rc.1] - 2023-01-18

#### Added

- `jsdom-polyfill` subpackage is available at `@porsche-design-system/components-{js|angular|react|vue}/jsdom-polyfill`
  and can be used to have working web components in jsdom based tests (e.g. jest)
- `testing` subpackage is available at `@porsche-design-system/components-{js|angular|react|vue}/testing` to provide
  `getByRoleShadowed`, `getByLabelTextShadowed` and `getByTextShadowed` utilities which use `@testing-library/dom`
  queries internally to support Shadow DOM
- Validation if `prefix` is already reserved by a different version upon initialization of the Porsche Design System

#### Fixed

- `componentsReady()` waits for Porsche Design System being initialized before checking components which can happen in
  certain test scenarios without partials

### [2.19.1-rc.0] - 2023-01-18

#### Fixed

- Bug in `@porsche-design-system/components-react/ssr` where in some cases during SSG an error was thrown when
  components render their children conditionally

### [2.19.0] - 2022-12-22

### [2.19.0-rc.2] - 2022-12-22

### [2.19.0-rc.1] - 2022-12-22

#### Fixed

- `Stepper Horizontal` calculation of scroll position when used within any parent that has a margin or padding

### [2.19.0-rc.0] - 2022-12-21

#### Added

- Vue: typed components are available via the `@porsche-design-system/components-vue` package

#### Fixed

- `Modal` focus cycle when pressing Shift Tab right after it was opened

### [2.18.0] - 2022-12-15

### [2.18.0-rc.2] - 2022-12-14

#### Added

- Validation to ensure crucial partials are used.  
  **Disclaimer:** The Porsche Design System will **not** inject its initial styles anymore. Please use the
  `getInitialStyles()` partial to reduce flash of unstyled content (FOUC) as described here:
  [getInitialStyles() documentation](https://designsystem.porsche.com/latest/partials/initial-styles)

#### Changed

- `line-height` calculation for all components is handled CSS only now by using `ex`-unit in combination with `calc()`
  which gives the best performance, the easiest possible integration and respects UI best practices in having **larger**
  `line-height` values for **small** `font-size` definitions and **smaller** `line-height` values for **larger**
  `font-size` definitions. The calculated values by CSS slightly differ compared to the ones calculated by JavaScript,
  which might result in minor visual changes.

#### Fixed

- Screen reader announcements of `Textfield` and `Textarea` in `counter` mode
- Screen reader announcements in `Select Wrapper`

### [2.18.0-rc.1] - 2022-11-24

#### Added

- `Carousel` now has a `rewind` property, better prev/next icons, a `max-width` for `heading` and `description` and
  support for slotted `description`

#### Fixed

- `Select Wrapper` height if text is zoomed up to 200%

### [2.18.0-rc.0] - 2022-11-17

#### Added

- SSR/SSG ready components using Declarative Shadow DOM for Next JS are shipped via
  `@porsche-design-system/components-react/ssr`. To use it simply change your imports.

**Important:** make sure to apply the new `getDSRPonyfill()` partial right before your closing `</body>` tag. More
information can be found here:
[getDSRPonyfill() documentation](https://designsystem.porsche.com/latest/partials/dsr-ponyfill)

```diff
- import { PorscheDesignSystemProvider, PButton, ... } from '@porsche-design-system/components-react';
+ import { PorscheDesignSystemProvider, PButton, ... } from '@porsche-design-system/components-react/ssr';
+ import { getDSRPonyfill } from '@porsche-design-system/components-react/partials';
```

#### Changed

- Improve height calculation for `Accordion`
- Slotted anchor support for `Link Pure` is stricter (In case slotted `<a>` is used it must be a direct child of
  `Link Pure`)
- `getFontLinks()` partial now has `{ weights: ['regular', 'semi-bold'] }` for a default

### [2.17.0] - 2022-10-31

### [2.17.0-rc.0] - 2022-10-31

#### Added

- `Link Tile`

#### Fixed

- `Scroller` bug where scrollable content was not fully hidden by the gradient, when zoomed into the page.

#### Changed

- Removed `!important` keyword from css property `display` of `Link Pure` and `Button Pure`

### [2.16.3] - 2022-10-21

### [2.16.3-rc.0] - 2022-10-21

#### Fixed

- `Button Pure` and `Link Pure` error when using `size="inherit"` and `icon="none"`

#### Changed

- Replaced all internal usage of `Text` and `Headline` components

### [2.16.2] - 2022-09-15

### [2.16.2-rc.0] - 2022-09-15

#### Fixed

- Issue with `Popover` where drop-shadow is not shown correctly in Chrome >= 105
- Issue with `Carousel` and `wrap-content="true"` where the layout was out of sync with `Content Wrapper` for
  viewports >= 1760px.
- `Select Wrapper` with custom dropdown keeps attribute changes of native select options in sync if changed
  programmatically

### [2.16.1] - 2022-09-09

#### Fixed

- Issue with `Options` typing import for `Carousel`

### [2.16.0] - 2022-09-08

### [2.15.1-rc.1] - 2022-09-08

#### Added

- `Carousel`
- `Scroller`

#### Changed

- `Stepper Horizontal` now has `size` property
- `Stepper Horizontal` uses improved focus behavior in case it becomes scrollable and scroll indicators are centered
  correctly.
- `Tabs Bar` uses improved focus behavior in case it becomes scrollable and scroll indicators are centered correctly.

### [2.15.1-rc.0] - 2022-08-24

#### Fixed

- `Radio Button Wrapper` visual selection change bug in Safari >= 15.5

### [2.15.0] - 2022-08-22

### [2.15.0-rc.1] - 2022-08-18

#### Changed

- Downgraded `@angular` to `v13` to ensure backwards compatibility of `@porsche-design-system/components-angular`

### [2.15.0-rc.0] - 2022-08-16

#### Fixed

- `Popover` visual shadow bug in Safari
- `Stepper Horizontal Item` bug where pseudo styles of the counter element were overridable

### [2.15.0-beta.0] - 2022-08-05

#### Fixed

- `Tabs` & `Tabs Bar` `size` property when using `BreakpointCustomizable`

#### Changed

- `Modal` uses poly fluid sizing for outer spacing
- `Banner` uses poly fluid sizing for outer spacing
- `Content Wrapper` uses poly fluid sizing for inner spacing
- `Modal` min-width is slightly updated to perfectly fit into content area of `Content Wrapper` at 320px viewport width

#### Added

- Validation of properties for all components
- `Text Field Wrapper` with `input type="search"` is clearable via Escape key and custom clear button across browsers
- `Text Field Wrapper` with `input type="search"` shows a "Locate me" button when `actionIcon="locate"` is set, emits
  the `action` event on click and can be put into a loading state via `actionLoading="true"`

### [2.14.0] - 2022-07-11

### [2.14.0-rc.1] - 2022-07-11

### [2.14.0-rc.0] - 2022-07-11

#### Added

- `getBrowserSupportFallbackScript()` partial supporting `cdn` and `format` options as replacement for
  `includeOverlay()` of `@porsche-design-system/browser-notification` npm package
- `getCookiesFallbackScript()` partial supporting `cdn` and `format` options as replacement for `includeCookieOverlay()`
  of `@porsche-design-system/browser-notification` npm package

#### Changed

- `getMetaTagsAndIconLinks()` partial to return `theme-color` meta tags with `prefers-color-scheme: {light|dark}` media
  query

### [2.13.0] - 2022-06-23

### [2.13.0-rc.5] - 2022-06-23

#### Fixed

- `Stepper Horizontal Item` `state` validation
- `Button` and `Link` with `theme="dark" variant="tertiary"` and `Tag Dismissible` bug on Safari < v15.5 where wrong
  colors on hover were shown

### [2.13.0-rc.4] - 2022-06-22

#### Added

- `Stepper Horizontal`

### [2.13.0-rc.3] - 2022-06-22

#### Added

- `Segmented Control`

### [2.13.0-rc.2] - 2022-06-21

### [2.13.0-rc.1] - 2022-06-21

### [2.13.0-rc.0] - 2022-06-21

#### Changed

- `Button`, `Button Pure` and `Switch` apply `aria-disabled="true"` instead of `disabled` attribute to native button
  internally in case `disabled` and/or `loading` property is set

### [2.12.1] - 2022-05-25

### [2.12.1-rc.0] - 2022-05-25

#### Fixed

- Issue with `JssStyle` typing import

### [2.12.0] - 2022-05-19

#### Changed

- npm package is prepared for public release on [npmjs.org](https://npmjs.com)

### [2.12.0-rc.2] - 2022-05-12

### [2.12.0-rc.1] - 2022-05-11

### [2.12.0-rc.0] - 2022-05-04

#### Added

- `Table Head Cell` now has a `multiline` property

#### Changed

- `Headline` has no `hypens` / `overflow-wrap` style by default
- Partials now throw an exception if they are executed in browser

#### Fixed

- Exception in `Headline`, `Select Wrapper`, `Text` and `Text List` when changing `theme` prop from `dark` to `light`
- `getInitialStyles()` partial now returns `.hydrated` styles, too

### [2.11.0-skeletons] - 2022-04-21

### [2.11.0] - 2022-04-21

### [2.11.0-rc.0] - 2022-04-20

#### Added

- `Tag`
- `Tag Dismissible`

### [2.10.0-skeletons] - 2022-04-13

### [2.10.0] - 2022-04-13

### [2.9.3-rc.1] - 2022-04-06

#### Added

- `Text Field Wrapper` now has a `showCharacterCount` property which can be used to hide the character count when a
  `maxLength` attribute is set on the wrapped `input`.
- `Textarea Wrapper` now has a `showCharacterCount` property which can be used to hide the character count when a
  `maxLength` attribute is set on the wrapped `textarea`.

### [2.9.3-rc.0-skeletons] - 2022-03-29

### [2.9.3-rc.0] - 2022-03-28

#### Added

- `Text Field Wrapper` supports `unit` property on `input type="text"`
- `Marque` optional configurable clickable/focusable area by defining padding on host element

#### Fixed

- `Tabs Item` improved accessibility
- Angular: circular dependency in development mode in `2.9.2-skeletons`

### [2.9.2-skeletons] - 2022-03-24

#### Added

- **[EXPERIMENTAL]** `getInitialStyles` partial now accepts a `skeletonTagNames` array of component names that will
  initially have skeleton styles while the Porsche Design System is loading
- **[EXPERIMENTAL]** `Button`, `Button Pure`, `Checkbox Wrapper`, `Fieldset Wrapper`, `Link`, `Link Pure`,
  `Link Social`, `Radio Button Wrapper`, `Select Wrapper`, `Text Field Wrapper`, `Textarea Wrapper` can now have initial
  skeleton styles when passed as `skeletonTagNames` to the `getInitialStyles` partial

### [2.9.2] - 2022-03-24

### [2.9.2-rc.1] - 2022-03-23

#### Fixed

- Bug caused by Chrome where hover styles of `Link Pure` are not displayed correctly

### [2.9.2-rc.0] - 2022-03-22

#### Added

- Normalized font behavior (`hyphen`, `overflow-wrap` and `text-size-adjust`) across components

#### Fixed

- `Modal` scrolling and pinch to zoom on iOS
- `Modal` initial position if scrollable
- `Table Head Cell` sort icon `asc` + `desc`

### [2.9.1] - 2022-03-10

### [2.9.1-rc.0] - 2022-03-09

#### Added

- Styles for slotted `<button>` in `Text`

#### Changed

- `Modal` heading and aria validation happens only when open

#### Fixed

- React: bundling format of partials

### [2.9.0] - 2022-02-28

### [2.9.0-rc.1] - 2022-02-25

#### Fixed

- `Modal` focus trap respecting elements in shadow DOM and dynamically added/removed elements on first level
- `Tabs Item` focus outline on click in Safari
- Error while using partials in Vanilla JS and Angular

### [2.9.0-rc.0] - 2022-02-16

#### Added

- `getFontFaceStylesheet` returns additional `<link>` tags with `rel="preconnect"` and `rel="dns-prefetch"`
- Option `format` to partials `getFontFaceStylesheet`, `getComponentChunkLinks()`, `getFontLinks()`, `getIconLinks()`,
  `getInitialStyles()`, `getLoaderScript()` and `getMetaTagsAndIconLinks()`

#### Deprecated

- The option `withoutTags` of partials `getFontFaceStylesheet`, `getComponentChunkLinks()`, `getFontLinks()`,
  `getIconLinks()`, `getInitialStyles()`, `getLoaderScript()` and `getMetaTagsAndIconLinks()` is deprecated and will be
  removed in `v3.0.0`. Please use `format: 'jsx'` instead.

```diff
- <link rel="stylesheet" href={getFontFaceStylesheet({ withoutTags: true })} crossOrigin="true" />
+ {getFontFaceStylesheet({ format: 'jsx' })}
```

### [2.9.0-beta.1] - 2022-01-27

#### Added

- `:focus-visible` content of selected Tab in `Tabs` component gets focus styling
- Improved accessibility of `Text Field Wrapper` and `Textarea Wrapper` when `maxlength` attribute is set
- `Modal` aria property
- `Modal` class for slotted elements to make content full-width

#### Changed

- `Button Pure` and `Link Pure` removed `position: relative` imposition, make sure to **not** override it with
  `position: static`

#### Fixed

- `Modal` close button styles when no heading is passed

### [2.9.0-beta.0] - 2022-01-18

#### Added

- React: `getByRoleShadowed`, `getByLabelTextShadowed` and `getByTextShadowed` utilities which use
  `@testing-library/dom` queries internally to support Shadow DOM

#### Fixed

- React: `UnhandledPromiseRejectionWarning` when using `skipPorscheDesignSystemCDNRequestsDuringTests()`

### [2.8.0] - 2022-01-17

#### Fixed

- Accessibility issue of `Icon` component in Windows High Contrast Mode in Chromium Browser

### [2.8.0-rc.0] - 2022-01-14

#### Added

- Support for `tabindex` attribute on `Button`, `Button Pure`, `Switch`, `Link`, `Link Pure` and `Link Social`

#### Changed

- `:focus-visible` style matches outline color of `Button` while hovered

#### Deprecated

- The `tabbable` property of `Button`, `Button Pure` and `Switch` is deprecated and will be removed in `v3.0.0`. Please
  use `tabindex` instead.

```diff
- <p-button tabbable="false">Some button</p-button>
+ <p-button tabindex="-1">Some button</p-button>
```

### [2.8.0-beta.3] - 2021-12-22

#### Added

**Disclaimer:** The provided themes `light-electric` and `dark-electric` are just a proof of concept, it's **not**
accessible regarding its color contrast and might even be removed in an upcoming major release again.

- `light-electric` theme for `Switch`
- `dark-electric` theme for `Button Pure` and `Link Pure`
- Character counter to `Text Field Wrapper` and `Textarea Wrapper` if `maxlength` is present on `input type="text"` and
  `textarea`

#### Changed

- `:focus-visible` style matches outline color of `Switch` while hovered

#### Fixed

- Box model of `Button Pure`

### [2.8.0-beta.2] - 2021-12-22

#### Fixed

- `Content Wrapper` regression for `!important` style

#### Added

- Usage validation for `Link`, `Link Pure` and `Link Social`

### [2.8.0-beta.1] - 2021-12-16

#### Fixed

- `Select Wrapper` validation of select element

### [2.8.0-beta.0] - 2021-12-15

#### Changed

- Angular: Increased peer dependency to `>=12.0.0 <14.0.0`

### [2.7.0] - 2021-12-14

### [2.7.0-rc.0] - 2021-12-14

#### Removed

- `offset-bottom` prop of `Toast` (use `--p-toast-position-bottom` CSS variable instead)

### [2.7.0-beta.6] - 2021-12-08

#### Added

- `Popover`

### [2.7.0-beta.5] - 2021-12-07

#### Added

**Disclaimer:** The provided theme `light-electric` is just a proof of concept, it's **not** accessible regarding its
color contrast and might even be removed in an upcoming major release again.

- `light-electric` theme for `Accordion`, `Link`, `Link Pure`, `Button`, `Button Pure`, `Tabs`, `Tabs Bar`

### [2.7.0-beta.4] - 2021-12-02

### [2.7.0-beta.3] - 2021-11-30

#### Added

- `Accordion` uses `MutationObserver` fallback when no `ResizeObserver` is available in older browsers

#### Fixed

- `Link` and `Link Social` not adapting slotted anchor to the width of the element

### [2.7.0-beta.2] - 2021-11-24

#### Added

- `Toast`

#### Fixed

- `Banner` animations respect offset correctly

### [2.7.0-beta.1] - 2021-11-16

#### Fixed

- `Headline` applies `align` and `ellipsis` prop correctly

### [2.7.0-beta.0] - 2021-11-11

#### Added

- New `aria` property for `ARIA` attribute handling for: `Button`, `Button Pure`, `Icon`, `Link`, `Link Pure`, `Marque`,
  `Spinner`

#### Fixed

- React: warnings about `useLayoutEffect` in SSR context

### [2.6.1] - 2021-11-05

#### Fixed

- Prevent breaking entire Porsche Design System due to lacking support of `ResizeObserver`, however `Accordion` still
  requires it

### [2.6.0] - 2021-11-04

#### Added

- `unit` and `unitPosition` properties to `Text Field Wrapper`

### [2.6.0-beta.0] - 2021-10-29

#### Changed

- Use `Heiti SC` (pre-installed on iOS/macOS) and `SimHei` (pre-installed on Windows) as Chinese fallback font

#### Added

- `Marque` uses `webp` images for browsers that support it
- `Inline Notification`
- `Icon` now supports `success` for `name` property

#### Fixed

- Colors of `Banner` for dark theme
- Replaced CSS `inset` property with `top`, `left`, `right` and `bottom` for browser compatibility
- Opening and closing transition of `Modal`

### [2.5.1-beta.0] - 2021-10-11

#### Fixed

- Possible exceptions when components get unmounted directly

### [2.5.0] - 2021-10-04

#### Added

- `SimHei` and `黑体` as fallback for all components' `font-family`

### [2.5.0-beta.1] - 2021-09-28

#### Changed

- React: improved render behavior of components

### [2.5.0-beta.0] - 2021-09-22

#### Added

- React: utility function `skipPorscheDesignSystemCDNRequestsDuringTests`

### [2.4.0] - 2021-09-21

### [2.4.0-beta.2] - 2021-09-21

#### Added

- `Link Social` and `Icon` now support `kakaotalk`, `naver`, `reddit` and `tiktok`
- JSS caching mechanism to improve style performance

#### Changed

- Alignment of `linkedin` icon
- Improved accessibility of `Select Wrapper`
- `Icon` loading behaviour to non-blocking, components using the `Icon` will no longer wait for it to load
- Validation messages of `Fieldset Wrapper` have now an additional icon representing the validation state

#### Fixed

- Box model of `Link Pure`
- Focus of `Link Pure` with slotted anchor and hidden label
- Focus cycling of `Modal` without focusable children
- Suppress CORS error

### [2.4.0-beta.1] - 2021-08-26

#### Added

- `active` property to `Button Pure`

### [2.4.0-beta.0] - 2021-08-26

#### Added

- `icon` property of `Button Pure` and `Link Pure` was extended by `none` value
- `alignLabel` and `stretch` property to `Button Pure` and `Link Pure`

#### Changed

- Improved `:focus-visible` and `:hover:focus-visible` colors for `Link Social` and `Link`
- Improved slotted `<a>` coloring in dark theme for `Link Social` and `Link`
- Validation messages of `Checkbox Wrapper`, `Radio Button Wrapper`, `Select Wrapper`, `Textarea Wrapper` and
  `Text Field Wrapper` have now an additional icon representing the validation state
- `Modal` backdrop behavior to close modal on mouse-down

#### Fixed

- Slotted `<a>` coloring in dark theme for `Text`, `Headline`, `Text List`, `Banner`, `Select Wrapper` and `Link Pure`
- Wrong background color of scrollable `Modal`'s backdrop in Safari

### [2.3.0] - 2021-07-28

### [2.3.0-beta.3] - 2021-07-28

#### Changed

- `Accordion` reduce paddings, vertically align carets to the first heading row, adjust border color and hover styles

#### Fixed

- `Text Field Wrapper` accessibility of type password and search

### [2.3.0-beta.2] - 2021-07-15

#### Added

- `Checkbox Wrapper`, `Radio Button Wrapper`, `Select Wrapper`, `Textarea Wrapper` and `Text Field Wrapper` now reflect
  changes of the `required` attribute on their child component
- `multiline` property to `Table Cell`
- Partial function `getLoaderScript()` to initialize Porsche Design System as early as possible

#### Fixed

- `Table Head Cell` uses semi bold instead of bold as font weight
- Transition of `Modal`

### [2.3.0-beta.1] - 2021-07-08

#### Added

- `Accordion`

#### Changed

- Removed initial delay of `Banner`

### [2.3.0-beta.0] - 2021-07-01

#### Added

- `Table`
- Angular: export types from package root
- Accessibility icon

#### Changed

- `Button`, `Button Pure` and `Switch` are now focusable while in `loading` state
- `Text` and `Headline` inherits white-space CSS property
- React: sync component props via property instead of attribute

#### Fixed

- Angular: support `"strictTemplates": true` option in `tsconfig.json`
- Use correct icon for `arrow-last` and `arrow-first` in `Icon`, `Button` and `Link` components

### [2.2.1] - 2021-06-08

#### Changed

- Optimize vertical alignment of `Modal`

#### Fixed

- URL in inject global style warning

### [2.2.1-beta.1] - 2021-06-02

#### Fixed

- Margin of `Tabs Bar` within `Tabs` for Firefox and Safari
- SVG of `Icon` is not removed after prop change, e.g. on color change
- Fullscreen behavior of `Modal` on screens larger than 1760px

### [2.2.0] - 2021-05-19

#### Fixed

- `Text` inside `Button` now has the proper size on iOS Safari when changing to and from landscape mode
- `Banner` can now be re-opened after closing
- Closing one `Banner` will not close other `Banners` on the site

### [2.2.0-beta.2] - 2021-05-12

#### Fixed

- `Select Wrapper` value changes are now reflected correctly
- `Select Wrapper` dark theme background color if used with `filter` prop

### [2.2.0-beta.1] - 2021-05-05

#### Added

- Partial function `getIconLinks()` to preload Porsche Design System Icons

#### Fixed

- `Text Field Wrapper` spacing in Safari

### [2.2.0-beta.0] - 2021-05-05

#### Added

- Partial function `getMetaTagsAndIconLinks()` to simplify cross device fav and meta icons

### [2.1.0] - 2021-05-03

### [2.1.0-beta.0] - 2021-05-03

#### Added

- `Switch`

#### Changed

- `Text` automatically breaks words/strings into new line being too long to fit inside their container
- `Headline` automatically breaks words/strings into new line being too long to fit inside their container
- Extended `Fieldset Wrapper` with `labelSize`, `required`, `state` and `message` properties. If the `Fieldset Wrapper`
  is set to required only the label of the **Fieldset Wrapper** gets an asterisk. It is removed from all wrapped child
  components, as long as they are Porsche Design System form elements.

### [2.0.3] - 2021-04-28

### [2.0.3-beta] - 2021-04-28

#### Fixed

- Angular: Events firing twice in `Pagination`, `Modal`, `Tabs`, `Tabs Bar` and `Banner` component

### [2.0.2] - 2021-04-21

### [2.0.2-beta.0] - 2021-04-20

#### Fixed

- TypeScript build errors due to duplicate declarations in `types.d.ts`

### [2.0.1] - 2021-04-16

#### Fixed

- Visual appearance of `Checkbox Wrapper` in iOS Safari
- A bug where `Text Field Wrapper` would throw an error when reattaching to DOM too quickly
- Visual bug in Firefox when zooming out `Text Field Wrapper`, `Checkbox Wrapper` and `Textarea Wrapper`
- Angular: Streamline component styles in dark theme

#### Changed

- Aligned focus states of `Checkbox Wrapper` and `Radio Button Wrapper` across browsers

### [2.0.0] - 2021-04-13

In keeping with [Semver](https://semver.org/), Porsche Design System v2.0.0 was released due to changes in the API,
fundamental changes in loading behavior and others. With our new major version `v2.0.0` there are some important changes
that you should watch out for. To make the migration from `v1.5.x` to our current `v2.0.0` easier, we offer a few
guidelines.

## General changes / improvements:

#### All components, icons, fonts, styles and marque of the Porsche Design System are loaded versioned and chunked from a central CDN

This way all web based digital Porsche products share and use the cached and versioned assets regardless of the JS
framework used to improve loading performance across the Porsche group. Only a tiny (1.4kb sized) Porsche Design System
loader script gets bundled into your application code. Everything else gets loaded versioned, cached and chunked from a
central CDN ([read more](https://designsystem.porsche.com/latest/performance/cdn)). However, this also means that you
will need an **Internet connection** to render the components in a browser (possibly relevant for development stage or
intranet applications).

#### Enabling Micro Frontend Architecture

In case of a micro-frontend architecture, multiple instances and versions of the Porsche Design System can be combined
in a final application by configurable prefixing technique of the Porsche Design System components during runtime.
Please refer to our framework specific guidelines
[Vanilla JS](https://designsystem.porsche.com/latest/start-coding/vanilla-js),
[Angular](https://designsystem.porsche.com/latest/start-coding/angular) and
[React](https://designsystem.porsche.com/latest/start-coding/react).

#### Prevent Flash of Unstyled Content (FOUC) and Flash of Unstyled Text (FOUT)

To prevent FOUC/FOUT, the Porsche Design System offers various partials as part of the
`@porsche-design-system/components-{js|angular|react}` package to ensure all necessary Porsche Design System fonts and
components are fully loaded. If you've used the `@porsche-design-system/partials` package previously, stop using it and
replace the integration with the partials provided by `@porsche-design-system/components-{js|angular|react}` package.
Have a look at our [FOUC/FOUT guidelines](https://designsystem.porsche.com/latest/performance/loading-behaviour).

```diff
- <%= require('@porsche-design-system/partials').getPorscheDesignSystemCoreStyles() %>
+ <%= require('@porsche-design-system/components-{js|angular|react}/partials').getInitialStyles() %>

- <%= require('@porsche-design-system/partials').getFontFaceCSS() %>
+ <%= require('@porsche-design-system/components-{js|angular|react}/partials').getFontFaceStylesheet() %>

- <link rel="preload" href="path/to/webfont/nameOfWebFontFile" as="font" type="font/woff2" crossorigin />
+ <%= require('@porsche-design-system/components-{js|angular|react}/partials').getFontLinks({ weights: ['regular', 'semi-bold'] }) %>
```

#### Added support for China CDN

Our CDN is configured to forward requests to Chinese CDN automatically when necessary. So you're good to go without any
configuration or multiple region specific builds of your application. However, if you are aiming for the maximum
possible performance in China, you can configure which CDN the Porsche Design System must use. Please follow our
[CDN guidelines](https://designsystem.porsche.com/latest/performance/cdn) for more information.

#### New/optimized components

- **Tabs**
- **Tabs Bar**
- **Banner**
- **Modal**
- Headline
- Select
- Pagination
- Button
- Button Pure
- Link
- Link Pure
- Spinner
- Checkbox
- Radio Button

#### Improved TypeScript support for Angular and React

To ensure the best possible typing support, we have refactored our Angular and React wrappers which integrate the native
web components of the Porsche Design System.

#### componentsReady() works reliable

Because the Porsche Design System components get loaded async at the time they are needed, it might be relevant within
your application or test automation to know when those have been initialized. Therefore, we provide in all three
`@porsche-design-system/components-{js|angular|react}')` packages a reliable helper function `componentsReady()`.
[Read more about it](https://designsystem.porsche.com/latest/helpers/components-ready).

#### Removed "blur on focus"

Now focus styling is only applied when you navigate through keyboard and ignored by mouse interaction for browsers
supporting `:focus-visible` otherwise it will fallback to `:focus` CSS implementation.

#### Changed focus styling for a better compromise between accessibility and visual appearance

Color and outline of general focus styling has changed to `currentColor` for light/dark theme with an outline of 1px
width/offset. If you have custom components build with the usage of our `@porsche-design-system/utilities` package then
update it to the latest version (we also provide a focus
[SCSS mixin](https://designsystem.porsche.com/latest/utilities/scss/functions) and
[JS function](https://designsystem.porsche.com/latest/utilities/js/functions)).

#### Improved geometry of Porsche Next font

For better alignment and readability we've changed the geometry of the Porsche Next font which results in a visual
change of font size and spacing.

#### Dropped support for IE11 and EdgeHTML according to Porsche's official browser strategy 2021

If you still need to support these browsers, you have to stick to `v1.5.x`. We offer a Browser Notification package
`@porsche-design-system/browser-notification` to alert users that these browsers are no longer supported. It supports a
blocking layer (to be used with Porsche Design System `v2.x`), or a dismissible banner (to be used with Porsche Design
System `v1.x`). Please refer to our
[Browser compatibility guidelines](https://designsystem.porsche.com/latest/help/browser-compatibility).

#### Changed default type of Button and Button Pure

To be in sync with native `<button>` behavior we've changed the default `type` of **Button** and **Button Pure**
component. Those components will render a button within their Shadow DOM as `<button type="submit">` ( previously
`<button type="button">`).

- `submit`: The button submits the form data to the server. This is the default if the attribute is not specified for
  buttons associated with a `<form>`, or if the attribute is an empty or invalid value.
- `button`: The button has no default behavior, and does nothing when pressed by default. It can have client-side
  scripts listen to the element's events, which are triggered when the events occur.

#### Changed support for wrapped links around Link, Link Pure and Link Social component

Due to the support for setting links (`<a href="#">`) in our **Link**, **Link Pure** and **Link Social** components as
child, we've removed support for styling the anchor tag (`<a>`) when it surrounds the component. So we recommend
changing the position of the `<a>` tag from wrapping the component to a direct slot (child) of it.

```diff
- <a href="#"><p-link>Some label</p-link></a>
+ <p-link><a href="#">Some label</a></p-link>

- <a href="#"><p-link-pure>Some label</p-link-pure></a>
+ <p-link-pure><a href="#">Some label</a></p-link-pure>

- <a href="#"><p-link-social>Some label</p-link-social></a>
+ <p-link-social><a href="#">Some label</a></p-link-social>
```

#### Automatic \* asterisk symbol to form field labels

We added an automatic generated _ asterisk symbol to form field labels which have the required attribute. This might
lead to a doubled _ symbol if you set one by yourself.

```diff
- <p-text-field-wrapper label="Some label *"><input type="text" name="some-name" required /></p-text-field-wrapper>
+ <p-text-field-wrapper label="Some label"><input type="text" name="some-name" required /></p-text-field-wrapper>

- <p-checkbox-wrapper label="Some label *"><input type="checkbox" name="some-name" required /></p-checkbox-wrapper>
+ <p-checkbox-wrapper label="Some label"><input type="checkbox" name="some-name" required /></p-checkbox-wrapper>

- <p-radio-button-wrapper label="Some label *"><input type="radio" name="some-name" required /></p-radio-button-wrapper>
+ <p-radio-button-wrapper label="Some label"><input type="radio" name="some-name" required /></p-radio-button-wrapper>

- <p-radio-button-wrapper label="Some label *"><input type="radio" name="some-name" required /></p-radio-button-wrapper>
+ <p-radio-button-wrapper label="Some label"><input type="radio" name="some-name" required /></p-radio-button-wrapper>

- <p-textarea-wrapper label="Some label *"><textarea name="some-name" required></textarea></p-textarea-wrapper>
+ <p-textarea-wrapper label="Some label"><textarea name="some-name" required></textarea></p-textarea-wrapper>

- <p-select-wrapper label="Some label *"><select name="some-name" required><option>A</option></select></p-select-wrapper>
+ <p-select-wrapper label="Some label"><select name="some-name" required><option>A</option></select></p-select-wrapper>
```

#### Shadow DOM

`Flex`, `Flex Item`, `Grid` and `Grid Item` now use Shadow DOM, thus you are not able to overwrite styles defined by
these components any longer.

---

## Angular

#### Integration of Angular components

In the past it was possible to provide a token called `PREVENT_WEB_COMPONENTS_REGISTRATION` which prevented the
registration of the Porsche Design System components and loading of polyfills. Due to the fact that we no longer provide
/ need poly filling, we have completely removed the token. For advanced usage please
[read further](https://designsystem.porsche.com/latest/start-coding/angular).

---

## React

#### Integration of React components

In the past `@porsche-design-system/components-react` components have initialized the **Porsche Design System Loader**
automatically as soon as a component was imported. With `v2.x` you have to import the `PorscheDesignSystemProvider` once
in your `index.tsx` which then initializes the **Porsche Design System Loader**, e.g. like:

```diff
  // index.tsx

  import ReactDOM from 'react-dom';
  import { PorscheDesignSystemProvider } from '@porsche-design-system/components-react';
  import { App } from './App';

  ReactDOM.render(
    <React.StrictMode>
+     <PorscheDesignSystemProvider>
        <App />
+     </PorscheDesignSystemProvider>
    </React.StrictMode>,
    document.getElementById('root')
  );
```

For advanced usage please [read further](https://designsystem.porsche.com/latest/start-coding/react).

#### Jsdom Polyfill for React / Jest / jsdom test automation

We removed test mocks for React / Jest / jsdom as Shadow DOM is supported since jsdom v12.2.0. Instead, we provide a
Jsdom Polyfill (exclusivly for `@porsche-design-system/components-react` package) fixing missing implementation of jsdom
which the Porsche Design System relies on. **Note:** If your test includes Porsche Design System components, make sure
to wrap the component you want to test with a PorscheDesignSystemProvider in order to avoid exceptions. For more
information please [read further](https://designsystem.porsche.com/latest/start-coding/react).

---

## Vanilla JS

#### Integration of Vanilla JS components

With `v1.x` of the Porsche Design System you've had to copy all needed JS files of
`@porsche-design-system/components-js` into your target directory and include the ES5 and ESM loader snippet. Now you
only need to copy one `index.js` file and initialize the Porsche Design System like in the example below:

```diff
  <!DOCTYPE html>
  <html lang="en">
    <head>
      <meta charset="utf-8">
      <meta name="viewport" content="width=device-width,initial-scale=1.0">
      <title>Porsche Design System</title>
-     <script nomodule src="PATH/TO/PACKAGE/@porsche-design-system/components-js/dist/porsche-design-system/porsche-design-system.js"></script>
-     <script type="module" src="PATH/TO/PACKAGE/@porsche-design-system/components-js/dist/porsche-design-system/porsche-design-system.esm.js"></script>
+     <script src="PATH/TO/PACKAGE/@porsche-design-system/components-js/index.js"></script>
    </head>
    <body>
+     <script type="text/javascript">
+       porscheDesignSystem.load();
+     </script>
      <p-headline variant="headline-1">Some text</p-headline>
    </body>
  </html>
```

For advanced usage please [read further](https://designsystem.porsche.com/latest/start-coding/vanilla-js).

---

### [2.0.0-rc.10] - 2021-04-12

#### Changed

- `Tabs` and `Tabs Bar` now respect dynamic additions / removals of `p-tabs-item`, `a` and `button` elements. Make sure
  to update the `activeTabIndex` when mutating elements
- Improved performance of `Text`, `Button Pure` and `Link Pure` when `size` is not `inherit`

#### Added

- `Grid` now has a `wrap` and `gutter` property
- Components (`Grid Item`, `Flex Item`, `Tabs Item` and `Text List Item`) that require a specific parent (`Grid`,
  `Flex`, `Tabs` and `Text List`) will now throw an error if used without that parent

#### Fixed

- Visual appearance of `Checkbox Wrapper` and `Radio Button Wrapper` reflect the state of the wrapped `input` element

### [2.0.0-rc.9] - 2021-03-26

#### Added

- `Button Group` component
- Fullscreen property for `Modal` on mobile

#### Changed

- Spacings, heading and sizes of `Modal`

#### Fixed

- Prevent duplicate loading of `porsche-design-system.v2.x.HASH.js` chunk when using `getComponentChunkLinks()` partial

### [2.0.0-rc.8] - 2021-03-17

#### Added

- Support for full height `Content Wrapper` with flex
- `Tabs Bar` now supports `undefined` as `activeTabIndex`

#### Changed

- `Tabs Bar` has a new default `activeTabIndex`, which is `undefined`
- `Tabs Bar` does not work by itself anymore. The `activeTabIndex` needs to be controlled from the outside
  ([read more](https://designsystem.porsche.com/latest/components/tabs-bar/examples))
- Background Color of `Select Wrapper` in `dark` theme to meet accessibility criteria

### [2.0.0-rc.7] - 2021-03-15

#### Fixed

- Make shadowed `Flex` and `Grid` work in Firefox + Safari

### [2.0.0-rc.6] - 2021-03-11

#### Changed

- Make `Grid` and `Grid Item` use Shadow DOM
- Make `Flex` and `Flex Item` use Shadow DOM

### [2.0.0-rc.5] - 2021-03-09

#### Added

- Configurable background color of `Content Wrapper`
- `italic` font-style in `Text` is now overridden with `normal`

#### Fixed

- Usage of `Select Wrapper` within custom elements
- A bug that caused `Spinner` to be displayed in a wrong size

### [2.0.0-rc.4] - 2021-03-01

#### Changed

- Filter of `Select Wrapper` supports substring search

#### Fixed

- Build error in SSR

### [2.0.0-rc.3] - 2021-02-17

#### Added

- React: utility function `skipCheckForPorscheDesignSystemProviderDuringTests`
- React: tree shaking for component wrappers

#### Fixed

- Angular: error in `Checkbox Wrapper`, `Radio Button Wrapper` and `Text Field Wrapper` when `input[type]` is bound

### [2.0.0-rc.2] - 2021-02-12

#### Added

- Validate usage of `Checkbox Wrapper`, `Radio Button Wrapper`, `Select Wrapper`, `Text Field Wrapper` and
  `Textarea Wrapper`

### [2.0.0-rc.1] - 2021-02-04

#### Added

- Partial function `getComponentChunkLinks()` to preload Porsche Design System Components

#### Changed

- Added a space before asterisk (`*`) when `input`, `textarea` or `select` have `required` attribute within form wrapper
  components
- Renamed partial `getFontLinks()` option from `weight` to `weights`

#### Fixed

- A bug in `Tabs Bar` where the nextButton was mistakenly rendered.
- A bug where `Icon` was not rendered when using `lazy` property.
- A bug in `Text Field Wrapper` with input type password where characters would overlap the icon.

### [2.0.0-rc.0] - 2021-01-29

#### Added

- Link support for `Marque`
- Sizing options `'responsive' | 'small' | 'medium'` for `Marque`

#### Changed

- Angular: added static `load()` function `PorscheDesignSystemModule` for custom prefix
- Hide up/down spin button when using **Text Field** with `type="number"` in Firefox

#### Fixed

- Angular: typings
- React: correct handling of `ref` property
- Unhandled exception in `Select Wrapper` if `selected` and `disabled` attributes are set on the same option
- A bug in `Tabs Bar` where scrolling was broken when a tab was selected
- A bug in `Tabs Bar` where the `nextButton` was always rendered

### [2.0.0-alpha.13] - 2021-01-26

#### Added

- Partial function `getFontLinks()` to prevent **Flash of Unstyled Text** (FOUT)

#### Fixed

- React: correct handling of `className` property

### [2.0.0-alpha.12] - 2021-01-20

#### Added

- Partial function `getInitialStyles()` to prevent **Flash of Unstyled Content** (FOUC)
- Partial function `getFontFaceStylesheet()` to prevent **Flash of Unstyled Text** (FOUT)

#### Changed

- React: `PorscheDesignSystemProvider` needs to wrap application
- React: component props have to be camelCase
- React: `PorscheDesignSystemProvider` is needed while testing components

#### Fixed

- React: typings
- React: support of objects for property values

#### Removed

- React: `getPrefixedComponents`, prefixing is handled by `PorscheDesignSystemProvider`

### [2.0.0-alpha.11] - 2021-01-08

#### Changed

- Precision of relative line height
- Changed color of `neutral contrast low`

### [2.0.0-alpha.10] - 2020-12-14

#### Added

- `native` property to `Select Wrapper` to force rendering of native Browser select dropdown
- Extended flexibility of `Headline`

#### Changed

- Some styling improvements of `Select Wrapper`

#### Fixed

- Jsdom Polyfill `fetch` error

### [2.0.0-alpha.9] - 2020-12-09

### Fixed

- Improved reliability of `componentsReady()`

#### Changed

- Jsdom Polyfill `console.warn` behaviour

### [2.0.0-alpha.8] - 2020-12-03

### Fixed

- A bug where `Modal` did not remove `overflow=hidden` on document body.

### [2.0.0-alpha.7] - 2020-11-26

#### Added

- Jsdom Polyfill

#### Removed

- Jsdom Mocks
- Global "blur on focus" script

#### Changed

- Default dropdown direction of `SelectWrapper` from `down` to `auto`
- Made API of `Tabs` consistent with `Tabs Bar`
- Removed transition for focus styling
- Use `:focus-visible` as default and `:focus` as fallback for focusable elements

#### Fixed

- The Selected element of `SelectWrapper` dropdown keeps now in sync with native selection if changed programmatically
- Invalid search results get cleared if `SelectWrapper` becomes focus state
- Some bugs in `TabsBar`
- Minification of dynamic slotted content styles
- An issue where `Pagination` throws console errors if disconnected from dom.

### [2.0.0-alpha.6] - 2020-10-28

#### Changed

- default `type` of `Button` and `Button Pure` to `submit`

#### Fixed

- Typings

### [2.0.0-alpha.5] - 2020-10-26

#### Added

- `Modal` component

#### Fixed

- Typing for `pageChange` event of `Pagination` component
- Typings

#### Changed

- Focus styling

### [2.0.0-alpha.4] - 2020-10-14

#### Added

- Custom filter to `Select Wrapper` component
- DropDown direction property to `Select Wrapper` component
- Display `*` after label when `input`, `textarea` or `select` have `required` attribute within form wrapper components
- `Tabs` component
- `Tabs Bar` component
- `Banner` component

#### Removed

- Default `position: relative;` style of `Link Pure` and `Button Pure`

#### Fixed

- `Spinner` zooming bug on Safari

### [2.0.0-alpha.3] - 2020-09-11

#### Added

- Support to load assets from China CDN directly via browser flag: `PORSCHE_DESIGN_SYSTEM_CDN = 'cn';`

#### Removed

- Support for `<a>` wrapped `Link` and `Link Pure`

### [2.0.0-alpha.2] - 2020-08-20

### [2.0.0-alpha.1] - 2020-08-17

#### Changed

- Removed classnames dependency
- Stencil Core `taskQueue` from `congestionAsync` to `async` for more performant component rendering

#### Fixed

- Focus input on label click of `Checkbox Wrapper` and `Radio Button Wrapper`

### [1.5.6] - 2020-10-15

### [1.5.6-rc.0] - 2020-10-13

### Fixed

- `Spinner` zooming bug on Safari

### [1.5.5] - 2020-09-11

### [1.5.5-rc.0] - 2020-09-07

### Changed

- Deprecated stencil lifecycle-method `componentDidUnload` to `disconnectedCallback` to fix "`selectObserver` is
  undefined" bug in `Select Wrapper` and `Pagination`

### [1.5.4] - 2020-08-25

### [1.5.4-rc.0] - 2020-08-17

#### Changed

- Removed classnames dependency
- Stencil Core `taskQueue` from `congestionAsync` to `async` for more performant component rendering

#### Fixed

- Focus input on label click of `Checkbox Wrapper` and `Radio Button Wrapper`
- Fix typings for `orientation` of `Divider` component

### [2.0.0-alpha.0] - 2020-08-06

#### Added

- **Experimental:** Optional web component scoping mechanism during runtime to enable micro service architecture

#### Changed

- Web components get lazy loaded from central CDN to improve caching strategy across Porsche's digital eco system

#### Removed

- Stop browser support for **IE11** and **EdgeHTML**

#### Fixed

- Mix of `Optgroups` and `Options` on same level in `Select Wrapper` component
- Fix typings for `orientation` of `Divider` component

### [1.5.3] - 2020-08-10

### [1.5.3-rc.0] - 2020-08-10

#### Fixed

- Mix of `Optgroups` and `Options` on same level in `Select Wrapper` component

### [1.5.2] - 2020-07-22

#### Fixed

- Dispatch change event in `Select Wrapper`
- Stencil react-output-target SSR Bug

### [1.5.1] - 2020-07-20

#### Fixed

- SVGO settings for icons
- Angular bug which causes `ngcc` to fail

### [1.5.0] - 2020-07-16

#### Added

- Icons (active-cabin-ventilation, battery-full, bell, bookmark, car-battery, charging-active, charging-state, climate,
  climate-control, garage, horn, key, map, parking-brake, parking-light, preheating, send, shopping-bag, sidelights,
  user-manual, wrenches)

#### Changed

- Icons (arrow-first, arrow-last, battery-empty, car, card, charging-station, question)

#### Fixed

- Porsche Marque images

### [1.5.0-rc.2] - 2020-07-06

### [1.5.0-rc.1] - 2020-07-06

#### Added

- **Notification Neutral** color to `color` property of `p-text` and `p-icon`

### [1.5.0-rc.0] - 2020-06-25

#### Added

- `Fieldset Wrapper` component
- Improved SEO of `p-headline` and `p-text`: Added possibility to write semantic HTML tags (e.g. `<h1>-<h6>` or `<p>`,
  `<blockquote>`, etc.) directly as slotted content.
- Possibility to include anchor tags directly as slots of `Link`, `Link Pure` and `Link Social`
- `Text` new `weight` property `semibold`
- `Button Pure` label with subline pattern as slot
- `Link Pure` label with subline pattern as slot

#### Changed

- `Select Wrapper` is now ready for the catwalk. It is dressed now with a custom drop down list box and gets naked by
  default on touch devices.

#### Fixed

- Minor accessibility improvements of `icons` and `Text Field`
- Remove native number spinner buttons of `Text Field` with type text for Firefox
- An issue with `Button` and `Button Pure` and their `disabled` attribute

### [1.4.0] - 2020-05-14

### [1.4.0-rc.3] - 2020-05-08

#### Added

- `Text List`

#### Changed

- Improve caching strategy for fonts by content-based hash
- Improve caching strategy for marque by content-based hash
- Dimensions and sharpness of marque
- Props for `Content Wrapper`

### [1.4.0-rc.2] - 2020-05-06

#### Added

- `Content Wrapper`
- Description property to `p-text-field-wrapper`, `p-textarea-wrapper` and `p-select-wrapper`
- `Link Social`

#### Changed

- Improve accessibility of error and success states of form elements
- Aria-invalid attribute of form elements if they are in error state is now managed by component
- Rename icon name `configure` to `configurate` (prevents breaking change compared to stable v1.3.0)
- Improve `p-icon` loading behavior

#### Fixed

- Display of wrong icons

#### Removed

- `safe-zone` property of `p-grid` (`Content Wrapper` should be used instead)

### [1.4.0-rc.1] - 2020-04-27

#### Added

- Add `safe-zone` property to `p-grid` for outer grid margin, max-width and centering
- Submit button with search icon to `p-textfield-wrapper` type search

#### Changed

- Background color of readonly state in components `p-textfield-wrapper` and `p-textarea-wrapper`
- Visual appearance of icons
- Improve caching strategy for icons by content-based hash
- Cursor of Radio, Checkbox and Select
- Fixed naming of Mock from `p-textfield-wrapper` to `p-text-field-wrapper`

#### Fixed

- Icon loading mechanism

### [1.4.0-rc.0] - 2020-04-09

#### Added

- SSR support

### [1.3.0] - 2020-04-08

#### Added

- New headline size `headline-5` to `p-headline`
- Test Mocks

#### Fixed

- Text styling of Select component on focus in IE11 and Chrome on Windows 10

### [1.3.0-rc.0] - 2020-04-03

#### Fixed

- Improve form elements

### [1.2.0] - 2020-03-25

#### Added

- `Divider`
- Hover state for form elements

#### Fixed

- Support label text of form elements for Screen readers

### [1.1.2] - 2020-03-17

#### Changed

- Notification colors

### [1.1.1] - 2020-03-13

#### Changed

- Icon of `Checkbox` indeterminate state

### [1.1.0] - 2020-03-11

#### Fixed

- Minor improvements

### [1.1.0-rc.0] - 2020-03-02

#### Added

- `Select Wrapper`
- `Checkbox Wrapper`
- `Radio Button Wrapper`
- `Textarea Wrapper`

#### Fixed

- `Text Field Wrapper` toggle password visibility

### [1.0.3] - 2020-02-13

#### Fixed

- JS framework compatibility

### [1.1.0-0] - 2020-02-06

#### Added

- `Text Field Wrapper`

#### Changed

- Add proper cursor for disabled state for `Button` and `Button Pure`

### [1.0.2] - 2020-02-04

#### Fixed

- Inheritable styling of slotted content

### [1.0.1] - 2020-01-30

#### Added

- Clickable area of `Link Pure` and `Button Pure` is optionally configurable by defining padding on host element

### [1.0.0] - 2020-01-28

#### Added

- Cursor pointer on hover for `Button` and `Button Pure`
- Line-height gets calculated based on Porsche type-scaling formula automatically for `Text`, `Link Pure` and
  `Button Pure`
- Test helper function `componentsReady()` which indicates when lazy loaded components fully have loaded

#### Changed

- Update CDN asset paths
- Improve font-weight definitions
- Rename and optimize neutral colors for `Icon` and `Text`

### [1.0.0-rc.1] - 2019-12-13

#### Added

- `Headline`
- `Text`
- `Marque`
- `Button`
- `Button Pure`
- `Spinner`
- `Icon`
- `Flex`
- `Grid`
- `Link`
- `Link Pure`
- `Pagination`
- "Blur on focus"<|MERGE_RESOLUTION|>--- conflicted
+++ resolved
@@ -33,10 +33,8 @@
 - <p-button hide-label="{ base: true, m: false }">Some label</p-button>
 + <p-button hide-label="{ base: true, m: false }" icon="arrow-right">Some label</p-button>
 ```
-<<<<<<< HEAD
+
 - `Spinner`, `Link Pure`, `Button Pure`, `Link`, `Button`, `Checkbox Wrapper`, `Radio Button Wrapper`, `Tag Dismissible`, `Inline Notification`, `Banner`, `Toast` matches new design language
-=======
-- `Spinner`, `Link Pure`, `Button Pure`, `Link`, `Button`, `Checkbox Wrapper`, `Radio Button Wrapper`, `Tag Dismissible` matches new design language
 - CSS global variables names
 ```diff
 - --p-animation-duration__spinner
@@ -44,7 +42,7 @@
 
 + --p-animation-duration
 ```
->>>>>>> c5370d6e
+
 - Prop `weight` for `Link Pure` and `Button Pure` is deprecated now, only regular font weight will be applied:
 
 ```diff
