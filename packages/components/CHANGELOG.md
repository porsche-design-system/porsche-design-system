# Changelog

## Porsche Design System

All notable changes to this project will be documented in this file and published as following npm packages:

- `@porsche-design-system/components-js`
- `@porsche-design-system/components-angular`
- `@porsche-design-system/components-react`
- `@porsche-design-system/components-vue`

The format is based on [Keep a Changelog](https://keepachangelog.com/en/1.0.0), and this project adheres to
[Semantic Versioning](https://semver.org/spec/v2.0.0.html).

### [Unreleased]

<<<<<<< HEAD
#### Added

- `Carousel`: support for centering slides if `alignHeader` prop is set to `center` and amount of slides is less than
  `slidesPerPage` ([#3372](https://github.com/porsche-design-system/porsche-design-system/pull/3372))
=======
#### Changed

- `Icon`: All icons are up-to-date with the One UI look
- Shorten asset filenames

#### Fixed

- `Link Pure`: Broken with `alignLabel="start"`, hidden label & nested anchor
  ([#3379](https://github.com/porsche-design-system/porsche-design-system/pull/3379))
- `PTextFieldWrapper`, `PTextareaWrapper`: Conditionally rendered component throws
  `TypeError: Cannot read properties of undefined (reading 'type')`
  ([#3383](https://github.com/porsche-design-system/porsche-design-system/pull/3383))
>>>>>>> 36412bc5

### [3.16.0] - 2024-07-02

### [3.16.0-rc.2] - 2024-07-02

#### Added

- Partials: Added default `og:image` and related meta tags to the `getMetaTagsAndIconLinks` partial. Can be disabled by
  setting the `ogImage` option to `false`.
  ([#3357](https://github.com/porsche-design-system/porsche-design-system/pull/3357))

#### Changed

- `Flyout Navigation`, `Flyout Navigation Item`: Renamed (experimental) component to `Flyout Multilevel` and
  `Flyout Multilevel Item` ([#3351](https://github.com/porsche-design-system/porsche-design-system/pull/3351))
- `Toast`: Renders fully on `#top-layer`, stacking behaviour has changed and follows W3C standards now, see
  https://developer.mozilla.org/en-US/docs/Glossary/Top_layer and
  https://developer.chrome.com/blog/what-is-the-top-layer
  ([#3356](https://github.com/porsche-design-system/porsche-design-system/pull/3356))

```diff
- <p-flyout-navigation><p-flyout-navigation-item></p-flyout-navigation-item></p-flyout-navigation>
+ <p-flyout-multilevel><p-flyout-multilevel-item></p-flyout-multilevel-item></p-flyout-multilevel>
```

#### Fixed

- Types: `@porsche-design-system/components-vue` typings are not exposed
  ([#3355](https://github.com/porsche-design-system/porsche-design-system/pull/3355))

### [3.16.0-rc.1] - 2024-06-18

#### Added

- `jsdom-polyfill` Added polyfills for `Popover API` and `ResizeObserver`
  ([#3334](https://github.com/porsche-design-system/porsche-design-system/pull/3334))
- `Segmented Control`: Prop `aria` added to `Segmented Control Item` to support ARIA attributes
  ([#3327](https://github.com/porsche-design-system/porsche-design-system/pull/3327))

#### Changed

- Angular: updated peer dependency to `>=17.0.0 <19.0.0`
  ([#3346](https://github.com/porsche-design-system/porsche-design-system/pull/3346))
- React: Improve prop typings for all wrappers of `@porsche-design-system/components-react`
  ([#3336](https://github.com/porsche-design-system/porsche-design-system/pull/3336))

### [3.16.0-rc.0] - 2024-06-05

#### Added

- `Flyout`:
  - CSS variable `--p-flyout-sticky-top` (experimental)
    ([#3191](https://github.com/porsche-design-system/porsche-design-system/pull/3191))
  - Prop `disableBackdropClick` ([#3191](https://github.com/porsche-design-system/porsche-design-system/pull/3191))
- `Modal`:
  - CSS variable `--p-modal-width` (experimental)
    ([#3191](https://github.com/porsche-design-system/porsche-design-system/pull/3191))
  - Named slot `header` ([#3191](https://github.com/porsche-design-system/porsche-design-system/pull/3191))

#### Changed

- `Modal`, `Flyout`:
  - Sticky dismiss button ([#3191](https://github.com/porsche-design-system/porsche-design-system/pull/3191))
  - Aligned layout, spacing and UX behaviour
    ([#3191](https://github.com/porsche-design-system/porsche-design-system/pull/3191))
  - Renders fully on `#top-layer`, stacking behaviour has changed and follows W3C standards now, see
    https://developer.mozilla.org/en-US/docs/Glossary/Top_layer and
    https://developer.chrome.com/blog/what-is-the-top-layer
    ([#3191](https://github.com/porsche-design-system/porsche-design-system/pull/3191))
- `Modal`: `heading` prop and `slot="heading"` are deprecated. Use `slot="header"` instead.

#### Fixed

- Types: Fixed incorrectly allowed type `string` in types `BreakpointCustomizable`, `SelectedAriaAttributes`,
  `CarouselInternationalization`, `PaginationInternationalization` and `ScrollToPosition`
- `Modal`, `Flyout`: Dynamically react to adding/removing named slots
  ([#3191](https://github.com/porsche-design-system/porsche-design-system/pull/3191))
- `Modal`: Uses native `<dialog />` element to resolve focus issues, focus trap
  ([#3191](https://github.com/porsche-design-system/porsche-design-system/pull/3191))

### [3.15.2] - 2024-05-29

#### Fixed

- `aria`: Refactor `parseJSONAttribute` to support Safari < 16.4  
  ([#3314](https://github.com/porsche-design-system/porsche-design-system/pull/3314))

### [3.15.1] - 2024-05-23

#### Fixed

- `Banner`: Fixed position on mobile ([#3307](https://github.com/porsche-design-system/porsche-design-system/pull/3307))

### [3.15.0] - 2024-05-16

### [3.15.0-rc.5] - 2024-05-16

#### Added

- `Button Pure`: Prop `underline` to show an underline for the label
  ([#3212](https://github.com/porsche-design-system/porsche-design-system/pull/3212))
- Partials: Added new option `globalStyles` to `getInitialStyles` to disable global reset styles.  
  ([#3213](https://github.com/porsche-design-system/porsche-design-system/pull/3213))

#### Changed

- `Banner`: Refactor Banner to use native `popover`
  ([#3196](https://github.com/porsche-design-system/porsche-design-system/pull/3196))
- Partials: `getInitialStyles` only contain hydration visibility and global styles. All other styles are handled by
  constructable stylesheets at component level.
  ([#3213](https://github.com/porsche-design-system/porsche-design-system/pull/3213))
- `Table`: Removed slotted image style `verticalAlign: 'middle'` from initialStyles
  ([#3213](https://github.com/porsche-design-system/porsche-design-system/pull/3213))
- `Tabs Bar`: Removed sibling tabpanel focus style from initialStyles
  ([#3213](https://github.com/porsche-design-system/porsche-design-system/pull/3213))

#### Fixed

- `Carousel`: Accessible name of carousel region wrapper
  ([#3220](https://github.com/porsche-design-system/porsche-design-system/pull/3220))
- `aria` property now supports escaped single quotes inside JSON strings, e.g.
  `aria="{ 'aria-label': 'You can\'t do that? yes you can!' }"`
  ([#3217](https://github.com/porsche-design-system/porsche-design-system/pull/3217))

### [3.15.0-rc.4] - 2024-05-06

#### Added

- Partials: Added new partial `getFontFaceStyles` which returns an inline style containing all font-face definitions.  
  ([#3188](https://github.com/porsche-design-system/porsche-design-system/pull/3188))

#### Changed

- Partials: Partial `getFontFaceStylesheet` is deprecated and will be removed with the next major release. Use the
  `getFontFaceStyles` partial instead, which directly returns a `<style>` tag containing all font-face definitions and
  can be used in the same way. ([#3188](https://github.com/porsche-design-system/porsche-design-system/pull/3188))

```diff
- getFontFaceStylesheet()
+ getFontFaceStyles()
```

### [3.15.0-rc.3] - 2024-04-23

#### Fixed

- `Pin Code`: Fixed several problems with IME keyboards
  ([#3197](https://github.com/porsche-design-system/porsche-design-system/pull/3197))

### [3.15.0-rc.2] - 2024-04-22

#### Added

- `Accordion`: Add experimental property `sticky` for a fixed heading
  ([#3181](https://github.com/porsche-design-system/porsche-design-system/pull/3181))
- `Inline Notification`, `Banner`: heading hierarchy can now be customized with `headingTag` prop
  ([#3168](https://github.com/porsche-design-system/porsche-design-system/pull/3168))

#### Changed

- `Accordion`: `tag` property is deprecated. Use `headingTag` property instead to specify heading hierarchy level.
  ([#3168](https://github.com/porsche-design-system/porsche-design-system/pull/3168))

```diff
- <p-accordion tag="h3"></p-accordion>
+ <p-accordion heading-tag="h3"></p-accordion>
```

#### Fixed

- `Pin Code`: Input is entered twice in iOS
  ([#3192](https://github.com/porsche-design-system/porsche-design-system/pull/3192))

### [3.15.0-rc.1] - 2024-04-17

#### Added

- Partials: `getMetaTagsAndIconLinks`, `getComponentChunkLinks`, `getIconLinks` and `getFontLinks` support new format
  option `js` ([#3179](https://github.com/porsche-design-system/porsche-design-system/pull/3179))

### [3.15.0-rc.0] - 2024-04-05

#### Changed

- `Model Signature`: Enabling the use of hex colors, CSS gradients, CSS image and video masks. In addition, the size was
  slightly adjusted. ([#3153](https://github.com/porsche-design-system/porsche-design-system/pull/3153))

#### Fixed

- `Modal`: Missing box-shadow on sticky footer when slotted content changes
  ([#3154](https://github.com/porsche-design-system/porsche-design-system/pull/3154))
- `Select`: Hydration error in Next.js when using slotted `img`
  ([#3162](https://github.com/porsche-design-system/porsche-design-system/pull/3162))
- `Text Field Wrapper`, `Textarea Wrapper`: Dynamic changes of `showCounter` and `maxLength` are reflected. The counter
  element dynamically adjusts to changes in the input value accurately.
  ([#3084](https://github.com/porsche-design-system/porsche-design-system/pull/3084))

### [3.14.0] - 2024-03-25

### [3.14.0-rc.0] - 2024-03-25

#### Added

- `Icon`: `battery-empty-fuel` ([#3148](https://github.com/porsche-design-system/porsche-design-system/pull/3148))

#### Changed

- `Icon`: `battery-empty-co2` and `co2-class`
  ([#3148](https://github.com/porsche-design-system/porsche-design-system/pull/3148))
- Angular: updated peer dependency to `>=17.0.0 <18.0.0`
  ([#3125](https://github.com/porsche-design-system/porsche-design-system/pull/3125))
- React: updated peer dependency to `>=18.0.0 <19.0.0`
  ([#3125](https://github.com/porsche-design-system/porsche-design-system/pull/3125))

### [3.13.1] - 2024-03-20

#### Fixed

- `Modal`: Unexpected scrolling behavior on iOS >= 17.4
  ([#3128](https://github.com/porsche-design-system/porsche-design-system/pull/3128))
- `Select`, `Multi-Select`: Cropping issues of select dropdown when used inside `Table` component
  ([#3114](https://github.com/porsche-design-system/porsche-design-system/pull/3114))
- `Flyout`, `Flyout Navigation`: iOS Safari URL bar overlaying
  ([#3131](https://github.com/porsche-design-system/porsche-design-system/pull/3131))

### [3.13.0] - 2024-03-11

### [3.13.0-rc.2] - 2024-03-11

#### Added

- `Icon`: `battery-empty-co2` and `co2-class`
  ([#3103](https://github.com/porsche-design-system/porsche-design-system/pull/3103))

### [3.13.0-rc.1] - 2024-03-08

#### Added

- `Select` ([#3008](https://github.com/porsche-design-system/porsche-design-system/pull/3008))
- `Modal`: Prop `backdrop` ([#3082](https://github.com/porsche-design-system/porsche-design-system/pull/3082))
- `Modal`: CSS variables `--p-modal-spacing-top` and `--p-modal-spacing-bottom`
  ([#3082](https://github.com/porsche-design-system/porsche-design-system/pull/3082))

#### Fixed

- `Flyout`: Refactor Flyout to use native Dialog element to resolve focus issues
  ([#2998](https://github.com/porsche-design-system/porsche-design-system/pull/2998))
- `Accordion`: Fix overflow scrollbar issues
  ([#3042](https://github.com/porsche-design-system/porsche-design-system/pull/3042))
- `Carousel`: Skip link is visible when it receives keyboard focus
  ([#3055](https://github.com/porsche-design-system/porsche-design-system/pull/3055))
- Placeholder color of `Text Field Wrapper` for `input type="date"` and `input type="time"` in Safari and alignment in
  Mobile Safari ([#3068](https://github.com/porsche-design-system/porsche-design-system/pull/3068))
- Counter overlap with long initial value in `Text Field Wrapper` for `input type="text"` with `maxlength`
  ([#3079](https://github.com/porsche-design-system/porsche-design-system/pull/3079))

#### Changed

- Updated favicons output via `getMetaTagsAndIconLinks()` partial
  ([#3081](https://github.com/porsche-design-system/porsche-design-system/pull/3081))

### [3.13.0-rc.0] - 2024-02-19

#### Added

- `Link Tile Product`: Prop `price-original` to be able to visualize sale and original price
  ([#3040](https://github.com/porsche-design-system/porsche-design-system/pull/3040))

#### Changed

- Validation of `getInitialStyles()` partial is temporarily disabled
  ([#3049](https://github.com/porsche-design-system/porsche-design-system/pull/3049))

### [3.12.0] - 2024-02-12

### [3.12.0-rc.1] - 2024-02-08

#### Fixed

- `Checkbox Wrapper`, `Radio Button Wrapper`: Safari visually reflects input status (checked/unchecked) when used in
  another Shadow DOM or changed programmatically
  ([#3028](https://github.com/porsche-design-system/porsche-design-system/pull/3028))

### [3.12.0-rc.0] - 2024-02-05

#### Added

- `Icon`: `logo-x`, `bookmark-filled` and `star-filled`
  ([#3025](https://github.com/porsche-design-system/porsche-design-system/pull/3025))

#### Changed

- `Icon`: Visual appearance of `information-filled`, `information`, `success-filled`, `success`, `bookmark`, `compare`,
  `configurate`, `heart-filled`, `heart`, `menu-lines`, `success`, `search`, `locate`, `star`, `shopping-bag-filled`,
  `shopping-bag`, `user-filled` and `user`
  ([#3025](https://github.com/porsche-design-system/porsche-design-system/pull/3025))
- All components (expect some form elements) have improved focus styling based on `:focus-visible`
  ([#3011](https://github.com/porsche-design-system/porsche-design-system/pull/3011))
- Several components are using CSS property `inset|inset-inline|inset-block` instead of `top|bottom|left|right` for
  better RTL (right-to-left) support ([#3011](https://github.com/porsche-design-system/porsche-design-system/pull/3011))
- `Switch`: Improve RTL (right-to-left) mode
  ([#3011](https://github.com/porsche-design-system/porsche-design-system/pull/3011))
- `Button`, `Button Pure`, `Switch`, `Checkbox Wrapper`, `Radio Button Wrapper`, `Pin Code`: optimized announcement of
  loading state for assistive technologies
  ([#3009](https://github.com/porsche-design-system/porsche-design-system/pull/3009))

#### Fixed

- All components are supporting focus style in High Contrast Mode correctly
  ([#3011](https://github.com/porsche-design-system/porsche-design-system/pull/3011))

### [3.11.0] - 2024-01-30

### [3.11.0-rc.0] - 2024-01-30

#### Fixed

- `Carousel`: Carousel does not work with single pointer event on smaller touch devices
  ([#3003](https://github.com/porsche-design-system/porsche-design-system/pull/3003))
- `Carousel`: `Each child in a list should have a unique "key" prop` warning in Next.js SSR context
  ([#3001](https://github.com/porsche-design-system/porsche-design-system/pull/3001))

#### Changed

- Scroll-lock used in `Flyout`, `Flyout Navigation` and `Modal` is based on `body { overflow: hidden; }` for all devices
  ([#3013](https://github.com/porsche-design-system/porsche-design-system/pull/3013))
- `Toast`: Alignment reflects RTL (right-to-left) mode
  ([#3010](https://github.com/porsche-design-system/porsche-design-system/pull/3010))
- `Carousel`: Pagination can be used for navigation & pagination has more spacing on touch devices
  ([#3003](https://github.com/porsche-design-system/porsche-design-system/pull/3003))

### [3.10.0] - 2024-01-17

### [3.10.0-rc.5] - 2024-01-16

#### Changed

- `visibility` css property can be overridden on all components, e.g. to make use of `visibility: hidden;`  
  ([#2988](https://github.com/porsche-design-system/porsche-design-system/pull/2988))
- `Carousel`: Named slot `header` renamed to `controls`
  ([#2992](https://github.com/porsche-design-system/porsche-design-system/pull/2992))

### [3.10.0-rc.4] - 2024-01-15

#### Added

- `Icon`: Auto-flipping icons (certain ones only) in RTL (right-to-left) mode
  ([#2957](https://github.com/porsche-design-system/porsche-design-system/pull/2957))
- `Carousel`: Prop `heading-size`, named slot `header`
  ([#2915](https://github.com/porsche-design-system/porsche-design-system/pull/2915))
- `Accordion`: support for custom click area for `compact` variant
  ([#2920](https://github.com/porsche-design-system/porsche-design-system/pull/2920))
- `@font-face` supports Middle East languages
  ([#2946](https://github.com/porsche-design-system/porsche-design-system/pull/2946))
- Partials: `getFontLinks` supports preloading `arabic`, `pashto` and `urdu` subsets
  ([#2946](https://github.com/porsche-design-system/porsche-design-system/pull/2946))

#### Changed

- `Flyout Navigation`: Improved validation and `activeIdentifier` isn't automatically updated anymore
  ([#2935](https://github.com/porsche-design-system/porsche-design-system/pull/2935))
- `Carousel`: Position and width of heading and description
  ([#2915](https://github.com/porsche-design-system/porsche-design-system/pull/2915))
- `Model Signature` asset for `model="macan"`
- Aligned naming of all `CustomEvent<T>` types and deprecated old ones since they are in fact typing the `detail: T`
  property of the event

```diff
- AccordionUpdateEvent
+ AccordionUpdateEventDetail
- CarouselUpdateEvent
+ CarouselUpdateEventDetail
- FlyoutNavigationUpdateEvent
+ FlyoutNavigationUpdateEventDetail
- LinkTileProductLikeEvent
+ LinkTileProductLikeEventDetail
- MultiSelectUpdateEvent
+ MultiSelectUpdateEventDetail
- PaginationUpdateEvent
+ PaginationUpdateEventDetail
- PinCodeUpdateEvent
+ PinCodeUpdateEventDetail
- SegmentedControlUpdateEvent
+ SegmentedControlUpdateEventDetail
- StepperHorizontalUpdateEvent
+ StepperHorizontalUpdateEventDetail
- SwitchUpdateEvent
+ SwitchUpdateEventDetail
- TableUpdateEvent
+ TableUpdateEventDetail
- TabsUpdateEvent
+ TabsUpdateEventDetail
- TabsBarUpdateEvent
+ TabsBarUpdateEventDetail
```

#### Fixed

- `Pin Code`: Focus correct input when clicking on label
  ([#2985](https://github.com/porsche-design-system/porsche-design-system/pull/2985))
- `Flyout Navigation`: Focus dismiss button after opening
  ([#2935](https://github.com/porsche-design-system/porsche-design-system/pull/2935))
- `Accordion`: Alignment of slotted heading with custom padding
  ([#2920](https://github.com/porsche-design-system/porsche-design-system/pull/2920))
- `Modal`: Scrollbar is hidden ([#2907](https://github.com/porsche-design-system/porsche-design-system/pull/2907))
- `Toast`: `max-width` when used in scale mode
  ([#2960](https://github.com/porsche-design-system/porsche-design-system/pull/2960))

### [3.10.0-rc.3] - 2023-12-12

### [3.10.0-rc.2] - 2023-12-12

### [3.10.0-rc.1] - 2023-12-11

#### Added

- **[EXPERIMENTAL]** `Link Tile Product`
  ([#2909](https://github.com/porsche-design-system/porsche-design-system/pull/2909))

#### Fixed

- `Wordmark`, `Crest` and `Marque`: custom clickable area
  ([#2930](https://github.com/porsche-design-system/porsche-design-system/pull/2930))

### [3.10.0-rc.0] - 2023-12-07

#### Added

- **[EXPERIMENTAL]** `Flyout Navigation`
  ([#2906](https://github.com/porsche-design-system/porsche-design-system/pull/2906))
- Prop `submit-button` to show/hide a submit button for `Text Field Wrapper` `type="search"` if wrapped inside a form
  ([#2908](https://github.com/porsche-design-system/porsche-design-system/pull/2908))

#### Changed

- `Accordion`: removed `border-bottom` if used standalone
  ([#2911](https://github.com/porsche-design-system/porsche-design-system/pull/2911))
- `display` css property can be overridden on all components, e.g. to make use of `display: none;` within media
  queries  
  ([#2913](https://github.com/porsche-design-system/porsche-design-system/pull/2913))
- `Pagination`: Prop `maxNumberOfPageLinks` is deprecated and has no effect anymore, instead there is responsive
  behavior out of the box with full SSR support
  ([#2898](https://github.com/porsche-design-system/porsche-design-system/pull/2898))

### [3.9.0] - 2023-11-24

### [3.9.0-rc.0] - 2023-11-23

#### Added

- Angular: `theme: 'light' | 'dark' | 'auto'` option to `PorscheDesignSystemModule.load()` to set `theme` on all child
  components  
  ([#2872](https://github.com/porsche-design-system/porsche-design-system/pull/2872))
- React: `theme: 'light' | 'dark' | 'auto'` prop to `PorscheDesignSystemProvider` to set `theme` on all child
  components  
  ([#2872](https://github.com/porsche-design-system/porsche-design-system/pull/2872))
- Vue: `theme: 'light' | 'dark' | 'auto'` prop to `PorscheDesignSystemProvider` to set `theme` on all child components  
  ([#2872](https://github.com/porsche-design-system/porsche-design-system/pull/2872))
- Validation for usage of different PDS versions
  ([#2867](https://github.com/porsche-design-system/porsche-design-system/pull/2867))

#### Changed

- `Text Field Wrapper`, `Textarea Wrapper`, `Select Wrapper`, `Multi Select`, `Pin Code`, `Checkbox Wrapper` and
  `Radio Button Wrapper` have improved visual alignment
  ([#2854](https://github.com/porsche-design-system/porsche-design-system/pull/2854))
- `Text Field Wrapper` fully supports RTL (right-to-left) mode
  ([#2854](https://github.com/porsche-design-system/porsche-design-system/pull/2854))
- `Pin Code`: Prop values from `1` to `6` are now supported for `length` prop
  ([#2859](https://github.com/porsche-design-system/porsche-design-system/pull/2859))
- `Model Signature` asset for `model="macan"`
  ([#2857](https://github.com/porsche-design-system/porsche-design-system/pull/2857))
- Use motion tokens in all components
  ([#2834](https://github.com/porsche-design-system/porsche-design-system/pull/2834))

#### Fixed

- `Select Wrapper`: Select dropdown is now visible if it overflows the `Table` component
  ([#2885](https://github.com/porsche-design-system/porsche-design-system/pull/2885))
- `Select Wrapper` keyboard and scroll behavior
  ([#2864](https://github.com/porsche-design-system/porsche-design-system/pull/2864))
- Safari 15 default margin of button elements in several components
  ([#2858](https://github.com/porsche-design-system/porsche-design-system/pull/2858))
- `Checkbox Wrapper` and `Radio Button Wrapper` border-color/background-color does not reset on hover
  ([#2852](https://github.com/porsche-design-system/porsche-design-system/pull/2852))
- `Tabs Bar` losing `activeTabIndex` and underline in certain framework scenarios
  ([#2896](https://github.com/porsche-design-system/porsche-design-system/pull/2896))
- `Modal` and `Flyout` body jumping in the background and scrolling back to the top in Next Js and Remix
  ([#2890](https://github.com/porsche-design-system/porsche-design-system/pull/2890))

### [3.8.0] - 2023-10-24

### [3.8.0-rc.0] - 2023-10-23

#### Added

- RTL (right-to-left) support for all components
  ([#2819](https://github.com/porsche-design-system/porsche-design-system/pull/2819))
- `Popover` and `Modal` support theme dark and auto
  ([#2789](https://github.com/porsche-design-system/porsche-design-system/pull/2789))
- Styles: `getSkeletonStyle()` and `pds-skeleton()`
  ([#2796](https://github.com/porsche-design-system/porsche-design-system/pull/2796))
- Styles: `motionDuration{Short|Moderate|Long|VeryLong}`, `motionEasing{Base|In|Out}`, and
  `$pds-motion-duration-{short|moderate|long|very-long}`, `$pds-motion-easing-{base|in|out}`
  ([#2791](https://github.com/porsche-design-system/porsche-design-system/pull/2791))

#### Changed

- Styles: `themeDarkBackgroundShading` and `$pds-theme-dark-background-shading` color
  ([#2789](https://github.com/porsche-design-system/porsche-design-system/pull/2789))
- `Spinner` animation was optimized to consume less CPU
  ([#2825](https://github.com/porsche-design-system/porsche-design-system/pull/2825))

- `Text`, `Display`, `Heading`, `Headline`: Prop values `left | right` of `align` prop are deprecated and mapped to new
  values `start | end` for correct RTL (right-to-left) support
  ([#2819](https://github.com/porsche-design-system/porsche-design-system/pull/2819))

```diff
- <p-text align="left"></p-text>
+ <p-text align="start"></p-text>

- <p-text align="right"></p-text>
+ <p-text align="end"></p-text>

- <p-display align="left"></p-display>
+ <p-display align="start"></p-display>

- <p-display align="right"></p-display>
+ <p-display align="end"></p-display>

- <p-heading align="left"></p-heading>
+ <p-heading align="start"></p-heading>

- <p-heading align="right"></p-heading>
+ <p-heading align="end"></p-heading>

- <p-headline align="left"></p-headline>
+ <p-headline align="start"></p-headline>

- <p-headline align="right"></p-headline>
+ <p-headline align="end"></p-headline>
```

- `Button Pure`, `Link Pure`, `Switch`: Prop values `left | right` of `align-label` prop are deprecated and mapped to
  new values `start | end` for correct RTL (right-to-left) support
  ([#2819](https://github.com/porsche-design-system/porsche-design-system/pull/2819))

```diff
- <p-button-pure align-label="left"></p-button-pure>
+ <p-button-pure align-label="start"></p-button-pure>

- <p-button-pure align-label="right"></p-button-pure>
+ <p-button-pure align-label="end"></p-button-pure>

- <p-link-pure align-label="left"></p-link-pure>
+ <p-link-pure align-label="start"></p-link-pure>

- <p-link-pure align-label="right"></p-link-pure>
+ <p-link-pure align-label="end"></p-link-pure>

- <p-switch align-label="left"></p-switch>
+ <p-switch align-label="start"></p-switch>

- <p-switch align-label="right"></p-switch>
+ <p-switch align-label="end"></p-switch>
```

- `Flyout`: Prop values `left | right` of `position` prop are deprecated and mapped to new values `start | end` for
  correct RTL (right-to-left) support
  ([#2819](https://github.com/porsche-design-system/porsche-design-system/pull/2819))

```diff
- <p-flyout position="left"></p-flyout>
+ <p-flyout-pure position="start"></p-flyout>

- <p-flyout-pure position="right"></p-flyout>
+ <p-flyout-pure position="end"></p-flyout>
```

- `Carousel`: Prop value `left` of `align-header` prop is deprecated and mapped to new value `start` for correct RTL
  (right-to-left) support ([#2819](https://github.com/porsche-design-system/porsche-design-system/pull/2819))

```diff
- <p-carousel align-header="left"></p-carousel>
+ <p-carousel-pure align-header="start"></p-carousel>
```

#### Fixed

- `Popover` doesn't get cut off when used within the `Table` component
  ([#2814](https://github.com/porsche-design-system/porsche-design-system/pull/2814))
- `Flyout` and `Modal` with `open="false"` and nested `Accordion` with `open="true"` containing focusable elements like
  links can't be focused anymore ([#2818](https://github.com/porsche-design-system/porsche-design-system/pull/2818))
- Background for open `Flyout` and `Modal` on iOS Mobile Safari with collapsed address bar is no longer scrollable
  ([#2822](https://github.com/porsche-design-system/porsche-design-system/pull/2822))
- `Tabs Bar` works with translated page content
  ([#2847](https://github.com/porsche-design-system/porsche-design-system/pull/2847))

### [3.7.0] - 2023-10-04

### [3.7.0-rc.2] - 2023-10-04

#### Added

- Styles: `gridStyles` and `pds-grid()` support basic usage inside `Flyout` component
  ([#2756](https://github.com/porsche-design-system/porsche-design-system/pull/2756))

#### Fixed

- Overlay issues of header/footer in `Flyout` component
  ([#2786](https://github.com/porsche-design-system/porsche-design-system/pull/2786))

### [3.7.0-rc.1] - 2023-09-20

#### Added

- **[EXPERIMENTAL]** Prop `loading` for `Radio Button Wrapper`
  ([#2774](https://github.com/porsche-design-system/porsche-design-system/pull/2774))
- Theme property supports `auto` for all themeable components, reflecting `prefers-color-scheme` based on OS system
  settings ([#2719](https://github.com/porsche-design-system/porsche-design-system/pull/2719))
- `hyphens` CSS property can now be overwritten in `Button Tile`, `Link Tile` and `Link Tile Model Signature` components
  ([#2758](https://github.com/porsche-design-system/porsche-design-system/pull/2758))
- Partials that produce innerHTML support `{ format: 'sha256' }` option for whitelisting in
  [Content-Security-Policy (CSP)](must-know/security/content-security-policy)
  ([#2773](https://github.com/porsche-design-system/porsche-design-system/pull/2773))
- `Pin Code` ([#2691](https://github.com/porsche-design-system/porsche-design-system/pull/2691))

#### Fixed

- Dragging of `Carousel` can become stucked
  ([#2768](https://github.com/porsche-design-system/porsche-design-system/pull/2768))
- Color of `message` for `Fieldset`, `Fieldset Wrapper`, `Text Field Wrapper` and `Textarea Wrapper` in dark theme
  ([#2769](https://github.com/porsche-design-system/porsche-design-system/pull/2769))

#### Changed

- Usage of `getInitialStyles()` partial is required and validated with an exception
  ([#2749](https://github.com/porsche-design-system/porsche-design-system/pull/2749))

### [3.7.0-rc.0] - 2023-09-05

#### Added

- `Multi Select` ([#2658](https://github.com/porsche-design-system/porsche-design-system/pull/2658))

#### Changed

- Partials: `Cdn` and `Format` types are exposed
  ([#2760](https://github.com/porsche-design-system/porsche-design-system/pull/2760))

### [3.6.1] - 2023-08-29

### [3.6.1-rc.0] - 2023-08-29

#### Fixed

- Overlapping issues of `Accordion` contents when positioned outside of content area
  ([#2746](https://github.com/porsche-design-system/porsche-design-system/pull/2746))
- Backwards compatibility with previous versions of Porsche Design System
  ([#2752](https://github.com/porsche-design-system/porsche-design-system/pull/2752))

### [3.6.0] - 2023-08-28

### [3.6.0-rc.2] - 2023-08-28

#### Fixed

- `Tabs Bar` losing `activeTabIndex` and underline
  ([#2748](https://github.com/porsche-design-system/porsche-design-system/pull/2748))

### [3.6.0-rc.1] - 2023-08-24

#### Fixed

- Bundling format and name of `components-js` entrypoint for Vanilla JS integration
  ([#2745](https://github.com/porsche-design-system/porsche-design-system/pull/2745))

### [3.6.0-rc.0] - 2023-08-23

#### Added

- New value `aria-current` for `aria` property for linked components (`Link`, `Link Pure`, `Link Tile`, `Crest`,
  `Marque`) ([#2696](https://github.com/porsche-design-system/porsche-design-system/pull/2696))
- Angular: `cdn: 'auto' | 'cn'` option to `PorscheDesignSystemModule.load()` as alternative to using
  `window.PORSCHE_DESIGN_SYSTEM_CDN` ([#2676](https://github.com/porsche-design-system/porsche-design-system/pull/2676))
- React: `cdn: 'auto' | 'cn'` prop to `PorscheDesignSystemProvider` as alternative to using
  `window.PORSCHE_DESIGN_SYSTEM_CDN` with SSR support
  ([#2676](https://github.com/porsche-design-system/porsche-design-system/pull/2676))
- Vue: `cdn: 'auto' | 'cn'` prop to `PorscheDesignSystemProvider` as alternative to using
  `window.PORSCHE_DESIGN_SYSTEM_CDN` ([#2676](https://github.com/porsche-design-system/porsche-design-system/pull/2676))
- Support for sticky footer to `Modal`
  ([#2723](https://github.com/porsche-design-system/porsche-design-system/pull/2723))

#### Changed

- Update of Twitter icon ([#2731](https://github.com/porsche-design-system/porsche-design-system/pull/2731))
- Use China CDN and set `window.PORSCHE_DESIGN_SYSTEM_CDN` for backwards compatibility based on .cn top level domain
  before design system initialization
  ([#2676](https://github.com/porsche-design-system/porsche-design-system/pull/2676))

#### Fixed

- `Flyout`: Overlapping of sticky header/footer if slotted content has different z-index
  ([#2736](https://github.com/porsche-design-system/porsche-design-system/pull/2736))
- Keyboard behavior and `aria` semantics if either `a` or `button` elements are used as slotted content in `Tabs Bar`
  component. ([#2713](https://github.com/porsche-design-system/porsche-design-system/pull/2713))
- React/SSR: compatibility with Next.js v13 app router
  ([#2687](https://github.com/porsche-design-system/porsche-design-system/pull/2687))
- Consistent `package.json` ECMAScript module exports with `.mjs` and `.cjs` file extensions for
  `components-{js|angular|react|vue}`
  ([#2739](https://github.com/porsche-design-system/porsche-design-system/pull/2739))

### [3.5.0] - 2023-07-25

### [3.5.0-rc.0] - 2023-07-21

#### Added

- `background` property to `Button Tile` and `Link Tile` component to adapt the description and link/button theme when
  used on light background image ([#2669](https://github.com/porsche-design-system/porsche-design-system/pull/2669))
- Breakpoint customizable property `columns` to `Segmented Control` to set the amount of columns
  ([#2652](https://github.com/porsche-design-system/porsche-design-system/pull/2652))

#### Fixed

- Alignment of `Icon` inside `Accordion` header
  ([#2673](https://github.com/porsche-design-system/porsche-design-system/pull/2673))
- Direction of `Select Wrapper` dropdown if `direction` property is set to `auto`
  ([#2677](https://github.com/porsche-design-system/porsche-design-system/pull/2677))

### [3.4.0] - 2023-07-14

### [3.4.0-rc.0] - 2023-07-13

#### Added

- React: `'use client';` directive is applied on all components for main and `ssr` sub-package
  ([#2654](https://github.com/porsche-design-system/porsche-design-system/pull/2654))

#### Fixed

- Regression in `observeChildren` that affected nested components (e.g. incorrect rendering of nested `Tabs`).
  ([#2649](https://github.com/porsche-design-system/porsche-design-system/pull/2649))
- Click behaviour of slotted interactive elements of `Carousel`
  ([#2663](https://github.com/porsche-design-system/porsche-design-system/pull/2663))

### [3.3.0] - 2023-07-07

### [3.3.0-rc.0] - 2023-07-06

#### Added

- `Tabs` and `Tabs Bar` support SSR ([#2611](https://github.com/porsche-design-system/porsche-design-system/pull/2611))
- Contents of `Tag` component can now be wrapped in multiple lines
  ([#2625](https://github.com/porsche-design-system/porsche-design-system/pull/2625))
- `Carousel`: Possibility to set custom border-radius of slide items
  ([#2645](https://github.com/porsche-design-system/porsche-design-system/pull/2645))
- native lazy loading attribute to `img` tag of `Icon`
  ([#2644](https://github.com/porsche-design-system/porsche-design-system/pull/2644))

#### Fixed

- `Stepper Horizontal` navigation between 2 pages is not working as expected in angular
  ([#2641](https://github.com/porsche-design-system/porsche-design-system/pull/2641))
- `Segmented Control` text is not centered / causing unintended line-breaks
  ([#2614](https://github.com/porsche-design-system/porsche-design-system/pull/2614))
- `jsdom-polyfill` fixes validation errors in unit tests during SSR hydration
  ([#2613](https://github.com/porsche-design-system/porsche-design-system/pull/2613))
- `Accordion` collapsable content is overflowing when used with multiple prefixes  
  ([#2612](https://github.com/porsche-design-system/porsche-design-system/pull/2612))
- `Tabs Bar` position of underline for fluid font-size with `size="medium` when resizing
  ([#2611](https://github.com/porsche-design-system/porsche-design-system/pull/2611))
- `Button Pure`, `Link Pure`: `:hover` bug on Firefox
  ([#2630](https://github.com/porsche-design-system/porsche-design-system/pull/2630))
- `Carousel`: Removed `overflow:hidden` of slide items
  ([#2645](https://github.com/porsche-design-system/porsche-design-system/pull/2645))

#### Changed

- Improved bootstrapping behaviour of `Icon`
  ([#2644](https://github.com/porsche-design-system/porsche-design-system/pull/2644))

### [3.2.0] - 2023-06-19

### [3.2.0-rc.0] - 2023-06-19

#### Added

- `skipLinkTarget` property to `Carousel` component to enhance keyboard functionality
  ([#2557](https://github.com/porsche-design-system/porsche-design-system/pull/2557))
- `showLastPage` property to `Pagination` component
  ([#2606](https://github.com/porsche-design-system/porsche-design-system/pull/2606))

#### Fixed

- Partials: `getInitialStyles` supports `Flyout` component
  ([#2598](https://github.com/porsche-design-system/porsche-design-system/pull/2598))
- `Popover` content can be selected/highlighted
  ([#2599](https://github.com/porsche-design-system/porsche-design-system/pull/2599))

#### Changed

- `Carousel` pagination now shows 5 "infinite bullets" when using more than 5 slides
  ([#2600](https://github.com/porsche-design-system/porsche-design-system/pull/2600))
- `Carousel` supports click events on non-active slides and changed keyboard navigation
  ([#2557](https://github.com/porsche-design-system/porsche-design-system/pull/2557))
- Unified wordings of all console warnings, errors and exceptions
  ([#2602](https://github.com/porsche-design-system/porsche-design-system/pull/2602))
- Angular: increased peer dependency to `>=15.0.0 <17.0.0`
  ([#2602](https://github.com/porsche-design-system/porsche-design-system/pull/2602))
- `Toast` allows line break markups within toast message
  ([#2584](https://github.com/porsche-design-system/porsche-design-system/pull/2584))
- `Toast` shows always the latest toast message and clears its queue immediately if a new message is added
  ([#2584](https://github.com/porsche-design-system/porsche-design-system/pull/2584))

### [3.1.0] - 2023-06-09

### [3.1.0-rc.2] - 2023-06-09

#### Changed

- `Crest` updated assets ([#2595](https://github.com/porsche-design-system/porsche-design-system/pull/2595))
- Partials: `getMetaTagsAndIconLinks` updated assets
  ([#2595](https://github.com/porsche-design-system/porsche-design-system/pull/2595))

#### Added

- `Flyout` ([#2547](https://github.com/porsche-design-system/porsche-design-system/pull/2547))

#### Fixed

- Wrong validation during SSR hydration of `Link Tile` and `Select Wrapper`
  ([#2588](https://github.com/porsche-design-system/porsche-design-system/pull/2588))
- `Modal` scrollable modal does not jump to top on changes within dialog
  ([#2574](https://github.com/porsche-design-system/porsche-design-system/pull/2574))
- Unnecessary lifecycles are prevented when prop values do not change for complex values
  ([#2574](https://github.com/porsche-design-system/porsche-design-system/pull/2574))

### [3.1.0-rc.1] - 2023-06-02

#### Added

- **[EXPERIMENTAL]** Prop `showPasswordToggle` for `Text Field Wrapper` with `input type="password"`
  ([#2586](https://github.com/porsche-design-system/porsche-design-system/pull/2586))
- Prop `name` for `Icon` supports `heart`, `heart-filled`, `copy`, `fingerprint`, `tire`, `roof-open` and `roof-closed`
  ([#2589](https://github.com/porsche-design-system/porsche-design-system/pull/2589))

#### Fixed

- `Select Wrapper` missing border on touch devices
  ([#2579](https://github.com/porsche-design-system/porsche-design-system/pull/2579))
- `Tabs Item` text content can be selected/highlighted
  ([#2582](https://github.com/porsche-design-system/porsche-design-system/pull/2582))

### [3.1.0-rc.0] - 2023-05-24

#### Added

- `Marque` now has a `variant` property, including 75 years variant
  ([#2575](https://github.com/porsche-design-system/porsche-design-system/pull/2575))

### [3.0.0] - 2023-05-11

### [3.0.0-rc.3] - 2023-05-10

#### Fixed

- `Tabs Bar` focus behavior via keyboard navigation
  ([#2546](https://github.com/porsche-design-system/porsche-design-system/pull/2546))
- Rendering of `Wordmark` in Safari ([#2542](https://github.com/porsche-design-system/porsche-design-system/pull/2542))
- Disabled dragging/ghosting of icons
  ([#2536](https://github.com/porsche-design-system/porsche-design-system/pull/2536))

#### Changed

- Styles: `dropShadow{Low|Medium|High}Style`s use `box-shadow` instead of `filter: drop-shadow()` to fix glitches
  together with `frostedGlassStyle` in Firefox
  ([#2545](https://github.com/porsche-design-system/porsche-design-system/pull/2545))
- Size of icon and height of `Accordion`
  ([#2536](https://github.com/porsche-design-system/porsche-design-system/pull/2536))

### [3.0.0-rc.2] - 2023-05-09

#### Fixed

- `Checkbox Wrapper` Safari visual state change while hovering
  ([#2508](https://github.com/porsche-design-system/porsche-design-system/pull/2508))
- `Checkbox Wrapper` keyboard arrow navigation
  ([#2508](https://github.com/porsche-design-system/porsche-design-system/pull/2508))
- `Modal` fix hover state of dismiss button
  ([#2510](https://github.com/porsche-design-system/porsche-design-system/pull/2510))
- `Link Pure`, `Button Pure`: adjust offset of `:hover` and `active` styles
  ([#2511](https://github.com/porsche-design-system/porsche-design-system/pull/2511))
- `Tabs Bar`, `Tabs` ([#2521](https://github.com/porsche-design-system/porsche-design-system/pull/2521)):
  - `focus` state of tabpanel
  - Indicator bar height
- Optimize icon/text alignment of `Link Pure` and `Button Pure` in Safari
- `Select Wrapper` multiline option height and scaling behavior
  ([#2524](https://github.com/porsche-design-system/porsche-design-system/pull/2524))
- Fixed accessibility issues of `Tabs`, `Tabs Bar` and `Stepper Horizontal` to comply with v.4.7.0 of `axe-core`
  ([#2530](https://github.com/porsche-design-system/porsche-design-system/pull/2530))
- React: `patchRemixRunProcessBrowserGlobalIdentifier` binary now supports Remix 1.16.0
  ([#2537](https://github.com/porsche-design-system/porsche-design-system/pull/2537))
- Angular: added optional modifier to optional properties for better type checking in strict mode
  ([#2544](https://github.com/porsche-design-system/porsche-design-system/pull/2544))

#### Added

- Deprecation warning to `Icon` component if `lazy` prop is used
  ([#2521](https://github.com/porsche-design-system/porsche-design-system/pull/2521))
- `aria` prop to `Scroller` component
  ([#2530](https://github.com/porsche-design-system/porsche-design-system/pull/2530))

#### Changed

- Model signature asset of 718 model ([#2532](https://github.com/porsche-design-system/porsche-design-system/pull/2532))

### [3.0.0-rc.1] - 2023-04-19

#### Added

- Prop `name` for `Icon` supports `push-pin`, `push-pin-off`, `qr`, `pin-filled`, `shopping-cart-filled`,
  `shopping-bag-filled`, `logo-apple-podcast`, `logo-spotify` and `user-filled`
  ([#2471](https://github.com/porsche-design-system/porsche-design-system/pull/2471)).
- **[EXPERIMENTAL]** Prop `loading` for `Checkbox Wrapper`
  ([#2483](https://github.com/porsche-design-system/porsche-design-system/pull/2483))

#### Fixed

- `Wordmark`, `Crest` and `Model Signature` respect parent width/height
  ([#2479](https://github.com/porsche-design-system/porsche-design-system/pull/2479))
- `Button Tile`, `Link Tile` and `Link Tile Model Signature` are using correct border radius of
  `$pds-border-radius-large` ([#2473](https://github.com/porsche-design-system/porsche-design-system/pull/2473))
- `Text Field Wrapper` with `input type="search"` has better accessibility for clear button
  ([#2476](https://github.com/porsche-design-system/porsche-design-system/pull/2476))
- `Accordion` layout shift with nested accordions
  ([#2465](https://github.com/porsche-design-system/porsche-design-system/pull/2465))
- Color Contrast issues and rendering in Windows High Contrast Mode
  ([#2420](https://github.com/porsche-design-system/porsche-design-system/pull/2420))

### [3.0.0-rc.0] - 2023-04-11

#### Fixed

- Styles: `borderRadiusLarge` and `$pds-border-radius-large` are exposing correct value
  ([#2463](https://github.com/porsche-design-system/porsche-design-system/pull/2463))

### [3.0.0-alpha.6] - 2023-04-06

#### Added

- `xxl` breakpoint for all breakpoint customizable component values
  ([#2454](https://github.com/porsche-design-system/porsche-design-system/pull/2454))

#### Fixed

- Disabled color of `Icon` component ([#2446](https://github.com/porsche-design-system/porsche-design-system/pull/2446))
- Support of `Radio Button Wrapper` for name value with non-alphanumeric characters
  ([#2443](https://github.com/porsche-design-system/porsche-design-system/pull/2443))

#### Changed

- `Banner` is a controlled component now and its visibility has to be controlled via the `open` prop
  ([#2447](https://github.com/porsche-design-system/porsche-design-system/pull/2447))

```diff
- <p-banner></p-banner>
+ <p-banner open="true"></p-banner>
```

- Renamed all custom `change` events to `update` because of bad event emissions with native `change` events, e.g. with
  nested `select` or `input` elements

#### 🤖 Property deprecations 🤖

##### Accordion:

- Event `accordionChange` is deprecated, use `update` event instead.

```diff
- <PAccordion onAccordionChange={(e: CustomEvent<AccordionChangeEvent>) => {}} />
+ <PAccordion onUpdate={(e: CustomEvent<AccordionUpdateEvent>) => {}} />
```

##### Banner:

- Prop `persistent` is deprecated, use `dismissButton` instead.

```diff
- <p-banner persistent="true"></p-banner>
+ <p-banner dismiss-button="false"></p-banner>
```

##### Carousel:

- Event `carouselChange` is deprecated, use `update` event instead.

```diff
- <PCarousel onCarouselChange={(e: CustomEvent<CarouselChangeEvent>) => {}} />
+ <PCarousel onUpdate={(e: CustomEvent<CarouselUpdateEvent>) => {}} />
```

##### Inline Notification:

- Prop `persistent` is deprecated, use `dismissButton` instead.

```diff
- <p-inline-notification persistent="true"></p-inline-notification>
+ <p-inline-notification dismiss-button="false"></p-inline-notification>
```

##### Pagination:

- Event `pageChange` is deprecated, use `update` event instead.

```diff
- <PPagination onPageChange={(e: CustomEvent<PageChangeEvent>) => {}} />
+ <PPagination onUpdate={(e: CustomEvent<PaginationUpdateEvent>) => {}} />
```

##### Segmented Control:

- Event `segmentedControlChange` is deprecated, use `update` event instead.

```diff
- <PSegmentedControl onSegmentedControlChange={(e: CustomEvent<SegmentedControlChangeEvent>) => {}} />
+ <PSegmentedControl onUpdate={(e: CustomEvent<SegmentedControlUpdateEvent>) => {}} />
```

##### Stepper Horizontal:

- Event `stepChange` is deprecated, use `update` event instead.

```diff
- <PStepperHorizontal onStepChange={(e: CustomEvent<StepChangeEvent>) => {}} />
+ <PStepperHorizontal onUpdate={(e: CustomEvent<StepperHorizontalUpdateEvent>) => {}} />
```

##### Switch:

- Event `switchChange` is deprecated, use `update` event instead.

```diff
- <PSwitch onSwitchChange={(e: CustomEvent<SwitchChangeEvent>) => {}} />
+ <PSwitch onUpdate={(e: CustomEvent<SwitchUpdateEvent>) => {}} />
```

##### Table:

- Event `sortingChange` is deprecated, use `update` event instead.

```diff
- <PTable onSortingChange={(e: CustomEvent<SortingChangeEvent>) => {}} />
+ <PTable onUpdate={(e: CustomEvent<TableUpdateEvent>) => {}} />
```

##### Tabs:

- Event `tabChange` is deprecated, use `update` event instead.

```diff
- <PTabs onTabChange={(e: CustomEvent<TabChangeEvent>) => {}} />
+ <PTabs onUpdate={(e: CustomEvent<TabsUpdateEvent>) => {}} />
```

##### Tabs Bar:

- Event `tabChange` is deprecated, use `update` event instead.

```diff
- <PTabsBar onTabChange={(e: CustomEvent<TabChangeEvent>) => {}} />
+ <PTabsBar onUpdate={(e: CustomEvent<TabsUpdateEvent>) => {}} />
```

### [3.0.0-alpha.5] - 2023-03-30

#### Added

- `Wordmark` ([#2418](https://github.com/porsche-design-system/porsche-design-system/pull/2418))
- `Crest` ([#2437](https://github.com/porsche-design-system/porsche-design-system/pull/2437))

#### Changed

- Styles: changed color values of `theme[Light|Dark]ContrastMedium` and `theme[Light|Dark]Notification[*]` color tokens
  of `Styles` subpackage ([#2436](https://github.com/porsche-design-system/porsche-design-system/pull/2436))

### [3.0.0-alpha.4] - 2023-03-28

#### Changed

- `Table` matches new design language
  ([#2364](https://github.com/porsche-design-system/porsche-design-system/pull/2364/))

#### Added

- Styles: ([#2422](https://github.com/porsche-design-system/porsche-design-system/pull/2422))
  - `gridWide`
  - `gridWideColumnStart` and `$pds-grid-wide-column-start`
  - `gridWideColumnEnd` and `$pds-grid-wide-column-end`
  - `gridNarrowOffset`, `gridNarrowOffsetBase`, `gridNarrowOffsetS`, `gridNarrowOffsetXXL` and
    `$pds-grid-narrow-offset-base`, `$pds-grid-narrow-offset-s`, `$pds-grid-narrow-offset-xxl`
  - `gridBasicOffset`, `gridBasicOffsetBase`, `gridBasicOffsetS`, `gridBasicOffsetXXL` and
    `$pds-grid-basic-offset-base`, `$pds-grid-basic-offset-s`, `$pds-grid-basic-offset-xxl`
  - `gridExtendedOffset`, `gridExtendedOffsetBase`, `gridExtendedOffsetS`, `gridExtendedOffsetXXL` and
    `$pds-grid-extended-offset-base`, `$pds-grid-extended-offset-s`, `$pds-grid-extended-offset-xxl`
  - `gridWideOffset`, `gridWideOffsetBase`, `gridWideOffsetS`, `gridWideOffsetXXL` and `$pds-grid-wide-offset-base`,
    `$pds-grid-wide-offset-s`, `$pds-grid-wide-offset-xxl`
  - `gridFullOffset` and `$pds-grid-full-offset`
- `Button Tile` ([#2381](https://github.com/porsche-design-system/porsche-design-system/pull/2381))
- `Fieldset` ([#2404](https://github.com/porsche-design-system/porsche-design-system/pull/2404))
- `Link Tile Model Signature` ([#2388](https://github.com/porsche-design-system/porsche-design-system/pull/2388))
- Prop `activeSlideIndex` to `Carousel`
  ([#2421](https://github.com/porsche-design-system/porsche-design-system/pull/2421))
- Prop `slidesPerPage` supports value `auto` of `Carousel`
  ([#2421](https://github.com/porsche-design-system/porsche-design-system/pull/2421))
- Prop `scrollbar` for `Scroller` ([#2364](https://github.com/porsche-design-system/porsche-design-system/pull/2364/))
- Prop `theme` for `Table` ([#2364](https://github.com/porsche-design-system/porsche-design-system/pull/2364/))

#### Fixed

- React: missing animation of `Carousel` in certain scenarios

#### Changed

- Styles: `gridStyles` and `pds-grid()` are supporting an additional column range called `wide`
  ([#2422](https://github.com/porsche-design-system/porsche-design-system/pull/2422))
- Styles: SCSS version needs to be imported by `@porsche-design-system/components-js/styles` instead of
  `@porsche-design-system/components-js/styles/scss`
  ([#2422](https://github.com/porsche-design-system/porsche-design-system/pull/2422))

#### Removed

- `Banner`: CSS variable `--p-banner-position-type`
  ([#2422](https://github.com/porsche-design-system/porsche-design-system/pull/2422))
- Styles: `gridSafeZone`, `gridSafeZoneBase`, `gridSafeZoneXXL` and `$pds-grid-safe-zone-base`,
  `$pds-grid-safe-zone-xxl` ([#2422](https://github.com/porsche-design-system/porsche-design-system/pull/2422))
- Styles: `gridWidth`, `gridWidthMin`, `gridWidthMax` and `$pds-grid-width-min`, `$pds-grid-width-max`
  ([#2422](https://github.com/porsche-design-system/porsche-design-system/pull/2422))

#### 🤖 Property deprecations 🤖

##### Banner:

- Prop `width` has no effect anymore, instead the component is aligned with Porsche Grid "extended" by default.
  ([#2422](https://github.com/porsche-design-system/porsche-design-system/pull/2422))

#### 🤡 Component deprecations 🤡

##### Marque: ([#2418](https://github.com/porsche-design-system/porsche-design-system/pull/2418))

```diff
- <p-marque></p-marque>
+ <p-wordmark></p-wordmark>
```

##### Fieldset Wrapper: ([#2404](https://github.com/porsche-design-system/porsche-design-system/pull/2404))

```diff
- <p-fieldset-wrapper label="Some legend label">
+ <p-fieldset label="Some legend label">
  <p-text-field-wrapper label="Some label">
    <input type="text" name="some-name" />
  </p-text-field-wrapper>
- </p-fieldset-wrapper>
+ </p-fieldset>
```

### [3.0.0-alpha.3] - 2023-03-17

#### 🤖 Property deprecations 🤖

##### Accordion:

- Event `accordionChange` is deprecated, use `change` event instead.

```diff
- <PAccordion onAccordionChange={(e: CustomEvent<AccordionChangeEvent>) => {}} />
+ <PAccordion onChange={(e: CustomEvent<AccordionChangeEvent>) => {}} />
```

##### Banner:

- Named `slot="title"` is deprecated, use `heading` prop or `slot="heading"` instead.

```diff
<p-banner>
-  <span slot="title">Some heading</span>
+  <span slot="heading">Some heading</span>
   <span slot="description">Some notification description.</span>
</p-banner>

-<p-banner>
+<p-banner heading="Some heading" description="Some notification description.">
-  <span slot="title">Some heading</span>
-  <span slot="description">Some notification description.</span>
</p-banner>
```

##### Carousel:

- Prop `disablePagination` is deprecated, use `pagination` instead.
- Event `carouselChange` is deprecated, use `change` event instead.

```diff
- <p-carousel disable-pagination="true"></p-carousel>
+ <p-carousel pagination="false"></p-carousel>

- <PCarousel onCarouselChange={(e: CustomEvent<CarouselChangeEvent>) => {}} />
+ <PCarousel onChange={(e: CustomEvent<CarouselChangeEvent>) => {}} />
```

##### Divider:

- Prop `orientation` is deprecated, use `direction` instead.

```diff
- <p-divider orientation="horizontal"></p-divider>
+ <p-divider direction="horizontal"></p-divider>
```

##### Icon:

- Prop `colors`'s value `disabled` is removed, use `state-disabled` instead.

```diff
- <p-icon color="disabled"></p-icon>
+ <p-icon color="state-disabled"></p-icon>
```

##### Link Tile:

- Prop `weight`'s value `semibold` is deprecated, use `semi-bold` instead.

```diff
- <p-link-tile weight="semibold"></p-link-tile>
+ <p-link-tile weight="semi-bold"></p-link-tile>
```

##### Modal:

- Prop `disableCloseButton` is deprecated, use `dismissButton` instead.
- Event `close` is deprecated, use `dismiss` event instead.

```diff
- <p-modal disable-close-button="true"></p-modal>
+ <p-modal dismiss-button="false"></p-modal>

- <PModal onClose={(e: CustomEvent<void>) => {}} />
+ <PModal onDismiss={(e: CustomEvent<void>) => {}} />
```

##### Pagination:

- Props `allyLabelNext`, `allyLabelPage`, `allyLabelPrev` and `allyLabel` are deprecated.
- Event `pageChange` is deprecated, use `change` event instead.

```diff
- <p-pagination ally-label="Paginierung" ally-label-prev="Vorherige Seite" ally-label-next="Nächste Seite" ally-label-page="Seite"></p-pagination>
+ <p-pagination intl="{root: 'Paginierung', prev: 'Vorherige Seite', next: 'Nächste Seite', page: 'Seite'}"></p-pagination>

- <PPagination onPageChange={(e: CustomEvent<PageChangeEvent>) => {}} />
+ <PPagination onChange={(e: CustomEvent<PaginationChangeEvent>) => {}} />
```

##### Scroller:

- Prop `gradientColorScheme` is deprecated, use `gradientColor` instead.
- Prop `scrollIndicatorPosition` is deprecated, use `alignScrollIndicator` instead.

```diff
- <p-scroller gradient-color-scheme="surface"></p-scroller>
+ <p-scroller gradient-color="background-surface"></p-scroller>

- <p-scroller scroll-indicator-position="top"></p-scroller>
+ <p-scroller align-scroll-indicator="top"></p-scroller>
```

##### Segmented Control:

- Event `segmentedControlChange` is deprecated, use `change` event instead.

```diff
- <PSegmentedControl onSegmentedControlChange={(e: CustomEvent<SegmentedControlChangeEvent>) => {}} />
+ <PSegmentedControl onChange={(e: CustomEvent<SegmentedControlChangeEvent>) => {}} />
```

##### Stepper Horizontal:

- Event `stepChange` is deprecated, use `change` event instead.

```diff
- <PStepperHorizontal onStepChange={(e: CustomEvent<StepChangeEvent>) => {}} />
+ <PStepperHorizontal onChange={(e: CustomEvent<StepperHorizontalChangeEvent>) => {}} />
```

##### Switch:

- Event `switchChange` is deprecated, use `change` event instead.

```diff
- <PSwitch onSwitchChange={(e: CustomEvent<SwitchChangeEvent>) => {}} />
+ <PSwitch onChange={(e: CustomEvent<SwitchChangeEvent>) => {}} />
```

##### Table:

- Event `sortingChange` is deprecated, use `change` event instead.

```diff
- <PTable onSortingChange={(e: CustomEvent<SortingChangeEvent>) => {}} />
+ <PTable onChange={(e: CustomEvent<TableChangeEvent>) => {}} />
```

##### Tabs:

- Prop `gradientColorScheme` is deprecated, use `gradientColor` instead.
- Prop `weight`'s value `semibold` is deprecated, use `semi-bold` instead.
- Event `tabChange` is deprecated, use `change` event instead.

```diff
- <p-tabs gradient-color-scheme="surface"></p-tabs>
+ <p-tabs gradient-color="background-surface"></p-tabs>

- <p-tabs weight="semibold"></p-tabs>
+ <p-tabs weight="semi-bold"></p-tabs>

- <PTabs onTabChange={(e: CustomEvent<TabChangeEvent>) => {}} />
+ <PTabs onChange={(e: CustomEvent<TabsChangeEvent>) => {}} />
```

##### Tabs Bar:

- Prop `gradientColorScheme` is deprecated, use `gradientColor` instead.
- Prop `weight`'s value `semibold` is deprecated, use `semi-bold` instead.
- Event `tabChange` is deprecated, use `change` event instead.

```diff
- <p-tabs-bar gradient-color-scheme="surface"></p-tabs-bar>
+ <p-tabs-bar gradient-color="background-surface"></p-tabs-bar>

- <p-tabs-bar weight="semibold"></p-tabs>
+ <p-tabs-bar weight="semi-bold"></p-tabs>

- <PTabsBar onTabChange={(e: CustomEvent<TabChangeEvent>) => {}} />
+ <PTabsBar onChange={(e: CustomEvent<TabsChangeEvent>) => {}} />
```

##### Tag:

- Prop `color`'s value `notification-warning`, `notification-success` and `notification-error` are deprecated, use
  `notification-warning-soft`, `notification-success-soft` and `notification-error-soft` instead.

```diff
- <p-tag color="notification-warning"></p-tag>
+ <p-tag color="notification-warning-soft"></p-tag>

- <p-tag color="notification-success"></p-tag>
+ <p-tag color="notification-success-soft"></p-tag>

- <p-tag color="notification-error"></p-tag>
+ <p-tag color="notification-error-soft"></p-tag>
```

##### Text Field Wrapper:

- Prop `showCharacterCount` is deprecated, use `showCounter` instead.

```diff
- <p-text-field-wrapper show-character-count="false">
+ <p-text-field-wrapper show-counter="false">
    <input type="text" maxlength="20" />
</p-text-field-wrapper>
```

##### Textarea Wrapper:

- Prop `showCharacterCount` is deprecated, use `showCounter` instead.

```diff
- <p-textarea-wrapper show-character-count="false">
+ <p-textarea-wrapper show-counter="false">
    <textarea maxlength="80"></textarea>
</p-textarea-wrapper>
```

##### Text List

- Props `listType` and `orderType` are deprecated, use `type` instead.

```diff
- <p-text-list list-type="unordered"></p-text-list>
+ <p-text-list type="unordered"></p-text-list>

- <p-text-list list-type="ordered" order-type="numbered"></p-text-list>
+ <p-text-list type="numbered"></p-text-list>

- <p-text-list list-type="ordered" order-type="alphabetically"></p-text-list>
+ <p-text-list type="alphabetically"></p-text-list>
```

#### Added

- `Text`, `Icon`, `Button Pure` and `Link Pure` support value `xx-small` for prop `size`
- `Display` supports value `small` for prop `size`
- Partials: `getInitialStyles` supports multi prefix, e.g.
  `getInitialStyles({ prefix: ['', 'some-prefix', 'another-prefix'] });`
- Styles: `displaySmallStyle` and `$pds-display-small`
- Styles: `textXXSmallStyle` and `$pds-text-xx-small`
- Styles: `fontSizeDisplaySmall` and `$pds-font-size-display-small`
- Styles: `fontSizeTextXXSmall` and `$pds-font-size-text-xx-small`
- Styles: `getHoverStyle` and `pds-hover()`
- `Banner` has `heading` and `description` prop as well as `slot="heading"` and deprecated `slot="title"`
- Custom events have consistent names across components and deprecated old event names
  - `Accordion` emits `change` and deprecated `accordionChange` event
  - `Carousel` emits `change` and deprecated `carouselChange` event
  - `Modal` emits `dismiss` and deprecated `close` event
  - `Pagination` emits `change` and deprecated `pageChange` event
  - `Segmented Control` emits `change` and deprecated `segmentedControlChange` event
  - `Stepper Horizontal` emits `change` and deprecated `stepChange` event
  - `Switch` emits `change` and deprecated `switchChange` event
  - `Table` emits `change` and deprecated `sortingChange` event
  - `Tabs` emits `change` and deprecated `tabChange` event
  - `Tabs Bar` emits `change` and deprecated `tabChange` event
- Props have consistent names across components and deprecated old props
  - `Carousel` got `pagination` prop and deprecated `disablePagination` prop
  - `Divider` got `direction` prop and deprecated `orientation` prop
  - `Modal` got `dismissButton` prop and deprecated `disableCloseButton` prop
  - `Pagination` got `intl` prop and deprecated `allyLabelNext`, `allyLabelPage`, `allyLabelPrev` and `allyLabel` props
  - `Scroller` got `gradientColor` prop and deprecated `gradientColorScheme` prop
  - `Scroller` got `alignScrollIndicator` prop and deprecated `scrollIndicatorPosition` prop
  - `Tabs` got `gradientColor` prop and deprecated `gradientColorScheme` prop
  - `Tabs Bar` got `gradientColor` prop and deprecated `gradientColorScheme` prop
  - `Text Field Wrapper` got `showCounter` prop and deprecated `showCharacterCount` prop
  - `Textarea Wrapper` got `showCounter` prop and deprecated `showCharacterCount` prop
  - `Text List` got `type` prop and deprecated `listType` and `orderType` prop
- Props have consistent values across components and deprecated old values
  - `Icon` prop `color` got value `state-disabled` and removed `disabled` value
  - `Link Tile` prop `weight` got value `semi-bold` and deprecated `semibold` value
  - `Tabs Bar` and `Tabs` prop `weight` got value `semi-bold` and deprecated `semibold` value
  - `Tag` prop `color` got values `notification-info-soft`, `notification-warning-soft`, `notification-success-soft`,
    `notification-error-soft` and deprecated `notification-warning`, `notification-success`, `notification-error` values

#### Changed

- `Display` uses font-weight regular and font-style normal
- Partials: `getInitialStyles` matches new design language
- Partials: All component related, slotted Light DOM styles have been moved to `getInitialStyles`
- Styles: `getFocusStyle` and `pds-focus()` doesn't need `theme` parameter anymore
- Styles: `breakpoint{Base|XS|S|M|L|XL|XXL}` and `$pds-breakpoint-{base|xs|s|m|l|xl|xxl}` are provided as number without
  unit (px)
- `Link Tile` matches new design language
- Typings for all component props start with the component name, e.g. `SwitchAlignLabel`, `TabsBarGradientColor` or
  `LinkPureIcon`
- `Icon` prop `color` value `disabled` is renamed to `state-disabled`
- `Tag` prop `color` value `notification-info` is renamed to `notification-info-soft`

#### Fixed

- `Text Field Wrapper` calendar and time indicator icons respect color definition in dark theme
- `Text Field Wrapper` has correct height when type date or time is used
- Partials: Typings of return value with and without options parameter
- `Modal` scrolling behavior on mouse drag

#### Removed

- `Heading`: value `xxx-large` for prop `size`
- Styles: `headingXXXLargeStyle` and `$pds-heading-xxx-large`
- Styles: `fontSizeHeadingXXLarge` and `$pds-font-size-heading-xx-large`

### [3.0.0-alpha.2] - 2023-02-27

#### 🤖 Property deprecations 🤖

##### Carousel:

- Prop `wrap-content` is deprecated.

```diff
- <p-carousel wrap-content="true"></p-carousel>
+ <p-carousel></p-carousel>
```

##### Divider:

- Prop values `neutral-contrast-low | neutral-contrast-medium | neutral-contrast-high` of `color` prop are deprecated.

```diff
- <p-divider color="neutral-contrast-low"></p-divider>
+ <p-divider color="contrast-low"></p-divider>

- <p-divider color="neutral-contrast-medium"></p-divider>
+ <p-divider color="contrast-medium"></p-divider>

- <p-divider color="neutral-contrast-high"></p-divider>
+ <p-divider color="contrast-high"></p-divider>
```

#### Changed

- `Divider`, `Button Group`, `Carousel` and `Text List` match new design language
- Background color of `Scroller`'s `prev` and `next` buttons in dark theme
- Partials: Removed deprecated `withoutTags` option for all partials, please use `format: 'jsx'` instead
- `Content Wrapper` default value of prop `width` has changed from `basic` to `extended`

#### Added

- `Model Signature`
- Props `align-header` and `width` for `Carousel`
- Vue: plugin functions `createPorscheDesignSystem` and `usePorscheDesignSystemPlugin`

#### Fixed

- `Radio Button Wrapper` keyboard arrow navigation
- `Button Pure` and `Link Pure` lagging active state background when scrolling on iOS

### [3.0.0-alpha.1] - 2023-02-16

#### Added

- Porsche Next font supports Vietnamese charset
- Prop `color` of `Icon` supports `disabled`
- React: `patchRemixRunProcessBrowserGlobalIdentifier` binary to support SSR components with Remix

#### Changed

- `Stepper Horizontal` matches new design language
- Styles: Optimize design tokens "spacing", "typography" and "theme" provided by styles sub-package
  `@porsche-design-system/components-{js|angular|react|vue}/styles`
- Styles: Use calc() instead of max() to calculate padding for `gridStyle` (JS) and `pds-grid()` (SCSS)
- Styles: `gridStyle` (JS) and `pds-grid()` (SCSS) uses optimized grid gap

### [3.0.0-alpha.0] - 2023-02-08

#### Note to the new `v3` major release of the Porsche Design System

With the new **Porsche Design Language** comes a lot of changes regarding layout and design principles. To keep
refactoring efforts as low as possible when upgrading from `v2` to `v3`, **breaking changes** were avoided as far as
possible. Nevertheless, there are a few breaking changes and some more deprecations which should receive attention.

#### 👹 Breaking Changes 👹

##### Button:

- Removed deprecated prop `tabbable`.

```diff
- <p-button tabbable="false">Some label</p-button>
+ <p-button tabindex="-1">Some label</p-button>
```

- Default value of prop `icon` has changed from `arrow-head-right` to `none`. Therefore, the `icon` property **must** be
  set if the component has the `hide-label` property.

```diff
- <p-button hide-label="true">Some label</p-button>
+ <p-button hide-label="true" icon="arrow-right">Some label</p-button>

- <p-button hide-label="{ base: true, m: false }">Some label</p-button>
+ <p-button hide-label="{ base: true, m: false }" icon="arrow-right">Some label</p-button>
```

##### Button Pure:

- Removed `subline` slot (visually not intended anymore).

```diff
<p-button-pure>
  Some label
-   <p slot="subline">Some Subline</p>
</p-button-pure>
```

- Removed deprecated prop `tabbable`.

```diff
- <p-button-pure tabbable="false">Some label</p-button-pure>
+ <p-button-pure tabindex="-1">Some label</p-button-pure>
```

##### Icon:

- Value `inherit` for prop `color` works slightly different to the previous major version. A CSS filter is required to
  apply custom coloring to take advantage of using an SVG embedded in an `<img/>` for better SSR support and loading
  performance in general.

```diff
- <p-icon color="inherit" style="color: white;"></p-icon>
+ <p-icon color="inherit" style="filter: invert(100%);"></p-icon>
```

- Camel case syntax for `name` prop isn't supported, please use param case syntax instead (TypeScript typings have been
  updated too).

```diff
- <p-icon name="arrowRight"></p-icon>
+ <p-icon name="arrow-right"></p-icon>
```

##### Link:

- Default value of prop `icon` has changed from `arrow-head-right` to `none`. Therefore, the `icon` property **must** be
  set if the component has the `hide-label` property.

```diff
- <p-link href="#" hide-label="true">Some label</p-link>
+ <p-link href="#" hide-label="true" icon="arrow-right">Some label</p-link>

- <p-link href="#" hide-label="{ base: true, m: false }">Some label</p-link>
+ <p-link href="#" hide-label="{ base: true, m: false }" icon="arrow-right">Some label</p-link>
```

##### Link Pure:

- Removed `subline` slot (visually not intended anymore).

```diff
<p-link-pure href="#">
  Some label
-   <p slot="subline">Some Subline</p>
</p-link-pure>
```

##### Marque:

- Removed `variant` property.

```diff
- <p-marque variant="75-years"></p-marque>
+ <p-marque></p-marque>
// or even better, replace component by wordmark
+ <p-wordmark></p-wordmark>
```

##### Switch:

- Removed deprecated prop `tabbable`.

```diff
- <p-switch tabbable="false">Some label</p-switch>
+ <p-switch tabindex="-1">Some label</p-switch>
```

##### Partials:

- `getIconLinks()` partial accepts only param-cased icon names.

```diff
- require('@porsche-design-system/components-js/partials').getIconLinks({ icons: ['arrowRight'] })

+ require('@porsche-design-system/components-js/partials').getIconLinks({ icons: ['arrow-right'] })
```

##### CSS global scope:

- Changed naming of CSS global variables names.

```diff
- --p-animation-duration__spinner
- --p-animation-duration__banner
+ --p-animation-duration
```

#### 🤡 Component deprecations 🤡

All deprecated components are refactored to match the new design language, therefor it's technically not breaking, but
we highly recommend to migrate to the mentioned alternative, since those deprecated components will be removed with next
major version.

##### Content Wrapper:

- Component is deprecated and will be removed with the next major release. Please use **[Porsche Grid](styles/grid)**
  instead, which is based on [CSS Grid](https://css-tricks.com/snippets/css/complete-guide-grid) covering the specific
  layout needs for a harmonic appearance across all digital Porsche touch-points.

##### Flex:

- Component is deprecated and will be removed with the next major release. In general, please use native
  [CSS Flex](https://css-tricks.com/snippets/css/a-guide-to-flexbox) instead for better performance and more
  standardized layout technique.

##### Grid:

- Component is deprecated and will be removed with the next major release. In general, please use native
  [CSS Grid](https://css-tricks.com/snippets/css/complete-guide-grid) in combination with
  **[Porsche Grid](styles/grid)** instead for better performance and more standardized layout technique.

##### Headline:

```diff
- <p-headline>The quick brown fox jumps over the lazy dog</p-headline>
+ <p-heading>The quick brown fox jumps over the lazy dog</p-heading>
```

##### Link Social:

- Component is deprecated and will be removed with the next major release. Please use the **[Link](components/link)**
  component instead.

#### 🤖 Property deprecations 🤖

All deprecated properties are still present without any effect, therefor it's technically not breaking, but we highly
recommend to migrate and remove the deprecated props since those ones will be removed with next major version.

##### Button Pure:

- Prop `weight` is deprecated, only regular font weight will be applied.

```diff
- <p-button-pure weight="thin">Some label</p-button-pure>
- <p-button-pure weight="regular">Some label</p-button-pure>
- <p-button-pure weight="semibold">Some label</p-button-pure>
- <p-button-pure weight="bold">Some label</p-button-pure>
+ <p-button-pure>Some label</p-button-pure>
```

##### Content Wrapper (deprecated):

- Prop `theme` and `background-color` are deprecated.

```diff
- <p-content-wrapper theme="dark" background-color="default">Some content</p-content-wrapper>
+ <p-content-wrapper>Some content</p-content-wrapper>
```

##### Grid (deprecated):

- The `gutter` property is deprecated and has no effect anymore. Instead, a fluid gutter depending on the viewport width
  is used.

```diff
- <p-grid gutter="16">Some content</p-grid>
- <p-grid gutter="24">Some content</p-grid>
- <p-grid gutter="36">Some content</p-grid>
+ <p-grid>Some content</p-grid>
```

##### Icon:

- Prop `lazy` is deprecated.

```diff
- <p-icon lazy="true"></p-icon>
+ <p-icon></p-icon>
```

##### Link Pure:

- Prop `weight` is deprecated, only regular font weight will be applied.

```diff
- <p-link-pure href="#" weight="thin">Some label</p-link-pure>
- <p-link-pure href="#" weight="regular">Some label</p-link-pure>
- <p-link-pure href="#" weight="semibold">Some label</p-link-pure>
- <p-link-pure href="#" weight="bold">Some label</p-link-pure>
+ <p-link-pure href="#">Some label</p-link-pure>
```

##### Segmented Control:

- Prop `background-color` is deprecated.

```diff
- <p-segmented-control background-color="background-surface">
   <p-segmented-control-item value="xs">XS</p-segmented-control-item>
   <p-segmented-control-item value="s">S</p-segmented-control-item>
 </p-segmented-control>
+ <p-segmented-control>
   <p-segmented-control-item value="xs">XS</p-segmented-control-item>
   <p-segmented-control-item value="s">S</p-segmented-control-item>
 </p-segmented-control>
```

#### 👾 Property value deprecations 👾

All deprecated values are mapped to new ones, therefor it's technically not breaking, but we highly recommend to migrate
to the new values since those ones will be removed with next major version.

##### Banner:

- Prop value `fluid` of `width` prop is deprecated.

```diff
- <p-banner width="fluid"></p-banner>
+ <p-banner></p-banner>
```

- Prop value `neutral` of `state` prop is deprecated.

```diff
- <p-banner state="neutral">
  <span slot="title">Some banner title</span>
  <span slot="description">Some banner description. You can also add inline <a href="https://porsche.com">links</a> to route to another page.</span>
 </p-banner>
+ <p-banner state="info">
  <span slot="title">Some banner title</span>
  <span slot="description">Some banner description. You can also add inline <a href="https://porsche.com">links</a> to route to another page.</span>
 </p-banner>
```

##### Content Wrapper:

- Prop value `fluid` of `width` prop is deprecated.

```diff
- <p-content-wrapper width="fluid">Some content</p-content-wrapper>
+ <p-content-wrapper>Some content</p-content-wrapper>
```

##### Icon:

- Prop values
  `brand | default | neutral-contrast-low | neutral-contrast-medium | neutral-contrast-high | notification-neutral` of
  `color` prop are deprecated.

```diff
- <p-icon color="brand"></p-icon>
+ <p-icon color="primary"></p-icon>

- <p-icon color="default"></p-icon>
+ <p-icon color="primary"></p-icon>

- <p-icon color="neutral-contrast-low"></p-icon>
+ <p-icon color="contrast-low"></p-icon>

- <p-icon color="neutral-contrast-medium"></p-icon>
+ <p-icon color="contrast-medium"></p-icon>

- <p-icon color="neutral-contrast-high"></p-icon>
+ <p-icon color="contrast-high"></p-icon>

- <p-icon color="neutral-contrast-neutral"></p-icon>
+ <p-icon color="contrast-info"></p-icon>
```

##### Inline Notification:

- Prop value `neutral` of `state` prop is deprecated.

```diff
- <p-inline-notification state="neutral"></p-inline-notification>
+ <p-inline-notification state="info"></p-inline-notification>
```

##### Tag:

- Prop value `notification-neutral | neutral-contrast-high | background-default` of `color` prop is deprecated.

```diff
- <p-tag color="notification-neutral">Color label</p-tag>
+ <p-tag color="notification-info">Color label</p-tag>

- <p-tag color="neutral-contrast-high">Color label</p-tag>
+ <p-tag color="primary">Color label</p-tag>

- <p-tag color="background-default">Color label</p-tag>
+ <p-tag color="background-base">Color label</p-tag>
```

##### Tag Dismissible:

- Prop value `background-default` of `color` prop is deprecated.

```diff
- <p-tag-dismissible color="background-default">Color label</p-tag-dismissible>
+ <p-tag-dismissible color="background-base">Color label</p-tag-dismissible>
```

##### Text:

- Prop value `thin | semibold` of `weight` prop is deprecated.

```diff
- <p-text weight="thin">Some text</p-text>
+ <p-text>Some text</p-text>

- <p-text weight="semibold">Some text</p-text>
+ <p-text weight="semi-bold">Some text</p-text>
```

- Prop value
  `brand | default | neutral-contrast-low | neutral-contrast-medium | neutral-contrast-high | notification-neutral` of
  `color` prop is deprecated.

```diff
- <p-text color="brand">Some text</p-text>
+ <p-text>Some text</p-text>

- <p-text color="default">Some text</p-text>
+ <p-text>Some text</p-text>

- <p-text color="neutral-contrast-low">Some text</p-text>
+ <p-text color="contrast-low">Some text</p-text>

- <p-text color="neutral-contrast-medium">Some text</p-text>
+ <p-text color="contrast-medium">Some text</p-text>

- <p-text color="neutral-contrast-high">Some text</p-text>
+ <p-text color="contrast-high">Some text</p-text>

- <p-text color="notification-neutral">Some text</p-text>
+ <p-text color="notification-info">Some text</p-text>
```

##### ToastManager:

- Prop value `neutral` of `state` parameter is deprecated.

```diff
- …addMessage({ text: `Some message`, state: 'neutral' })
+ …addMessage({ text: `Some message`, state: 'info' })
```

#### Added

- `Display` component
- `Heading` component
- Prop `underline` for `Link Pure`
- Prop `theme` for `Checkbox Wrapper`, `Radio Button Wrapper`, `Popover`, `Tag Dismissible`, `Textarea Wrapper`,
  `Text Field Wrapper` and `Fieldset Wrapper`
- Prop `size` for `Icon` supports `x-small` and `x-large`
- Prop `size` for `Accordion` `compact="true"` supports `medium`

#### Changed

- `Spinner`, `Icon`, `Link Pure`, `Button Pure`, `Link`, `Link Social`, `Button`, `Checkbox Wrapper`,
  `Radio Button Wrapper`, `Popover`, `Modal`, `Select Wrapper`, `Tag`, `Tag Dismissible`, `Textarea Wrapper`,
  `Inline Notification`, `Banner`, `Toast`, `Grid`, `Flex`, `Pagination`, `Scroller`, `Accordion`, `Text`,
  `Text Field Wrapper`, `Content Wrapper`, `Segmented Control`, `Tabs`, `Tabs Bar`, `Headline` and `Fieldset Wrapper`
  match new design language
- `Icon` supports
  `primary | contrast-low | contrast-medium | contrast-high | notification-success | notification-warning | notification-error | notification-info | inherit`
  for `color` prop
- Default value of prop `width` of `Banner` has changed from `basic` to `extended`
- Default value of prop `action-icon` of `Inline Notification` has changed from `arrow-head-right` to `arrow-right`
- Default value of prop `name` of `Icon` has changed from `arrow-head-right` to `arrow-right`
- Default value of prop `variant` of `Link` and `Button` has changed from `secondary` to `primary`

#### Removed

- Custom slotted CSS for mostly all components. Equivalent styles are now provided by `getInitialStyles()` partial
  instead.
- `applyNormalizeStyles` option from `getInitialStyles()` partial which is applied by default now.

### [2.20.0] - 2023-02-06

### [2.20.0-rc.1] - 2023-02-06

### [2.20.0-rc.0] - 2023-01-30

#### Added

- `applyNormalizeStyles` option for `getInitialStyles()` partial which includes basic css styles for Light DOM

### [2.19.1-rc.1] - 2023-01-18

#### Added

- `jsdom-polyfill` subpackage is available at `@porsche-design-system/components-{js|angular|react|vue}/jsdom-polyfill`
  and can be used to have working web components in jsdom based tests (e.g. jest)
- `testing` subpackage is available at `@porsche-design-system/components-{js|angular|react|vue}/testing` to provide
  `getByRoleShadowed`, `getByLabelTextShadowed` and `getByTextShadowed` utilities which use `@testing-library/dom`
  queries internally to support Shadow DOM
- Validation if `prefix` is already reserved by a different version upon initialization of the Porsche Design System

#### Fixed

- `componentsReady()` waits for Porsche Design System being initialized before checking components which can happen in
  certain test scenarios without partials

### [2.19.1-rc.0] - 2023-01-18

#### Fixed

- Bug in `@porsche-design-system/components-react/ssr` where in some cases during SSG an error was thrown when
  components render their children conditionally

### [2.19.0] - 2022-12-22

### [2.19.0-rc.2] - 2022-12-22

### [2.19.0-rc.1] - 2022-12-22

#### Fixed

- `Stepper Horizontal` calculation of scroll position when used within any parent that has a margin or padding

### [2.19.0-rc.0] - 2022-12-21

#### Added

- Vue: typed components are available via the `@porsche-design-system/components-vue` package

#### Fixed

- `Modal` focus cycle when pressing Shift Tab right after it was opened

### [2.18.0] - 2022-12-15

### [2.18.0-rc.2] - 2022-12-14

#### Added

- Validation to ensure crucial partials are used.  
  **Disclaimer:** The Porsche Design System will **not** inject its initial styles anymore. Please use the
  `getInitialStyles()` partial to reduce flash of unstyled content (FOUC) as described here:
  [getInitialStyles() documentation](https://designsystem.porsche.com/latest/partials/initial-styles)

#### Changed

- `line-height` calculation for all components is handled CSS only now by using `ex`-unit in combination with `calc()`
  which gives the best performance, the easiest possible integration and respects UI best practices in having **larger**
  `line-height` values for **small** `font-size` definitions and **smaller** `line-height` values for **larger**
  `font-size` definitions. The calculated values by CSS slightly differ compared to the ones calculated by JavaScript,
  which might result in minor visual changes.

#### Fixed

- Screen reader announcements of `Textfield` and `Textarea` in `counter` mode
- Screen reader announcements in `Select Wrapper`

### [2.18.0-rc.1] - 2022-11-24

#### Added

- `Carousel` now has a `rewind` property, better prev/next icons, a `max-width` for `heading` and `description` and
  support for slotted `description`

#### Fixed

- `Select Wrapper` height if text is zoomed up to 200%

### [2.18.0-rc.0] - 2022-11-17

#### Added

- SSR/SSG ready components using Declarative Shadow DOM for Next JS are shipped via
  `@porsche-design-system/components-react/ssr`. To use it simply change your imports.

**Important:** make sure to apply the new `getDSRPonyfill()` partial right before your closing `</body>` tag. More
information can be found here:
[getDSRPonyfill() documentation](https://designsystem.porsche.com/latest/partials/dsr-ponyfill)

```diff
- import { PorscheDesignSystemProvider, PButton, ... } from '@porsche-design-system/components-react';
+ import { PorscheDesignSystemProvider, PButton, ... } from '@porsche-design-system/components-react/ssr';
+ import { getDSRPonyfill } from '@porsche-design-system/components-react/partials';
```

#### Changed

- Improve height calculation for `Accordion`
- Slotted anchor support for `Link Pure` is stricter (In case slotted `<a>` is used it must be a direct child of
  `Link Pure`)
- `getFontLinks()` partial now has `{ weights: ['regular', 'semi-bold'] }` for a default

### [2.17.0] - 2022-10-31

### [2.17.0-rc.0] - 2022-10-31

#### Added

- `Link Tile`

#### Fixed

- `Scroller` bug where scrollable content was not fully hidden by the gradient, when zoomed into the page.

#### Changed

- Removed `!important` keyword from css property `display` of `Link Pure` and `Button Pure`

### [2.16.3] - 2022-10-21

### [2.16.3-rc.0] - 2022-10-21

#### Fixed

- `Button Pure` and `Link Pure` error when using `size="inherit"` and `icon="none"`

#### Changed

- Replaced all internal usage of `Text` and `Headline` components

### [2.16.2] - 2022-09-15

### [2.16.2-rc.0] - 2022-09-15

#### Fixed

- Issue with `Popover` where drop-shadow is not shown correctly in Chrome >= 105
- Issue with `Carousel` and `wrap-content="true"` where the layout was out of sync with `Content Wrapper` for
  viewports >= 1760px.
- `Select Wrapper` with custom dropdown keeps attribute changes of native select options in sync if changed
  programmatically

### [2.16.1] - 2022-09-09

#### Fixed

- Issue with `Options` typing import for `Carousel`

### [2.16.0] - 2022-09-08

### [2.15.1-rc.1] - 2022-09-08

#### Added

- `Carousel`
- `Scroller`

#### Changed

- `Stepper Horizontal` now has `size` property
- `Stepper Horizontal` uses improved focus behavior in case it becomes scrollable and scroll indicators are centered
  correctly.
- `Tabs Bar` uses improved focus behavior in case it becomes scrollable and scroll indicators are centered correctly.

### [2.15.1-rc.0] - 2022-08-24

#### Fixed

- `Radio Button Wrapper` visual selection change bug in Safari >= 15.5

### [2.15.0] - 2022-08-22

### [2.15.0-rc.1] - 2022-08-18

#### Changed

- Downgraded `@angular` to `v13` to ensure backwards compatibility of `@porsche-design-system/components-angular`

### [2.15.0-rc.0] - 2022-08-16

#### Fixed

- `Popover` visual shadow bug in Safari
- `Stepper Horizontal Item` bug where pseudo styles of the counter element were overridable

### [2.15.0-beta.0] - 2022-08-05

#### Fixed

- `Tabs` & `Tabs Bar` `size` property when using `BreakpointCustomizable`

#### Changed

- `Modal` uses poly fluid sizing for outer spacing
- `Banner` uses poly fluid sizing for outer spacing
- `Content Wrapper` uses poly fluid sizing for inner spacing
- `Modal` min-width is slightly updated to perfectly fit into content area of `Content Wrapper` at 320px viewport width

#### Added

- Validation of properties for all components
- `Text Field Wrapper` with `input type="search"` is clearable via Escape key and custom clear button across browsers
- `Text Field Wrapper` with `input type="search"` shows a "Locate me" button when `actionIcon="locate"` is set, emits
  the `action` event on click and can be put into a loading state via `actionLoading="true"`

### [2.14.0] - 2022-07-11

### [2.14.0-rc.1] - 2022-07-11

### [2.14.0-rc.0] - 2022-07-11

#### Added

- `getBrowserSupportFallbackScript()` partial supporting `cdn` and `format` options as replacement for
  `includeOverlay()` of `@porsche-design-system/browser-notification` npm package
- `getCookiesFallbackScript()` partial supporting `cdn` and `format` options as replacement for `includeCookieOverlay()`
  of `@porsche-design-system/browser-notification` npm package

#### Changed

- `getMetaTagsAndIconLinks()` partial to return `theme-color` meta tags with `prefers-color-scheme: {light|dark}` media
  query

### [2.13.0] - 2022-06-23

### [2.13.0-rc.5] - 2022-06-23

#### Fixed

- `Stepper Horizontal Item` `state` validation
- `Button` and `Link` with `theme="dark" variant="tertiary"` and `Tag Dismissible` bug on Safari < v15.5 where wrong
  colors on hover were shown

### [2.13.0-rc.4] - 2022-06-22

#### Added

- `Stepper Horizontal`

### [2.13.0-rc.3] - 2022-06-22

#### Added

- `Segmented Control`

### [2.13.0-rc.2] - 2022-06-21

### [2.13.0-rc.1] - 2022-06-21

### [2.13.0-rc.0] - 2022-06-21

#### Changed

- `Button`, `Button Pure` and `Switch` apply `aria-disabled="true"` instead of `disabled` attribute to native button
  internally in case `disabled` and/or `loading` property is set

### [2.12.1] - 2022-05-25

### [2.12.1-rc.0] - 2022-05-25

#### Fixed

- Issue with `JssStyle` typing import

### [2.12.0] - 2022-05-19

#### Changed

- npm package is prepared for public release on [npmjs.org](https://npmjs.com)

### [2.12.0-rc.2] - 2022-05-12

### [2.12.0-rc.1] - 2022-05-11

### [2.12.0-rc.0] - 2022-05-04

#### Added

- `Table Head Cell` now has a `multiline` property

#### Changed

- `Headline` has no `hypens` / `overflow-wrap` style by default
- Partials now throw an exception if they are executed in browser

#### Fixed

- Exception in `Headline`, `Select Wrapper`, `Text` and `Text List` when changing `theme` prop from `dark` to `light`
- `getInitialStyles()` partial now returns `.hydrated` styles, too

### [2.11.0-skeletons] - 2022-04-21

### [2.11.0] - 2022-04-21

### [2.11.0-rc.0] - 2022-04-20

#### Added

- `Tag`
- `Tag Dismissible`

### [2.10.0-skeletons] - 2022-04-13

### [2.10.0] - 2022-04-13

### [2.9.3-rc.1] - 2022-04-06

#### Added

- `Text Field Wrapper` now has a `showCharacterCount` property which can be used to hide the character count when a
  `maxLength` attribute is set on the wrapped `input`.
- `Textarea Wrapper` now has a `showCharacterCount` property which can be used to hide the character count when a
  `maxLength` attribute is set on the wrapped `textarea`.

### [2.9.3-rc.0-skeletons] - 2022-03-29

### [2.9.3-rc.0] - 2022-03-28

#### Added

- `Text Field Wrapper` supports `unit` property on `input type="text"`
- `Marque` optional configurable clickable/focusable area by defining padding on host element

#### Fixed

- `Tabs Item` improved accessibility
- Angular: circular dependency in development mode in `2.9.2-skeletons`

### [2.9.2-skeletons] - 2022-03-24

#### Added

- **[EXPERIMENTAL]** `getInitialStyles` partial now accepts a `skeletonTagNames` array of component names that will
  initially have skeleton styles while the Porsche Design System is loading
- **[EXPERIMENTAL]** `Button`, `Button Pure`, `Checkbox Wrapper`, `Fieldset Wrapper`, `Link`, `Link Pure`,
  `Link Social`, `Radio Button Wrapper`, `Select Wrapper`, `Text Field Wrapper`, `Textarea Wrapper` can now have initial
  skeleton styles when passed as `skeletonTagNames` to the `getInitialStyles` partial

### [2.9.2] - 2022-03-24

### [2.9.2-rc.1] - 2022-03-23

#### Fixed

- Bug caused by Chrome where hover styles of `Link Pure` are not displayed correctly

### [2.9.2-rc.0] - 2022-03-22

#### Added

- Normalized font behavior (`hyphen`, `overflow-wrap` and `text-size-adjust`) across components

#### Fixed

- `Modal` scrolling and pinch to zoom on iOS
- `Modal` initial position if scrollable
- `Table Head Cell` sort icon `asc` + `desc`

### [2.9.1] - 2022-03-10

### [2.9.1-rc.0] - 2022-03-09

#### Added

- Styles for slotted `<button>` in `Text`

#### Changed

- `Modal` heading and aria validation happens only when open

#### Fixed

- React: bundling format of partials

### [2.9.0] - 2022-02-28

### [2.9.0-rc.1] - 2022-02-25

#### Fixed

- `Modal` focus trap respecting elements in shadow DOM and dynamically added/removed elements on first level
- `Tabs Item` focus outline on click in Safari
- Error while using partials in Vanilla JS and Angular

### [2.9.0-rc.0] - 2022-02-16

#### Added

- `getFontFaceStylesheet` returns additional `<link>` tags with `rel="preconnect"` and `rel="dns-prefetch"`
- Option `format` to partials `getFontFaceStylesheet`, `getComponentChunkLinks()`, `getFontLinks()`, `getIconLinks()`,
  `getInitialStyles()`, `getLoaderScript()` and `getMetaTagsAndIconLinks()`

#### Deprecated

- The option `withoutTags` of partials `getFontFaceStylesheet`, `getComponentChunkLinks()`, `getFontLinks()`,
  `getIconLinks()`, `getInitialStyles()`, `getLoaderScript()` and `getMetaTagsAndIconLinks()` is deprecated and will be
  removed in `v3.0.0`. Please use `format: 'jsx'` instead.

```diff
- <link rel="stylesheet" href={getFontFaceStylesheet({ withoutTags: true })} crossOrigin="true" />
+ {getFontFaceStylesheet({ format: 'jsx' })}
```

### [2.9.0-beta.1] - 2022-01-27

#### Added

- `:focus-visible` content of selected Tab in `Tabs` component gets focus styling
- Improved accessibility of `Text Field Wrapper` and `Textarea Wrapper` when `maxlength` attribute is set
- `Modal` aria property
- `Modal` class for slotted elements to make content full-width

#### Changed

- `Button Pure` and `Link Pure` removed `position: relative` imposition, make sure to **not** override it with
  `position: static`

#### Fixed

- `Modal` close button styles when no heading is passed

### [2.9.0-beta.0] - 2022-01-18

#### Added

- React: `getByRoleShadowed`, `getByLabelTextShadowed` and `getByTextShadowed` utilities which uses
  `@testing-library/dom` queries internally to support Shadow DOM

#### Fixed

- React: `UnhandledPromiseRejectionWarning` when using `skipPorscheDesignSystemCDNRequestsDuringTests()`

### [2.8.0] - 2022-01-17

#### Fixed

- Accessibility issue of `Icon` component in Windows High Contrast Mode in Chromium Browser

### [2.8.0-rc.0] - 2022-01-14

#### Added

- Support for `tabindex` attribute on `Button`, `Button Pure`, `Switch`, `Link`, `Link Pure` and `Link Social`

#### Changed

- `:focus-visible` style matches outline color of `Button` while hovered

#### Deprecated

- The `tabbable` property of `Button`, `Button Pure` and `Switch` is deprecated and will be removed in `v3.0.0`. Please
  use `tabindex` instead.

```diff
- <p-button tabbable="false">Some button</p-button>
+ <p-button tabindex="-1">Some button</p-button>
```

### [2.8.0-beta.3] - 2021-12-22

#### Added

**Disclaimer:** The provided themes `light-electric` and `dark-electric` are just a proof of concept, it's **not**
accessible regarding its color contrast and might even be removed in an upcoming major release again.

- `light-electric` theme for `Switch`
- `dark-electric` theme for `Button Pure` and `Link Pure`
- Character counter to `Text Field Wrapper` and `Textarea Wrapper` if `maxlength` is present on `input type="text"` and
  `textarea`

#### Changed

- `:focus-visible` style matches outline color of `Switch` while hovered

#### Fixed

- Box model of `Button Pure`

### [2.8.0-beta.2] - 2021-12-22

#### Fixed

- `Content Wrapper` regression for `!important` style

#### Added

- Usage validation for `Link`, `Link Pure` and `Link Social`

### [2.8.0-beta.1] - 2021-12-16

#### Fixed

- `Select Wrapper` validation of select element

### [2.8.0-beta.0] - 2021-12-15

#### Changed

- Angular: increased peer dependency to `>=12.0.0 <14.0.0`

### [2.7.0] - 2021-12-14

### [2.7.0-rc.0] - 2021-12-14

#### Removed

- `offset-bottom` prop of `Toast` (use `--p-toast-position-bottom` CSS variable instead)

### [2.7.0-beta.6] - 2021-12-08

#### Added

- `Popover`

### [2.7.0-beta.5] - 2021-12-07

#### Added

**Disclaimer:** The provided theme `light-electric` is just a proof of concept, it's **not** accessible regarding its
color contrast and might even be removed in an upcoming major release again.

- `light-electric` theme for `Accordion`, `Link`, `Link Pure`, `Button`, `Button Pure`, `Tabs`, `Tabs Bar`

### [2.7.0-beta.4] - 2021-12-02

### [2.7.0-beta.3] - 2021-11-30

#### Added

- `Accordion` uses `MutationObserver` fallback when no `ResizeObserver` is available in older browsers

#### Fixed

- `Link` and `Link Social` not adapting slotted anchor to the width of the element

### [2.7.0-beta.2] - 2021-11-24

#### Added

- `Toast`

#### Fixed

- `Banner` animations respect offset correctly

### [2.7.0-beta.1] - 2021-11-16

#### Fixed

- `Headline` applies `align` and `ellipsis` prop correctly

### [2.7.0-beta.0] - 2021-11-11

#### Added

- New `aria` property for `ARIA` attribute handling for: `Button`, `Button Pure`, `Icon`, `Link`, `Link Pure`, `Marque`,
  `Spinner`

#### Fixed

- React: warnings about `useLayoutEffect` in SSR context

### [2.6.1] - 2021-11-05

#### Fixed

- Prevent breaking entire Porsche Design System due to lacking support of `ResizeObserver`, however `Accordion` still
  requires it

### [2.6.0] - 2021-11-04

#### Added

- `unit` and `unitPosition` properties to `Text Field Wrapper`

### [2.6.0-beta.0] - 2021-10-29

#### Changed

- Use `Heiti SC` (pre-installed on iOS/macOS) and `SimHei` (pre-installed on Windows) as Chinese fallback font

#### Added

- `Marque` uses `webp` images for browsers that support it
- `Inline Notification`
- `Icon` now supports `success` for `name` property

#### Fixed

- Colors of `Banner` for dark theme
- Replaced CSS `inset` property with `top`, `left`, `right` and `bottom` for browser compatibility
- Opening and closing transition of `Modal`

### [2.5.1-beta.0] - 2021-10-11

#### Fixed

- Possible exceptions when components get unmounted directly

### [2.5.0] - 2021-10-04

#### Added

- `SimHei` and `黑体` as fallback for all components' `font-family`

### [2.5.0-beta.1] - 2021-09-28

#### Changed

- React: improved render behavior of components

### [2.5.0-beta.0] - 2021-09-22

#### Added

- React: utility function `skipPorscheDesignSystemCDNRequestsDuringTests`

### [2.4.0] - 2021-09-21

### [2.4.0-beta.2] - 2021-09-21

#### Added

- `Link Social` and `Icon` now support `kakaotalk`, `naver`, `reddit` and `tiktok`
- JSS caching mechanism to improve style performance

#### Changed

- Alignment of `linkedin` icon
- Improved accessibility of `Select Wrapper`
- `Icon` loading behaviour to non-blocking, components using the `Icon` will no longer wait for it to load
- Validation messages of `Fieldset Wrapper` have now an additional icon representing the validation state

#### Fixed

- Box model of `Link Pure`
- Focus of `Link Pure` with slotted anchor and hidden label
- Focus cycling of `Modal` without focusable children
- Suppress CORS error

### [2.4.0-beta.1] - 2021-08-26

#### Added

- `active` property to `Button Pure`

### [2.4.0-beta.0] - 2021-08-26

#### Added

- `icon` property of `Button Pure` and `Link Pure` was extended by `none` value
- `alignLabel` and `stretch` property to `Button Pure` and `Link Pure`

#### Changed

- Improved `:focus-visible` and `:hover:focus-visible` colors for `Link Social` and `Link`
- Improved slotted `<a>` coloring in dark theme for `Link Social` and `Link`
- Validation messages of `Checkbox Wrapper`, `Radio Button Wrapper`, `Select Wrapper`, `Textarea Wrapper` and
  `Text Field Wrapper` have now an additional icon representing the validation state
- `Modal` backdrop behavior to close modal on mouse-down

#### Fixed

- Slotted `<a>` coloring in dark theme for `Text`, `Headline`, `Text List`, `Banner`, `Select Wrapper` and `Link Pure`
- Wrong background color of scrollable `Modal`'s backdrop in Safari

### [2.3.0] - 2021-07-28

### [2.3.0-beta.3] - 2021-07-28

#### Changed

- `Accordion` reduce paddings, vertically align carets to the first heading row, adjust border color and hover styles

#### Fixed

- `Text Field Wrapper` accessibility of type password and search

### [2.3.0-beta.2] - 2021-07-15

#### Added

- `Checkbox Wrapper`, `Radio Button Wrapper`, `Select Wrapper`, `Textarea Wrapper` and `Text Field Wrapper` now reflect
  changes of the `required` attribute on their child component
- `multiline` property to `Table Cell`
- Partial function `getLoaderScript()` to initialize Porsche Design System as early as possible

#### Fixed

- `Table Head Cell` uses semi bold instead of bold as font weight
- Transition of `Modal`

### [2.3.0-beta.1] - 2021-07-08

#### Added

- `Accordion`

#### Changed

- Removed initial delay of `Banner`

### [2.3.0-beta.0] - 2021-07-01

#### Added

- `Table`
- Angular: export types from package root
- Accessibility icon

#### Changed

- `Button`, `Button Pure` and `Switch` are now focusable while in `loading` state
- `Text` and `Headline` inherits white-space CSS property
- React: sync component props via property instead of attribute

#### Fixed

- Angular: support `"strictTemplates": true` option in `tsconfig.json`
- Use correct icon for `arrow-last` and `arrow-first` in `Icon`, `Button` and `Link` components

### [2.2.1] - 2021-06-08

#### Changed

- Optimize vertical alignment of `Modal`

#### Fixed

- URL in inject global style warning

### [2.2.1-beta.1] - 2021-06-02

#### Fixed

- Margin of `Tabs Bar` within `Tabs` for Firefox and Safari
- SVG of `Icon` is not removed after prop change, e.g. on color change
- Fullscreen behavior of `Modal` on screens larger than 1760px

### [2.2.0] - 2021-05-19

#### Fixed

- `Text` inside `Button` now has the proper size on iOS Safari when changing to and from landscape mode
- `Banner` can now be re-opened after closing
- Closing one `Banner` will not close other `Banners` on the site

### [2.2.0-beta.2] - 2021-05-12

#### Fixed

- `Select Wrapper` value changes are now reflected correctly
- `Select Wrapper` dark theme background color if used with `filter` prop

### [2.2.0-beta.1] - 2021-05-05

#### Added

- Partial function `getIconLinks()` to preload Porsche Design System Icons

#### Fixed

- `Text Field Wrapper` spacing in Safari

### [2.2.0-beta.0] - 2021-05-05

#### Added

- Partial function `getMetaTagsAndIconLinks()` to simplify cross device fav and meta icons

### [2.1.0] - 2021-05-03

### [2.1.0-beta.0] - 2021-05-03

#### Added

- `Switch`

#### Changed

- `Text` automatically breaks words/strings into new line being too long to fit inside their container
- `Headline` automatically breaks words/strings into new line being too long to fit inside their container
- Extended `Fieldset Wrapper` with `labelSize`, `required`, `state` and `message` properties. If the `Fieldset Wrapper`
  is set to required only the label of the **Fieldset Wrapper** gets an asterisk. It is removed from all wrapped child
  components, as long as they are Porsche Design System form elements.

### [2.0.3] - 2021-04-28

### [2.0.3-beta] - 2021-04-28

#### Fixed

- Angular: events firing twice in `Pagination`, `Modal`, `Tabs`, `Tabs Bar` and `Banner` component

### [2.0.2] - 2021-04-21

### [2.0.2-beta.0] - 2021-04-20

#### Fixed

- TypeScript build errors due to duplicate declarations in `types.d.ts`

### [2.0.1] - 2021-04-16

#### Fixed

- Visual appearance of `Checkbox Wrapper` in iOS Safari
- A bug where `Text Field Wrapper` would throw an error when reattaching to DOM too quickly
- Visual bug in Firefox when zooming out `Text Field Wrapper`, `Checkbox Wrapper` and `Textarea Wrapper`
- Angular: streamline component styles in dark theme

#### Changed

- Aligned focus states of `Checkbox Wrapper` and `Radio Button Wrapper` across browsers

### [2.0.0] - 2021-04-13

In keeping with [Semver](https://semver.org), Porsche Design System v2.0.0 was released due to changes in the API,
fundamental changes in loading behavior and others. With our new major version `v2.0.0` there are some important changes
that you should watch out for. To make the migration from `v1.5.x` to our current `v2.0.0` easier, we offer a few
guidelines.

## General changes / improvements:

#### All components, icons, fonts, styles and marque of the Porsche Design System are loaded versioned and chunked from a central CDN

This way all web based digital Porsche products share and use the cached and versioned assets regardless of the JS
framework used to improve loading performance across the Porsche group. Only a tiny (1.4kb sized) Porsche Design System
loader script gets bundled into your application code. Everything else gets loaded versioned, cached and chunked from a
central CDN ([read more](https://designsystem.porsche.com/latest/performance/cdn)). However, this also means that you
will need an **Internet connection** to render the components in a browser (possibly relevant for development stage or
intranet applications).

#### Enabling Micro Frontend Architecture

In case of a micro-frontend architecture, multiple instances and versions of the Porsche Design System can be combined
in a final application by configurable prefixing technique of the Porsche Design System components during runtime.
Please refer to our framework specific guidelines
[Vanilla JS](https://designsystem.porsche.com/latest/start-coding/vanilla-js),
[Angular](https://designsystem.porsche.com/latest/start-coding/angular) and
[React](https://designsystem.porsche.com/latest/start-coding/react).

#### Prevent Flash of Unstyled Content (FOUC) and Flash of Unstyled Text (FOUT)

To prevent FOUC/FOUT, the Porsche Design System offers various partials as part of the
`@porsche-design-system/components-{js|angular|react}` package to ensure all necessary Porsche Design System fonts and
components are fully loaded. If you've used the `@porsche-design-system/partials` package previously, stop using it and
replace the integration with the partials provided by `@porsche-design-system/components-{js|angular|react}` package.
Have a look at our [FOUC/FOUT guidelines](https://designsystem.porsche.com/latest/performance/loading-behaviour).

```diff
- <%= require('@porsche-design-system/partials').getPorscheDesignSystemCoreStyles() %>
+ <%= require('@porsche-design-system/components-{js|angular|react}/partials').getInitialStyles() %>

- <%= require('@porsche-design-system/partials').getFontFaceCSS() %>
+ <%= require('@porsche-design-system/components-{js|angular|react}/partials').getFontFaceStylesheet() %>

- <link rel="preload" href="path/to/webfont/nameOfWebFontFile" as="font" type="font/woff2" crossorigin />
+ <%= require('@porsche-design-system/components-{js|angular|react}/partials').getFontLinks({ weights: ['regular', 'semi-bold'] }) %>
```

#### Added support for China CDN

Our CDN is configured to forward requests to Chinese CDN automatically when necessary. So you're good to go without any
configuration or multiple region specific builds of your application. However, if you are aiming for the maximum
possible performance in China, you can configure which CDN the Porsche Design System must use. Please follow our
[CDN guidelines](https://designsystem.porsche.com/latest/performance/cdn) for more information.

#### New/optimized components

- **Tabs**
- **Tabs Bar**
- **Banner**
- **Modal**
- Headline
- Select
- Pagination
- Button
- Button Pure
- Link
- Link Pure
- Spinner
- Checkbox
- Radio Button

#### Improved TypeScript support for Angular and React

To ensure the best possible typing support, we have refactored our Angular and React wrappers which integrate the native
web components of the Porsche Design System.

#### componentsReady() works reliable

Because the Porsche Design System components get loaded async at the time they are needed, it might be relevant within
your application or test automation to know when those have been initialized. Therefore, we provide in all three
`@porsche-design-system/components-{js|angular|react}')` packages a reliable helper function `componentsReady()`.
[Read more about it](https://designsystem.porsche.com/latest/helpers/components-ready).

#### Removed "blur on focus"

Now focus styling is only applied when you navigate through keyboard and ignored by mouse interaction for browsers
supporting `:focus-visible` otherwise it will fallback to `:focus` CSS implementation.

#### Changed focus styling for a better compromise between accessibility and visual appearance

Color and outline of general focus styling has changed to `currentColor` for light/dark theme with an outline of 1px
width/offset. If you have custom components build with the usage of our `@porsche-design-system/utilities` package then
update it to the latest version.

#### Improved geometry of Porsche Next font

For better alignment and readability we've changed the geometry of the Porsche Next font which results in a visual
change of font size and spacing.

#### Dropped support for IE11 and EdgeHTML according to Porsche's official browser strategy 2021

If you still need to support these browsers, you have to stick to `v1.5.x`. We offer a Browser Notification package
`@porsche-design-system/browser-notification` to alert users that these browsers are no longer supported. It supports a
blocking layer (to be used with Porsche Design System `v2.x`), or a dismissible banner (to be used with Porsche Design
System `v1.x`). Please refer to our
[Browser compatibility guidelines](https://designsystem.porsche.com/latest/help/browser-compatibility).

#### Changed default type of Button and Button Pure

To be in sync with native `<button>` behavior we've changed the default `type` of **Button** and **Button Pure**
component. Those components will render a button within their Shadow DOM as `<button type="submit">` ( previously
`<button type="button">`).

- `submit`: The button submits the form data to the server. This is the default if the attribute is not specified for
  buttons associated with a `<form>`, or if the attribute is an empty or invalid value.
- `button`: The button has no default behavior, and does nothing when pressed by default. It can have client-side
  scripts listen to the element's events, which are triggered when the events occur.

#### Changed support for wrapped links around Link, Link Pure and Link Social component

Due to the support for setting links (`<a href="#">`) in our **Link**, **Link Pure** and **Link Social** components as
child, we've removed support for styling the anchor tag (`<a>`) when it surrounds the component. So we recommend
changing the position of the `<a>` tag from wrapping the component to a direct slot (child) of it.

```diff
- <a href="#"><p-link>Some label</p-link></a>
+ <p-link><a href="#">Some label</a></p-link>

- <a href="#"><p-link-pure>Some label</p-link-pure></a>
+ <p-link-pure><a href="#">Some label</a></p-link-pure>

- <a href="#"><p-link-social>Some label</p-link-social></a>
+ <p-link-social><a href="#">Some label</a></p-link-social>
```

#### Automatic \* asterisk symbol to form field labels

We added an automatic generated _ asterisk symbol to form field labels which have the required attribute. This might
lead to a doubled _ symbol if you set one by yourself.

```diff
- <p-text-field-wrapper label="Some label *"><input type="text" name="some-name" required /></p-text-field-wrapper>
+ <p-text-field-wrapper label="Some label"><input type="text" name="some-name" required /></p-text-field-wrapper>

- <p-checkbox-wrapper label="Some label *"><input type="checkbox" name="some-name" required /></p-checkbox-wrapper>
+ <p-checkbox-wrapper label="Some label"><input type="checkbox" name="some-name" required /></p-checkbox-wrapper>

- <p-radio-button-wrapper label="Some label *"><input type="radio" name="some-name" required /></p-radio-button-wrapper>
+ <p-radio-button-wrapper label="Some label"><input type="radio" name="some-name" required /></p-radio-button-wrapper>

- <p-radio-button-wrapper label="Some label *"><input type="radio" name="some-name" required /></p-radio-button-wrapper>
+ <p-radio-button-wrapper label="Some label"><input type="radio" name="some-name" required /></p-radio-button-wrapper>

- <p-textarea-wrapper label="Some label *"><textarea name="some-name" required></textarea></p-textarea-wrapper>
+ <p-textarea-wrapper label="Some label"><textarea name="some-name" required></textarea></p-textarea-wrapper>

- <p-select-wrapper label="Some label *"><select name="some-name" required><option>A</option></select></p-select-wrapper>
+ <p-select-wrapper label="Some label"><select name="some-name" required><option>A</option></select></p-select-wrapper>
```

#### Shadow DOM

`Flex`, `Flex Item`, `Grid` and `Grid Item` now use Shadow DOM, thus you are not able to overwrite styles defined by
these components any longer.

---

## Angular

#### Integration of Angular components

In the past it was possible to provide a token called `PREVENT_WEB_COMPONENTS_REGISTRATION` which prevented the
registration of the Porsche Design System components and loading of polyfills. Due to the fact that we no longer provide
/ need poly filling, we have completely removed the token. For advanced usage please
[read further](https://designsystem.porsche.com/latest/start-coding/angular).

---

## React

#### Integration of React components

In the past `@porsche-design-system/components-react` components have initialized the **Porsche Design System Loader**
automatically as soon as a component was imported. With `v2.x` you have to import the `PorscheDesignSystemProvider` once
in your `index.tsx` which then initializes the **Porsche Design System Loader**, e.g. like:

```diff
  // index.tsx

  import ReactDOM from 'react-dom';
  import { PorscheDesignSystemProvider } from '@porsche-design-system/components-react';
  import { App } from './App';

  ReactDOM.render(
    <React.StrictMode>
+     <PorscheDesignSystemProvider>
        <App />
+     </PorscheDesignSystemProvider>
    </React.StrictMode>,
    document.getElementById('root')
  );
```

For advanced usage please [read further](https://designsystem.porsche.com/latest/start-coding/react).

#### Jsdom Polyfill for React / Jest / jsdom test automation

We removed test mocks for React / Jest / jsdom as Shadow DOM is supported since jsdom v12.2.0. Instead, we provide a
Jsdom Polyfill (exclusivly for `@porsche-design-system/components-react` package) fixing missing implementation of jsdom
which the Porsche Design System relies on. **Note:** If your test includes Porsche Design System components, make sure
to wrap the component you want to test with a PorscheDesignSystemProvider in order to avoid exceptions. For more
information please [read further](https://designsystem.porsche.com/latest/start-coding/react).

---

## Vanilla JS

#### Integration of Vanilla JS components

With `v1.x` of the Porsche Design System you've had to copy all needed JS files of
`@porsche-design-system/components-js` into your target directory and include the ES5 and ESM loader snippet. Now you
only need to copy one `index.js` file and initialize the Porsche Design System like in the example below:

```diff
  <!DOCTYPE html>
  <html lang="en">
    <head>
      <meta charset="utf-8">
      <meta name="viewport" content="width=device-width,initial-scale=1.0">
      <title>Porsche Design System</title>
-     <script nomodule src="PATH/TO/PACKAGE/@porsche-design-system/components-js/dist/porsche-design-system/porsche-design-system.js"></script>
-     <script type="module" src="PATH/TO/PACKAGE/@porsche-design-system/components-js/dist/porsche-design-system/porsche-design-system.esm.js"></script>
+     <script src="PATH/TO/PACKAGE/@porsche-design-system/components-js/index.js"></script>
    </head>
    <body>
+     <script type="text/javascript">
+       porscheDesignSystem.load();
+     </script>
      <p-headline variant="headline-1">Some text</p-headline>
    </body>
  </html>
```

For advanced usage please [read further](https://designsystem.porsche.com/latest/start-coding/vanilla-js).

---

### [2.0.0-rc.10] - 2021-04-12

#### Changed

- `Tabs` and `Tabs Bar` now respect dynamic additions / removals of `p-tabs-item`, `a` and `button` elements. Make sure
  to update the `activeTabIndex` when mutating elements
- Improved performance of `Text`, `Button Pure` and `Link Pure` when `size` is not `inherit`

#### Added

- `Grid` now has a `wrap` and `gutter` property
- Components (`Grid Item`, `Flex Item`, `Tabs Item` and `Text List Item`) that require a specific parent (`Grid`,
  `Flex`, `Tabs` and `Text List`) will now throw an error if used without that parent

#### Fixed

- Visual appearance of `Checkbox Wrapper` and `Radio Button Wrapper` reflect the state of the wrapped `input` element

### [2.0.0-rc.9] - 2021-03-26

#### Added

- `Button Group` component
- Fullscreen property for `Modal` on mobile

#### Changed

- Spacings, heading and sizes of `Modal`

#### Fixed

- Prevent duplicate loading of `porsche-design-system.v2.x.HASH.js` chunk when using `getComponentChunkLinks()` partial

### [2.0.0-rc.8] - 2021-03-17

#### Added

- Support for full height `Content Wrapper` with flex
- `Tabs Bar` now supports `undefined` as `activeTabIndex`

#### Changed

- `Tabs Bar` has a new default `activeTabIndex`, which is `undefined`
- `Tabs Bar` does not work by itself anymore. The `activeTabIndex` needs to be controlled from the outside
  ([read more](https://designsystem.porsche.com/latest/components/tabs-bar/examples))
- Background Color of `Select Wrapper` in `dark` theme to meet accessibility criteria

### [2.0.0-rc.7] - 2021-03-15

#### Fixed

- Make shadowed `Flex` and `Grid` work in Firefox + Safari

### [2.0.0-rc.6] - 2021-03-11

#### Changed

- Make `Grid` and `Grid Item` use Shadow DOM
- Make `Flex` and `Flex Item` use Shadow DOM

### [2.0.0-rc.5] - 2021-03-09

#### Added

- Configurable background color of `Content Wrapper`
- `italic` font-style in `Text` is now overridden with `normal`

#### Fixed

- Usage of `Select Wrapper` within custom elements
- A bug that caused `Spinner` to be displayed in a wrong size

### [2.0.0-rc.4] - 2021-03-01

#### Changed

- Filter of `Select Wrapper` supports substring search

#### Fixed

- Build error in SSR

### [2.0.0-rc.3] - 2021-02-17

#### Added

- React: utility function `skipCheckForPorscheDesignSystemProviderDuringTests`
- React: tree shaking for component wrappers

#### Fixed

- Angular: error in `Checkbox Wrapper`, `Radio Button Wrapper` and `Text Field Wrapper` when `input[type]` is bound

### [2.0.0-rc.2] - 2021-02-12

#### Added

- Validate usage of `Checkbox Wrapper`, `Radio Button Wrapper`, `Select Wrapper`, `Text Field Wrapper` and
  `Textarea Wrapper`

### [2.0.0-rc.1] - 2021-02-04

#### Added

- Partial function `getComponentChunkLinks()` to preload Porsche Design System Components

#### Changed

- Added a space before asterisk (`*`) when `input`, `textarea` or `select` have `required` attribute within form wrapper
  components
- Renamed partial `getFontLinks()` option from `weight` to `weights`

#### Fixed

- A bug in `Tabs Bar` where the nextButton was mistakenly rendered.
- A bug where `Icon` was not rendered when using `lazy` property.
- A bug in `Text Field Wrapper` with input type password where characters would overlap the icon.

### [2.0.0-rc.0] - 2021-01-29

#### Added

- Link support for `Marque`
- Sizing options `'responsive' | 'small' | 'medium'` for `Marque`

#### Changed

- Angular: added static `load()` function `PorscheDesignSystemModule` for custom prefix
- Hide up/down spin button when using **Text Field** with `type="number"` in Firefox

#### Fixed

- Angular: typings
- React: correct handling of `ref` property
- Unhandled exception in `Select Wrapper` if `selected` and `disabled` attributes are set on the same option
- A bug in `Tabs Bar` where scrolling was broken when a tab was selected
- A bug in `Tabs Bar` where the `nextButton` was always rendered

### [2.0.0-alpha.13] - 2021-01-26

#### Added

- Partial function `getFontLinks()` to prevent **Flash of Unstyled Text** (FOUT)

#### Fixed

- React: correct handling of `className` property

### [2.0.0-alpha.12] - 2021-01-20

#### Added

- Partial function `getInitialStyles()` to prevent **Flash of Unstyled Content** (FOUC)
- Partial function `getFontFaceStylesheet()` to prevent **Flash of Unstyled Text** (FOUT)

#### Changed

- React: `PorscheDesignSystemProvider` needs to wrap application
- React: component props have to be camelCase
- React: `PorscheDesignSystemProvider` is needed while testing components

#### Fixed

- React: typings
- React: support of objects for property values

#### Removed

- React: `getPrefixedComponents`, prefixing is handled by `PorscheDesignSystemProvider`

### [2.0.0-alpha.11] - 2021-01-08

#### Changed

- Precision of relative line height
- Changed color of `neutral contrast low`

### [2.0.0-alpha.10] - 2020-12-14

#### Added

- `native` property to `Select Wrapper` to force rendering of native Browser select dropdown
- Extended flexibility of `Headline`

#### Changed

- Some styling improvements of `Select Wrapper`

#### Fixed

- Jsdom Polyfill `fetch` error

### [2.0.0-alpha.9] - 2020-12-09

### Fixed

- Improved reliability of `componentsReady()`

#### Changed

- Jsdom Polyfill `console.warn` behaviour

### [2.0.0-alpha.8] - 2020-12-03

### Fixed

- A bug where `Modal` did not remove `overflow=hidden` on document body.

### [2.0.0-alpha.7] - 2020-11-26

#### Added

- Jsdom Polyfill

#### Removed

- Jsdom Mocks
- Global "blur on focus" script

#### Changed

- Default dropdown direction of `SelectWrapper` from `down` to `auto`
- Made API of `Tabs` consistent with `Tabs Bar`
- Removed transition for focus styling
- Use `:focus-visible` as default and `:focus` as fallback for focusable elements

#### Fixed

- The Selected element of `SelectWrapper` dropdown keeps now in sync with native selection if changed programmatically
- Invalid search results get cleared if `SelectWrapper` becomes focus state
- Some bugs in `TabsBar`
- Minification of dynamic slotted content styles
- An issue where `Pagination` throws console errors if disconnected from dom.

### [2.0.0-alpha.6] - 2020-10-28

#### Changed

- default `type` of `Button` and `Button Pure` to `submit`

#### Fixed

- Typings

### [2.0.0-alpha.5] - 2020-10-26

#### Added

- `Modal` component

#### Fixed

- Typing for `pageChange` event of `Pagination` component
- Typings

#### Changed

- Focus styling

### [2.0.0-alpha.4] - 2020-10-14

#### Added

- Custom filter to `Select Wrapper` component
- DropDown direction property to `Select Wrapper` component
- Display `*` after label when `input`, `textarea` or `select` have `required` attribute within form wrapper components
- `Tabs` component
- `Tabs Bar` component
- `Banner` component

#### Removed

- Default `position: relative;` style of `Link Pure` and `Button Pure`

#### Fixed

- `Spinner` zooming bug on Safari

### [2.0.0-alpha.3] - 2020-09-11

#### Added

- Support to load assets from China CDN directly via browser flag: `PORSCHE_DESIGN_SYSTEM_CDN = 'cn';`

#### Removed

- Support for `<a>` wrapped `Link` and `Link Pure`

### [2.0.0-alpha.2] - 2020-08-20

### [2.0.0-alpha.1] - 2020-08-17

#### Changed

- Removed classnames dependency
- Stencil Core `taskQueue` from `congestionAsync` to `async` for more performant component rendering

#### Fixed

- Focus input on label click of `Checkbox Wrapper` and `Radio Button Wrapper`

### [1.5.6] - 2020-10-15

### [1.5.6-rc.0] - 2020-10-13

### Fixed

- `Spinner` zooming bug on Safari

### [1.5.5] - 2020-09-11

### [1.5.5-rc.0] - 2020-09-07

### Changed

- Deprecated stencil lifecycle-method `componentDidUnload` to `disconnectedCallback` to fix "`selectObserver` is
  undefined" bug in `Select Wrapper` and `Pagination`

### [1.5.4] - 2020-08-25

### [1.5.4-rc.0] - 2020-08-17

#### Changed

- Removed classnames dependency
- Stencil Core `taskQueue` from `congestionAsync` to `async` for more performant component rendering

#### Fixed

- Focus input on label click of `Checkbox Wrapper` and `Radio Button Wrapper`
- Fix typings for `orientation` of `Divider` component

### [2.0.0-alpha.0] - 2020-08-06

#### Added

- **Experimental:** Optional web component scoping mechanism during runtime to enable micro service architecture

#### Changed

- Web components get lazy loaded from central CDN to improve caching strategy across Porsche's digital eco system

#### Removed

- Stop browser support for **IE11** and **EdgeHTML**

#### Fixed

- Mix of `Optgroups` and `Options` on same level in `Select Wrapper` component
- Fix typings for `orientation` of `Divider` component

### [1.5.3] - 2020-08-10

### [1.5.3-rc.0] - 2020-08-10

#### Fixed

- Mix of `Optgroups` and `Options` on same level in `Select Wrapper` component

### [1.5.2] - 2020-07-22

#### Fixed

- Dispatch change event in `Select Wrapper`
- Stencil react-output-target SSR Bug

### [1.5.1] - 2020-07-20

#### Fixed

- SVGO settings for icons
- Angular bug which causes `ngcc` to fail

### [1.5.0] - 2020-07-16

#### Added

- Icons (active-cabin-ventilation, battery-full, bell, bookmark, car-battery, charging-active, charging-state, climate,
  climate-control, garage, horn, key, map, parking-brake, parking-light, preheating, send, shopping-bag, sidelights,
  user-manual, wrenches)

#### Changed

- Icons (arrow-first, arrow-last, battery-empty, car, card, charging-station, question)

#### Fixed

- Porsche Marque images

### [1.5.0-rc.2] - 2020-07-06

### [1.5.0-rc.1] - 2020-07-06

#### Added

- **Notification Neutral** color to `color` property of `p-text` and `p-icon`

### [1.5.0-rc.0] - 2020-06-25

#### Added

- `Fieldset Wrapper` component
- Improved SEO of `p-headline` and `p-text`: Added possibility to write semantic HTML tags (e.g. `<h1>-<h6>` or `<p>`,
  `<blockquote>`, etc.) directly as slotted content.
- Possibility to include anchor tags directly as slots of `Link`, `Link Pure` and `Link Social`
- `Text` new `weight` property `semibold`
- `Button Pure` label with subline pattern as slot
- `Link Pure` label with subline pattern as slot

#### Changed

- `Select Wrapper` is now ready for the catwalk. It is dressed now with a custom drop down list box and gets naked by
  default on touch devices.

#### Fixed

- Minor accessibility improvements of `icons` and `Text Field`
- Remove native number spinner buttons of `Text Field` with type text for Firefox
- An issue with `Button` and `Button Pure` and their `disabled` attribute

### [1.4.0] - 2020-05-14

### [1.4.0-rc.3] - 2020-05-08

#### Added

- `Text List`

#### Changed

- Improve caching strategy for fonts by content-based hash
- Improve caching strategy for marque by content-based hash
- Dimensions and sharpness of marque
- Props for `Content Wrapper`

### [1.4.0-rc.2] - 2020-05-06

#### Added

- `Content Wrapper`
- Description property to `p-text-field-wrapper`, `p-textarea-wrapper` and `p-select-wrapper`
- `Link Social`

#### Changed

- Improve accessibility of error and success states of form elements
- Aria-invalid attribute of form elements if they are in error state is now managed by component
- Rename icon name `configure` to `configurate` (prevents breaking change compared to stable v1.3.0)
- Improve `p-icon` loading behavior

#### Fixed

- Display of wrong icons

#### Removed

- `safe-zone` property of `p-grid` (`Content Wrapper` should be used instead)

### [1.4.0-rc.1] - 2020-04-27

#### Added

- Add `safe-zone` property to `p-grid` for outer grid margin, max-width and centering
- Submit button with search icon to `p-textfield-wrapper` type search

#### Changed

- Background color of readonly state in components `p-textfield-wrapper` and `p-textarea-wrapper`
- Visual appearance of icons
- Improve caching strategy for icons by content-based hash
- Cursor of Radio, Checkbox and Select
- Fixed naming of Mock from `p-textfield-wrapper` to `p-text-field-wrapper`

#### Fixed

- Icon loading mechanism

### [1.4.0-rc.0] - 2020-04-09

#### Added

- SSR support

### [1.3.0] - 2020-04-08

#### Added

- New headline size `headline-5` to `p-headline`
- Test Mocks

#### Fixed

- Text styling of Select component on focus in IE11 and Chrome on Windows 10

### [1.3.0-rc.0] - 2020-04-03

#### Fixed

- Improve form elements

### [1.2.0] - 2020-03-25

#### Added

- `Divider`
- Hover state for form elements

#### Fixed

- Support label text of form elements for Screen readers

### [1.1.2] - 2020-03-17

#### Changed

- Notification colors

### [1.1.1] - 2020-03-13

#### Changed

- Icon of `Checkbox` indeterminate state

### [1.1.0] - 2020-03-11

#### Fixed

- Minor improvements

### [1.1.0-rc.0] - 2020-03-02

#### Added

- `Select Wrapper`
- `Checkbox Wrapper`
- `Radio Button Wrapper`
- `Textarea Wrapper`

#### Fixed

- `Text Field Wrapper` toggle password visibility

### [1.0.3] - 2020-02-13

#### Fixed

- JS framework compatibility

### [1.1.0-0] - 2020-02-06

#### Added

- `Text Field Wrapper`

#### Changed

- Add proper cursor for disabled state for `Button` and `Button Pure`

### [1.0.2] - 2020-02-04

#### Fixed

- Inheritable styling of slotted content

### [1.0.1] - 2020-01-30

#### Added

- Clickable area of `Link Pure` and `Button Pure` is optionally configurable by defining padding on host element

### [1.0.0] - 2020-01-28

#### Added

- Cursor pointer on hover for `Button` and `Button Pure`
- Line-height gets calculated based on Porsche type-scaling formula automatically for `Text`, `Link Pure` and
  `Button Pure`
- Test helper function `componentsReady()` which indicates when lazy loaded components fully have loaded

#### Changed

- Update CDN asset paths
- Improve font-weight definitions
- Rename and optimize neutral colors for `Icon` and `Text`

### [1.0.0-rc.1] - 2019-12-13

#### Added

- `Headline`
- `Text`
- `Marque`
- `Button`
- `Button Pure`
- `Spinner`
- `Icon`
- `Flex`
- `Grid`
- `Link`
- `Link Pure`
- `Pagination`
- "Blur on focus"<|MERGE_RESOLUTION|>--- conflicted
+++ resolved
@@ -14,12 +14,11 @@
 
 ### [Unreleased]
 
-<<<<<<< HEAD
 #### Added
 
 - `Carousel`: support for centering slides if `alignHeader` prop is set to `center` and amount of slides is less than
   `slidesPerPage` ([#3372](https://github.com/porsche-design-system/porsche-design-system/pull/3372))
-=======
+
 #### Changed
 
 - `Icon`: All icons are up-to-date with the One UI look
@@ -32,7 +31,6 @@
 - `PTextFieldWrapper`, `PTextareaWrapper`: Conditionally rendered component throws
   `TypeError: Cannot read properties of undefined (reading 'type')`
   ([#3383](https://github.com/porsche-design-system/porsche-design-system/pull/3383))
->>>>>>> 36412bc5
 
 ### [3.16.0] - 2024-07-02
 
