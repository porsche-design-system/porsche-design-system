--- conflicted
+++ resolved
@@ -12,16 +12,12 @@
 #### Added
 
 - `underline` prop for `Link Pure`
-- `Checkbox Wrapper`, `Radio Button Wrapper` and `Tag Dismissible` supports `theme` prop
-
-#### Changed
-
-<<<<<<< HEAD
-- `Spinner`, `Link Pure`, `Button Pure`, `Checkbox Wrapper`, `Radio Button Wrapper`, `Text Field Wrapper` matches new
-  design language
-=======
-- `Spinner`, `Link Pure`, `Button Pure`, `Checkbox Wrapper`, `Radio Button Wrapper`, `Tag Dismissible` matches new design language
->>>>>>> c0995e1d
+- `Checkbox Wrapper`, `Radio Button Wrapper` and `Tag Dismissible` support `theme` prop
+
+#### Changed
+
+- `Spinner`, `Link Pure`, `Button Pure`, `Checkbox Wrapper`, `Radio Button Wrapper`, `Tag Dismissible` and
+  `Text Field Wrapper` match new design language
 - Prop `weight` for `Link Pure` and `Button Pure` is deprecated now, only regular font weight will be applied
 
 ```diff
