--- conflicted
+++ resolved
@@ -8,7 +8,6 @@
 
 ### [Unreleased]
 
-<<<<<<< HEAD
 #### Migration path from v1 to v2
 With our new major release `v2.0.0` there comes some significant changes which you should take care of. 
 To help you easily migrate from `v1.5.x` to our latest `v2.0.0` we provide some guidelines which should help to keep track of the (breaking) changes: 
@@ -20,16 +19,12 @@
 - Due to the new Web Components Manager we use under the hood, the implementation of the Porsche Design System scripts changed if used in a **Vanilla-JS** environment. Please check our updated **[sample integration guidelines](#/start-coding/vanilla-js)**.
 - We added an automatic generated `*` asteriks symbol to form field labels which have the `required` attribute. This might lead to a doubled `*` symbol if you set one by yourself.
 - Due to the support of setting (router-)links (`<a href="#">`) inside of our `Link`, `LinkPure` and `LinkSocial` components, we have removed the support of styling the anchor tag (`<a>`) if it surrounds the component. So we recommend changing the position of the `<a>` tag from wrapping the component to a direct slot (child) of the component.
+- Changed default `type` of `Button` and `ButtonPure` from `button` to `submit`
 
 ##### General improvements you should follow
 - Now we provide **prefexing** support for most of our components. That means that you can build and deliver your code in a microfrontend architecture without the risk of interfering with others. Please refer to our **[framework specific guidelines](#/start-coding/introduction)**.
 - To optimize FOUT (Flash of Unstyled Text) and FOUC (Flash of Unstyled Content) follow our **[loading guidelines](#/performance/loading-behaviour)**.
 - We have also added support for **[China CDN](#/performance/cdn)** to optimize loading behavior of our assets and components.
-=======
-#### Changed
-
-- default `type` of `Button` and `ButtonPure` to `submit`
->>>>>>> 13346447
 
 ### [2.0.0-alpha.5] - 2020-10-26
 
