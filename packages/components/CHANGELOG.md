# Changelog

## Porsche Design System - Components

All notable changes to this project will be documented in this file.

The format is based on [Keep a Changelog](https://keepachangelog.com/en/1.0.0/), and this project adheres to
[Semantic Versioning](https://semver.org/spec/v2.0.0.html).

### [Unreleased]

### [3.0.0-alpha.0] - 2023-02-08

#### Note to the new `v3` major release of the Porsche Design System

With the new **Porsche Design Language** comes a lot of changes regarding layout and design principles. To keep
refactoring efforts as low as possible when upgrading from `v2` to `v3`, **breaking changes** were avoided as far as
possible. Nevertheless, there are a few breaking changes and some more deprecations which should receive attention.

#### 👹 Breaking Changes 👹

##### Button:

- Removed deprecated prop `tabbable`.

```diff
- <p-button tabbable="false">Some label</p-button>
+ <p-button tabindex="-1">Some label</p-button>
```

- Default value of prop `icon` has changed from `arrow-head-right` to `none`. Therefore, the `icon` property **must** be
  set if the component has the `hide-label` property.

```diff
- <p-button hide-label="true">Some label</p-button>
+ <p-button hide-label="true" icon="arrow-right">Some label</p-button>

- <p-button hide-label="{ base: true, m: false }">Some label</p-button>
+ <p-button hide-label="{ base: true, m: false }" icon="arrow-right">Some label</p-button>
```

##### Button Pure:

- Removed `subline` slot (visually not intended anymore).

```diff
<p-button-pure>
  Some label
-   <p slot="subline">Some Subline</p>
</p-button-pure>
```

- Removed deprecated prop `tabbable`.

```diff
- <p-button-pure tabbable="false">Some label</p-button-pure>
+ <p-button-pure tabindex="-1">Some label</p-button-pure>
```

##### Icon:

- Value `inherit` for prop `color` works slightly different to the previous major version. A CSS filter is required to
  apply custom coloring to take advantage of using an SVG embedded in an `<img/>` for better SSR support and loading
  performance in general.

```diff
- <p-icon color="inherit" style="color: white;"></p-icon>
+ <p-icon color="inherit" style="filter: invert(100%);"></p-icon>
```

- Camel case syntax for `name` prop isn't supported, please use param case syntax instead (TypeScript typings have been
  updated too).

```diff
- <p-icon name="arrowRight"></p-icon>
+ <p-icon name="arrow-right"></p-icon>
```

##### Link:

- Default value of prop `icon` has changed from `arrow-head-right` to `none`. Therefore, the `icon` property **must** be
  set if the component has the `hide-label` property.

```diff
- <p-link href="#" hide-label="true">Some label</p-link>
+ <p-link href="#" hide-label="true" icon="arrow-right">Some label</p-link>

- <p-link href="#" hide-label="{ base: true, m: false }">Some label</p-link>
+ <p-link href="#" hide-label="{ base: true, m: false }" icon="arrow-right">Some label</p-link>
```

##### Link Pure:

- Removed `subline` slot (visually not intended anymore).

```diff
<p-link-pure href="#">
  Some label
-   <p slot="subline">Some Subline</p>
</p-link-pure>
```

##### Switch:

- Removed deprecated prop `tabbable`.

```diff
- <p-switch tabbable="false">Some label</p-switch>
+ <p-switch tabindex="-1">Some label</p-switch>
```

##### Partials:

- `getIconLinks()` partial accepts only param-cased icon names.

```diff
- require('@porsche-design-system/components-js/partials').getIconLinks({ icons: ['arrowRight'] })

+ require('@porsche-design-system/components-js/partials').getIconLinks({ icons: ['arrow-right'] })
```

##### CSS global scope:

- Changed naming of CSS global variables names.

```diff
- --p-animation-duration__spinner
- --p-animation-duration__banner
+ --p-animation-duration
```

#### 🤡 Component deprecations 🤡

All deprecated components are refactored to match the new design language, therefor it's technically not breaking, but
we highly recommend to migrate to the mentioned alternative, since those deprecated components will be removed with next
major version.

##### Content Wrapper:

- Component is deprecated and will be removed with the next major release. Please use **[Porsche Grid](styles/grid)**
  instead, which is based on [CSS Grid](https://css-tricks.com/snippets/css/complete-guide-grid) covering the specific
  layout needs for a harmonic appearance across all digital Porsche touch-points.

##### Flex:

- Component is deprecated and will be removed with the next major release. In general, please use native
  [CSS Flex](https://css-tricks.com/snippets/css/a-guide-to-flexbox) instead for better performance and more
  standardized layout technique.

##### Grid:

- Component is deprecated and will be removed with the next major release. In general, please use native
  [CSS Grid](https://css-tricks.com/snippets/css/complete-guide-grid) in combination with
  **[Porsche Grid](styles/grid)** instead for better performance and more standardized layout technique.

##### Headline:

```diff
- <p-headline>The quick brown fox jumps over the lazy dog</p-headline>
+ <p-heading>The quick brown fox jumps over the lazy dog</p-heading>
```

##### Link Social:

- Component is deprecated and will be removed with the next major release. Please use the **[Link](components/link)**
  component instead.

#### 🤖 Property deprecations 🤖

All deprecated properties are still present without any effect, therefor it's technically not breaking, but we highly
recommend to migrate and remove the deprecated props since those ones will be removed with next major version.

##### Button Pure:

- Prop `weight` is deprecated, only regular font weight will be applied.

```diff
- <p-button-pure weight="thin">Some label</p-button-pure>
- <p-button-pure weight="regular">Some label</p-button-pure>
- <p-button-pure weight="semibold">Some label</p-button-pure>
- <p-button-pure weight="bold">Some label</p-button-pure>
+ <p-button-pure>Some label</p-button-pure>
```

##### Content Wrapper (deprecated):

- Prop `theme` and `background-color` are deprecated.

```diff
- <p-content-wrapper theme="dark" background-color="default">Some content</p-content-wrapper>
+ <p-content-wrapper>Some content</p-content-wrapper>
```

##### Grid (deprecated):

- The `gutter` property is deprecated and has no effect anymore. Instead, a fluid gutter depending on the viewport width
  is used.

```diff
- <p-grid gutter="16">Some content</p-grid>
- <p-grid gutter="24">Some content</p-grid>
- <p-grid gutter="36">Some content</p-grid>
+ <p-grid>Some content</p-grid>
```

##### Icon:

- Prop `lazy` is deprecated.

```diff
- <p-icon lazy="true"></p-icon>
+ <p-icon></p-icon>
```

##### Link Pure:

- Prop `weight` is deprecated, only regular font weight will be applied.

```diff
- <p-link-pure href="#" weight="thin">Some label</p-link-pure>
- <p-link-pure href="#" weight="regular">Some label</p-link-pure>
- <p-link-pure href="#" weight="semibold">Some label</p-link-pure>
- <p-link-pure href="#" weight="bold">Some label</p-link-pure>
+ <p-link-pure href="#">Some label</p-link-pure>
```

##### Segmented Control:

- Prop `background-color` is deprecated.

```diff
- <p-segmented-control background-color="background-surface">
   <p-segmented-control-item value="xs">XS</p-segmented-control-item>
   <p-segmented-control-item value="s">S</p-segmented-control-item>
 </p-segmented-control>
+ <p-segmented-control>
   <p-segmented-control-item value="xs">XS</p-segmented-control-item>
   <p-segmented-control-item value="s">S</p-segmented-control-item>
 </p-segmented-control>
```

#### 👾 Property value deprecations 👾

All deprecated values are mapped to new ones, therefor it's technically not breaking, but we highly recommend to migrate
to the new values since those ones will be removed with next major version.

##### Banner:

- Prop value `fluid` of `width` prop is deprecated.

```diff
- <p-banner width="fluid"></p-banner>
+ <p-banner></p-banner>
```

- Prop value `neutral` of `state` prop is deprecated.

```diff
- <p-banner state="neutral">
  <span slot="title">Some banner title</span>
  <span slot="description">Some banner description. You can also add inline <a href="https://porsche.com">links</a> to route to another page.</span>
 </p-banner>
+ <p-banner state="info">
  <span slot="title">Some banner title</span>
  <span slot="description">Some banner description. You can also add inline <a href="https://porsche.com">links</a> to route to another page.</span>
 </p-banner>
```

##### Content Wrapper:

- Prop value `fluid` of `width` prop is deprecated.

```diff
- <p-content-wrapper width="fluid">Some content</p-content-wrapper>
+ <p-content-wrapper>Some content</p-content-wrapper>
```

##### Icon:

- Prop values
  `brand | default | neutral-contrast-low | neutral-contrast-medium | neutral-contrast-high | notification-neutral` of
  `color` prop are deprecated.

```diff
- <p-icon color="brand"></p-icon>
+ <p-icon color="primary"></p-icon>

- <p-icon color="default"></p-icon>
+ <p-icon color="primary"></p-icon>

- <p-icon color="neutral-contrast-low"></p-icon>
+ <p-icon color="contrast-low"></p-icon>

- <p-icon color="neutral-contrast-medium"></p-icon>
+ <p-icon color="contrast-medium"></p-icon>

- <p-icon color="neutral-contrast-high"></p-icon>
+ <p-icon color="contrast-high"></p-icon>

- <p-icon color="neutral-contrast-neutral"></p-icon>
+ <p-icon color="contrast-info"></p-icon>
```

##### Inline Notification:

- Prop value `neutral` of `state` prop is deprecated.

```diff
- <p-inline-notification state="neutral"></p-inline-notification>
+ <p-inline-notification state="info"></p-inline-notification>
```

##### Tag:

- Prop value `notification-neutral | neutral-contrast-high | background-default` of `color` prop is deprecated.

```diff
- <p-tag color="notification-neutral">Color label</p-tag>
+ <p-tag color="notification-info">Color label</p-tag>

- <p-tag color="neutral-contrast-high">Color label</p-tag>
+ <p-tag color="primary">Color label</p-tag>

- <p-tag color="background-default">Color label</p-tag>
+ <p-tag color="background-base">Color label</p-tag>
```

##### Tag Dismissible:

- Prop value `background-default` of `color` prop is deprecated.

```diff
- <p-tag-dismissible color="background-default">Color label</p-tag-dismissible>
+ <p-tag-dismissible color="background-base">Color label</p-tag-dismissible>
```

##### Text:

- Prop value `thin | semibold` of `weight` prop is deprecated.

```diff
- <p-text weight="thin">Some text</p-text>
+ <p-text>Some text</p-text>

- <p-text weight="semibold">Some text</p-text>
+ <p-text weight="semi-bold">Some text</p-text>
```

- Prop value
  `brand | default | neutral-contrast-low | neutral-contrast-medium | neutral-contrast-high | notification-neutral` of
  `color` prop is deprecated.

```diff
- <p-text color="brand">Some text</p-text>
+ <p-text>Some text</p-text>

- <p-text color="default">Some text</p-text>
+ <p-text>Some text</p-text>

- <p-text color="neutral-contrast-low">Some text</p-text>
+ <p-text color="contrast-low">Some text</p-text>

- <p-text color="neutral-contrast-medium">Some text</p-text>
+ <p-text color="contrast-medium">Some text</p-text>

- <p-text color="neutral-contrast-high">Some text</p-text>
+ <p-text color="contrast-high">Some text</p-text>

- <p-text color="notification-neutral">Some text</p-text>
+ <p-text color="notification-info">Some text</p-text>
```

##### ToastManager:

- Prop value `neutral` of `state` parameter is deprecated.

```diff
- …addMessage({ text: `Some message`, state: 'neutral' })
+ …addMessage({ text: `Some message`, state: 'info' })
```

#### Added

- `Display` component
- `Heading` component
- Prop `underline` for `Link Pure`
- Prop `theme` for `Checkbox Wrapper`, `Radio Button Wrapper`, `Popover`, `Tag Dismissible`, `Textarea Wrapper`,
  `Text Field Wrapper` and `Fieldset Wrapper`
- Prop `size` for `Icon` supports `x-small` and `x-large`
- Prop `size` for `Accordion` `compact="true"` supports `medium`
- Prop `color` for `Icon` supports `disabled`

#### Changed

- `Spinner`, `Icon`, `Link Pure`, `Button Pure`, `Link`, `Link Social`, `Button`, `Checkbox Wrapper`,
  `Radio Button Wrapper`, `Popover`, `Modal`, `Select Wrapper`, `Tag`, `Tag Dismissible`, `Textarea Wrapper`,
  `Inline Notification`, `Banner`, `Toast`, `Grid`, `Flex`, `Pagination`, `Scroller`, `Accordion`, `Text`,
<<<<<<< HEAD
  `Text Field Wrapper`, `Content Wrapper`, `Segmented Control`, `Tabs`, `Tabs Bar`, `Stepper Horizontal` and `Fieldset Wrapper` matches new design language.
=======
  `Text Field Wrapper`, `Content Wrapper`, `Segmented Control`, `Tabs`, `Tabs Bar`, `Headline` and `Fieldset Wrapper` matches new design language.
>>>>>>> 565f954f
- `Icon` supports
  `primary | contrast-low | contrast-medium | contrast-high | notification-success | notification-warning | notification-error | notification-info | disabled | inherit`
  for `color` prop.
- Default value of prop `width` of `Banner` has changed from `basic` to `extended`
- Default value of prop `action-icon` of `Inline Notification` has changed from `arrow-head-right` to `arrow-right`
- Default value of prop `name` of `Icon` has changed from `arrow-head-right` to `arrow-right`
- Default value of prop `variant` of `Link` and `Button` has changed from `secondary` to `primary`

#### Removed

- Custom slotted CSS for mostly all components. Equivalent styles are now provided by `getInitialStyles()` partial
  instead.
- `applyNormalizeStyles` option from `getInitialStyles()` partial which is applied by default now.

### [2.20.0] - 2023-02-06

### [2.20.0-rc.1] - 2023-02-06

### [2.20.0-rc.0] - 2023-01-30

#### Added

- `applyNormalizeStyles` option for `getInitialStyles()` partial which includes basic css styles for Light DOM

### [2.19.1-rc.1] - 2023-01-18

#### Added

- `jsdom-polyfill` subpackage is available at `@porsche-design-system/components-{js|angular|react|vue}/jsdom-polyfill`
  and can be used to have working web components in jsdom based tests (e.g. jest)
- `testing` subpackage is available at `@porsche-design-system/components-{js|angular|react|vue}/testing` to provide
  `getByRoleShadowed`, `getByLabelTextShadowed` and `getByTextShadowed` utilities which use `@testing-library/dom`
  queries internally to support Shadow DOM
- Validation if `prefix` is already reserved by a different version upon initialization of the Porsche Design System

#### Fixed

- `componentsReady()` waits for Porsche Design System being initialized before checking components which can happen in
  certain test scenarios without partials

### [2.19.1-rc.0] - 2023-01-18

#### Fixed

- Bug in `@porsche-design-system/components-react/ssr` where in some cases during SSG an error was thrown when
  components render their children conditionally

### [2.19.0] - 2022-12-22

### [2.19.0-rc.2] - 2022-12-22

### [2.19.0-rc.1] - 2022-12-22

#### Fixed

- `Stepper Horizontal` calculation of scroll position when used within any parent that has a margin or padding

### [2.19.0-rc.0] - 2022-12-21

#### Added

- Vue: typed components are available via the `@porsche-design-system/components-vue` package

#### Fixed

- `Modal` focus cycle when pressing Shift Tab right after it was opened

### [2.18.0] - 2022-12-15

### [2.18.0-rc.2] - 2022-12-14

#### Added

- Validation to ensure crucial partials are used.  
  **Disclaimer:** The Porsche Design System will **not** inject its initial styles anymore. Please use the
  `getInitialStyles()` partial to reduce flash of unstyled content (FOUC) as described here:
  [getInitialStyles() documentation](https://designsystem.porsche.com/latest/partials/initial-styles)

#### Changed

- `line-height` calculation for all components is handled CSS only now by using `ex`-unit in combination with `calc()`
  which gives the best performance, the easiest possible integration and respects UI best practices in having **larger**
  `line-height` values for **small** `font-size` definitions and **smaller** `line-height` values for **larger**
  `font-size` definitions. The calculated values by CSS slightly differ compared to the ones calculated by JavaScript,
  which might result in minor visual changes.

#### Fixed

- Screen reader announcements of `Textfield` and `Textarea` in `counter` mode
- Screen reader announcements in `Select Wrapper`

### [2.18.0-rc.1] - 2022-11-24

#### Added

- `Carousel` now has a `rewind` property, better prev/next icons, a `max-width` for `heading` and `description` and
  support for slotted `description`

#### Fixed

- `Select Wrapper` height if text is zoomed up to 200%

### [2.18.0-rc.0] - 2022-11-17

#### Added

- SSR/SSG ready components using Declarative Shadow DOM for Next JS are shipped via
  `@porsche-design-system/components-react/ssr`. To use it simply change your imports.

**Important:** make sure to apply the new `getDSRPonyfill()` partial right before your closing `</body>` tag. More
information can be found here:
[getDSRPonyfill() documentation](https://designsystem.porsche.com/latest/partials/dsr-ponyfill)

```diff
- import { PorscheDesignSystemProvider, PButton, ... } from '@porsche-design-system/components-react';
+ import { PorscheDesignSystemProvider, PButton, ... } from '@porsche-design-system/components-react/ssr';
+ import { getDSRPonyfill } from '@porsche-design-system/components-react/partials';
```

#### Changed

- Improve height calculation for `Accordion`
- Slotted anchor support for `Link Pure` is stricter (In case slotted `<a>` is used it must be a direct child of
  `Link Pure`)
- `getFontLinks()` partial now has `{ weights: ['regular', 'semi-bold'] }` for a default

### [2.17.0] - 2022-10-31

### [2.17.0-rc.0] - 2022-10-31

#### Added

- `Link Tile`

#### Fixed

- `Scroller` bug where scrollable content was not fully hidden by the gradient, when zoomed into the page.

#### Changed

- Removed `!important` keyword from css property `display` of `Link Pure` and `Button Pure`

### [2.16.3] - 2022-10-21

### [2.16.3-rc.0] - 2022-10-21

#### Fixed

- `Button Pure` and `Link Pure` error when using `size="inherit"` and `icon="none"`

#### Changed

- Replaced all internal usage of `Text` and `Headline` components

### [2.16.2] - 2022-09-15

### [2.16.2-rc.0] - 2022-09-15

#### Fixed

- Issue with `Popover` where drop-shadow is not shown correctly in Chrome >= 105
- Issue with `Carousel` and `wrap-content="true"` where the layout was out of sync with `Content Wrapper` for
  viewports >= 1760px.
- `Select Wrapper` with custom dropdown keeps attribute changes of native select options in sync if changed
  programmatically

### [2.16.1] - 2022-09-09

#### Fixed

- Issue with `Options` typing import for `Carousel`

### [2.16.0] - 2022-09-08

### [2.15.1-rc.1] - 2022-09-08

#### Added

- `Carousel`
- `Scroller`

#### Changed

- `Stepper Horizontal` now has `size` property
- `Stepper Horizontal` uses improved focus behavior in case it becomes scrollable and scroll indicators are centered
  correctly.
- `Tabs Bar` uses improved focus behavior in case it becomes scrollable and scroll indicators are centered correctly.

### [2.15.1-rc.0] - 2022-08-24

#### Fixed

- `Radio Button Wrapper` visual selection change bug in Safari >= 15.5

### [2.15.0] - 2022-08-22

### [2.15.0-rc.1] - 2022-08-18

#### Changed

- Downgraded `@angular` to `v13` to ensure backwards compatibility of `@porsche-design-system/components-angular`

### [2.15.0-rc.0] - 2022-08-16

#### Fixed

- `Popover` visual shadow bug in Safari
- `Stepper Horizontal Item` bug where pseudo styles of the counter element were overridable

### [2.15.0-beta.0] - 2022-08-05

#### Fixed

- `Tabs` & `Tabs Bar` `size` property when using `BreakpointCustomizable`

#### Changed

- `Modal` uses poly fluid sizing for outer spacing
- `Banner` uses poly fluid sizing for outer spacing
- `Content Wrapper` uses poly fluid sizing for inner spacing
- `Modal` min-width is slightly updated to perfectly fit into content area of `Content Wrapper` at 320px viewport width

#### Added

- Validation of properties for all components
- `Text Field Wrapper` with `input type="search"` is clearable via Escape key and custom clear button across browsers
- `Text Field Wrapper` with `input type="search"` shows a "Locate me" button when `actionIcon="locate"` is set, emits
  the `action` event on click and can be put into a loading state via `actionLoading="true"`

### [2.14.0] - 2022-07-11

### [2.14.0-rc.1] - 2022-07-11

### [2.14.0-rc.0] - 2022-07-11

#### Added

- `getBrowserSupportFallbackScript()` partial supporting `cdn` and `format` options as replacement for
  `includeOverlay()` of `@porsche-design-system/browser-notification` npm package
- `getCookiesFallbackScript()` partial supporting `cdn` and `format` options as replacement for `includeCookieOverlay()`
  of `@porsche-design-system/browser-notification` npm package

#### Changed

- `getMetaTagsAndIconLinks()` partial to return `theme-color` meta tags with `prefers-color-scheme: {light|dark}` media
  query

### [2.13.0] - 2022-06-23

### [2.13.0-rc.5] - 2022-06-23

#### Fixed

- `Stepper Horizontal Item` `state` validation
- `Button` and `Link` with `theme="dark" variant="tertiary"` and `Tag Dismissible` bug on Safari < v15.5 where wrong
  colors on hover were shown

### [2.13.0-rc.4] - 2022-06-22

#### Added

- `Stepper Horizontal`

### [2.13.0-rc.3] - 2022-06-22

#### Added

- `Segmented Control`

### [2.13.0-rc.2] - 2022-06-21

### [2.13.0-rc.1] - 2022-06-21

### [2.13.0-rc.0] - 2022-06-21

#### Changed

- `Button`, `Button Pure` and `Switch` apply `aria-disabled="true"` instead of `disabled` attribute to native button
  internally in case `disabled` and/or `loading` property is set

### [2.12.1] - 2022-05-25

### [2.12.1-rc.0] - 2022-05-25

#### Fixed

- Issue with `JssStyle` typing import

### [2.12.0] - 2022-05-19

#### Changed

- npm package is prepared for public release on [npmjs.org](https://npmjs.com)

### [2.12.0-rc.2] - 2022-05-12

### [2.12.0-rc.1] - 2022-05-11

### [2.12.0-rc.0] - 2022-05-04

#### Added

- `Table Head Cell` now has a `multiline` property

#### Changed

- `Headline` has no `hypens` / `overflow-wrap` style by default
- Partials now throw an exception if they are executed in browser

#### Fixed

- Exception in `Headline`, `Select Wrapper`, `Text` and `Text List` when changing `theme` prop from `dark` to `light`
- `getInitialStyles()` partial now returns `.hydrated` styles, too

### [2.11.0-skeletons] - 2022-04-21

### [2.11.0] - 2022-04-21

### [2.11.0-rc.0] - 2022-04-20

#### Added

- `Tag`
- `Tag Dismissible`

### [2.10.0-skeletons] - 2022-04-13

### [2.10.0] - 2022-04-13

### [2.9.3-rc.1] - 2022-04-06

#### Added

- `Text Field Wrapper` now has a `showCharacterCount` property which can be used to hide the character count when a
  `maxLength` attribute is set on the wrapped `input`.
- `Textarea Wrapper` now has a `showCharacterCount` property which can be used to hide the character count when a
  `maxLength` attribute is set on the wrapped `textarea`.

### [2.9.3-rc.0-skeletons] - 2022-03-29

### [2.9.3-rc.0] - 2022-03-28

#### Added

- `Text Field Wrapper` supports `unit` property on `input type="text"`
- `Marque` optional configurable clickable/focusable area by defining padding on host element

#### Fixed

- `Tabs Item` improved accessibility
- Angular: circular dependency in development mode in `2.9.2-skeletons`

### [2.9.2-skeletons] - 2022-03-24

#### Added

- **[EXPERIMENTAL]** `getInitialStyles` partial now accepts a `skeletonTagNames` array of component names that will
  initially have skeleton styles while the Porsche Design System is loading
- **[EXPERIMENTAL]** `Button`, `Button Pure`, `Checkbox Wrapper`, `Fieldset Wrapper`, `Link`, `Link Pure`,
  `Link Social`, `Radio Button Wrapper`, `Select Wrapper`, `Text Field Wrapper`, `Textarea Wrapper` can now have initial
  skeleton styles when passed as `skeletonTagNames` to the `getInitialStyles` partial

### [2.9.2] - 2022-03-24

### [2.9.2-rc.1] - 2022-03-23

#### Fixed

- Bug caused by Chrome where hover styles of `Link Pure` are not displayed correctly

### [2.9.2-rc.0] - 2022-03-22

#### Added

- Normalized font behavior (`hyphen`, `overflow-wrap` and `text-size-adjust`) across components

#### Fixed

- `Modal` scrolling and pinch to zoom on iOS
- `Modal` initial position if scrollable
- `Table Head Cell` sort icon `asc` + `desc`

### [2.9.1] - 2022-03-10

### [2.9.1-rc.0] - 2022-03-09

#### Added

- Styles for slotted `<button>` in `Text`

#### Changed

- `Modal` heading and aria validation happens only when open

#### Fixed

- React: bundling format of partials

### [2.9.0] - 2022-02-28

### [2.9.0-rc.1] - 2022-02-25

#### Fixed

- `Modal` focus trap respecting elements in shadow DOM and dynamically added/removed elements on first level
- `Tabs Item` focus outline on click in Safari
- Error while using partials in Vanilla JS and Angular

### [2.9.0-rc.0] - 2022-02-16

#### Added

- `getFontFaceStylesheet` returns additional `<link>` tags with `rel="preconnect"` and `rel="dns-prefetch"`
- Option `format` to partials `getFontFaceStylesheet`, `getComponentChunkLinks()`, `getFontLinks()`, `getIconLinks()`,
  `getInitialStyles()`, `getLoaderScript()` and `getMetaTagsAndIconLinks()`

#### Deprecated

- The option `withoutTags` of partials `getFontFaceStylesheet`, `getComponentChunkLinks()`, `getFontLinks()`,
  `getIconLinks()`, `getInitialStyles()`, `getLoaderScript()` and `getMetaTagsAndIconLinks()` is deprecated and will be
  removed in `v3.0.0`. Please use `format: 'jsx'` instead.

```diff
- <link rel="stylesheet" href={getFontFaceStylesheet({ withoutTags: true })} crossOrigin="true" />
+ {getFontFaceStylesheet({ format: 'jsx' })}
```

### [2.9.0-beta.1] - 2022-01-27

#### Added

- `:focus-visible` content of selected Tab in `Tabs` component gets focus styling
- Improved accessibility of `Text Field Wrapper` and `Textarea Wrapper` when `maxlength` attribute is set
- `Modal` aria property
- `Modal` class for slotted elements to make content full-width

#### Changed

- `Button Pure` and `Link Pure` removed `position: relative` imposition, make sure to **not** override it with
  `position: static`

#### Fixed

- `Modal` close button styles when no heading is passed

### [2.9.0-beta.0] - 2022-01-18

#### Added

- React: `getByRoleShadowed`, `getByLabelTextShadowed` and `getByTextShadowed` utilities which uses
  `@testing-library/dom` queries internally to support Shadow DOM

#### Fixed

- React: `UnhandledPromiseRejectionWarning` when using `skipPorscheDesignSystemCDNRequestsDuringTests()`

### [2.8.0] - 2022-01-17

#### Fixed

- Accessibility issue of `Icon` component in Windows High Contrast Mode in Chromium Browser

### [2.8.0-rc.0] - 2022-01-14

#### Added

- Support for `tabindex` attribute on `Button`, `Button Pure`, `Switch`, `Link`, `Link Pure` and `Link Social`

#### Changed

- `:focus-visible` style matches outline color of `Button` while hovered

#### Deprecated

- The `tabbable` property of `Button`, `Button Pure` and `Switch` is deprecated and will be removed in `v3.0.0`. Please
  use `tabindex` instead.

```diff
- <p-button tabbable="false">Some button</p-button>
+ <p-button tabindex="-1">Some button</p-button>
```

### [2.8.0-beta.3] - 2021-12-22

#### Added

**Disclaimer:** The provided themes `light-electric` and `dark-electric` are just a proof of concept, it's **not**
accessible regarding its color contrast and might even be removed in an upcoming major release again.

- `light-electric` theme for `Switch`
- `dark-electric` theme for `Button Pure` and `Link Pure`
- Character counter to `Text Field Wrapper` and `Textarea Wrapper` if `maxlength` is present on `input type="text"` and
  `textarea`

#### Changed

- `:focus-visible` style matches outline color of `Switch` while hovered

#### Fixed

- Box model of `Button Pure`

### [2.8.0-beta.2] - 2021-12-22

#### Fixed

- `Content Wrapper` regression for `!important` style

#### Added

- Usage validation for `Link`, `Link Pure` and `Link Social`

### [2.8.0-beta.1] - 2021-12-16

#### Fixed

- `Select Wrapper` validation of select element

### [2.8.0-beta.0] - 2021-12-15

#### Changed

- Angular: Increased peer dependency to `>=12.0.0 <14.0.0`

### [2.7.0] - 2021-12-14

### [2.7.0-rc.0] - 2021-12-14

#### Removed

- `offset-bottom` prop of `Toast` (use `--p-toast-position-bottom` CSS variable instead)

### [2.7.0-beta.6] - 2021-12-08

#### Added

- `Popover`

### [2.7.0-beta.5] - 2021-12-07

#### Added

**Disclaimer:** The provided theme `light-electric` is just a proof of concept, it's **not** accessible regarding its
color contrast and might even be removed in an upcoming major release again.

- `light-electric` theme for `Accordion`, `Link`, `Link Pure`, `Button`, `Button Pure`, `Tabs`, `Tabs Bar`

### [2.7.0-beta.4] - 2021-12-02

### [2.7.0-beta.3] - 2021-11-30

#### Added

- `Accordion` uses `MutationObserver` fallback when no `ResizeObserver` is available in older browsers

#### Fixed

- `Link` and `Link Social` not adapting slotted anchor to the width of the element

### [2.7.0-beta.2] - 2021-11-24

#### Added

- `Toast`

#### Fixed

- `Banner` animations respect offset correctly

### [2.7.0-beta.1] - 2021-11-16

#### Fixed

- `Headline` applies `align` and `ellipsis` prop correctly

### [2.7.0-beta.0] - 2021-11-11

#### Added

- New `aria` property for `ARIA` attribute handling for: `Button`, `Button Pure`, `Icon`, `Link`, `Link Pure`, `Marque`,
  `Spinner`

#### Fixed

- React: warnings about `useLayoutEffect` in SSR context

### [2.6.1] - 2021-11-05

#### Fixed

- Prevent breaking entire Porsche Design System due to lacking support of `ResizeObserver`, however `Accordion` still
  requires it

### [2.6.0] - 2021-11-04

#### Added

- `unit` and `unitPosition` properties to `Text Field Wrapper`

### [2.6.0-beta.0] - 2021-10-29

#### Changed

- Use `Heiti SC` (pre-installed on iOS/macOS) and `SimHei` (pre-installed on Windows) as Chinese fallback font

#### Added

- `Marque` uses `webp` images for browsers that support it
- `Inline Notification`
- `Icon` now supports `success` for `name` property

#### Fixed

- Colors of `Banner` for dark theme
- Replaced CSS `inset` property with `top`, `left`, `right` and `bottom` for browser compatibility
- Opening and closing transition of `Modal`

### [2.5.1-beta.0] - 2021-10-11

#### Fixed

- Possible exceptions when components get unmounted directly

### [2.5.0] - 2021-10-04

#### Added

- `SimHei` and `黑体` as fallback for all components' `font-family`

### [2.5.0-beta.1] - 2021-09-28

#### Changed

- React: improved render behavior of components

### [2.5.0-beta.0] - 2021-09-22

#### Added

- React: utility function `skipPorscheDesignSystemCDNRequestsDuringTests`

### [2.4.0] - 2021-09-21

### [2.4.0-beta.2] - 2021-09-21

#### Added

- `Link Social` and `Icon` now support `kakaotalk`, `naver`, `reddit` and `tiktok`
- JSS caching mechanism to improve style performance

#### Changed

- Alignment of `linkedin` icon
- Improved accessibility of `Select Wrapper`
- `Icon` loading behaviour to non-blocking, components using the `Icon` will no longer wait for it to load
- Validation messages of `Fieldset Wrapper` have now an additional icon representing the validation state

#### Fixed

- Box model of `Link Pure`
- Focus of `Link Pure` with slotted anchor and hidden label
- Focus cycling of `Modal` without focusable children
- Suppress CORS error

### [2.4.0-beta.1] - 2021-08-26

#### Added

- `active` property to `Button Pure`

### [2.4.0-beta.0] - 2021-08-26

#### Added

- `icon` property of `Button Pure` and `Link Pure` was extended by `none` value
- `alignLabel` and `stretch` property to `Button Pure` and `Link Pure`

#### Changed

- Improved `:focus-visible` and `:hover:focus-visible` colors for `Link Social` and `Link`
- Improved slotted `<a>` coloring in dark theme for `Link Social` and `Link`
- Validation messages of `Checkbox Wrapper`, `Radio Button Wrapper`, `Select Wrapper`, `Textarea Wrapper` and
  `Text Field Wrapper` have now an additional icon representing the validation state
- `Modal` backdrop behavior to close modal on mouse-down

#### Fixed

- Slotted `<a>` coloring in dark theme for `Text`, `Headline`, `Text List`, `Banner`, `Select Wrapper` and `Link Pure`
- Wrong background color of scrollable `Modal`'s backdrop in Safari

### [2.3.0] - 2021-07-28

### [2.3.0-beta.3] - 2021-07-28

#### Changed

- `Accordion` reduce paddings, vertically align carets to the first heading row, adjust border color and hover styles

#### Fixed

- `Text Field Wrapper` accessibility of type password and search

### [2.3.0-beta.2] - 2021-07-15

#### Added

- `Checkbox Wrapper`, `Radio Button Wrapper`, `Select Wrapper`, `Textarea Wrapper` and `Text Field Wrapper` now reflect
  changes of the `required` attribute on their child component
- `multiline` property to `Table Cell`
- Partial function `getLoaderScript()` to initialize Porsche Design System as early as possible

#### Fixed

- `Table Head Cell` uses semi bold instead of bold as font weight
- Transition of `Modal`

### [2.3.0-beta.1] - 2021-07-08

#### Added

- `Accordion`

#### Changed

- Removed initial delay of `Banner`

### [2.3.0-beta.0] - 2021-07-01

#### Added

- `Table`
- Angular: export types from package root
- Accessibility icon

#### Changed

- `Button`, `Button Pure` and `Switch` are now focusable while in `loading` state
- `Text` and `Headline` inherits white-space CSS property
- React: sync component props via property instead of attribute

#### Fixed

- Angular: support `"strictTemplates": true` option in `tsconfig.json`
- Use correct icon for `arrow-last` and `arrow-first` in `Icon`, `Button` and `Link` components

### [2.2.1] - 2021-06-08

#### Changed

- Optimize vertical alignment of `Modal`

#### Fixed

- URL in inject global style warning

### [2.2.1-beta.1] - 2021-06-02

#### Fixed

- Margin of `Tabs Bar` within `Tabs` for Firefox and Safari
- SVG of `Icon` is not removed after prop change, e.g. on color change
- Fullscreen behavior of `Modal` on screens larger than 1760px

### [2.2.0] - 2021-05-19

#### Fixed

- `Text` inside `Button` now has the proper size on iOS Safari when changing to and from landscape mode
- `Banner` can now be re-opened after closing
- Closing one `Banner` will not close other `Banners` on the site

### [2.2.0-beta.2] - 2021-05-12

#### Fixed

- `Select Wrapper` value changes are now reflected correctly
- `Select Wrapper` dark theme background color if used with `filter` prop

### [2.2.0-beta.1] - 2021-05-05

#### Added

- Partial function `getIconLinks()` to preload Porsche Design System Icons

#### Fixed

- `Text Field Wrapper` spacing in Safari

### [2.2.0-beta.0] - 2021-05-05

#### Added

- Partial function `getMetaTagsAndIconLinks()` to simplify cross device fav and meta icons

### [2.1.0] - 2021-05-03

### [2.1.0-beta.0] - 2021-05-03

#### Added

- `Switch`

#### Changed

- `Text` automatically breaks words/strings into new line being too long to fit inside their container
- `Headline` automatically breaks words/strings into new line being too long to fit inside their container
- Extended `Fieldset Wrapper` with `labelSize`, `required`, `state` and `message` properties. If the `Fieldset Wrapper`
  is set to required only the label of the **Fieldset Wrapper** gets an asterisk. It is removed from all wrapped child
  components, as long as they are Porsche Design System form elements.

### [2.0.3] - 2021-04-28

### [2.0.3-beta] - 2021-04-28

#### Fixed

- Angular: Events firing twice in `Pagination`, `Modal`, `Tabs`, `Tabs Bar` and `Banner` component

### [2.0.2] - 2021-04-21

### [2.0.2-beta.0] - 2021-04-20

#### Fixed

- TypeScript build errors due to duplicate declarations in `types.d.ts`

### [2.0.1] - 2021-04-16

#### Fixed

- Visual appearance of `Checkbox Wrapper` in iOS Safari
- A bug where `Text Field Wrapper` would throw an error when reattaching to DOM too quickly
- Visual bug in Firefox when zooming out `Text Field Wrapper`, `Checkbox Wrapper` and `Textarea Wrapper`
- Angular: Streamline component styles in dark theme

#### Changed

- Aligned focus states of `Checkbox Wrapper` and `Radio Button Wrapper` across browsers

### [2.0.0] - 2021-04-13

In keeping with [Semver](https://semver.org/), Porsche Design System v2.0.0 was released due to changes in the API,
fundamental changes in loading behavior and others. With our new major version `v2.0.0` there are some important changes
that you should watch out for. To make the migration from `v1.5.x` to our current `v2.0.0` easier, we offer a few
guidelines.

## General changes / improvements:

#### All components, icons, fonts, styles and marque of the Porsche Design System are loaded versioned and chunked from a central CDN

This way all web based digital Porsche products share and use the cached and versioned assets regardless of the JS
framework used to improve loading performance across the Porsche group. Only a tiny (1.4kb sized) Porsche Design System
loader script gets bundled into your application code. Everything else gets loaded versioned, cached and chunked from a
central CDN ([read more](https://designsystem.porsche.com/latest/performance/cdn)). However, this also means that you
will need an **Internet connection** to render the components in a browser (possibly relevant for development stage or
intranet applications).

#### Enabling Micro Frontend Architecture

In case of a micro-frontend architecture, multiple instances and versions of the Porsche Design System can be combined
in a final application by configurable prefixing technique of the Porsche Design System components during runtime.
Please refer to our framework specific guidelines
[Vanilla JS](https://designsystem.porsche.com/latest/start-coding/vanilla-js),
[Angular](https://designsystem.porsche.com/latest/start-coding/angular) and
[React](https://designsystem.porsche.com/latest/start-coding/react).

#### Prevent Flash of Unstyled Content (FOUC) and Flash of Unstyled Text (FOUT)

To prevent FOUC/FOUT, the Porsche Design System offers various partials as part of the
`@porsche-design-system/components-{js|angular|react}` package to ensure all necessary Porsche Design System fonts and
components are fully loaded. If you've used the `@porsche-design-system/partials` package previously, stop using it and
replace the integration with the partials provided by `@porsche-design-system/components-{js|angular|react}` package.
Have a look at our [FOUC/FOUT guidelines](https://designsystem.porsche.com/latest/performance/loading-behaviour).

```diff
- <%= require('@porsche-design-system/partials').getPorscheDesignSystemCoreStyles() %>
+ <%= require('@porsche-design-system/components-{js|angular|react}/partials').getInitialStyles() %>

- <%= require('@porsche-design-system/partials').getFontFaceCSS() %>
+ <%= require('@porsche-design-system/components-{js|angular|react}/partials').getFontFaceStylesheet() %>

- <link rel="preload" href="path/to/webfont/nameOfWebFontFile" as="font" type="font/woff2" crossorigin />
+ <%= require('@porsche-design-system/components-{js|angular|react}/partials').getFontLinks({ weights: ['regular', 'semi-bold'] }) %>
```

#### Added support for China CDN

Our CDN is configured to forward requests to Chinese CDN automatically when necessary. So you're good to go without any
configuration or multiple region specific builds of your application. However, if you are aiming for the maximum
possible performance in China, you can configure which CDN the Porsche Design System must use. Please follow our
[CDN guidelines](https://designsystem.porsche.com/latest/performance/cdn) for more information.

#### New/optimized components

- **Tabs**
- **Tabs Bar**
- **Banner**
- **Modal**
- Headline
- Select
- Pagination
- Button
- Button Pure
- Link
- Link Pure
- Spinner
- Checkbox
- Radio Button

#### Improved TypeScript support for Angular and React

To ensure the best possible typing support, we have refactored our Angular and React wrappers which integrate the native
web components of the Porsche Design System.

#### componentsReady() works reliable

Because the Porsche Design System components get loaded async at the time they are needed, it might be relevant within
your application or test automation to know when those have been initialized. Therefore, we provide in all three
`@porsche-design-system/components-{js|angular|react}')` packages a reliable helper function `componentsReady()`.
[Read more about it](https://designsystem.porsche.com/latest/helpers/components-ready).

#### Removed "blur on focus"

Now focus styling is only applied when you navigate through keyboard and ignored by mouse interaction for browsers
supporting `:focus-visible` otherwise it will fallback to `:focus` CSS implementation.

#### Changed focus styling for a better compromise between accessibility and visual appearance

Color and outline of general focus styling has changed to `currentColor` for light/dark theme with an outline of 1px
width/offset. If you have custom components build with the usage of our `@porsche-design-system/utilities` package then
update it to the latest version.

#### Improved geometry of Porsche Next font

For better alignment and readability we've changed the geometry of the Porsche Next font which results in a visual
change of font size and spacing.

#### Dropped support for IE11 and EdgeHTML according to Porsche's official browser strategy 2021

If you still need to support these browsers, you have to stick to `v1.5.x`. We offer a Browser Notification package
`@porsche-design-system/browser-notification` to alert users that these browsers are no longer supported. It supports a
blocking layer (to be used with Porsche Design System `v2.x`), or a dismissible banner (to be used with Porsche Design
System `v1.x`). Please refer to our
[Browser compatibility guidelines](https://designsystem.porsche.com/latest/help/browser-compatibility).

#### Changed default type of Button and Button Pure

To be in sync with native `<button>` behavior we've changed the default `type` of **Button** and **Button Pure**
component. Those components will render a button within their Shadow DOM as `<button type="submit">` ( previously
`<button type="button">`).

- `submit`: The button submits the form data to the server. This is the default if the attribute is not specified for
  buttons associated with a `<form>`, or if the attribute is an empty or invalid value.
- `button`: The button has no default behavior, and does nothing when pressed by default. It can have client-side
  scripts listen to the element's events, which are triggered when the events occur.

#### Changed support for wrapped links around Link, Link Pure and Link Social component

Due to the support for setting links (`<a href="#">`) in our **Link**, **Link Pure** and **Link Social** components as
child, we've removed support for styling the anchor tag (`<a>`) when it surrounds the component. So we recommend
changing the position of the `<a>` tag from wrapping the component to a direct slot (child) of it.

```diff
- <a href="#"><p-link>Some label</p-link></a>
+ <p-link><a href="#">Some label</a></p-link>

- <a href="#"><p-link-pure>Some label</p-link-pure></a>
+ <p-link-pure><a href="#">Some label</a></p-link-pure>

- <a href="#"><p-link-social>Some label</p-link-social></a>
+ <p-link-social><a href="#">Some label</a></p-link-social>
```

#### Automatic \* asterisk symbol to form field labels

We added an automatic generated _ asterisk symbol to form field labels which have the required attribute. This might
lead to a doubled _ symbol if you set one by yourself.

```diff
- <p-text-field-wrapper label="Some label *"><input type="text" name="some-name" required /></p-text-field-wrapper>
+ <p-text-field-wrapper label="Some label"><input type="text" name="some-name" required /></p-text-field-wrapper>

- <p-checkbox-wrapper label="Some label *"><input type="checkbox" name="some-name" required /></p-checkbox-wrapper>
+ <p-checkbox-wrapper label="Some label"><input type="checkbox" name="some-name" required /></p-checkbox-wrapper>

- <p-radio-button-wrapper label="Some label *"><input type="radio" name="some-name" required /></p-radio-button-wrapper>
+ <p-radio-button-wrapper label="Some label"><input type="radio" name="some-name" required /></p-radio-button-wrapper>

- <p-radio-button-wrapper label="Some label *"><input type="radio" name="some-name" required /></p-radio-button-wrapper>
+ <p-radio-button-wrapper label="Some label"><input type="radio" name="some-name" required /></p-radio-button-wrapper>

- <p-textarea-wrapper label="Some label *"><textarea name="some-name" required></textarea></p-textarea-wrapper>
+ <p-textarea-wrapper label="Some label"><textarea name="some-name" required></textarea></p-textarea-wrapper>

- <p-select-wrapper label="Some label *"><select name="some-name" required><option>A</option></select></p-select-wrapper>
+ <p-select-wrapper label="Some label"><select name="some-name" required><option>A</option></select></p-select-wrapper>
```

#### Shadow DOM

`Flex`, `Flex Item`, `Grid` and `Grid Item` now use Shadow DOM, thus you are not able to overwrite styles defined by
these components any longer.

---

## Angular

#### Integration of Angular components

In the past it was possible to provide a token called `PREVENT_WEB_COMPONENTS_REGISTRATION` which prevented the
registration of the Porsche Design System components and loading of polyfills. Due to the fact that we no longer provide
/ need poly filling, we have completely removed the token. For advanced usage please
[read further](https://designsystem.porsche.com/latest/start-coding/angular).

---

## React

#### Integration of React components

In the past `@porsche-design-system/components-react` components have initialized the **Porsche Design System Loader**
automatically as soon as a component was imported. With `v2.x` you have to import the `PorscheDesignSystemProvider` once
in your `index.tsx` which then initializes the **Porsche Design System Loader**, e.g. like:

```diff
  // index.tsx

  import ReactDOM from 'react-dom';
  import { PorscheDesignSystemProvider } from '@porsche-design-system/components-react';
  import { App } from './App';

  ReactDOM.render(
    <React.StrictMode>
+     <PorscheDesignSystemProvider>
        <App />
+     </PorscheDesignSystemProvider>
    </React.StrictMode>,
    document.getElementById('root')
  );
```

For advanced usage please [read further](https://designsystem.porsche.com/latest/start-coding/react).

#### Jsdom Polyfill for React / Jest / jsdom test automation

We removed test mocks for React / Jest / jsdom as Shadow DOM is supported since jsdom v12.2.0. Instead, we provide a
Jsdom Polyfill (exclusivly for `@porsche-design-system/components-react` package) fixing missing implementation of jsdom
which the Porsche Design System relies on. **Note:** If your test includes Porsche Design System components, make sure
to wrap the component you want to test with a PorscheDesignSystemProvider in order to avoid exceptions. For more
information please [read further](https://designsystem.porsche.com/latest/start-coding/react).

---

## Vanilla JS

#### Integration of Vanilla JS components

With `v1.x` of the Porsche Design System you've had to copy all needed JS files of
`@porsche-design-system/components-js` into your target directory and include the ES5 and ESM loader snippet. Now you
only need to copy one `index.js` file and initialize the Porsche Design System like in the example below:

```diff
  <!DOCTYPE html>
  <html lang="en">
    <head>
      <meta charset="utf-8">
      <meta name="viewport" content="width=device-width,initial-scale=1.0">
      <title>Porsche Design System</title>
-     <script nomodule src="PATH/TO/PACKAGE/@porsche-design-system/components-js/dist/porsche-design-system/porsche-design-system.js"></script>
-     <script type="module" src="PATH/TO/PACKAGE/@porsche-design-system/components-js/dist/porsche-design-system/porsche-design-system.esm.js"></script>
+     <script src="PATH/TO/PACKAGE/@porsche-design-system/components-js/index.js"></script>
    </head>
    <body>
+     <script type="text/javascript">
+       porscheDesignSystem.load();
+     </script>
      <p-headline variant="headline-1">Some text</p-headline>
    </body>
  </html>
```

For advanced usage please [read further](https://designsystem.porsche.com/latest/start-coding/vanilla-js).

---

### [2.0.0-rc.10] - 2021-04-12

#### Changed

- `Tabs` and `Tabs Bar` now respect dynamic additions / removals of `p-tabs-item`, `a` and `button` elements. Make sure
  to update the `activeTabIndex` when mutating elements
- Improved performance of `Text`, `Button Pure` and `Link Pure` when `size` is not `inherit`

#### Added

- `Grid` now has a `wrap` and `gutter` property
- Components (`Grid Item`, `Flex Item`, `Tabs Item` and `Text List Item`) that require a specific parent (`Grid`,
  `Flex`, `Tabs` and `Text List`) will now throw an error if used without that parent

#### Fixed

- Visual appearance of `Checkbox Wrapper` and `Radio Button Wrapper` reflect the state of the wrapped `input` element

### [2.0.0-rc.9] - 2021-03-26

#### Added

- `Button Group` component
- Fullscreen property for `Modal` on mobile

#### Changed

- Spacings, heading and sizes of `Modal`

#### Fixed

- Prevent duplicate loading of `porsche-design-system.v2.x.HASH.js` chunk when using `getComponentChunkLinks()` partial

### [2.0.0-rc.8] - 2021-03-17

#### Added

- Support for full height `Content Wrapper` with flex
- `Tabs Bar` now supports `undefined` as `activeTabIndex`

#### Changed

- `Tabs Bar` has a new default `activeTabIndex`, which is `undefined`
- `Tabs Bar` does not work by itself anymore. The `activeTabIndex` needs to be controlled from the outside
  ([read more](https://designsystem.porsche.com/latest/components/tabs-bar/examples))
- Background Color of `Select Wrapper` in `dark` theme to meet accessibility criteria

### [2.0.0-rc.7] - 2021-03-15

#### Fixed

- Make shadowed `Flex` and `Grid` work in Firefox + Safari

### [2.0.0-rc.6] - 2021-03-11

#### Changed

- Make `Grid` and `Grid Item` use Shadow DOM
- Make `Flex` and `Flex Item` use Shadow DOM

### [2.0.0-rc.5] - 2021-03-09

#### Added

- Configurable background color of `Content Wrapper`
- `italic` font-style in `Text` is now overridden with `normal`

#### Fixed

- Usage of `Select Wrapper` within custom elements
- A bug that caused `Spinner` to be displayed in a wrong size

### [2.0.0-rc.4] - 2021-03-01

#### Changed

- Filter of `Select Wrapper` supports substring search

#### Fixed

- Build error in SSR

### [2.0.0-rc.3] - 2021-02-17

#### Added

- React: utility function `skipCheckForPorscheDesignSystemProviderDuringTests`
- React: tree shaking for component wrappers

#### Fixed

- Angular: error in `Checkbox Wrapper`, `Radio Button Wrapper` and `Text Field Wrapper` when `input[type]` is bound

### [2.0.0-rc.2] - 2021-02-12

#### Added

- Validate usage of `Checkbox Wrapper`, `Radio Button Wrapper`, `Select Wrapper`, `Text Field Wrapper` and
  `Textarea Wrapper`

### [2.0.0-rc.1] - 2021-02-04

#### Added

- Partial function `getComponentChunkLinks()` to preload Porsche Design System Components

#### Changed

- Added a space before asterisk (`*`) when `input`, `textarea` or `select` have `required` attribute within form wrapper
  components
- Renamed partial `getFontLinks()` option from `weight` to `weights`

#### Fixed

- A bug in `Tabs Bar` where the nextButton was mistakenly rendered.
- A bug where `Icon` was not rendered when using `lazy` property.
- A bug in `Text Field Wrapper` with input type password where characters would overlap the icon.

### [2.0.0-rc.0] - 2021-01-29

#### Added

- Link support for `Marque`
- Sizing options `'responsive' | 'small' | 'medium'` for `Marque`

#### Changed

- Angular: added static `load()` function `PorscheDesignSystemModule` for custom prefix
- Hide up/down spin button when using **Text Field** with `type="number"` in Firefox

#### Fixed

- Angular: typings
- React: correct handling of `ref` property
- Unhandled exception in `Select Wrapper` if `selected` and `disabled` attributes are set on the same option
- A bug in `Tabs Bar` where scrolling was broken when a tab was selected
- A bug in `Tabs Bar` where the `nextButton` was always rendered

### [2.0.0-alpha.13] - 2021-01-26

#### Added

- Partial function `getFontLinks()` to prevent **Flash of Unstyled Text** (FOUT)

#### Fixed

- React: correct handling of `className` property

### [2.0.0-alpha.12] - 2021-01-20

#### Added

- Partial function `getInitialStyles()` to prevent **Flash of Unstyled Content** (FOUC)
- Partial function `getFontFaceStylesheet()` to prevent **Flash of Unstyled Text** (FOUT)

#### Changed

- React: `PorscheDesignSystemProvider` needs to wrap application
- React: component props have to be camelCase
- React: `PorscheDesignSystemProvider` is needed while testing components

#### Fixed

- React: typings
- React: support of objects for property values

#### Removed

- React: `getPrefixedComponents`, prefixing is handled by `PorscheDesignSystemProvider`

### [2.0.0-alpha.11] - 2021-01-08

#### Changed

- Precision of relative line height
- Changed color of `neutral contrast low`

### [2.0.0-alpha.10] - 2020-12-14

#### Added

- `native` property to `Select Wrapper` to force rendering of native Browser select dropdown
- Extended flexibility of `Headline`

#### Changed

- Some styling improvements of `Select Wrapper`

#### Fixed

- Jsdom Polyfill `fetch` error

### [2.0.0-alpha.9] - 2020-12-09

### Fixed

- Improved reliability of `componentsReady()`

#### Changed

- Jsdom Polyfill `console.warn` behaviour

### [2.0.0-alpha.8] - 2020-12-03

### Fixed

- A bug where `Modal` did not remove `overflow=hidden` on document body.

### [2.0.0-alpha.7] - 2020-11-26

#### Added

- Jsdom Polyfill

#### Removed

- Jsdom Mocks
- Global "blur on focus" script

#### Changed

- Default dropdown direction of `SelectWrapper` from `down` to `auto`
- Made API of `Tabs` consistent with `Tabs Bar`
- Removed transition for focus styling
- Use `:focus-visible` as default and `:focus` as fallback for focusable elements

#### Fixed

- The Selected element of `SelectWrapper` dropdown keeps now in sync with native selection if changed programmatically
- Invalid search results get cleared if `SelectWrapper` becomes focus state
- Some bugs in `TabsBar`
- Minification of dynamic slotted content styles
- An issue where `Pagination` throws console errors if disconnected from dom.

### [2.0.0-alpha.6] - 2020-10-28

#### Changed

- default `type` of `Button` and `Button Pure` to `submit`

#### Fixed

- Typings

### [2.0.0-alpha.5] - 2020-10-26

#### Added

- `Modal` component

#### Fixed

- Typing for `pageChange` event of `Pagination` component
- Typings

#### Changed

- Focus styling

### [2.0.0-alpha.4] - 2020-10-14

#### Added

- Custom filter to `Select Wrapper` component
- DropDown direction property to `Select Wrapper` component
- Display `*` after label when `input`, `textarea` or `select` have `required` attribute within form wrapper components
- `Tabs` component
- `Tabs Bar` component
- `Banner` component

#### Removed

- Default `position: relative;` style of `Link Pure` and `Button Pure`

#### Fixed

- `Spinner` zooming bug on Safari

### [2.0.0-alpha.3] - 2020-09-11

#### Added

- Support to load assets from China CDN directly via browser flag: `PORSCHE_DESIGN_SYSTEM_CDN = 'cn';`

#### Removed

- Support for `<a>` wrapped `Link` and `Link Pure`

### [2.0.0-alpha.2] - 2020-08-20

### [2.0.0-alpha.1] - 2020-08-17

#### Changed

- Removed classnames dependency
- Stencil Core `taskQueue` from `congestionAsync` to `async` for more performant component rendering

#### Fixed

- Focus input on label click of `Checkbox Wrapper` and `Radio Button Wrapper`

### [1.5.6] - 2020-10-15

### [1.5.6-rc.0] - 2020-10-13

### Fixed

- `Spinner` zooming bug on Safari

### [1.5.5] - 2020-09-11

### [1.5.5-rc.0] - 2020-09-07

### Changed

- Deprecated stencil lifecycle-method `componentDidUnload` to `disconnectedCallback` to fix "`selectObserver` is
  undefined" bug in `Select Wrapper` and `Pagination`

### [1.5.4] - 2020-08-25

### [1.5.4-rc.0] - 2020-08-17

#### Changed

- Removed classnames dependency
- Stencil Core `taskQueue` from `congestionAsync` to `async` for more performant component rendering

#### Fixed

- Focus input on label click of `Checkbox Wrapper` and `Radio Button Wrapper`
- Fix typings for `orientation` of `Divider` component

### [2.0.0-alpha.0] - 2020-08-06

#### Added

- **Experimental:** Optional web component scoping mechanism during runtime to enable micro service architecture

#### Changed

- Web components get lazy loaded from central CDN to improve caching strategy across Porsche's digital eco system

#### Removed

- Stop browser support for **IE11** and **EdgeHTML**

#### Fixed

- Mix of `Optgroups` and `Options` on same level in `Select Wrapper` component
- Fix typings for `orientation` of `Divider` component

### [1.5.3] - 2020-08-10

### [1.5.3-rc.0] - 2020-08-10

#### Fixed

- Mix of `Optgroups` and `Options` on same level in `Select Wrapper` component

### [1.5.2] - 2020-07-22

#### Fixed

- Dispatch change event in `Select Wrapper`
- Stencil react-output-target SSR Bug

### [1.5.1] - 2020-07-20

#### Fixed

- SVGO settings for icons
- Angular bug which causes `ngcc` to fail

### [1.5.0] - 2020-07-16

#### Added

- Icons (active-cabin-ventilation, battery-full, bell, bookmark, car-battery, charging-active, charging-state, climate,
  climate-control, garage, horn, key, map, parking-brake, parking-light, preheating, send, shopping-bag, sidelights,
  user-manual, wrenches)

#### Changed

- Icons (arrow-first, arrow-last, battery-empty, car, card, charging-station, question)

#### Fixed

- Porsche Marque images

### [1.5.0-rc.2] - 2020-07-06

### [1.5.0-rc.1] - 2020-07-06

#### Added

- **Notification Neutral** color to `color` property of `p-text` and `p-icon`

### [1.5.0-rc.0] - 2020-06-25

#### Added

- `Fieldset Wrapper` component
- Improved SEO of `p-headline` and `p-text`: Added possibility to write semantic HTML tags (e.g. `<h1>-<h6>` or `<p>`,
  `<blockquote>`, etc.) directly as slotted content.
- Possibility to include anchor tags directly as slots of `Link`, `Link Pure` and `Link Social`
- `Text` new `weight` property `semibold`
- `Button Pure` label with subline pattern as slot
- `Link Pure` label with subline pattern as slot

#### Changed

- `Select Wrapper` is now ready for the catwalk. It is dressed now with a custom drop down list box and gets naked by
  default on touch devices.

#### Fixed

- Minor accessibility improvements of `icons` and `Text Field`
- Remove native number spinner buttons of `Text Field` with type text for Firefox
- An issue with `Button` and `Button Pure` and their `disabled` attribute

### [1.4.0] - 2020-05-14

### [1.4.0-rc.3] - 2020-05-08

#### Added

- `Text List`

#### Changed

- Improve caching strategy for fonts by content-based hash
- Improve caching strategy for marque by content-based hash
- Dimensions and sharpness of marque
- Props for `Content Wrapper`

### [1.4.0-rc.2] - 2020-05-06

#### Added

- `Content Wrapper`
- Description property to `p-text-field-wrapper`, `p-textarea-wrapper` and `p-select-wrapper`
- `Link Social`

#### Changed

- Improve accessibility of error and success states of form elements
- Aria-invalid attribute of form elements if they are in error state is now managed by component
- Rename icon name `configure` to `configurate` (prevents breaking change compared to stable v1.3.0)
- Improve `p-icon` loading behavior

#### Fixed

- Display of wrong icons

#### Removed

- `safe-zone` property of `p-grid` (`Content Wrapper` should be used instead)

### [1.4.0-rc.1] - 2020-04-27

#### Added

- Add `safe-zone` property to `p-grid` for outer grid margin, max-width and centering
- Submit button with search icon to `p-textfield-wrapper` type search

#### Changed

- Background color of readonly state in components `p-textfield-wrapper` and `p-textarea-wrapper`
- Visual appearance of icons
- Improve caching strategy for icons by content-based hash
- Cursor of Radio, Checkbox and Select
- Fixed naming of Mock from `p-textfield-wrapper` to `p-text-field-wrapper`

#### Fixed

- Icon loading mechanism

### [1.4.0-rc.0] - 2020-04-09

#### Added

- SSR support

### [1.3.0] - 2020-04-08

#### Added

- New headline size `headline-5` to `p-headline`
- Test Mocks

#### Fixed

- Text styling of Select component on focus in IE11 and Chrome on Windows 10

### [1.3.0-rc.0] - 2020-04-03

#### Fixed

- Improve form elements

### [1.2.0] - 2020-03-25

#### Added

- `Divider`
- Hover state for form elements

#### Fixed

- Support label text of form elements for Screen readers

### [1.1.2] - 2020-03-17

#### Changed

- Notification colors

### [1.1.1] - 2020-03-13

#### Changed

- Icon of `Checkbox` indeterminate state

### [1.1.0] - 2020-03-11

#### Fixed

- Minor improvements

### [1.1.0-rc.0] - 2020-03-02

#### Added

- `Select Wrapper`
- `Checkbox Wrapper`
- `Radio Button Wrapper`
- `Textarea Wrapper`

#### Fixed

- `Text Field Wrapper` toggle password visibility

### [1.0.3] - 2020-02-13

#### Fixed

- JS framework compatibility

### [1.1.0-0] - 2020-02-06

#### Added

- `Text Field Wrapper`

#### Changed

- Add proper cursor for disabled state for `Button` and `Button Pure`

### [1.0.2] - 2020-02-04

#### Fixed

- Inheritable styling of slotted content

### [1.0.1] - 2020-01-30

#### Added

- Clickable area of `Link Pure` and `Button Pure` is optionally configurable by defining padding on host element

### [1.0.0] - 2020-01-28

#### Added

- Cursor pointer on hover for `Button` and `Button Pure`
- Line-height gets calculated based on Porsche type-scaling formula automatically for `Text`, `Link Pure` and
  `Button Pure`
- Test helper function `componentsReady()` which indicates when lazy loaded components fully have loaded

#### Changed

- Update CDN asset paths
- Improve font-weight definitions
- Rename and optimize neutral colors for `Icon` and `Text`

### [1.0.0-rc.1] - 2019-12-13

#### Added

- `Headline`
- `Text`
- `Marque`
- `Button`
- `Button Pure`
- `Spinner`
- `Icon`
- `Flex`
- `Grid`
- `Link`
- `Link Pure`
- `Pagination`
- "Blur on focus"<|MERGE_RESOLUTION|>--- conflicted
+++ resolved
@@ -388,20 +388,15 @@
   `Text Field Wrapper` and `Fieldset Wrapper`
 - Prop `size` for `Icon` supports `x-small` and `x-large`
 - Prop `size` for `Accordion` `compact="true"` supports `medium`
-- Prop `color` for `Icon` supports `disabled`
 
 #### Changed
 
 - `Spinner`, `Icon`, `Link Pure`, `Button Pure`, `Link`, `Link Social`, `Button`, `Checkbox Wrapper`,
   `Radio Button Wrapper`, `Popover`, `Modal`, `Select Wrapper`, `Tag`, `Tag Dismissible`, `Textarea Wrapper`,
   `Inline Notification`, `Banner`, `Toast`, `Grid`, `Flex`, `Pagination`, `Scroller`, `Accordion`, `Text`,
-<<<<<<< HEAD
-  `Text Field Wrapper`, `Content Wrapper`, `Segmented Control`, `Tabs`, `Tabs Bar`, `Stepper Horizontal` and `Fieldset Wrapper` matches new design language.
-=======
   `Text Field Wrapper`, `Content Wrapper`, `Segmented Control`, `Tabs`, `Tabs Bar`, `Headline` and `Fieldset Wrapper` matches new design language.
->>>>>>> 565f954f
 - `Icon` supports
-  `primary | contrast-low | contrast-medium | contrast-high | notification-success | notification-warning | notification-error | notification-info | disabled | inherit`
+  `primary | contrast-low | contrast-medium | contrast-high | notification-success | notification-warning | notification-error | notification-info | inherit`
   for `color` prop.
 - Default value of prop `width` of `Banner` has changed from `basic` to `extended`
 - Default value of prop `action-icon` of `Inline Notification` has changed from `arrow-head-right` to `arrow-right`
