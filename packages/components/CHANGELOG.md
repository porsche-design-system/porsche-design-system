--- conflicted
+++ resolved
@@ -13,11 +13,8 @@
 
 - Background color of `Scroller`'s `prev` and `next` buttons in dark theme
 - Partials: Removed deprecated `withoutTags` option for all partials, please use `format: 'jsx'` instead
-<<<<<<< HEAD
+- `Divider` matches new design language.
 - `Button Group` matches new design language.
-=======
-- `Divider` matches new design language.
->>>>>>> fd75fcab
 
 ### [3.0.0-alpha.1] - 2023-02-16
 
@@ -403,21 +400,6 @@
 ```diff
 - …addMessage({ text: `Some message`, state: 'neutral' })
 + …addMessage({ text: `Some message`, state: 'info' })
-```
-
-##### Divider:
-
-- Prop values `neutral-contrast-low | neutral-contrast-medium | neutral-contrast-high` of `color` prop are deprecated.
-
-```diff
-- <p-divider color="neutral-contrast-low"></p-divider>
-+ <p-divider color="contrast-low"></p-divider>
-
-- <p-divider color="neutral-contrast-medium"></p-divider>
-+ <p-divider color="contrast-medium"></p-divider>
-
-- <p-divider color="neutral-contrast-high"></p-divider>
-+ <p-divider color="contrast-high"></p-divider>
 ```
 
 #### Added
