--- conflicted
+++ resolved
@@ -16,12 +16,8 @@
 
 #### Changed
 
-<<<<<<< HEAD
-- `Spinner`, `Link Pure`, `Button Pure` matches new design language
+- `Spinner`, `Link Pure`, `Button Pure`, `Checkbox Wrapper` matches new design language
 - `Spinner` animation
-=======
-- `Spinner`, `Link Pure`, `Button Pure`, `Checkbox Wrapper` matches new design language
->>>>>>> 5623f75d
 - Prop `weight` for `Link Pure` and `Button Pure` is deprecated now, only regular font weight will be applied
 
 ```diff
