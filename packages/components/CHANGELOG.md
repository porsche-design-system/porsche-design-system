# Changelog

## Porsche Design System - Components

All notable changes to this project will be documented in this file.

The format is based on [Keep a Changelog](https://keepachangelog.com/en/1.0.0/), and this project adheres to
[Semantic Versioning](https://semver.org/spec/v2.0.0.html).

### [Unreleased]

#### Added

<<<<<<< HEAD
- `Stepper Horizontal`
=======
- `Segmented Control`

### [2.13.0-rc.2] - 2022-06-21

### [2.13.0-rc.1] - 2022-06-21

### [2.13.0-rc.0] - 2022-06-21
>>>>>>> 10128391

#### Changed

- `Button`, `Button Pure` and `Switch` apply `aria-disabled="true"` instead of `disabled` attribute to native button
  internally in case `disabled` and/or `loading` property is set

### [2.12.1] - 2022-05-25

### [2.12.1-rc.0] - 2022-05-25

#### Fixed

- Issue with `JssStyle` typing import

### [2.12.0] - 2022-05-19

#### Changed

- npm package is prepared for public release on [npmjs.org](https://npmjs.com)

### [2.12.0-rc.2] - 2022-05-12

### [2.12.0-rc.1] - 2022-05-11

### [2.12.0-rc.0] - 2022-05-04

#### Added

- `Table Head Cell` now has a `multiline` property

#### Changed

- `Headline` has no `hypens` / `overflow-wrap` style by default
- Partials now throw an exception if they are executed in browser

#### Fixed

- Exception in `Headline`, `Select Wrapper`, `Text` and `Text List` when changing `theme` prop from `dark` to `light`
- `getInitialStyles()` partial now returns `.hydrated` styles, too

### [2.11.0-skeletons] - 2022-04-21

### [2.11.0] - 2022-04-21

### [2.11.0-rc.0] - 2022-04-20

#### Added

- `Tag`
- `Tag Dismissible`

### [2.10.0-skeletons] - 2022-04-13

### [2.10.0] - 2022-04-13

### [2.9.3-rc.1] - 2022-04-06

#### Added

- `Text Field Wrapper` now has a `showCharacterCount` property which can be used to hide the character count when a
  `maxLength` attribute is set on the wrapped `input`.
- `Textarea Wrapper` now has a `showCharacterCount` property which can be used to hide the character count when a
  `maxLength` attribute is set on the wrapped `textarea`.

### [2.9.3-rc.0-skeletons] - 2022-03-29

### [2.9.3-rc.0] - 2022-03-28

#### Added

- `Text Field Wrapper` supports `unit` property on `input type="text"`
- `Marque` optional configurable clickable/focusable area by defining padding on host element

#### Fixed

- `Tabs Item` improved accessibility
- Angular: circular dependency in development mode in `2.9.2-skeletons`

### [2.9.2-skeletons] - 2022-03-24

#### Added

- **[EXPERIMENTAL]** `getInitialStyles` partial now accepts a `skeletonTagNames` array of component names that will
  initially have skeleton styles while the Porsche Design System is loading
- **[EXPERIMENTAL]** `Button`, `Button Pure`, `Checkbox Wrapper`, `Fieldset Wrapper`, `Link`, `Link Pure`, `Link Social`
  , `Radio Button Wrapper`, `Select Wrapper`, `Text Field Wrapper`, `Textarea Wrapper` can now have initial skeleton
  styles when passed as `skeletonTagNames` to the `getInitialStyles` partial

### [2.9.2] - 2022-03-24

### [2.9.2-rc.1] - 2022-03-23

#### Fixed

- Bug caused by Chrome where hover styles of `Link Pure` are not displayed correctly

### [2.9.2-rc.0] - 2022-03-22

#### Added

- Normalized font behavior (`hyphen`, `overflow-wrap` and `text-size-adjust`) across components

#### Fixed

- `Modal` scrolling and pinch to zoom on iOS
- `Modal` initial position if scrollable
- `Table Head Cell` sort icon `asc` + `desc`

### [2.9.1] - 2022-03-10

### [2.9.1-rc.0] - 2022-03-09

#### Added

- Styles for slotted `<button>` in `Text`

#### Changed

- `Modal` heading and aria validation happens only when open

#### Fixed

- React: bundling format of partials

### [2.9.0] - 2022-02-28

### [2.9.0-rc.1] - 2022-02-25

#### Fixed

- `Modal` focus trap respecting elements in shadow DOM and dynamically added/removed elements on first level
- `Tabs Item` focus outline on click in Safari
- Error while using partials in Vanilla JS and Angular

### [2.9.0-rc.0] - 2022-02-16

#### Added

- `getFontFaceStylesheet` returns additional `<link>` tags with `rel="preconnect"` and `rel="dns-prefetch"`
- Option `format` to partials `getFontFaceStylesheet`, `getComponentChunkLinks()`, `getFontLinks()`, `getIconLinks()` ,
  `getInitialStyles()`, `getLoaderScript()` and `getMetaTagsAndIconLinks()`

#### Deprecated

- The option `withoutTags` of partials `getFontFaceStylesheet`, `getComponentChunkLinks()`, `getFontLinks()` ,
  `getIconLinks()`, `getInitialStyles()`, `getLoaderScript()` and `getMetaTagsAndIconLinks()` is deprecated and will be
  removed in `v3.0.0`. Please use `format: 'jsx'` instead.

```diff
- <link rel="stylesheet" href={getFontFaceStylesheet({ withoutTags: true })} crossOrigin="true" />
+ {getFontFaceStylesheet({ format: 'jsx' })}
```

### [2.9.0-beta.1] - 2022-01-27

#### Added

- `:focus-visible` content of selected Tab in `Tabs` component gets focus styling
- Improved accessibility of `Text Field Wrapper` and `Textarea Wrapper` when `maxlength` attribute is set
- `Modal` aria property
- `Modal` class for slotted elements to make content full-width

#### Changed

- `Button Pure` and `Link Pure` removed `position: relative` imposition, make sure to **not** override it with
  `position: static`

#### Fixed

- `Modal` close button styles when no heading is passed

### [2.9.0-beta.0] - 2022-01-18

#### Added

- React: `getByRoleShadowed`, `getByLabelTextShadowed` and `getByTextShadowed` utilities which uses
  `@testing-library/dom` queries internally to support Shadow DOM

#### Fixed

- React: `UnhandledPromiseRejectionWarning` when using `skipPorscheDesignSystemCDNRequestsDuringTests()`

### [2.8.0] - 2022-01-17

#### Fixed

- Accessibility issue of `Icon` component in Windows High Contrast Mode in Chromium Browser

### [2.8.0-rc.0] - 2022-01-14

#### Added

- Support for `tabindex` attribute on `Button`, `Button Pure`, `Switch`, `Link`, `Link Pure` and `Link Social`

#### Changed

- `:focus-visible` style matches outline color of `Button` while hovered

#### Deprecated

- The `tabbable` property of `Button`, `Button Pure` and `Switch` is deprecated and will be removed in `v3.0.0`. Please
  use `tabindex` instead.

```diff
- <p-button tabbable="false">Some button</p-button>
+ <p-button tabindex="-1">Some button</p-button>
```

### [2.8.0-beta.3] - 2021-12-22

#### Added

**Disclaimer:** The provided themes `light-electric` and `dark-electric` are just a proof of concept, it's **not**
accessible regarding its color contrast and might even be removed in an upcoming major release again.

- `light-electric` theme for `Switch`
- `dark-electric` theme for `Button Pure` and `Link Pure`
- Character counter to `Text Field Wrapper` and `Textarea Wrapper` if `maxlength` is present on `input type="text"` and
  `textarea`

#### Changed

- `:focus-visible` style matches outline color of `Switch` while hovered

#### Fixed

- Box model of `Button Pure`

### [2.8.0-beta.2] - 2021-12-22

#### Fixed

- `Content Wrapper` regression for `!important` style

#### Added

- Usage validation for `Link`, `Link Pure` and `Link Social`

### [2.8.0-beta.1] - 2021-12-16

#### Fixed

- `Select Wrapper` validation of select element

### [2.8.0-beta.0] - 2021-12-15

#### Changed

- Angular: Increased peer dependency to `>=12.0.0 <14.0.0`

### [2.7.0] - 2021-12-14

### [2.7.0-rc.0] - 2021-12-14

#### Removed

- `offset-bottom` prop of `Toast` (use `--p-toast-position-bottom` CSS variable instead)

### [2.7.0-beta.6] - 2021-12-08

#### Added

- `Popover`

### [2.7.0-beta.5] - 2021-12-07

#### Added

**Disclaimer:** The provided theme `light-electric` is just a proof of concept, it's **not** accessible regarding its
color contrast and might even be removed in an upcoming major release again.

- `light-electric` theme for `Accordion`, `Link`, `Link Pure`, `Button`, `Button Pure`, `Tabs`, `Tabs Bar`

### [2.7.0-beta.4] - 2021-12-02

### [2.7.0-beta.3] - 2021-11-30

#### Added

- `Accordion` uses `MutationObserver` fallback when no `ResizeObserver` is available in older browsers

#### Fixed

- `Link` and `Link Social` not adapting slotted anchor to the width of the element

### [2.7.0-beta.2] - 2021-11-24

#### Added

- `Toast`

#### Fixed

- `Banner` animations respect offset correctly

### [2.7.0-beta.1] - 2021-11-16

#### Fixed

- `Headline` applies `align` and `ellipsis` prop correctly

### [2.7.0-beta.0] - 2021-11-11

#### Added

- New `aria` property for `ARIA` attribute handling for: `Button`, `Button Pure`, `Icon`, `Link`, `Link Pure`, `Marque`
  , `Spinner`

#### Fixed

- React: warnings about `useLayoutEffect` in SSR context

### [2.6.1] - 2021-11-05

#### Fixed

- Prevent breaking entire Porsche Design System due to lacking support of `ResizeObserver`, however `Accordion` still
  requires it

### [2.6.0] - 2021-11-04

#### Added

- `unit` and `unitPosition` properties to `Text Field Wrapper`

### [2.6.0-beta.0] - 2021-10-29

#### Changed

- Use `Heiti SC` (pre-installed on iOS/macOS) and `SimHei` (pre-installed on Windows) as Chinese fallback font

#### Added

- `Marque` uses `webp` images for browsers that support it
- `Inline Notification`
- `Icon` now supports `success` for `name` property

#### Fixed

- Colors of `Banner` for dark theme
- Replaced CSS `inset` property with `top`, `left`, `right` and `bottom` for browser compatibility
- Opening and closing transition of `Modal`

### [2.5.1-beta.0] - 2021-10-11

#### Fixed

- Possible exceptions when components get unmounted directly

### [2.5.0] - 2021-10-04

#### Added

- `SimHei` and `黑体` as fallback for all components' `font-family`

### [2.5.0-beta.1] - 2021-09-28

#### Changed

- React: improved render behavior of components

### [2.5.0-beta.0] - 2021-09-22

#### Added

- React: utility function `skipPorscheDesignSystemCDNRequestsDuringTests`

### [2.4.0] - 2021-09-21

### [2.4.0-beta.2] - 2021-09-21

#### Added

- `Link Social` and `Icon` now support `kakaotalk`, `naver`, `reddit` and `tiktok`
- JSS caching mechanism to improve style performance

#### Changed

- Alignment of `linkedin` icon
- Improved accessibility of `Select Wrapper`
- `Icon` loading behaviour to non-blocking, components using the `Icon` will no longer wait for it to load
- Validation messages of `Fieldset Wrapper` have now an additional icon representing the validation state

#### Fixed

- Box model of `Link Pure`
- Focus of `Link Pure` with slotted anchor and hidden label
- Focus cycling of `Modal` without focusable children
- Suppress CORS error

### [2.4.0-beta.1] - 2021-08-26

#### Added

- `active` property to `Button Pure`

### [2.4.0-beta.0] - 2021-08-26

#### Added

- `icon` property of `Button Pure` and `Link Pure` was extended by `none` value
- `alignLabel` and `stretch` property to `Button Pure` and `Link Pure`

#### Changed

- Improved `:focus-visible` and `:hover:focus-visible` colors for `Link Social` and `Link`
- Improved slotted `<a>` coloring in dark theme for `Link Social` and `Link`
- Validation messages of `Checkbox Wrapper`, `Radio Button Wrapper`, `Select Wrapper`, `Textarea Wrapper` and
  `Text Field Wrapper` have now an additional icon representing the validation state
- `Modal` backdrop behavior to close modal on mouse-down

#### Fixed

- Slotted `<a>` coloring in dark theme for `Text`, `Headline`, `Text List`, `Banner`, `Select Wrapper` and `Link Pure`
- Wrong background color of scrollable `Modal`'s backdrop in Safari

### [2.3.0] - 2021-07-28

### [2.3.0-beta.3] - 2021-07-28

#### Changed

- `Accordion` reduce paddings, vertically align carets to the first heading row, adjust border color and hover styles

#### Fixed

- `Text Field Wrapper` accessibility of type password and search

### [2.3.0-beta.2] - 2021-07-15

#### Added

- `Checkbox Wrapper`, `Radio Button Wrapper`, `Select Wrapper`, `Textarea Wrapper` and `Text Field Wrapper` now reflect
  changes of the `required` attribute on their child component
- `multiline` property to `Table Cell`
- Partial function `getLoaderScript()` to initialize Porsche Design System as early as possible

#### Fixed

- `Table Head Cell` uses semi bold instead of bold as font weight
- Transition of `Modal`

### [2.3.0-beta.1] - 2021-07-08

#### Added

- `Accordion`

#### Changed

- Removed initial delay of `Banner`

### [2.3.0-beta.0] - 2021-07-01

#### Added

- `Table`
- Angular: export types from package root
- Accessibility icon

#### Changed

- `Button`, `Button Pure` and `Switch` are now focusable while in `loading` state
- `Text` and `Headline` inherits white-space CSS property
- React: sync component props via property instead of attribute

#### Fixed

- Angular: support `"strictTemplates": true` option in `tsconfig.json`
- Use correct icon for `arrow-last` and `arrow-first` in `Icon`, `Button` and `Link` components

### [2.2.1] - 2021-06-08

#### Changed

- Optimize vertical alignment of `Modal`

#### Fixed

- URL in inject global style warning

### [2.2.1-beta.1] - 2021-06-02

#### Fixed

- Margin of `Tabs Bar` within `Tabs` for Firefox and Safari
- SVG of `Icon` is not removed after prop change, e.g. on color change
- Fullscreen behavior of `Modal` on screens larger than 1760px

### [2.2.0] - 2021-05-19

#### Fixed

- `Text` inside `Button` now has the proper size on iOS Safari when changing to and from landscape mode
- `Banner` can now be re-opened after closing
- Closing one `Banner` will not close other `Banners` on the site

### [2.2.0-beta.2] - 2021-05-12

#### Fixed

- `Select Wrapper` value changes are now reflected correctly
- `Select Wrapper` dark theme background color if used with `filter` prop

### [2.2.0-beta.1] - 2021-05-05

#### Added

- Partial function `getIconLinks()` to preload Porsche Design System Icons

#### Fixed

- `Text Field Wrapper` spacing in Safari

### [2.2.0-beta.0] - 2021-05-05

#### Added

- Partial function `getMetaTagsAndIconLinks()` to simplify cross device fav and meta icons

### [2.1.0] - 2021-05-03

### [2.1.0-beta.0] - 2021-05-03

#### Added

- `Switch`

#### Changed

- `Text` automatically breaks words/strings into new line being too long to fit inside their container
- `Headline` automatically breaks words/strings into new line being too long to fit inside their container
- Extended `Fieldset Wrapper` with `labelSize`, `required`, `state` and `message` properties. If the `Fieldset Wrapper`
  is set to required only the label of the **Fieldset Wrapper** gets an asterisk. It is removed from all wrapped child
  components, as long as they are Porsche Design System form elements.

### [2.0.3] - 2021-04-28

### [2.0.3-beta] - 2021-04-28

#### Fixed

- Angular: Events firing twice in `Pagination`, `Modal`, `Tabs`, `Tabs Bar` and `Banner` component

### [2.0.2] - 2021-04-21

### [2.0.2-beta.0] - 2021-04-20

#### Fixed

- TypeScript build errors due to duplicate declarations in `types.d.ts`

### [2.0.1] - 2021-04-16

#### Fixed

- Visual appearance of `Checkbox Wrapper` in iOS Safari
- A bug where `Text Field Wrapper` would throw an error when reattaching to DOM too quickly
- Visual bug in Firefox when zooming out `Text Field Wrapper`, `Checkbox Wrapper` and `Textarea Wrapper`
- Angular: Streamline component styles in dark theme

#### Changed

- Aligned focus states of `Checkbox Wrapper` and `Radio Button Wrapper` across browsers

### [2.0.0] - 2021-04-13

In keeping with [Semver](https://semver.org/), Porsche Design System v2.0.0 was released due to changes in the API,
fundamental changes in loading behavior and others. With our new major version `v2.0.0` there are some important changes
that you should watch out for. To make the migration from `v1.5.x` to our current `v2.0.0` easier, we offer a few
guidelines.

## General changes / improvements:

#### All components, icons, fonts, styles and marque of the Porsche Design System are loaded versioned and chunked from a central CDN

This way all web based digital Porsche products share and use the cached and versioned assets regardless of the JS
framework used to improve loading performance across the Porsche group. Only a tiny (1.4kb sized) Porsche Design System
loader script gets bundled into your application code. Everything else gets loaded versioned, cached and chunked from a
central CDN ([read more](https://designsystem.porsche.com/latest/performance/cdn)). However, this also means that you
will need an **Internet connection** to render the components in a browser (possibly relevant for development stage or
intranet applications).

#### Enabling Micro Frontend Architecture

In case of a micro-frontend architecture, multiple instances and versions of the Porsche Design System can be combined
in a final application by configurable prefixing technique of the Porsche Design System components during runtime.
Please refer to our framework specific guidelines
[Vanilla JS](https://designsystem.porsche.com/latest/start-coding/vanilla-js) ,
[Angular](https://designsystem.porsche.com/latest/start-coding/angular) and
[React](https://designsystem.porsche.com/latest/start-coding/react).

#### Prevent Flash of Unstyled Content (FOUC) and Flash of Unstyled Text (FOUT)

To prevent FOUC/FOUT, the Porsche Design System offers various partials as part of the
`@porsche-design-system/components-{js|angular|react}` package to ensure all necessary Porsche Design System fonts and
components are fully loaded. If you've used the `@porsche-design-system/partials` package previously, stop using it and
replace the integration with the partials provided by `@porsche-design-system/components-{js|angular|react}` package.
Have a look at our [FOUC/FOUT guidelines](https://designsystem.porsche.com/latest/performance/loading-behaviour).

```diff
- <%= require('@porsche-design-system/partials').getPorscheDesignSystemCoreStyles() %>
+ <%= require('@porsche-design-system/components-{js|angular|react}/partials').getInitialStyles() %>

- <%= require('@porsche-design-system/partials').getFontFaceCSS() %>
+ <%= require('@porsche-design-system/components-{js|angular|react}/partials').getFontFaceStylesheet() %>

- <link rel="preload" href="path/to/webfont/nameOfWebFontFile" as="font" type="font/woff2" crossorigin />
+ <%= require('@porsche-design-system/components-{js|angular|react}/partials').getFontLinks({ weights: ['regular', 'semi-bold'] }) %>
```

#### Added support for China CDN

Our CDN is configured to forward requests to Chinese CDN automatically when necessary. So you're good to go without any
configuration or multiple region specific builds of your application. However, if you are aiming for the maximum
possible performance in China, you can configure which CDN the Porsche Design System must use. Please follow our
[CDN guidelines](https://designsystem.porsche.com/latest/performance/cdn) for more information.

#### New/optimized components

- **Tabs**
- **Tabs Bar**
- **Banner**
- **Modal**
- Headline
- Select
- Pagination
- Button
- Button Pure
- Link
- Link Pure
- Spinner
- Checkbox
- Radio Button

#### Improved TypeScript support for Angular and React

To ensure the best possible typing support, we have refactored our Angular and React wrappers which integrate the native
web components of the Porsche Design System.

#### componentsReady() works reliable

Because the Porsche Design System components get loaded async at the time they are needed, it might be relevant within
your application or test automation to know when those have been initialized. Therefore, we provide in all three
`@porsche-design-system/components-{js|angular|react}')` packages a reliable helper function `componentsReady()`.
[Read more about it](https://designsystem.porsche.com/latest/helpers/components-ready).

#### Removed "blur on focus"

Now focus styling is only applied when you navigate through keyboard and ignored by mouse interaction for browsers
supporting `:focus-visible` otherwise it will fallback to `:focus` CSS implementation.

#### Changed focus styling for a better compromise between accessibility and visual appearance

Color and outline of general focus styling has changed to `currentColor` for light/dark theme with an outline of 1px
width/offset. If you have custom components build with the usage of our `@porsche-design-system/utilities` package then
update it to the latest version (we also provide a focus
[SCSS mixin](https://designsystem.porsche.com/latest/utilities/scss/functions) and
[JS function](https://designsystem.porsche.com/latest/utilities/js/functions)).

#### Improved geometry of Porsche Next font

For better alignment and readability we've changed the geometry of the Porsche Next font which results in a visual
change of font size and spacing.

#### Dropped support for IE11 and EdgeHTML according to Porsche's official browser strategy 2021

If you still need to support these browsers, you have to stick to `v1.5.x`. We offer a Browser Notification package
`@porsche-design-system/browser-notification` to alert users that these browsers are no longer supported. It supports a
blocking layer (to be used with Porsche Design System `v2.x`), or a dismissible banner (to be used with Porsche Design
System `v1.x`). Please refer to our
[Browser compatibility guidelines](https://designsystem.porsche.com/latest/help/browser-compatibility).

#### Changed default type of Button and Button Pure

To be in sync with native `<button>` behavior we've changed the default `type` of **Button** and **Button Pure**
component. Those components will render a button within their Shadow DOM as `<button type="submit">` ( previously
`<button type="button">`).

- `submit`: The button submits the form data to the server. This is the default if the attribute is not specified for
  buttons associated with a `<form>`, or if the attribute is an empty or invalid value.
- `button`: The button has no default behavior, and does nothing when pressed by default. It can have client-side
  scripts listen to the element's events, which are triggered when the events occur.

#### Changed support for wrapped links around Link, Link Pure and Link Social component

Due to the support for setting links (`<a href="#">`) in our **Link**, **Link Pure** and **Link Social** components as
child, we've removed support for styling the anchor tag (`<a>`) when it surrounds the component. So we recommend
changing the position of the `<a>` tag from wrapping the component to a direct slot (child) of it.

```diff
- <a href="#"><p-link>Some label</p-link></a>
+ <p-link><a href="#">Some label</a></p-link>

- <a href="#"><p-link-pure>Some label</p-link-pure></a>
+ <p-link-pure><a href="#">Some label</a></p-link-pure>

- <a href="#"><p-link-social>Some label</p-link-social></a>
+ <p-link-social><a href="#">Some label</a></p-link-social>
```

#### Automatic \* asterisk symbol to form field labels

We added an automatic generated _ asterisk symbol to form field labels which have the required attribute. This might
lead to a doubled _ symbol if you set one by yourself.

```diff
- <p-text-field-wrapper label="Some label *"><input type="text" name="some-name" required /></p-text-field-wrapper>
+ <p-text-field-wrapper label="Some label"><input type="text" name="some-name" required /></p-text-field-wrapper>

- <p-checkbox-wrapper label="Some label *"><input type="checkbox" name="some-name" required /></p-checkbox-wrapper>
+ <p-checkbox-wrapper label="Some label"><input type="checkbox" name="some-name" required /></p-checkbox-wrapper>

- <p-radio-button-wrapper label="Some label *"><input type="radio" name="some-name" required /></p-radio-button-wrapper>
+ <p-radio-button-wrapper label="Some label"><input type="radio" name="some-name" required /></p-radio-button-wrapper>

- <p-radio-button-wrapper label="Some label *"><input type="radio" name="some-name" required /></p-radio-button-wrapper>
+ <p-radio-button-wrapper label="Some label"><input type="radio" name="some-name" required /></p-radio-button-wrapper>

- <p-textarea-wrapper label="Some label *"><textarea name="some-name" required></textarea></p-textarea-wrapper>
+ <p-textarea-wrapper label="Some label"><textarea name="some-name" required></textarea></p-textarea-wrapper>

- <p-select-wrapper label="Some label *"><select name="some-name" required><option>A</option></select></p-select-wrapper>
+ <p-select-wrapper label="Some label"><select name="some-name" required><option>A</option></select></p-select-wrapper>
```

#### Shadow DOM

`Flex`, `Flex Item`, `Grid` and `Grid Item` now use Shadow DOM, thus you are not able to overwrite styles defined by
these components any longer.

---

## Angular

#### Integration of Angular components

In the past it was possible to provide a token called `PREVENT_WEB_COMPONENTS_REGISTRATION` which prevented the
registration of the Porsche Design System components and loading of polyfills. Due to the fact that we no longer provide
/ need poly filling, we have completely removed the token. For advanced usage please
[read further](https://designsystem.porsche.com/latest/start-coding/angular).

---

## React

#### Integration of React components

In the past `@porsche-design-system/components-react` components have initialized the **Porsche Design System Loader**
automatically as soon as a component was imported. With `v2.x` you have to import the `PorscheDesignSystemProvider` once
in your `index.tsx` which then initializes the **Porsche Design System Loader**, e.g. like:

```diff
  // index.tsx

  import ReactDOM from 'react-dom';
  import { PorscheDesignSystemProvider } from '@porsche-design-system/components-react';
  import { App } from './App';

  ReactDOM.render(
    <React.StrictMode>
+     <PorscheDesignSystemProvider>
        <App />
+     </PorscheDesignSystemProvider>
    </React.StrictMode>,
    document.getElementById('root')
  );
```

For advanced usage please [read further](https://designsystem.porsche.com/latest/start-coding/react).

#### Jsdom Polyfill for React / Jest / jsdom test automation

We removed test mocks for React / Jest / jsdom as Shadow DOM is supported since jsdom v12.2.0. Instead, we provide a
Jsdom Polyfill (exclusivly for `@porsche-design-system/components-react` package) fixing missing implementation of jsdom
which the Porsche Design System relies on. **Note:** If your test includes Porsche Design System components, make sure
to wrap the component you want to test with a PorscheDesignSystemProvider in order to avoid exceptions. For more
information please [read further](https://designsystem.porsche.com/latest/start-coding/react).

---

## Vanilla JS

#### Integration of Vanilla JS components

With `v1.x` of the Porsche Design System you've had to copy all needed JS files of
`@porsche-design-system/components-js` into your target directory and include the ES5 and ESM loader snippet. Now you
only need to copy one `index.js` file and initialize the Porsche Design System like in the example below:

```diff
  <!DOCTYPE html>
  <html lang="en">
    <head>
      <meta charset="utf-8">
      <meta name="viewport" content="width=device-width,initial-scale=1.0">
      <title>Porsche Design System</title>
-     <script nomodule src="PATH/TO/PACKAGE/@porsche-design-system/components-js/dist/porsche-design-system/porsche-design-system.js"></script>
-     <script type="module" src="PATH/TO/PACKAGE/@porsche-design-system/components-js/dist/porsche-design-system/porsche-design-system.esm.js"></script>
+     <script src="PATH/TO/PACKAGE/@porsche-design-system/components-js/index.js"></script>
    </head>
    <body>
+     <script type="text/javascript">
+       porscheDesignSystem.load();
+     </script>
      <p-headline variant="headline-1">Some text</p-headline>
    </body>
  </html>
```

For advanced usage please [read further](https://designsystem.porsche.com/latest/start-coding/vanilla-js).

---

### [2.0.0-rc.10] - 2021-04-12

#### Changed

- `Tabs` and `Tabs Bar` now respect dynamic additions / removals of `p-tabs-item`, `a` and `button` elements. Make sure
  to update the `activeTabIndex` when mutating elements
- Improved performance of `Text`, `Button Pure` and `Link Pure` when `size` is not `inherit`

#### Added

- `Grid` now has a `wrap` and `gutter` property
- Components (`Grid Item`, `Flex Item`, `Tabs Item` and `Text List Item`) that require a specific parent (`Grid`, `Flex`
  , `Tabs` and `Text List`) will now throw an error if used without that parent

#### Fixed

- Visual appearance of `Checkbox Wrapper` and `Radio Button Wrapper` reflect the state of the wrapped `input` element

### [2.0.0-rc.9] - 2021-03-26

#### Added

- `Button Group` component
- Fullscreen property for `Modal` on mobile

#### Changed

- Spacings, heading and sizes of `Modal`

#### Fixed

- Prevent duplicate loading of `porsche-design-system.v2.x.HASH.js` chunk when using `getComponentChunkLinks()` partial

### [2.0.0-rc.8] - 2021-03-17

#### Added

- Support for full height `Content Wrapper` with flex
- `Tabs Bar` now supports `undefined` as `activeTabIndex`

#### Changed

- `Tabs Bar` has a new default `activeTabIndex`, which is `undefined`
- `Tabs Bar` does not work by itself anymore. The `activeTabIndex` needs to be controlled from the outside
  ([read more](https://designsystem.porsche.com/latest/components/tabs-bar/examples))
- Background Color of `Select Wrapper` in `dark` theme to meet accessibility criteria

### [2.0.0-rc.7] - 2021-03-15

#### Fixed

- Make shadowed `Flex` and `Grid` work in Firefox + Safari

### [2.0.0-rc.6] - 2021-03-11

#### Changed

- Make `Grid` and `Grid Item` use Shadow DOM
- Make `Flex` and `Flex Item` use Shadow DOM

### [2.0.0-rc.5] - 2021-03-09

#### Added

- Configurable background color of `Content Wrapper`
- `italic` font-style in `Text` is now overridden with `normal`

#### Fixed

- Usage of `Select Wrapper` within custom elements
- A bug that caused `Spinner` to be displayed in a wrong size

### [2.0.0-rc.4] - 2021-03-01

#### Changed

- Filter of `Select Wrapper` supports substring search

#### Fixed

- Build error in SSR

### [2.0.0-rc.3] - 2021-02-17

#### Added

- React: utility function `skipCheckForPorscheDesignSystemProviderDuringTests`
- React: tree shaking for component wrappers

#### Fixed

- Angular: error in `Checkbox Wrapper`, `Radio Button Wrapper` and `Text Field Wrapper` when `input[type]` is bound

### [2.0.0-rc.2] - 2021-02-12

#### Added

- Validate usage of `Checkbox Wrapper`, `Radio Button Wrapper`, `Select Wrapper`, `Text Field Wrapper` and
  `Textarea Wrapper`

### [2.0.0-rc.1] - 2021-02-04

#### Added

- Partial function `getComponentChunkLinks()` to preload Porsche Design System Components

#### Changed

- Added a space before asterisk (`*`) when `input`, `textarea` or `select` have `required` attribute within form wrapper
  components
- Renamed partial `getFontLinks()` option from `weight` to `weights`

#### Fixed

- A bug in `Tabs Bar` where the nextButton was mistakenly rendered.
- A bug where `Icon` was not rendered when using `lazy` property.
- A bug in `Text Field Wrapper` with input type password where characters would overlap the icon.

### [2.0.0-rc.0] - 2021-01-29

#### Added

- Link support for `Marque`
- Sizing options `'responsive' | 'small' | 'medium'` for `Marque`

#### Changed

- Angular: added static `load()` function `PorscheDesignSystemModule` for custom prefix
- Hide up/down spin button when using **Text Field** with `type="number"` in Firefox

#### Fixed

- Angular: typings
- React: correct handling of `ref` property
- Unhandled exception in `Select Wrapper` if `selected` and `disabled` attributes are set on the same option
- A bug in `Tabs Bar` where scrolling was broken when a tab was selected
- A bug in `Tabs Bar` where the `nextButton` was always rendered

### [2.0.0-alpha.13] - 2021-01-26

#### Added

- Partial function `getFontLinks()` to prevent **Flash of Unstyled Text** (FOUT)

#### Fixed

- React: correct handling of `className` property

### [2.0.0-alpha.12] - 2021-01-20

#### Added

- Partial function `getInitialStyles()` to prevent **Flash of Unstyled Content** (FOUC)
- Partial function `getFontFaceStylesheet()` to prevent **Flash of Unstyled Text** (FOUT)

#### Changed

- React: `PorscheDesignSystemProvider` needs to wrap application
- React: component props have to be camelCase
- React: `PorscheDesignSystemProvider` is needed while testing components

#### Fixed

- React: typings
- React: support of objects for property values

#### Removed

- React: `getPrefixedComponents`, prefixing is handled by `PorscheDesignSystemProvider`

### [2.0.0-alpha.11] - 2021-01-08

#### Changed

- Precision of relative line height
- Changed color of `neutral contrast low`

### [2.0.0-alpha.10] - 2020-12-14

#### Added

- `native` property to `Select Wrapper` to force rendering of native Browser select dropdown
- Extended flexibility of `Headline`

#### Changed

- Some styling improvements of `Select Wrapper`

#### Fixed

- Jsdom Polyfill `fetch` error

### [2.0.0-alpha.9] - 2020-12-09

### Fixed

- Improved reliability of `componentsReady()`

#### Changed

- Jsdom Polyfill `console.warn` behaviour

### [2.0.0-alpha.8] - 2020-12-03

### Fixed

- A bug where `Modal` did not remove `overflow=hidden` on document body.

### [2.0.0-alpha.7] - 2020-11-26

#### Added

- Jsdom Polyfill

#### Removed

- Jsdom Mocks
- Global "blur on focus" script

#### Changed

- Default dropdown direction of `SelectWrapper` from `down` to `auto`
- Made API of `Tabs` consistent with `Tabs Bar`
- Removed transition for focus styling
- Use `:focus-visible` as default and `:focus` as fallback for focusable elements

#### Fixed

- The Selected element of `SelectWrapper` dropdown keeps now in sync with native selection if changed programmatically
- Invalid search results get cleared if `SelectWrapper` becomes focus state
- Some bugs in `TabsBar`
- Minification of dynamic slotted content styles
- An issue where `Pagination` throws console errors if disconnected from dom.

### [2.0.0-alpha.6] - 2020-10-28

#### Changed

- default `type` of `Button` and `Button Pure` to `submit`

#### Fixed

- Typings

### [2.0.0-alpha.5] - 2020-10-26

#### Added

- `Modal` component

#### Fixed

- Typing for `pageChange` event of `Pagination` component
- Typings

#### Changed

- Focus styling

### [2.0.0-alpha.4] - 2020-10-14

#### Added

- Custom filter to `Select Wrapper` component
- DropDown direction property to `Select Wrapper` component
- Display `*` after label when `input`, `textarea` or `select` have `required` attribute within form wrapper components
- `Tabs` component
- `Tabs Bar` component
- `Banner` component

#### Removed

- Default `position: relative;` style of `Link Pure` and `Button Pure`

#### Fixed

- `Spinner` zooming bug on Safari

### [2.0.0-alpha.3] - 2020-09-11

#### Added

- Support to load assets from China CDN directly via browser flag: `PORSCHE_DESIGN_SYSTEM_CDN = 'cn';`

#### Removed

- Support for `<a>` wrapped `Link` and `Link Pure`

### [2.0.0-alpha.2] - 2020-08-20

### [2.0.0-alpha.1] - 2020-08-17

#### Changed

- Removed classnames dependency
- Stencil Core `taskQueue` from `congestionAsync` to `async` for more performant component rendering

#### Fixed

- Focus input on label click of `Checkbox Wrapper` and `Radio Button Wrapper`

### [1.5.6] - 2020-10-15

### [1.5.6-rc.0] - 2020-10-13

### Fixed

- `Spinner` zooming bug on Safari

### [1.5.5] - 2020-09-11

### [1.5.5-rc.0] - 2020-09-07

### Changed

- Deprecated stencil lifecycle-method `componentDidUnload` to `disconnectedCallback` to fix "`selectObserver` is
  undefined" bug in `Select Wrapper` and `Pagination`

### [1.5.4] - 2020-08-25

### [1.5.4-rc.0] - 2020-08-17

#### Changed

- Removed classnames dependency
- Stencil Core `taskQueue` from `congestionAsync` to `async` for more performant component rendering

#### Fixed

- Focus input on label click of `Checkbox Wrapper` and `Radio Button Wrapper`
- Fix typings for `orientation` of `Divider` component

### [2.0.0-alpha.0] - 2020-08-06

#### Added

- **Experimental:** Optional web component scoping mechanism during runtime to enable micro service architecture

#### Changed

- Web components get lazy loaded from central CDN to improve caching strategy across Porsche's digital eco system

#### Removed

- Stop browser support for **IE11** and **EdgeHTML**

#### Fixed

- Mix of `Optgroups` and `Options` on same level in `Select Wrapper` component
- Fix typings for `orientation` of `Divider` component

### [1.5.3] - 2020-08-10

### [1.5.3-rc.0] - 2020-08-10

#### Fixed

- Mix of `Optgroups` and `Options` on same level in `Select Wrapper` component

### [1.5.2] - 2020-07-22

#### Fixed

- Dispatch change event in `Select Wrapper`
- Stencil react-output-target SSR Bug

### [1.5.1] - 2020-07-20

#### Fixed

- SVGO settings for icons
- Angular bug which causes `ngcc` to fail

### [1.5.0] - 2020-07-16

#### Added

- Icons (active-cabin-ventilation, battery-full, bell, bookmark, car-battery, charging-active, charging-state, climate,
  climate-control, garage, horn, key, map, parking-brake, parking-light, preheating, send, shopping-bag, sidelights,
  user-manual, wrenches)

#### Changed

- Icons (arrow-first, arrow-last, battery-empty, car, card, charging-station, question)

#### Fixed

- Porsche Marque images

### [1.5.0-rc.2] - 2020-07-06

### [1.5.0-rc.1] - 2020-07-06

#### Added

- **Notification Neutral** color to `color` property of `p-text` and `p-icon`

### [1.5.0-rc.0] - 2020-06-25

#### Added

- `Fieldset Wrapper` component
- Improved SEO of `p-headline` and `p-text`: Added possibility to write semantic HTML tags (e.g. `<h1>-<h6>` or `<p>` ,
  `<blockquote>`, etc.) directly as slotted content.
- Possibility to include anchor tags directly as slots of `Link`, `Link Pure` and `Link Social`
- `Text` new `weight` property `semibold`
- `Button Pure` label with subline pattern as slot
- `Link Pure` label with subline pattern as slot

#### Changed

- `Select Wrapper` is now ready for the catwalk. It is dressed now with a custom drop down list box and gets naked by
  default on touch devices.

#### Fixed

- Minor accessibility improvements of `icons` and `Text Field`
- Remove native number spinner buttons of `Text Field` with type text for Firefox
- An issue with `Button` and `Button Pure` and their `disabled` attribute

### [1.4.0] - 2020-05-14

### [1.4.0-rc.3] - 2020-05-08

#### Added

- `Text List`

#### Changed

- Improve caching strategy for fonts by content-based hash
- Improve caching strategy for marque by content-based hash
- Dimensions and sharpness of marque
- Props for `Content Wrapper`

### [1.4.0-rc.2] - 2020-05-06

#### Added

- `Content Wrapper`
- Description property to `p-text-field-wrapper`, `p-textarea-wrapper` and `p-select-wrapper`
- `Link Social`

#### Changed

- Improve accessibility of error and success states of form elements
- Aria-invalid attribute of form elements if they are in error state is now managed by component
- Rename icon name `configure` to `configurate` (prevents breaking change compared to stable v1.3.0)
- Improve `p-icon` loading behavior

#### Fixed

- Display of wrong icons

#### Removed

- `safe-zone` property of `p-grid` (`Content Wrapper` should be used instead)

### [1.4.0-rc.1] - 2020-04-27

#### Added

- Add `safe-zone` property to `p-grid` for outer grid margin, max-width and centering
- Submit button with search icon to `p-textfield-wrapper` type search
- Test-Projects React, Angular, Gatsby and NextJS

#### Changed

- Background color of readonly state in components `p-textfield-wrapper` and `p-textarea-wrapper`
- Visual appearance of icons
- Improve caching strategy for icons by content-based hash
- Cursor of Radio, Checkbox and Select
- Fixed naming of Mock from `p-textfield-wrapper` to `p-text-field-wrapper`

#### Fixed

- Icon loading mechanism

### [1.4.0-rc.0] - 2020-04-09

#### Added

- SSR support

### [1.3.0] - 2020-04-08

#### Added

- New headline size `headline-5` to `p-headline`
- Test Mocks

#### Fixed

- Text styling of Select component on focus in IE11 and Chrome on Windows 10

### [1.3.0-rc.0] - 2020-04-03

#### Fixed

- Improve form elements

### [1.2.0] - 2020-03-25

#### Added

- `Divider`
- Hover state for form elements

#### Fixed

- Support label text of form elements for Screen readers

### [1.1.2] - 2020-03-17

#### Changed

- Notification colors

### [1.1.1] - 2020-03-13

#### Changed

- Icon of `Checkbox` indeterminate state

### [1.1.0] - 2020-03-11

#### Fixed

- Minor improvements

### [1.1.0-rc.0] - 2020-03-02

#### Added

- `Select Wrapper`
- `Checkbox Wrapper`
- `Radio Button Wrapper`
- `Textarea Wrapper`

#### Fixed

- `Text Field Wrapper` toggle password visibility

### [1.0.3] - 2020-02-13

#### Fixed

- JS framework compatibility

### [1.1.0-0] - 2020-02-06

#### Added

- `Text Field Wrapper`

#### Changed

- Add proper cursor for disabled state for `Button` and `Button Pure`

### [1.0.2] - 2020-02-04

#### Fixed

- Inheritable styling of slotted content

### [1.0.1] - 2020-01-30

#### Added

- Clickable area of `Link Pure` and `Button Pure` is optionally configurable by defining padding on host element

### [1.0.0] - 2020-01-28

#### Added

- Cursor pointer on hover for `Button` and `Button Pure`
- Line-height gets calculated based on Porsche type-scaling formula automatically for `Text`, `Link Pure` and
  `Button Pure`
- Test helper function `componentsReady()` which indicates when lazy loaded components fully have loaded

#### Changed

- Update CDN asset paths
- Improve font-weight definitions
- Rename and optimize neutral colors for `Icon` and `Text`

### [1.0.0-rc.1] - 2019-12-13

#### Added

- `Headline`
- `Text`
- `Marque`
- `Button`
- `Button Pure`
- `Spinner`
- `Icon`
- `Flex`
- `Grid`
- `Link`
- `Link Pure`
- `Pagination`
- "Blur on focus"<|MERGE_RESOLUTION|>--- conflicted
+++ resolved
@@ -11,17 +11,14 @@
 
 #### Added
 
-<<<<<<< HEAD
+- `Segmented Control`
 - `Stepper Horizontal`
-=======
-- `Segmented Control`
 
 ### [2.13.0-rc.2] - 2022-06-21
 
 ### [2.13.0-rc.1] - 2022-06-21
 
 ### [2.13.0-rc.0] - 2022-06-21
->>>>>>> 10128391
 
 #### Changed
 
