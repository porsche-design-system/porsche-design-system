# Changelog

## Porsche Design System

All notable changes to this project will be documented in this file and published as following npm packages:

- `@porsche-design-system/components-js`
- `@porsche-design-system/components-angular`
- `@porsche-design-system/components-react`
- `@porsche-design-system/components-vue`

The format is based on [Keep a Changelog](https://keepachangelog.com/en/1.0.0), and this project adheres to
[Semantic Versioning](https://semver.org/spec/v2.0.0.html).

### [Unreleased]

#### Added

- `Button Tile`, `Link Tile`, `Link Tile Model Signature`: supports `<video/>` (the tile components automatically check
  for OS reduced motion setting to decide weather the video autoplay should be prevented or not to improve accessibility
  & UX) ([#3454](https://github.com/porsche-design-system/porsche-design-system/pull/3454))
- Extend deprecation console warnings by reference to causing DOM element
  ([#3439](https://github.com/porsche-design-system/porsche-design-system/pull/3439))

#### Changed

<<<<<<< HEAD
- Partials: `getInitialStyles` uses CSS `:defined` to determine the visibility of web components, as well as
  `[data-ssr]` attribute for Next JS and Remix
  ([#3466](https://github.com/porsche-design-system/porsche-design-system/pull/3466))
=======
- `Select`: added `display: block` to host in order to be consistent with other form components
  ([#3462](https://github.com/porsche-design-system/porsche-design-system/pull/3462))
>>>>>>> 5a794558

#### Fixed

- `Select`, `Multi-Select`: programmatic focus
  ([#3462](https://github.com/porsche-design-system/porsche-design-system/pull/3462))
- `Button Tile`, `Link Tile`, `Link Tile Model Signature`: correct image position if custom css `position: absolute` is
  used on media element ([#3446](https://github.com/porsche-design-system/porsche-design-system/pull/3446))

### [3.17.0] - 2024-08-01

### [3.17.0-rc.2] - 2024-08-01

#### Fixed

- `Optgoup`: hydration error in Next.js SSR context
  ([#3432](https://github.com/porsche-design-system/porsche-design-system/pull/3432))
- `Select`: ensure slotted image width
  ([#3432](https://github.com/porsche-design-system/porsche-design-system/pull/3432))

### [3.17.0-rc.1] - 2024-07-31

#### Added

- `Button`, `Link`:
  - Prop `variant` extended by value `ghost`
    ([#3423](https://github.com/porsche-design-system/porsche-design-system/pull/3423))
  - Prop `compact` ([#3423](https://github.com/porsche-design-system/porsche-design-system/pull/3423))

#### Fixed

- `Tabs Bar`: fixed tabindex issue when `Tabs Bar` is rendered with the `Scroller` component
  ([#3421](https://github.com/porsche-design-system/porsche-design-system/pull/3421))

### [3.17.0-rc.0] - 2024-07-29

#### Added

- `Link Tile`, `Link Tile Model Signature`, `Button Tile`:
  - Named slot `header` ([#3419](https://github.com/porsche-design-system/porsche-design-system/pull/3419))
- `Link Tile`, `Button Tile`: Prop `size` extended by value `large`
  ([#3419](https://github.com/porsche-design-system/porsche-design-system/pull/3419))
- `Tag`:
  - Prop `compact` ([#3411](https://github.com/porsche-design-system/porsche-design-system/pull/3411))
  - Prop `color` extended by value `background-frosted`
    ([#3411](https://github.com/porsche-design-system/porsche-design-system/pull/3411))
- Styles: `theme{Light|Dark}BackgroundFrosted` and `$pds-theme-{light|dark}-background-frosted` color
  ([#3409](https://github.com/porsche-design-system/porsche-design-system/pull/3409))
- `Optgroup`: Usable in combination with `Select` and `Multi Select`
  ([#3410](https://github.com/porsche-design-system/porsche-design-system/pull/3410))
- `Flyout`, `Modal`: Add custom events `motionVisibleEnd` and `motionHiddenEnd` to notify when opening and closing
  transitions are complete ([#3418](https://github.com/porsche-design-system/porsche-design-system/pull/3418))

#### Changed

- `Link Tile`, `Link Tile Model Signature`, `Button Tile`:
  - Layout behaviour is able to break out of its aspect ratio in case content overflows to be a11y compliant and/or to
    improve visual alignment in CSS Grid context
    ([#3419](https://github.com/porsche-design-system/porsche-design-system/pull/3419))
  - Values `1:1 | 4:3 | 3:4 | 16:9 | 9:16` of prop `aspect-ratio` are deprecated and mapped to new values
    `1/1 | 4/3 | 3/4 | 16/9 | 9/16` to be aligned with CSS spec
    ([#3419](https://github.com/porsche-design-system/porsche-design-system/pull/3419))

```diff
- <p-link-tile aspect-ratio="1:1 | 4:3 | 3:4 | 16:9 | 9:16"></p-link-tile>
+ <p-link-tile aspect-ratio="1/1 | 4/3 | 3/4 | 16/9 | 9/16"></p-link-tile>

- <p-button-tile aspect-ratio="1:1 | 4:3 | 3:4 | 16:9 | 9:16"></p-button-tile>
+ <p-button-tile aspect-ratio="1/1 | 4/3 | 3/4 | 16/9 | 9/16"></p-button-tile>

- <p-link-tile-model-signature aspect-ratio="1:1 | 4:3 | 3:4 | 16:9 | 9:16"></p-link-tile-model-signature>
+ <p-link-tile-model-signature aspect-ratio="1/1 | 4/3 | 3/4 | 16/9 | 9/16"></p-link-tile-model-signature>
```

- `Link Tile`, `Button Tile`: Value `default` of prop `size` is deprecated and mapped to new value `medium` to be in
  sync with typography sizing definition
  ([#3419](https://github.com/porsche-design-system/porsche-design-system/pull/3419))

```diff
- <p-link-tile size="default"></p-link-tile>
+ <p-link-tile size="medium"></p-link-tile>

- <p-button-tile size="default"></p-button-tile>
+ <p-button-tile size="medium"></p-button-tile>
```

- `Icon`: All icons are up-to-date with the One UI look
- Shorten asset filenames
- `Carousel`: Slides and `controls` slot are centered if `alignHeader` prop is set to `center` and amount of slides is
  less than `slidesPerPage` ([#3372](https://github.com/porsche-design-system/porsche-design-system/pull/3372))

#### Fixed

- `Link Pure`: Broken with `alignLabel="start"`, hidden label & nested anchor
  ([#3379](https://github.com/porsche-design-system/porsche-design-system/pull/3379))
- `Textfield Wrapper`, `Textarea Wrapper`: Conditionally rendered component throws
  `TypeError: Cannot read properties of undefined (reading 'type')`
  ([#3383](https://github.com/porsche-design-system/porsche-design-system/pull/3383))
- `Link Tile`: Broken word-break & hyphens Safari
  ([#3397](https://github.com/porsche-design-system/porsche-design-system/pull/3397))
- `Select Wrapper`: `optgroup` styling and behavior
  ([#3410](https://github.com/porsche-design-system/porsche-design-system/pull/3410))

### [3.16.0] - 2024-07-02

### [3.16.0-rc.2] - 2024-07-02

#### Added

- Partials: Added default `og:image` and related meta tags to the `getMetaTagsAndIconLinks` partial. Can be disabled by
  setting the `ogImage` option to `false`.
  ([#3357](https://github.com/porsche-design-system/porsche-design-system/pull/3357))

#### Changed

- `Flyout Navigation`, `Flyout Navigation Item`: Renamed (experimental) component to `Flyout Multilevel` and
  `Flyout Multilevel Item` ([#3351](https://github.com/porsche-design-system/porsche-design-system/pull/3351))
- `Toast`: Renders fully on `#top-layer`, stacking behaviour has changed and follows W3C standards now, see
  https://developer.mozilla.org/en-US/docs/Glossary/Top_layer and
  https://developer.chrome.com/blog/what-is-the-top-layer
  ([#3356](https://github.com/porsche-design-system/porsche-design-system/pull/3356))

```diff
- <p-flyout-navigation><p-flyout-navigation-item></p-flyout-navigation-item></p-flyout-navigation>
+ <p-flyout-multilevel><p-flyout-multilevel-item></p-flyout-multilevel-item></p-flyout-multilevel>
```

#### Fixed

- Types: `@porsche-design-system/components-vue` typings are not exposed
  ([#3355](https://github.com/porsche-design-system/porsche-design-system/pull/3355))

### [3.16.0-rc.1] - 2024-06-18

#### Added

- `jsdom-polyfill` Added polyfills for `Popover API` and `ResizeObserver`
  ([#3334](https://github.com/porsche-design-system/porsche-design-system/pull/3334))
- `Segmented Control`: Prop `aria` added to `Segmented Control Item` to support ARIA attributes
  ([#3327](https://github.com/porsche-design-system/porsche-design-system/pull/3327))

#### Changed

- Angular: updated peer dependency to `>=17.0.0 <19.0.0`
  ([#3346](https://github.com/porsche-design-system/porsche-design-system/pull/3346))
- React: Improve prop typings for all wrappers of `@porsche-design-system/components-react`
  ([#3336](https://github.com/porsche-design-system/porsche-design-system/pull/3336))

### [3.16.0-rc.0] - 2024-06-05

#### Added

- `Flyout`:
  - CSS variable `--p-flyout-sticky-top` (experimental)
    ([#3191](https://github.com/porsche-design-system/porsche-design-system/pull/3191))
  - Prop `disableBackdropClick` ([#3191](https://github.com/porsche-design-system/porsche-design-system/pull/3191))
- `Modal`:
  - CSS variable `--p-modal-width` (experimental)
    ([#3191](https://github.com/porsche-design-system/porsche-design-system/pull/3191))
  - Named slot `header` ([#3191](https://github.com/porsche-design-system/porsche-design-system/pull/3191))

#### Changed

- `Modal`, `Flyout`:
  - Sticky dismiss button ([#3191](https://github.com/porsche-design-system/porsche-design-system/pull/3191))
  - Aligned layout, spacing and UX behaviour
    ([#3191](https://github.com/porsche-design-system/porsche-design-system/pull/3191))
  - Renders fully on `#top-layer`, stacking behaviour has changed and follows W3C standards now, see
    https://developer.mozilla.org/en-US/docs/Glossary/Top_layer and
    https://developer.chrome.com/blog/what-is-the-top-layer
    ([#3191](https://github.com/porsche-design-system/porsche-design-system/pull/3191))
- `Modal`: `heading` prop and `slot="heading"` are deprecated. Use `slot="header"` instead.

#### Fixed

- Types: Fixed incorrectly allowed type `string` in types `BreakpointCustomizable`, `SelectedAriaAttributes`,
  `CarouselInternationalization`, `PaginationInternationalization` and `ScrollToPosition`
- `Modal`, `Flyout`: Dynamically react to adding/removing named slots
  ([#3191](https://github.com/porsche-design-system/porsche-design-system/pull/3191))
- `Modal`: Uses native `<dialog />` element to resolve focus issues, focus trap
  ([#3191](https://github.com/porsche-design-system/porsche-design-system/pull/3191))

### [3.15.2] - 2024-05-29

#### Fixed

- `aria`: Refactor `parseJSONAttribute` to support Safari < 16.4  
  ([#3314](https://github.com/porsche-design-system/porsche-design-system/pull/3314))

### [3.15.1] - 2024-05-23

#### Fixed

- `Banner`: Fixed position on mobile ([#3307](https://github.com/porsche-design-system/porsche-design-system/pull/3307))

### [3.15.0] - 2024-05-16

### [3.15.0-rc.5] - 2024-05-16

#### Added

- `Button Pure`: Prop `underline` to show an underline for the label
  ([#3212](https://github.com/porsche-design-system/porsche-design-system/pull/3212))
- Partials: Added new option `globalStyles` to `getInitialStyles` to disable global reset styles.  
  ([#3213](https://github.com/porsche-design-system/porsche-design-system/pull/3213))

#### Changed

- `Banner`: Refactor Banner to use native `popover`
  ([#3196](https://github.com/porsche-design-system/porsche-design-system/pull/3196))
- Partials: `getInitialStyles` only contain hydration visibility and global styles. All other styles are handled by
  constructable stylesheets at component level.
  ([#3213](https://github.com/porsche-design-system/porsche-design-system/pull/3213))
- `Table`: Removed slotted image style `verticalAlign: 'middle'` from initialStyles
  ([#3213](https://github.com/porsche-design-system/porsche-design-system/pull/3213))
- `Tabs Bar`: Removed sibling tabpanel focus style from initialStyles
  ([#3213](https://github.com/porsche-design-system/porsche-design-system/pull/3213))

#### Fixed

- `Carousel`: Accessible name of carousel region wrapper
  ([#3220](https://github.com/porsche-design-system/porsche-design-system/pull/3220))
- `aria` property now supports escaped single quotes inside JSON strings, e.g.
  `aria="{ 'aria-label': 'You can\'t do that? yes you can!' }"`
  ([#3217](https://github.com/porsche-design-system/porsche-design-system/pull/3217))

### [3.15.0-rc.4] - 2024-05-06

#### Added

- Partials: Added new partial `getFontFaceStyles` which returns an inline style containing all font-face definitions.  
  ([#3188](https://github.com/porsche-design-system/porsche-design-system/pull/3188))

#### Changed

- Partials: Partial `getFontFaceStylesheet` is deprecated and will be removed with the next major release. Use the
  `getFontFaceStyles` partial instead, which directly returns a `<style>` tag containing all font-face definitions and
  can be used in the same way. ([#3188](https://github.com/porsche-design-system/porsche-design-system/pull/3188))

```diff
- getFontFaceStylesheet()
+ getFontFaceStyles()
```

### [3.15.0-rc.3] - 2024-04-23

#### Fixed

- `Pin Code`: Fixed several problems with IME keyboards
  ([#3197](https://github.com/porsche-design-system/porsche-design-system/pull/3197))

### [3.15.0-rc.2] - 2024-04-22

#### Added

- `Accordion`: Add experimental property `sticky` for a fixed heading
  ([#3181](https://github.com/porsche-design-system/porsche-design-system/pull/3181))
- `Inline Notification`, `Banner`: heading hierarchy can now be customized with `headingTag` prop
  ([#3168](https://github.com/porsche-design-system/porsche-design-system/pull/3168))

#### Changed

- `Accordion`: `tag` property is deprecated. Use `headingTag` property instead to specify heading hierarchy level.
  ([#3168](https://github.com/porsche-design-system/porsche-design-system/pull/3168))

```diff
- <p-accordion tag="h3"></p-accordion>
+ <p-accordion heading-tag="h3"></p-accordion>
```

#### Fixed

- `Pin Code`: Input is entered twice in iOS
  ([#3192](https://github.com/porsche-design-system/porsche-design-system/pull/3192))

### [3.15.0-rc.1] - 2024-04-17

#### Added

- Partials: `getMetaTagsAndIconLinks`, `getComponentChunkLinks`, `getIconLinks` and `getFontLinks` support new format
  option `js` ([#3179](https://github.com/porsche-design-system/porsche-design-system/pull/3179))

### [3.15.0-rc.0] - 2024-04-05

#### Changed

- `Model Signature`: Enabling the use of hex colors, CSS gradients, CSS image and video masks. In addition, the size was
  slightly adjusted. ([#3153](https://github.com/porsche-design-system/porsche-design-system/pull/3153))

#### Fixed

- `Modal`: Missing box-shadow on sticky footer when slotted content changes
  ([#3154](https://github.com/porsche-design-system/porsche-design-system/pull/3154))
- `Select`: Hydration error in Next.js when using slotted `img`
  ([#3162](https://github.com/porsche-design-system/porsche-design-system/pull/3162))
- `Text Field Wrapper`, `Textarea Wrapper`: Dynamic changes of `showCounter` and `maxLength` are reflected. The counter
  element dynamically adjusts to changes in the input value accurately.
  ([#3084](https://github.com/porsche-design-system/porsche-design-system/pull/3084))

### [3.14.0] - 2024-03-25

### [3.14.0-rc.0] - 2024-03-25

#### Added

- `Icon`: `battery-empty-fuel` ([#3148](https://github.com/porsche-design-system/porsche-design-system/pull/3148))

#### Changed

- `Icon`: `battery-empty-co2` and `co2-class`
  ([#3148](https://github.com/porsche-design-system/porsche-design-system/pull/3148))
- Angular: updated peer dependency to `>=17.0.0 <18.0.0`
  ([#3125](https://github.com/porsche-design-system/porsche-design-system/pull/3125))
- React: updated peer dependency to `>=18.0.0 <19.0.0`
  ([#3125](https://github.com/porsche-design-system/porsche-design-system/pull/3125))

### [3.13.1] - 2024-03-20

#### Fixed

- `Modal`: Unexpected scrolling behavior on iOS >= 17.4
  ([#3128](https://github.com/porsche-design-system/porsche-design-system/pull/3128))
- `Select`, `Multi-Select`: Cropping issues of select dropdown when used inside `Table` component
  ([#3114](https://github.com/porsche-design-system/porsche-design-system/pull/3114))
- `Flyout`, `Flyout Navigation`: iOS Safari URL bar overlaying
  ([#3131](https://github.com/porsche-design-system/porsche-design-system/pull/3131))

### [3.13.0] - 2024-03-11

### [3.13.0-rc.2] - 2024-03-11

#### Added

- `Icon`: `battery-empty-co2` and `co2-class`
  ([#3103](https://github.com/porsche-design-system/porsche-design-system/pull/3103))

### [3.13.0-rc.1] - 2024-03-08

#### Added

- `Select` ([#3008](https://github.com/porsche-design-system/porsche-design-system/pull/3008))
- `Modal`: Prop `backdrop` ([#3082](https://github.com/porsche-design-system/porsche-design-system/pull/3082))
- `Modal`: CSS variables `--p-modal-spacing-top` and `--p-modal-spacing-bottom`
  ([#3082](https://github.com/porsche-design-system/porsche-design-system/pull/3082))

#### Fixed

- `Flyout`: Refactor Flyout to use native Dialog element to resolve focus issues
  ([#2998](https://github.com/porsche-design-system/porsche-design-system/pull/2998))
- `Accordion`: Fix overflow scrollbar issues
  ([#3042](https://github.com/porsche-design-system/porsche-design-system/pull/3042))
- `Carousel`: Skip link is visible when it receives keyboard focus
  ([#3055](https://github.com/porsche-design-system/porsche-design-system/pull/3055))
- Placeholder color of `Text Field Wrapper` for `input type="date"` and `input type="time"` in Safari and alignment in
  Mobile Safari ([#3068](https://github.com/porsche-design-system/porsche-design-system/pull/3068))
- Counter overlap with long initial value in `Text Field Wrapper` for `input type="text"` with `maxlength`
  ([#3079](https://github.com/porsche-design-system/porsche-design-system/pull/3079))

#### Changed

- Updated favicons output via `getMetaTagsAndIconLinks()` partial
  ([#3081](https://github.com/porsche-design-system/porsche-design-system/pull/3081))

### [3.13.0-rc.0] - 2024-02-19

#### Added

- `Link Tile Product`: Prop `price-original` to be able to visualize sale and original price
  ([#3040](https://github.com/porsche-design-system/porsche-design-system/pull/3040))

#### Changed

- Validation of `getInitialStyles()` partial is temporarily disabled
  ([#3049](https://github.com/porsche-design-system/porsche-design-system/pull/3049))

### [3.12.0] - 2024-02-12

### [3.12.0-rc.1] - 2024-02-08

#### Fixed

- `Checkbox Wrapper`, `Radio Button Wrapper`: Safari visually reflects input status (checked/unchecked) when used in
  another Shadow DOM or changed programmatically
  ([#3028](https://github.com/porsche-design-system/porsche-design-system/pull/3028))

### [3.12.0-rc.0] - 2024-02-05

#### Added

- `Icon`: `logo-x`, `bookmark-filled` and `star-filled`
  ([#3025](https://github.com/porsche-design-system/porsche-design-system/pull/3025))

#### Changed

- `Icon`: Visual appearance of `information-filled`, `information`, `success-filled`, `success`, `bookmark`, `compare`,
  `configurate`, `heart-filled`, `heart`, `menu-lines`, `success`, `search`, `locate`, `star`, `shopping-bag-filled`,
  `shopping-bag`, `user-filled` and `user`
  ([#3025](https://github.com/porsche-design-system/porsche-design-system/pull/3025))
- All components (expect some form elements) have improved focus styling based on `:focus-visible`
  ([#3011](https://github.com/porsche-design-system/porsche-design-system/pull/3011))
- Several components are using CSS property `inset|inset-inline|inset-block` instead of `top|bottom|left|right` for
  better RTL (right-to-left) support ([#3011](https://github.com/porsche-design-system/porsche-design-system/pull/3011))
- `Switch`: Improve RTL (right-to-left) mode
  ([#3011](https://github.com/porsche-design-system/porsche-design-system/pull/3011))
- `Button`, `Button Pure`, `Switch`, `Checkbox Wrapper`, `Radio Button Wrapper`, `Pin Code`: optimized announcement of
  loading state for assistive technologies
  ([#3009](https://github.com/porsche-design-system/porsche-design-system/pull/3009))

#### Fixed

- All components are supporting focus style in High Contrast Mode correctly
  ([#3011](https://github.com/porsche-design-system/porsche-design-system/pull/3011))

### [3.11.0] - 2024-01-30

### [3.11.0-rc.0] - 2024-01-30

#### Fixed

- `Carousel`: Carousel does not work with single pointer event on smaller touch devices
  ([#3003](https://github.com/porsche-design-system/porsche-design-system/pull/3003))
- `Carousel`: `Each child in a list should have a unique "key" prop` warning in Next.js SSR context
  ([#3001](https://github.com/porsche-design-system/porsche-design-system/pull/3001))

#### Changed

- Scroll-lock used in `Flyout`, `Flyout Navigation` and `Modal` is based on `body { overflow: hidden; }` for all devices
  ([#3013](https://github.com/porsche-design-system/porsche-design-system/pull/3013))
- `Toast`: Alignment reflects RTL (right-to-left) mode
  ([#3010](https://github.com/porsche-design-system/porsche-design-system/pull/3010))
- `Carousel`: Pagination can be used for navigation & pagination has more spacing on touch devices
  ([#3003](https://github.com/porsche-design-system/porsche-design-system/pull/3003))

### [3.10.0] - 2024-01-17

### [3.10.0-rc.5] - 2024-01-16

#### Changed

- `visibility` css property can be overridden on all components, e.g. to make use of `visibility: hidden;`  
  ([#2988](https://github.com/porsche-design-system/porsche-design-system/pull/2988))
- `Carousel`: Named slot `header` renamed to `controls`
  ([#2992](https://github.com/porsche-design-system/porsche-design-system/pull/2992))

### [3.10.0-rc.4] - 2024-01-15

#### Added

- `Icon`: Auto-flipping icons (certain ones only) in RTL (right-to-left) mode
  ([#2957](https://github.com/porsche-design-system/porsche-design-system/pull/2957))
- `Carousel`: Prop `heading-size`, named slot `header`
  ([#2915](https://github.com/porsche-design-system/porsche-design-system/pull/2915))
- `Accordion`: support for custom click area for `compact` variant
  ([#2920](https://github.com/porsche-design-system/porsche-design-system/pull/2920))
- `@font-face` supports Middle East languages
  ([#2946](https://github.com/porsche-design-system/porsche-design-system/pull/2946))
- Partials: `getFontLinks` supports preloading `arabic`, `pashto` and `urdu` subsets
  ([#2946](https://github.com/porsche-design-system/porsche-design-system/pull/2946))

#### Changed

- `Flyout Navigation`: Improved validation and `activeIdentifier` isn't automatically updated anymore
  ([#2935](https://github.com/porsche-design-system/porsche-design-system/pull/2935))
- `Carousel`: Position and width of heading and description
  ([#2915](https://github.com/porsche-design-system/porsche-design-system/pull/2915))
- `Model Signature` asset for `model="macan"`
- Aligned naming of all `CustomEvent<T>` types and deprecated old ones since they are in fact typing the `detail: T`
  property of the event

```diff
- AccordionUpdateEvent
+ AccordionUpdateEventDetail
- CarouselUpdateEvent
+ CarouselUpdateEventDetail
- FlyoutNavigationUpdateEvent
+ FlyoutNavigationUpdateEventDetail
- LinkTileProductLikeEvent
+ LinkTileProductLikeEventDetail
- MultiSelectUpdateEvent
+ MultiSelectUpdateEventDetail
- PaginationUpdateEvent
+ PaginationUpdateEventDetail
- PinCodeUpdateEvent
+ PinCodeUpdateEventDetail
- SegmentedControlUpdateEvent
+ SegmentedControlUpdateEventDetail
- StepperHorizontalUpdateEvent
+ StepperHorizontalUpdateEventDetail
- SwitchUpdateEvent
+ SwitchUpdateEventDetail
- TableUpdateEvent
+ TableUpdateEventDetail
- TabsUpdateEvent
+ TabsUpdateEventDetail
- TabsBarUpdateEvent
+ TabsBarUpdateEventDetail
```

#### Fixed

- `Pin Code`: Focus correct input when clicking on label
  ([#2985](https://github.com/porsche-design-system/porsche-design-system/pull/2985))
- `Flyout Navigation`: Focus dismiss button after opening
  ([#2935](https://github.com/porsche-design-system/porsche-design-system/pull/2935))
- `Accordion`: Alignment of slotted heading with custom padding
  ([#2920](https://github.com/porsche-design-system/porsche-design-system/pull/2920))
- `Modal`: Scrollbar is hidden ([#2907](https://github.com/porsche-design-system/porsche-design-system/pull/2907))
- `Toast`: `max-width` when used in scale mode
  ([#2960](https://github.com/porsche-design-system/porsche-design-system/pull/2960))

### [3.10.0-rc.3] - 2023-12-12

### [3.10.0-rc.2] - 2023-12-12

### [3.10.0-rc.1] - 2023-12-11

#### Added

- **[EXPERIMENTAL]** `Link Tile Product`
  ([#2909](https://github.com/porsche-design-system/porsche-design-system/pull/2909))

#### Fixed

- `Wordmark`, `Crest` and `Marque`: custom clickable area
  ([#2930](https://github.com/porsche-design-system/porsche-design-system/pull/2930))

### [3.10.0-rc.0] - 2023-12-07

#### Added

- **[EXPERIMENTAL]** `Flyout Navigation`
  ([#2906](https://github.com/porsche-design-system/porsche-design-system/pull/2906))
- Prop `submit-button` to show/hide a submit button for `Text Field Wrapper` `type="search"` if wrapped inside a form
  ([#2908](https://github.com/porsche-design-system/porsche-design-system/pull/2908))

#### Changed

- `Accordion`: removed `border-bottom` if used standalone
  ([#2911](https://github.com/porsche-design-system/porsche-design-system/pull/2911))
- `display` css property can be overridden on all components, e.g. to make use of `display: none;` within media
  queries  
  ([#2913](https://github.com/porsche-design-system/porsche-design-system/pull/2913))
- `Pagination`: Prop `maxNumberOfPageLinks` is deprecated and has no effect anymore, instead there is responsive
  behavior out of the box with full SSR support
  ([#2898](https://github.com/porsche-design-system/porsche-design-system/pull/2898))

### [3.9.0] - 2023-11-24

### [3.9.0-rc.0] - 2023-11-23

#### Added

- Angular: `theme: 'light' | 'dark' | 'auto'` option to `PorscheDesignSystemModule.load()` to set `theme` on all child
  components  
  ([#2872](https://github.com/porsche-design-system/porsche-design-system/pull/2872))
- React: `theme: 'light' | 'dark' | 'auto'` prop to `PorscheDesignSystemProvider` to set `theme` on all child
  components  
  ([#2872](https://github.com/porsche-design-system/porsche-design-system/pull/2872))
- Vue: `theme: 'light' | 'dark' | 'auto'` prop to `PorscheDesignSystemProvider` to set `theme` on all child components  
  ([#2872](https://github.com/porsche-design-system/porsche-design-system/pull/2872))
- Validation for usage of different PDS versions
  ([#2867](https://github.com/porsche-design-system/porsche-design-system/pull/2867))

#### Changed

- `Text Field Wrapper`, `Textarea Wrapper`, `Select Wrapper`, `Multi Select`, `Pin Code`, `Checkbox Wrapper` and
  `Radio Button Wrapper` have improved visual alignment
  ([#2854](https://github.com/porsche-design-system/porsche-design-system/pull/2854))
- `Text Field Wrapper` fully supports RTL (right-to-left) mode
  ([#2854](https://github.com/porsche-design-system/porsche-design-system/pull/2854))
- `Pin Code`: Prop values from `1` to `6` are now supported for `length` prop
  ([#2859](https://github.com/porsche-design-system/porsche-design-system/pull/2859))
- `Model Signature` asset for `model="macan"`
  ([#2857](https://github.com/porsche-design-system/porsche-design-system/pull/2857))
- Use motion tokens in all components
  ([#2834](https://github.com/porsche-design-system/porsche-design-system/pull/2834))

#### Fixed

- `Select Wrapper`: Select dropdown is now visible if it overflows the `Table` component
  ([#2885](https://github.com/porsche-design-system/porsche-design-system/pull/2885))
- `Select Wrapper` keyboard and scroll behavior
  ([#2864](https://github.com/porsche-design-system/porsche-design-system/pull/2864))
- Safari 15 default margin of button elements in several components
  ([#2858](https://github.com/porsche-design-system/porsche-design-system/pull/2858))
- `Checkbox Wrapper` and `Radio Button Wrapper` border-color/background-color does not reset on hover
  ([#2852](https://github.com/porsche-design-system/porsche-design-system/pull/2852))
- `Tabs Bar` losing `activeTabIndex` and underline in certain framework scenarios
  ([#2896](https://github.com/porsche-design-system/porsche-design-system/pull/2896))
- `Modal` and `Flyout` body jumping in the background and scrolling back to the top in Next Js and Remix
  ([#2890](https://github.com/porsche-design-system/porsche-design-system/pull/2890))

### [3.8.0] - 2023-10-24

### [3.8.0-rc.0] - 2023-10-23

#### Added

- RTL (right-to-left) support for all components
  ([#2819](https://github.com/porsche-design-system/porsche-design-system/pull/2819))
- `Popover` and `Modal` support theme dark and auto
  ([#2789](https://github.com/porsche-design-system/porsche-design-system/pull/2789))
- Styles: `getSkeletonStyle()` and `pds-skeleton()`
  ([#2796](https://github.com/porsche-design-system/porsche-design-system/pull/2796))
- Styles: `motionDuration{Short|Moderate|Long|VeryLong}`, `motionEasing{Base|In|Out}`, and
  `$pds-motion-duration-{short|moderate|long|very-long}`, `$pds-motion-easing-{base|in|out}`
  ([#2791](https://github.com/porsche-design-system/porsche-design-system/pull/2791))

#### Changed

- Styles: `themeDarkBackgroundShading` and `$pds-theme-dark-background-shading` color
  ([#2789](https://github.com/porsche-design-system/porsche-design-system/pull/2789))
- `Spinner` animation was optimized to consume less CPU
  ([#2825](https://github.com/porsche-design-system/porsche-design-system/pull/2825))

- `Text`, `Display`, `Heading`, `Headline`: Prop values `left | right` of `align` prop are deprecated and mapped to new
  values `start | end` for correct RTL (right-to-left) support
  ([#2819](https://github.com/porsche-design-system/porsche-design-system/pull/2819))

```diff
- <p-text align="left"></p-text>
+ <p-text align="start"></p-text>

- <p-text align="right"></p-text>
+ <p-text align="end"></p-text>

- <p-display align="left"></p-display>
+ <p-display align="start"></p-display>

- <p-display align="right"></p-display>
+ <p-display align="end"></p-display>

- <p-heading align="left"></p-heading>
+ <p-heading align="start"></p-heading>

- <p-heading align="right"></p-heading>
+ <p-heading align="end"></p-heading>

- <p-headline align="left"></p-headline>
+ <p-headline align="start"></p-headline>

- <p-headline align="right"></p-headline>
+ <p-headline align="end"></p-headline>
```

- `Button Pure`, `Link Pure`, `Switch`: Prop values `left | right` of `align-label` prop are deprecated and mapped to
  new values `start | end` for correct RTL (right-to-left) support
  ([#2819](https://github.com/porsche-design-system/porsche-design-system/pull/2819))

```diff
- <p-button-pure align-label="left"></p-button-pure>
+ <p-button-pure align-label="start"></p-button-pure>

- <p-button-pure align-label="right"></p-button-pure>
+ <p-button-pure align-label="end"></p-button-pure>

- <p-link-pure align-label="left"></p-link-pure>
+ <p-link-pure align-label="start"></p-link-pure>

- <p-link-pure align-label="right"></p-link-pure>
+ <p-link-pure align-label="end"></p-link-pure>

- <p-switch align-label="left"></p-switch>
+ <p-switch align-label="start"></p-switch>

- <p-switch align-label="right"></p-switch>
+ <p-switch align-label="end"></p-switch>
```

- `Flyout`: Prop values `left | right` of `position` prop are deprecated and mapped to new values `start | end` for
  correct RTL (right-to-left) support
  ([#2819](https://github.com/porsche-design-system/porsche-design-system/pull/2819))

```diff
- <p-flyout position="left"></p-flyout>
+ <p-flyout-pure position="start"></p-flyout>

- <p-flyout-pure position="right"></p-flyout>
+ <p-flyout-pure position="end"></p-flyout>
```

- `Carousel`: Prop value `left` of `align-header` prop is deprecated and mapped to new value `start` for correct RTL
  (right-to-left) support ([#2819](https://github.com/porsche-design-system/porsche-design-system/pull/2819))

```diff
- <p-carousel align-header="left"></p-carousel>
+ <p-carousel-pure align-header="start"></p-carousel>
```

#### Fixed

- `Popover` doesn't get cut off when used within the `Table` component
  ([#2814](https://github.com/porsche-design-system/porsche-design-system/pull/2814))
- `Flyout` and `Modal` with `open="false"` and nested `Accordion` with `open="true"` containing focusable elements like
  links can't be focused anymore ([#2818](https://github.com/porsche-design-system/porsche-design-system/pull/2818))
- Background for open `Flyout` and `Modal` on iOS Mobile Safari with collapsed address bar is no longer scrollable
  ([#2822](https://github.com/porsche-design-system/porsche-design-system/pull/2822))
- `Tabs Bar` works with translated page content
  ([#2847](https://github.com/porsche-design-system/porsche-design-system/pull/2847))

### [3.7.0] - 2023-10-04

### [3.7.0-rc.2] - 2023-10-04

#### Added

- Styles: `gridStyles` and `pds-grid()` support basic usage inside `Flyout` component
  ([#2756](https://github.com/porsche-design-system/porsche-design-system/pull/2756))

#### Fixed

- Overlay issues of header/footer in `Flyout` component
  ([#2786](https://github.com/porsche-design-system/porsche-design-system/pull/2786))

### [3.7.0-rc.1] - 2023-09-20

#### Added

- **[EXPERIMENTAL]** Prop `loading` for `Radio Button Wrapper`
  ([#2774](https://github.com/porsche-design-system/porsche-design-system/pull/2774))
- Theme property supports `auto` for all themeable components, reflecting `prefers-color-scheme` based on OS system
  settings ([#2719](https://github.com/porsche-design-system/porsche-design-system/pull/2719))
- `hyphens` CSS property can now be overwritten in `Button Tile`, `Link Tile` and `Link Tile Model Signature` components
  ([#2758](https://github.com/porsche-design-system/porsche-design-system/pull/2758))
- Partials that produce innerHTML support `{ format: 'sha256' }` option for whitelisting in
  [Content-Security-Policy (CSP)](must-know/security/content-security-policy)
  ([#2773](https://github.com/porsche-design-system/porsche-design-system/pull/2773))
- `Pin Code` ([#2691](https://github.com/porsche-design-system/porsche-design-system/pull/2691))

#### Fixed

- Dragging of `Carousel` can become stucked
  ([#2768](https://github.com/porsche-design-system/porsche-design-system/pull/2768))
- Color of `message` for `Fieldset`, `Fieldset Wrapper`, `Text Field Wrapper` and `Textarea Wrapper` in dark theme
  ([#2769](https://github.com/porsche-design-system/porsche-design-system/pull/2769))

#### Changed

- Usage of `getInitialStyles()` partial is required and validated with an exception
  ([#2749](https://github.com/porsche-design-system/porsche-design-system/pull/2749))

### [3.7.0-rc.0] - 2023-09-05

#### Added

- `Multi Select` ([#2658](https://github.com/porsche-design-system/porsche-design-system/pull/2658))

#### Changed

- Partials: `Cdn` and `Format` types are exposed
  ([#2760](https://github.com/porsche-design-system/porsche-design-system/pull/2760))

### [3.6.1] - 2023-08-29

### [3.6.1-rc.0] - 2023-08-29

#### Fixed

- Overlapping issues of `Accordion` contents when positioned outside of content area
  ([#2746](https://github.com/porsche-design-system/porsche-design-system/pull/2746))
- Backwards compatibility with previous versions of Porsche Design System
  ([#2752](https://github.com/porsche-design-system/porsche-design-system/pull/2752))

### [3.6.0] - 2023-08-28

### [3.6.0-rc.2] - 2023-08-28

#### Fixed

- `Tabs Bar` losing `activeTabIndex` and underline
  ([#2748](https://github.com/porsche-design-system/porsche-design-system/pull/2748))

### [3.6.0-rc.1] - 2023-08-24

#### Fixed

- Bundling format and name of `components-js` entrypoint for Vanilla JS integration
  ([#2745](https://github.com/porsche-design-system/porsche-design-system/pull/2745))

### [3.6.0-rc.0] - 2023-08-23

#### Added

- New value `aria-current` for `aria` property for linked components (`Link`, `Link Pure`, `Link Tile`, `Crest`,
  `Marque`) ([#2696](https://github.com/porsche-design-system/porsche-design-system/pull/2696))
- Angular: `cdn: 'auto' | 'cn'` option to `PorscheDesignSystemModule.load()` as alternative to using
  `window.PORSCHE_DESIGN_SYSTEM_CDN` ([#2676](https://github.com/porsche-design-system/porsche-design-system/pull/2676))
- React: `cdn: 'auto' | 'cn'` prop to `PorscheDesignSystemProvider` as alternative to using
  `window.PORSCHE_DESIGN_SYSTEM_CDN` with SSR support
  ([#2676](https://github.com/porsche-design-system/porsche-design-system/pull/2676))
- Vue: `cdn: 'auto' | 'cn'` prop to `PorscheDesignSystemProvider` as alternative to using
  `window.PORSCHE_DESIGN_SYSTEM_CDN` ([#2676](https://github.com/porsche-design-system/porsche-design-system/pull/2676))
- Support for sticky footer to `Modal`
  ([#2723](https://github.com/porsche-design-system/porsche-design-system/pull/2723))

#### Changed

- Update of Twitter icon ([#2731](https://github.com/porsche-design-system/porsche-design-system/pull/2731))
- Use China CDN and set `window.PORSCHE_DESIGN_SYSTEM_CDN` for backwards compatibility based on .cn top level domain
  before design system initialization
  ([#2676](https://github.com/porsche-design-system/porsche-design-system/pull/2676))

#### Fixed

- `Flyout`: Overlapping of sticky header/footer if slotted content has different z-index
  ([#2736](https://github.com/porsche-design-system/porsche-design-system/pull/2736))
- Keyboard behavior and `aria` semantics if either `a` or `button` elements are used as slotted content in `Tabs Bar`
  component. ([#2713](https://github.com/porsche-design-system/porsche-design-system/pull/2713))
- React/SSR: compatibility with Next.js v13 app router
  ([#2687](https://github.com/porsche-design-system/porsche-design-system/pull/2687))
- Consistent `package.json` ECMAScript module exports with `.mjs` and `.cjs` file extensions for
  `components-{js|angular|react|vue}`
  ([#2739](https://github.com/porsche-design-system/porsche-design-system/pull/2739))

### [3.5.0] - 2023-07-25

### [3.5.0-rc.0] - 2023-07-21

#### Added

- `background` property to `Button Tile` and `Link Tile` component to adapt the description and link/button theme when
  used on light background image ([#2669](https://github.com/porsche-design-system/porsche-design-system/pull/2669))
- Breakpoint customizable property `columns` to `Segmented Control` to set the amount of columns
  ([#2652](https://github.com/porsche-design-system/porsche-design-system/pull/2652))

#### Fixed

- Alignment of `Icon` inside `Accordion` header
  ([#2673](https://github.com/porsche-design-system/porsche-design-system/pull/2673))
- Direction of `Select Wrapper` dropdown if `direction` property is set to `auto`
  ([#2677](https://github.com/porsche-design-system/porsche-design-system/pull/2677))

### [3.4.0] - 2023-07-14

### [3.4.0-rc.0] - 2023-07-13

#### Added

- React: `'use client';` directive is applied on all components for main and `ssr` sub-package
  ([#2654](https://github.com/porsche-design-system/porsche-design-system/pull/2654))

#### Fixed

- Regression in `observeChildren` that affected nested components (e.g. incorrect rendering of nested `Tabs`).
  ([#2649](https://github.com/porsche-design-system/porsche-design-system/pull/2649))
- Click behaviour of slotted interactive elements of `Carousel`
  ([#2663](https://github.com/porsche-design-system/porsche-design-system/pull/2663))

### [3.3.0] - 2023-07-07

### [3.3.0-rc.0] - 2023-07-06

#### Added

- `Tabs` and `Tabs Bar` support SSR ([#2611](https://github.com/porsche-design-system/porsche-design-system/pull/2611))
- Contents of `Tag` component can now be wrapped in multiple lines
  ([#2625](https://github.com/porsche-design-system/porsche-design-system/pull/2625))
- `Carousel`: Possibility to set custom border-radius of slide items
  ([#2645](https://github.com/porsche-design-system/porsche-design-system/pull/2645))
- native lazy loading attribute to `img` tag of `Icon`
  ([#2644](https://github.com/porsche-design-system/porsche-design-system/pull/2644))

#### Fixed

- `Stepper Horizontal` navigation between 2 pages is not working as expected in angular
  ([#2641](https://github.com/porsche-design-system/porsche-design-system/pull/2641))
- `Segmented Control` text is not centered / causing unintended line-breaks
  ([#2614](https://github.com/porsche-design-system/porsche-design-system/pull/2614))
- `jsdom-polyfill` fixes validation errors in unit tests during SSR hydration
  ([#2613](https://github.com/porsche-design-system/porsche-design-system/pull/2613))
- `Accordion` collapsable content is overflowing when used with multiple prefixes  
  ([#2612](https://github.com/porsche-design-system/porsche-design-system/pull/2612))
- `Tabs Bar` position of underline for fluid font-size with `size="medium` when resizing
  ([#2611](https://github.com/porsche-design-system/porsche-design-system/pull/2611))
- `Button Pure`, `Link Pure`: `:hover` bug on Firefox
  ([#2630](https://github.com/porsche-design-system/porsche-design-system/pull/2630))
- `Carousel`: Removed `overflow:hidden` of slide items
  ([#2645](https://github.com/porsche-design-system/porsche-design-system/pull/2645))

#### Changed

- Improved bootstrapping behaviour of `Icon`
  ([#2644](https://github.com/porsche-design-system/porsche-design-system/pull/2644))

### [3.2.0] - 2023-06-19

### [3.2.0-rc.0] - 2023-06-19

#### Added

- `skipLinkTarget` property to `Carousel` component to enhance keyboard functionality
  ([#2557](https://github.com/porsche-design-system/porsche-design-system/pull/2557))
- `showLastPage` property to `Pagination` component
  ([#2606](https://github.com/porsche-design-system/porsche-design-system/pull/2606))

#### Fixed

- Partials: `getInitialStyles` supports `Flyout` component
  ([#2598](https://github.com/porsche-design-system/porsche-design-system/pull/2598))
- `Popover` content can be selected/highlighted
  ([#2599](https://github.com/porsche-design-system/porsche-design-system/pull/2599))

#### Changed

- `Carousel` pagination now shows 5 "infinite bullets" when using more than 5 slides
  ([#2600](https://github.com/porsche-design-system/porsche-design-system/pull/2600))
- `Carousel` supports click events on non-active slides and changed keyboard navigation
  ([#2557](https://github.com/porsche-design-system/porsche-design-system/pull/2557))
- Unified wordings of all console warnings, errors and exceptions
  ([#2602](https://github.com/porsche-design-system/porsche-design-system/pull/2602))
- Angular: increased peer dependency to `>=15.0.0 <17.0.0`
  ([#2602](https://github.com/porsche-design-system/porsche-design-system/pull/2602))
- `Toast` allows line break markups within toast message
  ([#2584](https://github.com/porsche-design-system/porsche-design-system/pull/2584))
- `Toast` shows always the latest toast message and clears its queue immediately if a new message is added
  ([#2584](https://github.com/porsche-design-system/porsche-design-system/pull/2584))

### [3.1.0] - 2023-06-09

### [3.1.0-rc.2] - 2023-06-09

#### Changed

- `Crest` updated assets ([#2595](https://github.com/porsche-design-system/porsche-design-system/pull/2595))
- Partials: `getMetaTagsAndIconLinks` updated assets
  ([#2595](https://github.com/porsche-design-system/porsche-design-system/pull/2595))

#### Added

- `Flyout` ([#2547](https://github.com/porsche-design-system/porsche-design-system/pull/2547))

#### Fixed

- Wrong validation during SSR hydration of `Link Tile` and `Select Wrapper`
  ([#2588](https://github.com/porsche-design-system/porsche-design-system/pull/2588))
- `Modal` scrollable modal does not jump to top on changes within dialog
  ([#2574](https://github.com/porsche-design-system/porsche-design-system/pull/2574))
- Unnecessary lifecycles are prevented when prop values do not change for complex values
  ([#2574](https://github.com/porsche-design-system/porsche-design-system/pull/2574))

### [3.1.0-rc.1] - 2023-06-02

#### Added

- **[EXPERIMENTAL]** Prop `showPasswordToggle` for `Text Field Wrapper` with `input type="password"`
  ([#2586](https://github.com/porsche-design-system/porsche-design-system/pull/2586))
- Prop `name` for `Icon` supports `heart`, `heart-filled`, `copy`, `fingerprint`, `tire`, `roof-open` and `roof-closed`
  ([#2589](https://github.com/porsche-design-system/porsche-design-system/pull/2589))

#### Fixed

- `Select Wrapper` missing border on touch devices
  ([#2579](https://github.com/porsche-design-system/porsche-design-system/pull/2579))
- `Tabs Item` text content can be selected/highlighted
  ([#2582](https://github.com/porsche-design-system/porsche-design-system/pull/2582))

### [3.1.0-rc.0] - 2023-05-24

#### Added

- `Marque` now has a `variant` property, including 75 years variant
  ([#2575](https://github.com/porsche-design-system/porsche-design-system/pull/2575))

### [3.0.0] - 2023-05-11

### [3.0.0-rc.3] - 2023-05-10

#### Fixed

- `Tabs Bar` focus behavior via keyboard navigation
  ([#2546](https://github.com/porsche-design-system/porsche-design-system/pull/2546))
- Rendering of `Wordmark` in Safari ([#2542](https://github.com/porsche-design-system/porsche-design-system/pull/2542))
- Disabled dragging/ghosting of icons
  ([#2536](https://github.com/porsche-design-system/porsche-design-system/pull/2536))

#### Changed

- Styles: `dropShadow{Low|Medium|High}Style`s use `box-shadow` instead of `filter: drop-shadow()` to fix glitches
  together with `frostedGlassStyle` in Firefox
  ([#2545](https://github.com/porsche-design-system/porsche-design-system/pull/2545))
- Size of icon and height of `Accordion`
  ([#2536](https://github.com/porsche-design-system/porsche-design-system/pull/2536))

### [3.0.0-rc.2] - 2023-05-09

#### Fixed

- `Checkbox Wrapper` Safari visual state change while hovering
  ([#2508](https://github.com/porsche-design-system/porsche-design-system/pull/2508))
- `Checkbox Wrapper` keyboard arrow navigation
  ([#2508](https://github.com/porsche-design-system/porsche-design-system/pull/2508))
- `Modal` fix hover state of dismiss button
  ([#2510](https://github.com/porsche-design-system/porsche-design-system/pull/2510))
- `Link Pure`, `Button Pure`: adjust offset of `:hover` and `active` styles
  ([#2511](https://github.com/porsche-design-system/porsche-design-system/pull/2511))
- `Tabs Bar`, `Tabs` ([#2521](https://github.com/porsche-design-system/porsche-design-system/pull/2521)):
  - `focus` state of tabpanel
  - Indicator bar height
- Optimize icon/text alignment of `Link Pure` and `Button Pure` in Safari
- `Select Wrapper` multiline option height and scaling behavior
  ([#2524](https://github.com/porsche-design-system/porsche-design-system/pull/2524))
- Fixed accessibility issues of `Tabs`, `Tabs Bar` and `Stepper Horizontal` to comply with v.4.7.0 of `axe-core`
  ([#2530](https://github.com/porsche-design-system/porsche-design-system/pull/2530))
- React: `patchRemixRunProcessBrowserGlobalIdentifier` binary now supports Remix 1.16.0
  ([#2537](https://github.com/porsche-design-system/porsche-design-system/pull/2537))
- Angular: added optional modifier to optional properties for better type checking in strict mode
  ([#2544](https://github.com/porsche-design-system/porsche-design-system/pull/2544))

#### Added

- Deprecation warning to `Icon` component if `lazy` prop is used
  ([#2521](https://github.com/porsche-design-system/porsche-design-system/pull/2521))
- `aria` prop to `Scroller` component
  ([#2530](https://github.com/porsche-design-system/porsche-design-system/pull/2530))

#### Changed

- Model signature asset of 718 model ([#2532](https://github.com/porsche-design-system/porsche-design-system/pull/2532))

### [3.0.0-rc.1] - 2023-04-19

#### Added

- Prop `name` for `Icon` supports `push-pin`, `push-pin-off`, `qr`, `pin-filled`, `shopping-cart-filled`,
  `shopping-bag-filled`, `logo-apple-podcast`, `logo-spotify` and `user-filled`
  ([#2471](https://github.com/porsche-design-system/porsche-design-system/pull/2471)).
- **[EXPERIMENTAL]** Prop `loading` for `Checkbox Wrapper`
  ([#2483](https://github.com/porsche-design-system/porsche-design-system/pull/2483))

#### Fixed

- `Wordmark`, `Crest` and `Model Signature` respect parent width/height
  ([#2479](https://github.com/porsche-design-system/porsche-design-system/pull/2479))
- `Button Tile`, `Link Tile` and `Link Tile Model Signature` are using correct border radius of
  `$pds-border-radius-large` ([#2473](https://github.com/porsche-design-system/porsche-design-system/pull/2473))
- `Text Field Wrapper` with `input type="search"` has better accessibility for clear button
  ([#2476](https://github.com/porsche-design-system/porsche-design-system/pull/2476))
- `Accordion` layout shift with nested accordions
  ([#2465](https://github.com/porsche-design-system/porsche-design-system/pull/2465))
- Color Contrast issues and rendering in Windows High Contrast Mode
  ([#2420](https://github.com/porsche-design-system/porsche-design-system/pull/2420))

### [3.0.0-rc.0] - 2023-04-11

#### Fixed

- Styles: `borderRadiusLarge` and `$pds-border-radius-large` are exposing correct value
  ([#2463](https://github.com/porsche-design-system/porsche-design-system/pull/2463))

### [3.0.0-alpha.6] - 2023-04-06

#### Added

- `xxl` breakpoint for all breakpoint customizable component values
  ([#2454](https://github.com/porsche-design-system/porsche-design-system/pull/2454))

#### Fixed

- Disabled color of `Icon` component ([#2446](https://github.com/porsche-design-system/porsche-design-system/pull/2446))
- Support of `Radio Button Wrapper` for name value with non-alphanumeric characters
  ([#2443](https://github.com/porsche-design-system/porsche-design-system/pull/2443))

#### Changed

- `Banner` is a controlled component now and its visibility has to be controlled via the `open` prop
  ([#2447](https://github.com/porsche-design-system/porsche-design-system/pull/2447))

```diff
- <p-banner></p-banner>
+ <p-banner open="true"></p-banner>
```

- Renamed all custom `change` events to `update` because of bad event emissions with native `change` events, e.g. with
  nested `select` or `input` elements

#### 🤖 Property deprecations 🤖

##### Accordion:

- Event `accordionChange` is deprecated, use `update` event instead.

```diff
- <PAccordion onAccordionChange={(e: CustomEvent<AccordionChangeEvent>) => {}} />
+ <PAccordion onUpdate={(e: CustomEvent<AccordionUpdateEvent>) => {}} />
```

##### Banner:

- Prop `persistent` is deprecated, use `dismissButton` instead.

```diff
- <p-banner persistent="true"></p-banner>
+ <p-banner dismiss-button="false"></p-banner>
```

##### Carousel:

- Event `carouselChange` is deprecated, use `update` event instead.

```diff
- <PCarousel onCarouselChange={(e: CustomEvent<CarouselChangeEvent>) => {}} />
+ <PCarousel onUpdate={(e: CustomEvent<CarouselUpdateEvent>) => {}} />
```

##### Inline Notification:

- Prop `persistent` is deprecated, use `dismissButton` instead.

```diff
- <p-inline-notification persistent="true"></p-inline-notification>
+ <p-inline-notification dismiss-button="false"></p-inline-notification>
```

##### Pagination:

- Event `pageChange` is deprecated, use `update` event instead.

```diff
- <PPagination onPageChange={(e: CustomEvent<PageChangeEvent>) => {}} />
+ <PPagination onUpdate={(e: CustomEvent<PaginationUpdateEvent>) => {}} />
```

##### Segmented Control:

- Event `segmentedControlChange` is deprecated, use `update` event instead.

```diff
- <PSegmentedControl onSegmentedControlChange={(e: CustomEvent<SegmentedControlChangeEvent>) => {}} />
+ <PSegmentedControl onUpdate={(e: CustomEvent<SegmentedControlUpdateEvent>) => {}} />
```

##### Stepper Horizontal:

- Event `stepChange` is deprecated, use `update` event instead.

```diff
- <PStepperHorizontal onStepChange={(e: CustomEvent<StepChangeEvent>) => {}} />
+ <PStepperHorizontal onUpdate={(e: CustomEvent<StepperHorizontalUpdateEvent>) => {}} />
```

##### Switch:

- Event `switchChange` is deprecated, use `update` event instead.

```diff
- <PSwitch onSwitchChange={(e: CustomEvent<SwitchChangeEvent>) => {}} />
+ <PSwitch onUpdate={(e: CustomEvent<SwitchUpdateEvent>) => {}} />
```

##### Table:

- Event `sortingChange` is deprecated, use `update` event instead.

```diff
- <PTable onSortingChange={(e: CustomEvent<SortingChangeEvent>) => {}} />
+ <PTable onUpdate={(e: CustomEvent<TableUpdateEvent>) => {}} />
```

##### Tabs:

- Event `tabChange` is deprecated, use `update` event instead.

```diff
- <PTabs onTabChange={(e: CustomEvent<TabChangeEvent>) => {}} />
+ <PTabs onUpdate={(e: CustomEvent<TabsUpdateEvent>) => {}} />
```

##### Tabs Bar:

- Event `tabChange` is deprecated, use `update` event instead.

```diff
- <PTabsBar onTabChange={(e: CustomEvent<TabChangeEvent>) => {}} />
+ <PTabsBar onUpdate={(e: CustomEvent<TabsUpdateEvent>) => {}} />
```

### [3.0.0-alpha.5] - 2023-03-30

#### Added

- `Wordmark` ([#2418](https://github.com/porsche-design-system/porsche-design-system/pull/2418))
- `Crest` ([#2437](https://github.com/porsche-design-system/porsche-design-system/pull/2437))

#### Changed

- Styles: changed color values of `theme[Light|Dark]ContrastMedium` and `theme[Light|Dark]Notification[*]` color tokens
  of `Styles` subpackage ([#2436](https://github.com/porsche-design-system/porsche-design-system/pull/2436))

### [3.0.0-alpha.4] - 2023-03-28

#### Changed

- `Table` matches new design language
  ([#2364](https://github.com/porsche-design-system/porsche-design-system/pull/2364/))

#### Added

- Styles: ([#2422](https://github.com/porsche-design-system/porsche-design-system/pull/2422))
  - `gridWide`
  - `gridWideColumnStart` and `$pds-grid-wide-column-start`
  - `gridWideColumnEnd` and `$pds-grid-wide-column-end`
  - `gridNarrowOffset`, `gridNarrowOffsetBase`, `gridNarrowOffsetS`, `gridNarrowOffsetXXL` and
    `$pds-grid-narrow-offset-base`, `$pds-grid-narrow-offset-s`, `$pds-grid-narrow-offset-xxl`
  - `gridBasicOffset`, `gridBasicOffsetBase`, `gridBasicOffsetS`, `gridBasicOffsetXXL` and
    `$pds-grid-basic-offset-base`, `$pds-grid-basic-offset-s`, `$pds-grid-basic-offset-xxl`
  - `gridExtendedOffset`, `gridExtendedOffsetBase`, `gridExtendedOffsetS`, `gridExtendedOffsetXXL` and
    `$pds-grid-extended-offset-base`, `$pds-grid-extended-offset-s`, `$pds-grid-extended-offset-xxl`
  - `gridWideOffset`, `gridWideOffsetBase`, `gridWideOffsetS`, `gridWideOffsetXXL` and `$pds-grid-wide-offset-base`,
    `$pds-grid-wide-offset-s`, `$pds-grid-wide-offset-xxl`
  - `gridFullOffset` and `$pds-grid-full-offset`
- `Button Tile` ([#2381](https://github.com/porsche-design-system/porsche-design-system/pull/2381))
- `Fieldset` ([#2404](https://github.com/porsche-design-system/porsche-design-system/pull/2404))
- `Link Tile Model Signature` ([#2388](https://github.com/porsche-design-system/porsche-design-system/pull/2388))
- Prop `activeSlideIndex` to `Carousel`
  ([#2421](https://github.com/porsche-design-system/porsche-design-system/pull/2421))
- Prop `slidesPerPage` supports value `auto` of `Carousel`
  ([#2421](https://github.com/porsche-design-system/porsche-design-system/pull/2421))
- Prop `scrollbar` for `Scroller` ([#2364](https://github.com/porsche-design-system/porsche-design-system/pull/2364/))
- Prop `theme` for `Table` ([#2364](https://github.com/porsche-design-system/porsche-design-system/pull/2364/))

#### Fixed

- React: missing animation of `Carousel` in certain scenarios

#### Changed

- Styles: `gridStyles` and `pds-grid()` are supporting an additional column range called `wide`
  ([#2422](https://github.com/porsche-design-system/porsche-design-system/pull/2422))
- Styles: SCSS version needs to be imported by `@porsche-design-system/components-js/styles` instead of
  `@porsche-design-system/components-js/styles/scss`
  ([#2422](https://github.com/porsche-design-system/porsche-design-system/pull/2422))

#### Removed

- `Banner`: CSS variable `--p-banner-position-type`
  ([#2422](https://github.com/porsche-design-system/porsche-design-system/pull/2422))
- Styles: `gridSafeZone`, `gridSafeZoneBase`, `gridSafeZoneXXL` and `$pds-grid-safe-zone-base`,
  `$pds-grid-safe-zone-xxl` ([#2422](https://github.com/porsche-design-system/porsche-design-system/pull/2422))
- Styles: `gridWidth`, `gridWidthMin`, `gridWidthMax` and `$pds-grid-width-min`, `$pds-grid-width-max`
  ([#2422](https://github.com/porsche-design-system/porsche-design-system/pull/2422))

#### 🤖 Property deprecations 🤖

##### Banner:

- Prop `width` has no effect anymore, instead the component is aligned with Porsche Grid "extended" by default.
  ([#2422](https://github.com/porsche-design-system/porsche-design-system/pull/2422))

#### 🤡 Component deprecations 🤡

##### Marque: ([#2418](https://github.com/porsche-design-system/porsche-design-system/pull/2418))

```diff
- <p-marque></p-marque>
+ <p-wordmark></p-wordmark>
```

##### Fieldset Wrapper: ([#2404](https://github.com/porsche-design-system/porsche-design-system/pull/2404))

```diff
- <p-fieldset-wrapper label="Some legend label">
+ <p-fieldset label="Some legend label">
  <p-text-field-wrapper label="Some label">
    <input type="text" name="some-name" />
  </p-text-field-wrapper>
- </p-fieldset-wrapper>
+ </p-fieldset>
```

### [3.0.0-alpha.3] - 2023-03-17

#### 🤖 Property deprecations 🤖

##### Accordion:

- Event `accordionChange` is deprecated, use `change` event instead.

```diff
- <PAccordion onAccordionChange={(e: CustomEvent<AccordionChangeEvent>) => {}} />
+ <PAccordion onChange={(e: CustomEvent<AccordionChangeEvent>) => {}} />
```

##### Banner:

- Named `slot="title"` is deprecated, use `heading` prop or `slot="heading"` instead.

```diff
<p-banner>
-  <span slot="title">Some heading</span>
+  <span slot="heading">Some heading</span>
   <span slot="description">Some notification description.</span>
</p-banner>

-<p-banner>
+<p-banner heading="Some heading" description="Some notification description.">
-  <span slot="title">Some heading</span>
-  <span slot="description">Some notification description.</span>
</p-banner>
```

##### Carousel:

- Prop `disablePagination` is deprecated, use `pagination` instead.
- Event `carouselChange` is deprecated, use `change` event instead.

```diff
- <p-carousel disable-pagination="true"></p-carousel>
+ <p-carousel pagination="false"></p-carousel>

- <PCarousel onCarouselChange={(e: CustomEvent<CarouselChangeEvent>) => {}} />
+ <PCarousel onChange={(e: CustomEvent<CarouselChangeEvent>) => {}} />
```

##### Divider:

- Prop `orientation` is deprecated, use `direction` instead.

```diff
- <p-divider orientation="horizontal"></p-divider>
+ <p-divider direction="horizontal"></p-divider>
```

##### Icon:

- Prop `colors`'s value `disabled` is removed, use `state-disabled` instead.

```diff
- <p-icon color="disabled"></p-icon>
+ <p-icon color="state-disabled"></p-icon>
```

##### Link Tile:

- Prop `weight`'s value `semibold` is deprecated, use `semi-bold` instead.

```diff
- <p-link-tile weight="semibold"></p-link-tile>
+ <p-link-tile weight="semi-bold"></p-link-tile>
```

##### Modal:

- Prop `disableCloseButton` is deprecated, use `dismissButton` instead.
- Event `close` is deprecated, use `dismiss` event instead.

```diff
- <p-modal disable-close-button="true"></p-modal>
+ <p-modal dismiss-button="false"></p-modal>

- <PModal onClose={(e: CustomEvent<void>) => {}} />
+ <PModal onDismiss={(e: CustomEvent<void>) => {}} />
```

##### Pagination:

- Props `allyLabelNext`, `allyLabelPage`, `allyLabelPrev` and `allyLabel` are deprecated.
- Event `pageChange` is deprecated, use `change` event instead.

```diff
- <p-pagination ally-label="Paginierung" ally-label-prev="Vorherige Seite" ally-label-next="Nächste Seite" ally-label-page="Seite"></p-pagination>
+ <p-pagination intl="{root: 'Paginierung', prev: 'Vorherige Seite', next: 'Nächste Seite', page: 'Seite'}"></p-pagination>

- <PPagination onPageChange={(e: CustomEvent<PageChangeEvent>) => {}} />
+ <PPagination onChange={(e: CustomEvent<PaginationChangeEvent>) => {}} />
```

##### Scroller:

- Prop `gradientColorScheme` is deprecated, use `gradientColor` instead.
- Prop `scrollIndicatorPosition` is deprecated, use `alignScrollIndicator` instead.

```diff
- <p-scroller gradient-color-scheme="surface"></p-scroller>
+ <p-scroller gradient-color="background-surface"></p-scroller>

- <p-scroller scroll-indicator-position="top"></p-scroller>
+ <p-scroller align-scroll-indicator="top"></p-scroller>
```

##### Segmented Control:

- Event `segmentedControlChange` is deprecated, use `change` event instead.

```diff
- <PSegmentedControl onSegmentedControlChange={(e: CustomEvent<SegmentedControlChangeEvent>) => {}} />
+ <PSegmentedControl onChange={(e: CustomEvent<SegmentedControlChangeEvent>) => {}} />
```

##### Stepper Horizontal:

- Event `stepChange` is deprecated, use `change` event instead.

```diff
- <PStepperHorizontal onStepChange={(e: CustomEvent<StepChangeEvent>) => {}} />
+ <PStepperHorizontal onChange={(e: CustomEvent<StepperHorizontalChangeEvent>) => {}} />
```

##### Switch:

- Event `switchChange` is deprecated, use `change` event instead.

```diff
- <PSwitch onSwitchChange={(e: CustomEvent<SwitchChangeEvent>) => {}} />
+ <PSwitch onChange={(e: CustomEvent<SwitchChangeEvent>) => {}} />
```

##### Table:

- Event `sortingChange` is deprecated, use `change` event instead.

```diff
- <PTable onSortingChange={(e: CustomEvent<SortingChangeEvent>) => {}} />
+ <PTable onChange={(e: CustomEvent<TableChangeEvent>) => {}} />
```

##### Tabs:

- Prop `gradientColorScheme` is deprecated, use `gradientColor` instead.
- Prop `weight`'s value `semibold` is deprecated, use `semi-bold` instead.
- Event `tabChange` is deprecated, use `change` event instead.

```diff
- <p-tabs gradient-color-scheme="surface"></p-tabs>
+ <p-tabs gradient-color="background-surface"></p-tabs>

- <p-tabs weight="semibold"></p-tabs>
+ <p-tabs weight="semi-bold"></p-tabs>

- <PTabs onTabChange={(e: CustomEvent<TabChangeEvent>) => {}} />
+ <PTabs onChange={(e: CustomEvent<TabsChangeEvent>) => {}} />
```

##### Tabs Bar:

- Prop `gradientColorScheme` is deprecated, use `gradientColor` instead.
- Prop `weight`'s value `semibold` is deprecated, use `semi-bold` instead.
- Event `tabChange` is deprecated, use `change` event instead.

```diff
- <p-tabs-bar gradient-color-scheme="surface"></p-tabs-bar>
+ <p-tabs-bar gradient-color="background-surface"></p-tabs-bar>

- <p-tabs-bar weight="semibold"></p-tabs>
+ <p-tabs-bar weight="semi-bold"></p-tabs>

- <PTabsBar onTabChange={(e: CustomEvent<TabChangeEvent>) => {}} />
+ <PTabsBar onChange={(e: CustomEvent<TabsChangeEvent>) => {}} />
```

##### Tag:

- Prop `color`'s value `notification-warning`, `notification-success` and `notification-error` are deprecated, use
  `notification-warning-soft`, `notification-success-soft` and `notification-error-soft` instead.

```diff
- <p-tag color="notification-warning"></p-tag>
+ <p-tag color="notification-warning-soft"></p-tag>

- <p-tag color="notification-success"></p-tag>
+ <p-tag color="notification-success-soft"></p-tag>

- <p-tag color="notification-error"></p-tag>
+ <p-tag color="notification-error-soft"></p-tag>
```

##### Text Field Wrapper:

- Prop `showCharacterCount` is deprecated, use `showCounter` instead.

```diff
- <p-text-field-wrapper show-character-count="false">
+ <p-text-field-wrapper show-counter="false">
    <input type="text" maxlength="20" />
</p-text-field-wrapper>
```

##### Textarea Wrapper:

- Prop `showCharacterCount` is deprecated, use `showCounter` instead.

```diff
- <p-textarea-wrapper show-character-count="false">
+ <p-textarea-wrapper show-counter="false">
    <textarea maxlength="80"></textarea>
</p-textarea-wrapper>
```

##### Text List

- Props `listType` and `orderType` are deprecated, use `type` instead.

```diff
- <p-text-list list-type="unordered"></p-text-list>
+ <p-text-list type="unordered"></p-text-list>

- <p-text-list list-type="ordered" order-type="numbered"></p-text-list>
+ <p-text-list type="numbered"></p-text-list>

- <p-text-list list-type="ordered" order-type="alphabetically"></p-text-list>
+ <p-text-list type="alphabetically"></p-text-list>
```

#### Added

- `Text`, `Icon`, `Button Pure` and `Link Pure` support value `xx-small` for prop `size`
- `Display` supports value `small` for prop `size`
- Partials: `getInitialStyles` supports multi prefix, e.g.
  `getInitialStyles({ prefix: ['', 'some-prefix', 'another-prefix'] });`
- Styles: `displaySmallStyle` and `$pds-display-small`
- Styles: `textXXSmallStyle` and `$pds-text-xx-small`
- Styles: `fontSizeDisplaySmall` and `$pds-font-size-display-small`
- Styles: `fontSizeTextXXSmall` and `$pds-font-size-text-xx-small`
- Styles: `getHoverStyle` and `pds-hover()`
- `Banner` has `heading` and `description` prop as well as `slot="heading"` and deprecated `slot="title"`
- Custom events have consistent names across components and deprecated old event names
  - `Accordion` emits `change` and deprecated `accordionChange` event
  - `Carousel` emits `change` and deprecated `carouselChange` event
  - `Modal` emits `dismiss` and deprecated `close` event
  - `Pagination` emits `change` and deprecated `pageChange` event
  - `Segmented Control` emits `change` and deprecated `segmentedControlChange` event
  - `Stepper Horizontal` emits `change` and deprecated `stepChange` event
  - `Switch` emits `change` and deprecated `switchChange` event
  - `Table` emits `change` and deprecated `sortingChange` event
  - `Tabs` emits `change` and deprecated `tabChange` event
  - `Tabs Bar` emits `change` and deprecated `tabChange` event
- Props have consistent names across components and deprecated old props
  - `Carousel` got `pagination` prop and deprecated `disablePagination` prop
  - `Divider` got `direction` prop and deprecated `orientation` prop
  - `Modal` got `dismissButton` prop and deprecated `disableCloseButton` prop
  - `Pagination` got `intl` prop and deprecated `allyLabelNext`, `allyLabelPage`, `allyLabelPrev` and `allyLabel` props
  - `Scroller` got `gradientColor` prop and deprecated `gradientColorScheme` prop
  - `Scroller` got `alignScrollIndicator` prop and deprecated `scrollIndicatorPosition` prop
  - `Tabs` got `gradientColor` prop and deprecated `gradientColorScheme` prop
  - `Tabs Bar` got `gradientColor` prop and deprecated `gradientColorScheme` prop
  - `Text Field Wrapper` got `showCounter` prop and deprecated `showCharacterCount` prop
  - `Textarea Wrapper` got `showCounter` prop and deprecated `showCharacterCount` prop
  - `Text List` got `type` prop and deprecated `listType` and `orderType` prop
- Props have consistent values across components and deprecated old values
  - `Icon` prop `color` got value `state-disabled` and removed `disabled` value
  - `Link Tile` prop `weight` got value `semi-bold` and deprecated `semibold` value
  - `Tabs Bar` and `Tabs` prop `weight` got value `semi-bold` and deprecated `semibold` value
  - `Tag` prop `color` got values `notification-info-soft`, `notification-warning-soft`, `notification-success-soft`,
    `notification-error-soft` and deprecated `notification-warning`, `notification-success`, `notification-error` values

#### Changed

- `Display` uses font-weight regular and font-style normal
- Partials: `getInitialStyles` matches new design language
- Partials: All component related, slotted Light DOM styles have been moved to `getInitialStyles`
- Styles: `getFocusStyle` and `pds-focus()` doesn't need `theme` parameter anymore
- Styles: `breakpoint{Base|XS|S|M|L|XL|XXL}` and `$pds-breakpoint-{base|xs|s|m|l|xl|xxl}` are provided as number without
  unit (px)
- `Link Tile` matches new design language
- Typings for all component props start with the component name, e.g. `SwitchAlignLabel`, `TabsBarGradientColor` or
  `LinkPureIcon`
- `Icon` prop `color` value `disabled` is renamed to `state-disabled`
- `Tag` prop `color` value `notification-info` is renamed to `notification-info-soft`

#### Fixed

- `Text Field Wrapper` calendar and time indicator icons respect color definition in dark theme
- `Text Field Wrapper` has correct height when type date or time is used
- Partials: Typings of return value with and without options parameter
- `Modal` scrolling behavior on mouse drag

#### Removed

- `Heading`: value `xxx-large` for prop `size`
- Styles: `headingXXXLargeStyle` and `$pds-heading-xxx-large`
- Styles: `fontSizeHeadingXXLarge` and `$pds-font-size-heading-xx-large`

### [3.0.0-alpha.2] - 2023-02-27

#### 🤖 Property deprecations 🤖

##### Carousel:

- Prop `wrap-content` is deprecated.

```diff
- <p-carousel wrap-content="true"></p-carousel>
+ <p-carousel></p-carousel>
```

##### Divider:

- Prop values `neutral-contrast-low | neutral-contrast-medium | neutral-contrast-high` of `color` prop are deprecated.

```diff
- <p-divider color="neutral-contrast-low"></p-divider>
+ <p-divider color="contrast-low"></p-divider>

- <p-divider color="neutral-contrast-medium"></p-divider>
+ <p-divider color="contrast-medium"></p-divider>

- <p-divider color="neutral-contrast-high"></p-divider>
+ <p-divider color="contrast-high"></p-divider>
```

#### Changed

- `Divider`, `Button Group`, `Carousel` and `Text List` match new design language
- Background color of `Scroller`'s `prev` and `next` buttons in dark theme
- Partials: Removed deprecated `withoutTags` option for all partials, please use `format: 'jsx'` instead
- `Content Wrapper` default value of prop `width` has changed from `basic` to `extended`

#### Added

- `Model Signature`
- Props `align-header` and `width` for `Carousel`
- Vue: plugin functions `createPorscheDesignSystem` and `usePorscheDesignSystemPlugin`

#### Fixed

- `Radio Button Wrapper` keyboard arrow navigation
- `Button Pure` and `Link Pure` lagging active state background when scrolling on iOS

### [3.0.0-alpha.1] - 2023-02-16

#### Added

- Porsche Next font supports Vietnamese charset
- Prop `color` of `Icon` supports `disabled`
- React: `patchRemixRunProcessBrowserGlobalIdentifier` binary to support SSR components with Remix

#### Changed

- `Stepper Horizontal` matches new design language
- Styles: Optimize design tokens "spacing", "typography" and "theme" provided by styles sub-package
  `@porsche-design-system/components-{js|angular|react|vue}/styles`
- Styles: Use calc() instead of max() to calculate padding for `gridStyle` (JS) and `pds-grid()` (SCSS)
- Styles: `gridStyle` (JS) and `pds-grid()` (SCSS) uses optimized grid gap

### [3.0.0-alpha.0] - 2023-02-08

#### Note to the new `v3` major release of the Porsche Design System

With the new **Porsche Design Language** comes a lot of changes regarding layout and design principles. To keep
refactoring efforts as low as possible when upgrading from `v2` to `v3`, **breaking changes** were avoided as far as
possible. Nevertheless, there are a few breaking changes and some more deprecations which should receive attention.

#### 👹 Breaking Changes 👹

##### Button:

- Removed deprecated prop `tabbable`.

```diff
- <p-button tabbable="false">Some label</p-button>
+ <p-button tabindex="-1">Some label</p-button>
```

- Default value of prop `icon` has changed from `arrow-head-right` to `none`. Therefore, the `icon` property **must** be
  set if the component has the `hide-label` property.

```diff
- <p-button hide-label="true">Some label</p-button>
+ <p-button hide-label="true" icon="arrow-right">Some label</p-button>

- <p-button hide-label="{ base: true, m: false }">Some label</p-button>
+ <p-button hide-label="{ base: true, m: false }" icon="arrow-right">Some label</p-button>
```

##### Button Pure:

- Removed `subline` slot (visually not intended anymore).

```diff
<p-button-pure>
  Some label
-   <p slot="subline">Some Subline</p>
</p-button-pure>
```

- Removed deprecated prop `tabbable`.

```diff
- <p-button-pure tabbable="false">Some label</p-button-pure>
+ <p-button-pure tabindex="-1">Some label</p-button-pure>
```

##### Icon:

- Value `inherit` for prop `color` works slightly different to the previous major version. A CSS filter is required to
  apply custom coloring to take advantage of using an SVG embedded in an `<img/>` for better SSR support and loading
  performance in general.

```diff
- <p-icon color="inherit" style="color: white;"></p-icon>
+ <p-icon color="inherit" style="filter: invert(100%);"></p-icon>
```

- Camel case syntax for `name` prop isn't supported, please use param case syntax instead (TypeScript typings have been
  updated too).

```diff
- <p-icon name="arrowRight"></p-icon>
+ <p-icon name="arrow-right"></p-icon>
```

##### Link:

- Default value of prop `icon` has changed from `arrow-head-right` to `none`. Therefore, the `icon` property **must** be
  set if the component has the `hide-label` property.

```diff
- <p-link href="#" hide-label="true">Some label</p-link>
+ <p-link href="#" hide-label="true" icon="arrow-right">Some label</p-link>

- <p-link href="#" hide-label="{ base: true, m: false }">Some label</p-link>
+ <p-link href="#" hide-label="{ base: true, m: false }" icon="arrow-right">Some label</p-link>
```

##### Link Pure:

- Removed `subline` slot (visually not intended anymore).

```diff
<p-link-pure href="#">
  Some label
-   <p slot="subline">Some Subline</p>
</p-link-pure>
```

##### Marque:

- Removed `variant` property.

```diff
- <p-marque variant="75-years"></p-marque>
+ <p-marque></p-marque>
// or even better, replace component by wordmark
+ <p-wordmark></p-wordmark>
```

##### Switch:

- Removed deprecated prop `tabbable`.

```diff
- <p-switch tabbable="false">Some label</p-switch>
+ <p-switch tabindex="-1">Some label</p-switch>
```

##### Partials:

- `getIconLinks()` partial accepts only param-cased icon names.

```diff
- require('@porsche-design-system/components-js/partials').getIconLinks({ icons: ['arrowRight'] })

+ require('@porsche-design-system/components-js/partials').getIconLinks({ icons: ['arrow-right'] })
```

##### CSS global scope:

- Changed naming of CSS global variables names.

```diff
- --p-animation-duration__spinner
- --p-animation-duration__banner
+ --p-animation-duration
```

#### 🤡 Component deprecations 🤡

All deprecated components are refactored to match the new design language, therefor it's technically not breaking, but
we highly recommend to migrate to the mentioned alternative, since those deprecated components will be removed with next
major version.

##### Content Wrapper:

- Component is deprecated and will be removed with the next major release. Please use **[Porsche Grid](styles/grid)**
  instead, which is based on [CSS Grid](https://css-tricks.com/snippets/css/complete-guide-grid) covering the specific
  layout needs for a harmonic appearance across all digital Porsche touch-points.

##### Flex:

- Component is deprecated and will be removed with the next major release. In general, please use native
  [CSS Flex](https://css-tricks.com/snippets/css/a-guide-to-flexbox) instead for better performance and more
  standardized layout technique.

##### Grid:

- Component is deprecated and will be removed with the next major release. In general, please use native
  [CSS Grid](https://css-tricks.com/snippets/css/complete-guide-grid) in combination with
  **[Porsche Grid](styles/grid)** instead for better performance and more standardized layout technique.

##### Headline:

```diff
- <p-headline>The quick brown fox jumps over the lazy dog</p-headline>
+ <p-heading>The quick brown fox jumps over the lazy dog</p-heading>
```

##### Link Social:

- Component is deprecated and will be removed with the next major release. Please use the **[Link](components/link)**
  component instead.

#### 🤖 Property deprecations 🤖

All deprecated properties are still present without any effect, therefor it's technically not breaking, but we highly
recommend to migrate and remove the deprecated props since those ones will be removed with next major version.

##### Button Pure:

- Prop `weight` is deprecated, only regular font weight will be applied.

```diff
- <p-button-pure weight="thin">Some label</p-button-pure>
- <p-button-pure weight="regular">Some label</p-button-pure>
- <p-button-pure weight="semibold">Some label</p-button-pure>
- <p-button-pure weight="bold">Some label</p-button-pure>
+ <p-button-pure>Some label</p-button-pure>
```

##### Content Wrapper (deprecated):

- Prop `theme` and `background-color` are deprecated.

```diff
- <p-content-wrapper theme="dark" background-color="default">Some content</p-content-wrapper>
+ <p-content-wrapper>Some content</p-content-wrapper>
```

##### Grid (deprecated):

- The `gutter` property is deprecated and has no effect anymore. Instead, a fluid gutter depending on the viewport width
  is used.

```diff
- <p-grid gutter="16">Some content</p-grid>
- <p-grid gutter="24">Some content</p-grid>
- <p-grid gutter="36">Some content</p-grid>
+ <p-grid>Some content</p-grid>
```

##### Icon:

- Prop `lazy` is deprecated.

```diff
- <p-icon lazy="true"></p-icon>
+ <p-icon></p-icon>
```

##### Link Pure:

- Prop `weight` is deprecated, only regular font weight will be applied.

```diff
- <p-link-pure href="#" weight="thin">Some label</p-link-pure>
- <p-link-pure href="#" weight="regular">Some label</p-link-pure>
- <p-link-pure href="#" weight="semibold">Some label</p-link-pure>
- <p-link-pure href="#" weight="bold">Some label</p-link-pure>
+ <p-link-pure href="#">Some label</p-link-pure>
```

##### Segmented Control:

- Prop `background-color` is deprecated.

```diff
- <p-segmented-control background-color="background-surface">
   <p-segmented-control-item value="xs">XS</p-segmented-control-item>
   <p-segmented-control-item value="s">S</p-segmented-control-item>
 </p-segmented-control>
+ <p-segmented-control>
   <p-segmented-control-item value="xs">XS</p-segmented-control-item>
   <p-segmented-control-item value="s">S</p-segmented-control-item>
 </p-segmented-control>
```

#### 👾 Property value deprecations 👾

All deprecated values are mapped to new ones, therefor it's technically not breaking, but we highly recommend to migrate
to the new values since those ones will be removed with next major version.

##### Banner:

- Prop value `fluid` of `width` prop is deprecated.

```diff
- <p-banner width="fluid"></p-banner>
+ <p-banner></p-banner>
```

- Prop value `neutral` of `state` prop is deprecated.

```diff
- <p-banner state="neutral">
  <span slot="title">Some banner title</span>
  <span slot="description">Some banner description. You can also add inline <a href="https://porsche.com">links</a> to route to another page.</span>
 </p-banner>
+ <p-banner state="info">
  <span slot="title">Some banner title</span>
  <span slot="description">Some banner description. You can also add inline <a href="https://porsche.com">links</a> to route to another page.</span>
 </p-banner>
```

##### Content Wrapper:

- Prop value `fluid` of `width` prop is deprecated.

```diff
- <p-content-wrapper width="fluid">Some content</p-content-wrapper>
+ <p-content-wrapper>Some content</p-content-wrapper>
```

##### Icon:

- Prop values
  `brand | default | neutral-contrast-low | neutral-contrast-medium | neutral-contrast-high | notification-neutral` of
  `color` prop are deprecated.

```diff
- <p-icon color="brand"></p-icon>
+ <p-icon color="primary"></p-icon>

- <p-icon color="default"></p-icon>
+ <p-icon color="primary"></p-icon>

- <p-icon color="neutral-contrast-low"></p-icon>
+ <p-icon color="contrast-low"></p-icon>

- <p-icon color="neutral-contrast-medium"></p-icon>
+ <p-icon color="contrast-medium"></p-icon>

- <p-icon color="neutral-contrast-high"></p-icon>
+ <p-icon color="contrast-high"></p-icon>

- <p-icon color="neutral-contrast-neutral"></p-icon>
+ <p-icon color="contrast-info"></p-icon>
```

##### Inline Notification:

- Prop value `neutral` of `state` prop is deprecated.

```diff
- <p-inline-notification state="neutral"></p-inline-notification>
+ <p-inline-notification state="info"></p-inline-notification>
```

##### Tag:

- Prop value `notification-neutral | neutral-contrast-high | background-default` of `color` prop is deprecated.

```diff
- <p-tag color="notification-neutral">Color label</p-tag>
+ <p-tag color="notification-info">Color label</p-tag>

- <p-tag color="neutral-contrast-high">Color label</p-tag>
+ <p-tag color="primary">Color label</p-tag>

- <p-tag color="background-default">Color label</p-tag>
+ <p-tag color="background-base">Color label</p-tag>
```

##### Tag Dismissible:

- Prop value `background-default` of `color` prop is deprecated.

```diff
- <p-tag-dismissible color="background-default">Color label</p-tag-dismissible>
+ <p-tag-dismissible color="background-base">Color label</p-tag-dismissible>
```

##### Text:

- Prop value `thin | semibold` of `weight` prop is deprecated.

```diff
- <p-text weight="thin">Some text</p-text>
+ <p-text>Some text</p-text>

- <p-text weight="semibold">Some text</p-text>
+ <p-text weight="semi-bold">Some text</p-text>
```

- Prop value
  `brand | default | neutral-contrast-low | neutral-contrast-medium | neutral-contrast-high | notification-neutral` of
  `color` prop is deprecated.

```diff
- <p-text color="brand">Some text</p-text>
+ <p-text>Some text</p-text>

- <p-text color="default">Some text</p-text>
+ <p-text>Some text</p-text>

- <p-text color="neutral-contrast-low">Some text</p-text>
+ <p-text color="contrast-low">Some text</p-text>

- <p-text color="neutral-contrast-medium">Some text</p-text>
+ <p-text color="contrast-medium">Some text</p-text>

- <p-text color="neutral-contrast-high">Some text</p-text>
+ <p-text color="contrast-high">Some text</p-text>

- <p-text color="notification-neutral">Some text</p-text>
+ <p-text color="notification-info">Some text</p-text>
```

##### ToastManager:

- Prop value `neutral` of `state` parameter is deprecated.

```diff
- …addMessage({ text: `Some message`, state: 'neutral' })
+ …addMessage({ text: `Some message`, state: 'info' })
```

#### Added

- `Display` component
- `Heading` component
- Prop `underline` for `Link Pure`
- Prop `theme` for `Checkbox Wrapper`, `Radio Button Wrapper`, `Popover`, `Tag Dismissible`, `Textarea Wrapper`,
  `Text Field Wrapper` and `Fieldset Wrapper`
- Prop `size` for `Icon` supports `x-small` and `x-large`
- Prop `size` for `Accordion` `compact="true"` supports `medium`

#### Changed

- `Spinner`, `Icon`, `Link Pure`, `Button Pure`, `Link`, `Link Social`, `Button`, `Checkbox Wrapper`,
  `Radio Button Wrapper`, `Popover`, `Modal`, `Select Wrapper`, `Tag`, `Tag Dismissible`, `Textarea Wrapper`,
  `Inline Notification`, `Banner`, `Toast`, `Grid`, `Flex`, `Pagination`, `Scroller`, `Accordion`, `Text`,
  `Text Field Wrapper`, `Content Wrapper`, `Segmented Control`, `Tabs`, `Tabs Bar`, `Headline` and `Fieldset Wrapper`
  match new design language
- `Icon` supports
  `primary | contrast-low | contrast-medium | contrast-high | notification-success | notification-warning | notification-error | notification-info | inherit`
  for `color` prop
- Default value of prop `width` of `Banner` has changed from `basic` to `extended`
- Default value of prop `action-icon` of `Inline Notification` has changed from `arrow-head-right` to `arrow-right`
- Default value of prop `name` of `Icon` has changed from `arrow-head-right` to `arrow-right`
- Default value of prop `variant` of `Link` and `Button` has changed from `secondary` to `primary`

#### Removed

- Custom slotted CSS for mostly all components. Equivalent styles are now provided by `getInitialStyles()` partial
  instead.
- `applyNormalizeStyles` option from `getInitialStyles()` partial which is applied by default now.

### [2.20.0] - 2023-02-06

### [2.20.0-rc.1] - 2023-02-06

### [2.20.0-rc.0] - 2023-01-30

#### Added

- `applyNormalizeStyles` option for `getInitialStyles()` partial which includes basic css styles for Light DOM

### [2.19.1-rc.1] - 2023-01-18

#### Added

- `jsdom-polyfill` subpackage is available at `@porsche-design-system/components-{js|angular|react|vue}/jsdom-polyfill`
  and can be used to have working web components in jsdom based tests (e.g. jest)
- `testing` subpackage is available at `@porsche-design-system/components-{js|angular|react|vue}/testing` to provide
  `getByRoleShadowed`, `getByLabelTextShadowed` and `getByTextShadowed` utilities which use `@testing-library/dom`
  queries internally to support Shadow DOM
- Validation if `prefix` is already reserved by a different version upon initialization of the Porsche Design System

#### Fixed

- `componentsReady()` waits for Porsche Design System being initialized before checking components which can happen in
  certain test scenarios without partials

### [2.19.1-rc.0] - 2023-01-18

#### Fixed

- Bug in `@porsche-design-system/components-react/ssr` where in some cases during SSG an error was thrown when
  components render their children conditionally

### [2.19.0] - 2022-12-22

### [2.19.0-rc.2] - 2022-12-22

### [2.19.0-rc.1] - 2022-12-22

#### Fixed

- `Stepper Horizontal` calculation of scroll position when used within any parent that has a margin or padding

### [2.19.0-rc.0] - 2022-12-21

#### Added

- Vue: typed components are available via the `@porsche-design-system/components-vue` package

#### Fixed

- `Modal` focus cycle when pressing Shift Tab right after it was opened

### [2.18.0] - 2022-12-15

### [2.18.0-rc.2] - 2022-12-14

#### Added

- Validation to ensure crucial partials are used.  
  **Disclaimer:** The Porsche Design System will **not** inject its initial styles anymore. Please use the
  `getInitialStyles()` partial to reduce flash of unstyled content (FOUC) as described here:
  [getInitialStyles() documentation](https://designsystem.porsche.com/v2/partials/initial-styles)

#### Changed

- `line-height` calculation for all components is handled CSS only now by using `ex`-unit in combination with `calc()`
  which gives the best performance, the easiest possible integration and respects UI best practices in having **larger**
  `line-height` values for **small** `font-size` definitions and **smaller** `line-height` values for **larger**
  `font-size` definitions. The calculated values by CSS slightly differ compared to the ones calculated by JavaScript,
  which might result in minor visual changes.

#### Fixed

- Screen reader announcements of `Textfield` and `Textarea` in `counter` mode
- Screen reader announcements in `Select Wrapper`

### [2.18.0-rc.1] - 2022-11-24

#### Added

- `Carousel` now has a `rewind` property, better prev/next icons, a `max-width` for `heading` and `description` and
  support for slotted `description`

#### Fixed

- `Select Wrapper` height if text is zoomed up to 200%

### [2.18.0-rc.0] - 2022-11-17

#### Added

- SSR/SSG ready components using Declarative Shadow DOM for Next JS are shipped via
  `@porsche-design-system/components-react/ssr`. To use it simply change your imports.

**Important:** make sure to apply the new `getDSRPonyfill()` partial right before your closing `</body>` tag. More
information can be found here:
[getDSRPonyfill() documentation](https://designsystem.porsche.com/v2/partials/dsr-ponyfill)

```diff
- import { PorscheDesignSystemProvider, PButton, ... } from '@porsche-design-system/components-react';
+ import { PorscheDesignSystemProvider, PButton, ... } from '@porsche-design-system/components-react/ssr';
+ import { getDSRPonyfill } from '@porsche-design-system/components-react/partials';
```

#### Changed

- Improve height calculation for `Accordion`
- Slotted anchor support for `Link Pure` is stricter (In case slotted `<a>` is used it must be a direct child of
  `Link Pure`)
- `getFontLinks()` partial now has `{ weights: ['regular', 'semi-bold'] }` for a default

### [2.17.0] - 2022-10-31

### [2.17.0-rc.0] - 2022-10-31

#### Added

- `Link Tile`

#### Fixed

- `Scroller` bug where scrollable content was not fully hidden by the gradient, when zoomed into the page.

#### Changed

- Removed `!important` keyword from css property `display` of `Link Pure` and `Button Pure`

### [2.16.3] - 2022-10-21

### [2.16.3-rc.0] - 2022-10-21

#### Fixed

- `Button Pure` and `Link Pure` error when using `size="inherit"` and `icon="none"`

#### Changed

- Replaced all internal usage of `Text` and `Headline` components

### [2.16.2] - 2022-09-15

### [2.16.2-rc.0] - 2022-09-15

#### Fixed

- Issue with `Popover` where drop-shadow is not shown correctly in Chrome >= 105
- Issue with `Carousel` and `wrap-content="true"` where the layout was out of sync with `Content Wrapper` for
  viewports >= 1760px.
- `Select Wrapper` with custom dropdown keeps attribute changes of native select options in sync if changed
  programmatically

### [2.16.1] - 2022-09-09

#### Fixed

- Issue with `Options` typing import for `Carousel`

### [2.16.0] - 2022-09-08

### [2.15.1-rc.1] - 2022-09-08

#### Added

- `Carousel`
- `Scroller`

#### Changed

- `Stepper Horizontal` now has `size` property
- `Stepper Horizontal` uses improved focus behavior in case it becomes scrollable and scroll indicators are centered
  correctly.
- `Tabs Bar` uses improved focus behavior in case it becomes scrollable and scroll indicators are centered correctly.

### [2.15.1-rc.0] - 2022-08-24

#### Fixed

- `Radio Button Wrapper` visual selection change bug in Safari >= 15.5

### [2.15.0] - 2022-08-22

### [2.15.0-rc.1] - 2022-08-18

#### Changed

- Downgraded `@angular` to `v13` to ensure backwards compatibility of `@porsche-design-system/components-angular`

### [2.15.0-rc.0] - 2022-08-16

#### Fixed

- `Popover` visual shadow bug in Safari
- `Stepper Horizontal Item` bug where pseudo styles of the counter element were overridable

### [2.15.0-beta.0] - 2022-08-05

#### Fixed

- `Tabs` & `Tabs Bar` `size` property when using `BreakpointCustomizable`

#### Changed

- `Modal` uses poly fluid sizing for outer spacing
- `Banner` uses poly fluid sizing for outer spacing
- `Content Wrapper` uses poly fluid sizing for inner spacing
- `Modal` min-width is slightly updated to perfectly fit into content area of `Content Wrapper` at 320px viewport width

#### Added

- Validation of properties for all components
- `Text Field Wrapper` with `input type="search"` is clearable via Escape key and custom clear button across browsers
- `Text Field Wrapper` with `input type="search"` shows a "Locate me" button when `actionIcon="locate"` is set, emits
  the `action` event on click and can be put into a loading state via `actionLoading="true"`

### [2.14.0] - 2022-07-11

### [2.14.0-rc.1] - 2022-07-11

### [2.14.0-rc.0] - 2022-07-11

#### Added

- `getBrowserSupportFallbackScript()` partial supporting `cdn` and `format` options as replacement for
  `includeOverlay()` of `@porsche-design-system/browser-notification` npm package
- `getCookiesFallbackScript()` partial supporting `cdn` and `format` options as replacement for `includeCookieOverlay()`
  of `@porsche-design-system/browser-notification` npm package

#### Changed

- `getMetaTagsAndIconLinks()` partial to return `theme-color` meta tags with `prefers-color-scheme: {light|dark}` media
  query

### [2.13.0] - 2022-06-23

### [2.13.0-rc.5] - 2022-06-23

#### Fixed

- `Stepper Horizontal Item` `state` validation
- `Button` and `Link` with `theme="dark" variant="tertiary"` and `Tag Dismissible` bug on Safari < v15.5 where wrong
  colors on hover were shown

### [2.13.0-rc.4] - 2022-06-22

#### Added

- `Stepper Horizontal`

### [2.13.0-rc.3] - 2022-06-22

#### Added

- `Segmented Control`

### [2.13.0-rc.2] - 2022-06-21

### [2.13.0-rc.1] - 2022-06-21

### [2.13.0-rc.0] - 2022-06-21

#### Changed

- `Button`, `Button Pure` and `Switch` apply `aria-disabled="true"` instead of `disabled` attribute to native button
  internally in case `disabled` and/or `loading` property is set

### [2.12.1] - 2022-05-25

### [2.12.1-rc.0] - 2022-05-25

#### Fixed

- Issue with `JssStyle` typing import

### [2.12.0] - 2022-05-19

#### Changed

- npm package is prepared for public release on [npmjs.org](https://npmjs.com)

### [2.12.0-rc.2] - 2022-05-12

### [2.12.0-rc.1] - 2022-05-11

### [2.12.0-rc.0] - 2022-05-04

#### Added

- `Table Head Cell` now has a `multiline` property

#### Changed

- `Headline` has no `hypens` / `overflow-wrap` style by default
- Partials now throw an exception if they are executed in browser

#### Fixed

- Exception in `Headline`, `Select Wrapper`, `Text` and `Text List` when changing `theme` prop from `dark` to `light`
- `getInitialStyles()` partial now returns `.hydrated` styles, too

### [2.11.0-skeletons] - 2022-04-21

### [2.11.0] - 2022-04-21

### [2.11.0-rc.0] - 2022-04-20

#### Added

- `Tag`
- `Tag Dismissible`

### [2.10.0-skeletons] - 2022-04-13

### [2.10.0] - 2022-04-13

### [2.9.3-rc.1] - 2022-04-06

#### Added

- `Text Field Wrapper` now has a `showCharacterCount` property which can be used to hide the character count when a
  `maxLength` attribute is set on the wrapped `input`.
- `Textarea Wrapper` now has a `showCharacterCount` property which can be used to hide the character count when a
  `maxLength` attribute is set on the wrapped `textarea`.

### [2.9.3-rc.0-skeletons] - 2022-03-29

### [2.9.3-rc.0] - 2022-03-28

#### Added

- `Text Field Wrapper` supports `unit` property on `input type="text"`
- `Marque` optional configurable clickable/focusable area by defining padding on host element

#### Fixed

- `Tabs Item` improved accessibility
- Angular: circular dependency in development mode in `2.9.2-skeletons`

### [2.9.2-skeletons] - 2022-03-24

#### Added

- **[EXPERIMENTAL]** `getInitialStyles` partial now accepts a `skeletonTagNames` array of component names that will
  initially have skeleton styles while the Porsche Design System is loading
- **[EXPERIMENTAL]** `Button`, `Button Pure`, `Checkbox Wrapper`, `Fieldset Wrapper`, `Link`, `Link Pure`,
  `Link Social`, `Radio Button Wrapper`, `Select Wrapper`, `Text Field Wrapper`, `Textarea Wrapper` can now have initial
  skeleton styles when passed as `skeletonTagNames` to the `getInitialStyles` partial

### [2.9.2] - 2022-03-24

### [2.9.2-rc.1] - 2022-03-23

#### Fixed

- Bug caused by Chrome where hover styles of `Link Pure` are not displayed correctly

### [2.9.2-rc.0] - 2022-03-22

#### Added

- Normalized font behavior (`hyphen`, `overflow-wrap` and `text-size-adjust`) across components

#### Fixed

- `Modal` scrolling and pinch to zoom on iOS
- `Modal` initial position if scrollable
- `Table Head Cell` sort icon `asc` + `desc`

### [2.9.1] - 2022-03-10

### [2.9.1-rc.0] - 2022-03-09

#### Added

- Styles for slotted `<button>` in `Text`

#### Changed

- `Modal` heading and aria validation happens only when open

#### Fixed

- React: bundling format of partials

### [2.9.0] - 2022-02-28

### [2.9.0-rc.1] - 2022-02-25

#### Fixed

- `Modal` focus trap respecting elements in shadow DOM and dynamically added/removed elements on first level
- `Tabs Item` focus outline on click in Safari
- Error while using partials in Vanilla JS and Angular

### [2.9.0-rc.0] - 2022-02-16

#### Added

- `getFontFaceStylesheet` returns additional `<link>` tags with `rel="preconnect"` and `rel="dns-prefetch"`
- Option `format` to partials `getFontFaceStylesheet`, `getComponentChunkLinks()`, `getFontLinks()`, `getIconLinks()`,
  `getInitialStyles()`, `getLoaderScript()` and `getMetaTagsAndIconLinks()`

#### Deprecated

- The option `withoutTags` of partials `getFontFaceStylesheet`, `getComponentChunkLinks()`, `getFontLinks()`,
  `getIconLinks()`, `getInitialStyles()`, `getLoaderScript()` and `getMetaTagsAndIconLinks()` is deprecated and will be
  removed in `v3.0.0`. Please use `format: 'jsx'` instead.

```diff
- <link rel="stylesheet" href={getFontFaceStylesheet({ withoutTags: true })} crossOrigin="true" />
+ {getFontFaceStylesheet({ format: 'jsx' })}
```

### [2.9.0-beta.1] - 2022-01-27

#### Added

- `:focus-visible` content of selected Tab in `Tabs` component gets focus styling
- Improved accessibility of `Text Field Wrapper` and `Textarea Wrapper` when `maxlength` attribute is set
- `Modal` aria property
- `Modal` class for slotted elements to make content full-width

#### Changed

- `Button Pure` and `Link Pure` removed `position: relative` imposition, make sure to **not** override it with
  `position: static`

#### Fixed

- `Modal` close button styles when no heading is passed

### [2.9.0-beta.0] - 2022-01-18

#### Added

- React: `getByRoleShadowed`, `getByLabelTextShadowed` and `getByTextShadowed` utilities which uses
  `@testing-library/dom` queries internally to support Shadow DOM

#### Fixed

- React: `UnhandledPromiseRejectionWarning` when using `skipPorscheDesignSystemCDNRequestsDuringTests()`

### [2.8.0] - 2022-01-17

#### Fixed

- Accessibility issue of `Icon` component in Windows High Contrast Mode in Chromium Browser

### [2.8.0-rc.0] - 2022-01-14

#### Added

- Support for `tabindex` attribute on `Button`, `Button Pure`, `Switch`, `Link`, `Link Pure` and `Link Social`

#### Changed

- `:focus-visible` style matches outline color of `Button` while hovered

#### Deprecated

- The `tabbable` property of `Button`, `Button Pure` and `Switch` is deprecated and will be removed in `v3.0.0`. Please
  use `tabindex` instead.

```diff
- <p-button tabbable="false">Some button</p-button>
+ <p-button tabindex="-1">Some button</p-button>
```

### [2.8.0-beta.3] - 2021-12-22

#### Added

**Disclaimer:** The provided themes `light-electric` and `dark-electric` are just a proof of concept, it's **not**
accessible regarding its color contrast and might even be removed in an upcoming major release again.

- `light-electric` theme for `Switch`
- `dark-electric` theme for `Button Pure` and `Link Pure`
- Character counter to `Text Field Wrapper` and `Textarea Wrapper` if `maxlength` is present on `input type="text"` and
  `textarea`

#### Changed

- `:focus-visible` style matches outline color of `Switch` while hovered

#### Fixed

- Box model of `Button Pure`

### [2.8.0-beta.2] - 2021-12-22

#### Fixed

- `Content Wrapper` regression for `!important` style

#### Added

- Usage validation for `Link`, `Link Pure` and `Link Social`

### [2.8.0-beta.1] - 2021-12-16

#### Fixed

- `Select Wrapper` validation of select element

### [2.8.0-beta.0] - 2021-12-15

#### Changed

- Angular: increased peer dependency to `>=12.0.0 <14.0.0`

### [2.7.0] - 2021-12-14

### [2.7.0-rc.0] - 2021-12-14

#### Removed

- `offset-bottom` prop of `Toast` (use `--p-toast-position-bottom` CSS variable instead)

### [2.7.0-beta.6] - 2021-12-08

#### Added

- `Popover`

### [2.7.0-beta.5] - 2021-12-07

#### Added

**Disclaimer:** The provided theme `light-electric` is just a proof of concept, it's **not** accessible regarding its
color contrast and might even be removed in an upcoming major release again.

- `light-electric` theme for `Accordion`, `Link`, `Link Pure`, `Button`, `Button Pure`, `Tabs`, `Tabs Bar`

### [2.7.0-beta.4] - 2021-12-02

### [2.7.0-beta.3] - 2021-11-30

#### Added

- `Accordion` uses `MutationObserver` fallback when no `ResizeObserver` is available in older browsers

#### Fixed

- `Link` and `Link Social` not adapting slotted anchor to the width of the element

### [2.7.0-beta.2] - 2021-11-24

#### Added

- `Toast`

#### Fixed

- `Banner` animations respect offset correctly

### [2.7.0-beta.1] - 2021-11-16

#### Fixed

- `Headline` applies `align` and `ellipsis` prop correctly

### [2.7.0-beta.0] - 2021-11-11

#### Added

- New `aria` property for `ARIA` attribute handling for: `Button`, `Button Pure`, `Icon`, `Link`, `Link Pure`, `Marque`,
  `Spinner`

#### Fixed

- React: warnings about `useLayoutEffect` in SSR context

### [2.6.1] - 2021-11-05

#### Fixed

- Prevent breaking entire Porsche Design System due to lacking support of `ResizeObserver`, however `Accordion` still
  requires it

### [2.6.0] - 2021-11-04

#### Added

- `unit` and `unitPosition` properties to `Text Field Wrapper`

### [2.6.0-beta.0] - 2021-10-29

#### Changed

- Use `Heiti SC` (pre-installed on iOS/macOS) and `SimHei` (pre-installed on Windows) as Chinese fallback font

#### Added

- `Marque` uses `webp` images for browsers that support it
- `Inline Notification`
- `Icon` now supports `success` for `name` property

#### Fixed

- Colors of `Banner` for dark theme
- Replaced CSS `inset` property with `top`, `left`, `right` and `bottom` for browser compatibility
- Opening and closing transition of `Modal`

### [2.5.1-beta.0] - 2021-10-11

#### Fixed

- Possible exceptions when components get unmounted directly

### [2.5.0] - 2021-10-04

#### Added

- `SimHei` and `黑体` as fallback for all components' `font-family`

### [2.5.0-beta.1] - 2021-09-28

#### Changed

- React: improved render behavior of components

### [2.5.0-beta.0] - 2021-09-22

#### Added

- React: utility function `skipPorscheDesignSystemCDNRequestsDuringTests`

### [2.4.0] - 2021-09-21

### [2.4.0-beta.2] - 2021-09-21

#### Added

- `Link Social` and `Icon` now support `kakaotalk`, `naver`, `reddit` and `tiktok`
- JSS caching mechanism to improve style performance

#### Changed

- Alignment of `linkedin` icon
- Improved accessibility of `Select Wrapper`
- `Icon` loading behaviour to non-blocking, components using the `Icon` will no longer wait for it to load
- Validation messages of `Fieldset Wrapper` have now an additional icon representing the validation state

#### Fixed

- Box model of `Link Pure`
- Focus of `Link Pure` with slotted anchor and hidden label
- Focus cycling of `Modal` without focusable children
- Suppress CORS error

### [2.4.0-beta.1] - 2021-08-26

#### Added

- `active` property to `Button Pure`

### [2.4.0-beta.0] - 2021-08-26

#### Added

- `icon` property of `Button Pure` and `Link Pure` was extended by `none` value
- `alignLabel` and `stretch` property to `Button Pure` and `Link Pure`

#### Changed

- Improved `:focus-visible` and `:hover:focus-visible` colors for `Link Social` and `Link`
- Improved slotted `<a>` coloring in dark theme for `Link Social` and `Link`
- Validation messages of `Checkbox Wrapper`, `Radio Button Wrapper`, `Select Wrapper`, `Textarea Wrapper` and
  `Text Field Wrapper` have now an additional icon representing the validation state
- `Modal` backdrop behavior to close modal on mouse-down

#### Fixed

- Slotted `<a>` coloring in dark theme for `Text`, `Headline`, `Text List`, `Banner`, `Select Wrapper` and `Link Pure`
- Wrong background color of scrollable `Modal`'s backdrop in Safari

### [2.3.0] - 2021-07-28

### [2.3.0-beta.3] - 2021-07-28

#### Changed

- `Accordion` reduce paddings, vertically align carets to the first heading row, adjust border color and hover styles

#### Fixed

- `Text Field Wrapper` accessibility of type password and search

### [2.3.0-beta.2] - 2021-07-15

#### Added

- `Checkbox Wrapper`, `Radio Button Wrapper`, `Select Wrapper`, `Textarea Wrapper` and `Text Field Wrapper` now reflect
  changes of the `required` attribute on their child component
- `multiline` property to `Table Cell`
- Partial function `getLoaderScript()` to initialize Porsche Design System as early as possible

#### Fixed

- `Table Head Cell` uses semi bold instead of bold as font weight
- Transition of `Modal`

### [2.3.0-beta.1] - 2021-07-08

#### Added

- `Accordion`

#### Changed

- Removed initial delay of `Banner`

### [2.3.0-beta.0] - 2021-07-01

#### Added

- `Table`
- Angular: export types from package root
- Accessibility icon

#### Changed

- `Button`, `Button Pure` and `Switch` are now focusable while in `loading` state
- `Text` and `Headline` inherits white-space CSS property
- React: sync component props via property instead of attribute

#### Fixed

- Angular: support `"strictTemplates": true` option in `tsconfig.json`
- Use correct icon for `arrow-last` and `arrow-first` in `Icon`, `Button` and `Link` components

### [2.2.1] - 2021-06-08

#### Changed

- Optimize vertical alignment of `Modal`

#### Fixed

- URL in inject global style warning

### [2.2.1-beta.1] - 2021-06-02

#### Fixed

- Margin of `Tabs Bar` within `Tabs` for Firefox and Safari
- SVG of `Icon` is not removed after prop change, e.g. on color change
- Fullscreen behavior of `Modal` on screens larger than 1760px

### [2.2.0] - 2021-05-19

#### Fixed

- `Text` inside `Button` now has the proper size on iOS Safari when changing to and from landscape mode
- `Banner` can now be re-opened after closing
- Closing one `Banner` will not close other `Banners` on the site

### [2.2.0-beta.2] - 2021-05-12

#### Fixed

- `Select Wrapper` value changes are now reflected correctly
- `Select Wrapper` dark theme background color if used with `filter` prop

### [2.2.0-beta.1] - 2021-05-05

#### Added

- Partial function `getIconLinks()` to preload Porsche Design System Icons

#### Fixed

- `Text Field Wrapper` spacing in Safari

### [2.2.0-beta.0] - 2021-05-05

#### Added

- Partial function `getMetaTagsAndIconLinks()` to simplify cross device fav and meta icons

### [2.1.0] - 2021-05-03

### [2.1.0-beta.0] - 2021-05-03

#### Added

- `Switch`

#### Changed

- `Text` automatically breaks words/strings into new line being too long to fit inside their container
- `Headline` automatically breaks words/strings into new line being too long to fit inside their container
- Extended `Fieldset Wrapper` with `labelSize`, `required`, `state` and `message` properties. If the `Fieldset Wrapper`
  is set to required only the label of the **Fieldset Wrapper** gets an asterisk. It is removed from all wrapped child
  components, as long as they are Porsche Design System form elements.

### [2.0.3] - 2021-04-28

### [2.0.3-beta] - 2021-04-28

#### Fixed

- Angular: events firing twice in `Pagination`, `Modal`, `Tabs`, `Tabs Bar` and `Banner` component

### [2.0.2] - 2021-04-21

### [2.0.2-beta.0] - 2021-04-20

#### Fixed

- TypeScript build errors due to duplicate declarations in `types.d.ts`

### [2.0.1] - 2021-04-16

#### Fixed

- Visual appearance of `Checkbox Wrapper` in iOS Safari
- A bug where `Text Field Wrapper` would throw an error when reattaching to DOM too quickly
- Visual bug in Firefox when zooming out `Text Field Wrapper`, `Checkbox Wrapper` and `Textarea Wrapper`
- Angular: streamline component styles in dark theme

#### Changed

- Aligned focus states of `Checkbox Wrapper` and `Radio Button Wrapper` across browsers

### [2.0.0] - 2021-04-13

In keeping with [Semver](https://semver.org), Porsche Design System v2.0.0 was released due to changes in the API,
fundamental changes in loading behavior and others. With our new major version `v2.0.0` there are some important changes
that you should watch out for. To make the migration from `v1.5.x` to our current `v2.0.0` easier, we offer a few
guidelines.

## General changes / improvements:

#### All components, icons, fonts, styles and marque of the Porsche Design System are loaded versioned and chunked from a central CDN

This way all web based digital Porsche products share and use the cached and versioned assets regardless of the JS
framework used to improve loading performance across the Porsche group. Only a tiny (1.4kb sized) Porsche Design System
loader script gets bundled into your application code. Everything else gets loaded versioned, cached and chunked from a
central CDN ([read more](https://designsystem.porsche.com/v3/must-know/performance/cdn)). However, this also means that
you will need an **Internet connection** to render the components in a browser (possibly relevant for development stage
or intranet applications).

#### Enabling Micro Frontend Architecture

In case of a micro-frontend architecture, multiple instances and versions of the Porsche Design System can be combined
in a final application by configurable prefixing technique of the Porsche Design System components during runtime.
Please refer to our framework specific guidelines
[Vanilla JS](https://designsystem.porsche.com/v2/start-coding/vanilla-js),
[Angular](https://designsystem.porsche.com/v2/start-coding/angular) and
[React](https://designsystem.porsche.com/v2/start-coding/react).

#### Prevent Flash of Unstyled Content (FOUC) and Flash of Unstyled Text (FOUT)

To prevent FOUC/FOUT, the Porsche Design System offers various partials as part of the
`@porsche-design-system/components-{js|angular|react}` package to ensure all necessary Porsche Design System fonts and
components are fully loaded. If you've used the `@porsche-design-system/partials` package previously, stop using it and
replace the integration with the partials provided by `@porsche-design-system/components-{js|angular|react}` package.
Have a look at our [FOUC/FOUT guidelines](https://designsystem.porsche.com/v3/must-know/performance/loading-behaviour).

```diff
- <%= require('@porsche-design-system/partials').getPorscheDesignSystemCoreStyles() %>
+ <%= require('@porsche-design-system/components-{js|angular|react}/partials').getInitialStyles() %>

- <%= require('@porsche-design-system/partials').getFontFaceCSS() %>
+ <%= require('@porsche-design-system/components-{js|angular|react}/partials').getFontFaceStylesheet() %>

- <link rel="preload" href="path/to/webfont/nameOfWebFontFile" as="font" type="font/woff2" crossorigin />
+ <%= require('@porsche-design-system/components-{js|angular|react}/partials').getFontLinks({ weights: ['regular', 'semi-bold'] }) %>
```

#### Added support for China CDN

Our CDN is configured to forward requests to Chinese CDN automatically when necessary. So you're good to go without any
configuration or multiple region specific builds of your application. However, if you are aiming for the maximum
possible performance in China, you can configure which CDN the Porsche Design System must use. Please follow our
[CDN guidelines](https://designsystem.porsche.com/v3/must-know/performance/cdn) for more information.

#### New/optimized components

- **Tabs**
- **Tabs Bar**
- **Banner**
- **Modal**
- Headline
- Select
- Pagination
- Button
- Button Pure
- Link
- Link Pure
- Spinner
- Checkbox
- Radio Button

#### Improved TypeScript support for Angular and React

To ensure the best possible typing support, we have refactored our Angular and React wrappers which integrate the native
web components of the Porsche Design System.

#### componentsReady() works reliable

Because the Porsche Design System components get loaded async at the time they are needed, it might be relevant within
your application or test automation to know when those have been initialized. Therefore, we provide in all three
`@porsche-design-system/components-{js|angular|react}')` packages a reliable helper function `componentsReady()`.
[Read more about it](https://designsystem.porsche.com/v3/developing/components-ready).

#### Removed "blur on focus"

Now focus styling is only applied when you navigate through keyboard and ignored by mouse interaction for browsers
supporting `:focus-visible` otherwise it will fallback to `:focus` CSS implementation.

#### Changed focus styling for a better compromise between accessibility and visual appearance

Color and outline of general focus styling has changed to `currentColor` for light/dark theme with an outline of 1px
width/offset. If you have custom components build with the usage of our `@porsche-design-system/utilities` package then
update it to the latest version.

#### Improved geometry of Porsche Next font

For better alignment and readability we've changed the geometry of the Porsche Next font which results in a visual
change of font size and spacing.

#### Dropped support for IE11 and EdgeHTML according to Porsche's official browser strategy 2021

If you still need to support these browsers, you have to stick to `v1.5.x`. We offer a Browser Notification package
`@porsche-design-system/browser-notification` to alert users that these browsers are no longer supported. It supports a
blocking layer (to be used with Porsche Design System `v2.x`), or a dismissible banner (to be used with Porsche Design
System `v1.x`). Please refer to our
[Browser compatibility guidelines](https://designsystem.porsche.com/v3/must-know/browser-compatibility).

#### Changed default type of Button and Button Pure

To be in sync with native `<button>` behavior we've changed the default `type` of **Button** and **Button Pure**
component. Those components will render a button within their Shadow DOM as `<button type="submit">` ( previously
`<button type="button">`).

- `submit`: The button submits the form data to the server. This is the default if the attribute is not specified for
  buttons associated with a `<form>`, or if the attribute is an empty or invalid value.
- `button`: The button has no default behavior, and does nothing when pressed by default. It can have client-side
  scripts listen to the element's events, which are triggered when the events occur.

#### Changed support for wrapped links around Link, Link Pure and Link Social component

Due to the support for setting links (`<a href="#">`) in our **Link**, **Link Pure** and **Link Social** components as
child, we've removed support for styling the anchor tag (`<a>`) when it surrounds the component. So we recommend
changing the position of the `<a>` tag from wrapping the component to a direct slot (child) of it.

```diff
- <a href="#"><p-link>Some label</p-link></a>
+ <p-link><a href="#">Some label</a></p-link>

- <a href="#"><p-link-pure>Some label</p-link-pure></a>
+ <p-link-pure><a href="#">Some label</a></p-link-pure>

- <a href="#"><p-link-social>Some label</p-link-social></a>
+ <p-link-social><a href="#">Some label</a></p-link-social>
```

#### Automatic \* asterisk symbol to form field labels

We added an automatic generated _ asterisk symbol to form field labels which have the required attribute. This might
lead to a doubled _ symbol if you set one by yourself.

```diff
- <p-text-field-wrapper label="Some label *"><input type="text" name="some-name" required /></p-text-field-wrapper>
+ <p-text-field-wrapper label="Some label"><input type="text" name="some-name" required /></p-text-field-wrapper>

- <p-checkbox-wrapper label="Some label *"><input type="checkbox" name="some-name" required /></p-checkbox-wrapper>
+ <p-checkbox-wrapper label="Some label"><input type="checkbox" name="some-name" required /></p-checkbox-wrapper>

- <p-radio-button-wrapper label="Some label *"><input type="radio" name="some-name" required /></p-radio-button-wrapper>
+ <p-radio-button-wrapper label="Some label"><input type="radio" name="some-name" required /></p-radio-button-wrapper>

- <p-radio-button-wrapper label="Some label *"><input type="radio" name="some-name" required /></p-radio-button-wrapper>
+ <p-radio-button-wrapper label="Some label"><input type="radio" name="some-name" required /></p-radio-button-wrapper>

- <p-textarea-wrapper label="Some label *"><textarea name="some-name" required></textarea></p-textarea-wrapper>
+ <p-textarea-wrapper label="Some label"><textarea name="some-name" required></textarea></p-textarea-wrapper>

- <p-select-wrapper label="Some label *"><select name="some-name" required><option>A</option></select></p-select-wrapper>
+ <p-select-wrapper label="Some label"><select name="some-name" required><option>A</option></select></p-select-wrapper>
```

#### Shadow DOM

`Flex`, `Flex Item`, `Grid` and `Grid Item` now use Shadow DOM, thus you are not able to overwrite styles defined by
these components any longer.

---

## Angular

#### Integration of Angular components

In the past it was possible to provide a token called `PREVENT_WEB_COMPONENTS_REGISTRATION` which prevented the
registration of the Porsche Design System components and loading of polyfills. Due to the fact that we no longer provide
/ need poly filling, we have completely removed the token. For advanced usage please
[read further](https://designsystem.porsche.com/v2/start-coding/angular).

---

## React

#### Integration of React components

In the past `@porsche-design-system/components-react` components have initialized the **Porsche Design System Loader**
automatically as soon as a component was imported. With `v2.x` you have to import the `PorscheDesignSystemProvider` once
in your `index.tsx` which then initializes the **Porsche Design System Loader**, e.g. like:

```diff
  // index.tsx

  import ReactDOM from 'react-dom';
  import { PorscheDesignSystemProvider } from '@porsche-design-system/components-react';
  import { App } from './App';

  ReactDOM.render(
    <React.StrictMode>
+     <PorscheDesignSystemProvider>
        <App />
+     </PorscheDesignSystemProvider>
    </React.StrictMode>,
    document.getElementById('root')
  );
```

For advanced usage please [read further](https://designsystem.porsche.com/v2/start-coding/react).

#### Jsdom Polyfill for React / Jest / jsdom test automation

We removed test mocks for React / Jest / jsdom as Shadow DOM is supported since jsdom v12.2.0. Instead, we provide a
Jsdom Polyfill (exclusivly for `@porsche-design-system/components-react` package) fixing missing implementation of jsdom
which the Porsche Design System relies on. **Note:** If your test includes Porsche Design System components, make sure
to wrap the component you want to test with a PorscheDesignSystemProvider in order to avoid exceptions. For more
information please [read further](https://designsystem.porsche.com/v2/start-coding/react).

---

## Vanilla JS

#### Integration of Vanilla JS components

With `v1.x` of the Porsche Design System you've had to copy all needed JS files of
`@porsche-design-system/components-js` into your target directory and include the ES5 and ESM loader snippet. Now you
only need to copy one `index.js` file and initialize the Porsche Design System like in the example below:

```diff
  <!DOCTYPE html>
  <html lang="en">
    <head>
      <meta charset="utf-8">
      <meta name="viewport" content="width=device-width,initial-scale=1.0">
      <title>Porsche Design System</title>
-     <script nomodule src="PATH/TO/PACKAGE/@porsche-design-system/components-js/dist/porsche-design-system/porsche-design-system.js"></script>
-     <script type="module" src="PATH/TO/PACKAGE/@porsche-design-system/components-js/dist/porsche-design-system/porsche-design-system.esm.js"></script>
+     <script src="PATH/TO/PACKAGE/@porsche-design-system/components-js/index.js"></script>
    </head>
    <body>
+     <script type="text/javascript">
+       porscheDesignSystem.load();
+     </script>
      <p-headline variant="headline-1">Some text</p-headline>
    </body>
  </html>
```

For advanced usage please [read further](https://designsystem.porsche.com/v2/start-coding/vanilla-js).

---

### [2.0.0-rc.10] - 2021-04-12

#### Changed

- `Tabs` and `Tabs Bar` now respect dynamic additions / removals of `p-tabs-item`, `a` and `button` elements. Make sure
  to update the `activeTabIndex` when mutating elements
- Improved performance of `Text`, `Button Pure` and `Link Pure` when `size` is not `inherit`

#### Added

- `Grid` now has a `wrap` and `gutter` property
- Components (`Grid Item`, `Flex Item`, `Tabs Item` and `Text List Item`) that require a specific parent (`Grid`,
  `Flex`, `Tabs` and `Text List`) will now throw an error if used without that parent

#### Fixed

- Visual appearance of `Checkbox Wrapper` and `Radio Button Wrapper` reflect the state of the wrapped `input` element

### [2.0.0-rc.9] - 2021-03-26

#### Added

- `Button Group` component
- Fullscreen property for `Modal` on mobile

#### Changed

- Spacings, heading and sizes of `Modal`

#### Fixed

- Prevent duplicate loading of `porsche-design-system.v2.x.HASH.js` chunk when using `getComponentChunkLinks()` partial

### [2.0.0-rc.8] - 2021-03-17

#### Added

- Support for full height `Content Wrapper` with flex
- `Tabs Bar` now supports `undefined` as `activeTabIndex`

#### Changed

- `Tabs Bar` has a new default `activeTabIndex`, which is `undefined`
- `Tabs Bar` does not work by itself anymore. The `activeTabIndex` needs to be controlled from the outside
  ([read more](https://designsystem.porsche.com/v2/components/tabs-bar/examples))
- Background Color of `Select Wrapper` in `dark` theme to meet accessibility criteria

### [2.0.0-rc.7] - 2021-03-15

#### Fixed

- Make shadowed `Flex` and `Grid` work in Firefox + Safari

### [2.0.0-rc.6] - 2021-03-11

#### Changed

- Make `Grid` and `Grid Item` use Shadow DOM
- Make `Flex` and `Flex Item` use Shadow DOM

### [2.0.0-rc.5] - 2021-03-09

#### Added

- Configurable background color of `Content Wrapper`
- `italic` font-style in `Text` is now overridden with `normal`

#### Fixed

- Usage of `Select Wrapper` within custom elements
- A bug that caused `Spinner` to be displayed in a wrong size

### [2.0.0-rc.4] - 2021-03-01

#### Changed

- Filter of `Select Wrapper` supports substring search

#### Fixed

- Build error in SSR

### [2.0.0-rc.3] - 2021-02-17

#### Added

- React: utility function `skipCheckForPorscheDesignSystemProviderDuringTests`
- React: tree shaking for component wrappers

#### Fixed

- Angular: error in `Checkbox Wrapper`, `Radio Button Wrapper` and `Text Field Wrapper` when `input[type]` is bound

### [2.0.0-rc.2] - 2021-02-12

#### Added

- Validate usage of `Checkbox Wrapper`, `Radio Button Wrapper`, `Select Wrapper`, `Text Field Wrapper` and
  `Textarea Wrapper`

### [2.0.0-rc.1] - 2021-02-04

#### Added

- Partial function `getComponentChunkLinks()` to preload Porsche Design System Components

#### Changed

- Added a space before asterisk (`*`) when `input`, `textarea` or `select` have `required` attribute within form wrapper
  components
- Renamed partial `getFontLinks()` option from `weight` to `weights`

#### Fixed

- A bug in `Tabs Bar` where the nextButton was mistakenly rendered.
- A bug where `Icon` was not rendered when using `lazy` property.
- A bug in `Text Field Wrapper` with input type password where characters would overlap the icon.

### [2.0.0-rc.0] - 2021-01-29

#### Added

- Link support for `Marque`
- Sizing options `'responsive' | 'small' | 'medium'` for `Marque`

#### Changed

- Angular: added static `load()` function `PorscheDesignSystemModule` for custom prefix
- Hide up/down spin button when using **Text Field** with `type="number"` in Firefox

#### Fixed

- Angular: typings
- React: correct handling of `ref` property
- Unhandled exception in `Select Wrapper` if `selected` and `disabled` attributes are set on the same option
- A bug in `Tabs Bar` where scrolling was broken when a tab was selected
- A bug in `Tabs Bar` where the `nextButton` was always rendered

### [2.0.0-alpha.13] - 2021-01-26

#### Added

- Partial function `getFontLinks()` to prevent **Flash of Unstyled Text** (FOUT)

#### Fixed

- React: correct handling of `className` property

### [2.0.0-alpha.12] - 2021-01-20

#### Added

- Partial function `getInitialStyles()` to prevent **Flash of Unstyled Content** (FOUC)
- Partial function `getFontFaceStylesheet()` to prevent **Flash of Unstyled Text** (FOUT)

#### Changed

- React: `PorscheDesignSystemProvider` needs to wrap application
- React: component props have to be camelCase
- React: `PorscheDesignSystemProvider` is needed while testing components

#### Fixed

- React: typings
- React: support of objects for property values

#### Removed

- React: `getPrefixedComponents`, prefixing is handled by `PorscheDesignSystemProvider`

### [2.0.0-alpha.11] - 2021-01-08

#### Changed

- Precision of relative line height
- Changed color of `neutral contrast low`

### [2.0.0-alpha.10] - 2020-12-14

#### Added

- `native` property to `Select Wrapper` to force rendering of native Browser select dropdown
- Extended flexibility of `Headline`

#### Changed

- Some styling improvements of `Select Wrapper`

#### Fixed

- Jsdom Polyfill `fetch` error

### [2.0.0-alpha.9] - 2020-12-09

### Fixed

- Improved reliability of `componentsReady()`

#### Changed

- Jsdom Polyfill `console.warn` behaviour

### [2.0.0-alpha.8] - 2020-12-03

### Fixed

- A bug where `Modal` did not remove `overflow=hidden` on document body.

### [2.0.0-alpha.7] - 2020-11-26

#### Added

- Jsdom Polyfill

#### Removed

- Jsdom Mocks
- Global "blur on focus" script

#### Changed

- Default dropdown direction of `SelectWrapper` from `down` to `auto`
- Made API of `Tabs` consistent with `Tabs Bar`
- Removed transition for focus styling
- Use `:focus-visible` as default and `:focus` as fallback for focusable elements

#### Fixed

- The Selected element of `SelectWrapper` dropdown keeps now in sync with native selection if changed programmatically
- Invalid search results get cleared if `SelectWrapper` becomes focus state
- Some bugs in `TabsBar`
- Minification of dynamic slotted content styles
- An issue where `Pagination` throws console errors if disconnected from dom.

### [2.0.0-alpha.6] - 2020-10-28

#### Changed

- default `type` of `Button` and `Button Pure` to `submit`

#### Fixed

- Typings

### [2.0.0-alpha.5] - 2020-10-26

#### Added

- `Modal` component

#### Fixed

- Typing for `pageChange` event of `Pagination` component
- Typings

#### Changed

- Focus styling

### [2.0.0-alpha.4] - 2020-10-14

#### Added

- Custom filter to `Select Wrapper` component
- DropDown direction property to `Select Wrapper` component
- Display `*` after label when `input`, `textarea` or `select` have `required` attribute within form wrapper components
- `Tabs` component
- `Tabs Bar` component
- `Banner` component

#### Removed

- Default `position: relative;` style of `Link Pure` and `Button Pure`

#### Fixed

- `Spinner` zooming bug on Safari

### [2.0.0-alpha.3] - 2020-09-11

#### Added

- Support to load assets from China CDN directly via browser flag: `PORSCHE_DESIGN_SYSTEM_CDN = 'cn';`

#### Removed

- Support for `<a>` wrapped `Link` and `Link Pure`

### [2.0.0-alpha.2] - 2020-08-20

### [2.0.0-alpha.1] - 2020-08-17

#### Changed

- Removed classnames dependency
- Stencil Core `taskQueue` from `congestionAsync` to `async` for more performant component rendering

#### Fixed

- Focus input on label click of `Checkbox Wrapper` and `Radio Button Wrapper`

### [1.5.6] - 2020-10-15

### [1.5.6-rc.0] - 2020-10-13

### Fixed

- `Spinner` zooming bug on Safari

### [1.5.5] - 2020-09-11

### [1.5.5-rc.0] - 2020-09-07

### Changed

- Deprecated stencil lifecycle-method `componentDidUnload` to `disconnectedCallback` to fix "`selectObserver` is
  undefined" bug in `Select Wrapper` and `Pagination`

### [1.5.4] - 2020-08-25

### [1.5.4-rc.0] - 2020-08-17

#### Changed

- Removed classnames dependency
- Stencil Core `taskQueue` from `congestionAsync` to `async` for more performant component rendering

#### Fixed

- Focus input on label click of `Checkbox Wrapper` and `Radio Button Wrapper`
- Fix typings for `orientation` of `Divider` component

### [2.0.0-alpha.0] - 2020-08-06

#### Added

- **Experimental:** Optional web component scoping mechanism during runtime to enable micro service architecture

#### Changed

- Web components get lazy loaded from central CDN to improve caching strategy across Porsche's digital eco system

#### Removed

- Stop browser support for **IE11** and **EdgeHTML**

#### Fixed

- Mix of `Optgroups` and `Options` on same level in `Select Wrapper` component
- Fix typings for `orientation` of `Divider` component

### [1.5.3] - 2020-08-10

### [1.5.3-rc.0] - 2020-08-10

#### Fixed

- Mix of `Optgroups` and `Options` on same level in `Select Wrapper` component

### [1.5.2] - 2020-07-22

#### Fixed

- Dispatch change event in `Select Wrapper`
- Stencil react-output-target SSR Bug

### [1.5.1] - 2020-07-20

#### Fixed

- SVGO settings for icons
- Angular bug which causes `ngcc` to fail

### [1.5.0] - 2020-07-16

#### Added

- Icons (active-cabin-ventilation, battery-full, bell, bookmark, car-battery, charging-active, charging-state, climate,
  climate-control, garage, horn, key, map, parking-brake, parking-light, preheating, send, shopping-bag, sidelights,
  user-manual, wrenches)

#### Changed

- Icons (arrow-first, arrow-last, battery-empty, car, card, charging-station, question)

#### Fixed

- Porsche Marque images

### [1.5.0-rc.2] - 2020-07-06

### [1.5.0-rc.1] - 2020-07-06

#### Added

- **Notification Neutral** color to `color` property of `p-text` and `p-icon`

### [1.5.0-rc.0] - 2020-06-25

#### Added

- `Fieldset Wrapper` component
- Improved SEO of `p-headline` and `p-text`: Added possibility to write semantic HTML tags (e.g. `<h1>-<h6>` or `<p>`,
  `<blockquote>`, etc.) directly as slotted content.
- Possibility to include anchor tags directly as slots of `Link`, `Link Pure` and `Link Social`
- `Text` new `weight` property `semibold`
- `Button Pure` label with subline pattern as slot
- `Link Pure` label with subline pattern as slot

#### Changed

- `Select Wrapper` is now ready for the catwalk. It is dressed now with a custom drop down list box and gets naked by
  default on touch devices.

#### Fixed

- Minor accessibility improvements of `icons` and `Text Field`
- Remove native number spinner buttons of `Text Field` with type text for Firefox
- An issue with `Button` and `Button Pure` and their `disabled` attribute

### [1.4.0] - 2020-05-14

### [1.4.0-rc.3] - 2020-05-08

#### Added

- `Text List`

#### Changed

- Improve caching strategy for fonts by content-based hash
- Improve caching strategy for marque by content-based hash
- Dimensions and sharpness of marque
- Props for `Content Wrapper`

### [1.4.0-rc.2] - 2020-05-06

#### Added

- `Content Wrapper`
- Description property to `p-text-field-wrapper`, `p-textarea-wrapper` and `p-select-wrapper`
- `Link Social`

#### Changed

- Improve accessibility of error and success states of form elements
- Aria-invalid attribute of form elements if they are in error state is now managed by component
- Rename icon name `configure` to `configurate` (prevents breaking change compared to stable v1.3.0)
- Improve `p-icon` loading behavior

#### Fixed

- Display of wrong icons

#### Removed

- `safe-zone` property of `p-grid` (`Content Wrapper` should be used instead)

### [1.4.0-rc.1] - 2020-04-27

#### Added

- Add `safe-zone` property to `p-grid` for outer grid margin, max-width and centering
- Submit button with search icon to `p-textfield-wrapper` type search

#### Changed

- Background color of readonly state in components `p-textfield-wrapper` and `p-textarea-wrapper`
- Visual appearance of icons
- Improve caching strategy for icons by content-based hash
- Cursor of Radio, Checkbox and Select
- Fixed naming of Mock from `p-textfield-wrapper` to `p-text-field-wrapper`

#### Fixed

- Icon loading mechanism

### [1.4.0-rc.0] - 2020-04-09

#### Added

- SSR support

### [1.3.0] - 2020-04-08

#### Added

- New headline size `headline-5` to `p-headline`
- Test Mocks

#### Fixed

- Text styling of Select component on focus in IE11 and Chrome on Windows 10

### [1.3.0-rc.0] - 2020-04-03

#### Fixed

- Improve form elements

### [1.2.0] - 2020-03-25

#### Added

- `Divider`
- Hover state for form elements

#### Fixed

- Support label text of form elements for Screen readers

### [1.1.2] - 2020-03-17

#### Changed

- Notification colors

### [1.1.1] - 2020-03-13

#### Changed

- Icon of `Checkbox` indeterminate state

### [1.1.0] - 2020-03-11

#### Fixed

- Minor improvements

### [1.1.0-rc.0] - 2020-03-02

#### Added

- `Select Wrapper`
- `Checkbox Wrapper`
- `Radio Button Wrapper`
- `Textarea Wrapper`

#### Fixed

- `Text Field Wrapper` toggle password visibility

### [1.0.3] - 2020-02-13

#### Fixed

- JS framework compatibility

### [1.1.0-0] - 2020-02-06

#### Added

- `Text Field Wrapper`

#### Changed

- Add proper cursor for disabled state for `Button` and `Button Pure`

### [1.0.2] - 2020-02-04

#### Fixed

- Inheritable styling of slotted content

### [1.0.1] - 2020-01-30

#### Added

- Clickable area of `Link Pure` and `Button Pure` is optionally configurable by defining padding on host element

### [1.0.0] - 2020-01-28

#### Added

- Cursor pointer on hover for `Button` and `Button Pure`
- Line-height gets calculated based on Porsche type-scaling formula automatically for `Text`, `Link Pure` and
  `Button Pure`
- Test helper function `componentsReady()` which indicates when lazy loaded components fully have loaded

#### Changed

- Update CDN asset paths
- Improve font-weight definitions
- Rename and optimize neutral colors for `Icon` and `Text`

### [1.0.0-rc.1] - 2019-12-13

#### Added

- `Headline`
- `Text`
- `Marque`
- `Button`
- `Button Pure`
- `Spinner`
- `Icon`
- `Flex`
- `Grid`
- `Link`
- `Link Pure`
- `Pagination`
- "Blur on focus"<|MERGE_RESOLUTION|>--- conflicted
+++ resolved
@@ -24,14 +24,11 @@
 
 #### Changed
 
-<<<<<<< HEAD
-- Partials: `getInitialStyles` uses CSS `:defined` to determine the visibility of web components, as well as
-  `[data-ssr]` attribute for Next JS and Remix
-  ([#3466](https://github.com/porsche-design-system/porsche-design-system/pull/3466))
-=======
 - `Select`: added `display: block` to host in order to be consistent with other form components
   ([#3462](https://github.com/porsche-design-system/porsche-design-system/pull/3462))
->>>>>>> 5a794558
+- Partials: `getInitialStyles` uses CSS `:defined` to determine the visibility of web components, as well as
+  `[data-ssr]` attribute instead of `.ssr` class for Next JS and Remix
+  ([#3466](https://github.com/porsche-design-system/porsche-design-system/pull/3466))
 
 #### Fixed
 
