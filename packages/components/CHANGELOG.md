# Changelog

## Porsche Design System - Components

All notable changes to this project will be documented in this file.

The format is based on [Keep a Changelog](https://keepachangelog.com/en/1.0.0/), and this project adheres to
[Semantic Versioning](https://semver.org/spec/v2.0.0.html).

### [Unreleased]

<<<<<<< HEAD
#### Added

- `normalize` option for `getInitialStyles()` partial which includes basic css styles for Light DOM
=======
### [2.19.1-rc.1] - 2023-01-18

#### Added

- `jsdom-polyfill` subpackage is available at `@porsche-design-system/components-{js|angular|react|vue}/jsdom-polyfill`
  and can be used to have working web components in jsdom based tests (e.g. jest)
- `testing` subpackage is available at `@porsche-design-system/components-{js|angular|react|vue}/testing` to provide
  `getByRoleShadowed`, `getByLabelTextShadowed` and `getByTextShadowed` utilities which use `@testing-library/dom`
  queries internally to support Shadow DOM
- Validation if `prefix` is already reserved by a different version upon initialization of the Porsche Design System

#### Fixed

- `componentsReady()` waits for Porsche Design System being initialized before checking components which can happen in
  certain test scenarios without partials

### [2.19.1-rc.0] - 2023-01-18

#### Fixed

- Bug in `@porsche-design-system/components-react/ssr` where in some cases during SSG an error was thrown when
  components render their children conditionally
>>>>>>> 83e05d7c

### [2.19.0] - 2022-12-22

### [2.19.0-rc.2] - 2022-12-22

### [2.19.0-rc.1] - 2022-12-22

#### Fixed

- `Stepper Horizontal` calculation of scroll position when used within any parent that has a margin or padding

### [2.19.0-rc.0] - 2022-12-21

#### Added

- Vue: typed components are available via the `@porsche-design-system/components-vue` package

#### Fixed

- `Modal` focus cycle when pressing Shift Tab right after it was opened

### [2.18.0] - 2022-12-15

### [2.18.0-rc.2] - 2022-12-14

#### Added

- Validation to ensure crucial partials are used.  
  **Disclaimer:** The Porsche Design System will **not** inject its initial styles anymore. Please use the
  `getInitialStyles()` partial to reduce flash of unstyled content (FOUC) as described here:
  [getInitialStyles() documentation](https://designsystem.porsche.com/latest/partials/initial-styles)

#### Changed

- `line-height` calculation for all components is handled CSS only now by using `ex`-unit in combination with `calc()`
  which gives the best performance, the easiest possible integration and respects UI best practices in having **larger**
  `line-height` values for **small** `font-size` definitions and **smaller** `line-height` values for **larger**
  `font-size` definitions. The calculated values by CSS slightly differ compared to the ones calculated by JavaScript,
  which might result in minor visual changes.

#### Fixed

- Screen reader announcements of `Textfield` and `Textarea` in `counter` mode
- Screen reader announcements in `Select Wrapper`

### [2.18.0-rc.1] - 2022-11-24

#### Added

- `Carousel` now has a `rewind` property, better prev/next icons, a `max-width` for `heading` and `description` and
  support for slotted `description`

#### Fixed

- `Select Wrapper` height if text is zoomed up to 200%

### [2.18.0-rc.0] - 2022-11-17

#### Added

- SSR/SSG ready components using Declarative Shadow DOM for Next JS are shipped via
  `@porsche-design-system/components-react/ssr`. To use it simply change your imports.

**Important:** make sure to apply the new `getDSRPonyfill()` partial right before your closing `</body>` tag. More
information can be found here:
[getDSRPonyfill() documentation](https://designsystem.porsche.com/latest/partials/dsr-ponyfill)

```diff
- import { PorscheDesignSystemProvider, PButton, ... } from '@porsche-design-system/components-react';
+ import { PorscheDesignSystemProvider, PButton, ... } from '@porsche-design-system/components-react/ssr';
+ import { getDSRPonyfill } from '@porsche-design-system/components-react/partials';
```

#### Changed

- Improve height calculation for `Accordion`
- Slotted anchor support for `Link Pure` is stricter (In case slotted `<a>` is used it must be a direct child of
  `Link Pure`)
- `getFontLinks()` partial now has `{ weights: ['regular', 'semi-bold'] }` for a default

### [2.17.0] - 2022-10-31

### [2.17.0-rc.0] - 2022-10-31

#### Added

- `Link Tile`

#### Fixed

- `Scroller` bug where scrollable content was not fully hidden by the gradient, when zoomed into the page.

#### Changed

- Removed `!important` keyword from css property `display` of `Link Pure` and `Button Pure`

### [2.16.3] - 2022-10-21

### [2.16.3-rc.0] - 2022-10-21

#### Fixed

- `Button Pure` and `Link Pure` error when using `size="inherit"` and `icon="none"`

#### Changed

- Replaced all internal usage of `Text` and `Headline` components

### [2.16.2] - 2022-09-15

### [2.16.2-rc.0] - 2022-09-15

#### Fixed

- Issue with `Popover` where drop-shadow is not shown correctly in Chrome >= 105
- Issue with `Carousel` and `wrap-content="true"` where the layout was out of sync with `Content Wrapper` for
  viewports >= 1760px.
- `Select Wrapper` with custom dropdown keeps attribute changes of native select options in sync if changed
  programmatically

### [2.16.1] - 2022-09-09

#### Fixed

- Issue with `Options` typing import for `Carousel`

### [2.16.0] - 2022-09-08

### [2.15.1-rc.1] - 2022-09-08

#### Added

- `Carousel`
- `Scroller`

#### Changed

- `Stepper Horizontal` now has `size` property
- `Stepper Horizontal` uses improved focus behavior in case it becomes scrollable and scroll indicators are centered
  correctly.
- `Tabs Bar` uses improved focus behavior in case it becomes scrollable and scroll indicators are centered correctly.

### [2.15.1-rc.0] - 2022-08-24

#### Fixed

- `Radio Button Wrapper` visual selection change bug in Safari >= 15.5

### [2.15.0] - 2022-08-22

### [2.15.0-rc.1] - 2022-08-18

#### Changed

- Downgraded `@angular` to `v13` to ensure backwards compatibility of `@porsche-design-system/components-angular`

### [2.15.0-rc.0] - 2022-08-16

#### Fixed

- `Popover` visual shadow bug in Safari
- `Stepper Horizontal Item` bug where pseudo styles of the counter element were overridable

### [2.15.0-beta.0] - 2022-08-05

#### Fixed

- `Tabs` & `Tabs Bar` `size` property when using `BreakpointCustomizable`

#### Changed

- `Modal` uses poly fluid sizing for outer spacing
- `Banner` uses poly fluid sizing for outer spacing
- `Content Wrapper` uses poly fluid sizing for inner spacing
- `Modal` min-width is slightly updated to perfectly fit into content area of `Content Wrapper` at 320px viewport width

#### Added

- Validation of properties for all components
- `Text Field Wrapper` with `input type="search"` is clearable via Escape key and custom clear button across browsers
- `Text Field Wrapper` with `input type="search"` shows a "Locate me" button when `actionIcon="locate"` is set, emits
  the `action` event on click and can be put into a loading state via `actionLoading="true"`

### [2.14.0] - 2022-07-11

### [2.14.0-rc.1] - 2022-07-11

### [2.14.0-rc.0] - 2022-07-11

#### Added

- `getBrowserSupportFallbackScript()` partial supporting `cdn` and `format` options as replacement for
  `includeOverlay()` of `@porsche-design-system/browser-notification` npm package
- `getCookiesFallbackScript()` partial supporting `cdn` and `format` options as replacement for `includeCookieOverlay()`
  of `@porsche-design-system/browser-notification` npm package

#### Changed

- `getMetaTagsAndIconLinks()` partial to return `theme-color` meta tags with `prefers-color-scheme: {light|dark}` media
  query

### [2.13.0] - 2022-06-23

### [2.13.0-rc.5] - 2022-06-23

#### Fixed

- `Stepper Horizontal Item` `state` validation
- `Button` and `Link` with `theme="dark" variant="tertiary"` and `Tag Dismissible` bug on Safari < v15.5 where wrong
  colors on hover were shown

### [2.13.0-rc.4] - 2022-06-22

#### Added

- `Stepper Horizontal`

### [2.13.0-rc.3] - 2022-06-22

#### Added

- `Segmented Control`

### [2.13.0-rc.2] - 2022-06-21

### [2.13.0-rc.1] - 2022-06-21

### [2.13.0-rc.0] - 2022-06-21

#### Changed

- `Button`, `Button Pure` and `Switch` apply `aria-disabled="true"` instead of `disabled` attribute to native button
  internally in case `disabled` and/or `loading` property is set

### [2.12.1] - 2022-05-25

### [2.12.1-rc.0] - 2022-05-25

#### Fixed

- Issue with `JssStyle` typing import

### [2.12.0] - 2022-05-19

#### Changed

- npm package is prepared for public release on [npmjs.org](https://npmjs.com)

### [2.12.0-rc.2] - 2022-05-12

### [2.12.0-rc.1] - 2022-05-11

### [2.12.0-rc.0] - 2022-05-04

#### Added

- `Table Head Cell` now has a `multiline` property

#### Changed

- `Headline` has no `hypens` / `overflow-wrap` style by default
- Partials now throw an exception if they are executed in browser

#### Fixed

- Exception in `Headline`, `Select Wrapper`, `Text` and `Text List` when changing `theme` prop from `dark` to `light`
- `getInitialStyles()` partial now returns `.hydrated` styles, too

### [2.11.0-skeletons] - 2022-04-21

### [2.11.0] - 2022-04-21

### [2.11.0-rc.0] - 2022-04-20

#### Added

- `Tag`
- `Tag Dismissible`

### [2.10.0-skeletons] - 2022-04-13

### [2.10.0] - 2022-04-13

### [2.9.3-rc.1] - 2022-04-06

#### Added

- `Text Field Wrapper` now has a `showCharacterCount` property which can be used to hide the character count when a
  `maxLength` attribute is set on the wrapped `input`.
- `Textarea Wrapper` now has a `showCharacterCount` property which can be used to hide the character count when a
  `maxLength` attribute is set on the wrapped `textarea`.

### [2.9.3-rc.0-skeletons] - 2022-03-29

### [2.9.3-rc.0] - 2022-03-28

#### Added

- `Text Field Wrapper` supports `unit` property on `input type="text"`
- `Marque` optional configurable clickable/focusable area by defining padding on host element

#### Fixed

- `Tabs Item` improved accessibility
- Angular: circular dependency in development mode in `2.9.2-skeletons`

### [2.9.2-skeletons] - 2022-03-24

#### Added

- **[EXPERIMENTAL]** `getInitialStyles` partial now accepts a `skeletonTagNames` array of component names that will
  initially have skeleton styles while the Porsche Design System is loading
- **[EXPERIMENTAL]** `Button`, `Button Pure`, `Checkbox Wrapper`, `Fieldset Wrapper`, `Link`, `Link Pure`,
  `Link Social`, `Radio Button Wrapper`, `Select Wrapper`, `Text Field Wrapper`, `Textarea Wrapper` can now have initial
  skeleton styles when passed as `skeletonTagNames` to the `getInitialStyles` partial

### [2.9.2] - 2022-03-24

### [2.9.2-rc.1] - 2022-03-23

#### Fixed

- Bug caused by Chrome where hover styles of `Link Pure` are not displayed correctly

### [2.9.2-rc.0] - 2022-03-22

#### Added

- Normalized font behavior (`hyphen`, `overflow-wrap` and `text-size-adjust`) across components

#### Fixed

- `Modal` scrolling and pinch to zoom on iOS
- `Modal` initial position if scrollable
- `Table Head Cell` sort icon `asc` + `desc`

### [2.9.1] - 2022-03-10

### [2.9.1-rc.0] - 2022-03-09

#### Added

- Styles for slotted `<button>` in `Text`

#### Changed

- `Modal` heading and aria validation happens only when open

#### Fixed

- React: bundling format of partials

### [2.9.0] - 2022-02-28

### [2.9.0-rc.1] - 2022-02-25

#### Fixed

- `Modal` focus trap respecting elements in shadow DOM and dynamically added/removed elements on first level
- `Tabs Item` focus outline on click in Safari
- Error while using partials in Vanilla JS and Angular

### [2.9.0-rc.0] - 2022-02-16

#### Added

- `getFontFaceStylesheet` returns additional `<link>` tags with `rel="preconnect"` and `rel="dns-prefetch"`
- Option `format` to partials `getFontFaceStylesheet`, `getComponentChunkLinks()`, `getFontLinks()`, `getIconLinks()`,
  `getInitialStyles()`, `getLoaderScript()` and `getMetaTagsAndIconLinks()`

#### Deprecated

- The option `withoutTags` of partials `getFontFaceStylesheet`, `getComponentChunkLinks()`, `getFontLinks()`,
  `getIconLinks()`, `getInitialStyles()`, `getLoaderScript()` and `getMetaTagsAndIconLinks()` is deprecated and will be
  removed in `v3.0.0`. Please use `format: 'jsx'` instead.

```diff
- <link rel="stylesheet" href={getFontFaceStylesheet({ withoutTags: true })} crossOrigin="true" />
+ {getFontFaceStylesheet({ format: 'jsx' })}
```

### [2.9.0-beta.1] - 2022-01-27

#### Added

- `:focus-visible` content of selected Tab in `Tabs` component gets focus styling
- Improved accessibility of `Text Field Wrapper` and `Textarea Wrapper` when `maxlength` attribute is set
- `Modal` aria property
- `Modal` class for slotted elements to make content full-width

#### Changed

- `Button Pure` and `Link Pure` removed `position: relative` imposition, make sure to **not** override it with
  `position: static`

#### Fixed

- `Modal` close button styles when no heading is passed

### [2.9.0-beta.0] - 2022-01-18

#### Added

- React: `getByRoleShadowed`, `getByLabelTextShadowed` and `getByTextShadowed` utilities which use
  `@testing-library/dom` queries internally to support Shadow DOM

#### Fixed

- React: `UnhandledPromiseRejectionWarning` when using `skipPorscheDesignSystemCDNRequestsDuringTests()`

### [2.8.0] - 2022-01-17

#### Fixed

- Accessibility issue of `Icon` component in Windows High Contrast Mode in Chromium Browser

### [2.8.0-rc.0] - 2022-01-14

#### Added

- Support for `tabindex` attribute on `Button`, `Button Pure`, `Switch`, `Link`, `Link Pure` and `Link Social`

#### Changed

- `:focus-visible` style matches outline color of `Button` while hovered

#### Deprecated

- The `tabbable` property of `Button`, `Button Pure` and `Switch` is deprecated and will be removed in `v3.0.0`. Please
  use `tabindex` instead.

```diff
- <p-button tabbable="false">Some button</p-button>
+ <p-button tabindex="-1">Some button</p-button>
```

### [2.8.0-beta.3] - 2021-12-22

#### Added

**Disclaimer:** The provided themes `light-electric` and `dark-electric` are just a proof of concept, it's **not**
accessible regarding its color contrast and might even be removed in an upcoming major release again.

- `light-electric` theme for `Switch`
- `dark-electric` theme for `Button Pure` and `Link Pure`
- Character counter to `Text Field Wrapper` and `Textarea Wrapper` if `maxlength` is present on `input type="text"` and
  `textarea`

#### Changed

- `:focus-visible` style matches outline color of `Switch` while hovered

#### Fixed

- Box model of `Button Pure`

### [2.8.0-beta.2] - 2021-12-22

#### Fixed

- `Content Wrapper` regression for `!important` style

#### Added

- Usage validation for `Link`, `Link Pure` and `Link Social`

### [2.8.0-beta.1] - 2021-12-16

#### Fixed

- `Select Wrapper` validation of select element

### [2.8.0-beta.0] - 2021-12-15

#### Changed

- Angular: Increased peer dependency to `>=12.0.0 <14.0.0`

### [2.7.0] - 2021-12-14

### [2.7.0-rc.0] - 2021-12-14

#### Removed

- `offset-bottom` prop of `Toast` (use `--p-toast-position-bottom` CSS variable instead)

### [2.7.0-beta.6] - 2021-12-08

#### Added

- `Popover`

### [2.7.0-beta.5] - 2021-12-07

#### Added

**Disclaimer:** The provided theme `light-electric` is just a proof of concept, it's **not** accessible regarding its
color contrast and might even be removed in an upcoming major release again.

- `light-electric` theme for `Accordion`, `Link`, `Link Pure`, `Button`, `Button Pure`, `Tabs`, `Tabs Bar`

### [2.7.0-beta.4] - 2021-12-02

### [2.7.0-beta.3] - 2021-11-30

#### Added

- `Accordion` uses `MutationObserver` fallback when no `ResizeObserver` is available in older browsers

#### Fixed

- `Link` and `Link Social` not adapting slotted anchor to the width of the element

### [2.7.0-beta.2] - 2021-11-24

#### Added

- `Toast`

#### Fixed

- `Banner` animations respect offset correctly

### [2.7.0-beta.1] - 2021-11-16

#### Fixed

- `Headline` applies `align` and `ellipsis` prop correctly

### [2.7.0-beta.0] - 2021-11-11

#### Added

- New `aria` property for `ARIA` attribute handling for: `Button`, `Button Pure`, `Icon`, `Link`, `Link Pure`, `Marque`,
  `Spinner`

#### Fixed

- React: warnings about `useLayoutEffect` in SSR context

### [2.6.1] - 2021-11-05

#### Fixed

- Prevent breaking entire Porsche Design System due to lacking support of `ResizeObserver`, however `Accordion` still
  requires it

### [2.6.0] - 2021-11-04

#### Added

- `unit` and `unitPosition` properties to `Text Field Wrapper`

### [2.6.0-beta.0] - 2021-10-29

#### Changed

- Use `Heiti SC` (pre-installed on iOS/macOS) and `SimHei` (pre-installed on Windows) as Chinese fallback font

#### Added

- `Marque` uses `webp` images for browsers that support it
- `Inline Notification`
- `Icon` now supports `success` for `name` property

#### Fixed

- Colors of `Banner` for dark theme
- Replaced CSS `inset` property with `top`, `left`, `right` and `bottom` for browser compatibility
- Opening and closing transition of `Modal`

### [2.5.1-beta.0] - 2021-10-11

#### Fixed

- Possible exceptions when components get unmounted directly

### [2.5.0] - 2021-10-04

#### Added

- `SimHei` and `黑体` as fallback for all components' `font-family`

### [2.5.0-beta.1] - 2021-09-28

#### Changed

- React: improved render behavior of components

### [2.5.0-beta.0] - 2021-09-22

#### Added

- React: utility function `skipPorscheDesignSystemCDNRequestsDuringTests`

### [2.4.0] - 2021-09-21

### [2.4.0-beta.2] - 2021-09-21

#### Added

- `Link Social` and `Icon` now support `kakaotalk`, `naver`, `reddit` and `tiktok`
- JSS caching mechanism to improve style performance

#### Changed

- Alignment of `linkedin` icon
- Improved accessibility of `Select Wrapper`
- `Icon` loading behaviour to non-blocking, components using the `Icon` will no longer wait for it to load
- Validation messages of `Fieldset Wrapper` have now an additional icon representing the validation state

#### Fixed

- Box model of `Link Pure`
- Focus of `Link Pure` with slotted anchor and hidden label
- Focus cycling of `Modal` without focusable children
- Suppress CORS error

### [2.4.0-beta.1] - 2021-08-26

#### Added

- `active` property to `Button Pure`

### [2.4.0-beta.0] - 2021-08-26

#### Added

- `icon` property of `Button Pure` and `Link Pure` was extended by `none` value
- `alignLabel` and `stretch` property to `Button Pure` and `Link Pure`

#### Changed

- Improved `:focus-visible` and `:hover:focus-visible` colors for `Link Social` and `Link`
- Improved slotted `<a>` coloring in dark theme for `Link Social` and `Link`
- Validation messages of `Checkbox Wrapper`, `Radio Button Wrapper`, `Select Wrapper`, `Textarea Wrapper` and
  `Text Field Wrapper` have now an additional icon representing the validation state
- `Modal` backdrop behavior to close modal on mouse-down

#### Fixed

- Slotted `<a>` coloring in dark theme for `Text`, `Headline`, `Text List`, `Banner`, `Select Wrapper` and `Link Pure`
- Wrong background color of scrollable `Modal`'s backdrop in Safari

### [2.3.0] - 2021-07-28

### [2.3.0-beta.3] - 2021-07-28

#### Changed

- `Accordion` reduce paddings, vertically align carets to the first heading row, adjust border color and hover styles

#### Fixed

- `Text Field Wrapper` accessibility of type password and search

### [2.3.0-beta.2] - 2021-07-15

#### Added

- `Checkbox Wrapper`, `Radio Button Wrapper`, `Select Wrapper`, `Textarea Wrapper` and `Text Field Wrapper` now reflect
  changes of the `required` attribute on their child component
- `multiline` property to `Table Cell`
- Partial function `getLoaderScript()` to initialize Porsche Design System as early as possible

#### Fixed

- `Table Head Cell` uses semi bold instead of bold as font weight
- Transition of `Modal`

### [2.3.0-beta.1] - 2021-07-08

#### Added

- `Accordion`

#### Changed

- Removed initial delay of `Banner`

### [2.3.0-beta.0] - 2021-07-01

#### Added

- `Table`
- Angular: export types from package root
- Accessibility icon

#### Changed

- `Button`, `Button Pure` and `Switch` are now focusable while in `loading` state
- `Text` and `Headline` inherits white-space CSS property
- React: sync component props via property instead of attribute

#### Fixed

- Angular: support `"strictTemplates": true` option in `tsconfig.json`
- Use correct icon for `arrow-last` and `arrow-first` in `Icon`, `Button` and `Link` components

### [2.2.1] - 2021-06-08

#### Changed

- Optimize vertical alignment of `Modal`

#### Fixed

- URL in inject global style warning

### [2.2.1-beta.1] - 2021-06-02

#### Fixed

- Margin of `Tabs Bar` within `Tabs` for Firefox and Safari
- SVG of `Icon` is not removed after prop change, e.g. on color change
- Fullscreen behavior of `Modal` on screens larger than 1760px

### [2.2.0] - 2021-05-19

#### Fixed

- `Text` inside `Button` now has the proper size on iOS Safari when changing to and from landscape mode
- `Banner` can now be re-opened after closing
- Closing one `Banner` will not close other `Banners` on the site

### [2.2.0-beta.2] - 2021-05-12

#### Fixed

- `Select Wrapper` value changes are now reflected correctly
- `Select Wrapper` dark theme background color if used with `filter` prop

### [2.2.0-beta.1] - 2021-05-05

#### Added

- Partial function `getIconLinks()` to preload Porsche Design System Icons

#### Fixed

- `Text Field Wrapper` spacing in Safari

### [2.2.0-beta.0] - 2021-05-05

#### Added

- Partial function `getMetaTagsAndIconLinks()` to simplify cross device fav and meta icons

### [2.1.0] - 2021-05-03

### [2.1.0-beta.0] - 2021-05-03

#### Added

- `Switch`

#### Changed

- `Text` automatically breaks words/strings into new line being too long to fit inside their container
- `Headline` automatically breaks words/strings into new line being too long to fit inside their container
- Extended `Fieldset Wrapper` with `labelSize`, `required`, `state` and `message` properties. If the `Fieldset Wrapper`
  is set to required only the label of the **Fieldset Wrapper** gets an asterisk. It is removed from all wrapped child
  components, as long as they are Porsche Design System form elements.

### [2.0.3] - 2021-04-28

### [2.0.3-beta] - 2021-04-28

#### Fixed

- Angular: Events firing twice in `Pagination`, `Modal`, `Tabs`, `Tabs Bar` and `Banner` component

### [2.0.2] - 2021-04-21

### [2.0.2-beta.0] - 2021-04-20

#### Fixed

- TypeScript build errors due to duplicate declarations in `types.d.ts`

### [2.0.1] - 2021-04-16

#### Fixed

- Visual appearance of `Checkbox Wrapper` in iOS Safari
- A bug where `Text Field Wrapper` would throw an error when reattaching to DOM too quickly
- Visual bug in Firefox when zooming out `Text Field Wrapper`, `Checkbox Wrapper` and `Textarea Wrapper`
- Angular: Streamline component styles in dark theme

#### Changed

- Aligned focus states of `Checkbox Wrapper` and `Radio Button Wrapper` across browsers

### [2.0.0] - 2021-04-13

In keeping with [Semver](https://semver.org/), Porsche Design System v2.0.0 was released due to changes in the API,
fundamental changes in loading behavior and others. With our new major version `v2.0.0` there are some important changes
that you should watch out for. To make the migration from `v1.5.x` to our current `v2.0.0` easier, we offer a few
guidelines.

## General changes / improvements:

#### All components, icons, fonts, styles and marque of the Porsche Design System are loaded versioned and chunked from a central CDN

This way all web based digital Porsche products share and use the cached and versioned assets regardless of the JS
framework used to improve loading performance across the Porsche group. Only a tiny (1.4kb sized) Porsche Design System
loader script gets bundled into your application code. Everything else gets loaded versioned, cached and chunked from a
central CDN ([read more](https://designsystem.porsche.com/latest/performance/cdn)). However, this also means that you
will need an **Internet connection** to render the components in a browser (possibly relevant for development stage or
intranet applications).

#### Enabling Micro Frontend Architecture

In case of a micro-frontend architecture, multiple instances and versions of the Porsche Design System can be combined
in a final application by configurable prefixing technique of the Porsche Design System components during runtime.
Please refer to our framework specific guidelines
[Vanilla JS](https://designsystem.porsche.com/latest/start-coding/vanilla-js),
[Angular](https://designsystem.porsche.com/latest/start-coding/angular) and
[React](https://designsystem.porsche.com/latest/start-coding/react).

#### Prevent Flash of Unstyled Content (FOUC) and Flash of Unstyled Text (FOUT)

To prevent FOUC/FOUT, the Porsche Design System offers various partials as part of the
`@porsche-design-system/components-{js|angular|react}` package to ensure all necessary Porsche Design System fonts and
components are fully loaded. If you've used the `@porsche-design-system/partials` package previously, stop using it and
replace the integration with the partials provided by `@porsche-design-system/components-{js|angular|react}` package.
Have a look at our [FOUC/FOUT guidelines](https://designsystem.porsche.com/latest/performance/loading-behaviour).

```diff
- <%= require('@porsche-design-system/partials').getPorscheDesignSystemCoreStyles() %>
+ <%= require('@porsche-design-system/components-{js|angular|react}/partials').getInitialStyles() %>

- <%= require('@porsche-design-system/partials').getFontFaceCSS() %>
+ <%= require('@porsche-design-system/components-{js|angular|react}/partials').getFontFaceStylesheet() %>

- <link rel="preload" href="path/to/webfont/nameOfWebFontFile" as="font" type="font/woff2" crossorigin />
+ <%= require('@porsche-design-system/components-{js|angular|react}/partials').getFontLinks({ weights: ['regular', 'semi-bold'] }) %>
```

#### Added support for China CDN

Our CDN is configured to forward requests to Chinese CDN automatically when necessary. So you're good to go without any
configuration or multiple region specific builds of your application. However, if you are aiming for the maximum
possible performance in China, you can configure which CDN the Porsche Design System must use. Please follow our
[CDN guidelines](https://designsystem.porsche.com/latest/performance/cdn) for more information.

#### New/optimized components

- **Tabs**
- **Tabs Bar**
- **Banner**
- **Modal**
- Headline
- Select
- Pagination
- Button
- Button Pure
- Link
- Link Pure
- Spinner
- Checkbox
- Radio Button

#### Improved TypeScript support for Angular and React

To ensure the best possible typing support, we have refactored our Angular and React wrappers which integrate the native
web components of the Porsche Design System.

#### componentsReady() works reliable

Because the Porsche Design System components get loaded async at the time they are needed, it might be relevant within
your application or test automation to know when those have been initialized. Therefore, we provide in all three
`@porsche-design-system/components-{js|angular|react}')` packages a reliable helper function `componentsReady()`.
[Read more about it](https://designsystem.porsche.com/latest/helpers/components-ready).

#### Removed "blur on focus"

Now focus styling is only applied when you navigate through keyboard and ignored by mouse interaction for browsers
supporting `:focus-visible` otherwise it will fallback to `:focus` CSS implementation.

#### Changed focus styling for a better compromise between accessibility and visual appearance

Color and outline of general focus styling has changed to `currentColor` for light/dark theme with an outline of 1px
width/offset. If you have custom components build with the usage of our `@porsche-design-system/utilities` package then
update it to the latest version (we also provide a focus
[SCSS mixin](https://designsystem.porsche.com/latest/utilities/scss/functions) and
[JS function](https://designsystem.porsche.com/latest/utilities/js/functions)).

#### Improved geometry of Porsche Next font

For better alignment and readability we've changed the geometry of the Porsche Next font which results in a visual
change of font size and spacing.

#### Dropped support for IE11 and EdgeHTML according to Porsche's official browser strategy 2021

If you still need to support these browsers, you have to stick to `v1.5.x`. We offer a Browser Notification package
`@porsche-design-system/browser-notification` to alert users that these browsers are no longer supported. It supports a
blocking layer (to be used with Porsche Design System `v2.x`), or a dismissible banner (to be used with Porsche Design
System `v1.x`). Please refer to our
[Browser compatibility guidelines](https://designsystem.porsche.com/latest/help/browser-compatibility).

#### Changed default type of Button and Button Pure

To be in sync with native `<button>` behavior we've changed the default `type` of **Button** and **Button Pure**
component. Those components will render a button within their Shadow DOM as `<button type="submit">` ( previously
`<button type="button">`).

- `submit`: The button submits the form data to the server. This is the default if the attribute is not specified for
  buttons associated with a `<form>`, or if the attribute is an empty or invalid value.
- `button`: The button has no default behavior, and does nothing when pressed by default. It can have client-side
  scripts listen to the element's events, which are triggered when the events occur.

#### Changed support for wrapped links around Link, Link Pure and Link Social component

Due to the support for setting links (`<a href="#">`) in our **Link**, **Link Pure** and **Link Social** components as
child, we've removed support for styling the anchor tag (`<a>`) when it surrounds the component. So we recommend
changing the position of the `<a>` tag from wrapping the component to a direct slot (child) of it.

```diff
- <a href="#"><p-link>Some label</p-link></a>
+ <p-link><a href="#">Some label</a></p-link>

- <a href="#"><p-link-pure>Some label</p-link-pure></a>
+ <p-link-pure><a href="#">Some label</a></p-link-pure>

- <a href="#"><p-link-social>Some label</p-link-social></a>
+ <p-link-social><a href="#">Some label</a></p-link-social>
```

#### Automatic \* asterisk symbol to form field labels

We added an automatic generated _ asterisk symbol to form field labels which have the required attribute. This might
lead to a doubled _ symbol if you set one by yourself.

```diff
- <p-text-field-wrapper label="Some label *"><input type="text" name="some-name" required /></p-text-field-wrapper>
+ <p-text-field-wrapper label="Some label"><input type="text" name="some-name" required /></p-text-field-wrapper>

- <p-checkbox-wrapper label="Some label *"><input type="checkbox" name="some-name" required /></p-checkbox-wrapper>
+ <p-checkbox-wrapper label="Some label"><input type="checkbox" name="some-name" required /></p-checkbox-wrapper>

- <p-radio-button-wrapper label="Some label *"><input type="radio" name="some-name" required /></p-radio-button-wrapper>
+ <p-radio-button-wrapper label="Some label"><input type="radio" name="some-name" required /></p-radio-button-wrapper>

- <p-radio-button-wrapper label="Some label *"><input type="radio" name="some-name" required /></p-radio-button-wrapper>
+ <p-radio-button-wrapper label="Some label"><input type="radio" name="some-name" required /></p-radio-button-wrapper>

- <p-textarea-wrapper label="Some label *"><textarea name="some-name" required></textarea></p-textarea-wrapper>
+ <p-textarea-wrapper label="Some label"><textarea name="some-name" required></textarea></p-textarea-wrapper>

- <p-select-wrapper label="Some label *"><select name="some-name" required><option>A</option></select></p-select-wrapper>
+ <p-select-wrapper label="Some label"><select name="some-name" required><option>A</option></select></p-select-wrapper>
```

#### Shadow DOM

`Flex`, `Flex Item`, `Grid` and `Grid Item` now use Shadow DOM, thus you are not able to overwrite styles defined by
these components any longer.

---

## Angular

#### Integration of Angular components

In the past it was possible to provide a token called `PREVENT_WEB_COMPONENTS_REGISTRATION` which prevented the
registration of the Porsche Design System components and loading of polyfills. Due to the fact that we no longer provide
/ need poly filling, we have completely removed the token. For advanced usage please
[read further](https://designsystem.porsche.com/latest/start-coding/angular).

---

## React

#### Integration of React components

In the past `@porsche-design-system/components-react` components have initialized the **Porsche Design System Loader**
automatically as soon as a component was imported. With `v2.x` you have to import the `PorscheDesignSystemProvider` once
in your `index.tsx` which then initializes the **Porsche Design System Loader**, e.g. like:

```diff
  // index.tsx

  import ReactDOM from 'react-dom';
  import { PorscheDesignSystemProvider } from '@porsche-design-system/components-react';
  import { App } from './App';

  ReactDOM.render(
    <React.StrictMode>
+     <PorscheDesignSystemProvider>
        <App />
+     </PorscheDesignSystemProvider>
    </React.StrictMode>,
    document.getElementById('root')
  );
```

For advanced usage please [read further](https://designsystem.porsche.com/latest/start-coding/react).

#### Jsdom Polyfill for React / Jest / jsdom test automation

We removed test mocks for React / Jest / jsdom as Shadow DOM is supported since jsdom v12.2.0. Instead, we provide a
Jsdom Polyfill (exclusivly for `@porsche-design-system/components-react` package) fixing missing implementation of jsdom
which the Porsche Design System relies on. **Note:** If your test includes Porsche Design System components, make sure
to wrap the component you want to test with a PorscheDesignSystemProvider in order to avoid exceptions. For more
information please [read further](https://designsystem.porsche.com/latest/start-coding/react).

---

## Vanilla JS

#### Integration of Vanilla JS components

With `v1.x` of the Porsche Design System you've had to copy all needed JS files of
`@porsche-design-system/components-js` into your target directory and include the ES5 and ESM loader snippet. Now you
only need to copy one `index.js` file and initialize the Porsche Design System like in the example below:

```diff
  <!DOCTYPE html>
  <html lang="en">
    <head>
      <meta charset="utf-8">
      <meta name="viewport" content="width=device-width,initial-scale=1.0">
      <title>Porsche Design System</title>
-     <script nomodule src="PATH/TO/PACKAGE/@porsche-design-system/components-js/dist/porsche-design-system/porsche-design-system.js"></script>
-     <script type="module" src="PATH/TO/PACKAGE/@porsche-design-system/components-js/dist/porsche-design-system/porsche-design-system.esm.js"></script>
+     <script src="PATH/TO/PACKAGE/@porsche-design-system/components-js/index.js"></script>
    </head>
    <body>
+     <script type="text/javascript">
+       porscheDesignSystem.load();
+     </script>
      <p-headline variant="headline-1">Some text</p-headline>
    </body>
  </html>
```

For advanced usage please [read further](https://designsystem.porsche.com/latest/start-coding/vanilla-js).

---

### [2.0.0-rc.10] - 2021-04-12

#### Changed

- `Tabs` and `Tabs Bar` now respect dynamic additions / removals of `p-tabs-item`, `a` and `button` elements. Make sure
  to update the `activeTabIndex` when mutating elements
- Improved performance of `Text`, `Button Pure` and `Link Pure` when `size` is not `inherit`

#### Added

- `Grid` now has a `wrap` and `gutter` property
- Components (`Grid Item`, `Flex Item`, `Tabs Item` and `Text List Item`) that require a specific parent (`Grid`,
  `Flex`, `Tabs` and `Text List`) will now throw an error if used without that parent

#### Fixed

- Visual appearance of `Checkbox Wrapper` and `Radio Button Wrapper` reflect the state of the wrapped `input` element

### [2.0.0-rc.9] - 2021-03-26

#### Added

- `Button Group` component
- Fullscreen property for `Modal` on mobile

#### Changed

- Spacings, heading and sizes of `Modal`

#### Fixed

- Prevent duplicate loading of `porsche-design-system.v2.x.HASH.js` chunk when using `getComponentChunkLinks()` partial

### [2.0.0-rc.8] - 2021-03-17

#### Added

- Support for full height `Content Wrapper` with flex
- `Tabs Bar` now supports `undefined` as `activeTabIndex`

#### Changed

- `Tabs Bar` has a new default `activeTabIndex`, which is `undefined`
- `Tabs Bar` does not work by itself anymore. The `activeTabIndex` needs to be controlled from the outside
  ([read more](https://designsystem.porsche.com/latest/components/tabs-bar/examples))
- Background Color of `Select Wrapper` in `dark` theme to meet accessibility criteria

### [2.0.0-rc.7] - 2021-03-15

#### Fixed

- Make shadowed `Flex` and `Grid` work in Firefox + Safari

### [2.0.0-rc.6] - 2021-03-11

#### Changed

- Make `Grid` and `Grid Item` use Shadow DOM
- Make `Flex` and `Flex Item` use Shadow DOM

### [2.0.0-rc.5] - 2021-03-09

#### Added

- Configurable background color of `Content Wrapper`
- `italic` font-style in `Text` is now overridden with `normal`

#### Fixed

- Usage of `Select Wrapper` within custom elements
- A bug that caused `Spinner` to be displayed in a wrong size

### [2.0.0-rc.4] - 2021-03-01

#### Changed

- Filter of `Select Wrapper` supports substring search

#### Fixed

- Build error in SSR

### [2.0.0-rc.3] - 2021-02-17

#### Added

- React: utility function `skipCheckForPorscheDesignSystemProviderDuringTests`
- React: tree shaking for component wrappers

#### Fixed

- Angular: error in `Checkbox Wrapper`, `Radio Button Wrapper` and `Text Field Wrapper` when `input[type]` is bound

### [2.0.0-rc.2] - 2021-02-12

#### Added

- Validate usage of `Checkbox Wrapper`, `Radio Button Wrapper`, `Select Wrapper`, `Text Field Wrapper` and
  `Textarea Wrapper`

### [2.0.0-rc.1] - 2021-02-04

#### Added

- Partial function `getComponentChunkLinks()` to preload Porsche Design System Components

#### Changed

- Added a space before asterisk (`*`) when `input`, `textarea` or `select` have `required` attribute within form wrapper
  components
- Renamed partial `getFontLinks()` option from `weight` to `weights`

#### Fixed

- A bug in `Tabs Bar` where the nextButton was mistakenly rendered.
- A bug where `Icon` was not rendered when using `lazy` property.
- A bug in `Text Field Wrapper` with input type password where characters would overlap the icon.

### [2.0.0-rc.0] - 2021-01-29

#### Added

- Link support for `Marque`
- Sizing options `'responsive' | 'small' | 'medium'` for `Marque`

#### Changed

- Angular: added static `load()` function `PorscheDesignSystemModule` for custom prefix
- Hide up/down spin button when using **Text Field** with `type="number"` in Firefox

#### Fixed

- Angular: typings
- React: correct handling of `ref` property
- Unhandled exception in `Select Wrapper` if `selected` and `disabled` attributes are set on the same option
- A bug in `Tabs Bar` where scrolling was broken when a tab was selected
- A bug in `Tabs Bar` where the `nextButton` was always rendered

### [2.0.0-alpha.13] - 2021-01-26

#### Added

- Partial function `getFontLinks()` to prevent **Flash of Unstyled Text** (FOUT)

#### Fixed

- React: correct handling of `className` property

### [2.0.0-alpha.12] - 2021-01-20

#### Added

- Partial function `getInitialStyles()` to prevent **Flash of Unstyled Content** (FOUC)
- Partial function `getFontFaceStylesheet()` to prevent **Flash of Unstyled Text** (FOUT)

#### Changed

- React: `PorscheDesignSystemProvider` needs to wrap application
- React: component props have to be camelCase
- React: `PorscheDesignSystemProvider` is needed while testing components

#### Fixed

- React: typings
- React: support of objects for property values

#### Removed

- React: `getPrefixedComponents`, prefixing is handled by `PorscheDesignSystemProvider`

### [2.0.0-alpha.11] - 2021-01-08

#### Changed

- Precision of relative line height
- Changed color of `neutral contrast low`

### [2.0.0-alpha.10] - 2020-12-14

#### Added

- `native` property to `Select Wrapper` to force rendering of native Browser select dropdown
- Extended flexibility of `Headline`

#### Changed

- Some styling improvements of `Select Wrapper`

#### Fixed

- Jsdom Polyfill `fetch` error

### [2.0.0-alpha.9] - 2020-12-09

### Fixed

- Improved reliability of `componentsReady()`

#### Changed

- Jsdom Polyfill `console.warn` behaviour

### [2.0.0-alpha.8] - 2020-12-03

### Fixed

- A bug where `Modal` did not remove `overflow=hidden` on document body.

### [2.0.0-alpha.7] - 2020-11-26

#### Added

- Jsdom Polyfill

#### Removed

- Jsdom Mocks
- Global "blur on focus" script

#### Changed

- Default dropdown direction of `SelectWrapper` from `down` to `auto`
- Made API of `Tabs` consistent with `Tabs Bar`
- Removed transition for focus styling
- Use `:focus-visible` as default and `:focus` as fallback for focusable elements

#### Fixed

- The Selected element of `SelectWrapper` dropdown keeps now in sync with native selection if changed programmatically
- Invalid search results get cleared if `SelectWrapper` becomes focus state
- Some bugs in `TabsBar`
- Minification of dynamic slotted content styles
- An issue where `Pagination` throws console errors if disconnected from dom.

### [2.0.0-alpha.6] - 2020-10-28

#### Changed

- default `type` of `Button` and `Button Pure` to `submit`

#### Fixed

- Typings

### [2.0.0-alpha.5] - 2020-10-26

#### Added

- `Modal` component

#### Fixed

- Typing for `pageChange` event of `Pagination` component
- Typings

#### Changed

- Focus styling

### [2.0.0-alpha.4] - 2020-10-14

#### Added

- Custom filter to `Select Wrapper` component
- DropDown direction property to `Select Wrapper` component
- Display `*` after label when `input`, `textarea` or `select` have `required` attribute within form wrapper components
- `Tabs` component
- `Tabs Bar` component
- `Banner` component

#### Removed

- Default `position: relative;` style of `Link Pure` and `Button Pure`

#### Fixed

- `Spinner` zooming bug on Safari

### [2.0.0-alpha.3] - 2020-09-11

#### Added

- Support to load assets from China CDN directly via browser flag: `PORSCHE_DESIGN_SYSTEM_CDN = 'cn';`

#### Removed

- Support for `<a>` wrapped `Link` and `Link Pure`

### [2.0.0-alpha.2] - 2020-08-20

### [2.0.0-alpha.1] - 2020-08-17

#### Changed

- Removed classnames dependency
- Stencil Core `taskQueue` from `congestionAsync` to `async` for more performant component rendering

#### Fixed

- Focus input on label click of `Checkbox Wrapper` and `Radio Button Wrapper`

### [1.5.6] - 2020-10-15

### [1.5.6-rc.0] - 2020-10-13

### Fixed

- `Spinner` zooming bug on Safari

### [1.5.5] - 2020-09-11

### [1.5.5-rc.0] - 2020-09-07

### Changed

- Deprecated stencil lifecycle-method `componentDidUnload` to `disconnectedCallback` to fix "`selectObserver` is
  undefined" bug in `Select Wrapper` and `Pagination`

### [1.5.4] - 2020-08-25

### [1.5.4-rc.0] - 2020-08-17

#### Changed

- Removed classnames dependency
- Stencil Core `taskQueue` from `congestionAsync` to `async` for more performant component rendering

#### Fixed

- Focus input on label click of `Checkbox Wrapper` and `Radio Button Wrapper`
- Fix typings for `orientation` of `Divider` component

### [2.0.0-alpha.0] - 2020-08-06

#### Added

- **Experimental:** Optional web component scoping mechanism during runtime to enable micro service architecture

#### Changed

- Web components get lazy loaded from central CDN to improve caching strategy across Porsche's digital eco system

#### Removed

- Stop browser support for **IE11** and **EdgeHTML**

#### Fixed

- Mix of `Optgroups` and `Options` on same level in `Select Wrapper` component
- Fix typings for `orientation` of `Divider` component

### [1.5.3] - 2020-08-10

### [1.5.3-rc.0] - 2020-08-10

#### Fixed

- Mix of `Optgroups` and `Options` on same level in `Select Wrapper` component

### [1.5.2] - 2020-07-22

#### Fixed

- Dispatch change event in `Select Wrapper`
- Stencil react-output-target SSR Bug

### [1.5.1] - 2020-07-20

#### Fixed

- SVGO settings for icons
- Angular bug which causes `ngcc` to fail

### [1.5.0] - 2020-07-16

#### Added

- Icons (active-cabin-ventilation, battery-full, bell, bookmark, car-battery, charging-active, charging-state, climate,
  climate-control, garage, horn, key, map, parking-brake, parking-light, preheating, send, shopping-bag, sidelights,
  user-manual, wrenches)

#### Changed

- Icons (arrow-first, arrow-last, battery-empty, car, card, charging-station, question)

#### Fixed

- Porsche Marque images

### [1.5.0-rc.2] - 2020-07-06

### [1.5.0-rc.1] - 2020-07-06

#### Added

- **Notification Neutral** color to `color` property of `p-text` and `p-icon`

### [1.5.0-rc.0] - 2020-06-25

#### Added

- `Fieldset Wrapper` component
- Improved SEO of `p-headline` and `p-text`: Added possibility to write semantic HTML tags (e.g. `<h1>-<h6>` or `<p>`,
  `<blockquote>`, etc.) directly as slotted content.
- Possibility to include anchor tags directly as slots of `Link`, `Link Pure` and `Link Social`
- `Text` new `weight` property `semibold`
- `Button Pure` label with subline pattern as slot
- `Link Pure` label with subline pattern as slot

#### Changed

- `Select Wrapper` is now ready for the catwalk. It is dressed now with a custom drop down list box and gets naked by
  default on touch devices.

#### Fixed

- Minor accessibility improvements of `icons` and `Text Field`
- Remove native number spinner buttons of `Text Field` with type text for Firefox
- An issue with `Button` and `Button Pure` and their `disabled` attribute

### [1.4.0] - 2020-05-14

### [1.4.0-rc.3] - 2020-05-08

#### Added

- `Text List`

#### Changed

- Improve caching strategy for fonts by content-based hash
- Improve caching strategy for marque by content-based hash
- Dimensions and sharpness of marque
- Props for `Content Wrapper`

### [1.4.0-rc.2] - 2020-05-06

#### Added

- `Content Wrapper`
- Description property to `p-text-field-wrapper`, `p-textarea-wrapper` and `p-select-wrapper`
- `Link Social`

#### Changed

- Improve accessibility of error and success states of form elements
- Aria-invalid attribute of form elements if they are in error state is now managed by component
- Rename icon name `configure` to `configurate` (prevents breaking change compared to stable v1.3.0)
- Improve `p-icon` loading behavior

#### Fixed

- Display of wrong icons

#### Removed

- `safe-zone` property of `p-grid` (`Content Wrapper` should be used instead)

### [1.4.0-rc.1] - 2020-04-27

#### Added

- Add `safe-zone` property to `p-grid` for outer grid margin, max-width and centering
- Submit button with search icon to `p-textfield-wrapper` type search

#### Changed

- Background color of readonly state in components `p-textfield-wrapper` and `p-textarea-wrapper`
- Visual appearance of icons
- Improve caching strategy for icons by content-based hash
- Cursor of Radio, Checkbox and Select
- Fixed naming of Mock from `p-textfield-wrapper` to `p-text-field-wrapper`

#### Fixed

- Icon loading mechanism

### [1.4.0-rc.0] - 2020-04-09

#### Added

- SSR support

### [1.3.0] - 2020-04-08

#### Added

- New headline size `headline-5` to `p-headline`
- Test Mocks

#### Fixed

- Text styling of Select component on focus in IE11 and Chrome on Windows 10

### [1.3.0-rc.0] - 2020-04-03

#### Fixed

- Improve form elements

### [1.2.0] - 2020-03-25

#### Added

- `Divider`
- Hover state for form elements

#### Fixed

- Support label text of form elements for Screen readers

### [1.1.2] - 2020-03-17

#### Changed

- Notification colors

### [1.1.1] - 2020-03-13

#### Changed

- Icon of `Checkbox` indeterminate state

### [1.1.0] - 2020-03-11

#### Fixed

- Minor improvements

### [1.1.0-rc.0] - 2020-03-02

#### Added

- `Select Wrapper`
- `Checkbox Wrapper`
- `Radio Button Wrapper`
- `Textarea Wrapper`

#### Fixed

- `Text Field Wrapper` toggle password visibility

### [1.0.3] - 2020-02-13

#### Fixed

- JS framework compatibility

### [1.1.0-0] - 2020-02-06

#### Added

- `Text Field Wrapper`

#### Changed

- Add proper cursor for disabled state for `Button` and `Button Pure`

### [1.0.2] - 2020-02-04

#### Fixed

- Inheritable styling of slotted content

### [1.0.1] - 2020-01-30

#### Added

- Clickable area of `Link Pure` and `Button Pure` is optionally configurable by defining padding on host element

### [1.0.0] - 2020-01-28

#### Added

- Cursor pointer on hover for `Button` and `Button Pure`
- Line-height gets calculated based on Porsche type-scaling formula automatically for `Text`, `Link Pure` and
  `Button Pure`
- Test helper function `componentsReady()` which indicates when lazy loaded components fully have loaded

#### Changed

- Update CDN asset paths
- Improve font-weight definitions
- Rename and optimize neutral colors for `Icon` and `Text`

### [1.0.0-rc.1] - 2019-12-13

#### Added

- `Headline`
- `Text`
- `Marque`
- `Button`
- `Button Pure`
- `Spinner`
- `Icon`
- `Flex`
- `Grid`
- `Link`
- `Link Pure`
- `Pagination`
- "Blur on focus"<|MERGE_RESOLUTION|>--- conflicted
+++ resolved
@@ -9,11 +9,10 @@
 
 ### [Unreleased]
 
-<<<<<<< HEAD
 #### Added
 
 - `normalize` option for `getInitialStyles()` partial which includes basic css styles for Light DOM
-=======
+
 ### [2.19.1-rc.1] - 2023-01-18
 
 #### Added
@@ -36,7 +35,6 @@
 
 - Bug in `@porsche-design-system/components-react/ssr` where in some cases during SSG an error was thrown when
   components render their children conditionally
->>>>>>> 83e05d7c
 
 ### [2.19.0] - 2022-12-22
 
@@ -440,7 +438,7 @@
 
 #### Added
 
-- React: `getByRoleShadowed`, `getByLabelTextShadowed` and `getByTextShadowed` utilities which use
+- React: `getByRoleShadowed`, `getByLabelTextShadowed` and `getByTextShadowed` utilities which uses
   `@testing-library/dom` queries internally to support Shadow DOM
 
 #### Fixed
