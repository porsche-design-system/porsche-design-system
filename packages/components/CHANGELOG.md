# Changelog

## Porsche Design System

All notable changes to this project will be documented in this file and published as following npm packages:

- `@porsche-design-system/components-js`
- `@porsche-design-system/components-angular`
- `@porsche-design-system/components-react`
- `@porsche-design-system/components-vue`

The format is based on [Keep a Changelog](https://keepachangelog.com/en/1.0.0), and this project adheres to
[Semantic Versioning](https://semver.org/spec/v2.0.0.html).

## [Unreleased]

<<<<<<< HEAD
### Added

- `Styles`: theme for `tailwindcss` including utilities available under
  `import { … } from '@porsche-design-system/components-{js|angular|react|vue}/tailwindcss';`
  ([#3849](https://github.com/porsche-design-system/porsche-design-system/pull/3849))

### Changed

- Partials: `getInitialStyles` removed default styles for `h1`, `h2`, `h3`, `h4`, `h5`, `h6`, `p`, `b` and `strong`
  ([#3849](https://github.com/porsche-design-system/porsche-design-system/pull/3849))
=======
#### Fixed

- `Multi Select`: enable full a11y compliance
  ([#3819](https://github.com/porsche-design-system/porsche-design-system/pull/3819))
- Accessibility: fix ARIA live announcements of form components status messages
  ([#3796](https://github.com/porsche-design-system/porsche-design-system/pull/3796))
>>>>>>> 52b4f134

## [3.28.0-rc.2] - 2025-04-23

### Fixed

- `Canvas`: stealing focus from `Text Field Wrapper`
  ([#3843](https://github.com/porsche-design-system/porsche-design-system/pull/3843))


### [3.28.0-rc.1] - 2025-04-14

### Fixed

- `Drilldown`, `Drilldown Item`: visibility for slotted content (experimental)
  ([#3833](https://github.com/porsche-design-system/porsche-design-system/pull/3833))

## [3.28.0-rc.0] - 2025-04-11

### Added

- `Input Password`: ([#3763](https://github.com/porsche-design-system/porsche-design-system/pull/3763))
- `Drilldown`, `Drilldown Item`: CSS variable `--p-drilldown-grid-template` and `--p-drilldown-gap` (experimental)
  ([#3822](https://github.com/porsche-design-system/porsche-design-system/pull/3822))
- `Drilldown Item`: named slot `button` and `header` (experimental)
  ([#3822](https://github.com/porsche-design-system/porsche-design-system/pull/3822))
- `Drilldown Link`: (experimental) ([#3822](https://github.com/porsche-design-system/porsche-design-system/pull/3822))

### Changed

- **Breaking Change** `Flyout Multilevel`, `Flyout Multilevel Item`: renamed (experimental) component to `Drilldown` and
  `Drilldown Item` ([#3822](https://github.com/porsche-design-system/porsche-design-system/pull/3822))
- **Breaking Change** `Drilldown Item` doesn't style slotted `<a>` tags anymore, instead use `Drilldown Link` or a
  custom link ([#3822](https://github.com/porsche-design-system/porsche-design-system/pull/3822))

### Fixed

- `aria` prop now supports a colon inside a value, e.g. `aria="{ 'aria-label': 'Always remember: yes you can!' }"`
  ([#3680](https://github.com/porsche-design-system/porsche-design-system/pull/3680))

## [3.27.3] - 2025-03-21

## [3.27.2] - 2025-03-20

## [3.27.2-rc.0] - 2025-03-18

### Changed

- `Table`: add border-bottom styles to `Table Head` to support both, empty and missing `Table Body`
  ([#3788](https://github.com/porsche-design-system/porsche-design-system/pull/3788))

### Fixed

- `Styles`: change `Gradient` color values from `rgba` to `hsla` to fix Chrome rendering bug
  ([#3793](https://github.com/porsche-design-system/porsche-design-system/pull/3793))

## [3.27.1] - 2025-03-05

## [3.27.1-rc.0] - 2025-03-05

### Fixed

- `Carousel`: `auto` value of `slides-per-page` prop is breakpoint customizable
  ([#3783](https://github.com/porsche-design-system/porsche-design-system/pull/3783))
- `Select`, `Multi Select`, `Select Wrapper`: remove positioning with native anchor positioning due to a Chrome bug
  ([#3780](https://github.com/porsche-design-system/porsche-design-system/pull/3780))

## [3.27.0] - 2025-02-28

## [3.27.0-rc.6] - 2025-02-28

### Added

- `Table`: `compact` prop to enable a smaller, space-saving version for compact layouts
  ([#3758](https://github.com/porsche-design-system/porsche-design-system/pull/3758))
- `Table`: `layout` prop to render table with `table-layout: fixed` css for manual control of column widths
  ([#3758](https://github.com/porsche-design-system/porsche-design-system/pull/3758))
- `Carousel`: `align-controls` prop to align the controls slot to the left or center (overwrites auto-alignment)
  ([#3766](https://github.com/porsche-design-system/porsche-design-system/pull/3766))

### Changed

- `Select`, `Multi Select`, `Select Wrapper`:
  - gets rendered on `#top-layer` which enables it to be shown correctly even when used e.g. within a scroll container
    or overflow context ([#3754](https://github.com/porsche-design-system/porsche-design-system/pull/3754))
  - gets positioned by [CSS Anchor Positioning](https://developer.mozilla.org/en-US/docs/Web/CSS/CSS_anchor_positioning)
    or [Floating UI](https://floating-ui.com) as fallback for browsers not supporting it yet
    ([#3754](https://github.com/porsche-design-system/porsche-design-system/pull/3754))
  - modernized visual appearance, dynamic max-height based on viewport and fade in animation of option list
    ([#3754](https://github.com/porsche-design-system/porsche-design-system/pull/3754))
- `Select`, `Select Wrapper`:
  - focus outline becomes default focus style when no filter is used
    ([#3754](https://github.com/porsche-design-system/porsche-design-system/pull/3754))
- `Carousel`: Center layout of Carousel on mobile view
  ([#3765](https://github.com/porsche-design-system/porsche-design-system/pull/3765))
- `Carousel`: `auto` value of `slides-per-page` prop is breakpoint customizable
  ([#3771](https://github.com/porsche-design-system/porsche-design-system/pull/3771))

## [3.27.0-rc.5] - 2025-02-20

### Fixed

- `AG Grid`: error on reload in next.js.
  ([#3759](https://github.com/porsche-design-system/porsche-design-system/pull/3759))

## [3.27.0-rc.4] - 2025-02-20

### Fixed

- `AG Grid`: not accessing cdn base url correctly.
  ([#3759](https://github.com/porsche-design-system/porsche-design-system/pull/3759))

## [3.27.0-rc.3] - 2025-02-18

### Fixed

- `AG Grid`: not resolving dependencies correctly.
  ([#3757](https://github.com/porsche-design-system/porsche-design-system/pull/3757))

## [3.27.0-rc.2] - 2025-02-18

### Fixed

- `AG Grid`: not resolving dependencies correctly.
  ([#3756](https://github.com/porsche-design-system/porsche-design-system/pull/3756))

## [3.27.0-rc.1] - 2025-02-17

### Changed

- **Breaking Change** `AG Grid`: Updated from v32 to v33, which introduced a new Theming API. AG Grid migrated from a
  CSS-based theming approach to a JavaScript object-based theming system. As a result, our custom theme also had to be
  adjusted accordingly. ([#3740](https://github.com/porsche-design-system/porsche-design-system/pull/3740))

### Fixed

- Styles: `vanilla-extract` returns `getMediaQueryMax`, `getMediaQueryMin`, `getMediaQueryMinMax` & `getSkeletonStyle`
  in wrong format ([#3753](https://github.com/porsche-design-system/porsche-design-system/pull/3753))

## [3.27.0-rc.0] - 2025-02-13

### Added

- `@font-face` supports Thai language
  ([#3750](https://github.com/porsche-design-system/porsche-design-system/pull/3750))
- Partials: `getFontLinks` supports preloading `thai` subset
  ([#3750](https://github.com/porsche-design-system/porsche-design-system/pull/3750))

### Changed

- `Popover`: gets rendered on `#top-layer` which enables it to be shown correctly even when used e.g. within a scroll
  container ([#3732](https://github.com/porsche-design-system/porsche-design-system/pull/3732))

#### Removed

- `Popover`: default styling for slotted anchors
  ([#3732](https://github.com/porsche-design-system/porsche-design-system/pull/3732))

## [3.26.0] - 2025-02-07

## [3.26.0-rc.0] - 2025-02-06

### Added

- `Switch`: `compact` prop to enable a smaller, space-saving version for compact layouts
  ([#3728](https://github.com/porsche-design-system/porsche-design-system/pull/3728))
- `Select`: `compact` prop to enable a smaller, space-saving version for compact layouts
  ([#3731](https://github.com/porsche-design-system/porsche-design-system/pull/3731))
- `Canvas`: named slot `sidebar-end-header`
  ([#3736](https://github.com/porsche-design-system/porsche-design-system/pull/3736))
- `Icon`: `4-wheel-drive`, `aggregation`, `arrow-compact-down`, `arrow-compact-left`, `arrow-compact-right`,
  `arrow-compact-up`, `arrows`, `battery-half`, `battery-one-quarter`, `battery-three-quarters`, `brain`, `cabriolet`,
  `charging-network`, `cloud`, `color-picker`, `compass`, `coupe`, `cut`, `door`, `drag`, `ear`, `error`,
  `exclamation-filled`, `fast-backward`, `fast-forward`, `file-csv`, `file-excel`, `flag`, `genuine-parts`,
  `geo-localization`, `grip`, `group`, `hand`, `highway-filled`, `history`, `laptop`, `limousine`, `linked`,
  `logo-apple-carplay`, `logo-apple-music`, `logo-kununu`, `logo-snapchat`, `microphone`, `news`, `north-arrow`,
  `online-search`, `paste`, `pivot`, `price-tag`, `qr-off`, `question-filled`, `radar`, `radio`, `return`, `road`,
  `seat`, `service-technician`, `skip-backward`, `skip-forward`, `stop`, `suv`, `theme`, `turismo`, `trigger-finger`,
  `unlinked` and `weather` ([#3737](https://github.com/porsche-design-system/porsche-design-system/pull/3737))

## [3.25.1] - 2025-01-23

## [3.25.1-rc.0] - 2025-01-23

### Fixed

- `Carousel`: throws error when object-like string is passed by `pagination`
  ([#3715](https://github.com/porsche-design-system/porsche-design-system/pull/3715))

## [3.25.0] - 2025-01-23

## [3.25.0-rc.1] - 2025-01-22

### Fixed

- `Carousel`: throws error when object-like string is passed by `slides-per-page`
  ([#3710](https://github.com/porsche-design-system/porsche-design-system/pull/3710))

## [3.25.0-rc.0] - 2025-01-21

### Added

- `Sheet` ([#3704](https://github.com/porsche-design-system/porsche-design-system/pull/3704))
- `Button`, `Button-Pure`: Add `form` prop to explicitly associate the component with a form, even when it's not
  directly nested within it. ([#3648](https://github.com/porsche-design-system/porsche-design-system/pull/3648))

### Changed

- `Table`: Enable `Table Head Cell` to be used within `Table Row` in addition to `Table Head Row` to further align with
  table structure defined by W3C ([#3701](https://github.com/porsche-design-system/porsche-design-system/pull/3701))

### Fixed

- `Textarea`, `Textarea Wrapper`, `Textfield Wrapper`: color contrast of `unit` prop and counter in `readonly` mode
  meets WCAG 2.2 AA standard ([#3693](https://github.com/porsche-design-system/porsche-design-system/pull/3693))

## [3.24.0] - 2025-01-08

## [3.24.0-rc.1] - 2025-01-08

## [3.24.0-rc.0] - 2025-01-07

### Added

- Styles: support for `vanilla-extract` available under
  `import { … } from '@porsche-design-system/components-{js|angular|react|vue}/styles/vanilla-extract';`
  ([#3666](https://github.com/porsche-design-system/porsche-design-system/pull/3666))

### Changed

- React: updated peer dependency to `>=19.0.0 <20.0.0`

## [3.23.0] - 2024-12-12

## [3.23.0-rc.0] - 2024-12-12

### Changed

- `Select`: Slotted image of selected option now visible in combobox
  ([#3651](https://github.com/porsche-design-system/porsche-design-system/pull/3651))

### Fixed

- `Flyout`: transition bug in Safari ([3674](https://github.com/porsche-design-system/porsche-design-system/pull/3674))
- `Styles`: dart sass deprecation warnings in `SCSS` variant
  ([3664](https://github.com/porsche-design-system/porsche-design-system/pull/3664))

## [3.22.1] - 2024-12-09

## [3.22.1-rc.0] - 2024-12-09

### Fixed

- `Flyout Multilevel`: Secondary scroll area not shown in iOS Safari (iPhone only)
  ([3663](https://github.com/porsche-design-system/porsche-design-system/pull/3663))

## [3.22.0] - 2024-12-06

## [3.22.0-rc.1] - 2024-12-06

### Added

- `Flyout Multilevel`: Supports infinite layers
  ([3647](https://github.com/porsche-design-system/porsche-design-system/pull/3647))

### Fixed

- Partials: error when using in projects without `react/jsx-runtime` as dependency
  ([#3660](https://github.com/porsche-design-system/porsche-design-system/pull/3660))
- `Textfield Wrapper`: text alignment of type `email` and `tel` values in RTL mode
  ([3655](https://github.com/porsche-design-system/porsche-design-system/pull/3655))
- `Popover`:
  - Rendering bug of drop-shadow in Safari 18.x
    ([3622](https://github.com/porsche-design-system/porsche-design-system/pull/3622))
  - Positioning in RTL mode if rendered inside a table (in #top-layer)
    ([3658](https://github.com/porsche-design-system/porsche-design-system/pull/3658))

## [3.22.0-rc.0] - 2024-11-19

### Added

- `Modal`, `Flyout`:
  - `aria-label` is generated from slotted header contents if `aria` prop is not provided
  - ARIA `role` to `aria` prop of `Modal` component to support setting `alertdialog` role
    ([3618](https://github.com/porsche-design-system/porsche-design-system/pull/3618))
- `Pin-Code`: Add `form` prop to explicitly associate the component with a form, even when it's not directly nested
  within it. ([#3588](https://github.com/porsche-design-system/porsche-design-system/pull/3588))
- `Segmented-Control`: Use ElementInternals API and add `form` prop to explicitly associate the component with a form,
  even when it's not directly nested within it.
  ([#3614](https://github.com/porsche-design-system/porsche-design-system/pull/3614))

### Changed

- Angular: updated peer dependency to `>=19.0.0 <20.0.0`
- `Pin-Code`:
  - Remove native input and use ElementInternals API
  - **Breaking Change**: `Pin-Code` component no longer support native validation due to the removal of the underlying
    native `<input>` element. ([#3588](https://github.com/porsche-design-system/porsche-design-system/pull/3588))
- `Styles`: `SCSS` variant uses `@forward/@use` internally to replace deprecated `@import`
  ([#3623](https://github.com/porsche-design-system/porsche-design-system/pull/3623))

### Fixed

- Partials: removed bundled `react/jsx-runtime` due to React 18/19 incompatibilities. When using `jsx` in the `format`
  option, it is necessary to have `react/jsx-runtime` as a dependency in the project included.
  ([#3613](https://github.com/porsche-design-system/porsche-design-system/pull/3613))
- `Select`, `Multi-Select`: Ensure that dynamically changing the `disabled` property via `optgroups` persists the
  `disabled` state for individual options within the group.
  ([#3614](https://github.com/porsche-design-system/porsche-design-system/pull/3614))

## [3.21.0] - 2024-11-12

## [3.21.0-rc.0] - 2024-11-11

### Added

- `Flyout`: Prop `footerBehavior` to always make footer fixed
  ([3590](https://github.com/porsche-design-system/porsche-design-system/pull/3590))
- `Checkbox`, `Textarea`: `formDisabledCallback` and `formStateRestoreCallback` from ElementInternals API and sync
  validity with form element. ([#3528](https://github.com/porsche-design-system/porsche-design-system/pull/3528))
- `Link`, `Link Pure`, `Link Tile`: `aria-haspopup` is now supported for `aria` prop
  ([#3589](https://github.com/porsche-design-system/porsche-design-system/pull/3589))
- `Button`, `Link`: `compact` prop is breakpoint customizable
  ([#3580](https://github.com/porsche-design-system/porsche-design-system/pull/3580))
- `Select`, `Multi-Select`: Add `form` prop to explicitly associate these components with a specific form when they are
  not directly nested within it. ([#3542](https://github.com/porsche-design-system/porsche-design-system/pull/3542))

### Changed

- `Select`, `Multi-Select`:
  - Remove native select and use ElementInternals API
    ([#3542](https://github.com/porsche-design-system/porsche-design-system/pull/3542))
  - **Breaking Change**: `Select` and `Multi-Select` components no longer support native validation due to the removal
    of the underlying native `<select>` element.

### Fixed

- `Flyout`: overlapping of scrollbar in iOS/iPadOS Safari when sticky header/footer is used
  ([#3607](https://github.com/porsche-design-system/porsche-design-system/pull/3607))
- `Carousel`: dynamic change in `slidesPerPages` when using `focusOnCenterSlide` prop breaks pagination
  ([#3592](https://github.com/porsche-design-system/porsche-design-system/pull/3592))
- `Flyout`, `Modal`:
  - transition not working correctly when using conditionally rendered content
    ([#3590](https://github.com/porsche-design-system/porsche-design-system/pull/3590))
  - dismiss button not sticky in case header slot is not present
    ([#3574](https://github.com/porsche-design-system/porsche-design-system/pull/3574))
  - dismiss button overlaps content area
    ([#3574](https://github.com/porsche-design-system/porsche-design-system/pull/3574))
- `jsdom-polyfill`: errors from included polyfill packages
  ([3543](https://github.com/porsche-design-system/porsche-design-system/pull/3543))
- React: global `hidden` attribute with value `false` not working
  ([#3555](https://github.com/porsche-design-system/porsche-design-system/pull/3555))

## [3.20.0] - 2024-10-24

## [3.20.0-rc.1] - 2024-10-24

### Added

- React: better tree-shaking for `@porsche-design-system/components-react`
  ([#3554](https://github.com/porsche-design-system/porsche-design-system/pull/3554))
- `Icon`: `sidebar` ([#3556](https://github.com/porsche-design-system/porsche-design-system/pull/3556))

### Changed

- `Canvas`: Improve UI and UX behaviour in Safari
  ([#3556](https://github.com/porsche-design-system/porsche-design-system/pull/3556))

### Fixed

- `Flyout`: transition animation in Chrome Browser if `Flyout` has scrollable content
  ([#3550](https://github.com/porsche-design-system/porsche-design-system/pull/3550))

## [3.20.0-rc.0] - 2024-10-18

### Added

- `Icon`: `attachment`, `dislike`, `dislike-filled`, `like`, `like-filled`, `new-chat`
  ([#3515](https://github.com/porsche-design-system/porsche-design-system/pull/3515))

### Changed

- `Canvas`: Improve UI and UX behaviour
  ([#3515](https://github.com/porsche-design-system/porsche-design-system/pull/3515))
- `Flyout`, `Modal`: Removed default styling for slotted anchors
  ([#3515](https://github.com/porsche-design-system/porsche-design-system/pull/3515))

## [3.19.0] - 2024-10-14

## [3.19.0-rc.4] - 2024-10-14

### Added

- `AG Grid`: custom theme ([#3517](https://github.com/porsche-design-system/porsche-design-system/pull/3517))
- `Checkbox`: Added a `compact` prop to enable a smaller, space-saving version of the checkbox for compact layouts.
  ([#3504](https://github.com/porsche-design-system/porsche-design-system/pull/3504))
- `Text`, `Display`, `Heading` and `Headline`: introduce new option `inherit` to prop `align`
  ([#3520](https://github.com/porsche-design-system/porsche-design-system/pull/3520))

### Fixed

- `Pin Code`, `Select Wrapper`: programmatic focus
  ([#3527](https://github.com/porsche-design-system/porsche-design-system/pull/3527))
- `Select Wrapper`: native option dropdown has wrong colors in theme dark
  ([#3523](https://github.com/porsche-design-system/porsche-design-system/pull/3523))
- `Switch`: width/height calculation of the toggle element supports browser based text only zoom
  ([#3542](https://github.com/porsche-design-system/porsche-design-system/pull/3542))
- Angular, React, Vue: missing `@deprecated` annotations for deprecated components
  ([#3525](https://github.com/porsche-design-system/porsche-design-system/pull/3525))
- Partials: Replace meta tag `apple-mobile-web-app-capable` with `mobile-web-app-capable` in `getMetaTagsAndIconLinks`
  partial. ([#3519](https://github.com/porsche-design-system/porsche-design-system/pull/3519))

## [3.19.0-rc.3] - 2024-10-02

### Fixed

- `Carousel`: remove gradient styles for carousel if `gradientColor` is not defined
  ([#3518](https://github.com/porsche-design-system/porsche-design-system/pull/3518))

## [3.19.0-rc.2] - 2024-10-01

### Added

- `Carousel`: introduce `trimSpace` prop
  ([#3496](https://github.com/porsche-design-system/porsche-design-system/pull/3496))
- `Checkbox`: ([#3498](https://github.com/porsche-design-system/porsche-design-system/pull/3498))

### Fixed

- `Checkbox Wrapper`, `Radio Button Wrapper`: rendering of `checked` state in Blink based Browsers when component is
  rendered in high contrast mode ([#3488](https://github.com/porsche-design-system/porsche-design-system/pull/3488))

## [3.19.0-rc.1] - 2024-09-06

### Changed

- `Canvas`: Improve UX ([#3494](https://github.com/porsche-design-system/porsche-design-system/pull/3494))

## [3.19.0-rc.0] - 2024-09-03

### Added

- `componentsReady()`: Introduce optional `readyState` parameter
  ([#3460](https://github.com/porsche-design-system/porsche-design-system/pull/3460))
- `Carousel`: introduce `focusOnCenterSlide` & `gradientColor` props
  ([#3488](https://github.com/porsche-design-system/porsche-design-system/pull/3488))

### Changed

- `Text Field Wrapper`: width calculation of counter and unit element are now CSS based in relation to the number of
  characters ([#3472](https://github.com/porsche-design-system/porsche-design-system/pull/3472))

### Fixed

- `jsdom-polyfill`: errors from included polyfill packages
  ([3481](https://github.com/porsche-design-system/porsche-design-system/pull/3481))

## [3.18.0] - 2024-08-21

## [3.18.0-rc.0] - 2024-08-21

### Added

- `Button Tile`, `Link Tile`, `Link Tile Model Signature`: supports `<video/>` (the tile components automatically check
  for OS reduced motion setting to decide weather the video autoplay should be prevented or not to improve accessibility
  & UX) ([#3454](https://github.com/porsche-design-system/porsche-design-system/pull/3454))
- Extend deprecation console warnings by reference to causing DOM element
  ([#3439](https://github.com/porsche-design-system/porsche-design-system/pull/3439))
- `Textarea`: ([#3443](https://github.com/porsche-design-system/porsche-design-system/pull/3443))

### Changed

- Partials: `getInitialStyles` uses CSS `:defined` to determine the visibility of web components, as well as
  `[data-ssr]` attribute instead of `.ssr` class for Next JS and Remix
  ([#3466](https://github.com/porsche-design-system/porsche-design-system/pull/3466))
- Components: Use `:defined` & `[data-ssr]` to handle visibility of nested elements within Shadow DOM
  ([#3470](https://github.com/porsche-design-system/porsche-design-system/pull/3470))
- `Button`, `Link`: spacings adjusted for `compact` mode
- `Banner`, `Flyout`, `Inline Notification`, `Modal`, `Scroller`, `Toast`: button style
  ([#3435](https://github.com/porsche-design-system/porsche-design-system/pull/3435))
- `Select`: added `display: block` to host in order to be consistent with other form components
  ([#3462](https://github.com/porsche-design-system/porsche-design-system/pull/3462))

### Fixed

- `Select`, `Multi-Select`: programmatic focus
  ([#3462](https://github.com/porsche-design-system/porsche-design-system/pull/3462))
- `Button Tile`, `Link Tile`, `Link Tile Model Signature`: correct image position if custom css `position: absolute` is
  used on media element ([#3446](https://github.com/porsche-design-system/porsche-design-system/pull/3446))
- `Button`, `Link`: Safari rendering issue of `backdrop-filter` on border in variant `ghost`
  ([#3435](https://github.com/porsche-design-system/porsche-design-system/pull/3435))
- `Select`, `Select Wrapper`, `Multi Select`, `Textfield Wrapper`: `text-overflow` has now ellipsis behaviour and
  `min-width` is added to prevent text overlapping
  ([#3465](https://github.com/porsche-design-system/porsche-design-system/pull/3465))

## [3.17.0] - 2024-08-01

## [3.17.0-rc.2] - 2024-08-01

### Fixed

- `Optgoup`: hydration error in Next.js SSR context
  ([#3432](https://github.com/porsche-design-system/porsche-design-system/pull/3432))
- `Select`: ensure slotted image width
  ([#3432](https://github.com/porsche-design-system/porsche-design-system/pull/3432))

## [3.17.0-rc.1] - 2024-07-31

### Added

- `Button`, `Link`:
  - Prop `variant` extended by value `ghost`
    ([#3423](https://github.com/porsche-design-system/porsche-design-system/pull/3423))
  - Prop `compact` ([#3423](https://github.com/porsche-design-system/porsche-design-system/pull/3423))

### Fixed

- `Tabs Bar`: fixed tabindex issue when `Tabs Bar` is rendered with the `Scroller` component
  ([#3421](https://github.com/porsche-design-system/porsche-design-system/pull/3421))

## [3.17.0-rc.0] - 2024-07-29

### Added

- `Link Tile`, `Link Tile Model Signature`, `Button Tile`:
  - Named slot `header` ([#3419](https://github.com/porsche-design-system/porsche-design-system/pull/3419))
- `Link Tile`, `Button Tile`: Prop `size` extended by value `large`
  ([#3419](https://github.com/porsche-design-system/porsche-design-system/pull/3419))
- `Tag`:
  - Prop `compact` ([#3411](https://github.com/porsche-design-system/porsche-design-system/pull/3411))
  - Prop `color` extended by value `background-frosted`
    ([#3411](https://github.com/porsche-design-system/porsche-design-system/pull/3411))
- Styles: `theme{Light|Dark}BackgroundFrosted` and `$pds-theme-{light|dark}-background-frosted` color
  ([#3409](https://github.com/porsche-design-system/porsche-design-system/pull/3409))
- `Optgroup`: Usable in combination with `Select` and `Multi Select`
  ([#3410](https://github.com/porsche-design-system/porsche-design-system/pull/3410))
- `Flyout`, `Modal`: Add custom events `motionVisibleEnd` and `motionHiddenEnd` to notify when opening and closing
  transitions are complete ([#3418](https://github.com/porsche-design-system/porsche-design-system/pull/3418))

### Changed

- `Link Tile`, `Link Tile Model Signature`, `Button Tile`:
  - Layout behaviour is able to break out of its aspect ratio in case content overflows to be a11y compliant and/or to
    improve visual alignment in CSS Grid context
    ([#3419](https://github.com/porsche-design-system/porsche-design-system/pull/3419))
  - Values `1:1 | 4:3 | 3:4 | 16:9 | 9:16` of prop `aspect-ratio` are deprecated and mapped to new values
    `1/1 | 4/3 | 3/4 | 16/9 | 9/16` to be aligned with CSS spec
    ([#3419](https://github.com/porsche-design-system/porsche-design-system/pull/3419))

```diff
- <p-link-tile aspect-ratio="1:1 | 4:3 | 3:4 | 16:9 | 9:16"></p-link-tile>
+ <p-link-tile aspect-ratio="1/1 | 4/3 | 3/4 | 16/9 | 9/16"></p-link-tile>

- <p-button-tile aspect-ratio="1:1 | 4:3 | 3:4 | 16:9 | 9:16"></p-button-tile>
+ <p-button-tile aspect-ratio="1/1 | 4/3 | 3/4 | 16/9 | 9/16"></p-button-tile>

- <p-link-tile-model-signature aspect-ratio="1:1 | 4:3 | 3:4 | 16:9 | 9:16"></p-link-tile-model-signature>
+ <p-link-tile-model-signature aspect-ratio="1/1 | 4/3 | 3/4 | 16/9 | 9/16"></p-link-tile-model-signature>
```

- `Link Tile`, `Button Tile`: Value `default` of prop `size` is deprecated and mapped to new value `medium` to be in
  sync with typography sizing definition
  ([#3419](https://github.com/porsche-design-system/porsche-design-system/pull/3419))

```diff
- <p-link-tile size="default"></p-link-tile>
+ <p-link-tile size="medium"></p-link-tile>

- <p-button-tile size="default"></p-button-tile>
+ <p-button-tile size="medium"></p-button-tile>
```

- `Icon`: All icons are up-to-date with the One UI look
- Shorten asset filenames
- `Carousel`: Slides and `controls` slot are centered if `alignHeader` prop is set to `center` and amount of slides is
  less than `slidesPerPage` ([#3372](https://github.com/porsche-design-system/porsche-design-system/pull/3372))

### Fixed

- `Link Pure`: Broken with `alignLabel="start"`, hidden label & nested anchor
  ([#3379](https://github.com/porsche-design-system/porsche-design-system/pull/3379))
- `Textfield Wrapper`, `Textarea Wrapper`: Conditionally rendered component throws
  `TypeError: Cannot read properties of undefined (reading 'type')`
  ([#3383](https://github.com/porsche-design-system/porsche-design-system/pull/3383))
- `Link Tile`: Broken word-break & hyphens Safari
  ([#3397](https://github.com/porsche-design-system/porsche-design-system/pull/3397))
- `Select Wrapper`: `optgroup` styling and behavior
  ([#3410](https://github.com/porsche-design-system/porsche-design-system/pull/3410))

## [3.16.0] - 2024-07-02

## [3.16.0-rc.2] - 2024-07-02

### Added

- Partials: Added default `og:image` and related meta tags to the `getMetaTagsAndIconLinks` partial. Can be disabled by
  setting the `ogImage` option to `false`.
  ([#3357](https://github.com/porsche-design-system/porsche-design-system/pull/3357))

### Changed

- `Flyout Navigation`, `Flyout Navigation Item`: Renamed (experimental) component to `Flyout Multilevel` and
  `Flyout Multilevel Item` ([#3351](https://github.com/porsche-design-system/porsche-design-system/pull/3351))
- `Toast`: Renders fully on `#top-layer`, stacking behaviour has changed and follows W3C standards now, see
  https://developer.mozilla.org/en-US/docs/Glossary/Top_layer and
  https://developer.chrome.com/blog/what-is-the-top-layer
  ([#3356](https://github.com/porsche-design-system/porsche-design-system/pull/3356))

```diff
- <p-flyout-navigation><p-flyout-navigation-item></p-flyout-navigation-item></p-flyout-navigation>
+ <p-flyout-multilevel><p-flyout-multilevel-item></p-flyout-multilevel-item></p-flyout-multilevel>
```

### Fixed

- Types: `@porsche-design-system/components-vue` typings are not exposed
  ([#3355](https://github.com/porsche-design-system/porsche-design-system/pull/3355))

## [3.16.0-rc.1] - 2024-06-18

### Added

- `jsdom-polyfill` Added polyfills for `Popover API` and `ResizeObserver`
  ([#3334](https://github.com/porsche-design-system/porsche-design-system/pull/3334))
- `Segmented Control`: Prop `aria` added to `Segmented Control Item` to support ARIA attributes
  ([#3327](https://github.com/porsche-design-system/porsche-design-system/pull/3327))

### Changed

- Angular: updated peer dependency to `>=17.0.0 <19.0.0`
  ([#3346](https://github.com/porsche-design-system/porsche-design-system/pull/3346))
- React: Improve prop typings for all wrappers of `@porsche-design-system/components-react`
  ([#3336](https://github.com/porsche-design-system/porsche-design-system/pull/3336))

## [3.16.0-rc.0] - 2024-06-05

### Added

- `Flyout`:
  - CSS variable `--p-flyout-sticky-top` (experimental)
    ([#3191](https://github.com/porsche-design-system/porsche-design-system/pull/3191))
  - Prop `disableBackdropClick` ([#3191](https://github.com/porsche-design-system/porsche-design-system/pull/3191))
- `Modal`:
  - CSS variable `--p-modal-width` (experimental)
    ([#3191](https://github.com/porsche-design-system/porsche-design-system/pull/3191))
  - Named slot `header` ([#3191](https://github.com/porsche-design-system/porsche-design-system/pull/3191))

### Changed

- `Modal`, `Flyout`:
  - Sticky dismiss button ([#3191](https://github.com/porsche-design-system/porsche-design-system/pull/3191))
  - Aligned layout, spacing and UX behaviour
    ([#3191](https://github.com/porsche-design-system/porsche-design-system/pull/3191))
  - Renders fully on `#top-layer`, stacking behaviour has changed and follows W3C standards now, see
    https://developer.mozilla.org/en-US/docs/Glossary/Top_layer and
    https://developer.chrome.com/blog/what-is-the-top-layer
    ([#3191](https://github.com/porsche-design-system/porsche-design-system/pull/3191))
- `Modal`: `heading` prop and `slot="heading"` are deprecated. Use `slot="header"` instead.

### Fixed

- Types: Fixed incorrectly allowed type `string` in types `BreakpointCustomizable`, `SelectedAriaAttributes`,
  `CarouselInternationalization`, `PaginationInternationalization` and `ScrollToPosition`
- `Modal`, `Flyout`: Dynamically react to adding/removing named slots
  ([#3191](https://github.com/porsche-design-system/porsche-design-system/pull/3191))
- `Modal`: Uses native `<dialog />` element to resolve focus issues, focus trap
  ([#3191](https://github.com/porsche-design-system/porsche-design-system/pull/3191))

## [3.15.2] - 2024-05-29

### Fixed

- `aria`: Refactor `parseJSONAttribute` to support Safari < 16.4  
  ([#3314](https://github.com/porsche-design-system/porsche-design-system/pull/3314))

## [3.15.1] - 2024-05-23

### Fixed

- `Banner`: Fixed position on mobile ([#3307](https://github.com/porsche-design-system/porsche-design-system/pull/3307))

## [3.15.0] - 2024-05-16

## [3.15.0-rc.5] - 2024-05-16

### Added

- `Button Pure`: Prop `underline` to show an underline for the label
  ([#3212](https://github.com/porsche-design-system/porsche-design-system/pull/3212))
- Partials: Added new option `globalStyles` to `getInitialStyles` to disable global reset styles.  
  ([#3213](https://github.com/porsche-design-system/porsche-design-system/pull/3213))

### Changed

- `Banner`: Refactor Banner to use native `popover`
  ([#3196](https://github.com/porsche-design-system/porsche-design-system/pull/3196))
- Partials: `getInitialStyles` only contain hydration visibility and global styles. All other styles are handled by
  constructable stylesheets at component level.
  ([#3213](https://github.com/porsche-design-system/porsche-design-system/pull/3213))
- `Table`: Removed slotted image style `verticalAlign: 'middle'` from initialStyles
  ([#3213](https://github.com/porsche-design-system/porsche-design-system/pull/3213))
- `Tabs Bar`: Removed sibling tabpanel focus style from initialStyles
  ([#3213](https://github.com/porsche-design-system/porsche-design-system/pull/3213))

### Fixed

- `Carousel`: Accessible name of carousel region wrapper
  ([#3220](https://github.com/porsche-design-system/porsche-design-system/pull/3220))
- `aria` property now supports escaped single quotes inside JSON strings, e.g.
  `aria="{ 'aria-label': 'You can\'t do that? yes you can!' }"`
  ([#3217](https://github.com/porsche-design-system/porsche-design-system/pull/3217))

## [3.15.0-rc.4] - 2024-05-06

### Added

- Partials: Added new partial `getFontFaceStyles` which returns an inline style containing all font-face definitions.  
  ([#3188](https://github.com/porsche-design-system/porsche-design-system/pull/3188))

### Changed

- Partials: Partial `getFontFaceStylesheet` is deprecated and will be removed with the next major release. Use the
  `getFontFaceStyles` partial instead, which directly returns a `<style>` tag containing all font-face definitions and
  can be used in the same way. ([#3188](https://github.com/porsche-design-system/porsche-design-system/pull/3188))

```diff
- getFontFaceStylesheet()
+ getFontFaceStyles()
```

## [3.15.0-rc.3] - 2024-04-23

### Fixed

- `Pin Code`: Fixed several problems with IME keyboards
  ([#3197](https://github.com/porsche-design-system/porsche-design-system/pull/3197))

## [3.15.0-rc.2] - 2024-04-22

### Added

- `Accordion`: Add experimental property `sticky` for a fixed heading
  ([#3181](https://github.com/porsche-design-system/porsche-design-system/pull/3181))
- `Inline Notification`, `Banner`: heading hierarchy can now be customized with `headingTag` prop
  ([#3168](https://github.com/porsche-design-system/porsche-design-system/pull/3168))

### Changed

- `Accordion`: `tag` property is deprecated. Use `headingTag` property instead to specify heading hierarchy level.
  ([#3168](https://github.com/porsche-design-system/porsche-design-system/pull/3168))

```diff
- <p-accordion tag="h3"></p-accordion>
+ <p-accordion heading-tag="h3"></p-accordion>
```

### Fixed

- `Pin Code`: Input is entered twice in iOS
  ([#3192](https://github.com/porsche-design-system/porsche-design-system/pull/3192))

## [3.15.0-rc.1] - 2024-04-17

### Added

- Partials: `getMetaTagsAndIconLinks`, `getComponentChunkLinks`, `getIconLinks` and `getFontLinks` support new format
  option `js` ([#3179](https://github.com/porsche-design-system/porsche-design-system/pull/3179))

## [3.15.0-rc.0] - 2024-04-05

### Changed

- `Model Signature`: Enabling the use of hex colors, CSS gradients, CSS image and video masks. In addition, the size was
  slightly adjusted. ([#3153](https://github.com/porsche-design-system/porsche-design-system/pull/3153))

### Fixed

- `Modal`: Missing box-shadow on sticky footer when slotted content changes
  ([#3154](https://github.com/porsche-design-system/porsche-design-system/pull/3154))
- `Select`: Hydration error in Next.js when using slotted `img`
  ([#3162](https://github.com/porsche-design-system/porsche-design-system/pull/3162))
- `Text Field Wrapper`, `Textarea Wrapper`: Dynamic changes of `showCounter` and `maxLength` are reflected. The counter
  element dynamically adjusts to changes in the input value accurately.
  ([#3084](https://github.com/porsche-design-system/porsche-design-system/pull/3084))

## [3.14.0] - 2024-03-25

## [3.14.0-rc.0] - 2024-03-25

### Added

- `Icon`: `battery-empty-fuel` ([#3148](https://github.com/porsche-design-system/porsche-design-system/pull/3148))

### Changed

- `Icon`: `battery-empty-co2` and `co2-class`
  ([#3148](https://github.com/porsche-design-system/porsche-design-system/pull/3148))
- Angular: updated peer dependency to `>=17.0.0 <18.0.0`
  ([#3125](https://github.com/porsche-design-system/porsche-design-system/pull/3125))
- React: updated peer dependency to `>=18.0.0 <19.0.0`
  ([#3125](https://github.com/porsche-design-system/porsche-design-system/pull/3125))

## [3.13.1] - 2024-03-20

### Fixed

- `Modal`: Unexpected scrolling behavior on iOS >= 17.4
  ([#3128](https://github.com/porsche-design-system/porsche-design-system/pull/3128))
- `Select`, `Multi-Select`: Cropping issues of select dropdown when used inside `Table` component
  ([#3114](https://github.com/porsche-design-system/porsche-design-system/pull/3114))
- `Flyout`, `Flyout Navigation`: iOS Safari URL bar overlaying
  ([#3131](https://github.com/porsche-design-system/porsche-design-system/pull/3131))

## [3.13.0] - 2024-03-11

## [3.13.0-rc.2] - 2024-03-11

### Added

- `Icon`: `battery-empty-co2` and `co2-class`
  ([#3103](https://github.com/porsche-design-system/porsche-design-system/pull/3103))

## [3.13.0-rc.1] - 2024-03-08

### Added

- `Select` ([#3008](https://github.com/porsche-design-system/porsche-design-system/pull/3008))
- `Modal`: Prop `backdrop` ([#3082](https://github.com/porsche-design-system/porsche-design-system/pull/3082))
- `Modal`: CSS variables `--p-modal-spacing-top` and `--p-modal-spacing-bottom`
  ([#3082](https://github.com/porsche-design-system/porsche-design-system/pull/3082))

### Fixed

- `Flyout`: Refactor Flyout to use native Dialog element to resolve focus issues
  ([#2998](https://github.com/porsche-design-system/porsche-design-system/pull/2998))
- `Accordion`: Fix overflow scrollbar issues
  ([#3042](https://github.com/porsche-design-system/porsche-design-system/pull/3042))
- `Carousel`: Skip link is visible when it receives keyboard focus
  ([#3055](https://github.com/porsche-design-system/porsche-design-system/pull/3055))
- Placeholder color of `Text Field Wrapper` for `input type="date"` and `input type="time"` in Safari and alignment in
  Mobile Safari ([#3068](https://github.com/porsche-design-system/porsche-design-system/pull/3068))
- Counter overlap with long initial value in `Text Field Wrapper` for `input type="text"` with `maxlength`
  ([#3079](https://github.com/porsche-design-system/porsche-design-system/pull/3079))

### Changed

- Updated favicons output via `getMetaTagsAndIconLinks()` partial
  ([#3081](https://github.com/porsche-design-system/porsche-design-system/pull/3081))

## [3.13.0-rc.0] - 2024-02-19

### Added

- `Link Tile Product`: Prop `price-original` to be able to visualize sale and original price
  ([#3040](https://github.com/porsche-design-system/porsche-design-system/pull/3040))

### Changed

- Validation of `getInitialStyles()` partial is temporarily disabled
  ([#3049](https://github.com/porsche-design-system/porsche-design-system/pull/3049))

## [3.12.0] - 2024-02-12

## [3.12.0-rc.1] - 2024-02-08

### Fixed

- `Checkbox Wrapper`, `Radio Button Wrapper`: Safari visually reflects input status (checked/unchecked) when used in
  another Shadow DOM or changed programmatically
  ([#3028](https://github.com/porsche-design-system/porsche-design-system/pull/3028))

## [3.12.0-rc.0] - 2024-02-05

### Added

- `Icon`: `logo-x`, `bookmark-filled` and `star-filled`
  ([#3025](https://github.com/porsche-design-system/porsche-design-system/pull/3025))

### Changed

- `Icon`: Visual appearance of `information-filled`, `information`, `success-filled`, `success`, `bookmark`, `compare`,
  `configurate`, `heart-filled`, `heart`, `menu-lines`, `success`, `search`, `locate`, `star`, `shopping-bag-filled`,
  `shopping-bag`, `user-filled` and `user`
  ([#3025](https://github.com/porsche-design-system/porsche-design-system/pull/3025))
- All components (expect some form elements) have improved focus styling based on `:focus-visible`
  ([#3011](https://github.com/porsche-design-system/porsche-design-system/pull/3011))
- Several components are using CSS property `inset|inset-inline|inset-block` instead of `top|bottom|left|right` for
  better RTL (right-to-left) support ([#3011](https://github.com/porsche-design-system/porsche-design-system/pull/3011))
- `Switch`: Improve RTL (right-to-left) mode
  ([#3011](https://github.com/porsche-design-system/porsche-design-system/pull/3011))
- `Button`, `Button Pure`, `Switch`, `Checkbox Wrapper`, `Radio Button Wrapper`, `Pin Code`: optimized announcement of
  loading state for assistive technologies
  ([#3009](https://github.com/porsche-design-system/porsche-design-system/pull/3009))

### Fixed

- All components are supporting focus style in High Contrast Mode correctly
  ([#3011](https://github.com/porsche-design-system/porsche-design-system/pull/3011))

## [3.11.0] - 2024-01-30

## [3.11.0-rc.0] - 2024-01-30

### Fixed

- `Carousel`: Carousel does not work with single pointer event on smaller touch devices
  ([#3003](https://github.com/porsche-design-system/porsche-design-system/pull/3003))
- `Carousel`: `Each child in a list should have a unique "key" prop` warning in Next.js SSR context
  ([#3001](https://github.com/porsche-design-system/porsche-design-system/pull/3001))

### Changed

- Scroll-lock used in `Flyout`, `Flyout Navigation` and `Modal` is based on `body { overflow: hidden; }` for all devices
  ([#3013](https://github.com/porsche-design-system/porsche-design-system/pull/3013))
- `Toast`: Alignment reflects RTL (right-to-left) mode
  ([#3010](https://github.com/porsche-design-system/porsche-design-system/pull/3010))
- `Carousel`: Pagination can be used for navigation & pagination has more spacing on touch devices
  ([#3003](https://github.com/porsche-design-system/porsche-design-system/pull/3003))

## [3.10.0] - 2024-01-17

## [3.10.0-rc.5] - 2024-01-16

### Changed

- `visibility` css property can be overridden on all components, e.g. to make use of `visibility: hidden;`  
  ([#2988](https://github.com/porsche-design-system/porsche-design-system/pull/2988))
- `Carousel`: Named slot `header` renamed to `controls`
  ([#2992](https://github.com/porsche-design-system/porsche-design-system/pull/2992))

## [3.10.0-rc.4] - 2024-01-15

### Added

- `Icon`: Auto-flipping icons (certain ones only) in RTL (right-to-left) mode
  ([#2957](https://github.com/porsche-design-system/porsche-design-system/pull/2957))
- `Carousel`: Prop `heading-size`, named slot `header`
  ([#2915](https://github.com/porsche-design-system/porsche-design-system/pull/2915))
- `Accordion`: support for custom click area for `compact` variant
  ([#2920](https://github.com/porsche-design-system/porsche-design-system/pull/2920))
- `@font-face` supports Middle East languages
  ([#2946](https://github.com/porsche-design-system/porsche-design-system/pull/2946))
- Partials: `getFontLinks` supports preloading `arabic`, `pashto` and `urdu` subsets
  ([#2946](https://github.com/porsche-design-system/porsche-design-system/pull/2946))

### Changed

- `Flyout Navigation`: Improved validation and `activeIdentifier` isn't automatically updated anymore
  ([#2935](https://github.com/porsche-design-system/porsche-design-system/pull/2935))
- `Carousel`: Position and width of heading and description
  ([#2915](https://github.com/porsche-design-system/porsche-design-system/pull/2915))
- `Model Signature` asset for `model="macan"`
- Aligned naming of all `CustomEvent<T>` types and deprecated old ones since they are in fact typing the `detail: T`
  property of the event

```diff
- AccordionUpdateEvent
+ AccordionUpdateEventDetail
- CarouselUpdateEvent
+ CarouselUpdateEventDetail
- FlyoutNavigationUpdateEvent
+ FlyoutNavigationUpdateEventDetail
- LinkTileProductLikeEvent
+ LinkTileProductLikeEventDetail
- MultiSelectUpdateEvent
+ MultiSelectUpdateEventDetail
- PaginationUpdateEvent
+ PaginationUpdateEventDetail
- PinCodeUpdateEvent
+ PinCodeUpdateEventDetail
- SegmentedControlUpdateEvent
+ SegmentedControlUpdateEventDetail
- StepperHorizontalUpdateEvent
+ StepperHorizontalUpdateEventDetail
- SwitchUpdateEvent
+ SwitchUpdateEventDetail
- TableUpdateEvent
+ TableUpdateEventDetail
- TabsUpdateEvent
+ TabsUpdateEventDetail
- TabsBarUpdateEvent
+ TabsBarUpdateEventDetail
```

### Fixed

- `Pin Code`: Focus correct input when clicking on label
  ([#2985](https://github.com/porsche-design-system/porsche-design-system/pull/2985))
- `Flyout Navigation`: Focus dismiss button after opening
  ([#2935](https://github.com/porsche-design-system/porsche-design-system/pull/2935))
- `Accordion`: Alignment of slotted heading with custom padding
  ([#2920](https://github.com/porsche-design-system/porsche-design-system/pull/2920))
- `Modal`: Scrollbar is hidden ([#2907](https://github.com/porsche-design-system/porsche-design-system/pull/2907))
- `Toast`: `max-width` when used in scale mode
  ([#2960](https://github.com/porsche-design-system/porsche-design-system/pull/2960))

## [3.10.0-rc.3] - 2023-12-12

## [3.10.0-rc.2] - 2023-12-12

## [3.10.0-rc.1] - 2023-12-11

### Added

- **[EXPERIMENTAL]** `Link Tile Product`
  ([#2909](https://github.com/porsche-design-system/porsche-design-system/pull/2909))

### Fixed

- `Wordmark`, `Crest` and `Marque`: custom clickable area
  ([#2930](https://github.com/porsche-design-system/porsche-design-system/pull/2930))

## [3.10.0-rc.0] - 2023-12-07

### Added

- **[EXPERIMENTAL]** `Flyout Navigation`
  ([#2906](https://github.com/porsche-design-system/porsche-design-system/pull/2906))
- Prop `submit-button` to show/hide a submit button for `Text Field Wrapper` `type="search"` if wrapped inside a form
  ([#2908](https://github.com/porsche-design-system/porsche-design-system/pull/2908))

### Changed

- `Accordion`: removed `border-bottom` if used standalone
  ([#2911](https://github.com/porsche-design-system/porsche-design-system/pull/2911))
- `display` css property can be overridden on all components, e.g. to make use of `display: none;` within media
  queries  
  ([#2913](https://github.com/porsche-design-system/porsche-design-system/pull/2913))
- `Pagination`: Prop `maxNumberOfPageLinks` is deprecated and has no effect anymore, instead there is responsive
  behavior out of the box with full SSR support
  ([#2898](https://github.com/porsche-design-system/porsche-design-system/pull/2898))

## [3.9.0] - 2023-11-24

## [3.9.0-rc.0] - 2023-11-23

### Added

- Angular: `theme: 'light' | 'dark' | 'auto'` option to `PorscheDesignSystemModule.load()` to set `theme` on all child
  components  
  ([#2872](https://github.com/porsche-design-system/porsche-design-system/pull/2872))
- React: `theme: 'light' | 'dark' | 'auto'` prop to `PorscheDesignSystemProvider` to set `theme` on all child
  components  
  ([#2872](https://github.com/porsche-design-system/porsche-design-system/pull/2872))
- Vue: `theme: 'light' | 'dark' | 'auto'` prop to `PorscheDesignSystemProvider` to set `theme` on all child components  
  ([#2872](https://github.com/porsche-design-system/porsche-design-system/pull/2872))
- Validation for usage of different PDS versions
  ([#2867](https://github.com/porsche-design-system/porsche-design-system/pull/2867))

### Changed

- `Text Field Wrapper`, `Textarea Wrapper`, `Select Wrapper`, `Multi Select`, `Pin Code`, `Checkbox Wrapper` and
  `Radio Button Wrapper` have improved visual alignment
  ([#2854](https://github.com/porsche-design-system/porsche-design-system/pull/2854))
- `Text Field Wrapper` fully supports RTL (right-to-left) mode
  ([#2854](https://github.com/porsche-design-system/porsche-design-system/pull/2854))
- `Pin Code`: Prop values from `1` to `6` are now supported for `length` prop
  ([#2859](https://github.com/porsche-design-system/porsche-design-system/pull/2859))
- `Model Signature` asset for `model="macan"`
  ([#2857](https://github.com/porsche-design-system/porsche-design-system/pull/2857))
- Use motion tokens in all components
  ([#2834](https://github.com/porsche-design-system/porsche-design-system/pull/2834))

### Fixed

- `Select Wrapper`: Select dropdown is now visible if it overflows the `Table` component
  ([#2885](https://github.com/porsche-design-system/porsche-design-system/pull/2885))
- `Select Wrapper` keyboard and scroll behavior
  ([#2864](https://github.com/porsche-design-system/porsche-design-system/pull/2864))
- Safari 15 default margin of button elements in several components
  ([#2858](https://github.com/porsche-design-system/porsche-design-system/pull/2858))
- `Checkbox Wrapper` and `Radio Button Wrapper` border-color/background-color does not reset on hover
  ([#2852](https://github.com/porsche-design-system/porsche-design-system/pull/2852))
- `Tabs Bar` losing `activeTabIndex` and underline in certain framework scenarios
  ([#2896](https://github.com/porsche-design-system/porsche-design-system/pull/2896))
- `Modal` and `Flyout` body jumping in the background and scrolling back to the top in Next Js and Remix
  ([#2890](https://github.com/porsche-design-system/porsche-design-system/pull/2890))

## [3.8.0] - 2023-10-24

## [3.8.0-rc.0] - 2023-10-23

### Added

- RTL (right-to-left) support for all components
  ([#2819](https://github.com/porsche-design-system/porsche-design-system/pull/2819))
- `Popover` and `Modal` support theme dark and auto
  ([#2789](https://github.com/porsche-design-system/porsche-design-system/pull/2789))
- Styles: `getSkeletonStyle()` and `pds-skeleton()`
  ([#2796](https://github.com/porsche-design-system/porsche-design-system/pull/2796))
- Styles: `motionDuration{Short|Moderate|Long|VeryLong}`, `motionEasing{Base|In|Out}`, and
  `$pds-motion-duration-{short|moderate|long|very-long}`, `$pds-motion-easing-{base|in|out}`
  ([#2791](https://github.com/porsche-design-system/porsche-design-system/pull/2791))

### Changed

- Styles: `themeDarkBackgroundShading` and `$pds-theme-dark-background-shading` color
  ([#2789](https://github.com/porsche-design-system/porsche-design-system/pull/2789))
- `Spinner` animation was optimized to consume less CPU
  ([#2825](https://github.com/porsche-design-system/porsche-design-system/pull/2825))

- `Text`, `Display`, `Heading`, `Headline`: Prop values `left | right` of `align` prop are deprecated and mapped to new
  values `start | end` for correct RTL (right-to-left) support
  ([#2819](https://github.com/porsche-design-system/porsche-design-system/pull/2819))

```diff
- <p-text align="left"></p-text>
+ <p-text align="start"></p-text>

- <p-text align="right"></p-text>
+ <p-text align="end"></p-text>

- <p-display align="left"></p-display>
+ <p-display align="start"></p-display>

- <p-display align="right"></p-display>
+ <p-display align="end"></p-display>

- <p-heading align="left"></p-heading>
+ <p-heading align="start"></p-heading>

- <p-heading align="right"></p-heading>
+ <p-heading align="end"></p-heading>

- <p-headline align="left"></p-headline>
+ <p-headline align="start"></p-headline>

- <p-headline align="right"></p-headline>
+ <p-headline align="end"></p-headline>
```

- `Button Pure`, `Link Pure`, `Switch`: Prop values `left | right` of `align-label` prop are deprecated and mapped to
  new values `start | end` for correct RTL (right-to-left) support
  ([#2819](https://github.com/porsche-design-system/porsche-design-system/pull/2819))

```diff
- <p-button-pure align-label="left"></p-button-pure>
+ <p-button-pure align-label="start"></p-button-pure>

- <p-button-pure align-label="right"></p-button-pure>
+ <p-button-pure align-label="end"></p-button-pure>

- <p-link-pure align-label="left"></p-link-pure>
+ <p-link-pure align-label="start"></p-link-pure>

- <p-link-pure align-label="right"></p-link-pure>
+ <p-link-pure align-label="end"></p-link-pure>

- <p-switch align-label="left"></p-switch>
+ <p-switch align-label="start"></p-switch>

- <p-switch align-label="right"></p-switch>
+ <p-switch align-label="end"></p-switch>
```

- `Flyout`: Prop values `left | right` of `position` prop are deprecated and mapped to new values `start | end` for
  correct RTL (right-to-left) support
  ([#2819](https://github.com/porsche-design-system/porsche-design-system/pull/2819))

```diff
- <p-flyout position="left"></p-flyout>
+ <p-flyout-pure position="start"></p-flyout>

- <p-flyout-pure position="right"></p-flyout>
+ <p-flyout-pure position="end"></p-flyout>
```

- `Carousel`: Prop value `left` of `align-header` prop is deprecated and mapped to new value `start` for correct RTL
  (right-to-left) support ([#2819](https://github.com/porsche-design-system/porsche-design-system/pull/2819))

```diff
- <p-carousel align-header="left"></p-carousel>
+ <p-carousel-pure align-header="start"></p-carousel>
```

### Fixed

- `Popover` doesn't get cut off when used within the `Table` component
  ([#2814](https://github.com/porsche-design-system/porsche-design-system/pull/2814))
- `Flyout` and `Modal` with `open="false"` and nested `Accordion` with `open="true"` containing focusable elements like
  links can't be focused anymore ([#2818](https://github.com/porsche-design-system/porsche-design-system/pull/2818))
- Background for open `Flyout` and `Modal` on iOS Mobile Safari with collapsed address bar is no longer scrollable
  ([#2822](https://github.com/porsche-design-system/porsche-design-system/pull/2822))
- `Tabs Bar` works with translated page content
  ([#2847](https://github.com/porsche-design-system/porsche-design-system/pull/2847))

## [3.7.0] - 2023-10-04

## [3.7.0-rc.2] - 2023-10-04

### Added

- Styles: `gridStyles` and `pds-grid()` support basic usage inside `Flyout` component
  ([#2756](https://github.com/porsche-design-system/porsche-design-system/pull/2756))

### Fixed

- Overlay issues of header/footer in `Flyout` component
  ([#2786](https://github.com/porsche-design-system/porsche-design-system/pull/2786))

## [3.7.0-rc.1] - 2023-09-20

### Added

- **[EXPERIMENTAL]** Prop `loading` for `Radio Button Wrapper`
  ([#2774](https://github.com/porsche-design-system/porsche-design-system/pull/2774))
- Theme property supports `auto` for all themeable components, reflecting `prefers-color-scheme` based on OS system
  settings ([#2719](https://github.com/porsche-design-system/porsche-design-system/pull/2719))
- `hyphens` CSS property can now be overwritten in `Button Tile`, `Link Tile` and `Link Tile Model Signature` components
  ([#2758](https://github.com/porsche-design-system/porsche-design-system/pull/2758))
- Partials that produce innerHTML support `{ format: 'sha256' }` option for whitelisting in
  [Content-Security-Policy (CSP)](/must-know/security/content-security-policy/)
  ([#2773](https://github.com/porsche-design-system/porsche-design-system/pull/2773))
- `Pin Code` ([#2691](https://github.com/porsche-design-system/porsche-design-system/pull/2691))

### Fixed

- Dragging of `Carousel` can become stucked
  ([#2768](https://github.com/porsche-design-system/porsche-design-system/pull/2768))
- Color of `message` for `Fieldset`, `Fieldset Wrapper`, `Text Field Wrapper` and `Textarea Wrapper` in dark theme
  ([#2769](https://github.com/porsche-design-system/porsche-design-system/pull/2769))

### Changed

- Usage of `getInitialStyles()` partial is required and validated with an exception
  ([#2749](https://github.com/porsche-design-system/porsche-design-system/pull/2749))

## [3.7.0-rc.0] - 2023-09-05

### Added

- `Multi Select` ([#2658](https://github.com/porsche-design-system/porsche-design-system/pull/2658))

### Changed

- Partials: `Cdn` and `Format` types are exposed
  ([#2760](https://github.com/porsche-design-system/porsche-design-system/pull/2760))

## [3.6.1] - 2023-08-29

## [3.6.1-rc.0] - 2023-08-29

### Fixed

- Overlapping issues of `Accordion` contents when positioned outside of content area
  ([#2746](https://github.com/porsche-design-system/porsche-design-system/pull/2746))
- Backwards compatibility with previous versions of Porsche Design System
  ([#2752](https://github.com/porsche-design-system/porsche-design-system/pull/2752))

## [3.6.0] - 2023-08-28

## [3.6.0-rc.2] - 2023-08-28

### Fixed

- `Tabs Bar` losing `activeTabIndex` and underline
  ([#2748](https://github.com/porsche-design-system/porsche-design-system/pull/2748))

## [3.6.0-rc.1] - 2023-08-24

### Fixed

- Bundling format and name of `components-js` entrypoint for Vanilla JS integration
  ([#2745](https://github.com/porsche-design-system/porsche-design-system/pull/2745))

## [3.6.0-rc.0] - 2023-08-23

### Added

- New value `aria-current` for `aria` property for linked components (`Link`, `Link Pure`, `Link Tile`, `Crest`,
  `Marque`) ([#2696](https://github.com/porsche-design-system/porsche-design-system/pull/2696))
- Angular: `cdn: 'auto' | 'cn'` option to `PorscheDesignSystemModule.load()` as alternative to using
  `window.PORSCHE_DESIGN_SYSTEM_CDN` ([#2676](https://github.com/porsche-design-system/porsche-design-system/pull/2676))
- React: `cdn: 'auto' | 'cn'` prop to `PorscheDesignSystemProvider` as alternative to using
  `window.PORSCHE_DESIGN_SYSTEM_CDN` with SSR support
  ([#2676](https://github.com/porsche-design-system/porsche-design-system/pull/2676))
- Vue: `cdn: 'auto' | 'cn'` prop to `PorscheDesignSystemProvider` as alternative to using
  `window.PORSCHE_DESIGN_SYSTEM_CDN` ([#2676](https://github.com/porsche-design-system/porsche-design-system/pull/2676))
- Support for sticky footer to `Modal`
  ([#2723](https://github.com/porsche-design-system/porsche-design-system/pull/2723))

### Changed

- Update of Twitter icon ([#2731](https://github.com/porsche-design-system/porsche-design-system/pull/2731))
- Use China CDN and set `window.PORSCHE_DESIGN_SYSTEM_CDN` for backwards compatibility based on .cn top level domain
  before design system initialization
  ([#2676](https://github.com/porsche-design-system/porsche-design-system/pull/2676))

### Fixed

- `Flyout`: Overlapping of sticky header/footer if slotted content has different z-index
  ([#2736](https://github.com/porsche-design-system/porsche-design-system/pull/2736))
- Keyboard behavior and `aria` semantics if either `a` or `button` elements are used as slotted content in `Tabs Bar`
  component. ([#2713](https://github.com/porsche-design-system/porsche-design-system/pull/2713))
- React/SSR: compatibility with Next.js v13 app router
  ([#2687](https://github.com/porsche-design-system/porsche-design-system/pull/2687))
- Consistent `package.json` ECMAScript module exports with `.mjs` and `.cjs` file extensions for
  `components-{js|angular|react|vue}`
  ([#2739](https://github.com/porsche-design-system/porsche-design-system/pull/2739))

## [3.5.0] - 2023-07-25

## [3.5.0-rc.0] - 2023-07-21

### Added

- `background` property to `Button Tile` and `Link Tile` component to adapt the description and link/button theme when
  used on light background image ([#2669](https://github.com/porsche-design-system/porsche-design-system/pull/2669))
- Breakpoint customizable property `columns` to `Segmented Control` to set the amount of columns
  ([#2652](https://github.com/porsche-design-system/porsche-design-system/pull/2652))

### Fixed

- Alignment of `Icon` inside `Accordion` header
  ([#2673](https://github.com/porsche-design-system/porsche-design-system/pull/2673))
- Direction of `Select Wrapper` dropdown if `direction` property is set to `auto`
  ([#2677](https://github.com/porsche-design-system/porsche-design-system/pull/2677))

## [3.4.0] - 2023-07-14

## [3.4.0-rc.0] - 2023-07-13

### Added

- React: `'use client';` directive is applied on all components for main and `ssr` sub-package
  ([#2654](https://github.com/porsche-design-system/porsche-design-system/pull/2654))

### Fixed

- Regression in `observeChildren` that affected nested components (e.g. incorrect rendering of nested `Tabs`).
  ([#2649](https://github.com/porsche-design-system/porsche-design-system/pull/2649))
- Click behaviour of slotted interactive elements of `Carousel`
  ([#2663](https://github.com/porsche-design-system/porsche-design-system/pull/2663))

## [3.3.0] - 2023-07-07

## [3.3.0-rc.0] - 2023-07-06

### Added

- `Tabs` and `Tabs Bar` support SSR ([#2611](https://github.com/porsche-design-system/porsche-design-system/pull/2611))
- Contents of `Tag` component can now be wrapped in multiple lines
  ([#2625](https://github.com/porsche-design-system/porsche-design-system/pull/2625))
- `Carousel`: Possibility to set custom border-radius of slide items
  ([#2645](https://github.com/porsche-design-system/porsche-design-system/pull/2645))
- native lazy loading attribute to `img` tag of `Icon`
  ([#2644](https://github.com/porsche-design-system/porsche-design-system/pull/2644))

### Fixed

- `Stepper Horizontal` navigation between 2 pages is not working as expected in angular
  ([#2641](https://github.com/porsche-design-system/porsche-design-system/pull/2641))
- `Segmented Control` text is not centered / causing unintended line-breaks
  ([#2614](https://github.com/porsche-design-system/porsche-design-system/pull/2614))
- `jsdom-polyfill` fixes validation errors in unit tests during SSR hydration
  ([#2613](https://github.com/porsche-design-system/porsche-design-system/pull/2613))
- `Accordion` collapsable content is overflowing when used with multiple prefixes  
  ([#2612](https://github.com/porsche-design-system/porsche-design-system/pull/2612))
- `Tabs Bar` position of underline for fluid font-size with `size="medium` when resizing
  ([#2611](https://github.com/porsche-design-system/porsche-design-system/pull/2611))
- `Button Pure`, `Link Pure`: `:hover` bug on Firefox
  ([#2630](https://github.com/porsche-design-system/porsche-design-system/pull/2630))
- `Carousel`: Removed `overflow:hidden` of slide items
  ([#2645](https://github.com/porsche-design-system/porsche-design-system/pull/2645))

### Changed

- Improved bootstrapping behaviour of `Icon`
  ([#2644](https://github.com/porsche-design-system/porsche-design-system/pull/2644))

## [3.2.0] - 2023-06-19

## [3.2.0-rc.0] - 2023-06-19

### Added

- `skipLinkTarget` property to `Carousel` component to enhance keyboard functionality
  ([#2557](https://github.com/porsche-design-system/porsche-design-system/pull/2557))
- `showLastPage` property to `Pagination` component
  ([#2606](https://github.com/porsche-design-system/porsche-design-system/pull/2606))

### Fixed

- Partials: `getInitialStyles` supports `Flyout` component
  ([#2598](https://github.com/porsche-design-system/porsche-design-system/pull/2598))
- `Popover` content can be selected/highlighted
  ([#2599](https://github.com/porsche-design-system/porsche-design-system/pull/2599))

### Changed

- `Carousel` pagination now shows 5 "infinite bullets" when using more than 5 slides
  ([#2600](https://github.com/porsche-design-system/porsche-design-system/pull/2600))
- `Carousel` supports click events on non-active slides and changed keyboard navigation
  ([#2557](https://github.com/porsche-design-system/porsche-design-system/pull/2557))
- Unified wordings of all console warnings, errors and exceptions
  ([#2602](https://github.com/porsche-design-system/porsche-design-system/pull/2602))
- Angular: increased peer dependency to `>=15.0.0 <17.0.0`
  ([#2602](https://github.com/porsche-design-system/porsche-design-system/pull/2602))
- `Toast` allows line break markups within toast message
  ([#2584](https://github.com/porsche-design-system/porsche-design-system/pull/2584))
- `Toast` shows always the latest toast message and clears its queue immediately if a new message is added
  ([#2584](https://github.com/porsche-design-system/porsche-design-system/pull/2584))

## [3.1.0] - 2023-06-09

## [3.1.0-rc.2] - 2023-06-09

### Changed

- `Crest` updated assets ([#2595](https://github.com/porsche-design-system/porsche-design-system/pull/2595))
- Partials: `getMetaTagsAndIconLinks` updated assets
  ([#2595](https://github.com/porsche-design-system/porsche-design-system/pull/2595))

### Added

- `Flyout` ([#2547](https://github.com/porsche-design-system/porsche-design-system/pull/2547))

### Fixed

- Wrong validation during SSR hydration of `Link Tile` and `Select Wrapper`
  ([#2588](https://github.com/porsche-design-system/porsche-design-system/pull/2588))
- `Modal` scrollable modal does not jump to top on changes within dialog
  ([#2574](https://github.com/porsche-design-system/porsche-design-system/pull/2574))
- Unnecessary lifecycles are prevented when prop values do not change for complex values
  ([#2574](https://github.com/porsche-design-system/porsche-design-system/pull/2574))

## [3.1.0-rc.1] - 2023-06-02

### Added

- **[EXPERIMENTAL]** Prop `showPasswordToggle` for `Text Field Wrapper` with `input type="password"`
  ([#2586](https://github.com/porsche-design-system/porsche-design-system/pull/2586))
- Prop `name` for `Icon` supports `heart`, `heart-filled`, `copy`, `fingerprint`, `tire`, `roof-open` and `roof-closed`
  ([#2589](https://github.com/porsche-design-system/porsche-design-system/pull/2589))

### Fixed

- `Select Wrapper` missing border on touch devices
  ([#2579](https://github.com/porsche-design-system/porsche-design-system/pull/2579))
- `Tabs Item` text content can be selected/highlighted
  ([#2582](https://github.com/porsche-design-system/porsche-design-system/pull/2582))

## [3.1.0-rc.0] - 2023-05-24

### Added

- `Marque` now has a `variant` property, including 75 years variant
  ([#2575](https://github.com/porsche-design-system/porsche-design-system/pull/2575))

## [3.0.0] - 2023-05-11

## [3.0.0-rc.3] - 2023-05-10

### Fixed

- `Tabs Bar` focus behavior via keyboard navigation
  ([#2546](https://github.com/porsche-design-system/porsche-design-system/pull/2546))
- Rendering of `Wordmark` in Safari ([#2542](https://github.com/porsche-design-system/porsche-design-system/pull/2542))
- Disabled dragging/ghosting of icons
  ([#2536](https://github.com/porsche-design-system/porsche-design-system/pull/2536))

### Changed

- Styles: `dropShadow{Low|Medium|High}Style`s use `box-shadow` instead of `filter: drop-shadow()` to fix glitches
  together with `frostedGlassStyle` in Firefox
  ([#2545](https://github.com/porsche-design-system/porsche-design-system/pull/2545))
- Size of icon and height of `Accordion`
  ([#2536](https://github.com/porsche-design-system/porsche-design-system/pull/2536))

## [3.0.0-rc.2] - 2023-05-09

### Fixed

- `Checkbox Wrapper` Safari visual state change while hovering
  ([#2508](https://github.com/porsche-design-system/porsche-design-system/pull/2508))
- `Checkbox Wrapper` keyboard arrow navigation
  ([#2508](https://github.com/porsche-design-system/porsche-design-system/pull/2508))
- `Modal` fix hover state of dismiss button
  ([#2510](https://github.com/porsche-design-system/porsche-design-system/pull/2510))
- `Link Pure`, `Button Pure`: adjust offset of `:hover` and `active` styles
  ([#2511](https://github.com/porsche-design-system/porsche-design-system/pull/2511))
- `Tabs Bar`, `Tabs` ([#2521](https://github.com/porsche-design-system/porsche-design-system/pull/2521)):
  - `focus` state of tabpanel
  - Indicator bar height
- Optimize icon/text alignment of `Link Pure` and `Button Pure` in Safari
- `Select Wrapper` multiline option height and scaling behavior
  ([#2524](https://github.com/porsche-design-system/porsche-design-system/pull/2524))
- Fixed accessibility issues of `Tabs`, `Tabs Bar` and `Stepper Horizontal` to comply with v.4.7.0 of `axe-core`
  ([#2530](https://github.com/porsche-design-system/porsche-design-system/pull/2530))
- React: `patchRemixRunProcessBrowserGlobalIdentifier` binary now supports Remix 1.16.0
  ([#2537](https://github.com/porsche-design-system/porsche-design-system/pull/2537))
- Angular: added optional modifier to optional properties for better type checking in strict mode
  ([#2544](https://github.com/porsche-design-system/porsche-design-system/pull/2544))

### Added

- Deprecation warning to `Icon` component if `lazy` prop is used
  ([#2521](https://github.com/porsche-design-system/porsche-design-system/pull/2521))
- `aria` prop to `Scroller` component
  ([#2530](https://github.com/porsche-design-system/porsche-design-system/pull/2530))

### Changed

- Model signature asset of 718 model ([#2532](https://github.com/porsche-design-system/porsche-design-system/pull/2532))

## [3.0.0-rc.1] - 2023-04-19

### Added

- Prop `name` for `Icon` supports `push-pin`, `push-pin-off`, `qr`, `pin-filled`, `shopping-cart-filled`,
  `shopping-bag-filled`, `logo-apple-podcast`, `logo-spotify` and `user-filled`
  ([#2471](https://github.com/porsche-design-system/porsche-design-system/pull/2471)).
- **[EXPERIMENTAL]** Prop `loading` for `Checkbox Wrapper`
  ([#2483](https://github.com/porsche-design-system/porsche-design-system/pull/2483))

### Fixed

- `Wordmark`, `Crest` and `Model Signature` respect parent width/height
  ([#2479](https://github.com/porsche-design-system/porsche-design-system/pull/2479))
- `Button Tile`, `Link Tile` and `Link Tile Model Signature` are using correct border radius of
  `$pds-border-radius-large` ([#2473](https://github.com/porsche-design-system/porsche-design-system/pull/2473))
- `Text Field Wrapper` with `input type="search"` has better accessibility for clear button
  ([#2476](https://github.com/porsche-design-system/porsche-design-system/pull/2476))
- `Accordion` layout shift with nested accordions
  ([#2465](https://github.com/porsche-design-system/porsche-design-system/pull/2465))
- Color Contrast issues and rendering in Windows High Contrast Mode
  ([#2420](https://github.com/porsche-design-system/porsche-design-system/pull/2420))

## [3.0.0-rc.0] - 2023-04-11

### Fixed

- Styles: `borderRadiusLarge` and `$pds-border-radius-large` are exposing correct value
  ([#2463](https://github.com/porsche-design-system/porsche-design-system/pull/2463))

## [3.0.0-alpha.6] - 2023-04-06

### Added

- `xxl` breakpoint for all breakpoint customizable component values
  ([#2454](https://github.com/porsche-design-system/porsche-design-system/pull/2454))

### Fixed

- Disabled color of `Icon` component ([#2446](https://github.com/porsche-design-system/porsche-design-system/pull/2446))
- Support of `Radio Button Wrapper` for name value with non-alphanumeric characters
  ([#2443](https://github.com/porsche-design-system/porsche-design-system/pull/2443))

### Changed

- `Banner` is a controlled component now and its visibility has to be controlled via the `open` prop
  ([#2447](https://github.com/porsche-design-system/porsche-design-system/pull/2447))

```diff
- <p-banner></p-banner>
+ <p-banner open="true"></p-banner>
```

- Renamed all custom `change` events to `update` because of bad event emissions with native `change` events, e.g. with
  nested `select` or `input` elements

#### 🤖 Property deprecations 🤖

##### Accordion:

- Event `accordionChange` is deprecated, use `update` event instead.

```diff
- <PAccordion onAccordionChange={(e: CustomEvent<AccordionChangeEvent>) => {}} />
+ <PAccordion onUpdate={(e: CustomEvent<AccordionUpdateEvent>) => {}} />
```

##### Banner:

- Prop `persistent` is deprecated, use `dismissButton` instead.

```diff
- <p-banner persistent="true"></p-banner>
+ <p-banner dismiss-button="false"></p-banner>
```

##### Carousel:

- Event `carouselChange` is deprecated, use `update` event instead.

```diff
- <PCarousel onCarouselChange={(e: CustomEvent<CarouselChangeEvent>) => {}} />
+ <PCarousel onUpdate={(e: CustomEvent<CarouselUpdateEvent>) => {}} />
```

##### Inline Notification:

- Prop `persistent` is deprecated, use `dismissButton` instead.

```diff
- <p-inline-notification persistent="true"></p-inline-notification>
+ <p-inline-notification dismiss-button="false"></p-inline-notification>
```

##### Pagination:

- Event `pageChange` is deprecated, use `update` event instead.

```diff
- <PPagination onPageChange={(e: CustomEvent<PageChangeEvent>) => {}} />
+ <PPagination onUpdate={(e: CustomEvent<PaginationUpdateEvent>) => {}} />
```

##### Segmented Control:

- Event `segmentedControlChange` is deprecated, use `update` event instead.

```diff
- <PSegmentedControl onSegmentedControlChange={(e: CustomEvent<SegmentedControlChangeEvent>) => {}} />
+ <PSegmentedControl onUpdate={(e: CustomEvent<SegmentedControlUpdateEvent>) => {}} />
```

##### Stepper Horizontal:

- Event `stepChange` is deprecated, use `update` event instead.

```diff
- <PStepperHorizontal onStepChange={(e: CustomEvent<StepChangeEvent>) => {}} />
+ <PStepperHorizontal onUpdate={(e: CustomEvent<StepperHorizontalUpdateEvent>) => {}} />
```

##### Switch:

- Event `switchChange` is deprecated, use `update` event instead.

```diff
- <PSwitch onSwitchChange={(e: CustomEvent<SwitchChangeEvent>) => {}} />
+ <PSwitch onUpdate={(e: CustomEvent<SwitchUpdateEvent>) => {}} />
```

##### Table:

- Event `sortingChange` is deprecated, use `update` event instead.

```diff
- <PTable onSortingChange={(e: CustomEvent<SortingChangeEvent>) => {}} />
+ <PTable onUpdate={(e: CustomEvent<TableUpdateEvent>) => {}} />
```

##### Tabs:

- Event `tabChange` is deprecated, use `update` event instead.

```diff
- <PTabs onTabChange={(e: CustomEvent<TabChangeEvent>) => {}} />
+ <PTabs onUpdate={(e: CustomEvent<TabsUpdateEvent>) => {}} />
```

##### Tabs Bar:

- Event `tabChange` is deprecated, use `update` event instead.

```diff
- <PTabsBar onTabChange={(e: CustomEvent<TabChangeEvent>) => {}} />
+ <PTabsBar onUpdate={(e: CustomEvent<TabsUpdateEvent>) => {}} />
```

## [3.0.0-alpha.5] - 2023-03-30

### Added

- `Wordmark` ([#2418](https://github.com/porsche-design-system/porsche-design-system/pull/2418))
- `Crest` ([#2437](https://github.com/porsche-design-system/porsche-design-system/pull/2437))

### Changed

- Styles: changed color values of `theme[Light|Dark]ContrastMedium` and `theme[Light|Dark]Notification[*]` color tokens
  of `Styles` subpackage ([#2436](https://github.com/porsche-design-system/porsche-design-system/pull/2436))

## [3.0.0-alpha.4] - 2023-03-28

### Changed

- `Table` matches new design language
  ([#2364](https://github.com/porsche-design-system/porsche-design-system/pull/2364/))

### Added

- Styles: ([#2422](https://github.com/porsche-design-system/porsche-design-system/pull/2422))
  - `gridWide`
  - `gridWideColumnStart` and `$pds-grid-wide-column-start`
  - `gridWideColumnEnd` and `$pds-grid-wide-column-end`
  - `gridNarrowOffset`, `gridNarrowOffsetBase`, `gridNarrowOffsetS`, `gridNarrowOffsetXXL` and
    `$pds-grid-narrow-offset-base`, `$pds-grid-narrow-offset-s`, `$pds-grid-narrow-offset-xxl`
  - `gridBasicOffset`, `gridBasicOffsetBase`, `gridBasicOffsetS`, `gridBasicOffsetXXL` and
    `$pds-grid-basic-offset-base`, `$pds-grid-basic-offset-s`, `$pds-grid-basic-offset-xxl`
  - `gridExtendedOffset`, `gridExtendedOffsetBase`, `gridExtendedOffsetS`, `gridExtendedOffsetXXL` and
    `$pds-grid-extended-offset-base`, `$pds-grid-extended-offset-s`, `$pds-grid-extended-offset-xxl`
  - `gridWideOffset`, `gridWideOffsetBase`, `gridWideOffsetS`, `gridWideOffsetXXL` and `$pds-grid-wide-offset-base`,
    `$pds-grid-wide-offset-s`, `$pds-grid-wide-offset-xxl`
  - `gridFullOffset` and `$pds-grid-full-offset`
- `Button Tile` ([#2381](https://github.com/porsche-design-system/porsche-design-system/pull/2381))
- `Fieldset` ([#2404](https://github.com/porsche-design-system/porsche-design-system/pull/2404))
- `Link Tile Model Signature` ([#2388](https://github.com/porsche-design-system/porsche-design-system/pull/2388))
- Prop `activeSlideIndex` to `Carousel`
  ([#2421](https://github.com/porsche-design-system/porsche-design-system/pull/2421))
- Prop `slidesPerPage` supports value `auto` of `Carousel`
  ([#2421](https://github.com/porsche-design-system/porsche-design-system/pull/2421))
- Prop `scrollbar` for `Scroller` ([#2364](https://github.com/porsche-design-system/porsche-design-system/pull/2364/))
- Prop `theme` for `Table` ([#2364](https://github.com/porsche-design-system/porsche-design-system/pull/2364/))

### Fixed

- React: missing animation of `Carousel` in certain scenarios

### Changed

- Styles: `gridStyles` and `pds-grid()` are supporting an additional column range called `wide`
  ([#2422](https://github.com/porsche-design-system/porsche-design-system/pull/2422))
- Styles: SCSS version needs to be imported by `@porsche-design-system/components-js/styles` instead of
  `@porsche-design-system/components-js/styles/scss`
  ([#2422](https://github.com/porsche-design-system/porsche-design-system/pull/2422))

#### Removed

- `Banner`: CSS variable `--p-banner-position-type`
  ([#2422](https://github.com/porsche-design-system/porsche-design-system/pull/2422))
- Styles: `gridSafeZone`, `gridSafeZoneBase`, `gridSafeZoneXXL` and `$pds-grid-safe-zone-base`,
  `$pds-grid-safe-zone-xxl` ([#2422](https://github.com/porsche-design-system/porsche-design-system/pull/2422))
- Styles: `gridWidth`, `gridWidthMin`, `gridWidthMax` and `$pds-grid-width-min`, `$pds-grid-width-max`
  ([#2422](https://github.com/porsche-design-system/porsche-design-system/pull/2422))

#### 🤖 Property deprecations 🤖

##### Banner:

- Prop `width` has no effect anymore, instead the component is aligned with Porsche Grid "extended" by default.
  ([#2422](https://github.com/porsche-design-system/porsche-design-system/pull/2422))

#### 🤡 Component deprecations 🤡

##### Marque: ([#2418](https://github.com/porsche-design-system/porsche-design-system/pull/2418))

```diff
- <p-marque></p-marque>
+ <p-wordmark></p-wordmark>
```

##### Fieldset Wrapper: ([#2404](https://github.com/porsche-design-system/porsche-design-system/pull/2404))

```diff
- <p-fieldset-wrapper label="Some legend label">
+ <p-fieldset label="Some legend label">
  <p-text-field-wrapper label="Some label">
    <input type="text" name="some-name" />
  </p-text-field-wrapper>
- </p-fieldset-wrapper>
+ </p-fieldset>
```

## [3.0.0-alpha.3] - 2023-03-17

#### 🤖 Property deprecations 🤖

##### Accordion:

- Event `accordionChange` is deprecated, use `change` event instead.

```diff
- <PAccordion onAccordionChange={(e: CustomEvent<AccordionChangeEvent>) => {}} />
+ <PAccordion onChange={(e: CustomEvent<AccordionChangeEvent>) => {}} />
```

##### Banner:

- Named `slot="title"` is deprecated, use `heading` prop or `slot="heading"` instead.

```diff
<p-banner>
-  <span slot="title">Some heading</span>
+  <span slot="heading">Some heading</span>
   <span slot="description">Some notification description.</span>
</p-banner>

-<p-banner>
+<p-banner heading="Some heading" description="Some notification description.">
-  <span slot="title">Some heading</span>
-  <span slot="description">Some notification description.</span>
</p-banner>
```

##### Carousel:

- Prop `disablePagination` is deprecated, use `pagination` instead.
- Event `carouselChange` is deprecated, use `change` event instead.

```diff
- <p-carousel disable-pagination="true"></p-carousel>
+ <p-carousel pagination="false"></p-carousel>

- <PCarousel onCarouselChange={(e: CustomEvent<CarouselChangeEvent>) => {}} />
+ <PCarousel onChange={(e: CustomEvent<CarouselChangeEvent>) => {}} />
```

##### Divider:

- Prop `orientation` is deprecated, use `direction` instead.

```diff
- <p-divider orientation="horizontal"></p-divider>
+ <p-divider direction="horizontal"></p-divider>
```

##### Icon:

- Prop `colors`'s value `disabled` is removed, use `state-disabled` instead.

```diff
- <p-icon color="disabled"></p-icon>
+ <p-icon color="state-disabled"></p-icon>
```

##### Link Tile:

- Prop `weight`'s value `semibold` is deprecated, use `semi-bold` instead.

```diff
- <p-link-tile weight="semibold"></p-link-tile>
+ <p-link-tile weight="semi-bold"></p-link-tile>
```

##### Modal:

- Prop `disableCloseButton` is deprecated, use `dismissButton` instead.
- Event `close` is deprecated, use `dismiss` event instead.

```diff
- <p-modal disable-close-button="true"></p-modal>
+ <p-modal dismiss-button="false"></p-modal>

- <PModal onClose={(e: CustomEvent<void>) => {}} />
+ <PModal onDismiss={(e: CustomEvent<void>) => {}} />
```

##### Pagination:

- Props `allyLabelNext`, `allyLabelPage`, `allyLabelPrev` and `allyLabel` are deprecated.
- Event `pageChange` is deprecated, use `change` event instead.

```diff
- <p-pagination ally-label="Paginierung" ally-label-prev="Vorherige Seite" ally-label-next="Nächste Seite" ally-label-page="Seite"></p-pagination>
+ <p-pagination intl="{root: 'Paginierung', prev: 'Vorherige Seite', next: 'Nächste Seite', page: 'Seite'}"></p-pagination>

- <PPagination onPageChange={(e: CustomEvent<PageChangeEvent>) => {}} />
+ <PPagination onChange={(e: CustomEvent<PaginationChangeEvent>) => {}} />
```

##### Scroller:

- Prop `gradientColorScheme` is deprecated, use `gradientColor` instead.
- Prop `scrollIndicatorPosition` is deprecated, use `alignScrollIndicator` instead.

```diff
- <p-scroller gradient-color-scheme="surface"></p-scroller>
+ <p-scroller gradient-color="background-surface"></p-scroller>

- <p-scroller scroll-indicator-position="top"></p-scroller>
+ <p-scroller align-scroll-indicator="top"></p-scroller>
```

##### Segmented Control:

- Event `segmentedControlChange` is deprecated, use `change` event instead.

```diff
- <PSegmentedControl onSegmentedControlChange={(e: CustomEvent<SegmentedControlChangeEvent>) => {}} />
+ <PSegmentedControl onChange={(e: CustomEvent<SegmentedControlChangeEvent>) => {}} />
```

##### Stepper Horizontal:

- Event `stepChange` is deprecated, use `change` event instead.

```diff
- <PStepperHorizontal onStepChange={(e: CustomEvent<StepChangeEvent>) => {}} />
+ <PStepperHorizontal onChange={(e: CustomEvent<StepperHorizontalChangeEvent>) => {}} />
```

##### Switch:

- Event `switchChange` is deprecated, use `change` event instead.

```diff
- <PSwitch onSwitchChange={(e: CustomEvent<SwitchChangeEvent>) => {}} />
+ <PSwitch onChange={(e: CustomEvent<SwitchChangeEvent>) => {}} />
```

##### Table:

- Event `sortingChange` is deprecated, use `change` event instead.

```diff
- <PTable onSortingChange={(e: CustomEvent<SortingChangeEvent>) => {}} />
+ <PTable onChange={(e: CustomEvent<TableChangeEvent>) => {}} />
```

##### Tabs:

- Prop `gradientColorScheme` is deprecated, use `gradientColor` instead.
- Prop `weight`'s value `semibold` is deprecated, use `semi-bold` instead.
- Event `tabChange` is deprecated, use `change` event instead.

```diff
- <p-tabs gradient-color-scheme="surface"></p-tabs>
+ <p-tabs gradient-color="background-surface"></p-tabs>

- <p-tabs weight="semibold"></p-tabs>
+ <p-tabs weight="semi-bold"></p-tabs>

- <PTabs onTabChange={(e: CustomEvent<TabChangeEvent>) => {}} />
+ <PTabs onChange={(e: CustomEvent<TabsChangeEvent>) => {}} />
```

##### Tabs Bar:

- Prop `gradientColorScheme` is deprecated, use `gradientColor` instead.
- Prop `weight`'s value `semibold` is deprecated, use `semi-bold` instead.
- Event `tabChange` is deprecated, use `change` event instead.

```diff
- <p-tabs-bar gradient-color-scheme="surface"></p-tabs-bar>
+ <p-tabs-bar gradient-color="background-surface"></p-tabs-bar>

- <p-tabs-bar weight="semibold"></p-tabs>
+ <p-tabs-bar weight="semi-bold"></p-tabs>

- <PTabsBar onTabChange={(e: CustomEvent<TabChangeEvent>) => {}} />
+ <PTabsBar onChange={(e: CustomEvent<TabsChangeEvent>) => {}} />
```

##### Tag:

- Prop `color`'s value `notification-warning`, `notification-success` and `notification-error` are deprecated, use
  `notification-warning-soft`, `notification-success-soft` and `notification-error-soft` instead.

```diff
- <p-tag color="notification-warning"></p-tag>
+ <p-tag color="notification-warning-soft"></p-tag>

- <p-tag color="notification-success"></p-tag>
+ <p-tag color="notification-success-soft"></p-tag>

- <p-tag color="notification-error"></p-tag>
+ <p-tag color="notification-error-soft"></p-tag>
```

##### Text Field Wrapper:

- Prop `showCharacterCount` is deprecated, use `showCounter` instead.

```diff
- <p-text-field-wrapper show-character-count="false">
+ <p-text-field-wrapper show-counter="false">
    <input type="text" maxlength="20" />
</p-text-field-wrapper>
```

##### Textarea Wrapper:

- Prop `showCharacterCount` is deprecated, use `showCounter` instead.

```diff
- <p-textarea-wrapper show-character-count="false">
+ <p-textarea-wrapper show-counter="false">
    <textarea maxlength="80"></textarea>
</p-textarea-wrapper>
```

##### Text List

- Props `listType` and `orderType` are deprecated, use `type` instead.

```diff
- <p-text-list list-type="unordered"></p-text-list>
+ <p-text-list type="unordered"></p-text-list>

- <p-text-list list-type="ordered" order-type="numbered"></p-text-list>
+ <p-text-list type="numbered"></p-text-list>

- <p-text-list list-type="ordered" order-type="alphabetically"></p-text-list>
+ <p-text-list type="alphabetically"></p-text-list>
```

### Added

- `Text`, `Icon`, `Button Pure` and `Link Pure` support value `xx-small` for prop `size`
- `Display` supports value `small` for prop `size`
- Partials: `getInitialStyles` supports multi prefix, e.g.
  `getInitialStyles({ prefix: ['', 'some-prefix', 'another-prefix'] });`
- Styles: `displaySmallStyle` and `$pds-display-small`
- Styles: `textXXSmallStyle` and `$pds-text-xx-small`
- Styles: `fontSizeDisplaySmall` and `$pds-font-size-display-small`
- Styles: `fontSizeTextXXSmall` and `$pds-font-size-text-xx-small`
- Styles: `getHoverStyle` and `pds-hover()`
- `Banner` has `heading` and `description` prop as well as `slot="heading"` and deprecated `slot="title"`
- Custom events have consistent names across components and deprecated old event names
  - `Accordion` emits `change` and deprecated `accordionChange` event
  - `Carousel` emits `change` and deprecated `carouselChange` event
  - `Modal` emits `dismiss` and deprecated `close` event
  - `Pagination` emits `change` and deprecated `pageChange` event
  - `Segmented Control` emits `change` and deprecated `segmentedControlChange` event
  - `Stepper Horizontal` emits `change` and deprecated `stepChange` event
  - `Switch` emits `change` and deprecated `switchChange` event
  - `Table` emits `change` and deprecated `sortingChange` event
  - `Tabs` emits `change` and deprecated `tabChange` event
  - `Tabs Bar` emits `change` and deprecated `tabChange` event
- Props have consistent names across components and deprecated old props
  - `Carousel` got `pagination` prop and deprecated `disablePagination` prop
  - `Divider` got `direction` prop and deprecated `orientation` prop
  - `Modal` got `dismissButton` prop and deprecated `disableCloseButton` prop
  - `Pagination` got `intl` prop and deprecated `allyLabelNext`, `allyLabelPage`, `allyLabelPrev` and `allyLabel` props
  - `Scroller` got `gradientColor` prop and deprecated `gradientColorScheme` prop
  - `Scroller` got `alignScrollIndicator` prop and deprecated `scrollIndicatorPosition` prop
  - `Tabs` got `gradientColor` prop and deprecated `gradientColorScheme` prop
  - `Tabs Bar` got `gradientColor` prop and deprecated `gradientColorScheme` prop
  - `Text Field Wrapper` got `showCounter` prop and deprecated `showCharacterCount` prop
  - `Textarea Wrapper` got `showCounter` prop and deprecated `showCharacterCount` prop
  - `Text List` got `type` prop and deprecated `listType` and `orderType` prop
- Props have consistent values across components and deprecated old values
  - `Icon` prop `color` got value `state-disabled` and removed `disabled` value
  - `Link Tile` prop `weight` got value `semi-bold` and deprecated `semibold` value
  - `Tabs Bar` and `Tabs` prop `weight` got value `semi-bold` and deprecated `semibold` value
  - `Tag` prop `color` got values `notification-info-soft`, `notification-warning-soft`, `notification-success-soft`,
    `notification-error-soft` and deprecated `notification-warning`, `notification-success`, `notification-error` values

### Changed

- `Display` uses font-weight regular and font-style normal
- Partials: `getInitialStyles` matches new design language
- Partials: All component related, slotted Light DOM styles have been moved to `getInitialStyles`
- Styles: `getFocusStyle` and `pds-focus()` doesn't need `theme` parameter anymore
- Styles: `breakpoint{Base|XS|S|M|L|XL|XXL}` and `$pds-breakpoint-{base|xs|s|m|l|xl|xxl}` are provided as number without
  unit (px)
- `Link Tile` matches new design language
- Typings for all component props start with the component name, e.g. `SwitchAlignLabel`, `TabsBarGradientColor` or
  `LinkPureIcon`
- `Icon` prop `color` value `disabled` is renamed to `state-disabled`
- `Tag` prop `color` value `notification-info` is renamed to `notification-info-soft`

### Fixed

- `Text Field Wrapper` calendar and time indicator icons respect color definition in dark theme
- `Text Field Wrapper` has correct height when type date or time is used
- Partials: Typings of return value with and without options parameter
- `Modal` scrolling behavior on mouse drag

#### Removed

- `Heading`: value `xxx-large` for prop `size`
- Styles: `headingXXXLargeStyle` and `$pds-heading-xxx-large`
- Styles: `fontSizeHeadingXXLarge` and `$pds-font-size-heading-xx-large`

## [3.0.0-alpha.2] - 2023-02-27

#### 🤖 Property deprecations 🤖

##### Carousel:

- Prop `wrap-content` is deprecated.

```diff
- <p-carousel wrap-content="true"></p-carousel>
+ <p-carousel></p-carousel>
```

##### Divider:

- Prop values `neutral-contrast-low | neutral-contrast-medium | neutral-contrast-high` of `color` prop are deprecated.

```diff
- <p-divider color="neutral-contrast-low"></p-divider>
+ <p-divider color="contrast-low"></p-divider>

- <p-divider color="neutral-contrast-medium"></p-divider>
+ <p-divider color="contrast-medium"></p-divider>

- <p-divider color="neutral-contrast-high"></p-divider>
+ <p-divider color="contrast-high"></p-divider>
```

### Changed

- `Divider`, `Button Group`, `Carousel` and `Text List` match new design language
- Background color of `Scroller`'s `prev` and `next` buttons in dark theme
- Partials: Removed deprecated `withoutTags` option for all partials, please use `format: 'jsx'` instead
- `Content Wrapper` default value of prop `width` has changed from `basic` to `extended`

### Added

- `Model Signature`
- Props `align-header` and `width` for `Carousel`
- Vue: plugin functions `createPorscheDesignSystem` and `usePorscheDesignSystemPlugin`

### Fixed

- `Radio Button Wrapper` keyboard arrow navigation
- `Button Pure` and `Link Pure` lagging active state background when scrolling on iOS

## [3.0.0-alpha.1] - 2023-02-16

### Added

- Porsche Next font supports Vietnamese charset
- Prop `color` of `Icon` supports `disabled`
- React: `patchRemixRunProcessBrowserGlobalIdentifier` binary to support SSR components with Remix

### Changed

- `Stepper Horizontal` matches new design language
- Styles: Optimize design tokens "spacing", "typography" and "theme" provided by styles sub-package
  `@porsche-design-system/components-{js|angular|react|vue}/styles`
- Styles: Use calc() instead of max() to calculate padding for `gridStyle` (JS) and `pds-grid()` (SCSS)
- Styles: `gridStyle` (JS) and `pds-grid()` (SCSS) uses optimized grid gap

## [3.0.0-alpha.0] - 2023-02-08

#### Note to the new `v3` major release of the Porsche Design System

With the new **Porsche Design Language** comes a lot of changes regarding layout and design principles. To keep
refactoring efforts as low as possible when upgrading from `v2` to `v3`, **breaking changes** were avoided as far as
possible. Nevertheless, there are a few breaking changes and some more deprecations which should receive attention.

#### 👹 Breaking Changes 👹

##### Button:

- Removed deprecated prop `tabbable`.

```diff
- <p-button tabbable="false">Some label</p-button>
+ <p-button tabindex="-1">Some label</p-button>
```

- Default value of prop `icon` has changed from `arrow-head-right` to `none`. Therefore, the `icon` property **must** be
  set if the component has the `hide-label` property.

```diff
- <p-button hide-label="true">Some label</p-button>
+ <p-button hide-label="true" icon="arrow-right">Some label</p-button>

- <p-button hide-label="{ base: true, m: false }">Some label</p-button>
+ <p-button hide-label="{ base: true, m: false }" icon="arrow-right">Some label</p-button>
```

##### Button Pure:

- Removed `subline` slot (visually not intended anymore).

```diff
<p-button-pure>
  Some label
-   <p slot="subline">Some Subline</p>
</p-button-pure>
```

- Removed deprecated prop `tabbable`.

```diff
- <p-button-pure tabbable="false">Some label</p-button-pure>
+ <p-button-pure tabindex="-1">Some label</p-button-pure>
```

##### Icon:

- Value `inherit` for prop `color` works slightly different to the previous major version. A CSS filter is required to
  apply custom coloring to take advantage of using an SVG embedded in an `<img/>` for better SSR support and loading
  performance in general.

```diff
- <p-icon color="inherit" style="color: white;"></p-icon>
+ <p-icon color="inherit" style="filter: invert(100%);"></p-icon>
```

- Camel case syntax for `name` prop isn't supported, please use param case syntax instead (TypeScript typings have been
  updated too).

```diff
- <p-icon name="arrowRight"></p-icon>
+ <p-icon name="arrow-right"></p-icon>
```

##### Link:

- Default value of prop `icon` has changed from `arrow-head-right` to `none`. Therefore, the `icon` property **must** be
  set if the component has the `hide-label` property.

```diff
- <p-link href="#" hide-label="true">Some label</p-link>
+ <p-link href="#" hide-label="true" icon="arrow-right">Some label</p-link>

- <p-link href="#" hide-label="{ base: true, m: false }">Some label</p-link>
+ <p-link href="#" hide-label="{ base: true, m: false }" icon="arrow-right">Some label</p-link>
```

##### Link Pure:

- Removed `subline` slot (visually not intended anymore).

```diff
<p-link-pure href="#">
  Some label
-   <p slot="subline">Some Subline</p>
</p-link-pure>
```

##### Marque:

- Removed `variant` property.

```diff
- <p-marque variant="75-years"></p-marque>
+ <p-marque></p-marque>
// or even better, replace component by wordmark
+ <p-wordmark></p-wordmark>
```

##### Switch:

- Removed deprecated prop `tabbable`.

```diff
- <p-switch tabbable="false">Some label</p-switch>
+ <p-switch tabindex="-1">Some label</p-switch>
```

##### Partials:

- `getIconLinks()` partial accepts only param-cased icon names.

```diff
- require('@porsche-design-system/components-js/partials').getIconLinks({ icons: ['arrowRight'] })

+ require('@porsche-design-system/components-js/partials').getIconLinks({ icons: ['arrow-right'] })
```

##### CSS global scope:

- Changed naming of CSS global variables names.

```diff
- --p-animation-duration__spinner
- --p-animation-duration__banner
+ --p-animation-duration
```

#### 🤡 Component deprecations 🤡

All deprecated components are refactored to match the new design language, therefor it's technically not breaking, but
we highly recommend to migrate to the mentioned alternative, since those deprecated components will be removed with next
major version.

##### Content Wrapper:

- Component is deprecated and will be removed with the next major release. Please use **[Porsche Grid](/styles/grid/)**
  instead, which is based on [CSS Grid](https://css-tricks.com/snippets/css/complete-guide-grid) covering the specific
  layout needs for a harmonic appearance across all digital Porsche touch-points.

##### Flex:

- Component is deprecated and will be removed with the next major release. In general, please use native
  [CSS Flex](https://css-tricks.com/snippets/css/a-guide-to-flexbox) instead for better performance and more
  standardized layout technique.

##### Grid:

- Component is deprecated and will be removed with the next major release. In general, please use native
  [CSS Grid](https://css-tricks.com/snippets/css/complete-guide-grid) in combination with
  **[Porsche Grid](/styles/grid/)** instead for better performance and more standardized layout technique.

##### Headline:

```diff
- <p-headline>The quick brown fox jumps over the lazy dog</p-headline>
+ <p-heading>The quick brown fox jumps over the lazy dog</p-heading>
```

##### Link Social:

- Component is deprecated and will be removed with the next major release. Please use the **[Link](/components/link/)**
  component instead.

#### 🤖 Property deprecations 🤖

All deprecated properties are still present without any effect, therefor it's technically not breaking, but we highly
recommend to migrate and remove the deprecated props since those ones will be removed with next major version.

##### Button Pure:

- Prop `weight` is deprecated, only regular font weight will be applied.

```diff
- <p-button-pure weight="thin">Some label</p-button-pure>
- <p-button-pure weight="regular">Some label</p-button-pure>
- <p-button-pure weight="semibold">Some label</p-button-pure>
- <p-button-pure weight="bold">Some label</p-button-pure>
+ <p-button-pure>Some label</p-button-pure>
```

##### Content Wrapper (deprecated):

- Prop `theme` and `background-color` are deprecated.

```diff
- <p-content-wrapper theme="dark" background-color="default">Some content</p-content-wrapper>
+ <p-content-wrapper>Some content</p-content-wrapper>
```

##### Grid (deprecated):

- The `gutter` property is deprecated and has no effect anymore. Instead, a fluid gutter depending on the viewport width
  is used.

```diff
- <p-grid gutter="16">Some content</p-grid>
- <p-grid gutter="24">Some content</p-grid>
- <p-grid gutter="36">Some content</p-grid>
+ <p-grid>Some content</p-grid>
```

##### Icon:

- Prop `lazy` is deprecated.

```diff
- <p-icon lazy="true"></p-icon>
+ <p-icon></p-icon>
```

##### Link Pure:

- Prop `weight` is deprecated, only regular font weight will be applied.

```diff
- <p-link-pure href="#" weight="thin">Some label</p-link-pure>
- <p-link-pure href="#" weight="regular">Some label</p-link-pure>
- <p-link-pure href="#" weight="semibold">Some label</p-link-pure>
- <p-link-pure href="#" weight="bold">Some label</p-link-pure>
+ <p-link-pure href="#">Some label</p-link-pure>
```

##### Segmented Control:

- Prop `background-color` is deprecated.

```diff
- <p-segmented-control background-color="background-surface">
   <p-segmented-control-item value="xs">XS</p-segmented-control-item>
   <p-segmented-control-item value="s">S</p-segmented-control-item>
 </p-segmented-control>
+ <p-segmented-control>
   <p-segmented-control-item value="xs">XS</p-segmented-control-item>
   <p-segmented-control-item value="s">S</p-segmented-control-item>
 </p-segmented-control>
```

#### 👾 Property value deprecations 👾

All deprecated values are mapped to new ones, therefor it's technically not breaking, but we highly recommend to migrate
to the new values since those ones will be removed with next major version.

##### Banner:

- Prop value `fluid` of `width` prop is deprecated.

```diff
- <p-banner width="fluid"></p-banner>
+ <p-banner></p-banner>
```

- Prop value `neutral` of `state` prop is deprecated.

```diff
- <p-banner state="neutral">
  <span slot="title">Some banner title</span>
  <span slot="description">Some banner description. You can also add inline <a href="https://porsche.com">links</a> to route to another page.</span>
 </p-banner>
+ <p-banner state="info">
  <span slot="title">Some banner title</span>
  <span slot="description">Some banner description. You can also add inline <a href="https://porsche.com">links</a> to route to another page.</span>
 </p-banner>
```

##### Content Wrapper:

- Prop value `fluid` of `width` prop is deprecated.

```diff
- <p-content-wrapper width="fluid">Some content</p-content-wrapper>
+ <p-content-wrapper>Some content</p-content-wrapper>
```

##### Icon:

- Prop values
  `brand | default | neutral-contrast-low | neutral-contrast-medium | neutral-contrast-high | notification-neutral` of
  `color` prop are deprecated.

```diff
- <p-icon color="brand"></p-icon>
+ <p-icon color="primary"></p-icon>

- <p-icon color="default"></p-icon>
+ <p-icon color="primary"></p-icon>

- <p-icon color="neutral-contrast-low"></p-icon>
+ <p-icon color="contrast-low"></p-icon>

- <p-icon color="neutral-contrast-medium"></p-icon>
+ <p-icon color="contrast-medium"></p-icon>

- <p-icon color="neutral-contrast-high"></p-icon>
+ <p-icon color="contrast-high"></p-icon>

- <p-icon color="neutral-contrast-neutral"></p-icon>
+ <p-icon color="contrast-info"></p-icon>
```

##### Inline Notification:

- Prop value `neutral` of `state` prop is deprecated.

```diff
- <p-inline-notification state="neutral"></p-inline-notification>
+ <p-inline-notification state="info"></p-inline-notification>
```

##### Tag:

- Prop value `notification-neutral | neutral-contrast-high | background-default` of `color` prop is deprecated.

```diff
- <p-tag color="notification-neutral">Color label</p-tag>
+ <p-tag color="notification-info">Color label</p-tag>

- <p-tag color="neutral-contrast-high">Color label</p-tag>
+ <p-tag color="primary">Color label</p-tag>

- <p-tag color="background-default">Color label</p-tag>
+ <p-tag color="background-base">Color label</p-tag>
```

##### Tag Dismissible:

- Prop value `background-default` of `color` prop is deprecated.

```diff
- <p-tag-dismissible color="background-default">Color label</p-tag-dismissible>
+ <p-tag-dismissible color="background-base">Color label</p-tag-dismissible>
```

##### Text:

- Prop value `thin | semibold` of `weight` prop is deprecated.

```diff
- <p-text weight="thin">Some text</p-text>
+ <p-text>Some text</p-text>

- <p-text weight="semibold">Some text</p-text>
+ <p-text weight="semi-bold">Some text</p-text>
```

- Prop value
  `brand | default | neutral-contrast-low | neutral-contrast-medium | neutral-contrast-high | notification-neutral` of
  `color` prop is deprecated.

```diff
- <p-text color="brand">Some text</p-text>
+ <p-text>Some text</p-text>

- <p-text color="default">Some text</p-text>
+ <p-text>Some text</p-text>

- <p-text color="neutral-contrast-low">Some text</p-text>
+ <p-text color="contrast-low">Some text</p-text>

- <p-text color="neutral-contrast-medium">Some text</p-text>
+ <p-text color="contrast-medium">Some text</p-text>

- <p-text color="neutral-contrast-high">Some text</p-text>
+ <p-text color="contrast-high">Some text</p-text>

- <p-text color="notification-neutral">Some text</p-text>
+ <p-text color="notification-info">Some text</p-text>
```

##### ToastManager:

- Prop value `neutral` of `state` parameter is deprecated.

```diff
- …addMessage({ text: `Some message`, state: 'neutral' })
+ …addMessage({ text: `Some message`, state: 'info' })
```

### Added

- `Display` component
- `Heading` component
- Prop `underline` for `Link Pure`
- Prop `theme` for `Checkbox Wrapper`, `Radio Button Wrapper`, `Popover`, `Tag Dismissible`, `Textarea Wrapper`,
  `Text Field Wrapper` and `Fieldset Wrapper`
- Prop `size` for `Icon` supports `x-small` and `x-large`
- Prop `size` for `Accordion` `compact="true"` supports `medium`

### Changed

- `Spinner`, `Icon`, `Link Pure`, `Button Pure`, `Link`, `Link Social`, `Button`, `Checkbox Wrapper`,
  `Radio Button Wrapper`, `Popover`, `Modal`, `Select Wrapper`, `Tag`, `Tag Dismissible`, `Textarea Wrapper`,
  `Inline Notification`, `Banner`, `Toast`, `Grid`, `Flex`, `Pagination`, `Scroller`, `Accordion`, `Text`,
  `Text Field Wrapper`, `Content Wrapper`, `Segmented Control`, `Tabs`, `Tabs Bar`, `Headline` and `Fieldset Wrapper`
  match new design language
- `Icon` supports
  `primary | contrast-low | contrast-medium | contrast-high | notification-success | notification-warning | notification-error | notification-info | inherit`
  for `color` prop
- Default value of prop `width` of `Banner` has changed from `basic` to `extended`
- Default value of prop `action-icon` of `Inline Notification` has changed from `arrow-head-right` to `arrow-right`
- Default value of prop `name` of `Icon` has changed from `arrow-head-right` to `arrow-right`
- Default value of prop `variant` of `Link` and `Button` has changed from `secondary` to `primary`

#### Removed

- Custom slotted CSS for mostly all components. Equivalent styles are now provided by `getInitialStyles()` partial
  instead.
- `applyNormalizeStyles` option from `getInitialStyles()` partial which is applied by default now.

## [2.20.0] - 2023-02-06

## [2.20.0-rc.1] - 2023-02-06

## [2.20.0-rc.0] - 2023-01-30

### Added

- `applyNormalizeStyles` option for `getInitialStyles()` partial which includes basic css styles for Light DOM

## [2.19.1-rc.1] - 2023-01-18

### Added

- `jsdom-polyfill` subpackage is available at `@porsche-design-system/components-{js|angular|react|vue}/jsdom-polyfill`
  and can be used to have working web components in jsdom based tests (e.g. jest)
- `testing` subpackage is available at `@porsche-design-system/components-{js|angular|react|vue}/testing` to provide
  `getByRoleShadowed`, `getByLabelTextShadowed` and `getByTextShadowed` utilities which use `@testing-library/dom`
  queries internally to support Shadow DOM
- Validation if `prefix` is already reserved by a different version upon initialization of the Porsche Design System

### Fixed

- `componentsReady()` waits for Porsche Design System being initialized before checking components which can happen in
  certain test scenarios without partials

## [2.19.1-rc.0] - 2023-01-18

### Fixed

- Bug in `@porsche-design-system/components-react/ssr` where in some cases during SSG an error was thrown when
  components render their children conditionally

## [2.19.0] - 2022-12-22

## [2.19.0-rc.2] - 2022-12-22

## [2.19.0-rc.1] - 2022-12-22

### Fixed

- `Stepper Horizontal` calculation of scroll position when used within any parent that has a margin or padding

## [2.19.0-rc.0] - 2022-12-21

### Added

- Vue: typed components are available via the `@porsche-design-system/components-vue` package

### Fixed

- `Modal` focus cycle when pressing Shift Tab right after it was opened

## [2.18.0] - 2022-12-15

## [2.18.0-rc.2] - 2022-12-14

### Added

- Validation to ensure crucial partials are used.  
  **Disclaimer:** The Porsche Design System will **not** inject its initial styles anymore. Please use the
  `getInitialStyles()` partial to reduce flash of unstyled content (FOUC) as described here:
  [getInitialStyles() documentation](https://designsystem.porsche.com/v2/partials/initial-styles)

### Changed

- `line-height` calculation for all components is handled CSS only now by using `ex`-unit in combination with `calc()`
  which gives the best performance, the easiest possible integration and respects UI best practices in having **larger**
  `line-height` values for **small** `font-size` definitions and **smaller** `line-height` values for **larger**
  `font-size` definitions. The calculated values by CSS slightly differ compared to the ones calculated by JavaScript,
  which might result in minor visual changes.

### Fixed

- Screen reader announcements of `Textfield` and `Textarea` in `counter` mode
- Screen reader announcements in `Select Wrapper`

## [2.18.0-rc.1] - 2022-11-24

### Added

- `Carousel` now has a `rewind` property, better prev/next icons, a `max-width` for `heading` and `description` and
  support for slotted `description`

### Fixed

- `Select Wrapper` height if text is zoomed up to 200%

## [2.18.0-rc.0] - 2022-11-17

### Added

- SSR/SSG ready components using Declarative Shadow DOM for Next JS are shipped via
  `@porsche-design-system/components-react/ssr`. To use it simply change your imports.

**Important:** make sure to apply the new `getDSRPonyfill()` partial right before your closing `</body>` tag. More
information can be found here:
[getDSRPonyfill() documentation](https://designsystem.porsche.com/v2/partials/dsr-ponyfill)

```diff
- import { PorscheDesignSystemProvider, PButton, ... } from '@porsche-design-system/components-react';
+ import { PorscheDesignSystemProvider, PButton, ... } from '@porsche-design-system/components-react/ssr';
+ import { getDSRPonyfill } from '@porsche-design-system/components-react/partials';
```

### Changed

- Improve height calculation for `Accordion`
- Slotted anchor support for `Link Pure` is stricter (In case slotted `<a>` is used it must be a direct child of
  `Link Pure`)
- `getFontLinks()` partial now has `{ weights: ['regular', 'semi-bold'] }` for a default

## [2.17.0] - 2022-10-31

## [2.17.0-rc.0] - 2022-10-31

### Added

- `Link Tile`

### Fixed

- `Scroller` bug where scrollable content was not fully hidden by the gradient, when zoomed into the page.

### Changed

- Removed `!important` keyword from css property `display` of `Link Pure` and `Button Pure`

## [2.16.3] - 2022-10-21

## [2.16.3-rc.0] - 2022-10-21

### Fixed

- `Button Pure` and `Link Pure` error when using `size="inherit"` and `icon="none"`

### Changed

- Replaced all internal usage of `Text` and `Headline` components

## [2.16.2] - 2022-09-15

## [2.16.2-rc.0] - 2022-09-15

### Fixed

- Issue with `Popover` where drop-shadow is not shown correctly in Chrome >= 105
- Issue with `Carousel` and `wrap-content="true"` where the layout was out of sync with `Content Wrapper` for
  viewports >= 1760px.
- `Select Wrapper` with custom dropdown keeps attribute changes of native select options in sync if changed
  programmatically

## [2.16.1] - 2022-09-09

### Fixed

- Issue with `Options` typing import for `Carousel`

## [2.16.0] - 2022-09-08

## [2.15.1-rc.1] - 2022-09-08

### Added

- `Carousel`
- `Scroller`

### Changed

- `Stepper Horizontal` now has `size` property
- `Stepper Horizontal` uses improved focus behavior in case it becomes scrollable and scroll indicators are centered
  correctly.
- `Tabs Bar` uses improved focus behavior in case it becomes scrollable and scroll indicators are centered correctly.

## [2.15.1-rc.0] - 2022-08-24

### Fixed

- `Radio Button Wrapper` visual selection change bug in Safari >= 15.5

## [2.15.0] - 2022-08-22

## [2.15.0-rc.1] - 2022-08-18

### Changed

- Downgraded `@angular` to `v13` to ensure backwards compatibility of `@porsche-design-system/components-angular`

## [2.15.0-rc.0] - 2022-08-16

### Fixed

- `Popover` visual shadow bug in Safari
- `Stepper Horizontal Item` bug where pseudo styles of the counter element were overridable

## [2.15.0-beta.0] - 2022-08-05

### Fixed

- `Tabs` & `Tabs Bar` `size` property when using `BreakpointCustomizable`

### Changed

- `Modal` uses poly fluid sizing for outer spacing
- `Banner` uses poly fluid sizing for outer spacing
- `Content Wrapper` uses poly fluid sizing for inner spacing
- `Modal` min-width is slightly updated to perfectly fit into content area of `Content Wrapper` at 320px viewport width

### Added

- Validation of properties for all components
- `Text Field Wrapper` with `input type="search"` is clearable via Escape key and custom clear button across browsers
- `Text Field Wrapper` with `input type="search"` shows a "Locate me" button when `actionIcon="locate"` is set, emits
  the `action` event on click and can be put into a loading state via `actionLoading="true"`

## [2.14.0] - 2022-07-11

## [2.14.0-rc.1] - 2022-07-11

## [2.14.0-rc.0] - 2022-07-11

### Added

- `getBrowserSupportFallbackScript()` partial supporting `cdn` and `format` options as replacement for
  `includeOverlay()` of `@porsche-design-system/browser-notification` npm package
- `getCookiesFallbackScript()` partial supporting `cdn` and `format` options as replacement for `includeCookieOverlay()`
  of `@porsche-design-system/browser-notification` npm package

### Changed

- `getMetaTagsAndIconLinks()` partial to return `theme-color` meta tags with `prefers-color-scheme: {light|dark}` media
  query

## [2.13.0] - 2022-06-23

## [2.13.0-rc.5] - 2022-06-23

### Fixed

- `Stepper Horizontal Item` `state` validation
- `Button` and `Link` with `theme="dark" variant="tertiary"` and `Tag Dismissible` bug on Safari < v15.5 where wrong
  colors on hover were shown

## [2.13.0-rc.4] - 2022-06-22

### Added

- `Stepper Horizontal`

## [2.13.0-rc.3] - 2022-06-22

### Added

- `Segmented Control`

## [2.13.0-rc.2] - 2022-06-21

## [2.13.0-rc.1] - 2022-06-21

## [2.13.0-rc.0] - 2022-06-21

### Changed

- `Button`, `Button Pure` and `Switch` apply `aria-disabled="true"` instead of `disabled` attribute to native button
  internally in case `disabled` and/or `loading` property is set

## [2.12.1] - 2022-05-25

## [2.12.1-rc.0] - 2022-05-25

### Fixed

- Issue with `JssStyle` typing import

## [2.12.0] - 2022-05-19

### Changed

- npm package is prepared for public release on [npmjs.org](https://npmjs.com)

## [2.12.0-rc.2] - 2022-05-12

## [2.12.0-rc.1] - 2022-05-11

## [2.12.0-rc.0] - 2022-05-04

### Added

- `Table Head Cell` now has a `multiline` property

### Changed

- `Headline` has no `hypens` / `overflow-wrap` style by default
- Partials now throw an exception if they are executed in browser

### Fixed

- Exception in `Headline`, `Select Wrapper`, `Text` and `Text List` when changing `theme` prop from `dark` to `light`
- `getInitialStyles()` partial now returns `.hydrated` styles, too

## [2.11.0-skeletons] - 2022-04-21

## [2.11.0] - 2022-04-21

## [2.11.0-rc.0] - 2022-04-20

### Added

- `Tag`
- `Tag Dismissible`

## [2.10.0-skeletons] - 2022-04-13

## [2.10.0] - 2022-04-13

## [2.9.3-rc.1] - 2022-04-06

### Added

- `Text Field Wrapper` now has a `showCharacterCount` property which can be used to hide the character count when a
  `maxLength` attribute is set on the wrapped `input`.
- `Textarea Wrapper` now has a `showCharacterCount` property which can be used to hide the character count when a
  `maxLength` attribute is set on the wrapped `textarea`.

## [2.9.3-rc.0-skeletons] - 2022-03-29

## [2.9.3-rc.0] - 2022-03-28

### Added

- `Text Field Wrapper` supports `unit` property on `input type="text"`
- `Marque` optional configurable clickable/focusable area by defining padding on host element

### Fixed

- `Tabs Item` improved accessibility
- Angular: circular dependency in development mode in `2.9.2-skeletons`

## [2.9.2-skeletons] - 2022-03-24

### Added

- **[EXPERIMENTAL]** `getInitialStyles` partial now accepts a `skeletonTagNames` array of component names that will
  initially have skeleton styles while the Porsche Design System is loading
- **[EXPERIMENTAL]** `Button`, `Button Pure`, `Checkbox Wrapper`, `Fieldset Wrapper`, `Link`, `Link Pure`,
  `Link Social`, `Radio Button Wrapper`, `Select Wrapper`, `Text Field Wrapper`, `Textarea Wrapper` can now have initial
  skeleton styles when passed as `skeletonTagNames` to the `getInitialStyles` partial

## [2.9.2] - 2022-03-24

## [2.9.2-rc.1] - 2022-03-23

### Fixed

- Bug caused by Chrome where hover styles of `Link Pure` are not displayed correctly

## [2.9.2-rc.0] - 2022-03-22

### Added

- Normalized font behavior (`hyphen`, `overflow-wrap` and `text-size-adjust`) across components

### Fixed

- `Modal` scrolling and pinch to zoom on iOS
- `Modal` initial position if scrollable
- `Table Head Cell` sort icon `asc` + `desc`

## [2.9.1] - 2022-03-10

## [2.9.1-rc.0] - 2022-03-09

### Added

- Styles for slotted `<button>` in `Text`

### Changed

- `Modal` heading and aria validation happens only when open

### Fixed

- React: bundling format of partials

## [2.9.0] - 2022-02-28

## [2.9.0-rc.1] - 2022-02-25

### Fixed

- `Modal` focus trap respecting elements in shadow DOM and dynamically added/removed elements on first level
- `Tabs Item` focus outline on click in Safari
- Error while using partials in Vanilla JS and Angular

## [2.9.0-rc.0] - 2022-02-16

### Added

- `getFontFaceStylesheet` returns additional `<link>` tags with `rel="preconnect"` and `rel="dns-prefetch"`
- Option `format` to partials `getFontFaceStylesheet`, `getComponentChunkLinks()`, `getFontLinks()`, `getIconLinks()`,
  `getInitialStyles()`, `getLoaderScript()` and `getMetaTagsAndIconLinks()`

#### Deprecated

- The option `withoutTags` of partials `getFontFaceStylesheet`, `getComponentChunkLinks()`, `getFontLinks()`,
  `getIconLinks()`, `getInitialStyles()`, `getLoaderScript()` and `getMetaTagsAndIconLinks()` is deprecated and will be
  removed in `v3.0.0`. Please use `format: 'jsx'` instead.

```diff
- <link rel="stylesheet" href={getFontFaceStylesheet({ withoutTags: true })} crossOrigin="true" />
+ {getFontFaceStylesheet({ format: 'jsx' })}
```

## [2.9.0-beta.1] - 2022-01-27

### Added

- `:focus-visible` content of selected Tab in `Tabs` component gets focus styling
- Improved accessibility of `Text Field Wrapper` and `Textarea Wrapper` when `maxlength` attribute is set
- `Modal` aria property
- `Modal` class for slotted elements to make content full-width

### Changed

- `Button Pure` and `Link Pure` removed `position: relative` imposition, make sure to **not** override it with
  `position: static`

### Fixed

- `Modal` close button styles when no heading is passed

## [2.9.0-beta.0] - 2022-01-18

### Added

- React: `getByRoleShadowed`, `getByLabelTextShadowed` and `getByTextShadowed` utilities which uses
  `@testing-library/dom` queries internally to support Shadow DOM

### Fixed

- React: `UnhandledPromiseRejectionWarning` when using `skipPorscheDesignSystemCDNRequestsDuringTests()`

## [2.8.0] - 2022-01-17

### Fixed

- Accessibility issue of `Icon` component in Windows High Contrast Mode in Chromium Browser

## [2.8.0-rc.0] - 2022-01-14

### Added

- Support for `tabindex` attribute on `Button`, `Button Pure`, `Switch`, `Link`, `Link Pure` and `Link Social`

### Changed

- `:focus-visible` style matches outline color of `Button` while hovered

#### Deprecated

- The `tabbable` property of `Button`, `Button Pure` and `Switch` is deprecated and will be removed in `v3.0.0`. Please
  use `tabindex` instead.

```diff
- <p-button tabbable="false">Some button</p-button>
+ <p-button tabindex="-1">Some button</p-button>
```

## [2.8.0-beta.3] - 2021-12-22

### Added

**Disclaimer:** The provided themes `light-electric` and `dark-electric` are just a proof of concept, it's **not**
accessible regarding its color contrast and might even be removed in an upcoming major release again.

- `light-electric` theme for `Switch`
- `dark-electric` theme for `Button Pure` and `Link Pure`
- Character counter to `Text Field Wrapper` and `Textarea Wrapper` if `maxlength` is present on `input type="text"` and
  `textarea`

### Changed

- `:focus-visible` style matches outline color of `Switch` while hovered

### Fixed

- Box model of `Button Pure`

## [2.8.0-beta.2] - 2021-12-22

### Fixed

- `Content Wrapper` regression for `!important` style

### Added

- Usage validation for `Link`, `Link Pure` and `Link Social`

## [2.8.0-beta.1] - 2021-12-16

### Fixed

- `Select Wrapper` validation of select element

## [2.8.0-beta.0] - 2021-12-15

### Changed

- Angular: increased peer dependency to `>=12.0.0 <14.0.0`

## [2.7.0] - 2021-12-14

## [2.7.0-rc.0] - 2021-12-14

#### Removed

- `offset-bottom` prop of `Toast` (use `--p-toast-position-bottom` CSS variable instead)

## [2.7.0-beta.6] - 2021-12-08

### Added

- `Popover`

## [2.7.0-beta.5] - 2021-12-07

### Added

**Disclaimer:** The provided theme `light-electric` is just a proof of concept, it's **not** accessible regarding its
color contrast and might even be removed in an upcoming major release again.

- `light-electric` theme for `Accordion`, `Link`, `Link Pure`, `Button`, `Button Pure`, `Tabs`, `Tabs Bar`

## [2.7.0-beta.4] - 2021-12-02

## [2.7.0-beta.3] - 2021-11-30

### Added

- `Accordion` uses `MutationObserver` fallback when no `ResizeObserver` is available in older browsers

### Fixed

- `Link` and `Link Social` not adapting slotted anchor to the width of the element

## [2.7.0-beta.2] - 2021-11-24

### Added

- `Toast`

### Fixed

- `Banner` animations respect offset correctly

## [2.7.0-beta.1] - 2021-11-16

### Fixed

- `Headline` applies `align` and `ellipsis` prop correctly

## [2.7.0-beta.0] - 2021-11-11

### Added

- New `aria` property for `ARIA` attribute handling for: `Button`, `Button Pure`, `Icon`, `Link`, `Link Pure`, `Marque`,
  `Spinner`

### Fixed

- React: warnings about `useLayoutEffect` in SSR context

## [2.6.1] - 2021-11-05

### Fixed

- Prevent breaking entire Porsche Design System due to lacking support of `ResizeObserver`, however `Accordion` still
  requires it

## [2.6.0] - 2021-11-04

### Added

- `unit` and `unitPosition` properties to `Text Field Wrapper`

## [2.6.0-beta.0] - 2021-10-29

### Changed

- Use `Heiti SC` (pre-installed on iOS/macOS) and `SimHei` (pre-installed on Windows) as Chinese fallback font

### Added

- `Marque` uses `webp` images for browsers that support it
- `Inline Notification`
- `Icon` now supports `success` for `name` property

### Fixed

- Colors of `Banner` for dark theme
- Replaced CSS `inset` property with `top`, `left`, `right` and `bottom` for browser compatibility
- Opening and closing transition of `Modal`

## [2.5.1-beta.0] - 2021-10-11

### Fixed

- Possible exceptions when components get unmounted directly

## [2.5.0] - 2021-10-04

### Added

- `SimHei` and `黑体` as fallback for all components' `font-family`

## [2.5.0-beta.1] - 2021-09-28

### Changed

- React: improved render behavior of components

## [2.5.0-beta.0] - 2021-09-22

### Added

- React: utility function `skipPorscheDesignSystemCDNRequestsDuringTests`

## [2.4.0] - 2021-09-21

## [2.4.0-beta.2] - 2021-09-21

### Added

- `Link Social` and `Icon` now support `kakaotalk`, `naver`, `reddit` and `tiktok`
- JSS caching mechanism to improve style performance

### Changed

- Alignment of `linkedin` icon
- Improved accessibility of `Select Wrapper`
- `Icon` loading behaviour to non-blocking, components using the `Icon` will no longer wait for it to load
- Validation messages of `Fieldset Wrapper` have now an additional icon representing the validation state

### Fixed

- Box model of `Link Pure`
- Focus of `Link Pure` with slotted anchor and hidden label
- Focus cycling of `Modal` without focusable children
- Suppress CORS error

## [2.4.0-beta.1] - 2021-08-26

### Added

- `active` property to `Button Pure`

## [2.4.0-beta.0] - 2021-08-26

### Added

- `icon` property of `Button Pure` and `Link Pure` was extended by `none` value
- `alignLabel` and `stretch` property to `Button Pure` and `Link Pure`

### Changed

- Improved `:focus-visible` and `:hover:focus-visible` colors for `Link Social` and `Link`
- Improved slotted `<a>` coloring in dark theme for `Link Social` and `Link`
- Validation messages of `Checkbox Wrapper`, `Radio Button Wrapper`, `Select Wrapper`, `Textarea Wrapper` and
  `Text Field Wrapper` have now an additional icon representing the validation state
- `Modal` backdrop behavior to close modal on mouse-down

### Fixed

- Slotted `<a>` coloring in dark theme for `Text`, `Headline`, `Text List`, `Banner`, `Select Wrapper` and `Link Pure`
- Wrong background color of scrollable `Modal`'s backdrop in Safari

## [2.3.0] - 2021-07-28

## [2.3.0-beta.3] - 2021-07-28

### Changed

- `Accordion` reduce paddings, vertically align carets to the first heading row, adjust border color and hover styles

### Fixed

- `Text Field Wrapper` accessibility of type password and search

## [2.3.0-beta.2] - 2021-07-15

### Added

- `Checkbox Wrapper`, `Radio Button Wrapper`, `Select Wrapper`, `Textarea Wrapper` and `Text Field Wrapper` now reflect
  changes of the `required` attribute on their child component
- `multiline` property to `Table Cell`
- Partial function `getLoaderScript()` to initialize Porsche Design System as early as possible

### Fixed

- `Table Head Cell` uses semi bold instead of bold as font weight
- Transition of `Modal`

## [2.3.0-beta.1] - 2021-07-08

### Added

- `Accordion`

### Changed

- Removed initial delay of `Banner`

## [2.3.0-beta.0] - 2021-07-01

### Added

- `Table`
- Angular: export types from package root
- Accessibility icon

### Changed

- `Button`, `Button Pure` and `Switch` are now focusable while in `loading` state
- `Text` and `Headline` inherits white-space CSS property
- React: sync component props via property instead of attribute

### Fixed

- Angular: support `"strictTemplates": true` option in `tsconfig.json`
- Use correct icon for `arrow-last` and `arrow-first` in `Icon`, `Button` and `Link` components

## [2.2.1] - 2021-06-08

### Changed

- Optimize vertical alignment of `Modal`

### Fixed

- URL in inject global style warning

## [2.2.1-beta.1] - 2021-06-02

### Fixed

- Margin of `Tabs Bar` within `Tabs` for Firefox and Safari
- SVG of `Icon` is not removed after prop change, e.g. on color change
- Fullscreen behavior of `Modal` on screens larger than 1760px

## [2.2.0] - 2021-05-19

### Fixed

- `Text` inside `Button` now has the proper size on iOS Safari when changing to and from landscape mode
- `Banner` can now be re-opened after closing
- Closing one `Banner` will not close other `Banners` on the site

## [2.2.0-beta.2] - 2021-05-12

### Fixed

- `Select Wrapper` value changes are now reflected correctly
- `Select Wrapper` dark theme background color if used with `filter` prop

## [2.2.0-beta.1] - 2021-05-05

### Added

- Partial function `getIconLinks()` to preload Porsche Design System Icons

### Fixed

- `Text Field Wrapper` spacing in Safari

## [2.2.0-beta.0] - 2021-05-05

### Added

- Partial function `getMetaTagsAndIconLinks()` to simplify cross device fav and meta icons

## [2.1.0] - 2021-05-03

## [2.1.0-beta.0] - 2021-05-03

### Added

- `Switch`

### Changed

- `Text` automatically breaks words/strings into new line being too long to fit inside their container
- `Headline` automatically breaks words/strings into new line being too long to fit inside their container
- Extended `Fieldset Wrapper` with `labelSize`, `required`, `state` and `message` properties. If the `Fieldset Wrapper`
  is set to required only the label of the **Fieldset Wrapper** gets an asterisk. It is removed from all wrapped child
  components, as long as they are Porsche Design System form elements.

## [2.0.3] - 2021-04-28

## [2.0.3-beta] - 2021-04-28

### Fixed

- Angular: events firing twice in `Pagination`, `Modal`, `Tabs`, `Tabs Bar` and `Banner` component

## [2.0.2] - 2021-04-21

## [2.0.2-beta.0] - 2021-04-20

### Fixed

- TypeScript build errors due to duplicate declarations in `types.d.ts`

## [2.0.1] - 2021-04-16

### Fixed

- Visual appearance of `Checkbox Wrapper` in iOS Safari
- A bug where `Text Field Wrapper` would throw an error when reattaching to DOM too quickly
- Visual bug in Firefox when zooming out `Text Field Wrapper`, `Checkbox Wrapper` and `Textarea Wrapper`
- Angular: streamline component styles in dark theme

### Changed

- Aligned focus states of `Checkbox Wrapper` and `Radio Button Wrapper` across browsers

## [2.0.0] - 2021-04-13

In keeping with [Semver](https://semver.org), Porsche Design System v2.0.0 was released due to changes in the API,
fundamental changes in loading behavior and others. With our new major version `v2.0.0` there are some important changes
that you should watch out for. To make the migration from `v1.5.x` to our current `v2.0.0` easier, we offer a few
guidelines.

## General changes / improvements:

### All components, icons, fonts, styles and marque of the Porsche Design System are loaded versioned and chunked from a central CDN

This way all web based digital Porsche products share and use the cached and versioned assets regardless of the JS
framework used to improve loading performance across the Porsche group. Only a tiny (1.4kb sized) Porsche Design System
loader script gets bundled into your application code. Everything else gets loaded versioned, cached and chunked from a
central CDN ([read more](https://designsystem.porsche.com/v3/must-know/performance/cdn)). However, this also means that
you will need an **Internet connection** to render the components in a browser (possibly relevant for development stage
or intranet applications).

### Enabling Micro Frontend Architecture

In case of a micro-frontend architecture, multiple instances and versions of the Porsche Design System can be combined
in a final application by configurable prefixing technique of the Porsche Design System components during runtime.
Please refer to our framework specific guidelines
[Vanilla JS](https://designsystem.porsche.com/v2/start-coding/vanilla-js),
[Angular](https://designsystem.porsche.com/v2/start-coding/angular) and
[React](https://designsystem.porsche.com/v2/start-coding/react).

### Prevent Flash of Unstyled Content (FOUC) and Flash of Unstyled Text (FOUT)

To prevent FOUC/FOUT, the Porsche Design System offers various partials as part of the
`@porsche-design-system/components-{js|angular|react}` package to ensure all necessary Porsche Design System fonts and
components are fully loaded. If you've used the `@porsche-design-system/partials` package previously, stop using it and
replace the integration with the partials provided by `@porsche-design-system/components-{js|angular|react}` package.
Have a look at our [FOUC/FOUT guidelines](https://designsystem.porsche.com/v3/must-know/performance/loading-behaviour).

```diff
- <%= require('@porsche-design-system/partials').getPorscheDesignSystemCoreStyles() %>
+ <%= require('@porsche-design-system/components-{js|angular|react}/partials').getInitialStyles() %>

- <%= require('@porsche-design-system/partials').getFontFaceCSS() %>
+ <%= require('@porsche-design-system/components-{js|angular|react}/partials').getFontFaceStylesheet() %>

- <link rel="preload" href="path/to/webfont/nameOfWebFontFile" as="font" type="font/woff2" crossorigin />
+ <%= require('@porsche-design-system/components-{js|angular|react}/partials').getFontLinks({ weights: ['regular', 'semi-bold'] }) %>
```

### Added support for China CDN

Our CDN is configured to forward requests to Chinese CDN automatically when necessary. So you're good to go without any
configuration or multiple region specific builds of your application. However, if you are aiming for the maximum
possible performance in China, you can configure which CDN the Porsche Design System must use. Please follow our
[CDN guidelines](https://designsystem.porsche.com/v3/must-know/performance/cdn) for more information.

### New/optimized components

- **Tabs**
- **Tabs Bar**
- **Banner**
- **Modal**
- Headline
- Select
- Pagination
- Button
- Button Pure
- Link
- Link Pure
- Spinner
- Checkbox
- Radio Button

### Improved TypeScript support for Angular and React

To ensure the best possible typing support, we have refactored our Angular and React wrappers which integrate the native
web components of the Porsche Design System.

### componentsReady() works reliable

Because the Porsche Design System components get loaded async at the time they are needed, it might be relevant within
your application or test automation to know when those have been initialized. Therefore, we provide in all three
`@porsche-design-system/components-{js|angular|react}')` packages a reliable helper function `componentsReady()`.
[Read more about it](https://designsystem.porsche.com/v3/developing/components-ready).

### Removed "blur on focus"

Now focus styling is only applied when you navigate through keyboard and ignored by mouse interaction for browsers
supporting `:focus-visible` otherwise it will fallback to `:focus` CSS implementation.

### Changed focus styling for a better compromise between accessibility and visual appearance

Color and outline of general focus styling has changed to `currentColor` for light/dark theme with an outline of 1px
width/offset. If you have custom components build with the usage of our `@porsche-design-system/utilities` package then
update it to the latest version.

### Improved geometry of Porsche Next font

For better alignment and readability we've changed the geometry of the Porsche Next font which results in a visual
change of font size and spacing.

### Dropped support for IE11 and EdgeHTML according to Porsche's official browser strategy 2021

If you still need to support these browsers, you have to stick to `v1.5.x`. We offer a Browser Notification package
`@porsche-design-system/browser-notification` to alert users that these browsers are no longer supported. It supports a
blocking layer (to be used with Porsche Design System `v2.x`), or a dismissible banner (to be used with Porsche Design
System `v1.x`). Please refer to our
[Browser compatibility guidelines](https://designsystem.porsche.com/v3/must-know/browser-compatibility).

### Changed default type of Button and Button Pure

To be in sync with native `<button>` behavior we've changed the default `type` of **Button** and **Button Pure**
component. Those components will render a button within their Shadow DOM as `<button type="submit">` ( previously
`<button type="button">`).

- `submit`: The button submits the form data to the server. This is the default if the attribute is not specified for
  buttons associated with a `<form>`, or if the attribute is an empty or invalid value.
- `button`: The button has no default behavior, and does nothing when pressed by default. It can have client-side
  scripts listen to the element's events, which are triggered when the events occur.

### Changed support for wrapped links around Link, Link Pure and Link Social component

Due to the support for setting links (`<a href="#">`) in our **Link**, **Link Pure** and **Link Social** components as
child, we've removed support for styling the anchor tag (`<a>`) when it surrounds the component. So we recommend
changing the position of the `<a>` tag from wrapping the component to a direct slot (child) of it.

```diff
- <a href="#"><p-link>Some label</p-link></a>
+ <p-link><a href="#">Some label</a></p-link>

- <a href="#"><p-link-pure>Some label</p-link-pure></a>
+ <p-link-pure><a href="#">Some label</a></p-link-pure>

- <a href="#"><p-link-social>Some label</p-link-social></a>
+ <p-link-social><a href="#">Some label</a></p-link-social>
```

### Automatic \* asterisk symbol to form field labels

We added an automatic generated _ asterisk symbol to form field labels which have the required attribute. This might
lead to a doubled _ symbol if you set one by yourself.

```diff
- <p-text-field-wrapper label="Some label *"><input type="text" name="some-name" required /></p-text-field-wrapper>
+ <p-text-field-wrapper label="Some label"><input type="text" name="some-name" required /></p-text-field-wrapper>

- <p-checkbox-wrapper label="Some label *"><input type="checkbox" name="some-name" required /></p-checkbox-wrapper>
+ <p-checkbox-wrapper label="Some label"><input type="checkbox" name="some-name" required /></p-checkbox-wrapper>

- <p-radio-button-wrapper label="Some label *"><input type="radio" name="some-name" required /></p-radio-button-wrapper>
+ <p-radio-button-wrapper label="Some label"><input type="radio" name="some-name" required /></p-radio-button-wrapper>

- <p-radio-button-wrapper label="Some label *"><input type="radio" name="some-name" required /></p-radio-button-wrapper>
+ <p-radio-button-wrapper label="Some label"><input type="radio" name="some-name" required /></p-radio-button-wrapper>

- <p-textarea-wrapper label="Some label *"><textarea name="some-name" required></textarea></p-textarea-wrapper>
+ <p-textarea-wrapper label="Some label"><textarea name="some-name" required></textarea></p-textarea-wrapper>

- <p-select-wrapper label="Some label *"><select name="some-name" required><option>A</option></select></p-select-wrapper>
+ <p-select-wrapper label="Some label"><select name="some-name" required><option>A</option></select></p-select-wrapper>
```

### Shadow DOM

`Flex`, `Flex Item`, `Grid` and `Grid Item` now use Shadow DOM, thus you are not able to overwrite styles defined by
these components any longer.

---

## Angular

### Integration of Angular components

In the past it was possible to provide a token called `PREVENT_WEB_COMPONENTS_REGISTRATION` which prevented the
registration of the Porsche Design System components and loading of polyfills. Due to the fact that we no longer provide
/ need poly filling, we have completely removed the token. For advanced usage please
[read further](https://designsystem.porsche.com/v2/start-coding/angular).

---

## React

### Integration of React components

In the past `@porsche-design-system/components-react` components have initialized the **Porsche Design System Loader**
automatically as soon as a component was imported. With `v2.x` you have to import the `PorscheDesignSystemProvider` once
in your `index.tsx` which then initializes the **Porsche Design System Loader**, e.g. like:

```diff
  // index.tsx

  import ReactDOM from 'react-dom';
  import { PorscheDesignSystemProvider } from '@porsche-design-system/components-react';
  import { App } from './App';

  ReactDOM.render(
    <React.StrictMode>
+     <PorscheDesignSystemProvider>
        <App />
+     </PorscheDesignSystemProvider>
    </React.StrictMode>,
    document.getElementById('root')
  );
```

For advanced usage please [read further](https://designsystem.porsche.com/v2/start-coding/react).

#### Jsdom Polyfill for React / Jest / jsdom test automation

We removed test mocks for React / Jest / jsdom as Shadow DOM is supported since jsdom v12.2.0. Instead, we provide a
Jsdom Polyfill (exclusivly for `@porsche-design-system/components-react` package) fixing missing implementation of jsdom
which the Porsche Design System relies on. **Note:** If your test includes Porsche Design System components, make sure
to wrap the component you want to test with a PorscheDesignSystemProvider in order to avoid exceptions. For more
information please [read further](https://designsystem.porsche.com/v2/start-coding/react).

---

## Vanilla JS

### Integration of Vanilla JS components

With `v1.x` of the Porsche Design System you've had to copy all needed JS files of
`@porsche-design-system/components-js` into your target directory and include the ES5 and ESM loader snippet. Now you
only need to copy one `index.js` file and initialize the Porsche Design System like in the example below:

```diff
  <!DOCTYPE html>
  <html lang="en">
    <head>
      <meta charset="utf-8">
      <meta name="viewport" content="width=device-width,initial-scale=1.0">
      <title>Porsche Design System</title>
-     <script nomodule src="PATH/TO/PACKAGE/@porsche-design-system/components-js/dist/porsche-design-system/porsche-design-system.js"></script>
-     <script type="module" src="PATH/TO/PACKAGE/@porsche-design-system/components-js/dist/porsche-design-system/porsche-design-system.esm.js"></script>
+     <script src="PATH/TO/PACKAGE/@porsche-design-system/components-js/index.js"></script>
    </head>
    <body>
+     <script type="text/javascript">
+       porscheDesignSystem.load();
+     </script>
      <p-headline variant="headline-1">Some text</p-headline>
    </body>
  </html>
```

For advanced usage please [read further](https://designsystem.porsche.com/v2/start-coding/vanilla-js).

---

## [2.0.0-rc.10] - 2021-04-12

### Changed

- `Tabs` and `Tabs Bar` now respect dynamic additions / removals of `p-tabs-item`, `a` and `button` elements. Make sure
  to update the `activeTabIndex` when mutating elements
- Improved performance of `Text`, `Button Pure` and `Link Pure` when `size` is not `inherit`

### Added

- `Grid` now has a `wrap` and `gutter` property
- Components (`Grid Item`, `Flex Item`, `Tabs Item` and `Text List Item`) that require a specific parent (`Grid`,
  `Flex`, `Tabs` and `Text List`) will now throw an error if used without that parent

### Fixed

- Visual appearance of `Checkbox Wrapper` and `Radio Button Wrapper` reflect the state of the wrapped `input` element

## [2.0.0-rc.9] - 2021-03-26

### Added

- `Button Group` component
- Fullscreen property for `Modal` on mobile

### Changed

- Spacings, heading and sizes of `Modal`

### Fixed

- Prevent duplicate loading of `porsche-design-system.v2.x.HASH.js` chunk when using `getComponentChunkLinks()` partial

## [2.0.0-rc.8] - 2021-03-17

### Added

- Support for full height `Content Wrapper` with flex
- `Tabs Bar` now supports `undefined` as `activeTabIndex`

### Changed

- `Tabs Bar` has a new default `activeTabIndex`, which is `undefined`
- `Tabs Bar` does not work by itself anymore. The `activeTabIndex` needs to be controlled from the outside
  ([read more](https://designsystem.porsche.com/v2/components/tabs-bar/examples))
- Background Color of `Select Wrapper` in `dark` theme to meet accessibility criteria

## [2.0.0-rc.7] - 2021-03-15

### Fixed

- Make shadowed `Flex` and `Grid` work in Firefox + Safari

## [2.0.0-rc.6] - 2021-03-11

### Changed

- Make `Grid` and `Grid Item` use Shadow DOM
- Make `Flex` and `Flex Item` use Shadow DOM

## [2.0.0-rc.5] - 2021-03-09

### Added

- Configurable background color of `Content Wrapper`
- `italic` font-style in `Text` is now overridden with `normal`

### Fixed

- Usage of `Select Wrapper` within custom elements
- A bug that caused `Spinner` to be displayed in a wrong size

## [2.0.0-rc.4] - 2021-03-01

### Changed

- Filter of `Select Wrapper` supports substring search

### Fixed

- Build error in SSR

## [2.0.0-rc.3] - 2021-02-17

### Added

- React: utility function `skipCheckForPorscheDesignSystemProviderDuringTests`
- React: tree shaking for component wrappers

### Fixed

- Angular: error in `Checkbox Wrapper`, `Radio Button Wrapper` and `Text Field Wrapper` when `input[type]` is bound

## [2.0.0-rc.2] - 2021-02-12

### Added

- Validate usage of `Checkbox Wrapper`, `Radio Button Wrapper`, `Select Wrapper`, `Text Field Wrapper` and
  `Textarea Wrapper`

## [2.0.0-rc.1] - 2021-02-04

### Added

- Partial function `getComponentChunkLinks()` to preload Porsche Design System Components

### Changed

- Added a space before asterisk (`*`) when `input`, `textarea` or `select` have `required` attribute within form wrapper
  components
- Renamed partial `getFontLinks()` option from `weight` to `weights`

### Fixed

- A bug in `Tabs Bar` where the nextButton was mistakenly rendered.
- A bug where `Icon` was not rendered when using `lazy` property.
- A bug in `Text Field Wrapper` with input type password where characters would overlap the icon.

## [2.0.0-rc.0] - 2021-01-29

### Added

- Link support for `Marque`
- Sizing options `'responsive' | 'small' | 'medium'` for `Marque`

### Changed

- Angular: added static `load()` function `PorscheDesignSystemModule` for custom prefix
- Hide up/down spin button when using **Text Field** with `type="number"` in Firefox

### Fixed

- Angular: typings
- React: correct handling of `ref` property
- Unhandled exception in `Select Wrapper` if `selected` and `disabled` attributes are set on the same option
- A bug in `Tabs Bar` where scrolling was broken when a tab was selected
- A bug in `Tabs Bar` where the `nextButton` was always rendered

## [2.0.0-alpha.13] - 2021-01-26

### Added

- Partial function `getFontLinks()` to prevent **Flash of Unstyled Text** (FOUT)

### Fixed

- React: correct handling of `className` property

## [2.0.0-alpha.12] - 2021-01-20

### Added

- Partial function `getInitialStyles()` to prevent **Flash of Unstyled Content** (FOUC)
- Partial function `getFontFaceStylesheet()` to prevent **Flash of Unstyled Text** (FOUT)

### Changed

- React: `PorscheDesignSystemProvider` needs to wrap application
- React: component props have to be camelCase
- React: `PorscheDesignSystemProvider` is needed while testing components

### Fixed

- React: typings
- React: support of objects for property values

#### Removed

- React: `getPrefixedComponents`, prefixing is handled by `PorscheDesignSystemProvider`

## [2.0.0-alpha.11] - 2021-01-08

### Changed

- Precision of relative line height
- Changed color of `neutral contrast low`

## [2.0.0-alpha.10] - 2020-12-14

### Added

- `native` property to `Select Wrapper` to force rendering of native Browser select dropdown
- Extended flexibility of `Headline`

### Changed

- Some styling improvements of `Select Wrapper`

### Fixed

- Jsdom Polyfill `fetch` error

## [2.0.0-alpha.9] - 2020-12-09

### Fixed

- Improved reliability of `componentsReady()`

### Changed

- Jsdom Polyfill `console.warn` behaviour

## [2.0.0-alpha.8] - 2020-12-03

### Fixed

- A bug where `Modal` did not remove `overflow=hidden` on document body.

## [2.0.0-alpha.7] - 2020-11-26

### Added

- Jsdom Polyfill

#### Removed

- Jsdom Mocks
- Global "blur on focus" script

### Changed

- Default dropdown direction of `SelectWrapper` from `down` to `auto`
- Made API of `Tabs` consistent with `Tabs Bar`
- Removed transition for focus styling
- Use `:focus-visible` as default and `:focus` as fallback for focusable elements

### Fixed

- The Selected element of `SelectWrapper` dropdown keeps now in sync with native selection if changed programmatically
- Invalid search results get cleared if `SelectWrapper` becomes focus state
- Some bugs in `TabsBar`
- Minification of dynamic slotted content styles
- An issue where `Pagination` throws console errors if disconnected from dom.

## [2.0.0-alpha.6] - 2020-10-28

### Changed

- default `type` of `Button` and `Button Pure` to `submit`

### Fixed

- Typings

## [2.0.0-alpha.5] - 2020-10-26

### Added

- `Modal` component

### Fixed

- Typing for `pageChange` event of `Pagination` component
- Typings

### Changed

- Focus styling

## [2.0.0-alpha.4] - 2020-10-14

### Added

- Custom filter to `Select Wrapper` component
- DropDown direction property to `Select Wrapper` component
- Display `*` after label when `input`, `textarea` or `select` have `required` attribute within form wrapper components
- `Tabs` component
- `Tabs Bar` component
- `Banner` component

#### Removed

- Default `position: relative;` style of `Link Pure` and `Button Pure`

### Fixed

- `Spinner` zooming bug on Safari

## [2.0.0-alpha.3] - 2020-09-11

### Added

- Support to load assets from China CDN directly via browser flag: `PORSCHE_DESIGN_SYSTEM_CDN = 'cn';`

#### Removed

- Support for `<a>` wrapped `Link` and `Link Pure`

## [2.0.0-alpha.2] - 2020-08-20

## [2.0.0-alpha.1] - 2020-08-17

### Changed

- Removed classnames dependency
- Stencil Core `taskQueue` from `congestionAsync` to `async` for more performant component rendering

### Fixed

- Focus input on label click of `Checkbox Wrapper` and `Radio Button Wrapper`

## [1.5.6] - 2020-10-15

## [1.5.6-rc.0] - 2020-10-13

### Fixed

- `Spinner` zooming bug on Safari

## [1.5.5] - 2020-09-11

## [1.5.5-rc.0] - 2020-09-07

### Changed

- Deprecated stencil lifecycle-method `componentDidUnload` to `disconnectedCallback` to fix "`selectObserver` is
  undefined" bug in `Select Wrapper` and `Pagination`

## [1.5.4] - 2020-08-25

## [1.5.4-rc.0] - 2020-08-17

### Changed

- Removed classnames dependency
- Stencil Core `taskQueue` from `congestionAsync` to `async` for more performant component rendering

### Fixed

- Focus input on label click of `Checkbox Wrapper` and `Radio Button Wrapper`
- Fix typings for `orientation` of `Divider` component

## [2.0.0-alpha.0] - 2020-08-06

### Added

- **Experimental:** Optional web component scoping mechanism during runtime to enable micro service architecture

### Changed

- Web components get lazy loaded from central CDN to improve caching strategy across Porsche's digital eco system

#### Removed

- Stop browser support for **IE11** and **EdgeHTML**

### Fixed

- Mix of `Optgroups` and `Options` on same level in `Select Wrapper` component
- Fix typings for `orientation` of `Divider` component

## [1.5.3] - 2020-08-10

## [1.5.3-rc.0] - 2020-08-10

### Fixed

- Mix of `Optgroups` and `Options` on same level in `Select Wrapper` component

## [1.5.2] - 2020-07-22

### Fixed

- Dispatch change event in `Select Wrapper`
- Stencil react-output-target SSR Bug

## [1.5.1] - 2020-07-20

### Fixed

- SVGO settings for icons
- Angular bug which causes `ngcc` to fail

## [1.5.0] - 2020-07-16

### Added

- Icons (active-cabin-ventilation, battery-full, bell, bookmark, car-battery, charging-active, charging-state, climate,
  climate-control, garage, horn, key, map, parking-brake, parking-light, preheating, send, shopping-bag, sidelights,
  user-manual, wrenches)

### Changed

- Icons (arrow-first, arrow-last, battery-empty, car, card, charging-station, question)

### Fixed

- Porsche Marque images

## [1.5.0-rc.2] - 2020-07-06

## [1.5.0-rc.1] - 2020-07-06

### Added

- **Notification Neutral** color to `color` property of `p-text` and `p-icon`

## [1.5.0-rc.0] - 2020-06-25

### Added

- `Fieldset Wrapper` component
- Improved SEO of `p-headline` and `p-text`: Added possibility to write semantic HTML tags (e.g. `<h1>-<h6>` or `<p>`,
  `<blockquote>`, etc.) directly as slotted content.
- Possibility to include anchor tags directly as slots of `Link`, `Link Pure` and `Link Social`
- `Text` new `weight` property `semibold`
- `Button Pure` label with subline pattern as slot
- `Link Pure` label with subline pattern as slot

### Changed

- `Select Wrapper` is now ready for the catwalk. It is dressed now with a custom drop down list box and gets naked by
  default on touch devices.

### Fixed

- Minor accessibility improvements of `icons` and `Text Field`
- Remove native number spinner buttons of `Text Field` with type text for Firefox
- An issue with `Button` and `Button Pure` and their `disabled` attribute

## [1.4.0] - 2020-05-14

## [1.4.0-rc.3] - 2020-05-08

### Added

- `Text List`

### Changed

- Improve caching strategy for fonts by content-based hash
- Improve caching strategy for marque by content-based hash
- Dimensions and sharpness of marque
- Props for `Content Wrapper`

## [1.4.0-rc.2] - 2020-05-06

### Added

- `Content Wrapper`
- Description property to `p-text-field-wrapper`, `p-textarea-wrapper` and `p-select-wrapper`
- `Link Social`

### Changed

- Improve accessibility of error and success states of form elements
- Aria-invalid attribute of form elements if they are in error state is now managed by component
- Rename icon name `configure` to `configurate` (prevents breaking change compared to stable v1.3.0)
- Improve `p-icon` loading behavior

### Fixed

- Display of wrong icons

#### Removed

- `safe-zone` property of `p-grid` (`Content Wrapper` should be used instead)

## [1.4.0-rc.1] - 2020-04-27

### Added

- Add `safe-zone` property to `p-grid` for outer grid margin, max-width and centering
- Submit button with search icon to `p-textfield-wrapper` type search

### Changed

- Background color of readonly state in components `p-textfield-wrapper` and `p-textarea-wrapper`
- Visual appearance of icons
- Improve caching strategy for icons by content-based hash
- Cursor of Radio, Checkbox and Select
- Fixed naming of Mock from `p-textfield-wrapper` to `p-text-field-wrapper`

### Fixed

- Icon loading mechanism

## [1.4.0-rc.0] - 2020-04-09

### Added

- SSR support

## [1.3.0] - 2020-04-08

### Added

- New headline size `headline-5` to `p-headline`
- Test Mocks

### Fixed

- Text styling of Select component on focus in IE11 and Chrome on Windows 10

## [1.3.0-rc.0] - 2020-04-03

### Fixed

- Improve form elements

## [1.2.0] - 2020-03-25

### Added

- `Divider`
- Hover state for form elements

### Fixed

- Support label text of form elements for Screen readers

## [1.1.2] - 2020-03-17

### Changed

- Notification colors

## [1.1.1] - 2020-03-13

### Changed

- Icon of `Checkbox` indeterminate state

## [1.1.0] - 2020-03-11

### Fixed

- Minor improvements

## [1.1.0-rc.0] - 2020-03-02

### Added

- `Select Wrapper`
- `Checkbox Wrapper`
- `Radio Button Wrapper`
- `Textarea Wrapper`

### Fixed

- `Text Field Wrapper` toggle password visibility

## [1.0.3] - 2020-02-13

### Fixed

- JS framework compatibility

## [1.1.0-0] - 2020-02-06

### Added

- `Text Field Wrapper`

### Changed

- Add proper cursor for disabled state for `Button` and `Button Pure`

## [1.0.2] - 2020-02-04

### Fixed

- Inheritable styling of slotted content

## [1.0.1] - 2020-01-30

### Added

- Clickable area of `Link Pure` and `Button Pure` is optionally configurable by defining padding on host element

## [1.0.0] - 2020-01-28

### Added

- Cursor pointer on hover for `Button` and `Button Pure`
- Line-height gets calculated based on Porsche type-scaling formula automatically for `Text`, `Link Pure` and
  `Button Pure`
- Test helper function `componentsReady()` which indicates when lazy loaded components fully have loaded

### Changed

- Update CDN asset paths
- Improve font-weight definitions
- Rename and optimize neutral colors for `Icon` and `Text`

## [1.0.0-rc.1] - 2019-12-13

### Added

- `Headline`
- `Text`
- `Marque`
- `Button`
- `Button Pure`
- `Spinner`
- `Icon`
- `Flex`
- `Grid`
- `Link`
- `Link Pure`
- `Pagination`
- "Blur on focus"<|MERGE_RESOLUTION|>--- conflicted
+++ resolved
@@ -14,7 +14,6 @@
 
 ## [Unreleased]
 
-<<<<<<< HEAD
 ### Added
 
 - `Styles`: theme for `tailwindcss` including utilities available under
@@ -25,14 +24,13 @@
 
 - Partials: `getInitialStyles` removed default styles for `h1`, `h2`, `h3`, `h4`, `h5`, `h6`, `p`, `b` and `strong`
   ([#3849](https://github.com/porsche-design-system/porsche-design-system/pull/3849))
-=======
+
 #### Fixed
 
 - `Multi Select`: enable full a11y compliance
   ([#3819](https://github.com/porsche-design-system/porsche-design-system/pull/3819))
 - Accessibility: fix ARIA live announcements of form components status messages
   ([#3796](https://github.com/porsche-design-system/porsche-design-system/pull/3796))
->>>>>>> 52b4f134
 
 ## [3.28.0-rc.2] - 2025-04-23
 
@@ -41,8 +39,7 @@
 - `Canvas`: stealing focus from `Text Field Wrapper`
   ([#3843](https://github.com/porsche-design-system/porsche-design-system/pull/3843))
 
-
-### [3.28.0-rc.1] - 2025-04-14
+## [3.28.0-rc.1] - 2025-04-14
 
 ### Fixed
 
