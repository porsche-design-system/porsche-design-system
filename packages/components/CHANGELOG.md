--- conflicted
+++ resolved
@@ -11,15 +11,12 @@
 
 #### Fixed
 
-<<<<<<< HEAD
-- Color Contrast issues and rendering in Windows High Contrast Mode
-  ([PR](https://github.com/porsche-design-system/porsche-design-system/pull/2420))
-=======
 - `Button Tile`, `Link Tile` and `Link Tile Model Signature` are using correct border radius of
   `pds-border-radius-large` ([#2473](https://github.com/porsche-design-system/porsche-design-system/pull/2473))
 - `Text Field Wrapper` with `input type="search"` adds clear field button label for improved accessibility
   ([#2476](https://github.com/porsche-design-system/porsche-design-system/pull/2476))
->>>>>>> bd954a46
+- Color Contrast issues and rendering in Windows High Contrast Mode
+    ([PR](https://github.com/porsche-design-system/porsche-design-system/pull/2420))
 
 ### [3.0.0-rc.0] - 2023-04-11
 
