--- conflicted
+++ resolved
@@ -445,13 +445,8 @@
 - `Spinner`, `Icon`, `Link Pure`, `Button Pure`, `Link`, `Link Social`, `Button`, `Checkbox Wrapper`,
   `Radio Button Wrapper`, `Popover`, `Modal`, `Select Wrapper`, `Tag`, `Tag Dismissible`, `Textarea Wrapper`,
   `Inline Notification`, `Banner`, `Toast`, `Grid`, `Flex`, `Pagination`, `Scroller`, `Accordion`, `Text`,
-<<<<<<< HEAD
-  `Text Field Wrapper`, `Content Wrapper`, `Segmented Control`, `Tabs`, `Tabs Bar`, `Headline`, `Carousel` and
-  `Fieldset Wrapper` matches new design language.
-=======
-  `Text Field Wrapper`, `Content Wrapper`, `Segmented Control`, `Tabs`, `Tabs Bar`, `Headline` and `Fieldset Wrapper`
+  `Text Field Wrapper`, `Content Wrapper`, `Segmented Control`, `Tabs`, `Tabs Bar`, `Headline`, `Carousel` and `Fieldset Wrapper`
   match new design language
->>>>>>> 67c523a6
 - `Icon` supports
   `primary | contrast-low | contrast-medium | contrast-high | notification-success | notification-warning | notification-error | notification-info | inherit`
   for `color` prop
