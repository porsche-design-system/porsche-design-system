--- conflicted
+++ resolved
@@ -8,8 +8,9 @@
 
 ### [Unreleased]
 
-<<<<<<< HEAD
-#### Added 
+#### Added
+- `:focus-visible` Content of selected Tab in `Tabs` component gets focus styling
+- improved accessibility of `Text Field Wrapper` and `Textarea Wrapper` when `maxlength` attribute is set
 - `Modal` aria property
 - `Modal` class for slotted elements to make content full-width
 
@@ -18,11 +19,6 @@
 
 #### Fixed
 - `Modal` close button styles when no heading is passed
-=======
-#### Added
-- `:focus-visible` Content of selected Tab in `Tabs` component gets focus styling
-- improved accessibility of `Text Field Wrapper` and `Textarea Wrapper` when `maxlength` attribute is set
->>>>>>> 9d4a91ec
 
 ### [2.9.0-beta.0] - 2022-01-18
 
