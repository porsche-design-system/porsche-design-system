# Changelog

## Porsche Design System - Components
All notable changes to this project will be documented in this file.

The format is based on [Keep a Changelog](https://keepachangelog.com/en/1.0.0/),
and this project adheres to [Semantic Versioning](https://semver.org/spec/v2.0.0.html).

### [Unreleased]

<<<<<<< HEAD
#### Added
- `Accordion` component
=======
#### Changed
- Removed initial delay of `Banner`
>>>>>>> a671161d

### [2.3.0-beta.0] - 2021-07-01

#### Added
- `Table`
- Angular: export types from package root
- Accessibility icon

#### Changed
- `Button`, `Button Pure` and `Switch` are now focusable while in `loading` state
- `Text` and `Headline` inherits white-space CSS property
- React: sync component props via property instead of attribute 

#### Fixed
- Angular: support `"strictTemplates": true` option in `tsconfig.json`
- Use correct icon for `arrow-last` and `arrow-first` in `Icon`, `Button` and `Link` components

### [2.2.1] - 2021-06-08

#### Changed
- Optimize vertical alignment of `Modal`

#### Fixed
- URL in inject global style warning

### [2.2.1-beta.1] - 2021-06-02

#### Fixed
- Margin of `Tabs Bar` within `Tabs` for Firefox and Safari
- SVG of `Icon` is not removed after prop change, e.g. on color change
- Fullscreen behavior of `Modal` on screens larger than 1760px

### [2.2.0] - 2021-05-19

#### Fixed
- `Text` inside `Button` now has the proper size on iOS Safari when changing to and from landscape mode
- `Banner` can now be re-opened after closing
- Closing one `Banner` will not close other `Banners` on the site

### [2.2.0-beta.2] - 2021-05-12

#### Fixed
- `Select Wrapper` value changes are now reflected correctly
- `Select Wrapper` dark theme background color if used with `filter` prop

### [2.2.0-beta.1] - 2021-05-05

#### Added
- Partial function `getIconLinks()` to preload Porsche Design System Icons

#### Fixed
- `Text Field Wrapper` spacing in Safari

### [2.2.0-beta.0] - 2021-05-05

#### Added
- Partial function `getMetaTagsAndIconLinks()` to simplify cross device fav and meta icons

### [2.1.0] - 2021-05-03

### [2.1.0-beta.0] - 2021-05-03

#### Added
- `Switch`

#### Changed
- `Text` automatically breaks words/strings into new line being too long to fit inside their container
- `Headline` automatically breaks words/strings into new line being too long to fit inside their container
- Extended `Fieldset Wrapper` with `labelSize`, `required`, `state` and `message` properties. If the `Fieldset Wrapper` is set to required 
  only the label of the **Fieldset Wrapper** gets an asterisk. It is removed from all wrapped child components, as long as they are Porsche Design System form elements.

### [2.0.3] - 2021-04-28

### [2.0.3-beta] - 2021-04-28

#### Fixed
- Angular: Events firing twice in `Pagination`, `Modal`, `Tabs`, `Tabs Bar` and `Banner` component

### [2.0.2] - 2021-04-21

### [2.0.2-beta.0] - 2021-04-20

#### Fixed
- TypeScript build errors due to duplicate declarations in `types.d.ts`

### [2.0.1] - 2021-04-16

#### Fixed
- Visual appearance of `Checkbox Wrapper` in iOS Safari
- A bug where `Text Field Wrapper` would throw an error when reattaching to DOM too quickly
- Visual bug in Firefox when zooming out `Text Field Wrapper`, `Checkbox Wrapper` and `Textarea Wrapper`
- Angular: Streamline component styles in dark theme 

#### Changed
- Aligned focus states of `Checkbox Wrapper` and `Radio Button Wrapper` across browsers

### [2.0.0] - 2021-04-13

In keeping with [Semver](https://semver.org/), Porsche Design System v2.0.0 was released due to changes in the API, fundamental changes in loading behavior and others.
With our new major version `v2.0.0` there are some important changes that you should watch out for.
To make the migration from `v1.5.x` to our current `v2.0.0` easier, we offer a few guidelines.

## General changes / improvements:

#### All components, icons, fonts, styles and marque of the Porsche Design System are loaded versioned and chunked from a central CDN
This way all web based digital Porsche products share and use the cached and versioned assets regardless of the JS framework used to improve loading performance across the Porsche group.
Only a tiny (1.4kb sized) Porsche Design System loader script gets bundled into your application code.
Everything else gets loaded versioned, cached and chunked from a central CDN ([read more](https://designsystem.porsche.com/latest/performance/cdn)).
However, this also means that you will need an **Internet connection** to render the components in a browser (possibly relevant for development stage or intranet applications).

#### Enabling Micro Frontend Architecture
In case of a micro-frontend architecture, multiple instances and versions of the Porsche Design System can be combined in a final application by configurable prefixing technique of the Porsche Design System components during runtime.
Please refer to our framework specific guidelines [Vanilla JS](https://designsystem.porsche.com/latest/start-coding/vanilla-js), [Angular](https://designsystem.porsche.com/latest/start-coding/angular) and [React](https://designsystem.porsche.com/latest/start-coding/react).

#### Prevent Flash of Unstyled Content (FOUC) and Flash of Unstyled Text (FOUT)
To prevent FOUC/FOUT, the Porsche Design System offers various partials as part of the `@porsche-design-system/components-{js|angular|react}` package to ensure all necessary Porsche Design System fonts and components are fully loaded.
If you've used the `@porsche-design-system/partials` package previously, stop using it and replace the integration with the partials provided by `@porsche-design-system/components-{js|angular|react}` package.
Have a look at our [FOUC/FOUT guidelines](https://designsystem.porsche.com/latest/performance/loading-behaviour).

```diff
- <%= require('@porsche-design-system/partials').getPorscheDesignSystemCoreStyles() %>
+ <%= require('@porsche-design-system/components-{js|angular|react}/partials').getInitialStyles() %>

- <%= require('@porsche-design-system/partials').getFontFaceCSS() %>
+ <%= require('@porsche-design-system/components-{js|angular|react}/partials').getFontFaceStylesheet() %>

- <link rel="preload" href="path/to/webfont/nameOfWebFontFile" as="font" type="font/woff2" crossorigin />
+ <%= require('@porsche-design-system/components-{js|angular|react}/partials').getFontLinks({ weights: ['regular', 'semi-bold'] }) %>
```

#### Added support for China CDN
Our CDN is configured to forward requests to Chinese CDN automatically when necessary.
So you're good to go without any configuration or multiple region specific builds of your application.
However, if you are aiming for the maximum possible performance in China, you can configure which CDN the Porsche Design System must use.
Please follow our [CDN guidelines](https://designsystem.porsche.com/latest/performance/cdn) for more information.

#### New/optimized components
- **Tabs**
- **Tabs Bar**
- **Banner**
- **Modal**
- Headline
- Select
- Pagination
- Button
- Button Pure
- Link
- Link Pure
- Spinner
- Checkbox
- Radio Button

#### Improved TypeScript support for Angular and React
To ensure the best possible typing support, we have refactored our Angular and React wrappers which integrate the native web components of the Porsche Design System.

#### componentsReady() works reliable
Because the Porsche Design System components get loaded async at the time they are needed, it might be relevant within your application or test automation to know when those have been initialized.
Therefore, we provide in all three `@porsche-design-system/components-{js|angular|react}')` packages a reliable helper function `componentsReady()`.
[Read more about it](https://designsystem.porsche.com/latest/helpers/components-ready).

#### Removed "blur on focus"
Now focus styling is only applied when you navigate through keyboard and ignored by mouse interaction for browsers supporting `:focus-visible` otherwise it will fallback to `:focus` CSS implementation.

#### Changed focus styling for a better compromise between accessibility and visual appearance
Color and outline of general focus styling has changed to `currentColor` for light/dark theme with an outline of 1px width/offset.
If you have custom components build with the usage of our `@porsche-design-system/utilities` package then update it to the latest version (we also provide a focus [SCSS mixin](https://designsystem.porsche.com/latest/utilities/scss/functions) and [JS function](https://designsystem.porsche.com/latest/utilities/js/functions)).

#### Improved geometry of Porsche Next font
For better alignment and readability we've changed the geometry of the Porsche Next font which results in a visual change of font size and spacing.

#### Dropped support for IE11 and EdgeHTML according to Porsche's official browser strategy 2021
If you still need to support these browsers, you have to stick to `v1.5.x`.
We offer a Browser Notification package `@porsche-design-system/browser-notification` to alert users that these browsers are no longer supported.
It supports a blocking layer (to be used with Porsche Design System `v2.x`), or a dismissible banner (to be used with Porsche Design System `v1.x`).
Please refer to our [Browser compatibility guidelines](https://designsystem.porsche.com/latest/help/browser-compatibility).

#### Changed default type of Button and Button Pure
To be in sync with native `<button>` behavior we've changed the default `type` of **Button** and **Button Pure** component.
Those components will render a button within their Shadow DOM as `<button type="submit">` (previously `<button type="button">`).

- `submit`: The button submits the form data to the server. This is the default if the attribute is not specified for buttons associated with a `<form>`, or if the attribute is an empty or invalid value.
- `button`: The button has no default behavior, and does nothing when pressed by default. It can have client-side scripts listen to the element's events, which are triggered when the events occur.

#### Changed support for wrapped links around Link, Link Pure and Link Social component
Due to the support for setting links (`<a href="#">`) in our **Link**, **Link Pure** and **Link Social** components as child, we've removed support for styling the anchor tag (`<a>`) when it surrounds the component.
So we recommend changing the position of the `<a>` tag from wrapping the component to a direct slot (child) of it.

```diff
- <a href="#"><p-link>Some label</p-link></a>
+ <p-link><a href="#">Some label</a></p-link>

- <a href="#"><p-link-pure>Some label</p-link-pure></a>
+ <p-link-pure><a href="#">Some label</a></p-link-pure>

- <a href="#"><p-link-social>Some label</p-link-social></a>
+ <p-link-social><a href="#">Some label</a></p-link-social>
```

#### Automatic * asterisk symbol to form field labels
We added an automatic generated * asterisk symbol to form field labels which have the required attribute.
This might lead to a doubled * symbol if you set one by yourself.

```diff
- <p-text-field-wrapper label="Some label *"><input type="text" name="some-name" required /></p-text-field-wrapper>
+ <p-text-field-wrapper label="Some label"><input type="text" name="some-name" required /></p-text-field-wrapper>

- <p-checkbox-wrapper label="Some label *"><input type="checkbox" name="some-name" required /></p-checkbox-wrapper>
+ <p-checkbox-wrapper label="Some label"><input type="checkbox" name="some-name" required /></p-checkbox-wrapper>

- <p-radio-button-wrapper label="Some label *"><input type="radio" name="some-name" required /></p-radio-button-wrapper>
+ <p-radio-button-wrapper label="Some label"><input type="radio" name="some-name" required /></p-radio-button-wrapper>

- <p-radio-button-wrapper label="Some label *"><input type="radio" name="some-name" required /></p-radio-button-wrapper>
+ <p-radio-button-wrapper label="Some label"><input type="radio" name="some-name" required /></p-radio-button-wrapper>

- <p-textarea-wrapper label="Some label *"><textarea name="some-name" required></textarea></p-textarea-wrapper>
+ <p-textarea-wrapper label="Some label"><textarea name="some-name" required></textarea></p-textarea-wrapper>

- <p-select-wrapper label="Some label *"><select name="some-name" required><option>A</option></select></p-select-wrapper>
+ <p-select-wrapper label="Some label"><select name="some-name" required><option>A</option></select></p-select-wrapper>
```

#### Shadow DOM
`Flex`, `Flex Item`, `Grid` and `Grid Item` now use Shadow DOM, thus you are not able to overwrite styles defined by these components any longer.

---

## Angular

#### Integration of Angular components
In the past it was possible to provide a token called `PREVENT_WEB_COMPONENTS_REGISTRATION` which prevented the registration of the Porsche Design System components and loading of polyfills.
Due to the fact that we no longer provide / need poly filling, we have completely removed the token.
For advanced usage please [read further](https://designsystem.porsche.com/latest/start-coding/angular).

---

## React

#### Integration of React components
In the past `@porsche-design-system/components-react` components have initialized the **Porsche Design System Loader** automatically as soon as a component was imported.
With `v2.x` you have to import the `PorscheDesignSystemProvider` once in your `index.tsx` which then initializes the **Porsche Design System Loader**, e.g. like:
```diff
  // index.tsx
    
  import ReactDOM from 'react-dom';
  import { PorscheDesignSystemProvider } from '@porsche-design-system/components-react';
  import { App } from './App';
    
  ReactDOM.render(
    <React.StrictMode>
+     <PorscheDesignSystemProvider>
        <App />
+     </PorscheDesignSystemProvider>
    </React.StrictMode>,
    document.getElementById('root')
  );
```
For advanced usage please [read further](https://designsystem.porsche.com/latest/start-coding/react).


#### Jsdom Polyfill for React / Jest / jsdom test automation
We removed test mocks for React / Jest / jsdom as Shadow DOM is supported since jsdom v12.2.0.
Instead, we provide a Jsdom Polyfill (exclusivly for `@porsche-design-system/components-react` package) fixing missing implementation of jsdom which the Porsche Design System relies on.
**Note:** If your test includes Porsche Design System components, make sure to wrap the component you want to test with a PorscheDesignSystemProvider in order to avoid exceptions.
For more information please [read further](https://designsystem.porsche.com/latest/start-coding/react).

---

## Vanilla JS

#### Integration of Vanilla JS components
With `v1.x` of the Porsche Design System you've had to copy all needed JS files of `@porsche-design-system/components-js` into your target directory and include the ES5 and ESM loader snippet.
Now you only need to copy one `index.js` file and initialize the Porsche Design System like in the example below:

```diff
  <!DOCTYPE html>
  <html lang="en">
    <head>
      <meta charset="utf-8">
      <meta name="viewport" content="width=device-width,initial-scale=1.0">
      <title>Porsche Design System</title>
-     <script nomodule src="PATH/TO/PACKAGE/@porsche-design-system/components-js/dist/porsche-design-system/porsche-design-system.js"></script>
-     <script type="module" src="PATH/TO/PACKAGE/@porsche-design-system/components-js/dist/porsche-design-system/porsche-design-system.esm.js"></script>
+     <script src="PATH/TO/PACKAGE/@porsche-design-system/components-js/index.js"></script>
    </head>
    <body>
+     <script type="text/javascript">
+       porscheDesignSystem.load();
+     </script>
      <p-headline variant="headline-1">Some text</p-headline>
    </body>
  </html>
```
For advanced usage please [read further](https://designsystem.porsche.com/latest/start-coding/vanilla-js).

---

### [2.0.0-rc.10] - 2021-04-12

#### Changed
- `Tabs` and `Tabs Bar` now respect dynamic additions / removals of `p-tabs-item`, `a` and `button` elements. Make sure to update the `activeTabIndex` when mutating elements
- Improved performance of `Text`, `Button Pure` and `Link Pure` when `size` is not `inherit`

#### Added
- `Grid` now has a `wrap` and `gutter` property
- Components (`Grid Item`, `Flex Item`, `Tabs Item` and `Text List Item`) that require a specific parent (`Grid`, `Flex`, `Tabs` and `Text List`) will now throw an error if used without that parent

#### Fixed
- Visual appearance of `Checkbox Wrapper` and `Radio Button Wrapper` reflect the state of the wrapped `input` element

### [2.0.0-rc.9] - 2021-03-26

#### Added
- `Button Group` component
- Fullscreen property for `Modal` on mobile

#### Changed
- Spacings, heading and sizes of `Modal`

#### Fixed
- Prevent duplicate loading of `porsche-design-system.v2.x.HASH.js` chunk when using `getComponentChunkLinks()` partial

### [2.0.0-rc.8] - 2021-03-17

#### Added
- Support for full height `Content Wrapper` with flex 
- `Tabs Bar` now supports `undefined` as `activeTabIndex`

#### Changed
- `Tabs Bar` has a new default `activeTabIndex`, which is `undefined`
- `Tabs Bar` does not work by itself anymore. The `activeTabIndex` needs to be controlled from the outside ([read more](https://designsystem.porsche.com/latest/components/tabs-bar/examples))
- Background Color of `Select Wrapper` in `dark` theme to meet accessibility criteria

### [2.0.0-rc.7] - 2021-03-15

#### Fixed
- Make shadowed `Flex` and `Grid` work in Firefox + Safari

### [2.0.0-rc.6] - 2021-03-11

#### Changed
- Make `Grid` and `Grid Item` use Shadow DOM
- Make `Flex` and `Flex Item` use Shadow DOM

### [2.0.0-rc.5] - 2021-03-09

#### Added
- Configurable background color of `Content Wrapper`
- `italic` font-style in `Text` is now overridden with `normal`

#### Fixed
- Usage of `Select Wrapper` within custom elements
- A bug that caused `Spinner` to be displayed in a wrong size

### [2.0.0-rc.4] - 2021-03-01

#### Changed
- Filter of `Select Wrapper` supports substring search

#### Fixed
- Build error in SSR

### [2.0.0-rc.3] - 2021-02-17

#### Added
- React: utility function `skipCheckForPorscheDesignSystemProviderDuringTests`
- React: tree shaking for component wrappers

#### Fixed
- Angular: error in `Checkbox Wrapper`, `Radio Button Wrapper` and `Text Field Wrapper` when `input[type]` is bound

### [2.0.0-rc.2] - 2021-02-12

#### Added
- Validate usage of `Checkbox Wrapper`, `Radio Button Wrapper`, `Select Wrapper`, `Text Field Wrapper` and `Textarea Wrapper`

### [2.0.0-rc.1] - 2021-02-04

#### Added
- Partial function `getComponentChunkLinks()` to preload Porsche Design System Components

#### Changed
- Added a space before asterisk (`*`) when `input`, `textarea` or `select` have `required` attribute within form wrapper components
- Renamed partial `getFontLinks()` option from `weight` to `weights`

#### Fixed
- A bug in `Tabs Bar` where the nextButton was mistakenly rendered.
- A bug where `Icon` was not rendered when using `lazy` property.
- A bug in `Text Field Wrapper` with input type password where characters would overlap the icon.

### [2.0.0-rc.0] - 2021-01-29

#### Added
- Link support for `Marque`
- Sizing options `'responsive' | 'small' | 'medium'` for `Marque`

#### Changed
- Angular: added static `load()` function `PorscheDesignSystemModule` for custom prefix
- Hide up/down spin button when using **Text Field** with `type="number"` in Firefox

#### Fixed
- Angular: typings 
- React: correct handling of `ref` property
- Unhandled exception in `Select Wrapper` if `selected` and `disabled` attributes are set on the same option
- A bug in `Tabs Bar` where scrolling was broken when a tab was selected
- A bug in `Tabs Bar` where the `nextButton` was always rendered

### [2.0.0-alpha.13] - 2021-01-26

#### Added
- Partial function `getFontLinks()` to prevent **Flash of Unstyled Text** (FOUT)

#### Fixed
- React: correct handling of `className` property

### [2.0.0-alpha.12] - 2021-01-20

#### Added
- Partial function `getInitialStyles()` to prevent **Flash of Unstyled Content** (FOUC)
- Partial function `getFontFaceStylesheet()` to prevent **Flash of Unstyled Text** (FOUT)

#### Changed
- React: `PorscheDesignSystemProvider` needs to wrap application
- React: component props have to be camelCase
- React: `PorscheDesignSystemProvider` is needed while testing components

#### Fixed
- React: typings
- React: support of objects for property values

#### Removed
- React: `getPrefixedComponents`, prefixing is handled by `PorscheDesignSystemProvider`

### [2.0.0-alpha.11] - 2021-01-08

#### Changed
- Precision of relative line height
- Changed color of `neutral contrast low`

### [2.0.0-alpha.10] - 2020-12-14

#### Added
- `native` property to `Select Wrapper` to force rendering of native Browser select dropdown
- Extended flexibility of `Headline`

#### Changed
- Some styling improvements of `Select Wrapper`

#### Fixed
- Jsdom Polyfill `fetch` error

### [2.0.0-alpha.9] - 2020-12-09

### Fixed
- Improved reliability of `componentsReady()`

#### Changed
- Jsdom Polyfill `console.warn` behaviour

### [2.0.0-alpha.8] - 2020-12-03

### Fixed
- A bug where `Modal` did not remove `overflow=hidden` on document body.

### [2.0.0-alpha.7] - 2020-11-26

#### Added
- Jsdom Polyfill

#### Removed
- Jsdom Mocks
- Global "blur on focus" script

#### Changed
- Default dropdown direction of `SelectWrapper` from `down` to `auto`
- Made API of `Tabs` consistent with `Tabs Bar`
- Removed transition for focus styling
- Use `:focus-visible` as default and `:focus` as fallback for focusable elements

#### Fixed
- The Selected element of `SelectWrapper` dropdown keeps now in sync with native selection if changed programmatically
- Invalid search results get cleared if `SelectWrapper` becomes focus state
- Some bugs in `TabsBar`
- Minification of dynamic slotted content styles
- An issue where `Pagination` throws console errors if disconnected from dom.

### [2.0.0-alpha.6] - 2020-10-28

#### Changed
- default `type` of `Button` and `Button Pure` to `submit`

#### Fixed
- Typings

### [2.0.0-alpha.5] - 2020-10-26

#### Added
- `Modal` component

#### Fixed
- Typing for `pageChange` event of `Pagination` component
- Typings

#### Changed
- Focus styling

### [2.0.0-alpha.4] - 2020-10-14

#### Added
- Custom filter to `Select Wrapper` component
- DropDown direction property to `Select Wrapper` component
- Display `*` after label when `input`, `textarea` or `select` have `required` attribute within form wrapper components
- `Tabs` component
- `Tabs Bar` component
- `Banner` component

#### Removed
- Default `position: relative;` style of `Link Pure` and `Button Pure` 

#### Fixed
- `Spinner` zooming bug on Safari

### [2.0.0-alpha.3] - 2020-09-11

#### Added
- Support to load assets from China CDN directly via browser flag: `PORSCHE_DESIGN_SYSTEM_CDN = 'cn';`

#### Removed
- Support for `<a>` wrapped `Link` and `Link Pure`

### [2.0.0-alpha.2] - 2020-08-20

### [2.0.0-alpha.1] - 2020-08-17

#### Changed
- Removed classnames dependency
- Stencil Core `taskQueue` from `congestionAsync` to `async` for more performant component rendering

#### Fixed
- Focus input on label click of `Checkbox Wrapper` and `Radio Button Wrapper`

### [1.5.6] - 2020-10-15

### [1.5.6-rc.0] - 2020-10-13

### Fixed
- `Spinner` zooming bug on Safari

### [1.5.5] - 2020-09-11

### [1.5.5-rc.0] - 2020-09-07

### Changed
- Deprecated stencil lifecycle-method `componentDidUnload` to `disconnectedCallback` to fix "`selectObserver` is undefined" bug in `Select Wrapper` and `Pagination`

### [1.5.4] - 2020-08-25

### [1.5.4-rc.0] - 2020-08-17

#### Changed
- Removed classnames dependency
- Stencil Core `taskQueue` from `congestionAsync` to `async` for more performant component rendering

#### Fixed
- Focus input on label click of `Checkbox Wrapper` and `Radio Button Wrapper`
- Fix typings for `orientation` of `Divider` component

### [2.0.0-alpha.0] - 2020-08-06

#### Added
- **Experimental:** Optional web component scoping mechanism during runtime to enable micro service architecture

#### Changed
- Web components get lazy loaded from central CDN to improve caching strategy across Porsche's digital eco system

#### Removed
- Stop browser support for **IE11** and **EdgeHTML**

#### Fixed
- Mix of `Optgroups` and `Options` on same level in `Select Wrapper` component
- Fix typings for `orientation` of `Divider` component

### [1.5.3] - 2020-08-10

### [1.5.3-rc.0] - 2020-08-10

#### Fixed
- Mix of `Optgroups` and `Options` on same level in `Select Wrapper` component

### [1.5.2] - 2020-07-22

#### Fixed
- Dispatch change event in `Select Wrapper`
- Stencil react-output-target SSR Bug

### [1.5.1] - 2020-07-20

#### Fixed
- SVGO settings for icons
- Angular bug which causes `ngcc` to fail

### [1.5.0] - 2020-07-16

#### Added
- Icons (active-cabin-ventilation, battery-full, bell, bookmark, car-battery, charging-active, charging-state, climate, climate-control, garage, horn, key, map, parking-brake, parking-light, preheating, send, shopping-bag, sidelights, user-manual, wrenches)

#### Changed
- Icons (arrow-first, arrow-last, battery-empty, car, card, charging-station, question)

#### Fixed
- Porsche Marque images

### [1.5.0-rc.2] - 2020-07-06

### [1.5.0-rc.1] - 2020-07-06

#### Added
- **Notification Neutral** color to `color` property of `p-text` and `p-icon`

### [1.5.0-rc.0] - 2020-06-25

#### Added
- `Fieldset Wrapper` component
- Improved SEO of `p-headline` and `p-text`: Added possibility to write semantic HTML tags (e.g. `<h1>-<h6>` or `<p>`, `<blockquote>`, etc.) directly as slotted content.
- Possibility to include anchor tags directly as slots of `Link`, `Link Pure` and `Link Social` 
- `Text` new `weight` property `semibold`
- `Button Pure` label with subline pattern as slot
- `Link Pure` label with subline pattern as slot

#### Changed
- `Select Wrapper` is now ready for the catwalk. It is dressed now with a custom drop down list box and gets naked by default on touch devices. 

#### Fixed
- Minor accessibility improvements of `icons` and `Text Field`
- Remove native number spinner buttons of `Text Field` with type text for Firefox
- An issue with `Button` and `Button Pure` and their `disabled` attribute

### [1.4.0] - 2020-05-14

### [1.4.0-rc.3] - 2020-05-08

#### Added
- `Text List`

#### Changed
- Improve caching strategy for fonts by content-based hash
- Improve caching strategy for marque by content-based hash
- Dimensions and sharpness of marque
- Props for `Content Wrapper`

### [1.4.0-rc.2] - 2020-05-06

#### Added
- `Content Wrapper`
- Description property to `p-text-field-wrapper`, `p-textarea-wrapper` and `p-select-wrapper`
- `Link Social`

#### Changed
- Improve accessibility of error and success states of form elements
- Aria-invalid attribute of form elements if they are in error state is now managed by component
- Rename icon name `configure` to `configurate` (prevents breaking change compared to stable v1.3.0)
- Improve `p-icon` loading behavior

#### Fixed
- Display of wrong icons

#### Removed
- `safe-zone` property of `p-grid` (`Content Wrapper` should be used instead)

### [1.4.0-rc.1] - 2020-04-27

#### Added
- Add `safe-zone` property to `p-grid` for outer grid margin, max-width and centering
- Submit button with search icon to `p-textfield-wrapper` type search
- Test-Projects React, Angular, Gatsby and NextJS

#### Changed
- Background color of readonly state in components `p-textfield-wrapper` and `p-textarea-wrapper`
- Visual appearance of icons
- Improve caching strategy for icons by content-based hash
- Cursor of Radio, Checkbox and Select
- Fixed naming of Mock from `p-textfield-wrapper` to `p-text-field-wrapper`

#### Fixed
- Icon loading mechanism

### [1.4.0-rc.0] - 2020-04-09

#### Added
- SSR support

### [1.3.0] - 2020-04-08

#### Added
- New headline size `headline-5` to `p-headline`
- Test Mocks

#### Fixed
- Text styling of Select component on focus in IE11 and Chrome on Windows 10

### [1.3.0-rc.0] - 2020-04-03

#### Fixed
- Improve form elements

### [1.2.0] - 2020-03-25

#### Added
- `Divider`
- Hover state for form elements

#### Fixed
- Support label text of form elements for Screen readers

### [1.1.2] - 2020-03-17

#### Changed
- Notification colors

### [1.1.1] - 2020-03-13

#### Changed
- Icon of `Checkbox` indeterminate state

### [1.1.0] - 2020-03-11

#### Fixed
- Minor improvements

### [1.1.0-rc.0] - 2020-03-02

#### Added
- `Select Wrapper`
- `Checkbox Wrapper`
- `Radio Button Wrapper`
- `Textarea Wrapper`

#### Fixed
- `Text Field Wrapper` toggle password visibility

### [1.0.3] - 2020-02-13

#### Fixed
- JS framework compatibility

### [1.1.0-0] - 2020-02-06

#### Added
- `Text Field Wrapper`

#### Changed
- Add proper cursor for disabled state for `Button` and `Button Pure`

### [1.0.2] - 2020-02-04

#### Fixed
- Inheritable styling of slotted content

### [1.0.1] - 2020-01-30

#### Added
- Clickable area of `Link Pure` and `Button Pure` is optionally configurable by defining padding on host element

### [1.0.0] - 2020-01-28

#### Added
- Cursor pointer on hover for `Button` and `Button Pure`
- Line-height gets calculated based on Porsche type-scaling formula automatically for `Text`, `Link Pure` and `Button Pure`
- Test helper function `componentsReady()` which indicates when lazy loaded components fully have loaded

#### Changed
- Update CDN asset paths
- Improve font-weight definitions
- Rename and optimize neutral colors for `Icon` and `Text`

### [1.0.0-rc.1] - 2019-12-13

#### Added
- `Headline`
- `Text`
- `Marque`
- `Button`
- `Button Pure`
- `Spinner`
- `Icon`
- `Flex`
- `Grid`
- `Link`
- `Link Pure`
- `Pagination`
- "Blur on focus"<|MERGE_RESOLUTION|>--- conflicted
+++ resolved
@@ -8,13 +8,11 @@
 
 ### [Unreleased]
 
-<<<<<<< HEAD
 #### Added
 - `Accordion` component
-=======
+
 #### Changed
 - Removed initial delay of `Banner`
->>>>>>> a671161d
 
 ### [2.3.0-beta.0] - 2021-07-01
 
