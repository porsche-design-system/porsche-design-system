--- conflicted
+++ resolved
@@ -17,9 +17,6 @@
 
 #### Changed
 
-<<<<<<< HEAD
--`Spinner`, `Link Pure`, `Button Pure`, `Link`, `Button`, `Checkbox Wrapper`, `Radio Button Wrapper`, `Tag Dismissible`, `Link Social` matches new design language
-=======
 - `Icon` supports
   `'primary' | 'contrast-low' | 'contrast-medium' | 'contrast-high' | 'notification-success' | 'notification-warning' | 'notification-error' | 'notification-info' | 'inherit'`
   for color prop while
@@ -44,7 +41,6 @@
 ```
 
 - Default value of prop `name` of `Icon` has changed from **"arrow-head-right"** to **"arrow-right"**
->>>>>>> 427f4007
 - Default value of prop `variant` of `Link` and `Button` has changed from **"secondary"** to **"primary"**
 - Default value of prop `icon` of `Link` and `Button` has changed from **"arrow-head-right"** to **"none"**. Therefor
   the `icon` property **must** be set if the `link` or `button` has the `hide-label` property:
@@ -63,7 +59,7 @@
 + <p-button hide-label="{ base: true, m: false }" icon="arrow-right">Some label</p-button>
 ```
 
-- `Spinner`, `Icon`, `Link Pure`, `Button Pure`, `Link`, `Button`, `Checkbox Wrapper`, `Radio Button Wrapper`,
+- `Spinner`, `Icon`, `Link Pure`, `Button Pure`, `Link`, `Button`, `Link Social`, `Checkbox Wrapper`, `Radio Button Wrapper`,
   `Popover`, `Tag Dismissible` matches new design language
 - CSS global variables names
 
@@ -75,6 +71,7 @@
 ```
 
 - Prop `weight` for `Link Pure` and `Button Pure` is deprecated now, only regular font weight will be applied:
+
 ```diff
 - <p-link-pure href="#" weight="thin">Some label</p-link-pure>
 - <p-link-pure href="#" weight="regular">Some label</p-link-pure>
