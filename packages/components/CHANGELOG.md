--- conflicted
+++ resolved
@@ -8,12 +8,10 @@
 
 ### [Unreleased]
 
-<<<<<<< HEAD
 #### Changed
 - Extended `Fieldset Wrapper` with `labelSize`, `required`, `state` and `message` properties
-=======
+
 ### [2.0.2] - 2021-04-21
->>>>>>> aadbb211
 
 ### [2.0.2-beta.0] - 2021-04-20
 
