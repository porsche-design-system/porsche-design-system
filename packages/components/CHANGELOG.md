--- conflicted
+++ resolved
@@ -101,11 +101,7 @@
 
 - `Spinner`, `Icon`, `Link Pure`, `Button Pure`, `Link`, `Link Social`, `Button`, `Checkbox Wrapper`,
   `Radio Button Wrapper`, `Popover`, `Tag`, `Tag Dismissible`, `Textarea Wrapper`, `Inline Notification`, `Banner`,
-<<<<<<< HEAD
-  `Toast`, `Text Field Wrapper` and `Scroller` matches new design language
-=======
-  `Toast`, `Grid`, `Flex` and `Text Field Wrapper` matches new design language
->>>>>>> cd62ddbd
+  `Toast`, `Grid`, `Flex`, `Text Field Wrapper` and `Scroller` matches new design language
 - CSS global variables names
 
 ```diff
