# Changelog

## Porsche Design System - Components
All notable changes to this project will be documented in this file.

The format is based on [Keep a Changelog](https://keepachangelog.com/en/1.0.0/),
and this project adheres to [Semantic Versioning](https://semver.org/spec/v2.0.0.html).

### [Unreleased]

<<<<<<< HEAD
### Added
- New `accessibility` property for `ARIA` attribute handling for: `Button`, `Button-Pure`, `Icon`, `Link`, `Link-Pure`, `Marque`, `Spinner`
=======
#### Added
- `unit` and `unitPosition` properties to `Text Field Wrapper`
>>>>>>> 18757a44

### [2.6.0-beta.0] - 2021-10-29

#### Changed
- Use `Heiti SC` (pre-installed on iOS/macOS) and `SimHei` (pre-installed on Windows) as Chinese fallback font

#### Added
- `Marque` uses `webp` images for browsers that support it
- `Inline Notification`
- `Icon` now supports `success` for `name` property

#### Fixed
- Colors of `Banner` for dark theme
- Replaced CSS `inset` property with `top`, `left`, `right` and `bottom` for browser compatibility 
- Opening and closing transition of `Modal`

### [2.5.1-beta.0] - 2021-10-11

#### Fixed
- Possible exceptions when components get unmounted directly

### [2.5.0] - 2021-10-04

#### Added
- `SimHei` and `黑体` as fallback for all components' `font-family`

### [2.5.0-beta.1] - 2021-09-28

#### Changed
- React: improved render behavior of components

### [2.5.0-beta.0] - 2021-09-22

#### Added
- React: utility function `skipPorscheDesignSystemCDNRequestsDuringTests`

### [2.4.0] - 2021-09-21

### [2.4.0-beta.2] - 2021-09-21

#### Added
- `Link Social` and `Icon` now support `kakaotalk`, `naver`, `reddit` and `tiktok`
- JSS caching mechanism to improve style performance

#### Changed
- Alignment of `linkedin` icon
- Improved accessibility of `Select Wrapper`
- `Icon` loading behaviour to non-blocking, components using the `Icon` will no longer wait for it to load
- Validation messages of `Fieldset Wrapper` have now an additional icon representing the validation state

#### Fixed
- Box model of `Link Pure`
- Focus of `Link Pure` with slotted anchor and hidden label
- Focus cycling of `Modal` without focusable children
- Suppress CORS error

### [2.4.0-beta.1] - 2021-08-26

#### Added
- `active` property to `Button Pure`

### [2.4.0-beta.0] - 2021-08-26

#### Added
- `icon` property of `Button Pure` and `Link Pure` was extended by `none` value
- `alignLabel` and `stretch` property to `Button Pure` and `Link Pure`

#### Changed
- Improved `:focus-visible` and `:hover:focus-visible` colors for `Link Social` and `Link`
- Improved slotted `<a>` coloring in dark theme for `Link Social` and `Link`
- Validation messages of `Checkbox Wrapper`, `Radio Button Wrapper`, `Select Wrapper`, `Textarea Wrapper` and `Text Field Wrapper` have now an additional icon representing the validation state
- `Modal` backdrop behavior to close modal on mouse-down

#### Fixed
- Slotted `<a>` coloring in dark theme for `Text`, `Headline`, `Text List`, `Banner`, `Select Wrapper` and `Link Pure`
- Wrong background color of scrollable `Modal`'s backdrop in Safari

### [2.3.0] - 2021-07-28

### [2.3.0-beta.3] - 2021-07-28

#### Changed
- `Accordion` reduce paddings, vertically align carets to the first heading row, adjust border color and hover styles

#### Fixed
- `Text Field Wrapper` accessibility of type password and search

### [2.3.0-beta.2] - 2021-07-15

#### Added
- `Checkbox Wrapper`, `Radio Button Wrapper`, `Select Wrapper`, `Textarea Wrapper` and `Text Field Wrapper` now reflect changes of the `required` attribute on their child component
- `multiline` property to `Table Cell`
- Partial function `getLoaderScript()` to initialize Porsche Design System as early as possible

#### Fixed
- `Table Head Cell` uses semi bold instead of bold as font weight
- Transition of `Modal`

### [2.3.0-beta.1] - 2021-07-08

#### Added
- `Accordion`

#### Changed
- Removed initial delay of `Banner`

### [2.3.0-beta.0] - 2021-07-01

#### Added
- `Table`
- Angular: export types from package root
- Accessibility icon

#### Changed
- `Button`, `Button Pure` and `Switch` are now focusable while in `loading` state
- `Text` and `Headline` inherits white-space CSS property
- React: sync component props via property instead of attribute 

#### Fixed
- Angular: support `"strictTemplates": true` option in `tsconfig.json`
- Use correct icon for `arrow-last` and `arrow-first` in `Icon`, `Button` and `Link` components

### [2.2.1] - 2021-06-08

#### Changed
- Optimize vertical alignment of `Modal`

#### Fixed
- URL in inject global style warning

### [2.2.1-beta.1] - 2021-06-02

#### Fixed
- Margin of `Tabs Bar` within `Tabs` for Firefox and Safari
- SVG of `Icon` is not removed after prop change, e.g. on color change
- Fullscreen behavior of `Modal` on screens larger than 1760px

### [2.2.0] - 2021-05-19

#### Fixed
- `Text` inside `Button` now has the proper size on iOS Safari when changing to and from landscape mode
- `Banner` can now be re-opened after closing
- Closing one `Banner` will not close other `Banners` on the site

### [2.2.0-beta.2] - 2021-05-12

#### Fixed
- `Select Wrapper` value changes are now reflected correctly
- `Select Wrapper` dark theme background color if used with `filter` prop

### [2.2.0-beta.1] - 2021-05-05

#### Added
- Partial function `getIconLinks()` to preload Porsche Design System Icons

#### Fixed
- `Text Field Wrapper` spacing in Safari

### [2.2.0-beta.0] - 2021-05-05

#### Added
- Partial function `getMetaTagsAndIconLinks()` to simplify cross device fav and meta icons

### [2.1.0] - 2021-05-03

### [2.1.0-beta.0] - 2021-05-03

#### Added
- `Switch`

#### Changed
- `Text` automatically breaks words/strings into new line being too long to fit inside their container
- `Headline` automatically breaks words/strings into new line being too long to fit inside their container
- Extended `Fieldset Wrapper` with `labelSize`, `required`, `state` and `message` properties. If the `Fieldset Wrapper` is set to required 
  only the label of the **Fieldset Wrapper** gets an asterisk. It is removed from all wrapped child components, as long as they are Porsche Design System form elements.

### [2.0.3] - 2021-04-28

### [2.0.3-beta] - 2021-04-28

#### Fixed
- Angular: Events firing twice in `Pagination`, `Modal`, `Tabs`, `Tabs Bar` and `Banner` component

### [2.0.2] - 2021-04-21

### [2.0.2-beta.0] - 2021-04-20

#### Fixed
- TypeScript build errors due to duplicate declarations in `types.d.ts`

### [2.0.1] - 2021-04-16

#### Fixed
- Visual appearance of `Checkbox Wrapper` in iOS Safari
- A bug where `Text Field Wrapper` would throw an error when reattaching to DOM too quickly
- Visual bug in Firefox when zooming out `Text Field Wrapper`, `Checkbox Wrapper` and `Textarea Wrapper`
- Angular: Streamline component styles in dark theme 

#### Changed
- Aligned focus states of `Checkbox Wrapper` and `Radio Button Wrapper` across browsers

### [2.0.0] - 2021-04-13

In keeping with [Semver](https://semver.org/), Porsche Design System v2.0.0 was released due to changes in the API, fundamental changes in loading behavior and others.
With our new major version `v2.0.0` there are some important changes that you should watch out for.
To make the migration from `v1.5.x` to our current `v2.0.0` easier, we offer a few guidelines.

## General changes / improvements:

#### All components, icons, fonts, styles and marque of the Porsche Design System are loaded versioned and chunked from a central CDN
This way all web based digital Porsche products share and use the cached and versioned assets regardless of the JS framework used to improve loading performance across the Porsche group.
Only a tiny (1.4kb sized) Porsche Design System loader script gets bundled into your application code.
Everything else gets loaded versioned, cached and chunked from a central CDN ([read more](https://designsystem.porsche.com/latest/performance/cdn)).
However, this also means that you will need an **Internet connection** to render the components in a browser (possibly relevant for development stage or intranet applications).

#### Enabling Micro Frontend Architecture
In case of a micro-frontend architecture, multiple instances and versions of the Porsche Design System can be combined in a final application by configurable prefixing technique of the Porsche Design System components during runtime.
Please refer to our framework specific guidelines [Vanilla JS](https://designsystem.porsche.com/latest/start-coding/vanilla-js), [Angular](https://designsystem.porsche.com/latest/start-coding/angular) and [React](https://designsystem.porsche.com/latest/start-coding/react).

#### Prevent Flash of Unstyled Content (FOUC) and Flash of Unstyled Text (FOUT)
To prevent FOUC/FOUT, the Porsche Design System offers various partials as part of the `@porsche-design-system/components-{js|angular|react}` package to ensure all necessary Porsche Design System fonts and components are fully loaded.
If you've used the `@porsche-design-system/partials` package previously, stop using it and replace the integration with the partials provided by `@porsche-design-system/components-{js|angular|react}` package.
Have a look at our [FOUC/FOUT guidelines](https://designsystem.porsche.com/latest/performance/loading-behaviour).

```diff
- <%= require('@porsche-design-system/partials').getPorscheDesignSystemCoreStyles() %>
+ <%= require('@porsche-design-system/components-{js|angular|react}/partials').getInitialStyles() %>

- <%= require('@porsche-design-system/partials').getFontFaceCSS() %>
+ <%= require('@porsche-design-system/components-{js|angular|react}/partials').getFontFaceStylesheet() %>

- <link rel="preload" href="path/to/webfont/nameOfWebFontFile" as="font" type="font/woff2" crossorigin />
+ <%= require('@porsche-design-system/components-{js|angular|react}/partials').getFontLinks({ weights: ['regular', 'semi-bold'] }) %>
```

#### Added support for China CDN
Our CDN is configured to forward requests to Chinese CDN automatically when necessary.
So you're good to go without any configuration or multiple region specific builds of your application.
However, if you are aiming for the maximum possible performance in China, you can configure which CDN the Porsche Design System must use.
Please follow our [CDN guidelines](https://designsystem.porsche.com/latest/performance/cdn) for more information.

#### New/optimized components
- **Tabs**
- **Tabs Bar**
- **Banner**
- **Modal**
- Headline
- Select
- Pagination
- Button
- Button Pure
- Link
- Link Pure
- Spinner
- Checkbox
- Radio Button

#### Improved TypeScript support for Angular and React
To ensure the best possible typing support, we have refactored our Angular and React wrappers which integrate the native web components of the Porsche Design System.

#### componentsReady() works reliable
Because the Porsche Design System components get loaded async at the time they are needed, it might be relevant within your application or test automation to know when those have been initialized.
Therefore, we provide in all three `@porsche-design-system/components-{js|angular|react}')` packages a reliable helper function `componentsReady()`.
[Read more about it](https://designsystem.porsche.com/latest/helpers/components-ready).

#### Removed "blur on focus"
Now focus styling is only applied when you navigate through keyboard and ignored by mouse interaction for browsers supporting `:focus-visible` otherwise it will fallback to `:focus` CSS implementation.

#### Changed focus styling for a better compromise between accessibility and visual appearance
Color and outline of general focus styling has changed to `currentColor` for light/dark theme with an outline of 1px width/offset.
If you have custom components build with the usage of our `@porsche-design-system/utilities` package then update it to the latest version (we also provide a focus [SCSS mixin](https://designsystem.porsche.com/latest/utilities/scss/functions) and [JS function](https://designsystem.porsche.com/latest/utilities/js/functions)).

#### Improved geometry of Porsche Next font
For better alignment and readability we've changed the geometry of the Porsche Next font which results in a visual change of font size and spacing.

#### Dropped support for IE11 and EdgeHTML according to Porsche's official browser strategy 2021
If you still need to support these browsers, you have to stick to `v1.5.x`.
We offer a Browser Notification package `@porsche-design-system/browser-notification` to alert users that these browsers are no longer supported.
It supports a blocking layer (to be used with Porsche Design System `v2.x`), or a dismissible banner (to be used with Porsche Design System `v1.x`).
Please refer to our [Browser compatibility guidelines](https://designsystem.porsche.com/latest/help/browser-compatibility).

#### Changed default type of Button and Button Pure
To be in sync with native `<button>` behavior we've changed the default `type` of **Button** and **Button Pure** component.
Those components will render a button within their Shadow DOM as `<button type="submit">` (previously `<button type="button">`).

- `submit`: The button submits the form data to the server. This is the default if the attribute is not specified for buttons associated with a `<form>`, or if the attribute is an empty or invalid value.
- `button`: The button has no default behavior, and does nothing when pressed by default. It can have client-side scripts listen to the element's events, which are triggered when the events occur.

#### Changed support for wrapped links around Link, Link Pure and Link Social component
Due to the support for setting links (`<a href="#">`) in our **Link**, **Link Pure** and **Link Social** components as child, we've removed support for styling the anchor tag (`<a>`) when it surrounds the component.
So we recommend changing the position of the `<a>` tag from wrapping the component to a direct slot (child) of it.

```diff
- <a href="#"><p-link>Some label</p-link></a>
+ <p-link><a href="#">Some label</a></p-link>

- <a href="#"><p-link-pure>Some label</p-link-pure></a>
+ <p-link-pure><a href="#">Some label</a></p-link-pure>

- <a href="#"><p-link-social>Some label</p-link-social></a>
+ <p-link-social><a href="#">Some label</a></p-link-social>
```

#### Automatic * asterisk symbol to form field labels
We added an automatic generated * asterisk symbol to form field labels which have the required attribute.
This might lead to a doubled * symbol if you set one by yourself.

```diff
- <p-text-field-wrapper label="Some label *"><input type="text" name="some-name" required /></p-text-field-wrapper>
+ <p-text-field-wrapper label="Some label"><input type="text" name="some-name" required /></p-text-field-wrapper>

- <p-checkbox-wrapper label="Some label *"><input type="checkbox" name="some-name" required /></p-checkbox-wrapper>
+ <p-checkbox-wrapper label="Some label"><input type="checkbox" name="some-name" required /></p-checkbox-wrapper>

- <p-radio-button-wrapper label="Some label *"><input type="radio" name="some-name" required /></p-radio-button-wrapper>
+ <p-radio-button-wrapper label="Some label"><input type="radio" name="some-name" required /></p-radio-button-wrapper>

- <p-radio-button-wrapper label="Some label *"><input type="radio" name="some-name" required /></p-radio-button-wrapper>
+ <p-radio-button-wrapper label="Some label"><input type="radio" name="some-name" required /></p-radio-button-wrapper>

- <p-textarea-wrapper label="Some label *"><textarea name="some-name" required></textarea></p-textarea-wrapper>
+ <p-textarea-wrapper label="Some label"><textarea name="some-name" required></textarea></p-textarea-wrapper>

- <p-select-wrapper label="Some label *"><select name="some-name" required><option>A</option></select></p-select-wrapper>
+ <p-select-wrapper label="Some label"><select name="some-name" required><option>A</option></select></p-select-wrapper>
```

#### Shadow DOM
`Flex`, `Flex Item`, `Grid` and `Grid Item` now use Shadow DOM, thus you are not able to overwrite styles defined by these components any longer.

---

## Angular

#### Integration of Angular components
In the past it was possible to provide a token called `PREVENT_WEB_COMPONENTS_REGISTRATION` which prevented the registration of the Porsche Design System components and loading of polyfills.
Due to the fact that we no longer provide / need poly filling, we have completely removed the token.
For advanced usage please [read further](https://designsystem.porsche.com/latest/start-coding/angular).

---

## React

#### Integration of React components
In the past `@porsche-design-system/components-react` components have initialized the **Porsche Design System Loader** automatically as soon as a component was imported.
With `v2.x` you have to import the `PorscheDesignSystemProvider` once in your `index.tsx` which then initializes the **Porsche Design System Loader**, e.g. like:
```diff
  // index.tsx
    
  import ReactDOM from 'react-dom';
  import { PorscheDesignSystemProvider } from '@porsche-design-system/components-react';
  import { App } from './App';
    
  ReactDOM.render(
    <React.StrictMode>
+     <PorscheDesignSystemProvider>
        <App />
+     </PorscheDesignSystemProvider>
    </React.StrictMode>,
    document.getElementById('root')
  );
```
For advanced usage please [read further](https://designsystem.porsche.com/latest/start-coding/react).


#### Jsdom Polyfill for React / Jest / jsdom test automation
We removed test mocks for React / Jest / jsdom as Shadow DOM is supported since jsdom v12.2.0.
Instead, we provide a Jsdom Polyfill (exclusivly for `@porsche-design-system/components-react` package) fixing missing implementation of jsdom which the Porsche Design System relies on.
**Note:** If your test includes Porsche Design System components, make sure to wrap the component you want to test with a PorscheDesignSystemProvider in order to avoid exceptions.
For more information please [read further](https://designsystem.porsche.com/latest/start-coding/react).

---

## Vanilla JS

#### Integration of Vanilla JS components
With `v1.x` of the Porsche Design System you've had to copy all needed JS files of `@porsche-design-system/components-js` into your target directory and include the ES5 and ESM loader snippet.
Now you only need to copy one `index.js` file and initialize the Porsche Design System like in the example below:

```diff
  <!DOCTYPE html>
  <html lang="en">
    <head>
      <meta charset="utf-8">
      <meta name="viewport" content="width=device-width,initial-scale=1.0">
      <title>Porsche Design System</title>
-     <script nomodule src="PATH/TO/PACKAGE/@porsche-design-system/components-js/dist/porsche-design-system/porsche-design-system.js"></script>
-     <script type="module" src="PATH/TO/PACKAGE/@porsche-design-system/components-js/dist/porsche-design-system/porsche-design-system.esm.js"></script>
+     <script src="PATH/TO/PACKAGE/@porsche-design-system/components-js/index.js"></script>
    </head>
    <body>
+     <script type="text/javascript">
+       porscheDesignSystem.load();
+     </script>
      <p-headline variant="headline-1">Some text</p-headline>
    </body>
  </html>
```
For advanced usage please [read further](https://designsystem.porsche.com/latest/start-coding/vanilla-js).

---

### [2.0.0-rc.10] - 2021-04-12

#### Changed
- `Tabs` and `Tabs Bar` now respect dynamic additions / removals of `p-tabs-item`, `a` and `button` elements. Make sure to update the `activeTabIndex` when mutating elements
- Improved performance of `Text`, `Button Pure` and `Link Pure` when `size` is not `inherit`

#### Added
- `Grid` now has a `wrap` and `gutter` property
- Components (`Grid Item`, `Flex Item`, `Tabs Item` and `Text List Item`) that require a specific parent (`Grid`, `Flex`, `Tabs` and `Text List`) will now throw an error if used without that parent

#### Fixed
- Visual appearance of `Checkbox Wrapper` and `Radio Button Wrapper` reflect the state of the wrapped `input` element

### [2.0.0-rc.9] - 2021-03-26

#### Added
- `Button Group` component
- Fullscreen property for `Modal` on mobile

#### Changed
- Spacings, heading and sizes of `Modal`

#### Fixed
- Prevent duplicate loading of `porsche-design-system.v2.x.HASH.js` chunk when using `getComponentChunkLinks()` partial

### [2.0.0-rc.8] - 2021-03-17

#### Added
- Support for full height `Content Wrapper` with flex 
- `Tabs Bar` now supports `undefined` as `activeTabIndex`

#### Changed
- `Tabs Bar` has a new default `activeTabIndex`, which is `undefined`
- `Tabs Bar` does not work by itself anymore. The `activeTabIndex` needs to be controlled from the outside ([read more](https://designsystem.porsche.com/latest/components/tabs-bar/examples))
- Background Color of `Select Wrapper` in `dark` theme to meet accessibility criteria

### [2.0.0-rc.7] - 2021-03-15

#### Fixed
- Make shadowed `Flex` and `Grid` work in Firefox + Safari

### [2.0.0-rc.6] - 2021-03-11

#### Changed
- Make `Grid` and `Grid Item` use Shadow DOM
- Make `Flex` and `Flex Item` use Shadow DOM

### [2.0.0-rc.5] - 2021-03-09

#### Added
- Configurable background color of `Content Wrapper`
- `italic` font-style in `Text` is now overridden with `normal`

#### Fixed
- Usage of `Select Wrapper` within custom elements
- A bug that caused `Spinner` to be displayed in a wrong size

### [2.0.0-rc.4] - 2021-03-01

#### Changed
- Filter of `Select Wrapper` supports substring search

#### Fixed
- Build error in SSR

### [2.0.0-rc.3] - 2021-02-17

#### Added
- React: utility function `skipCheckForPorscheDesignSystemProviderDuringTests`
- React: tree shaking for component wrappers

#### Fixed
- Angular: error in `Checkbox Wrapper`, `Radio Button Wrapper` and `Text Field Wrapper` when `input[type]` is bound

### [2.0.0-rc.2] - 2021-02-12

#### Added
- Validate usage of `Checkbox Wrapper`, `Radio Button Wrapper`, `Select Wrapper`, `Text Field Wrapper` and `Textarea Wrapper`

### [2.0.0-rc.1] - 2021-02-04

#### Added
- Partial function `getComponentChunkLinks()` to preload Porsche Design System Components

#### Changed
- Added a space before asterisk (`*`) when `input`, `textarea` or `select` have `required` attribute within form wrapper components
- Renamed partial `getFontLinks()` option from `weight` to `weights`

#### Fixed
- A bug in `Tabs Bar` where the nextButton was mistakenly rendered.
- A bug where `Icon` was not rendered when using `lazy` property.
- A bug in `Text Field Wrapper` with input type password where characters would overlap the icon.

### [2.0.0-rc.0] - 2021-01-29

#### Added
- Link support for `Marque`
- Sizing options `'responsive' | 'small' | 'medium'` for `Marque`

#### Changed
- Angular: added static `load()` function `PorscheDesignSystemModule` for custom prefix
- Hide up/down spin button when using **Text Field** with `type="number"` in Firefox

#### Fixed
- Angular: typings 
- React: correct handling of `ref` property
- Unhandled exception in `Select Wrapper` if `selected` and `disabled` attributes are set on the same option
- A bug in `Tabs Bar` where scrolling was broken when a tab was selected
- A bug in `Tabs Bar` where the `nextButton` was always rendered

### [2.0.0-alpha.13] - 2021-01-26

#### Added
- Partial function `getFontLinks()` to prevent **Flash of Unstyled Text** (FOUT)

#### Fixed
- React: correct handling of `className` property

### [2.0.0-alpha.12] - 2021-01-20

#### Added
- Partial function `getInitialStyles()` to prevent **Flash of Unstyled Content** (FOUC)
- Partial function `getFontFaceStylesheet()` to prevent **Flash of Unstyled Text** (FOUT)

#### Changed
- React: `PorscheDesignSystemProvider` needs to wrap application
- React: component props have to be camelCase
- React: `PorscheDesignSystemProvider` is needed while testing components

#### Fixed
- React: typings
- React: support of objects for property values

#### Removed
- React: `getPrefixedComponents`, prefixing is handled by `PorscheDesignSystemProvider`

### [2.0.0-alpha.11] - 2021-01-08

#### Changed
- Precision of relative line height
- Changed color of `neutral contrast low`

### [2.0.0-alpha.10] - 2020-12-14

#### Added
- `native` property to `Select Wrapper` to force rendering of native Browser select dropdown
- Extended flexibility of `Headline`

#### Changed
- Some styling improvements of `Select Wrapper`

#### Fixed
- Jsdom Polyfill `fetch` error

### [2.0.0-alpha.9] - 2020-12-09

### Fixed
- Improved reliability of `componentsReady()`

#### Changed
- Jsdom Polyfill `console.warn` behaviour

### [2.0.0-alpha.8] - 2020-12-03

### Fixed
- A bug where `Modal` did not remove `overflow=hidden` on document body.

### [2.0.0-alpha.7] - 2020-11-26

#### Added
- Jsdom Polyfill

#### Removed
- Jsdom Mocks
- Global "blur on focus" script

#### Changed
- Default dropdown direction of `SelectWrapper` from `down` to `auto`
- Made API of `Tabs` consistent with `Tabs Bar`
- Removed transition for focus styling
- Use `:focus-visible` as default and `:focus` as fallback for focusable elements

#### Fixed
- The Selected element of `SelectWrapper` dropdown keeps now in sync with native selection if changed programmatically
- Invalid search results get cleared if `SelectWrapper` becomes focus state
- Some bugs in `TabsBar`
- Minification of dynamic slotted content styles
- An issue where `Pagination` throws console errors if disconnected from dom.

### [2.0.0-alpha.6] - 2020-10-28

#### Changed
- default `type` of `Button` and `Button Pure` to `submit`

#### Fixed
- Typings

### [2.0.0-alpha.5] - 2020-10-26

#### Added
- `Modal` component

#### Fixed
- Typing for `pageChange` event of `Pagination` component
- Typings

#### Changed
- Focus styling

### [2.0.0-alpha.4] - 2020-10-14

#### Added
- Custom filter to `Select Wrapper` component
- DropDown direction property to `Select Wrapper` component
- Display `*` after label when `input`, `textarea` or `select` have `required` attribute within form wrapper components
- `Tabs` component
- `Tabs Bar` component
- `Banner` component

#### Removed
- Default `position: relative;` style of `Link Pure` and `Button Pure` 

#### Fixed
- `Spinner` zooming bug on Safari

### [2.0.0-alpha.3] - 2020-09-11

#### Added
- Support to load assets from China CDN directly via browser flag: `PORSCHE_DESIGN_SYSTEM_CDN = 'cn';`

#### Removed
- Support for `<a>` wrapped `Link` and `Link Pure`

### [2.0.0-alpha.2] - 2020-08-20

### [2.0.0-alpha.1] - 2020-08-17

#### Changed
- Removed classnames dependency
- Stencil Core `taskQueue` from `congestionAsync` to `async` for more performant component rendering

#### Fixed
- Focus input on label click of `Checkbox Wrapper` and `Radio Button Wrapper`

### [1.5.6] - 2020-10-15

### [1.5.6-rc.0] - 2020-10-13

### Fixed
- `Spinner` zooming bug on Safari

### [1.5.5] - 2020-09-11

### [1.5.5-rc.0] - 2020-09-07

### Changed
- Deprecated stencil lifecycle-method `componentDidUnload` to `disconnectedCallback` to fix "`selectObserver` is undefined" bug in `Select Wrapper` and `Pagination`

### [1.5.4] - 2020-08-25

### [1.5.4-rc.0] - 2020-08-17

#### Changed
- Removed classnames dependency
- Stencil Core `taskQueue` from `congestionAsync` to `async` for more performant component rendering

#### Fixed
- Focus input on label click of `Checkbox Wrapper` and `Radio Button Wrapper`
- Fix typings for `orientation` of `Divider` component

### [2.0.0-alpha.0] - 2020-08-06

#### Added
- **Experimental:** Optional web component scoping mechanism during runtime to enable micro service architecture

#### Changed
- Web components get lazy loaded from central CDN to improve caching strategy across Porsche's digital eco system

#### Removed
- Stop browser support for **IE11** and **EdgeHTML**

#### Fixed
- Mix of `Optgroups` and `Options` on same level in `Select Wrapper` component
- Fix typings for `orientation` of `Divider` component

### [1.5.3] - 2020-08-10

### [1.5.3-rc.0] - 2020-08-10

#### Fixed
- Mix of `Optgroups` and `Options` on same level in `Select Wrapper` component

### [1.5.2] - 2020-07-22

#### Fixed
- Dispatch change event in `Select Wrapper`
- Stencil react-output-target SSR Bug

### [1.5.1] - 2020-07-20

#### Fixed
- SVGO settings for icons
- Angular bug which causes `ngcc` to fail

### [1.5.0] - 2020-07-16

#### Added
- Icons (active-cabin-ventilation, battery-full, bell, bookmark, car-battery, charging-active, charging-state, climate, climate-control, garage, horn, key, map, parking-brake, parking-light, preheating, send, shopping-bag, sidelights, user-manual, wrenches)

#### Changed
- Icons (arrow-first, arrow-last, battery-empty, car, card, charging-station, question)

#### Fixed
- Porsche Marque images

### [1.5.0-rc.2] - 2020-07-06

### [1.5.0-rc.1] - 2020-07-06

#### Added
- **Notification Neutral** color to `color` property of `p-text` and `p-icon`

### [1.5.0-rc.0] - 2020-06-25

#### Added
- `Fieldset Wrapper` component
- Improved SEO of `p-headline` and `p-text`: Added possibility to write semantic HTML tags (e.g. `<h1>-<h6>` or `<p>`, `<blockquote>`, etc.) directly as slotted content.
- Possibility to include anchor tags directly as slots of `Link`, `Link Pure` and `Link Social` 
- `Text` new `weight` property `semibold`
- `Button Pure` label with subline pattern as slot
- `Link Pure` label with subline pattern as slot

#### Changed
- `Select Wrapper` is now ready for the catwalk. It is dressed now with a custom drop down list box and gets naked by default on touch devices. 

#### Fixed
- Minor accessibility improvements of `icons` and `Text Field`
- Remove native number spinner buttons of `Text Field` with type text for Firefox
- An issue with `Button` and `Button Pure` and their `disabled` attribute

### [1.4.0] - 2020-05-14

### [1.4.0-rc.3] - 2020-05-08

#### Added
- `Text List`

#### Changed
- Improve caching strategy for fonts by content-based hash
- Improve caching strategy for marque by content-based hash
- Dimensions and sharpness of marque
- Props for `Content Wrapper`

### [1.4.0-rc.2] - 2020-05-06

#### Added
- `Content Wrapper`
- Description property to `p-text-field-wrapper`, `p-textarea-wrapper` and `p-select-wrapper`
- `Link Social`

#### Changed
- Improve accessibility of error and success states of form elements
- Aria-invalid attribute of form elements if they are in error state is now managed by component
- Rename icon name `configure` to `configurate` (prevents breaking change compared to stable v1.3.0)
- Improve `p-icon` loading behavior

#### Fixed
- Display of wrong icons

#### Removed
- `safe-zone` property of `p-grid` (`Content Wrapper` should be used instead)

### [1.4.0-rc.1] - 2020-04-27

#### Added
- Add `safe-zone` property to `p-grid` for outer grid margin, max-width and centering
- Submit button with search icon to `p-textfield-wrapper` type search
- Test-Projects React, Angular, Gatsby and NextJS

#### Changed
- Background color of readonly state in components `p-textfield-wrapper` and `p-textarea-wrapper`
- Visual appearance of icons
- Improve caching strategy for icons by content-based hash
- Cursor of Radio, Checkbox and Select
- Fixed naming of Mock from `p-textfield-wrapper` to `p-text-field-wrapper`

#### Fixed
- Icon loading mechanism

### [1.4.0-rc.0] - 2020-04-09

#### Added
- SSR support

### [1.3.0] - 2020-04-08

#### Added
- New headline size `headline-5` to `p-headline`
- Test Mocks

#### Fixed
- Text styling of Select component on focus in IE11 and Chrome on Windows 10

### [1.3.0-rc.0] - 2020-04-03

#### Fixed
- Improve form elements

### [1.2.0] - 2020-03-25

#### Added
- `Divider`
- Hover state for form elements

#### Fixed
- Support label text of form elements for Screen readers

### [1.1.2] - 2020-03-17

#### Changed
- Notification colors

### [1.1.1] - 2020-03-13

#### Changed
- Icon of `Checkbox` indeterminate state

### [1.1.0] - 2020-03-11

#### Fixed
- Minor improvements

### [1.1.0-rc.0] - 2020-03-02

#### Added
- `Select Wrapper`
- `Checkbox Wrapper`
- `Radio Button Wrapper`
- `Textarea Wrapper`

#### Fixed
- `Text Field Wrapper` toggle password visibility

### [1.0.3] - 2020-02-13

#### Fixed
- JS framework compatibility

### [1.1.0-0] - 2020-02-06

#### Added
- `Text Field Wrapper`

#### Changed
- Add proper cursor for disabled state for `Button` and `Button Pure`

### [1.0.2] - 2020-02-04

#### Fixed
- Inheritable styling of slotted content

### [1.0.1] - 2020-01-30

#### Added
- Clickable area of `Link Pure` and `Button Pure` is optionally configurable by defining padding on host element

### [1.0.0] - 2020-01-28

#### Added
- Cursor pointer on hover for `Button` and `Button Pure`
- Line-height gets calculated based on Porsche type-scaling formula automatically for `Text`, `Link Pure` and `Button Pure`
- Test helper function `componentsReady()` which indicates when lazy loaded components fully have loaded

#### Changed
- Update CDN asset paths
- Improve font-weight definitions
- Rename and optimize neutral colors for `Icon` and `Text`

### [1.0.0-rc.1] - 2019-12-13

#### Added
- `Headline`
- `Text`
- `Marque`
- `Button`
- `Button Pure`
- `Spinner`
- `Icon`
- `Flex`
- `Grid`
- `Link`
- `Link Pure`
- `Pagination`
- "Blur on focus"<|MERGE_RESOLUTION|>--- conflicted
+++ resolved
@@ -8,13 +8,11 @@
 
 ### [Unreleased]
 
-<<<<<<< HEAD
 ### Added
 - New `accessibility` property for `ARIA` attribute handling for: `Button`, `Button-Pure`, `Icon`, `Link`, `Link-Pure`, `Marque`, `Spinner`
-=======
+
 #### Added
 - `unit` and `unitPosition` properties to `Text Field Wrapper`
->>>>>>> 18757a44
 
 ### [2.6.0-beta.0] - 2021-10-29
 
