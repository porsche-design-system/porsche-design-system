# Changelog

## Porsche Design System - Components

All notable changes to this project will be documented in this file.

The format is based on [Keep a Changelog](https://keepachangelog.com/en/1.0.0/), and this project adheres to
[Semantic Versioning](https://semver.org/spec/v2.0.0.html).

### [Unreleased]

<<<<<<< HEAD
#### Added

- `xxl` breakpoint for all breakpoint customizable component values
=======
#### Fixed

- Disabled color of `Icon` component [PR](https://github.com/porsche-design-system/porsche-design-system/pull/2446)
>>>>>>> 5cabfa98

### [3.0.0-alpha.5] - 2023-03-30

#### Added

- `Wordmark` [PR](https://github.com/porsche-design-system/porsche-design-system/pull/2418)
- `Crest` [PR](https://github.com/porsche-design-system/porsche-design-system/pull/2437)
- Styles: changed color values of `theme[Light|Dark]ContrastMedium` and `theme[Light|Dark]Notification[*]` color tokens
  of `Styles` subpackage [PR](https://github.com/porsche-design-system/porsche-design-system/pull/2436)

### [3.0.0-alpha.4] - 2023-03-28

#### Changed

- `Table` matches new design language [PR](https://github.com/porsche-design-system/porsche-design-system/pull/2364/)

#### Added

- Styles: [PR](https://github.com/porsche-design-system/porsche-design-system/pull/2422)
  - `gridWide`
  - `gridWideColumnStart` and `pds-grid-wide-column-start`
  - `gridWideColumnEnd` and `pds-grid-wide-column-end`
  - `gridNarrowOffset`, `gridNarrowOffsetBase`, `gridNarrowOffsetS`, `gridNarrowOffsetXXL` and
    `$pds-grid-narrow-offset-base`, `$pds-grid-narrow-offset-s`, `$pds-grid-narrow-offset-xxl`
  - `gridBasicOffset`, `gridBasicOffsetBase`, `gridBasicOffsetS`, `gridBasicOffsetXXL` and
    `$pds-grid-basic-offset-base`, `$pds-grid-basic-offset-s`, `$pds-grid-basic-offset-xxl`
  - `gridExtendedOffset`, `gridExtendedOffsetBase`, `gridExtendedOffsetS`, `gridExtendedOffsetXXL` and
    `$pds-grid-extended-offset-base`, `$pds-grid-extended-offset-s`, `$pds-grid-extended-offset-xxl`
  - `gridWideOffset`, `gridWideOffsetBase`, `gridWideOffsetS`, `gridWideOffsetXXL` and `$pds-grid-wide-offset-base`,
    `$pds-grid-wide-offset-s`, `$pds-grid-wide-offset-xxl`
  - `gridFullOffset` and `$pds-grid-full-offset`
- `Button Tile` [PR](https://github.com/porsche-design-system/porsche-design-system/pull/2381)
- `Fieldset` [PR](https://github.com/porsche-design-system/porsche-design-system/pull/2404)
- `Link Tile Model Signature` [PR](https://github.com/porsche-design-system/porsche-design-system/pull/2388)
- Prop `activeSlideIndex` to `Carousel` [PR](https://github.com/porsche-design-system/porsche-design-system/pull/2421)
- Prop `slidesPerPage` supports value `auto` of `Carousel`
  [PR](https://github.com/porsche-design-system/porsche-design-system/pull/2421)
- Prop `scrollbar` for `Scroller` [PR](https://github.com/porsche-design-system/porsche-design-system/pull/2364/)
- Prop `theme` for `Table` [PR](https://github.com/porsche-design-system/porsche-design-system/pull/2364/)

#### Fixed

- React: missing animation of `Carousel` in certain scenarios

#### Changed

- Styles: `gridStyles` and `pds-grid` are supporting an additional column range called `wide`
  [PR](https://github.com/porsche-design-system/porsche-design-system/pull/2422)
- Styles: SCSS version needs to be imported by `@porsche-design-system/components-js/styles` instead of
  `@porsche-design-system/components-js/styles/scss`
  [PR](https://github.com/porsche-design-system/porsche-design-system/pull/2422)

#### Removed

- `Banner`: CSS variable `--p-banner-position-type`
  [PR](https://github.com/porsche-design-system/porsche-design-system/pull/2422)
- `gridSafeZone`, `gridSafeZoneBase`, `gridSafeZoneXXL` and `pds-grid-safe-zone-base`, `pds-grid-safe-zone-xxl`
  [PR](https://github.com/porsche-design-system/porsche-design-system/pull/2422)
- `gridWidth`, `gridWidthMin`, `gridWidthMax` and `pds-grid-width-min`, `pds-grid-width-max`
  [PR](https://github.com/porsche-design-system/porsche-design-system/pull/2422)

#### 🤖 Property deprecations 🤖

##### Banner:

- Prop `width` has no effect anymore, instead the component is aligned with Porsche Grid "extended" by default.
  [PR](https://github.com/porsche-design-system/porsche-design-system/pull/2422)

#### 🤡 Component deprecations 🤡

##### Marque [PR](https://github.com/porsche-design-system/porsche-design-system/pull/2418)

```diff
- <p-marque></p-marque>
+ <p-wordmark></p-wordmark>
```

##### Fieldset Wrapper: [PR](https://github.com/porsche-design-system/porsche-design-system/pull/2404)

```diff
- <p-fieldset-wrapper label="Some legend label">
+ <p-fieldset label="Some legend label">
  <p-text-field-wrapper label="Some label">
    <input type="text" name="some-name" />
  </p-text-field-wrapper>
- </p-fieldset-wrapper>
+ </p-fieldset>
```

### [3.0.0-alpha.3] - 2023-03-17

#### 🤖 Property deprecations 🤖

##### Accordion:

- Event `accordionChange` is deprecated, use `change` event instead.

```diff
- <PAccordion onAccordionChange={(e: CustomEvent<AccordionChangeEvent>) => {}} />
+ <PAccordion onChange={(e: CustomEvent<AccordionChangeEvent>) => {}} />
```

#### Banner:

- Named `slot="title"` is deprecated, use `heading` prop or `slot="heading"` instead.

```diff
<p-banner>
-  <span slot="title">Some heading</span>
+  <span slot="heading">Some heading</span>
   <span slot="description">Some notification description.</span>
</p-banner>

-<p-banner>
+<p-banner heading="Some heading" description="Some notification description.">
-  <span slot="title">Some heading</span>
-  <span slot="description">Some notification description.</span>
</p-banner>
```

##### Carousel:

- Prop `disablePagination` is deprecated, use `pagination` instead.
- Event `carouselChange` is deprecated, use `change` event instead.

```diff
- <p-carousel disable-pagination="true"></p-carousel>
+ <p-carousel pagination="false"></p-carousel>

- <PCarousel onCarouselChange={(e: CustomEvent<CarouselChangeEvent>) => {}} />
+ <PCarousel onChange={(e: CustomEvent<CarouselChangeEvent>) => {}} />
```

##### Divider:

- Prop `orientation` is deprecated, use `direction` instead.

```diff
- <p-divider orientation="horizontal"></p-divider>
+ <p-divider direction="horizontal"></p-divider>
```

##### Icon:

- Prop `colors`'s value `disabled` is removed, use `state-disabled` instead.

```diff
- <p-icon color="disabled"></p-icon>
+ <p-icon color="state-disabled"></p-icon>
```

##### Link Tile:

- Prop `weight`'s value `semibold` is deprecated, use `semi-bold` instead.

```diff
- <p-link-tile weight="semibold"></p-link-tile>
+ <p-link-tile weight="semi-bold"></p-link-tile>
```

#### Modal:

- Prop `disableCloseButton` is deprecated, use `dismissButton` instead.
- Event `close` is deprecated, use `dismiss` event instead.

```diff
- <p-modal disable-close-button="true"></p-modal>
+ <p-modal dismiss-button="false"></p-modal>

- <PModal onClose={(e: CustomEvent<void>) => {}} />
+ <PModal onDismiss={(e: CustomEvent<void>) => {}} />
```

##### Pagination:

- Props `allyLabelNext`, `allyLabelPage`, `allyLabelPrev` and `allyLabel` are deprecated.
- Event `pageChange` is deprecated, use `change` event instead.

```diff
- <p-pagination ally-label="Paginierung" ally-label-prev="Vorherige Seite" ally-label-next="Nächste Seite" ally-label-page="Seite"></p-pagination>
+ <p-pagination intl="{root: 'Paginierung', prev: 'Vorherige Seite', next: 'Nächste Seite', page: 'Seite'}"></p-pagination>

- <PPagination onPageChange={(e: CustomEvent<PageChangeEvent>) => {}} />
+ <PPagination onChange={(e: CustomEvent<PaginationChangeEvent>) => {}} />
```

##### Scroller:

- Prop `gradientColorScheme` is deprecated, use `gradientColor` instead.
- Prop `scrollIndicatorPosition` is deprecated, use `alignScrollIndicator` instead.

```diff
- <p-scroller gradient-color-scheme="surface"></p-scroller>
+ <p-scroller gradient-color="background-surface"></p-scroller>

- <p-scroller scroll-indicator-position="top"></p-scroller>
+ <p-scroller align-scroll-indicator="top"></p-scroller>
```

#### Segmented Control:

- Event `segmentedControlChange` is deprecated, use `change` event instead.

```diff
- <PSegmentedControl onSegmentedControlChange={(e: CustomEvent<SegmentedControlChangeEvent>) => {}} />
+ <PSegmentedControl onChange={(e: CustomEvent<SegmentedControlChangeEvent>) => {}} />
```

#### Stepper Horizontal:

- Event `stepChange` is deprecated, use `change` event instead.

```diff
- <PStepperHorizontal onStepChange={(e: CustomEvent<StepChangeEvent>) => {}} />
+ <PStepperHorizontal onChange={(e: CustomEvent<StepperHorizontalChangeEvent>) => {}} />
```

#### Switch:

- Event `switchChange` is deprecated, use `change` event instead.

```diff
- <PSwitch onSwitchChange={(e: CustomEvent<SwitchChangeEvent>) => {}} />
+ <PSwitch onChange={(e: CustomEvent<SwitchChangeEvent>) => {}} />
```

#### Table:

- Event `sortingChange` is deprecated, use `change` event instead.

```diff
- <PTable onSortingChange={(e: CustomEvent<SortingChangeEvent>) => {}} />
+ <PTable onChange={(e: CustomEvent<TableChangeEvent>) => {}} />
```

##### Tabs:

- Prop `gradientColorScheme` is deprecated, use `gradientColor` instead.
- Prop `weight`'s value `semibold` is deprecated, use `semi-bold` instead.
- Event `tabChange` is deprecated, use `change` event instead.

```diff
- <p-tabs gradient-color-scheme="surface"></p-tabs>
+ <p-tabs gradient-color="background-surface"></p-tabs>

- <p-tabs weight="semibold"></p-tabs>
+ <p-tabs weight="semi-bold"></p-tabs>

- <PTabs onTabChange={(e: CustomEvent<TabChangeEvent>) => {}} />
+ <PTabs onChange={(e: CustomEvent<TabsChangeEvent>) => {}} />
```

##### Tabs Bar:

- Prop `gradientColorScheme` is deprecated, use `gradientColor` instead.
- Prop `weight`'s value `semibold` is deprecated, use `semi-bold` instead.
- Event `tabChange` is deprecated, use `change` event instead.

```diff
- <p-tabs-bar gradient-color-scheme="surface"></p-tabs-bar>
+ <p-tabs-bar gradient-color="background-surface"></p-tabs-bar>

- <p-tabs-bar weight="semibold"></p-tabs>
+ <p-tabs-bar weight="semi-bold"></p-tabs>

- <PTabsBar onTabChange={(e: CustomEvent<TabChangeEvent>) => {}} />
+ <PTabsBar onChange={(e: CustomEvent<TabsChangeEvent>) => {}} />
```

##### Tag:

- Prop `color`'s value `notification-warning`, `notification-success` and `notification-error` are deprecated, use
  `notification-warning-soft`, `notification-success-soft` and `notification-error-soft` instead.

```diff
- <p-tag color="notification-warning"></p-tag>
+ <p-tag color="notification-warning-soft"></p-tag>

- <p-tag color="notification-success"></p-tag>
+ <p-tag color="notification-success-soft"></p-tag>

- <p-tag color="notification-error"></p-tag>
+ <p-tag color="notification-error-soft"></p-tag>
```

##### Text Field Wrapper:

- Prop `showCharacterCount` is deprecated, use `showCounter` instead.

```diff
-<p-text-field-wrapper show-character-count="false">
+<p-text-field-wrapper show-counter="false">
  <input type="text" maxlength="20" />
</p-text-field-wrapper>
```

##### Textarea Wrapper:

- Prop `showCharacterCount` is deprecated, use `showCounter` instead.

```diff
-<p-textarea-wrapper show-character-count="false">
+<p-textarea-wrapper show-counter="false">
  <textarea maxlength="80"></textarea>
</p-textarea-wrapper>
```

##### Text List

- Props `listType` and `orderType` are deprecated, use `type` instead.

```diff
- <p-text-list list-type="unordered"></p-text-list>
+ <p-text-list type="unordered"></p-text-list>

- <p-text-list list-type="ordered" order-type="numbered"></p-text-list>
+ <p-text-list type="numbered"></p-text-list>

- <p-text-list list-type="ordered" order-type="alphabetically"></p-text-list>
+ <p-text-list type="alphabetically"></p-text-list>
```

#### Added

- `Text`, `Icon`, `Button Pure` and `Link Pure` support value `xx-small` for prop `size`
- `Display` supports value `small` for prop `size`
- Partials: `getInitialStyles` supports multi prefix, e.g.
  `getInitialStyles({ prefix: ['', 'some-prefix', 'another-prefix'] });`
- Styles: `displaySmallStyle` and `pds-display-small`
- Styles: `textXXSmallStyle` and `pds-text-xx-small`
- Styles: `fontSizeDisplaySmall` and `$pds-font-size-display-small`
- Styles: `fontSizeTextXXSmall` and `$pds-font-size-text-xx-small`
- Styles: `getHoverStyle` and `pds-hover`
- `Banner` has `heading` and `description` prop as well as `slot="heading"` and deprecated `slot="title"`
- Custom events have consistent names across components and deprecated old event names
  - `Accordion` emits `change` and deprecated `accordionChange` event
  - `Carousel` emits `change` and deprecated `carouselChange` event
  - `Modal` emits `dismiss` and deprecated `close` event
  - `Pagination` emits `change` and deprecated `pageChange` event
  - `Segmented Control` emits `change` and deprecated `segmentedControlChange` event
  - `Stepper Horizontal` emits `change` and deprecated `stepChange` event
  - `Switch` emits `change`and deprecated `switchChange` event
  - `Table` emits `change`and deprecated `sortingChange` event
  - `Tabs` emits `change`and deprecated `tabChange` event
  - `Tabs Bar` emits `change`and deprecated `tabChange` event
- Props have consistent names across components and deprecated old props
  - `Carousel` got `pagination` prop and deprecated `disablePagination` prop
  - `Divider` got `direction` prop and deprecated `orientation` prop
  - `Modal` got `dismissButton` prop and deprecated `disableCloseButton` prop
  - `Pagination` got `intl` prop and deprecated `allyLabelNext`, `allyLabelPage`, `allyLabelPrev` and `allyLabel` props
  - `Scroller` got `gradientColor` prop and deprecated `gradientColorScheme` prop
  - `Scroller` got `alignScrollIndicator` prop and deprecated `scrollIndicatorPosition` prop
  - `Tabs` got `gradientColor` prop and deprecated `gradientColorScheme` prop
  - `Tabs Bar` got `gradientColor` prop and deprecated `gradientColorScheme` prop
  - `Text Field Wrapper` got `showCounter` prop and deprecated `showCharacterCount` prop
  - `Textarea Wrapper` got `showCounter` prop and deprecated `showCharacterCount` prop
  - `Text List` got `type` prop and deprecated `listType` and `orderType` prop
- Props have consistent values across components and deprecated old values
  - `Icon` prop `color` got value `state-disabled` and removed `disabled` value
  - `Link Tile` prop `weight` got value `semi-bold` and deprecated `semibold` value
  - `Tabs Bar` and `Tabs` prop `weight` got value `semi-bold` and deprecated `semibold` value
  - `Tag` prop `color` got values `notification-info-soft`, `notification-warning-soft`, `notification-success-soft`,
    `notification-error-soft` and deprecated `notification-warning`, `notification-success`, `notification-error` values

#### Changed

- `Display` uses font-weight regular and font-style normal
- Partials: `getInitialStyles` matches new design language
- Partials: All component related, slotted Light DOM styles have been moved to `getInitialStyles`
- Styles: `getFocusStyle` and `pds-focus` doesn't need `theme` parameter anymore
- Styles: `breakpoint{Base|XS|S|M|L|XL|XXL}` and `$pds-breakpoint-{base|xs|s|m|l|xl|xxl}` are provided as number without
  unit (px)
- `Link Tile` matches new design language
- Typings for all component props start with the component name, e.g. `SwitchAlignLabel`, `TabsBarGradientColor` or
  `LinkPureIcon`
- `Icon` prop `color` value `disabled` is renamed to `state-disabled`
- `Tag` prop `color` value `notification-info` is renamed to `notification-info-soft`

#### Fixed

- `Text Field Wrapper` calendar and time indicator icons respect color definition in dark theme
- `Text Field Wrapper` has correct height when type date or time is used
- Partials: Typings of return value with and without options parameter
- `Modal` scrolling behavior on mouse drag

#### Removed

- `Heading`: value `xxx-large` for prop `size`
- Styles: `headingXXXLargeStyle` and `pds-heading-xxx-large`
- Styles: `fontSizeHeadingXXLarge` and `$pds-font-size-heading-xx-large`

### [3.0.0-alpha.2] - 2023-02-27

#### 🤖 Property deprecations 🤖

##### Carousel:

- Prop `wrap-content` is deprecated.

```diff
- <p-carousel wrap-content="true"></p-carousel>
+ <p-carousel></p-carousel>
```

##### Divider:

- Prop values `neutral-contrast-low | neutral-contrast-medium | neutral-contrast-high` of `color` prop are deprecated.

```diff
- <p-divider color="neutral-contrast-low"></p-divider>
+ <p-divider color="contrast-low"></p-divider>

- <p-divider color="neutral-contrast-medium"></p-divider>
+ <p-divider color="contrast-medium"></p-divider>

- <p-divider color="neutral-contrast-high"></p-divider>
+ <p-divider color="contrast-high"></p-divider>
```

#### Changed

- `Divider`, `Button Group`, `Carousel` and `Text List` match new design language
- Background color of `Scroller`'s `prev` and `next` buttons in dark theme
- Partials: Removed deprecated `withoutTags` option for all partials, please use `format: 'jsx'` instead
- `Content Wrapper` default value of prop `width` has changed from `basic` to `extended`

#### Added

- `Model Signature`
- Props `align-header` and `width` for `Carousel`
- Vue: plugin functions `createPorscheDesignSystem` and `usePorscheDesignSystemPlugin`

#### Fixed

- `Radio Button Wrapper` keyboard arrow navigation
- `Button Pure` and `Link Pure` lagging active state background when scrolling on iOS

### [3.0.0-alpha.1] - 2023-02-16

#### Added

- Porsche Next font supports Vietnamese charset
- Prop `color` of `Icon` supports `disabled`
- React: `patchRemixRunProcessBrowserGlobalIdentifier` binary to support SSR components with Remix

#### Changed

- `Stepper Horizontal` matches new design language
- Styles: Optimize design tokens "spacing", "typography" and "theme" provided by styles sub-package
  `@porsche-design-system/components-{js|angular|react|vue}/styles`
- Styles: Use calc() instead of max() to calculate padding for `gridStyle` (JS) and `pds-grid` (SCSS)
- Styles: `gridStyle` (JS) and `pds-grid` (SCSS) uses optimized grid gap

### [3.0.0-alpha.0] - 2023-02-08

#### Note to the new `v3` major release of the Porsche Design System

With the new **Porsche Design Language** comes a lot of changes regarding layout and design principles. To keep
refactoring efforts as low as possible when upgrading from `v2` to `v3`, **breaking changes** were avoided as far as
possible. Nevertheless, there are a few breaking changes and some more deprecations which should receive attention.

#### 👹 Breaking Changes 👹

##### Button:

- Removed deprecated prop `tabbable`.

```diff
- <p-button tabbable="false">Some label</p-button>
+ <p-button tabindex="-1">Some label</p-button>
```

- Default value of prop `icon` has changed from `arrow-head-right` to `none`. Therefore, the `icon` property **must** be
  set if the component has the `hide-label` property.

```diff
- <p-button hide-label="true">Some label</p-button>
+ <p-button hide-label="true" icon="arrow-right">Some label</p-button>

- <p-button hide-label="{ base: true, m: false }">Some label</p-button>
+ <p-button hide-label="{ base: true, m: false }" icon="arrow-right">Some label</p-button>
```

##### Button Pure:

- Removed `subline` slot (visually not intended anymore).

```diff
<p-button-pure>
  Some label
-   <p slot="subline">Some Subline</p>
</p-button-pure>
```

- Removed deprecated prop `tabbable`.

```diff
- <p-button-pure tabbable="false">Some label</p-button-pure>
+ <p-button-pure tabindex="-1">Some label</p-button-pure>
```

##### Icon:

- Value `inherit` for prop `color` works slightly different to the previous major version. A CSS filter is required to
  apply custom coloring to take advantage of using an SVG embedded in an `<img/>` for better SSR support and loading
  performance in general.

```diff
- <p-icon color="inherit" style="color: white;"></p-icon>
+ <p-icon color="inherit" style="filter: invert(100%);"></p-icon>
```

- Camel case syntax for `name` prop isn't supported, please use param case syntax instead (TypeScript typings have been
  updated too).

```diff
- <p-icon name="arrowRight"></p-icon>
+ <p-icon name="arrow-right"></p-icon>
```

##### Link:

- Default value of prop `icon` has changed from `arrow-head-right` to `none`. Therefore, the `icon` property **must** be
  set if the component has the `hide-label` property.

```diff
- <p-link href="#" hide-label="true">Some label</p-link>
+ <p-link href="#" hide-label="true" icon="arrow-right">Some label</p-link>

- <p-link href="#" hide-label="{ base: true, m: false }">Some label</p-link>
+ <p-link href="#" hide-label="{ base: true, m: false }" icon="arrow-right">Some label</p-link>
```

##### Link Pure:

- Removed `subline` slot (visually not intended anymore).

```diff
<p-link-pure href="#">
  Some label
-   <p slot="subline">Some Subline</p>
</p-link-pure>
```

##### Marque:

- Removed `variant` property.

```diff
- <p-marque variant="75-years"></p-marque>
+ <p-marque></p-marque>
// or even better, replace component by wordmark
+ <p-wordmark></p-wordmark>
```

##### Switch:

- Removed deprecated prop `tabbable`.

```diff
- <p-switch tabbable="false">Some label</p-switch>
+ <p-switch tabindex="-1">Some label</p-switch>
```

##### Partials:

- `getIconLinks()` partial accepts only param-cased icon names.

```diff
- require('@porsche-design-system/components-js/partials').getIconLinks({ icons: ['arrowRight'] })

+ require('@porsche-design-system/components-js/partials').getIconLinks({ icons: ['arrow-right'] })
```

##### CSS global scope:

- Changed naming of CSS global variables names.

```diff
- --p-animation-duration__spinner
- --p-animation-duration__banner
+ --p-animation-duration
```

#### 🤡 Component deprecations 🤡

All deprecated components are refactored to match the new design language, therefor it's technically not breaking, but
we highly recommend to migrate to the mentioned alternative, since those deprecated components will be removed with next
major version.

##### Content Wrapper:

- Component is deprecated and will be removed with the next major release. Please use **[Porsche Grid](styles/grid)**
  instead, which is based on [CSS Grid](https://css-tricks.com/snippets/css/complete-guide-grid) covering the specific
  layout needs for a harmonic appearance across all digital Porsche touch-points.

##### Flex:

- Component is deprecated and will be removed with the next major release. In general, please use native
  [CSS Flex](https://css-tricks.com/snippets/css/a-guide-to-flexbox) instead for better performance and more
  standardized layout technique.

##### Grid:

- Component is deprecated and will be removed with the next major release. In general, please use native
  [CSS Grid](https://css-tricks.com/snippets/css/complete-guide-grid) in combination with
  **[Porsche Grid](styles/grid)** instead for better performance and more standardized layout technique.

##### Headline:

```diff
- <p-headline>The quick brown fox jumps over the lazy dog</p-headline>
+ <p-heading>The quick brown fox jumps over the lazy dog</p-heading>
```

##### Link Social:

- Component is deprecated and will be removed with the next major release. Please use the **[Link](components/link)**
  component instead.

#### 🤖 Property deprecations 🤖

All deprecated properties are still present without any effect, therefor it's technically not breaking, but we highly
recommend to migrate and remove the deprecated props since those ones will be removed with next major version.

##### Button Pure:

- Prop `weight` is deprecated, only regular font weight will be applied.

```diff
- <p-button-pure weight="thin">Some label</p-button-pure>
- <p-button-pure weight="regular">Some label</p-button-pure>
- <p-button-pure weight="semibold">Some label</p-button-pure>
- <p-button-pure weight="bold">Some label</p-button-pure>
+ <p-button-pure>Some label</p-button-pure>
```

##### Content Wrapper (deprecated):

- Prop `theme` and `background-color` are deprecated.

```diff
- <p-content-wrapper theme="dark" background-color="default">Some content</p-content-wrapper>
+ <p-content-wrapper>Some content</p-content-wrapper>
```

##### Grid (deprecated):

- The `gutter` property is deprecated and has no effect anymore. Instead, a fluid gutter depending on the viewport width
  is used.

```diff
- <p-grid gutter="16">Some content</p-grid>
- <p-grid gutter="24">Some content</p-grid>
- <p-grid gutter="36">Some content</p-grid>
+ <p-grid>Some content</p-grid>
```

##### Icon:

- Prop `lazy` is deprecated.

```diff
- <p-icon lazy="true"></p-icon>
+ <p-icon></p-icon>
```

##### Link Pure:

- Prop `weight` is deprecated, only regular font weight will be applied.

```diff
- <p-link-pure href="#" weight="thin">Some label</p-link-pure>
- <p-link-pure href="#" weight="regular">Some label</p-link-pure>
- <p-link-pure href="#" weight="semibold">Some label</p-link-pure>
- <p-link-pure href="#" weight="bold">Some label</p-link-pure>
+ <p-link-pure href="#">Some label</p-link-pure>
```

##### Segmented Control:

- Prop `background-color` is deprecated.

```diff
- <p-segmented-control background-color="background-surface">
   <p-segmented-control-item value="xs">XS</p-segmented-control-item>
   <p-segmented-control-item value="s">S</p-segmented-control-item>
 </p-segmented-control>
+ <p-segmented-control>
   <p-segmented-control-item value="xs">XS</p-segmented-control-item>
   <p-segmented-control-item value="s">S</p-segmented-control-item>
 </p-segmented-control>
```

#### 👾 Property value deprecations 👾

All deprecated values are mapped to new ones, therefor it's technically not breaking, but we highly recommend to migrate
to the new values since those ones will be removed with next major version.

##### Banner:

- Prop value `fluid` of `width` prop is deprecated.

```diff
- <p-banner width="fluid"></p-banner>
+ <p-banner></p-banner>
```

- Prop value `neutral` of `state` prop is deprecated.

```diff
- <p-banner state="neutral">
  <span slot="title">Some banner title</span>
  <span slot="description">Some banner description. You can also add inline <a href="https://porsche.com">links</a> to route to another page.</span>
 </p-banner>
+ <p-banner state="info">
  <span slot="title">Some banner title</span>
  <span slot="description">Some banner description. You can also add inline <a href="https://porsche.com">links</a> to route to another page.</span>
 </p-banner>
```

##### Content Wrapper:

- Prop value `fluid` of `width` prop is deprecated.

```diff
- <p-content-wrapper width="fluid">Some content</p-content-wrapper>
+ <p-content-wrapper>Some content</p-content-wrapper>
```

##### Icon:

- Prop values
  `brand | default | neutral-contrast-low | neutral-contrast-medium | neutral-contrast-high | notification-neutral` of
  `color` prop are deprecated.

```diff
- <p-icon color="brand"></p-icon>
+ <p-icon color="primary"></p-icon>

- <p-icon color="default"></p-icon>
+ <p-icon color="primary"></p-icon>

- <p-icon color="neutral-contrast-low"></p-icon>
+ <p-icon color="contrast-low"></p-icon>

- <p-icon color="neutral-contrast-medium"></p-icon>
+ <p-icon color="contrast-medium"></p-icon>

- <p-icon color="neutral-contrast-high"></p-icon>
+ <p-icon color="contrast-high"></p-icon>

- <p-icon color="neutral-contrast-neutral"></p-icon>
+ <p-icon color="contrast-info"></p-icon>
```

##### Inline Notification:

- Prop value `neutral` of `state` prop is deprecated.

```diff
- <p-inline-notification state="neutral"></p-inline-notification>
+ <p-inline-notification state="info"></p-inline-notification>
```

##### Tag:

- Prop value `notification-neutral | neutral-contrast-high | background-default` of `color` prop is deprecated.

```diff
- <p-tag color="notification-neutral">Color label</p-tag>
+ <p-tag color="notification-info">Color label</p-tag>

- <p-tag color="neutral-contrast-high">Color label</p-tag>
+ <p-tag color="primary">Color label</p-tag>

- <p-tag color="background-default">Color label</p-tag>
+ <p-tag color="background-base">Color label</p-tag>
```

##### Tag Dismissible:

- Prop value `background-default` of `color` prop is deprecated.

```diff
- <p-tag-dismissible color="background-default">Color label</p-tag-dismissible>
+ <p-tag-dismissible color="background-base">Color label</p-tag-dismissible>
```

##### Text:

- Prop value `thin | semibold` of `weight` prop is deprecated.

```diff
- <p-text weight="thin">Some text</p-text>
+ <p-text>Some text</p-text>

- <p-text weight="semibold">Some text</p-text>
+ <p-text weight="semi-bold">Some text</p-text>
```

- Prop value
  `brand | default | neutral-contrast-low | neutral-contrast-medium | neutral-contrast-high | notification-neutral` of
  `color` prop is deprecated.

```diff
- <p-text color="brand">Some text</p-text>
+ <p-text>Some text</p-text>

- <p-text color="default">Some text</p-text>
+ <p-text>Some text</p-text>

- <p-text color="neutral-contrast-low">Some text</p-text>
+ <p-text color="contrast-low">Some text</p-text>

- <p-text color="neutral-contrast-medium">Some text</p-text>
+ <p-text color="contrast-medium">Some text</p-text>

- <p-text color="neutral-contrast-high">Some text</p-text>
+ <p-text color="contrast-high">Some text</p-text>

- <p-text color="notification-neutral">Some text</p-text>
+ <p-text color="notification-info">Some text</p-text>
```

##### ToastManager:

- Prop value `neutral` of `state` parameter is deprecated.

```diff
- …addMessage({ text: `Some message`, state: 'neutral' })
+ …addMessage({ text: `Some message`, state: 'info' })
```

#### Added

- `Display` component
- `Heading` component
- Prop `underline` for `Link Pure`
- Prop `theme` for `Checkbox Wrapper`, `Radio Button Wrapper`, `Popover`, `Tag Dismissible`, `Textarea Wrapper`,
  `Text Field Wrapper` and `Fieldset Wrapper`
- Prop `size` for `Icon` supports `x-small` and `x-large`
- Prop `size` for `Accordion` `compact="true"` supports `medium`

#### Changed

- `Spinner`, `Icon`, `Link Pure`, `Button Pure`, `Link`, `Link Social`, `Button`, `Checkbox Wrapper`,
  `Radio Button Wrapper`, `Popover`, `Modal`, `Select Wrapper`, `Tag`, `Tag Dismissible`, `Textarea Wrapper`,
  `Inline Notification`, `Banner`, `Toast`, `Grid`, `Flex`, `Pagination`, `Scroller`, `Accordion`, `Text`,
  `Text Field Wrapper`, `Content Wrapper`, `Segmented Control`, `Tabs`, `Tabs Bar`, `Headline` and `Fieldset Wrapper`
  match new design language
- `Icon` supports
  `primary | contrast-low | contrast-medium | contrast-high | notification-success | notification-warning | notification-error | notification-info | inherit`
  for `color` prop
- Default value of prop `width` of `Banner` has changed from `basic` to `extended`
- Default value of prop `action-icon` of `Inline Notification` has changed from `arrow-head-right` to `arrow-right`
- Default value of prop `name` of `Icon` has changed from `arrow-head-right` to `arrow-right`
- Default value of prop `variant` of `Link` and `Button` has changed from `secondary` to `primary`

#### Removed

- Custom slotted CSS for mostly all components. Equivalent styles are now provided by `getInitialStyles()` partial
  instead.
- `applyNormalizeStyles` option from `getInitialStyles()` partial which is applied by default now.

### [2.20.0] - 2023-02-06

### [2.20.0-rc.1] - 2023-02-06

### [2.20.0-rc.0] - 2023-01-30

#### Added

- `applyNormalizeStyles` option for `getInitialStyles()` partial which includes basic css styles for Light DOM

### [2.19.1-rc.1] - 2023-01-18

#### Added

- `jsdom-polyfill` subpackage is available at `@porsche-design-system/components-{js|angular|react|vue}/jsdom-polyfill`
  and can be used to have working web components in jsdom based tests (e.g. jest)
- `testing` subpackage is available at `@porsche-design-system/components-{js|angular|react|vue}/testing` to provide
  `getByRoleShadowed`, `getByLabelTextShadowed` and `getByTextShadowed` utilities which use `@testing-library/dom`
  queries internally to support Shadow DOM
- Validation if `prefix` is already reserved by a different version upon initialization of the Porsche Design System

#### Fixed

- `componentsReady()` waits for Porsche Design System being initialized before checking components which can happen in
  certain test scenarios without partials

### [2.19.1-rc.0] - 2023-01-18

#### Fixed

- Bug in `@porsche-design-system/components-react/ssr` where in some cases during SSG an error was thrown when
  components render their children conditionally

### [2.19.0] - 2022-12-22

### [2.19.0-rc.2] - 2022-12-22

### [2.19.0-rc.1] - 2022-12-22

#### Fixed

- `Stepper Horizontal` calculation of scroll position when used within any parent that has a margin or padding

### [2.19.0-rc.0] - 2022-12-21

#### Added

- Vue: typed components are available via the `@porsche-design-system/components-vue` package

#### Fixed

- `Modal` focus cycle when pressing Shift Tab right after it was opened

### [2.18.0] - 2022-12-15

### [2.18.0-rc.2] - 2022-12-14

#### Added

- Validation to ensure crucial partials are used.  
  **Disclaimer:** The Porsche Design System will **not** inject its initial styles anymore. Please use the
  `getInitialStyles()` partial to reduce flash of unstyled content (FOUC) as described here:
  [getInitialStyles() documentation](https://designsystem.porsche.com/latest/partials/initial-styles)

#### Changed

- `line-height` calculation for all components is handled CSS only now by using `ex`-unit in combination with `calc()`
  which gives the best performance, the easiest possible integration and respects UI best practices in having **larger**
  `line-height` values for **small** `font-size` definitions and **smaller** `line-height` values for **larger**
  `font-size` definitions. The calculated values by CSS slightly differ compared to the ones calculated by JavaScript,
  which might result in minor visual changes.

#### Fixed

- Screen reader announcements of `Textfield` and `Textarea` in `counter` mode
- Screen reader announcements in `Select Wrapper`

### [2.18.0-rc.1] - 2022-11-24

#### Added

- `Carousel` now has a `rewind` property, better prev/next icons, a `max-width` for `heading` and `description` and
  support for slotted `description`

#### Fixed

- `Select Wrapper` height if text is zoomed up to 200%

### [2.18.0-rc.0] - 2022-11-17

#### Added

- SSR/SSG ready components using Declarative Shadow DOM for Next JS are shipped via
  `@porsche-design-system/components-react/ssr`. To use it simply change your imports.

**Important:** make sure to apply the new `getDSRPonyfill()` partial right before your closing `</body>` tag. More
information can be found here:
[getDSRPonyfill() documentation](https://designsystem.porsche.com/latest/partials/dsr-ponyfill)

```diff
- import { PorscheDesignSystemProvider, PButton, ... } from '@porsche-design-system/components-react';
+ import { PorscheDesignSystemProvider, PButton, ... } from '@porsche-design-system/components-react/ssr';
+ import { getDSRPonyfill } from '@porsche-design-system/components-react/partials';
```

#### Changed

- Improve height calculation for `Accordion`
- Slotted anchor support for `Link Pure` is stricter (In case slotted `<a>` is used it must be a direct child of
  `Link Pure`)
- `getFontLinks()` partial now has `{ weights: ['regular', 'semi-bold'] }` for a default

### [2.17.0] - 2022-10-31

### [2.17.0-rc.0] - 2022-10-31

#### Added

- `Link Tile`

#### Fixed

- `Scroller` bug where scrollable content was not fully hidden by the gradient, when zoomed into the page.

#### Changed

- Removed `!important` keyword from css property `display` of `Link Pure` and `Button Pure`

### [2.16.3] - 2022-10-21

### [2.16.3-rc.0] - 2022-10-21

#### Fixed

- `Button Pure` and `Link Pure` error when using `size="inherit"` and `icon="none"`

#### Changed

- Replaced all internal usage of `Text` and `Headline` components

### [2.16.2] - 2022-09-15

### [2.16.2-rc.0] - 2022-09-15

#### Fixed

- Issue with `Popover` where drop-shadow is not shown correctly in Chrome >= 105
- Issue with `Carousel` and `wrap-content="true"` where the layout was out of sync with `Content Wrapper` for
  viewports >= 1760px.
- `Select Wrapper` with custom dropdown keeps attribute changes of native select options in sync if changed
  programmatically

### [2.16.1] - 2022-09-09

#### Fixed

- Issue with `Options` typing import for `Carousel`

### [2.16.0] - 2022-09-08

### [2.15.1-rc.1] - 2022-09-08

#### Added

- `Carousel`
- `Scroller`

#### Changed

- `Stepper Horizontal` now has `size` property
- `Stepper Horizontal` uses improved focus behavior in case it becomes scrollable and scroll indicators are centered
  correctly.
- `Tabs Bar` uses improved focus behavior in case it becomes scrollable and scroll indicators are centered correctly.

### [2.15.1-rc.0] - 2022-08-24

#### Fixed

- `Radio Button Wrapper` visual selection change bug in Safari >= 15.5

### [2.15.0] - 2022-08-22

### [2.15.0-rc.1] - 2022-08-18

#### Changed

- Downgraded `@angular` to `v13` to ensure backwards compatibility of `@porsche-design-system/components-angular`

### [2.15.0-rc.0] - 2022-08-16

#### Fixed

- `Popover` visual shadow bug in Safari
- `Stepper Horizontal Item` bug where pseudo styles of the counter element were overridable

### [2.15.0-beta.0] - 2022-08-05

#### Fixed

- `Tabs` & `Tabs Bar` `size` property when using `BreakpointCustomizable`

#### Changed

- `Modal` uses poly fluid sizing for outer spacing
- `Banner` uses poly fluid sizing for outer spacing
- `Content Wrapper` uses poly fluid sizing for inner spacing
- `Modal` min-width is slightly updated to perfectly fit into content area of `Content Wrapper` at 320px viewport width

#### Added

- Validation of properties for all components
- `Text Field Wrapper` with `input type="search"` is clearable via Escape key and custom clear button across browsers
- `Text Field Wrapper` with `input type="search"` shows a "Locate me" button when `actionIcon="locate"` is set, emits
  the `action` event on click and can be put into a loading state via `actionLoading="true"`

### [2.14.0] - 2022-07-11

### [2.14.0-rc.1] - 2022-07-11

### [2.14.0-rc.0] - 2022-07-11

#### Added

- `getBrowserSupportFallbackScript()` partial supporting `cdn` and `format` options as replacement for
  `includeOverlay()` of `@porsche-design-system/browser-notification` npm package
- `getCookiesFallbackScript()` partial supporting `cdn` and `format` options as replacement for `includeCookieOverlay()`
  of `@porsche-design-system/browser-notification` npm package

#### Changed

- `getMetaTagsAndIconLinks()` partial to return `theme-color` meta tags with `prefers-color-scheme: {light|dark}` media
  query

### [2.13.0] - 2022-06-23

### [2.13.0-rc.5] - 2022-06-23

#### Fixed

- `Stepper Horizontal Item` `state` validation
- `Button` and `Link` with `theme="dark" variant="tertiary"` and `Tag Dismissible` bug on Safari < v15.5 where wrong
  colors on hover were shown

### [2.13.0-rc.4] - 2022-06-22

#### Added

- `Stepper Horizontal`

### [2.13.0-rc.3] - 2022-06-22

#### Added

- `Segmented Control`

### [2.13.0-rc.2] - 2022-06-21

### [2.13.0-rc.1] - 2022-06-21

### [2.13.0-rc.0] - 2022-06-21

#### Changed

- `Button`, `Button Pure` and `Switch` apply `aria-disabled="true"` instead of `disabled` attribute to native button
  internally in case `disabled` and/or `loading` property is set

### [2.12.1] - 2022-05-25

### [2.12.1-rc.0] - 2022-05-25

#### Fixed

- Issue with `JssStyle` typing import

### [2.12.0] - 2022-05-19

#### Changed

- npm package is prepared for public release on [npmjs.org](https://npmjs.com)

### [2.12.0-rc.2] - 2022-05-12

### [2.12.0-rc.1] - 2022-05-11

### [2.12.0-rc.0] - 2022-05-04

#### Added

- `Table Head Cell` now has a `multiline` property

#### Changed

- `Headline` has no `hypens` / `overflow-wrap` style by default
- Partials now throw an exception if they are executed in browser

#### Fixed

- Exception in `Headline`, `Select Wrapper`, `Text` and `Text List` when changing `theme` prop from `dark` to `light`
- `getInitialStyles()` partial now returns `.hydrated` styles, too

### [2.11.0-skeletons] - 2022-04-21

### [2.11.0] - 2022-04-21

### [2.11.0-rc.0] - 2022-04-20

#### Added

- `Tag`
- `Tag Dismissible`

### [2.10.0-skeletons] - 2022-04-13

### [2.10.0] - 2022-04-13

### [2.9.3-rc.1] - 2022-04-06

#### Added

- `Text Field Wrapper` now has a `showCharacterCount` property which can be used to hide the character count when a
  `maxLength` attribute is set on the wrapped `input`.
- `Textarea Wrapper` now has a `showCharacterCount` property which can be used to hide the character count when a
  `maxLength` attribute is set on the wrapped `textarea`.

### [2.9.3-rc.0-skeletons] - 2022-03-29

### [2.9.3-rc.0] - 2022-03-28

#### Added

- `Text Field Wrapper` supports `unit` property on `input type="text"`
- `Marque` optional configurable clickable/focusable area by defining padding on host element

#### Fixed

- `Tabs Item` improved accessibility
- Angular: circular dependency in development mode in `2.9.2-skeletons`

### [2.9.2-skeletons] - 2022-03-24

#### Added

- **[EXPERIMENTAL]** `getInitialStyles` partial now accepts a `skeletonTagNames` array of component names that will
  initially have skeleton styles while the Porsche Design System is loading
- **[EXPERIMENTAL]** `Button`, `Button Pure`, `Checkbox Wrapper`, `Fieldset Wrapper`, `Link`, `Link Pure`,
  `Link Social`, `Radio Button Wrapper`, `Select Wrapper`, `Text Field Wrapper`, `Textarea Wrapper` can now have initial
  skeleton styles when passed as `skeletonTagNames` to the `getInitialStyles` partial

### [2.9.2] - 2022-03-24

### [2.9.2-rc.1] - 2022-03-23

#### Fixed

- Bug caused by Chrome where hover styles of `Link Pure` are not displayed correctly

### [2.9.2-rc.0] - 2022-03-22

#### Added

- Normalized font behavior (`hyphen`, `overflow-wrap` and `text-size-adjust`) across components

#### Fixed

- `Modal` scrolling and pinch to zoom on iOS
- `Modal` initial position if scrollable
- `Table Head Cell` sort icon `asc` + `desc`

### [2.9.1] - 2022-03-10

### [2.9.1-rc.0] - 2022-03-09

#### Added

- Styles for slotted `<button>` in `Text`

#### Changed

- `Modal` heading and aria validation happens only when open

#### Fixed

- React: bundling format of partials

### [2.9.0] - 2022-02-28

### [2.9.0-rc.1] - 2022-02-25

#### Fixed

- `Modal` focus trap respecting elements in shadow DOM and dynamically added/removed elements on first level
- `Tabs Item` focus outline on click in Safari
- Error while using partials in Vanilla JS and Angular

### [2.9.0-rc.0] - 2022-02-16

#### Added

- `getFontFaceStylesheet` returns additional `<link>` tags with `rel="preconnect"` and `rel="dns-prefetch"`
- Option `format` to partials `getFontFaceStylesheet`, `getComponentChunkLinks()`, `getFontLinks()`, `getIconLinks()`,
  `getInitialStyles()`, `getLoaderScript()` and `getMetaTagsAndIconLinks()`

#### Deprecated

- The option `withoutTags` of partials `getFontFaceStylesheet`, `getComponentChunkLinks()`, `getFontLinks()`,
  `getIconLinks()`, `getInitialStyles()`, `getLoaderScript()` and `getMetaTagsAndIconLinks()` is deprecated and will be
  removed in `v3.0.0`. Please use `format: 'jsx'` instead.

```diff
- <link rel="stylesheet" href={getFontFaceStylesheet({ withoutTags: true })} crossOrigin="true" />
+ {getFontFaceStylesheet({ format: 'jsx' })}
```

### [2.9.0-beta.1] - 2022-01-27

#### Added

- `:focus-visible` content of selected Tab in `Tabs` component gets focus styling
- Improved accessibility of `Text Field Wrapper` and `Textarea Wrapper` when `maxlength` attribute is set
- `Modal` aria property
- `Modal` class for slotted elements to make content full-width

#### Changed

- `Button Pure` and `Link Pure` removed `position: relative` imposition, make sure to **not** override it with
  `position: static`

#### Fixed

- `Modal` close button styles when no heading is passed

### [2.9.0-beta.0] - 2022-01-18

#### Added

- React: `getByRoleShadowed`, `getByLabelTextShadowed` and `getByTextShadowed` utilities which uses
  `@testing-library/dom` queries internally to support Shadow DOM

#### Fixed

- React: `UnhandledPromiseRejectionWarning` when using `skipPorscheDesignSystemCDNRequestsDuringTests()`

### [2.8.0] - 2022-01-17

#### Fixed

- Accessibility issue of `Icon` component in Windows High Contrast Mode in Chromium Browser

### [2.8.0-rc.0] - 2022-01-14

#### Added

- Support for `tabindex` attribute on `Button`, `Button Pure`, `Switch`, `Link`, `Link Pure` and `Link Social`

#### Changed

- `:focus-visible` style matches outline color of `Button` while hovered

#### Deprecated

- The `tabbable` property of `Button`, `Button Pure` and `Switch` is deprecated and will be removed in `v3.0.0`. Please
  use `tabindex` instead.

```diff
- <p-button tabbable="false">Some button</p-button>
+ <p-button tabindex="-1">Some button</p-button>
```

### [2.8.0-beta.3] - 2021-12-22

#### Added

**Disclaimer:** The provided themes `light-electric` and `dark-electric` are just a proof of concept, it's **not**
accessible regarding its color contrast and might even be removed in an upcoming major release again.

- `light-electric` theme for `Switch`
- `dark-electric` theme for `Button Pure` and `Link Pure`
- Character counter to `Text Field Wrapper` and `Textarea Wrapper` if `maxlength` is present on `input type="text"` and
  `textarea`

#### Changed

- `:focus-visible` style matches outline color of `Switch` while hovered

#### Fixed

- Box model of `Button Pure`

### [2.8.0-beta.2] - 2021-12-22

#### Fixed

- `Content Wrapper` regression for `!important` style

#### Added

- Usage validation for `Link`, `Link Pure` and `Link Social`

### [2.8.0-beta.1] - 2021-12-16

#### Fixed

- `Select Wrapper` validation of select element

### [2.8.0-beta.0] - 2021-12-15

#### Changed

- Angular: Increased peer dependency to `>=12.0.0 <14.0.0`

### [2.7.0] - 2021-12-14

### [2.7.0-rc.0] - 2021-12-14

#### Removed

- `offset-bottom` prop of `Toast` (use `--p-toast-position-bottom` CSS variable instead)

### [2.7.0-beta.6] - 2021-12-08

#### Added

- `Popover`

### [2.7.0-beta.5] - 2021-12-07

#### Added

**Disclaimer:** The provided theme `light-electric` is just a proof of concept, it's **not** accessible regarding its
color contrast and might even be removed in an upcoming major release again.

- `light-electric` theme for `Accordion`, `Link`, `Link Pure`, `Button`, `Button Pure`, `Tabs`, `Tabs Bar`

### [2.7.0-beta.4] - 2021-12-02

### [2.7.0-beta.3] - 2021-11-30

#### Added

- `Accordion` uses `MutationObserver` fallback when no `ResizeObserver` is available in older browsers

#### Fixed

- `Link` and `Link Social` not adapting slotted anchor to the width of the element

### [2.7.0-beta.2] - 2021-11-24

#### Added

- `Toast`

#### Fixed

- `Banner` animations respect offset correctly

### [2.7.0-beta.1] - 2021-11-16

#### Fixed

- `Headline` applies `align` and `ellipsis` prop correctly

### [2.7.0-beta.0] - 2021-11-11

#### Added

- New `aria` property for `ARIA` attribute handling for: `Button`, `Button Pure`, `Icon`, `Link`, `Link Pure`, `Marque`,
  `Spinner`

#### Fixed

- React: warnings about `useLayoutEffect` in SSR context

### [2.6.1] - 2021-11-05

#### Fixed

- Prevent breaking entire Porsche Design System due to lacking support of `ResizeObserver`, however `Accordion` still
  requires it

### [2.6.0] - 2021-11-04

#### Added

- `unit` and `unitPosition` properties to `Text Field Wrapper`

### [2.6.0-beta.0] - 2021-10-29

#### Changed

- Use `Heiti SC` (pre-installed on iOS/macOS) and `SimHei` (pre-installed on Windows) as Chinese fallback font

#### Added

- `Marque` uses `webp` images for browsers that support it
- `Inline Notification`
- `Icon` now supports `success` for `name` property

#### Fixed

- Colors of `Banner` for dark theme
- Replaced CSS `inset` property with `top`, `left`, `right` and `bottom` for browser compatibility
- Opening and closing transition of `Modal`

### [2.5.1-beta.0] - 2021-10-11

#### Fixed

- Possible exceptions when components get unmounted directly

### [2.5.0] - 2021-10-04

#### Added

- `SimHei` and `黑体` as fallback for all components' `font-family`

### [2.5.0-beta.1] - 2021-09-28

#### Changed

- React: improved render behavior of components

### [2.5.0-beta.0] - 2021-09-22

#### Added

- React: utility function `skipPorscheDesignSystemCDNRequestsDuringTests`

### [2.4.0] - 2021-09-21

### [2.4.0-beta.2] - 2021-09-21

#### Added

- `Link Social` and `Icon` now support `kakaotalk`, `naver`, `reddit` and `tiktok`
- JSS caching mechanism to improve style performance

#### Changed

- Alignment of `linkedin` icon
- Improved accessibility of `Select Wrapper`
- `Icon` loading behaviour to non-blocking, components using the `Icon` will no longer wait for it to load
- Validation messages of `Fieldset Wrapper` have now an additional icon representing the validation state

#### Fixed

- Box model of `Link Pure`
- Focus of `Link Pure` with slotted anchor and hidden label
- Focus cycling of `Modal` without focusable children
- Suppress CORS error

### [2.4.0-beta.1] - 2021-08-26

#### Added

- `active` property to `Button Pure`

### [2.4.0-beta.0] - 2021-08-26

#### Added

- `icon` property of `Button Pure` and `Link Pure` was extended by `none` value
- `alignLabel` and `stretch` property to `Button Pure` and `Link Pure`

#### Changed

- Improved `:focus-visible` and `:hover:focus-visible` colors for `Link Social` and `Link`
- Improved slotted `<a>` coloring in dark theme for `Link Social` and `Link`
- Validation messages of `Checkbox Wrapper`, `Radio Button Wrapper`, `Select Wrapper`, `Textarea Wrapper` and
  `Text Field Wrapper` have now an additional icon representing the validation state
- `Modal` backdrop behavior to close modal on mouse-down

#### Fixed

- Slotted `<a>` coloring in dark theme for `Text`, `Headline`, `Text List`, `Banner`, `Select Wrapper` and `Link Pure`
- Wrong background color of scrollable `Modal`'s backdrop in Safari

### [2.3.0] - 2021-07-28

### [2.3.0-beta.3] - 2021-07-28

#### Changed

- `Accordion` reduce paddings, vertically align carets to the first heading row, adjust border color and hover styles

#### Fixed

- `Text Field Wrapper` accessibility of type password and search

### [2.3.0-beta.2] - 2021-07-15

#### Added

- `Checkbox Wrapper`, `Radio Button Wrapper`, `Select Wrapper`, `Textarea Wrapper` and `Text Field Wrapper` now reflect
  changes of the `required` attribute on their child component
- `multiline` property to `Table Cell`
- Partial function `getLoaderScript()` to initialize Porsche Design System as early as possible

#### Fixed

- `Table Head Cell` uses semi bold instead of bold as font weight
- Transition of `Modal`

### [2.3.0-beta.1] - 2021-07-08

#### Added

- `Accordion`

#### Changed

- Removed initial delay of `Banner`

### [2.3.0-beta.0] - 2021-07-01

#### Added

- `Table`
- Angular: export types from package root
- Accessibility icon

#### Changed

- `Button`, `Button Pure` and `Switch` are now focusable while in `loading` state
- `Text` and `Headline` inherits white-space CSS property
- React: sync component props via property instead of attribute

#### Fixed

- Angular: support `"strictTemplates": true` option in `tsconfig.json`
- Use correct icon for `arrow-last` and `arrow-first` in `Icon`, `Button` and `Link` components

### [2.2.1] - 2021-06-08

#### Changed

- Optimize vertical alignment of `Modal`

#### Fixed

- URL in inject global style warning

### [2.2.1-beta.1] - 2021-06-02

#### Fixed

- Margin of `Tabs Bar` within `Tabs` for Firefox and Safari
- SVG of `Icon` is not removed after prop change, e.g. on color change
- Fullscreen behavior of `Modal` on screens larger than 1760px

### [2.2.0] - 2021-05-19

#### Fixed

- `Text` inside `Button` now has the proper size on iOS Safari when changing to and from landscape mode
- `Banner` can now be re-opened after closing
- Closing one `Banner` will not close other `Banners` on the site

### [2.2.0-beta.2] - 2021-05-12

#### Fixed

- `Select Wrapper` value changes are now reflected correctly
- `Select Wrapper` dark theme background color if used with `filter` prop

### [2.2.0-beta.1] - 2021-05-05

#### Added

- Partial function `getIconLinks()` to preload Porsche Design System Icons

#### Fixed

- `Text Field Wrapper` spacing in Safari

### [2.2.0-beta.0] - 2021-05-05

#### Added

- Partial function `getMetaTagsAndIconLinks()` to simplify cross device fav and meta icons

### [2.1.0] - 2021-05-03

### [2.1.0-beta.0] - 2021-05-03

#### Added

- `Switch`

#### Changed

- `Text` automatically breaks words/strings into new line being too long to fit inside their container
- `Headline` automatically breaks words/strings into new line being too long to fit inside their container
- Extended `Fieldset Wrapper` with `labelSize`, `required`, `state` and `message` properties. If the `Fieldset Wrapper`
  is set to required only the label of the **Fieldset Wrapper** gets an asterisk. It is removed from all wrapped child
  components, as long as they are Porsche Design System form elements.

### [2.0.3] - 2021-04-28

### [2.0.3-beta] - 2021-04-28

#### Fixed

- Angular: Events firing twice in `Pagination`, `Modal`, `Tabs`, `Tabs Bar` and `Banner` component

### [2.0.2] - 2021-04-21

### [2.0.2-beta.0] - 2021-04-20

#### Fixed

- TypeScript build errors due to duplicate declarations in `types.d.ts`

### [2.0.1] - 2021-04-16

#### Fixed

- Visual appearance of `Checkbox Wrapper` in iOS Safari
- A bug where `Text Field Wrapper` would throw an error when reattaching to DOM too quickly
- Visual bug in Firefox when zooming out `Text Field Wrapper`, `Checkbox Wrapper` and `Textarea Wrapper`
- Angular: Streamline component styles in dark theme

#### Changed

- Aligned focus states of `Checkbox Wrapper` and `Radio Button Wrapper` across browsers

### [2.0.0] - 2021-04-13

In keeping with [Semver](https://semver.org/), Porsche Design System v2.0.0 was released due to changes in the API,
fundamental changes in loading behavior and others. With our new major version `v2.0.0` there are some important changes
that you should watch out for. To make the migration from `v1.5.x` to our current `v2.0.0` easier, we offer a few
guidelines.

## General changes / improvements:

#### All components, icons, fonts, styles and marque of the Porsche Design System are loaded versioned and chunked from a central CDN

This way all web based digital Porsche products share and use the cached and versioned assets regardless of the JS
framework used to improve loading performance across the Porsche group. Only a tiny (1.4kb sized) Porsche Design System
loader script gets bundled into your application code. Everything else gets loaded versioned, cached and chunked from a
central CDN ([read more](https://designsystem.porsche.com/latest/performance/cdn)). However, this also means that you
will need an **Internet connection** to render the components in a browser (possibly relevant for development stage or
intranet applications).

#### Enabling Micro Frontend Architecture

In case of a micro-frontend architecture, multiple instances and versions of the Porsche Design System can be combined
in a final application by configurable prefixing technique of the Porsche Design System components during runtime.
Please refer to our framework specific guidelines
[Vanilla JS](https://designsystem.porsche.com/latest/start-coding/vanilla-js),
[Angular](https://designsystem.porsche.com/latest/start-coding/angular) and
[React](https://designsystem.porsche.com/latest/start-coding/react).

#### Prevent Flash of Unstyled Content (FOUC) and Flash of Unstyled Text (FOUT)

To prevent FOUC/FOUT, the Porsche Design System offers various partials as part of the
`@porsche-design-system/components-{js|angular|react}` package to ensure all necessary Porsche Design System fonts and
components are fully loaded. If you've used the `@porsche-design-system/partials` package previously, stop using it and
replace the integration with the partials provided by `@porsche-design-system/components-{js|angular|react}` package.
Have a look at our [FOUC/FOUT guidelines](https://designsystem.porsche.com/latest/performance/loading-behaviour).

```diff
- <%= require('@porsche-design-system/partials').getPorscheDesignSystemCoreStyles() %>
+ <%= require('@porsche-design-system/components-{js|angular|react}/partials').getInitialStyles() %>

- <%= require('@porsche-design-system/partials').getFontFaceCSS() %>
+ <%= require('@porsche-design-system/components-{js|angular|react}/partials').getFontFaceStylesheet() %>

- <link rel="preload" href="path/to/webfont/nameOfWebFontFile" as="font" type="font/woff2" crossorigin />
+ <%= require('@porsche-design-system/components-{js|angular|react}/partials').getFontLinks({ weights: ['regular', 'semi-bold'] }) %>
```

#### Added support for China CDN

Our CDN is configured to forward requests to Chinese CDN automatically when necessary. So you're good to go without any
configuration or multiple region specific builds of your application. However, if you are aiming for the maximum
possible performance in China, you can configure which CDN the Porsche Design System must use. Please follow our
[CDN guidelines](https://designsystem.porsche.com/latest/performance/cdn) for more information.

#### New/optimized components

- **Tabs**
- **Tabs Bar**
- **Banner**
- **Modal**
- Headline
- Select
- Pagination
- Button
- Button Pure
- Link
- Link Pure
- Spinner
- Checkbox
- Radio Button

#### Improved TypeScript support for Angular and React

To ensure the best possible typing support, we have refactored our Angular and React wrappers which integrate the native
web components of the Porsche Design System.

#### componentsReady() works reliable

Because the Porsche Design System components get loaded async at the time they are needed, it might be relevant within
your application or test automation to know when those have been initialized. Therefore, we provide in all three
`@porsche-design-system/components-{js|angular|react}')` packages a reliable helper function `componentsReady()`.
[Read more about it](https://designsystem.porsche.com/latest/helpers/components-ready).

#### Removed "blur on focus"

Now focus styling is only applied when you navigate through keyboard and ignored by mouse interaction for browsers
supporting `:focus-visible` otherwise it will fallback to `:focus` CSS implementation.

#### Changed focus styling for a better compromise between accessibility and visual appearance

Color and outline of general focus styling has changed to `currentColor` for light/dark theme with an outline of 1px
width/offset. If you have custom components build with the usage of our `@porsche-design-system/utilities` package then
update it to the latest version.

#### Improved geometry of Porsche Next font

For better alignment and readability we've changed the geometry of the Porsche Next font which results in a visual
change of font size and spacing.

#### Dropped support for IE11 and EdgeHTML according to Porsche's official browser strategy 2021

If you still need to support these browsers, you have to stick to `v1.5.x`. We offer a Browser Notification package
`@porsche-design-system/browser-notification` to alert users that these browsers are no longer supported. It supports a
blocking layer (to be used with Porsche Design System `v2.x`), or a dismissible banner (to be used with Porsche Design
System `v1.x`). Please refer to our
[Browser compatibility guidelines](https://designsystem.porsche.com/latest/help/browser-compatibility).

#### Changed default type of Button and Button Pure

To be in sync with native `<button>` behavior we've changed the default `type` of **Button** and **Button Pure**
component. Those components will render a button within their Shadow DOM as `<button type="submit">` ( previously
`<button type="button">`).

- `submit`: The button submits the form data to the server. This is the default if the attribute is not specified for
  buttons associated with a `<form>`, or if the attribute is an empty or invalid value.
- `button`: The button has no default behavior, and does nothing when pressed by default. It can have client-side
  scripts listen to the element's events, which are triggered when the events occur.

#### Changed support for wrapped links around Link, Link Pure and Link Social component

Due to the support for setting links (`<a href="#">`) in our **Link**, **Link Pure** and **Link Social** components as
child, we've removed support for styling the anchor tag (`<a>`) when it surrounds the component. So we recommend
changing the position of the `<a>` tag from wrapping the component to a direct slot (child) of it.

```diff
- <a href="#"><p-link>Some label</p-link></a>
+ <p-link><a href="#">Some label</a></p-link>

- <a href="#"><p-link-pure>Some label</p-link-pure></a>
+ <p-link-pure><a href="#">Some label</a></p-link-pure>

- <a href="#"><p-link-social>Some label</p-link-social></a>
+ <p-link-social><a href="#">Some label</a></p-link-social>
```

#### Automatic \* asterisk symbol to form field labels

We added an automatic generated _ asterisk symbol to form field labels which have the required attribute. This might
lead to a doubled _ symbol if you set one by yourself.

```diff
- <p-text-field-wrapper label="Some label *"><input type="text" name="some-name" required /></p-text-field-wrapper>
+ <p-text-field-wrapper label="Some label"><input type="text" name="some-name" required /></p-text-field-wrapper>

- <p-checkbox-wrapper label="Some label *"><input type="checkbox" name="some-name" required /></p-checkbox-wrapper>
+ <p-checkbox-wrapper label="Some label"><input type="checkbox" name="some-name" required /></p-checkbox-wrapper>

- <p-radio-button-wrapper label="Some label *"><input type="radio" name="some-name" required /></p-radio-button-wrapper>
+ <p-radio-button-wrapper label="Some label"><input type="radio" name="some-name" required /></p-radio-button-wrapper>

- <p-radio-button-wrapper label="Some label *"><input type="radio" name="some-name" required /></p-radio-button-wrapper>
+ <p-radio-button-wrapper label="Some label"><input type="radio" name="some-name" required /></p-radio-button-wrapper>

- <p-textarea-wrapper label="Some label *"><textarea name="some-name" required></textarea></p-textarea-wrapper>
+ <p-textarea-wrapper label="Some label"><textarea name="some-name" required></textarea></p-textarea-wrapper>

- <p-select-wrapper label="Some label *"><select name="some-name" required><option>A</option></select></p-select-wrapper>
+ <p-select-wrapper label="Some label"><select name="some-name" required><option>A</option></select></p-select-wrapper>
```

#### Shadow DOM

`Flex`, `Flex Item`, `Grid` and `Grid Item` now use Shadow DOM, thus you are not able to overwrite styles defined by
these components any longer.

---

## Angular

#### Integration of Angular components

In the past it was possible to provide a token called `PREVENT_WEB_COMPONENTS_REGISTRATION` which prevented the
registration of the Porsche Design System components and loading of polyfills. Due to the fact that we no longer provide
/ need poly filling, we have completely removed the token. For advanced usage please
[read further](https://designsystem.porsche.com/latest/start-coding/angular).

---

## React

#### Integration of React components

In the past `@porsche-design-system/components-react` components have initialized the **Porsche Design System Loader**
automatically as soon as a component was imported. With `v2.x` you have to import the `PorscheDesignSystemProvider` once
in your `index.tsx` which then initializes the **Porsche Design System Loader**, e.g. like:

```diff
  // index.tsx

  import ReactDOM from 'react-dom';
  import { PorscheDesignSystemProvider } from '@porsche-design-system/components-react';
  import { App } from './App';

  ReactDOM.render(
    <React.StrictMode>
+     <PorscheDesignSystemProvider>
        <App />
+     </PorscheDesignSystemProvider>
    </React.StrictMode>,
    document.getElementById('root')
  );
```

For advanced usage please [read further](https://designsystem.porsche.com/latest/start-coding/react).

#### Jsdom Polyfill for React / Jest / jsdom test automation

We removed test mocks for React / Jest / jsdom as Shadow DOM is supported since jsdom v12.2.0. Instead, we provide a
Jsdom Polyfill (exclusivly for `@porsche-design-system/components-react` package) fixing missing implementation of jsdom
which the Porsche Design System relies on. **Note:** If your test includes Porsche Design System components, make sure
to wrap the component you want to test with a PorscheDesignSystemProvider in order to avoid exceptions. For more
information please [read further](https://designsystem.porsche.com/latest/start-coding/react).

---

## Vanilla JS

#### Integration of Vanilla JS components

With `v1.x` of the Porsche Design System you've had to copy all needed JS files of
`@porsche-design-system/components-js` into your target directory and include the ES5 and ESM loader snippet. Now you
only need to copy one `index.js` file and initialize the Porsche Design System like in the example below:

```diff
  <!DOCTYPE html>
  <html lang="en">
    <head>
      <meta charset="utf-8">
      <meta name="viewport" content="width=device-width,initial-scale=1.0">
      <title>Porsche Design System</title>
-     <script nomodule src="PATH/TO/PACKAGE/@porsche-design-system/components-js/dist/porsche-design-system/porsche-design-system.js"></script>
-     <script type="module" src="PATH/TO/PACKAGE/@porsche-design-system/components-js/dist/porsche-design-system/porsche-design-system.esm.js"></script>
+     <script src="PATH/TO/PACKAGE/@porsche-design-system/components-js/index.js"></script>
    </head>
    <body>
+     <script type="text/javascript">
+       porscheDesignSystem.load();
+     </script>
      <p-headline variant="headline-1">Some text</p-headline>
    </body>
  </html>
```

For advanced usage please [read further](https://designsystem.porsche.com/latest/start-coding/vanilla-js).

---

### [2.0.0-rc.10] - 2021-04-12

#### Changed

- `Tabs` and `Tabs Bar` now respect dynamic additions / removals of `p-tabs-item`, `a` and `button` elements. Make sure
  to update the `activeTabIndex` when mutating elements
- Improved performance of `Text`, `Button Pure` and `Link Pure` when `size` is not `inherit`

#### Added

- `Grid` now has a `wrap` and `gutter` property
- Components (`Grid Item`, `Flex Item`, `Tabs Item` and `Text List Item`) that require a specific parent (`Grid`,
  `Flex`, `Tabs` and `Text List`) will now throw an error if used without that parent

#### Fixed

- Visual appearance of `Checkbox Wrapper` and `Radio Button Wrapper` reflect the state of the wrapped `input` element

### [2.0.0-rc.9] - 2021-03-26

#### Added

- `Button Group` component
- Fullscreen property for `Modal` on mobile

#### Changed

- Spacings, heading and sizes of `Modal`

#### Fixed

- Prevent duplicate loading of `porsche-design-system.v2.x.HASH.js` chunk when using `getComponentChunkLinks()` partial

### [2.0.0-rc.8] - 2021-03-17

#### Added

- Support for full height `Content Wrapper` with flex
- `Tabs Bar` now supports `undefined` as `activeTabIndex`

#### Changed

- `Tabs Bar` has a new default `activeTabIndex`, which is `undefined`
- `Tabs Bar` does not work by itself anymore. The `activeTabIndex` needs to be controlled from the outside
  ([read more](https://designsystem.porsche.com/latest/components/tabs-bar/examples))
- Background Color of `Select Wrapper` in `dark` theme to meet accessibility criteria

### [2.0.0-rc.7] - 2021-03-15

#### Fixed

- Make shadowed `Flex` and `Grid` work in Firefox + Safari

### [2.0.0-rc.6] - 2021-03-11

#### Changed

- Make `Grid` and `Grid Item` use Shadow DOM
- Make `Flex` and `Flex Item` use Shadow DOM

### [2.0.0-rc.5] - 2021-03-09

#### Added

- Configurable background color of `Content Wrapper`
- `italic` font-style in `Text` is now overridden with `normal`

#### Fixed

- Usage of `Select Wrapper` within custom elements
- A bug that caused `Spinner` to be displayed in a wrong size

### [2.0.0-rc.4] - 2021-03-01

#### Changed

- Filter of `Select Wrapper` supports substring search

#### Fixed

- Build error in SSR

### [2.0.0-rc.3] - 2021-02-17

#### Added

- React: utility function `skipCheckForPorscheDesignSystemProviderDuringTests`
- React: tree shaking for component wrappers

#### Fixed

- Angular: error in `Checkbox Wrapper`, `Radio Button Wrapper` and `Text Field Wrapper` when `input[type]` is bound

### [2.0.0-rc.2] - 2021-02-12

#### Added

- Validate usage of `Checkbox Wrapper`, `Radio Button Wrapper`, `Select Wrapper`, `Text Field Wrapper` and
  `Textarea Wrapper`

### [2.0.0-rc.1] - 2021-02-04

#### Added

- Partial function `getComponentChunkLinks()` to preload Porsche Design System Components

#### Changed

- Added a space before asterisk (`*`) when `input`, `textarea` or `select` have `required` attribute within form wrapper
  components
- Renamed partial `getFontLinks()` option from `weight` to `weights`

#### Fixed

- A bug in `Tabs Bar` where the nextButton was mistakenly rendered.
- A bug where `Icon` was not rendered when using `lazy` property.
- A bug in `Text Field Wrapper` with input type password where characters would overlap the icon.

### [2.0.0-rc.0] - 2021-01-29

#### Added

- Link support for `Marque`
- Sizing options `'responsive' | 'small' | 'medium'` for `Marque`

#### Changed

- Angular: added static `load()` function `PorscheDesignSystemModule` for custom prefix
- Hide up/down spin button when using **Text Field** with `type="number"` in Firefox

#### Fixed

- Angular: typings
- React: correct handling of `ref` property
- Unhandled exception in `Select Wrapper` if `selected` and `disabled` attributes are set on the same option
- A bug in `Tabs Bar` where scrolling was broken when a tab was selected
- A bug in `Tabs Bar` where the `nextButton` was always rendered

### [2.0.0-alpha.13] - 2021-01-26

#### Added

- Partial function `getFontLinks()` to prevent **Flash of Unstyled Text** (FOUT)

#### Fixed

- React: correct handling of `className` property

### [2.0.0-alpha.12] - 2021-01-20

#### Added

- Partial function `getInitialStyles()` to prevent **Flash of Unstyled Content** (FOUC)
- Partial function `getFontFaceStylesheet()` to prevent **Flash of Unstyled Text** (FOUT)

#### Changed

- React: `PorscheDesignSystemProvider` needs to wrap application
- React: component props have to be camelCase
- React: `PorscheDesignSystemProvider` is needed while testing components

#### Fixed

- React: typings
- React: support of objects for property values

#### Removed

- React: `getPrefixedComponents`, prefixing is handled by `PorscheDesignSystemProvider`

### [2.0.0-alpha.11] - 2021-01-08

#### Changed

- Precision of relative line height
- Changed color of `neutral contrast low`

### [2.0.0-alpha.10] - 2020-12-14

#### Added

- `native` property to `Select Wrapper` to force rendering of native Browser select dropdown
- Extended flexibility of `Headline`

#### Changed

- Some styling improvements of `Select Wrapper`

#### Fixed

- Jsdom Polyfill `fetch` error

### [2.0.0-alpha.9] - 2020-12-09

### Fixed

- Improved reliability of `componentsReady()`

#### Changed

- Jsdom Polyfill `console.warn` behaviour

### [2.0.0-alpha.8] - 2020-12-03

### Fixed

- A bug where `Modal` did not remove `overflow=hidden` on document body.

### [2.0.0-alpha.7] - 2020-11-26

#### Added

- Jsdom Polyfill

#### Removed

- Jsdom Mocks
- Global "blur on focus" script

#### Changed

- Default dropdown direction of `SelectWrapper` from `down` to `auto`
- Made API of `Tabs` consistent with `Tabs Bar`
- Removed transition for focus styling
- Use `:focus-visible` as default and `:focus` as fallback for focusable elements

#### Fixed

- The Selected element of `SelectWrapper` dropdown keeps now in sync with native selection if changed programmatically
- Invalid search results get cleared if `SelectWrapper` becomes focus state
- Some bugs in `TabsBar`
- Minification of dynamic slotted content styles
- An issue where `Pagination` throws console errors if disconnected from dom.

### [2.0.0-alpha.6] - 2020-10-28

#### Changed

- default `type` of `Button` and `Button Pure` to `submit`

#### Fixed

- Typings

### [2.0.0-alpha.5] - 2020-10-26

#### Added

- `Modal` component

#### Fixed

- Typing for `pageChange` event of `Pagination` component
- Typings

#### Changed

- Focus styling

### [2.0.0-alpha.4] - 2020-10-14

#### Added

- Custom filter to `Select Wrapper` component
- DropDown direction property to `Select Wrapper` component
- Display `*` after label when `input`, `textarea` or `select` have `required` attribute within form wrapper components
- `Tabs` component
- `Tabs Bar` component
- `Banner` component

#### Removed

- Default `position: relative;` style of `Link Pure` and `Button Pure`

#### Fixed

- `Spinner` zooming bug on Safari

### [2.0.0-alpha.3] - 2020-09-11

#### Added

- Support to load assets from China CDN directly via browser flag: `PORSCHE_DESIGN_SYSTEM_CDN = 'cn';`

#### Removed

- Support for `<a>` wrapped `Link` and `Link Pure`

### [2.0.0-alpha.2] - 2020-08-20

### [2.0.0-alpha.1] - 2020-08-17

#### Changed

- Removed classnames dependency
- Stencil Core `taskQueue` from `congestionAsync` to `async` for more performant component rendering

#### Fixed

- Focus input on label click of `Checkbox Wrapper` and `Radio Button Wrapper`

### [1.5.6] - 2020-10-15

### [1.5.6-rc.0] - 2020-10-13

### Fixed

- `Spinner` zooming bug on Safari

### [1.5.5] - 2020-09-11

### [1.5.5-rc.0] - 2020-09-07

### Changed

- Deprecated stencil lifecycle-method `componentDidUnload` to `disconnectedCallback` to fix "`selectObserver` is
  undefined" bug in `Select Wrapper` and `Pagination`

### [1.5.4] - 2020-08-25

### [1.5.4-rc.0] - 2020-08-17

#### Changed

- Removed classnames dependency
- Stencil Core `taskQueue` from `congestionAsync` to `async` for more performant component rendering

#### Fixed

- Focus input on label click of `Checkbox Wrapper` and `Radio Button Wrapper`
- Fix typings for `orientation` of `Divider` component

### [2.0.0-alpha.0] - 2020-08-06

#### Added

- **Experimental:** Optional web component scoping mechanism during runtime to enable micro service architecture

#### Changed

- Web components get lazy loaded from central CDN to improve caching strategy across Porsche's digital eco system

#### Removed

- Stop browser support for **IE11** and **EdgeHTML**

#### Fixed

- Mix of `Optgroups` and `Options` on same level in `Select Wrapper` component
- Fix typings for `orientation` of `Divider` component

### [1.5.3] - 2020-08-10

### [1.5.3-rc.0] - 2020-08-10

#### Fixed

- Mix of `Optgroups` and `Options` on same level in `Select Wrapper` component

### [1.5.2] - 2020-07-22

#### Fixed

- Dispatch change event in `Select Wrapper`
- Stencil react-output-target SSR Bug

### [1.5.1] - 2020-07-20

#### Fixed

- SVGO settings for icons
- Angular bug which causes `ngcc` to fail

### [1.5.0] - 2020-07-16

#### Added

- Icons (active-cabin-ventilation, battery-full, bell, bookmark, car-battery, charging-active, charging-state, climate,
  climate-control, garage, horn, key, map, parking-brake, parking-light, preheating, send, shopping-bag, sidelights,
  user-manual, wrenches)

#### Changed

- Icons (arrow-first, arrow-last, battery-empty, car, card, charging-station, question)

#### Fixed

- Porsche Marque images

### [1.5.0-rc.2] - 2020-07-06

### [1.5.0-rc.1] - 2020-07-06

#### Added

- **Notification Neutral** color to `color` property of `p-text` and `p-icon`

### [1.5.0-rc.0] - 2020-06-25

#### Added

- `Fieldset Wrapper` component
- Improved SEO of `p-headline` and `p-text`: Added possibility to write semantic HTML tags (e.g. `<h1>-<h6>` or `<p>`,
  `<blockquote>`, etc.) directly as slotted content.
- Possibility to include anchor tags directly as slots of `Link`, `Link Pure` and `Link Social`
- `Text` new `weight` property `semibold`
- `Button Pure` label with subline pattern as slot
- `Link Pure` label with subline pattern as slot

#### Changed

- `Select Wrapper` is now ready for the catwalk. It is dressed now with a custom drop down list box and gets naked by
  default on touch devices.

#### Fixed

- Minor accessibility improvements of `icons` and `Text Field`
- Remove native number spinner buttons of `Text Field` with type text for Firefox
- An issue with `Button` and `Button Pure` and their `disabled` attribute

### [1.4.0] - 2020-05-14

### [1.4.0-rc.3] - 2020-05-08

#### Added

- `Text List`

#### Changed

- Improve caching strategy for fonts by content-based hash
- Improve caching strategy for marque by content-based hash
- Dimensions and sharpness of marque
- Props for `Content Wrapper`

### [1.4.0-rc.2] - 2020-05-06

#### Added

- `Content Wrapper`
- Description property to `p-text-field-wrapper`, `p-textarea-wrapper` and `p-select-wrapper`
- `Link Social`

#### Changed

- Improve accessibility of error and success states of form elements
- Aria-invalid attribute of form elements if they are in error state is now managed by component
- Rename icon name `configure` to `configurate` (prevents breaking change compared to stable v1.3.0)
- Improve `p-icon` loading behavior

#### Fixed

- Display of wrong icons

#### Removed

- `safe-zone` property of `p-grid` (`Content Wrapper` should be used instead)

### [1.4.0-rc.1] - 2020-04-27

#### Added

- Add `safe-zone` property to `p-grid` for outer grid margin, max-width and centering
- Submit button with search icon to `p-textfield-wrapper` type search

#### Changed

- Background color of readonly state in components `p-textfield-wrapper` and `p-textarea-wrapper`
- Visual appearance of icons
- Improve caching strategy for icons by content-based hash
- Cursor of Radio, Checkbox and Select
- Fixed naming of Mock from `p-textfield-wrapper` to `p-text-field-wrapper`

#### Fixed

- Icon loading mechanism

### [1.4.0-rc.0] - 2020-04-09

#### Added

- SSR support

### [1.3.0] - 2020-04-08

#### Added

- New headline size `headline-5` to `p-headline`
- Test Mocks

#### Fixed

- Text styling of Select component on focus in IE11 and Chrome on Windows 10

### [1.3.0-rc.0] - 2020-04-03

#### Fixed

- Improve form elements

### [1.2.0] - 2020-03-25

#### Added

- `Divider`
- Hover state for form elements

#### Fixed

- Support label text of form elements for Screen readers

### [1.1.2] - 2020-03-17

#### Changed

- Notification colors

### [1.1.1] - 2020-03-13

#### Changed

- Icon of `Checkbox` indeterminate state

### [1.1.0] - 2020-03-11

#### Fixed

- Minor improvements

### [1.1.0-rc.0] - 2020-03-02

#### Added

- `Select Wrapper`
- `Checkbox Wrapper`
- `Radio Button Wrapper`
- `Textarea Wrapper`

#### Fixed

- `Text Field Wrapper` toggle password visibility

### [1.0.3] - 2020-02-13

#### Fixed

- JS framework compatibility

### [1.1.0-0] - 2020-02-06

#### Added

- `Text Field Wrapper`

#### Changed

- Add proper cursor for disabled state for `Button` and `Button Pure`

### [1.0.2] - 2020-02-04

#### Fixed

- Inheritable styling of slotted content

### [1.0.1] - 2020-01-30

#### Added

- Clickable area of `Link Pure` and `Button Pure` is optionally configurable by defining padding on host element

### [1.0.0] - 2020-01-28

#### Added

- Cursor pointer on hover for `Button` and `Button Pure`
- Line-height gets calculated based on Porsche type-scaling formula automatically for `Text`, `Link Pure` and
  `Button Pure`
- Test helper function `componentsReady()` which indicates when lazy loaded components fully have loaded

#### Changed

- Update CDN asset paths
- Improve font-weight definitions
- Rename and optimize neutral colors for `Icon` and `Text`

### [1.0.0-rc.1] - 2019-12-13

#### Added

- `Headline`
- `Text`
- `Marque`
- `Button`
- `Button Pure`
- `Spinner`
- `Icon`
- `Flex`
- `Grid`
- `Link`
- `Link Pure`
- `Pagination`
- "Blur on focus"<|MERGE_RESOLUTION|>--- conflicted
+++ resolved
@@ -9,15 +9,13 @@
 
 ### [Unreleased]
 
-<<<<<<< HEAD
-#### Added
-
-- `xxl` breakpoint for all breakpoint customizable component values
-=======
+#### Added
+
+- `xxl` breakpoint for all breakpoint customizable component values [PR](https://github.com/porsche-design-system/porsche-design-system/pull/2454)
+
 #### Fixed
 
 - Disabled color of `Icon` component [PR](https://github.com/porsche-design-system/porsche-design-system/pull/2446)
->>>>>>> 5cabfa98
 
 ### [3.0.0-alpha.5] - 2023-03-30
 
