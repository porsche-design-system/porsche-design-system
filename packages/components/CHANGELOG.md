# Changelog

## Porsche Design System

All notable changes to this project will be documented in this file and published as following npm packages:

- `@porsche-design-system/components-js`
- `@porsche-design-system/components-angular`
- `@porsche-design-system/components-react`
- `@porsche-design-system/components-vue`

The format is based on [Keep a Changelog](https://keepachangelog.com/en/1.0.0), and this project adheres to
[Semantic Versioning](https://semver.org/spec/v2.0.0.html).

## [Unreleased]

<<<<<<< HEAD
#### Added

- `Input Number`: ([#3855](https://github.com/porsche-design-system/porsche-design-system/pull/3855))
=======
#### Fixed

- `Select Wrapper`: update of scroll position if dropdown is navigated with keyboard
  ([#3858](https://github.com/porsche-design-system/porsche-design-system/pull/3858))
>>>>>>> 19270d6f

## [3.28.0-rc.3] - 2025-05-19

### Added

- `Styles`: theme for `tailwindcss` including utilities available under
  `import { … } from '@porsche-design-system/components-{js|angular|react|vue}/tailwindcss';`
  ([#3849](https://github.com/porsche-design-system/porsche-design-system/pull/3849))

### Changed

- Partials: `getInitialStyles` removed default styles for `h1`, `h2`, `h3`, `h4`, `h5`, `h6`, `p`, `b` and `strong`
  ([#3849](https://github.com/porsche-design-system/porsche-design-system/pull/3849))

#### Fixed

- `Multi Select`: enable full a11y compliance
  ([#3819](https://github.com/porsche-design-system/porsche-design-system/pull/3819))
- Accessibility: fix ARIA live announcements of form components status messages
  ([#3796](https://github.com/porsche-design-system/porsche-design-system/pull/3796))

## [3.28.0-rc.2] - 2025-04-23

### Fixed

- `Canvas`: stealing focus from `Text Field Wrapper`
  ([#3843](https://github.com/porsche-design-system/porsche-design-system/pull/3843))

## [3.28.0-rc.1] - 2025-04-14

### Fixed

- `Drilldown`, `Drilldown Item`: visibility for slotted content (experimental)
  ([#3833](https://github.com/porsche-design-system/porsche-design-system/pull/3833))

## [3.28.0-rc.0] - 2025-04-11

### Added

- `Input Password`: ([#3763](https://github.com/porsche-design-system/porsche-design-system/pull/3763))
- `Drilldown`, `Drilldown Item`: CSS variable `--p-drilldown-grid-template` and `--p-drilldown-gap` (experimental)
  ([#3822](https://github.com/porsche-design-system/porsche-design-system/pull/3822))
- `Drilldown Item`: named slot `button` and `header` (experimental)
  ([#3822](https://github.com/porsche-design-system/porsche-design-system/pull/3822))
- `Drilldown Link`: (experimental) ([#3822](https://github.com/porsche-design-system/porsche-design-system/pull/3822))

### Changed

- **Breaking Change** `Flyout Multilevel`, `Flyout Multilevel Item`: renamed (experimental) component to `Drilldown` and
  `Drilldown Item` ([#3822](https://github.com/porsche-design-system/porsche-design-system/pull/3822))
- **Breaking Change** `Drilldown Item` doesn't style slotted `<a>` tags anymore, instead use `Drilldown Link` or a
  custom link ([#3822](https://github.com/porsche-design-system/porsche-design-system/pull/3822))

### Fixed

- `aria` prop now supports a colon inside a value, e.g. `aria="{ 'aria-label': 'Always remember: yes you can!' }"`
  ([#3680](https://github.com/porsche-design-system/porsche-design-system/pull/3680))

## [3.27.3] - 2025-03-21

## [3.27.2] - 2025-03-20

## [3.27.2-rc.0] - 2025-03-18

### Changed

- `Table`: add border-bottom styles to `Table Head` to support both, empty and missing `Table Body`
  ([#3788](https://github.com/porsche-design-system/porsche-design-system/pull/3788))

### Fixed

- `Styles`: change `Gradient` color values from `rgba` to `hsla` to fix Chrome rendering bug
  ([#3793](https://github.com/porsche-design-system/porsche-design-system/pull/3793))

## [3.27.1] - 2025-03-05

## [3.27.1-rc.0] - 2025-03-05

### Fixed

- `Carousel`: `auto` value of `slides-per-page` prop is breakpoint customizable
  ([#3783](https://github.com/porsche-design-system/porsche-design-system/pull/3783))
- `Select`, `Multi Select`, `Select Wrapper`: remove positioning with native anchor positioning due to a Chrome bug
  ([#3780](https://github.com/porsche-design-system/porsche-design-system/pull/3780))

## [3.27.0] - 2025-02-28

## [3.27.0-rc.6] - 2025-02-28

### Added

- `Table`: `compact` prop to enable a smaller, space-saving version for compact layouts
  ([#3758](https://github.com/porsche-design-system/porsche-design-system/pull/3758))
- `Table`: `layout` prop to render table with `table-layout: fixed` css for manual control of column widths
  ([#3758](https://github.com/porsche-design-system/porsche-design-system/pull/3758))
- `Carousel`: `align-controls` prop to align the controls slot to the left or center (overwrites auto-alignment)
  ([#3766](https://github.com/porsche-design-system/porsche-design-system/pull/3766))

### Changed

- `Select`, `Multi Select`, `Select Wrapper`:
  - gets rendered on `#top-layer` which enables it to be shown correctly even when used e.g. within a scroll container
    or overflow context ([#3754](https://github.com/porsche-design-system/porsche-design-system/pull/3754))
  - gets positioned by [CSS Anchor Positioning](https://developer.mozilla.org/en-US/docs/Web/CSS/CSS_anchor_positioning)
    or [Floating UI](https://floating-ui.com) as fallback for browsers not supporting it yet
    ([#3754](https://github.com/porsche-design-system/porsche-design-system/pull/3754))
  - modernized visual appearance, dynamic max-height based on viewport and fade in animation of option list
    ([#3754](https://github.com/porsche-design-system/porsche-design-system/pull/3754))
- `Select`, `Select Wrapper`:
  - focus outline becomes default focus style when no filter is used
    ([#3754](https://github.com/porsche-design-system/porsche-design-system/pull/3754))
- `Carousel`: Center layout of Carousel on mobile view
  ([#3765](https://github.com/porsche-design-system/porsche-design-system/pull/3765))
- `Carousel`: `auto` value of `slides-per-page` prop is breakpoint customizable
  ([#3771](https://github.com/porsche-design-system/porsche-design-system/pull/3771))

## [3.27.0-rc.5] - 2025-02-20

### Fixed

- `AG Grid`: error on reload in next.js.
  ([#3759](https://github.com/porsche-design-system/porsche-design-system/pull/3759))

## [3.27.0-rc.4] - 2025-02-20

### Fixed

- `AG Grid`: not accessing cdn base url correctly.
  ([#3759](https://github.com/porsche-design-system/porsche-design-system/pull/3759))

## [3.27.0-rc.3] - 2025-02-18

### Fixed

- `AG Grid`: not resolving dependencies correctly.
  ([#3757](https://github.com/porsche-design-system/porsche-design-system/pull/3757))

## [3.27.0-rc.2] - 2025-02-18

### Fixed

- `AG Grid`: not resolving dependencies correctly.
  ([#3756](https://github.com/porsche-design-system/porsche-design-system/pull/3756))

## [3.27.0-rc.1] - 2025-02-17

### Changed

- **Breaking Change** `AG Grid`: Updated from v32 to v33, which introduced a new Theming API. AG Grid migrated from a
  CSS-based theming approach to a JavaScript object-based theming system. As a result, our custom theme also had to be
  adjusted accordingly. ([#3740](https://github.com/porsche-design-system/porsche-design-system/pull/3740))

### Fixed

- Styles: `vanilla-extract` returns `getMediaQueryMax`, `getMediaQueryMin`, `getMediaQueryMinMax` & `getSkeletonStyle`
  in wrong format ([#3753](https://github.com/porsche-design-system/porsche-design-system/pull/3753))

## [3.27.0-rc.0] - 2025-02-13

### Added

- `@font-face` supports Thai language
  ([#3750](https://github.com/porsche-design-system/porsche-design-system/pull/3750))
- Partials: `getFontLinks` supports preloading `thai` subset
  ([#3750](https://github.com/porsche-design-system/porsche-design-system/pull/3750))

### Changed

- `Popover`: gets rendered on `#top-layer` which enables it to be shown correctly even when used e.g. within a scroll
  container ([#3732](https://github.com/porsche-design-system/porsche-design-system/pull/3732))

#### Removed

- `Popover`: default styling for slotted anchors
  ([#3732](https://github.com/porsche-design-system/porsche-design-system/pull/3732))

## [3.26.0] - 2025-02-07

## [3.26.0-rc.0] - 2025-02-06

### Added

- `Switch`: `compact` prop to enable a smaller, space-saving version for compact layouts
  ([#3728](https://github.com/porsche-design-system/porsche-design-system/pull/3728))
- `Select`: `compact` prop to enable a smaller, space-saving version for compact layouts
  ([#3731](https://github.com/porsche-design-system/porsche-design-system/pull/3731))
- `Canvas`: named slot `sidebar-end-header`
  ([#3736](https://github.com/porsche-design-system/porsche-design-system/pull/3736))
- `Icon`: `4-wheel-drive`, `aggregation`, `arrow-compact-down`, `arrow-compact-left`, `arrow-compact-right`,
  `arrow-compact-up`, `arrows`, `battery-half`, `battery-one-quarter`, `battery-three-quarters`, `brain`, `cabriolet`,
  `charging-network`, `cloud`, `color-picker`, `compass`, `coupe`, `cut`, `door`, `drag`, `ear`, `error`,
  `exclamation-filled`, `fast-backward`, `fast-forward`, `file-csv`, `file-excel`, `flag`, `genuine-parts`,
  `geo-localization`, `grip`, `group`, `hand`, `highway-filled`, `history`, `laptop`, `limousine`, `linked`,
  `logo-apple-carplay`, `logo-apple-music`, `logo-kununu`, `logo-snapchat`, `microphone`, `news`, `north-arrow`,
  `online-search`, `paste`, `pivot`, `price-tag`, `qr-off`, `question-filled`, `radar`, `radio`, `return`, `road`,
  `seat`, `service-technician`, `skip-backward`, `skip-forward`, `stop`, `suv`, `theme`, `turismo`, `trigger-finger`,
  `unlinked` and `weather` ([#3737](https://github.com/porsche-design-system/porsche-design-system/pull/3737))

## [3.25.1] - 2025-01-23

## [3.25.1-rc.0] - 2025-01-23

### Fixed

- `Carousel`: throws error when object-like string is passed by `pagination`
  ([#3715](https://github.com/porsche-design-system/porsche-design-system/pull/3715))

## [3.25.0] - 2025-01-23

## [3.25.0-rc.1] - 2025-01-22

### Fixed

- `Carousel`: throws error when object-like string is passed by `slides-per-page`
  ([#3710](https://github.com/porsche-design-system/porsche-design-system/pull/3710))

## [3.25.0-rc.0] - 2025-01-21

### Added

- `Sheet` ([#3704](https://github.com/porsche-design-system/porsche-design-system/pull/3704))
- `Button`, `Button-Pure`: Add `form` prop to explicitly associate the component with a form, even when it's not
  directly nested within it. ([#3648](https://github.com/porsche-design-system/porsche-design-system/pull/3648))

### Changed

- `Table`: Enable `Table Head Cell` to be used within `Table Row` in addition to `Table Head Row` to further align with
  table structure defined by W3C ([#3701](https://github.com/porsche-design-system/porsche-design-system/pull/3701))

### Fixed

- `Textarea`, `Textarea Wrapper`, `Textfield Wrapper`: color contrast of `unit` prop and counter in `readonly` mode
  meets WCAG 2.2 AA standard ([#3693](https://github.com/porsche-design-system/porsche-design-system/pull/3693))

## [3.24.0] - 2025-01-08

## [3.24.0-rc.1] - 2025-01-08

## [3.24.0-rc.0] - 2025-01-07

### Added

- Styles: support for `vanilla-extract` available under
  `import { … } from '@porsche-design-system/components-{js|angular|react|vue}/styles/vanilla-extract';`
  ([#3666](https://github.com/porsche-design-system/porsche-design-system/pull/3666))

### Changed

- React: updated peer dependency to `>=19.0.0 <20.0.0`

## [3.23.0] - 2024-12-12

## [3.23.0-rc.0] - 2024-12-12

### Changed

- `Select`: Slotted image of selected option now visible in combobox
  ([#3651](https://github.com/porsche-design-system/porsche-design-system/pull/3651))

### Fixed

- `Flyout`: transition bug in Safari ([3674](https://github.com/porsche-design-system/porsche-design-system/pull/3674))
- `Styles`: dart sass deprecation warnings in `SCSS` variant
  ([3664](https://github.com/porsche-design-system/porsche-design-system/pull/3664))

## [3.22.1] - 2024-12-09

## [3.22.1-rc.0] - 2024-12-09

### Fixed

- `Flyout Multilevel`: Secondary scroll area not shown in iOS Safari (iPhone only)
  ([3663](https://github.com/porsche-design-system/porsche-design-system/pull/3663))

## [3.22.0] - 2024-12-06

## [3.22.0-rc.1] - 2024-12-06

### Added

- `Flyout Multilevel`: Supports infinite layers
  ([3647](https://github.com/porsche-design-system/porsche-design-system/pull/3647))

### Fixed

- Partials: error when using in projects without `react/jsx-runtime` as dependency
  ([#3660](https://github.com/porsche-design-system/porsche-design-system/pull/3660))
- `Textfield Wrapper`: text alignment of type `email` and `tel` values in RTL mode
  ([3655](https://github.com/porsche-design-system/porsche-design-system/pull/3655))
- `Popover`:
  - Rendering bug of drop-shadow in Safari 18.x
    ([3622](https://github.com/porsche-design-system/porsche-design-system/pull/3622))
  - Positioning in RTL mode if rendered inside a table (in #top-layer)
    ([3658](https://github.com/porsche-design-system/porsche-design-system/pull/3658))

## [3.22.0-rc.0] - 2024-11-19

### Added

- `Modal`, `Flyout`:
  - `aria-label` is generated from slotted header contents if `aria` prop is not provided
  - ARIA `role` to `aria` prop of `Modal` component to support setting `alertdialog` role
    ([3618](https://github.com/porsche-design-system/porsche-design-system/pull/3618))
- `Pin-Code`: Add `form` prop to explicitly associate the component with a form, even when it's not directly nested
  within it. ([#3588](https://github.com/porsche-design-system/porsche-design-system/pull/3588))
- `Segmented-Control`: Use ElementInternals API and add `form` prop to explicitly associate the component with a form,
  even when it's not directly nested within it.
  ([#3614](https://github.com/porsche-design-system/porsche-design-system/pull/3614))

### Changed

- Angular: updated peer dependency to `>=19.0.0 <20.0.0`
- `Pin-Code`:
  - Remove native input and use ElementInternals API
  - **Breaking Change**: `Pin-Code` component no longer support native validation due to the removal of the underlying
    native `<input>` element. ([#3588](https://github.com/porsche-design-system/porsche-design-system/pull/3588))
- `Styles`: `SCSS` variant uses `@forward/@use` internally to replace deprecated `@import`
  ([#3623](https://github.com/porsche-design-system/porsche-design-system/pull/3623))

### Fixed

- Partials: removed bundled `react/jsx-runtime` due to React 18/19 incompatibilities. When using `jsx` in the `format`
  option, it is necessary to have `react/jsx-runtime` as a dependency in the project included.
  ([#3613](https://github.com/porsche-design-system/porsche-design-system/pull/3613))
- `Select`, `Multi-Select`: Ensure that dynamically changing the `disabled` property via `optgroups` persists the
  `disabled` state for individual options within the group.
  ([#3614](https://github.com/porsche-design-system/porsche-design-system/pull/3614))

## [3.21.0] - 2024-11-12

## [3.21.0-rc.0] - 2024-11-11

### Added

- `Flyout`: Prop `footerBehavior` to always make footer fixed
  ([3590](https://github.com/porsche-design-system/porsche-design-system/pull/3590))
- `Checkbox`, `Textarea`: `formDisabledCallback` and `formStateRestoreCallback` from ElementInternals API and sync
  validity with form element. ([#3528](https://github.com/porsche-design-system/porsche-design-system/pull/3528))
- `Link`, `Link Pure`, `Link Tile`: `aria-haspopup` is now supported for `aria` prop
  ([#3589](https://github.com/porsche-design-system/porsche-design-system/pull/3589))
- `Button`, `Link`: `compact` prop is breakpoint customizable
  ([#3580](https://github.com/porsche-design-system/porsche-design-system/pull/3580))
- `Select`, `Multi-Select`: Add `form` prop to explicitly associate these components with a specific form when they are
  not directly nested within it. ([#3542](https://github.com/porsche-design-system/porsche-design-system/pull/3542))

### Changed

- `Select`, `Multi-Select`:
  - Remove native select and use ElementInternals API
    ([#3542](https://github.com/porsche-design-system/porsche-design-system/pull/3542))
  - **Breaking Change**: `Select` and `Multi-Select` components no longer support native validation due to the removal
    of the underlying native `<select>` element.

### Fixed

- `Flyout`: overlapping of scrollbar in iOS/iPadOS Safari when sticky header/footer is used
  ([#3607](https://github.com/porsche-design-system/porsche-design-system/pull/3607))
- `Carousel`: dynamic change in `slidesPerPages` when using `focusOnCenterSlide` prop breaks pagination
  ([#3592](https://github.com/porsche-design-system/porsche-design-system/pull/3592))
- `Flyout`, `Modal`:
  - transition not working correctly when using conditionally rendered content
    ([#3590](https://github.com/porsche-design-system/porsche-design-system/pull/3590))
  - dismiss button not sticky in case header slot is not present
    ([#3574](https://github.com/porsche-design-system/porsche-design-system/pull/3574))
  - dismiss button overlaps content area
    ([#3574](https://github.com/porsche-design-system/porsche-design-system/pull/3574))
- `jsdom-polyfill`: errors from included polyfill packages
  ([3543](https://github.com/porsche-design-system/porsche-design-system/pull/3543))
- React: global `hidden` attribute with value `false` not working
  ([#3555](https://github.com/porsche-design-system/porsche-design-system/pull/3555))

## [3.20.0] - 2024-10-24

## [3.20.0-rc.1] - 2024-10-24

### Added

- React: better tree-shaking for `@porsche-design-system/components-react`
  ([#3554](https://github.com/porsche-design-system/porsche-design-system/pull/3554))
- `Icon`: `sidebar` ([#3556](https://github.com/porsche-design-system/porsche-design-system/pull/3556))

### Changed

- `Canvas`: Improve UI and UX behaviour in Safari
  ([#3556](https://github.com/porsche-design-system/porsche-design-system/pull/3556))

### Fixed

- `Flyout`: transition animation in Chrome Browser if `Flyout` has scrollable content
  ([#3550](https://github.com/porsche-design-system/porsche-design-system/pull/3550))

## [3.20.0-rc.0] - 2024-10-18

### Added

- `Icon`: `attachment`, `dislike`, `dislike-filled`, `like`, `like-filled`, `new-chat`
  ([#3515](https://github.com/porsche-design-system/porsche-design-system/pull/3515))

### Changed

- `Canvas`: Improve UI and UX behaviour
  ([#3515](https://github.com/porsche-design-system/porsche-design-system/pull/3515))
- `Flyout`, `Modal`: Removed default styling for slotted anchors
  ([#3515](https://github.com/porsche-design-system/porsche-design-system/pull/3515))

## [3.19.0] - 2024-10-14

## [3.19.0-rc.4] - 2024-10-14

### Added

- `AG Grid`: custom theme ([#3517](https://github.com/porsche-design-system/porsche-design-system/pull/3517))
- `Checkbox`: Added a `compact` prop to enable a smaller, space-saving version of the checkbox for compact layouts.
  ([#3504](https://github.com/porsche-design-system/porsche-design-system/pull/3504))
- `Text`, `Display`, `Heading` and `Headline`: introduce new option `inherit` to prop `align`
  ([#3520](https://github.com/porsche-design-system/porsche-design-system/pull/3520))

### Fixed

- `Pin Code`, `Select Wrapper`: programmatic focus
  ([#3527](https://github.com/porsche-design-system/porsche-design-system/pull/3527))
- `Select Wrapper`: native option dropdown has wrong colors in theme dark
  ([#3523](https://github.com/porsche-design-system/porsche-design-system/pull/3523))
- `Switch`: width/height calculation of the toggle element supports browser based text only zoom
  ([#3542](https://github.com/porsche-design-system/porsche-design-system/pull/3542))
- Angular, React, Vue: missing `@deprecated` annotations for deprecated components
  ([#3525](https://github.com/porsche-design-system/porsche-design-system/pull/3525))
- Partials: Replace meta tag `apple-mobile-web-app-capable` with `mobile-web-app-capable` in `getMetaTagsAndIconLinks`
  partial. ([#3519](https://github.com/porsche-design-system/porsche-design-system/pull/3519))

## [3.19.0-rc.3] - 2024-10-02

### Fixed

- `Carousel`: remove gradient styles for carousel if `gradientColor` is not defined
  ([#3518](https://github.com/porsche-design-system/porsche-design-system/pull/3518))

## [3.19.0-rc.2] - 2024-10-01

### Added

- `Carousel`: introduce `trimSpace` prop
  ([#3496](https://github.com/porsche-design-system/porsche-design-system/pull/3496))
- `Checkbox`: ([#3498](https://github.com/porsche-design-system/porsche-design-system/pull/3498))

### Fixed

- `Checkbox Wrapper`, `Radio Button Wrapper`: rendering of `checked` state in Blink based Browsers when component is
  rendered in high contrast mode ([#3488](https://github.com/porsche-design-system/porsche-design-system/pull/3488))

## [3.19.0-rc.1] - 2024-09-06

### Changed

- `Canvas`: Improve UX ([#3494](https://github.com/porsche-design-system/porsche-design-system/pull/3494))

## [3.19.0-rc.0] - 2024-09-03

### Added

- `componentsReady()`: Introduce optional `readyState` parameter
  ([#3460](https://github.com/porsche-design-system/porsche-design-system/pull/3460))
- `Carousel`: introduce `focusOnCenterSlide` & `gradientColor` props
  ([#3488](https://github.com/porsche-design-system/porsche-design-system/pull/3488))

### Changed

- `Text Field Wrapper`: width calculation of counter and unit element are now CSS based in relation to the number of
  characters ([#3472](https://github.com/porsche-design-system/porsche-design-system/pull/3472))

### Fixed

- `jsdom-polyfill`: errors from included polyfill packages
  ([3481](https://github.com/porsche-design-system/porsche-design-system/pull/3481))

## [3.18.0] - 2024-08-21

## [3.18.0-rc.0] - 2024-08-21

### Added

- `Button Tile`, `Link Tile`, `Link Tile Model Signature`: supports `<video/>` (the tile components automatically check
  for OS reduced motion setting to decide weather the video autoplay should be prevented or not to improve accessibility
  & UX) ([#3454](https://github.com/porsche-design-system/porsche-design-system/pull/3454))
- Extend deprecation console warnings by reference to causing DOM element
  ([#3439](https://github.com/porsche-design-system/porsche-design-system/pull/3439))
- `Textarea`: ([#3443](https://github.com/porsche-design-system/porsche-design-system/pull/3443))

### Changed

- Partials: `getInitialStyles` uses CSS `:defined` to determine the visibility of web components, as well as
  `[data-ssr]` attribute instead of `.ssr` class for Next JS and Remix
  ([#3466](https://github.com/porsche-design-system/porsche-design-system/pull/3466))
- Components: Use `:defined` & `[data-ssr]` to handle visibility of nested elements within Shadow DOM
  ([#3470](https://github.com/porsche-design-system/porsche-design-system/pull/3470))
- `Button`, `Link`: spacings adjusted for `compact` mode
- `Banner`, `Flyout`, `Inline Notification`, `Modal`, `Scroller`, `Toast`: button style
  ([#3435](https://github.com/porsche-design-system/porsche-design-system/pull/3435))
- `Select`: added `display: block` to host in order to be consistent with other form components
  ([#3462](https://github.com/porsche-design-system/porsche-design-system/pull/3462))

### Fixed

- `Select`, `Multi-Select`: programmatic focus
  ([#3462](https://github.com/porsche-design-system/porsche-design-system/pull/3462))
- `Button Tile`, `Link Tile`, `Link Tile Model Signature`: correct image position if custom css `position: absolute` is
  used on media element ([#3446](https://github.com/porsche-design-system/porsche-design-system/pull/3446))
- `Button`, `Link`: Safari rendering issue of `backdrop-filter` on border in variant `ghost`
  ([#3435](https://github.com/porsche-design-system/porsche-design-system/pull/3435))
- `Select`, `Select Wrapper`, `Multi Select`, `Textfield Wrapper`: `text-overflow` has now ellipsis behaviour and
  `min-width` is added to prevent text overlapping
  ([#3465](https://github.com/porsche-design-system/porsche-design-system/pull/3465))

## [3.17.0] - 2024-08-01

## [3.17.0-rc.2] - 2024-08-01

### Fixed

- `Optgoup`: hydration error in Next.js SSR context
  ([#3432](https://github.com/porsche-design-system/porsche-design-system/pull/3432))
- `Select`: ensure slotted image width
  ([#3432](https://github.com/porsche-design-system/porsche-design-system/pull/3432))

## [3.17.0-rc.1] - 2024-07-31

### Added

- `Button`, `Link`:
  - Prop `variant` extended by value `ghost`
    ([#3423](https://github.com/porsche-design-system/porsche-design-system/pull/3423))
  - Prop `compact` ([#3423](https://github.com/porsche-design-system/porsche-design-system/pull/3423))

### Fixed

- `Tabs Bar`: fixed tabindex issue when `Tabs Bar` is rendered with the `Scroller` component
  ([#3421](https://github.com/porsche-design-system/porsche-design-system/pull/3421))

## [3.17.0-rc.0] - 2024-07-29

### Added

- `Link Tile`, `Link Tile Model Signature`, `Button Tile`:
  - Named slot `header` ([#3419](https://github.com/porsche-design-system/porsche-design-system/pull/3419))
- `Link Tile`, `Button Tile`: Prop `size` extended by value `large`
  ([#3419](https://github.com/porsche-design-system/porsche-design-system/pull/3419))
- `Tag`:
  - Prop `compact` ([#3411](https://github.com/porsche-design-system/porsche-design-system/pull/3411))
  - Prop `color` extended by value `background-frosted`
    ([#3411](https://github.com/porsche-design-system/porsche-design-system/pull/3411))
- Styles: `theme{Light|Dark}BackgroundFrosted` and `$pds-theme-{light|dark}-background-frosted` color
  ([#3409](https://github.com/porsche-design-system/porsche-design-system/pull/3409))
- `Optgroup`: Usable in combination with `Select` and `Multi Select`
  ([#3410](https://github.com/porsche-design-system/porsche-design-system/pull/3410))
- `Flyout`, `Modal`: Add custom events `motionVisibleEnd` and `motionHiddenEnd` to notify when opening and closing
  transitions are complete ([#3418](https://github.com/porsche-design-system/porsche-design-system/pull/3418))

### Changed

- `Link Tile`, `Link Tile Model Signature`, `Button Tile`:
  - Layout behaviour is able to break out of its aspect ratio in case content overflows to be a11y compliant and/or to
    improve visual alignment in CSS Grid context
    ([#3419](https://github.com/porsche-design-system/porsche-design-system/pull/3419))
  - Values `1:1 | 4:3 | 3:4 | 16:9 | 9:16` of prop `aspect-ratio` are deprecated and mapped to new values
    `1/1 | 4/3 | 3/4 | 16/9 | 9/16` to be aligned with CSS spec
    ([#3419](https://github.com/porsche-design-system/porsche-design-system/pull/3419))

```diff
- <p-link-tile aspect-ratio="1:1 | 4:3 | 3:4 | 16:9 | 9:16"></p-link-tile>
+ <p-link-tile aspect-ratio="1/1 | 4/3 | 3/4 | 16/9 | 9/16"></p-link-tile>

- <p-button-tile aspect-ratio="1:1 | 4:3 | 3:4 | 16:9 | 9:16"></p-button-tile>
+ <p-button-tile aspect-ratio="1/1 | 4/3 | 3/4 | 16/9 | 9/16"></p-button-tile>

- <p-link-tile-model-signature aspect-ratio="1:1 | 4:3 | 3:4 | 16:9 | 9:16"></p-link-tile-model-signature>
+ <p-link-tile-model-signature aspect-ratio="1/1 | 4/3 | 3/4 | 16/9 | 9/16"></p-link-tile-model-signature>
```

- `Link Tile`, `Button Tile`: Value `default` of prop `size` is deprecated and mapped to new value `medium` to be in
  sync with typography sizing definition
  ([#3419](https://github.com/porsche-design-system/porsche-design-system/pull/3419))

```diff
- <p-link-tile size="default"></p-link-tile>
+ <p-link-tile size="medium"></p-link-tile>

- <p-button-tile size="default"></p-button-tile>
+ <p-button-tile size="medium"></p-button-tile>
```

- `Icon`: All icons are up-to-date with the One UI look
- Shorten asset filenames
- `Carousel`: Slides and `controls` slot are centered if `alignHeader` prop is set to `center` and amount of slides is
  less than `slidesPerPage` ([#3372](https://github.com/porsche-design-system/porsche-design-system/pull/3372))

### Fixed

- `Link Pure`: Broken with `alignLabel="start"`, hidden label & nested anchor
  ([#3379](https://github.com/porsche-design-system/porsche-design-system/pull/3379))
- `Textfield Wrapper`, `Textarea Wrapper`: Conditionally rendered component throws
  `TypeError: Cannot read properties of undefined (reading 'type')`
  ([#3383](https://github.com/porsche-design-system/porsche-design-system/pull/3383))
- `Link Tile`: Broken word-break & hyphens Safari
  ([#3397](https://github.com/porsche-design-system/porsche-design-system/pull/3397))
- `Select Wrapper`: `optgroup` styling and behavior
  ([#3410](https://github.com/porsche-design-system/porsche-design-system/pull/3410))

## [3.16.0] - 2024-07-02

## [3.16.0-rc.2] - 2024-07-02

### Added

- Partials: Added default `og:image` and related meta tags to the `getMetaTagsAndIconLinks` partial. Can be disabled by
  setting the `ogImage` option to `false`.
  ([#3357](https://github.com/porsche-design-system/porsche-design-system/pull/3357))

### Changed

- `Flyout Navigation`, `Flyout Navigation Item`: Renamed (experimental) component to `Flyout Multilevel` and
  `Flyout Multilevel Item` ([#3351](https://github.com/porsche-design-system/porsche-design-system/pull/3351))
- `Toast`: Renders fully on `#top-layer`, stacking behaviour has changed and follows W3C standards now, see
  https://developer.mozilla.org/en-US/docs/Glossary/Top_layer and
  https://developer.chrome.com/blog/what-is-the-top-layer
  ([#3356](https://github.com/porsche-design-system/porsche-design-system/pull/3356))

```diff
- <p-flyout-navigation><p-flyout-navigation-item></p-flyout-navigation-item></p-flyout-navigation>
+ <p-flyout-multilevel><p-flyout-multilevel-item></p-flyout-multilevel-item></p-flyout-multilevel>
```

### Fixed

- Types: `@porsche-design-system/components-vue` typings are not exposed
  ([#3355](https://github.com/porsche-design-system/porsche-design-system/pull/3355))

## [3.16.0-rc.1] - 2024-06-18

### Added

- `jsdom-polyfill` Added polyfills for `Popover API` and `ResizeObserver`
  ([#3334](https://github.com/porsche-design-system/porsche-design-system/pull/3334))
- `Segmented Control`: Prop `aria` added to `Segmented Control Item` to support ARIA attributes
  ([#3327](https://github.com/porsche-design-system/porsche-design-system/pull/3327))

### Changed

- Angular: updated peer dependency to `>=17.0.0 <19.0.0`
  ([#3346](https://github.com/porsche-design-system/porsche-design-system/pull/3346))
- React: Improve prop typings for all wrappers of `@porsche-design-system/components-react`
  ([#3336](https://github.com/porsche-design-system/porsche-design-system/pull/3336))

## [3.16.0-rc.0] - 2024-06-05

### Added

- `Flyout`:
  - CSS variable `--p-flyout-sticky-top` (experimental)
    ([#3191](https://github.com/porsche-design-system/porsche-design-system/pull/3191))
  - Prop `disableBackdropClick` ([#3191](https://github.com/porsche-design-system/porsche-design-system/pull/3191))
- `Modal`:
  - CSS variable `--p-modal-width` (experimental)
    ([#3191](https://github.com/porsche-design-system/porsche-design-system/pull/3191))
  - Named slot `header` ([#3191](https://github.com/porsche-design-system/porsche-design-system/pull/3191))

### Changed

- `Modal`, `Flyout`:
  - Sticky dismiss button ([#3191](https://github.com/porsche-design-system/porsche-design-system/pull/3191))
  - Aligned layout, spacing and UX behaviour
    ([#3191](https://github.com/porsche-design-system/porsche-design-system/pull/3191))
  - Renders fully on `#top-layer`, stacking behaviour has changed and follows W3C standards now, see
    https://developer.mozilla.org/en-US/docs/Glossary/Top_layer and
    https://developer.chrome.com/blog/what-is-the-top-layer
    ([#3191](https://github.com/porsche-design-system/porsche-design-system/pull/3191))
- `Modal`: `heading` prop and `slot="heading"` are deprecated. Use `slot="header"` instead.

### Fixed

- Types: Fixed incorrectly allowed type `string` in types `BreakpointCustomizable`, `SelectedAriaAttributes`,
  `CarouselInternationalization`, `PaginationInternationalization` and `ScrollToPosition`
- `Modal`, `Flyout`: Dynamically react to adding/removing named slots
  ([#3191](https://github.com/porsche-design-system/porsche-design-system/pull/3191))
- `Modal`: Uses native `<dialog />` element to resolve focus issues, focus trap
  ([#3191](https://github.com/porsche-design-system/porsche-design-system/pull/3191))

## [3.15.2] - 2024-05-29

### Fixed

- `aria`: Refactor `parseJSONAttribute` to support Safari < 16.4  
  ([#3314](https://github.com/porsche-design-system/porsche-design-system/pull/3314))

## [3.15.1] - 2024-05-23

### Fixed

- `Banner`: Fixed position on mobile ([#3307](https://github.com/porsche-design-system/porsche-design-system/pull/3307))

## [3.15.0] - 2024-05-16

## [3.15.0-rc.5] - 2024-05-16

### Added

- `Button Pure`: Prop `underline` to show an underline for the label
  ([#3212](https://github.com/porsche-design-system/porsche-design-system/pull/3212))
- Partials: Added new option `globalStyles` to `getInitialStyles` to disable global reset styles.  
  ([#3213](https://github.com/porsche-design-system/porsche-design-system/pull/3213))

### Changed

- `Banner`: Refactor Banner to use native `popover`
  ([#3196](https://github.com/porsche-design-system/porsche-design-system/pull/3196))
- Partials: `getInitialStyles` only contain hydration visibility and global styles. All other styles are handled by
  constructable stylesheets at component level.
  ([#3213](https://github.com/porsche-design-system/porsche-design-system/pull/3213))
- `Table`: Removed slotted image style `verticalAlign: 'middle'` from initialStyles
  ([#3213](https://github.com/porsche-design-system/porsche-design-system/pull/3213))
- `Tabs Bar`: Removed sibling tabpanel focus style from initialStyles
  ([#3213](https://github.com/porsche-design-system/porsche-design-system/pull/3213))

### Fixed

- `Carousel`: Accessible name of carousel region wrapper
  ([#3220](https://github.com/porsche-design-system/porsche-design-system/pull/3220))
- `aria` property now supports escaped single quotes inside JSON strings, e.g.
  `aria="{ 'aria-label': 'You can\'t do that? yes you can!' }"`
  ([#3217](https://github.com/porsche-design-system/porsche-design-system/pull/3217))

## [3.15.0-rc.4] - 2024-05-06

### Added

- Partials: Added new partial `getFontFaceStyles` which returns an inline style containing all font-face definitions.  
  ([#3188](https://github.com/porsche-design-system/porsche-design-system/pull/3188))

### Changed

- Partials: Partial `getFontFaceStylesheet` is deprecated and will be removed with the next major release. Use the
  `getFontFaceStyles` partial instead, which directly returns a `<style>` tag containing all font-face definitions and
  can be used in the same way. ([#3188](https://github.com/porsche-design-system/porsche-design-system/pull/3188))

```diff
- getFontFaceStylesheet()
+ getFontFaceStyles()
```

## [3.15.0-rc.3] - 2024-04-23

### Fixed

- `Pin Code`: Fixed several problems with IME keyboards
  ([#3197](https://github.com/porsche-design-system/porsche-design-system/pull/3197))

## [3.15.0-rc.2] - 2024-04-22

### Added

- `Accordion`: Add experimental property `sticky` for a fixed heading
  ([#3181](https://github.com/porsche-design-system/porsche-design-system/pull/3181))
- `Inline Notification`, `Banner`: heading hierarchy can now be customized with `headingTag` prop
  ([#3168](https://github.com/porsche-design-system/porsche-design-system/pull/3168))

### Changed

- `Accordion`: `tag` property is deprecated. Use `headingTag` property instead to specify heading hierarchy level.
  ([#3168](https://github.com/porsche-design-system/porsche-design-system/pull/3168))

```diff
- <p-accordion tag="h3"></p-accordion>
+ <p-accordion heading-tag="h3"></p-accordion>
```

### Fixed

- `Pin Code`: Input is entered twice in iOS
  ([#3192](https://github.com/porsche-design-system/porsche-design-system/pull/3192))

## [3.15.0-rc.1] - 2024-04-17

### Added

- Partials: `getMetaTagsAndIconLinks`, `getComponentChunkLinks`, `getIconLinks` and `getFontLinks` support new format
  option `js` ([#3179](https://github.com/porsche-design-system/porsche-design-system/pull/3179))

## [3.15.0-rc.0] - 2024-04-05

### Changed

- `Model Signature`: Enabling the use of hex colors, CSS gradients, CSS image and video masks. In addition, the size was
  slightly adjusted. ([#3153](https://github.com/porsche-design-system/porsche-design-system/pull/3153))

### Fixed

- `Modal`: Missing box-shadow on sticky footer when slotted content changes
  ([#3154](https://github.com/porsche-design-system/porsche-design-system/pull/3154))
- `Select`: Hydration error in Next.js when using slotted `img`
  ([#3162](https://github.com/porsche-design-system/porsche-design-system/pull/3162))
- `Text Field Wrapper`, `Textarea Wrapper`: Dynamic changes of `showCounter` and `maxLength` are reflected. The counter
  element dynamically adjusts to changes in the input value accurately.
  ([#3084](https://github.com/porsche-design-system/porsche-design-system/pull/3084))

## [3.14.0] - 2024-03-25

## [3.14.0-rc.0] - 2024-03-25

### Added

- `Icon`: `battery-empty-fuel` ([#3148](https://github.com/porsche-design-system/porsche-design-system/pull/3148))

### Changed

- `Icon`: `battery-empty-co2` and `co2-class`
  ([#3148](https://github.com/porsche-design-system/porsche-design-system/pull/3148))
- Angular: updated peer dependency to `>=17.0.0 <18.0.0`
  ([#3125](https://github.com/porsche-design-system/porsche-design-system/pull/3125))
- React: updated peer dependency to `>=18.0.0 <19.0.0`
  ([#3125](https://github.com/porsche-design-system/porsche-design-system/pull/3125))

## [3.13.1] - 2024-03-20

### Fixed

- `Modal`: Unexpected scrolling behavior on iOS >= 17.4
  ([#3128](https://github.com/porsche-design-system/porsche-design-system/pull/3128))
- `Select`, `Multi-Select`: Cropping issues of select dropdown when used inside `Table` component
  ([#3114](https://github.com/porsche-design-system/porsche-design-system/pull/3114))
- `Flyout`, `Flyout Navigation`: iOS Safari URL bar overlaying
  ([#3131](https://github.com/porsche-design-system/porsche-design-system/pull/3131))

## [3.13.0] - 2024-03-11

## [3.13.0-rc.2] - 2024-03-11

### Added

- `Icon`: `battery-empty-co2` and `co2-class`
  ([#3103](https://github.com/porsche-design-system/porsche-design-system/pull/3103))

## [3.13.0-rc.1] - 2024-03-08

### Added

- `Select` ([#3008](https://github.com/porsche-design-system/porsche-design-system/pull/3008))
- `Modal`: Prop `backdrop` ([#3082](https://github.com/porsche-design-system/porsche-design-system/pull/3082))
- `Modal`: CSS variables `--p-modal-spacing-top` and `--p-modal-spacing-bottom`
  ([#3082](https://github.com/porsche-design-system/porsche-design-system/pull/3082))

### Fixed

- `Flyout`: Refactor Flyout to use native Dialog element to resolve focus issues
  ([#2998](https://github.com/porsche-design-system/porsche-design-system/pull/2998))
- `Accordion`: Fix overflow scrollbar issues
  ([#3042](https://github.com/porsche-design-system/porsche-design-system/pull/3042))
- `Carousel`: Skip link is visible when it receives keyboard focus
  ([#3055](https://github.com/porsche-design-system/porsche-design-system/pull/3055))
- Placeholder color of `Text Field Wrapper` for `input type="date"` and `input type="time"` in Safari and alignment in
  Mobile Safari ([#3068](https://github.com/porsche-design-system/porsche-design-system/pull/3068))
- Counter overlap with long initial value in `Text Field Wrapper` for `input type="text"` with `maxlength`
  ([#3079](https://github.com/porsche-design-system/porsche-design-system/pull/3079))

### Changed

- Updated favicons output via `getMetaTagsAndIconLinks()` partial
  ([#3081](https://github.com/porsche-design-system/porsche-design-system/pull/3081))

## [3.13.0-rc.0] - 2024-02-19

### Added

- `Link Tile Product`: Prop `price-original` to be able to visualize sale and original price
  ([#3040](https://github.com/porsche-design-system/porsche-design-system/pull/3040))

### Changed

- Validation of `getInitialStyles()` partial is temporarily disabled
  ([#3049](https://github.com/porsche-design-system/porsche-design-system/pull/3049))

## [3.12.0] - 2024-02-12

## [3.12.0-rc.1] - 2024-02-08

### Fixed

- `Checkbox Wrapper`, `Radio Button Wrapper`: Safari visually reflects input status (checked/unchecked) when used in
  another Shadow DOM or changed programmatically
  ([#3028](https://github.com/porsche-design-system/porsche-design-system/pull/3028))

## [3.12.0-rc.0] - 2024-02-05

### Added

- `Icon`: `logo-x`, `bookmark-filled` and `star-filled`
  ([#3025](https://github.com/porsche-design-system/porsche-design-system/pull/3025))

### Changed

- `Icon`: Visual appearance of `information-filled`, `information`, `success-filled`, `success`, `bookmark`, `compare`,
  `configurate`, `heart-filled`, `heart`, `menu-lines`, `success`, `search`, `locate`, `star`, `shopping-bag-filled`,
  `shopping-bag`, `user-filled` and `user`
  ([#3025](https://github.com/porsche-design-system/porsche-design-system/pull/3025))
- All components (expect some form elements) have improved focus styling based on `:focus-visible`
  ([#3011](https://github.com/porsche-design-system/porsche-design-system/pull/3011))
- Several components are using CSS property `inset|inset-inline|inset-block` instead of `top|bottom|left|right` for
  better RTL (right-to-left) support ([#3011](https://github.com/porsche-design-system/porsche-design-system/pull/3011))
- `Switch`: Improve RTL (right-to-left) mode
  ([#3011](https://github.com/porsche-design-system/porsche-design-system/pull/3011))
- `Button`, `Button Pure`, `Switch`, `Checkbox Wrapper`, `Radio Button Wrapper`, `Pin Code`: optimized announcement of
  loading state for assistive technologies
  ([#3009](https://github.com/porsche-design-system/porsche-design-system/pull/3009))

### Fixed

- All components are supporting focus style in High Contrast Mode correctly
  ([#3011](https://github.com/porsche-design-system/porsche-design-system/pull/3011))

## [3.11.0] - 2024-01-30

## [3.11.0-rc.0] - 2024-01-30

### Fixed

- `Carousel`: Carousel does not work with single pointer event on smaller touch devices
  ([#3003](https://github.com/porsche-design-system/porsche-design-system/pull/3003))
- `Carousel`: `Each child in a list should have a unique "key" prop` warning in Next.js SSR context
  ([#3001](https://github.com/porsche-design-system/porsche-design-system/pull/3001))

### Changed

- Scroll-lock used in `Flyout`, `Flyout Navigation` and `Modal` is based on `body { overflow: hidden; }` for all devices
  ([#3013](https://github.com/porsche-design-system/porsche-design-system/pull/3013))
- `Toast`: Alignment reflects RTL (right-to-left) mode
  ([#3010](https://github.com/porsche-design-system/porsche-design-system/pull/3010))
- `Carousel`: Pagination can be used for navigation & pagination has more spacing on touch devices
  ([#3003](https://github.com/porsche-design-system/porsche-design-system/pull/3003))

## [3.10.0] - 2024-01-17

## [3.10.0-rc.5] - 2024-01-16

### Changed

- `visibility` css property can be overridden on all components, e.g. to make use of `visibility: hidden;`  
  ([#2988](https://github.com/porsche-design-system/porsche-design-system/pull/2988))
- `Carousel`: Named slot `header` renamed to `controls`
  ([#2992](https://github.com/porsche-design-system/porsche-design-system/pull/2992))

## [3.10.0-rc.4] - 2024-01-15

### Added

- `Icon`: Auto-flipping icons (certain ones only) in RTL (right-to-left) mode
  ([#2957](https://github.com/porsche-design-system/porsche-design-system/pull/2957))
- `Carousel`: Prop `heading-size`, named slot `header`
  ([#2915](https://github.com/porsche-design-system/porsche-design-system/pull/2915))
- `Accordion`: support for custom click area for `compact` variant
  ([#2920](https://github.com/porsche-design-system/porsche-design-system/pull/2920))
- `@font-face` supports Middle East languages
  ([#2946](https://github.com/porsche-design-system/porsche-design-system/pull/2946))
- Partials: `getFontLinks` supports preloading `arabic`, `pashto` and `urdu` subsets
  ([#2946](https://github.com/porsche-design-system/porsche-design-system/pull/2946))

### Changed

- `Flyout Navigation`: Improved validation and `activeIdentifier` isn't automatically updated anymore
  ([#2935](https://github.com/porsche-design-system/porsche-design-system/pull/2935))
- `Carousel`: Position and width of heading and description
  ([#2915](https://github.com/porsche-design-system/porsche-design-system/pull/2915))
- `Model Signature` asset for `model="macan"`
- Aligned naming of all `CustomEvent<T>` types and deprecated old ones since they are in fact typing the `detail: T`
  property of the event

```diff
- AccordionUpdateEvent
+ AccordionUpdateEventDetail
- CarouselUpdateEvent
+ CarouselUpdateEventDetail
- FlyoutNavigationUpdateEvent
+ FlyoutNavigationUpdateEventDetail
- LinkTileProductLikeEvent
+ LinkTileProductLikeEventDetail
- MultiSelectUpdateEvent
+ MultiSelectUpdateEventDetail
- PaginationUpdateEvent
+ PaginationUpdateEventDetail
- PinCodeUpdateEvent
+ PinCodeUpdateEventDetail
- SegmentedControlUpdateEvent
+ SegmentedControlUpdateEventDetail
- StepperHorizontalUpdateEvent
+ StepperHorizontalUpdateEventDetail
- SwitchUpdateEvent
+ SwitchUpdateEventDetail
- TableUpdateEvent
+ TableUpdateEventDetail
- TabsUpdateEvent
+ TabsUpdateEventDetail
- TabsBarUpdateEvent
+ TabsBarUpdateEventDetail
```

### Fixed

- `Pin Code`: Focus correct input when clicking on label
  ([#2985](https://github.com/porsche-design-system/porsche-design-system/pull/2985))
- `Flyout Navigation`: Focus dismiss button after opening
  ([#2935](https://github.com/porsche-design-system/porsche-design-system/pull/2935))
- `Accordion`: Alignment of slotted heading with custom padding
  ([#2920](https://github.com/porsche-design-system/porsche-design-system/pull/2920))
- `Modal`: Scrollbar is hidden ([#2907](https://github.com/porsche-design-system/porsche-design-system/pull/2907))
- `Toast`: `max-width` when used in scale mode
  ([#2960](https://github.com/porsche-design-system/porsche-design-system/pull/2960))

## [3.10.0-rc.3] - 2023-12-12

## [3.10.0-rc.2] - 2023-12-12

## [3.10.0-rc.1] - 2023-12-11

### Added

- **[EXPERIMENTAL]** `Link Tile Product`
  ([#2909](https://github.com/porsche-design-system/porsche-design-system/pull/2909))

### Fixed

- `Wordmark`, `Crest` and `Marque`: custom clickable area
  ([#2930](https://github.com/porsche-design-system/porsche-design-system/pull/2930))

## [3.10.0-rc.0] - 2023-12-07

### Added

- **[EXPERIMENTAL]** `Flyout Navigation`
  ([#2906](https://github.com/porsche-design-system/porsche-design-system/pull/2906))
- Prop `submit-button` to show/hide a submit button for `Text Field Wrapper` `type="search"` if wrapped inside a form
  ([#2908](https://github.com/porsche-design-system/porsche-design-system/pull/2908))

### Changed

- `Accordion`: removed `border-bottom` if used standalone
  ([#2911](https://github.com/porsche-design-system/porsche-design-system/pull/2911))
- `display` css property can be overridden on all components, e.g. to make use of `display: none;` within media
  queries  
  ([#2913](https://github.com/porsche-design-system/porsche-design-system/pull/2913))
- `Pagination`: Prop `maxNumberOfPageLinks` is deprecated and has no effect anymore, instead there is responsive
  behavior out of the box with full SSR support
  ([#2898](https://github.com/porsche-design-system/porsche-design-system/pull/2898))

## [3.9.0] - 2023-11-24

## [3.9.0-rc.0] - 2023-11-23

### Added

- Angular: `theme: 'light' | 'dark' | 'auto'` option to `PorscheDesignSystemModule.load()` to set `theme` on all child
  components  
  ([#2872](https://github.com/porsche-design-system/porsche-design-system/pull/2872))
- React: `theme: 'light' | 'dark' | 'auto'` prop to `PorscheDesignSystemProvider` to set `theme` on all child
  components  
  ([#2872](https://github.com/porsche-design-system/porsche-design-system/pull/2872))
- Vue: `theme: 'light' | 'dark' | 'auto'` prop to `PorscheDesignSystemProvider` to set `theme` on all child components  
  ([#2872](https://github.com/porsche-design-system/porsche-design-system/pull/2872))
- Validation for usage of different PDS versions
  ([#2867](https://github.com/porsche-design-system/porsche-design-system/pull/2867))

### Changed

- `Text Field Wrapper`, `Textarea Wrapper`, `Select Wrapper`, `Multi Select`, `Pin Code`, `Checkbox Wrapper` and
  `Radio Button Wrapper` have improved visual alignment
  ([#2854](https://github.com/porsche-design-system/porsche-design-system/pull/2854))
- `Text Field Wrapper` fully supports RTL (right-to-left) mode
  ([#2854](https://github.com/porsche-design-system/porsche-design-system/pull/2854))
- `Pin Code`: Prop values from `1` to `6` are now supported for `length` prop
  ([#2859](https://github.com/porsche-design-system/porsche-design-system/pull/2859))
- `Model Signature` asset for `model="macan"`
  ([#2857](https://github.com/porsche-design-system/porsche-design-system/pull/2857))
- Use motion tokens in all components
  ([#2834](https://github.com/porsche-design-system/porsche-design-system/pull/2834))

### Fixed

- `Select Wrapper`: Select dropdown is now visible if it overflows the `Table` component
  ([#2885](https://github.com/porsche-design-system/porsche-design-system/pull/2885))
- `Select Wrapper` keyboard and scroll behavior
  ([#2864](https://github.com/porsche-design-system/porsche-design-system/pull/2864))
- Safari 15 default margin of button elements in several components
  ([#2858](https://github.com/porsche-design-system/porsche-design-system/pull/2858))
- `Checkbox Wrapper` and `Radio Button Wrapper` border-color/background-color does not reset on hover
  ([#2852](https://github.com/porsche-design-system/porsche-design-system/pull/2852))
- `Tabs Bar` losing `activeTabIndex` and underline in certain framework scenarios
  ([#2896](https://github.com/porsche-design-system/porsche-design-system/pull/2896))
- `Modal` and `Flyout` body jumping in the background and scrolling back to the top in Next Js and Remix
  ([#2890](https://github.com/porsche-design-system/porsche-design-system/pull/2890))

## [3.8.0] - 2023-10-24

## [3.8.0-rc.0] - 2023-10-23

### Added

- RTL (right-to-left) support for all components
  ([#2819](https://github.com/porsche-design-system/porsche-design-system/pull/2819))
- `Popover` and `Modal` support theme dark and auto
  ([#2789](https://github.com/porsche-design-system/porsche-design-system/pull/2789))
- Styles: `getSkeletonStyle()` and `pds-skeleton()`
  ([#2796](https://github.com/porsche-design-system/porsche-design-system/pull/2796))
- Styles: `motionDuration{Short|Moderate|Long|VeryLong}`, `motionEasing{Base|In|Out}`, and
  `$pds-motion-duration-{short|moderate|long|very-long}`, `$pds-motion-easing-{base|in|out}`
  ([#2791](https://github.com/porsche-design-system/porsche-design-system/pull/2791))

### Changed

- Styles: `themeDarkBackgroundShading` and `$pds-theme-dark-background-shading` color
  ([#2789](https://github.com/porsche-design-system/porsche-design-system/pull/2789))
- `Spinner` animation was optimized to consume less CPU
  ([#2825](https://github.com/porsche-design-system/porsche-design-system/pull/2825))

- `Text`, `Display`, `Heading`, `Headline`: Prop values `left | right` of `align` prop are deprecated and mapped to new
  values `start | end` for correct RTL (right-to-left) support
  ([#2819](https://github.com/porsche-design-system/porsche-design-system/pull/2819))

```diff
- <p-text align="left"></p-text>
+ <p-text align="start"></p-text>

- <p-text align="right"></p-text>
+ <p-text align="end"></p-text>

- <p-display align="left"></p-display>
+ <p-display align="start"></p-display>

- <p-display align="right"></p-display>
+ <p-display align="end"></p-display>

- <p-heading align="left"></p-heading>
+ <p-heading align="start"></p-heading>

- <p-heading align="right"></p-heading>
+ <p-heading align="end"></p-heading>

- <p-headline align="left"></p-headline>
+ <p-headline align="start"></p-headline>

- <p-headline align="right"></p-headline>
+ <p-headline align="end"></p-headline>
```

- `Button Pure`, `Link Pure`, `Switch`: Prop values `left | right` of `align-label` prop are deprecated and mapped to
  new values `start | end` for correct RTL (right-to-left) support
  ([#2819](https://github.com/porsche-design-system/porsche-design-system/pull/2819))

```diff
- <p-button-pure align-label="left"></p-button-pure>
+ <p-button-pure align-label="start"></p-button-pure>

- <p-button-pure align-label="right"></p-button-pure>
+ <p-button-pure align-label="end"></p-button-pure>

- <p-link-pure align-label="left"></p-link-pure>
+ <p-link-pure align-label="start"></p-link-pure>

- <p-link-pure align-label="right"></p-link-pure>
+ <p-link-pure align-label="end"></p-link-pure>

- <p-switch align-label="left"></p-switch>
+ <p-switch align-label="start"></p-switch>

- <p-switch align-label="right"></p-switch>
+ <p-switch align-label="end"></p-switch>
```

- `Flyout`: Prop values `left | right` of `position` prop are deprecated and mapped to new values `start | end` for
  correct RTL (right-to-left) support
  ([#2819](https://github.com/porsche-design-system/porsche-design-system/pull/2819))

```diff
- <p-flyout position="left"></p-flyout>
+ <p-flyout-pure position="start"></p-flyout>

- <p-flyout-pure position="right"></p-flyout>
+ <p-flyout-pure position="end"></p-flyout>
```

- `Carousel`: Prop value `left` of `align-header` prop is deprecated and mapped to new value `start` for correct RTL
  (right-to-left) support ([#2819](https://github.com/porsche-design-system/porsche-design-system/pull/2819))

```diff
- <p-carousel align-header="left"></p-carousel>
+ <p-carousel-pure align-header="start"></p-carousel>
```

### Fixed

- `Popover` doesn't get cut off when used within the `Table` component
  ([#2814](https://github.com/porsche-design-system/porsche-design-system/pull/2814))
- `Flyout` and `Modal` with `open="false"` and nested `Accordion` with `open="true"` containing focusable elements like
  links can't be focused anymore ([#2818](https://github.com/porsche-design-system/porsche-design-system/pull/2818))
- Background for open `Flyout` and `Modal` on iOS Mobile Safari with collapsed address bar is no longer scrollable
  ([#2822](https://github.com/porsche-design-system/porsche-design-system/pull/2822))
- `Tabs Bar` works with translated page content
  ([#2847](https://github.com/porsche-design-system/porsche-design-system/pull/2847))

## [3.7.0] - 2023-10-04

## [3.7.0-rc.2] - 2023-10-04

### Added

- Styles: `gridStyles` and `pds-grid()` support basic usage inside `Flyout` component
  ([#2756](https://github.com/porsche-design-system/porsche-design-system/pull/2756))

### Fixed

- Overlay issues of header/footer in `Flyout` component
  ([#2786](https://github.com/porsche-design-system/porsche-design-system/pull/2786))

## [3.7.0-rc.1] - 2023-09-20

### Added

- **[EXPERIMENTAL]** Prop `loading` for `Radio Button Wrapper`
  ([#2774](https://github.com/porsche-design-system/porsche-design-system/pull/2774))
- Theme property supports `auto` for all themeable components, reflecting `prefers-color-scheme` based on OS system
  settings ([#2719](https://github.com/porsche-design-system/porsche-design-system/pull/2719))
- `hyphens` CSS property can now be overwritten in `Button Tile`, `Link Tile` and `Link Tile Model Signature` components
  ([#2758](https://github.com/porsche-design-system/porsche-design-system/pull/2758))
- Partials that produce innerHTML support `{ format: 'sha256' }` option for whitelisting in
  [Content-Security-Policy (CSP)](/must-know/security/content-security-policy/)
  ([#2773](https://github.com/porsche-design-system/porsche-design-system/pull/2773))
- `Pin Code` ([#2691](https://github.com/porsche-design-system/porsche-design-system/pull/2691))

### Fixed

- Dragging of `Carousel` can become stucked
  ([#2768](https://github.com/porsche-design-system/porsche-design-system/pull/2768))
- Color of `message` for `Fieldset`, `Fieldset Wrapper`, `Text Field Wrapper` and `Textarea Wrapper` in dark theme
  ([#2769](https://github.com/porsche-design-system/porsche-design-system/pull/2769))

### Changed

- Usage of `getInitialStyles()` partial is required and validated with an exception
  ([#2749](https://github.com/porsche-design-system/porsche-design-system/pull/2749))

## [3.7.0-rc.0] - 2023-09-05

### Added

- `Multi Select` ([#2658](https://github.com/porsche-design-system/porsche-design-system/pull/2658))

### Changed

- Partials: `Cdn` and `Format` types are exposed
  ([#2760](https://github.com/porsche-design-system/porsche-design-system/pull/2760))

## [3.6.1] - 2023-08-29

## [3.6.1-rc.0] - 2023-08-29

### Fixed

- Overlapping issues of `Accordion` contents when positioned outside of content area
  ([#2746](https://github.com/porsche-design-system/porsche-design-system/pull/2746))
- Backwards compatibility with previous versions of Porsche Design System
  ([#2752](https://github.com/porsche-design-system/porsche-design-system/pull/2752))

## [3.6.0] - 2023-08-28

## [3.6.0-rc.2] - 2023-08-28

### Fixed

- `Tabs Bar` losing `activeTabIndex` and underline
  ([#2748](https://github.com/porsche-design-system/porsche-design-system/pull/2748))

## [3.6.0-rc.1] - 2023-08-24

### Fixed

- Bundling format and name of `components-js` entrypoint for Vanilla JS integration
  ([#2745](https://github.com/porsche-design-system/porsche-design-system/pull/2745))

## [3.6.0-rc.0] - 2023-08-23

### Added

- New value `aria-current` for `aria` property for linked components (`Link`, `Link Pure`, `Link Tile`, `Crest`,
  `Marque`) ([#2696](https://github.com/porsche-design-system/porsche-design-system/pull/2696))
- Angular: `cdn: 'auto' | 'cn'` option to `PorscheDesignSystemModule.load()` as alternative to using
  `window.PORSCHE_DESIGN_SYSTEM_CDN` ([#2676](https://github.com/porsche-design-system/porsche-design-system/pull/2676))
- React: `cdn: 'auto' | 'cn'` prop to `PorscheDesignSystemProvider` as alternative to using
  `window.PORSCHE_DESIGN_SYSTEM_CDN` with SSR support
  ([#2676](https://github.com/porsche-design-system/porsche-design-system/pull/2676))
- Vue: `cdn: 'auto' | 'cn'` prop to `PorscheDesignSystemProvider` as alternative to using
  `window.PORSCHE_DESIGN_SYSTEM_CDN` ([#2676](https://github.com/porsche-design-system/porsche-design-system/pull/2676))
- Support for sticky footer to `Modal`
  ([#2723](https://github.com/porsche-design-system/porsche-design-system/pull/2723))

### Changed

- Update of Twitter icon ([#2731](https://github.com/porsche-design-system/porsche-design-system/pull/2731))
- Use China CDN and set `window.PORSCHE_DESIGN_SYSTEM_CDN` for backwards compatibility based on .cn top level domain
  before design system initialization
  ([#2676](https://github.com/porsche-design-system/porsche-design-system/pull/2676))

### Fixed

- `Flyout`: Overlapping of sticky header/footer if slotted content has different z-index
  ([#2736](https://github.com/porsche-design-system/porsche-design-system/pull/2736))
- Keyboard behavior and `aria` semantics if either `a` or `button` elements are used as slotted content in `Tabs Bar`
  component. ([#2713](https://github.com/porsche-design-system/porsche-design-system/pull/2713))
- React/SSR: compatibility with Next.js v13 app router
  ([#2687](https://github.com/porsche-design-system/porsche-design-system/pull/2687))
- Consistent `package.json` ECMAScript module exports with `.mjs` and `.cjs` file extensions for
  `components-{js|angular|react|vue}`
  ([#2739](https://github.com/porsche-design-system/porsche-design-system/pull/2739))

## [3.5.0] - 2023-07-25

## [3.5.0-rc.0] - 2023-07-21

### Added

- `background` property to `Button Tile` and `Link Tile` component to adapt the description and link/button theme when
  used on light background image ([#2669](https://github.com/porsche-design-system/porsche-design-system/pull/2669))
- Breakpoint customizable property `columns` to `Segmented Control` to set the amount of columns
  ([#2652](https://github.com/porsche-design-system/porsche-design-system/pull/2652))

### Fixed

- Alignment of `Icon` inside `Accordion` header
  ([#2673](https://github.com/porsche-design-system/porsche-design-system/pull/2673))
- Direction of `Select Wrapper` dropdown if `direction` property is set to `auto`
  ([#2677](https://github.com/porsche-design-system/porsche-design-system/pull/2677))

## [3.4.0] - 2023-07-14

## [3.4.0-rc.0] - 2023-07-13

### Added

- React: `'use client';` directive is applied on all components for main and `ssr` sub-package
  ([#2654](https://github.com/porsche-design-system/porsche-design-system/pull/2654))

### Fixed

- Regression in `observeChildren` that affected nested components (e.g. incorrect rendering of nested `Tabs`).
  ([#2649](https://github.com/porsche-design-system/porsche-design-system/pull/2649))
- Click behaviour of slotted interactive elements of `Carousel`
  ([#2663](https://github.com/porsche-design-system/porsche-design-system/pull/2663))

## [3.3.0] - 2023-07-07

## [3.3.0-rc.0] - 2023-07-06

### Added

- `Tabs` and `Tabs Bar` support SSR ([#2611](https://github.com/porsche-design-system/porsche-design-system/pull/2611))
- Contents of `Tag` component can now be wrapped in multiple lines
  ([#2625](https://github.com/porsche-design-system/porsche-design-system/pull/2625))
- `Carousel`: Possibility to set custom border-radius of slide items
  ([#2645](https://github.com/porsche-design-system/porsche-design-system/pull/2645))
- native lazy loading attribute to `img` tag of `Icon`
  ([#2644](https://github.com/porsche-design-system/porsche-design-system/pull/2644))

### Fixed

- `Stepper Horizontal` navigation between 2 pages is not working as expected in angular
  ([#2641](https://github.com/porsche-design-system/porsche-design-system/pull/2641))
- `Segmented Control` text is not centered / causing unintended line-breaks
  ([#2614](https://github.com/porsche-design-system/porsche-design-system/pull/2614))
- `jsdom-polyfill` fixes validation errors in unit tests during SSR hydration
  ([#2613](https://github.com/porsche-design-system/porsche-design-system/pull/2613))
- `Accordion` collapsable content is overflowing when used with multiple prefixes  
  ([#2612](https://github.com/porsche-design-system/porsche-design-system/pull/2612))
- `Tabs Bar` position of underline for fluid font-size with `size="medium` when resizing
  ([#2611](https://github.com/porsche-design-system/porsche-design-system/pull/2611))
- `Button Pure`, `Link Pure`: `:hover` bug on Firefox
  ([#2630](https://github.com/porsche-design-system/porsche-design-system/pull/2630))
- `Carousel`: Removed `overflow:hidden` of slide items
  ([#2645](https://github.com/porsche-design-system/porsche-design-system/pull/2645))

### Changed

- Improved bootstrapping behaviour of `Icon`
  ([#2644](https://github.com/porsche-design-system/porsche-design-system/pull/2644))

## [3.2.0] - 2023-06-19

## [3.2.0-rc.0] - 2023-06-19

### Added

- `skipLinkTarget` property to `Carousel` component to enhance keyboard functionality
  ([#2557](https://github.com/porsche-design-system/porsche-design-system/pull/2557))
- `showLastPage` property to `Pagination` component
  ([#2606](https://github.com/porsche-design-system/porsche-design-system/pull/2606))

### Fixed

- Partials: `getInitialStyles` supports `Flyout` component
  ([#2598](https://github.com/porsche-design-system/porsche-design-system/pull/2598))
- `Popover` content can be selected/highlighted
  ([#2599](https://github.com/porsche-design-system/porsche-design-system/pull/2599))

### Changed

- `Carousel` pagination now shows 5 "infinite bullets" when using more than 5 slides
  ([#2600](https://github.com/porsche-design-system/porsche-design-system/pull/2600))
- `Carousel` supports click events on non-active slides and changed keyboard navigation
  ([#2557](https://github.com/porsche-design-system/porsche-design-system/pull/2557))
- Unified wordings of all console warnings, errors and exceptions
  ([#2602](https://github.com/porsche-design-system/porsche-design-system/pull/2602))
- Angular: increased peer dependency to `>=15.0.0 <17.0.0`
  ([#2602](https://github.com/porsche-design-system/porsche-design-system/pull/2602))
- `Toast` allows line break markups within toast message
  ([#2584](https://github.com/porsche-design-system/porsche-design-system/pull/2584))
- `Toast` shows always the latest toast message and clears its queue immediately if a new message is added
  ([#2584](https://github.com/porsche-design-system/porsche-design-system/pull/2584))

## [3.1.0] - 2023-06-09

## [3.1.0-rc.2] - 2023-06-09

### Changed

- `Crest` updated assets ([#2595](https://github.com/porsche-design-system/porsche-design-system/pull/2595))
- Partials: `getMetaTagsAndIconLinks` updated assets
  ([#2595](https://github.com/porsche-design-system/porsche-design-system/pull/2595))

### Added

- `Flyout` ([#2547](https://github.com/porsche-design-system/porsche-design-system/pull/2547))

### Fixed

- Wrong validation during SSR hydration of `Link Tile` and `Select Wrapper`
  ([#2588](https://github.com/porsche-design-system/porsche-design-system/pull/2588))
- `Modal` scrollable modal does not jump to top on changes within dialog
  ([#2574](https://github.com/porsche-design-system/porsche-design-system/pull/2574))
- Unnecessary lifecycles are prevented when prop values do not change for complex values
  ([#2574](https://github.com/porsche-design-system/porsche-design-system/pull/2574))

## [3.1.0-rc.1] - 2023-06-02

### Added

- **[EXPERIMENTAL]** Prop `showPasswordToggle` for `Text Field Wrapper` with `input type="password"`
  ([#2586](https://github.com/porsche-design-system/porsche-design-system/pull/2586))
- Prop `name` for `Icon` supports `heart`, `heart-filled`, `copy`, `fingerprint`, `tire`, `roof-open` and `roof-closed`
  ([#2589](https://github.com/porsche-design-system/porsche-design-system/pull/2589))

### Fixed

- `Select Wrapper` missing border on touch devices
  ([#2579](https://github.com/porsche-design-system/porsche-design-system/pull/2579))
- `Tabs Item` text content can be selected/highlighted
  ([#2582](https://github.com/porsche-design-system/porsche-design-system/pull/2582))

## [3.1.0-rc.0] - 2023-05-24

### Added

- `Marque` now has a `variant` property, including 75 years variant
  ([#2575](https://github.com/porsche-design-system/porsche-design-system/pull/2575))

## [3.0.0] - 2023-05-11

## [3.0.0-rc.3] - 2023-05-10

### Fixed

- `Tabs Bar` focus behavior via keyboard navigation
  ([#2546](https://github.com/porsche-design-system/porsche-design-system/pull/2546))
- Rendering of `Wordmark` in Safari ([#2542](https://github.com/porsche-design-system/porsche-design-system/pull/2542))
- Disabled dragging/ghosting of icons
  ([#2536](https://github.com/porsche-design-system/porsche-design-system/pull/2536))

### Changed

- Styles: `dropShadow{Low|Medium|High}Style`s use `box-shadow` instead of `filter: drop-shadow()` to fix glitches
  together with `frostedGlassStyle` in Firefox
  ([#2545](https://github.com/porsche-design-system/porsche-design-system/pull/2545))
- Size of icon and height of `Accordion`
  ([#2536](https://github.com/porsche-design-system/porsche-design-system/pull/2536))

## [3.0.0-rc.2] - 2023-05-09

### Fixed

- `Checkbox Wrapper` Safari visual state change while hovering
  ([#2508](https://github.com/porsche-design-system/porsche-design-system/pull/2508))
- `Checkbox Wrapper` keyboard arrow navigation
  ([#2508](https://github.com/porsche-design-system/porsche-design-system/pull/2508))
- `Modal` fix hover state of dismiss button
  ([#2510](https://github.com/porsche-design-system/porsche-design-system/pull/2510))
- `Link Pure`, `Button Pure`: adjust offset of `:hover` and `active` styles
  ([#2511](https://github.com/porsche-design-system/porsche-design-system/pull/2511))
- `Tabs Bar`, `Tabs` ([#2521](https://github.com/porsche-design-system/porsche-design-system/pull/2521)):
  - `focus` state of tabpanel
  - Indicator bar height
- Optimize icon/text alignment of `Link Pure` and `Button Pure` in Safari
- `Select Wrapper` multiline option height and scaling behavior
  ([#2524](https://github.com/porsche-design-system/porsche-design-system/pull/2524))
- Fixed accessibility issues of `Tabs`, `Tabs Bar` and `Stepper Horizontal` to comply with v.4.7.0 of `axe-core`
  ([#2530](https://github.com/porsche-design-system/porsche-design-system/pull/2530))
- React: `patchRemixRunProcessBrowserGlobalIdentifier` binary now supports Remix 1.16.0
  ([#2537](https://github.com/porsche-design-system/porsche-design-system/pull/2537))
- Angular: added optional modifier to optional properties for better type checking in strict mode
  ([#2544](https://github.com/porsche-design-system/porsche-design-system/pull/2544))

### Added

- Deprecation warning to `Icon` component if `lazy` prop is used
  ([#2521](https://github.com/porsche-design-system/porsche-design-system/pull/2521))
- `aria` prop to `Scroller` component
  ([#2530](https://github.com/porsche-design-system/porsche-design-system/pull/2530))

### Changed

- Model signature asset of 718 model ([#2532](https://github.com/porsche-design-system/porsche-design-system/pull/2532))

## [3.0.0-rc.1] - 2023-04-19

### Added

- Prop `name` for `Icon` supports `push-pin`, `push-pin-off`, `qr`, `pin-filled`, `shopping-cart-filled`,
  `shopping-bag-filled`, `logo-apple-podcast`, `logo-spotify` and `user-filled`
  ([#2471](https://github.com/porsche-design-system/porsche-design-system/pull/2471)).
- **[EXPERIMENTAL]** Prop `loading` for `Checkbox Wrapper`
  ([#2483](https://github.com/porsche-design-system/porsche-design-system/pull/2483))

### Fixed

- `Wordmark`, `Crest` and `Model Signature` respect parent width/height
  ([#2479](https://github.com/porsche-design-system/porsche-design-system/pull/2479))
- `Button Tile`, `Link Tile` and `Link Tile Model Signature` are using correct border radius of
  `$pds-border-radius-large` ([#2473](https://github.com/porsche-design-system/porsche-design-system/pull/2473))
- `Text Field Wrapper` with `input type="search"` has better accessibility for clear button
  ([#2476](https://github.com/porsche-design-system/porsche-design-system/pull/2476))
- `Accordion` layout shift with nested accordions
  ([#2465](https://github.com/porsche-design-system/porsche-design-system/pull/2465))
- Color Contrast issues and rendering in Windows High Contrast Mode
  ([#2420](https://github.com/porsche-design-system/porsche-design-system/pull/2420))

## [3.0.0-rc.0] - 2023-04-11

### Fixed

- Styles: `borderRadiusLarge` and `$pds-border-radius-large` are exposing correct value
  ([#2463](https://github.com/porsche-design-system/porsche-design-system/pull/2463))

## [3.0.0-alpha.6] - 2023-04-06

### Added

- `xxl` breakpoint for all breakpoint customizable component values
  ([#2454](https://github.com/porsche-design-system/porsche-design-system/pull/2454))

### Fixed

- Disabled color of `Icon` component ([#2446](https://github.com/porsche-design-system/porsche-design-system/pull/2446))
- Support of `Radio Button Wrapper` for name value with non-alphanumeric characters
  ([#2443](https://github.com/porsche-design-system/porsche-design-system/pull/2443))

### Changed

- `Banner` is a controlled component now and its visibility has to be controlled via the `open` prop
  ([#2447](https://github.com/porsche-design-system/porsche-design-system/pull/2447))

```diff
- <p-banner></p-banner>
+ <p-banner open="true"></p-banner>
```

- Renamed all custom `change` events to `update` because of bad event emissions with native `change` events, e.g. with
  nested `select` or `input` elements

#### 🤖 Property deprecations 🤖

##### Accordion:

- Event `accordionChange` is deprecated, use `update` event instead.

```diff
- <PAccordion onAccordionChange={(e: CustomEvent<AccordionChangeEvent>) => {}} />
+ <PAccordion onUpdate={(e: CustomEvent<AccordionUpdateEvent>) => {}} />
```

##### Banner:

- Prop `persistent` is deprecated, use `dismissButton` instead.

```diff
- <p-banner persistent="true"></p-banner>
+ <p-banner dismiss-button="false"></p-banner>
```

##### Carousel:

- Event `carouselChange` is deprecated, use `update` event instead.

```diff
- <PCarousel onCarouselChange={(e: CustomEvent<CarouselChangeEvent>) => {}} />
+ <PCarousel onUpdate={(e: CustomEvent<CarouselUpdateEvent>) => {}} />
```

##### Inline Notification:

- Prop `persistent` is deprecated, use `dismissButton` instead.

```diff
- <p-inline-notification persistent="true"></p-inline-notification>
+ <p-inline-notification dismiss-button="false"></p-inline-notification>
```

##### Pagination:

- Event `pageChange` is deprecated, use `update` event instead.

```diff
- <PPagination onPageChange={(e: CustomEvent<PageChangeEvent>) => {}} />
+ <PPagination onUpdate={(e: CustomEvent<PaginationUpdateEvent>) => {}} />
```

##### Segmented Control:

- Event `segmentedControlChange` is deprecated, use `update` event instead.

```diff
- <PSegmentedControl onSegmentedControlChange={(e: CustomEvent<SegmentedControlChangeEvent>) => {}} />
+ <PSegmentedControl onUpdate={(e: CustomEvent<SegmentedControlUpdateEvent>) => {}} />
```

##### Stepper Horizontal:

- Event `stepChange` is deprecated, use `update` event instead.

```diff
- <PStepperHorizontal onStepChange={(e: CustomEvent<StepChangeEvent>) => {}} />
+ <PStepperHorizontal onUpdate={(e: CustomEvent<StepperHorizontalUpdateEvent>) => {}} />
```

##### Switch:

- Event `switchChange` is deprecated, use `update` event instead.

```diff
- <PSwitch onSwitchChange={(e: CustomEvent<SwitchChangeEvent>) => {}} />
+ <PSwitch onUpdate={(e: CustomEvent<SwitchUpdateEvent>) => {}} />
```

##### Table:

- Event `sortingChange` is deprecated, use `update` event instead.

```diff
- <PTable onSortingChange={(e: CustomEvent<SortingChangeEvent>) => {}} />
+ <PTable onUpdate={(e: CustomEvent<TableUpdateEvent>) => {}} />
```

##### Tabs:

- Event `tabChange` is deprecated, use `update` event instead.

```diff
- <PTabs onTabChange={(e: CustomEvent<TabChangeEvent>) => {}} />
+ <PTabs onUpdate={(e: CustomEvent<TabsUpdateEvent>) => {}} />
```

##### Tabs Bar:

- Event `tabChange` is deprecated, use `update` event instead.

```diff
- <PTabsBar onTabChange={(e: CustomEvent<TabChangeEvent>) => {}} />
+ <PTabsBar onUpdate={(e: CustomEvent<TabsUpdateEvent>) => {}} />
```

## [3.0.0-alpha.5] - 2023-03-30

### Added

- `Wordmark` ([#2418](https://github.com/porsche-design-system/porsche-design-system/pull/2418))
- `Crest` ([#2437](https://github.com/porsche-design-system/porsche-design-system/pull/2437))

### Changed

- Styles: changed color values of `theme[Light|Dark]ContrastMedium` and `theme[Light|Dark]Notification[*]` color tokens
  of `Styles` subpackage ([#2436](https://github.com/porsche-design-system/porsche-design-system/pull/2436))

## [3.0.0-alpha.4] - 2023-03-28

### Changed

- `Table` matches new design language
  ([#2364](https://github.com/porsche-design-system/porsche-design-system/pull/2364/))

### Added

- Styles: ([#2422](https://github.com/porsche-design-system/porsche-design-system/pull/2422))
  - `gridWide`
  - `gridWideColumnStart` and `$pds-grid-wide-column-start`
  - `gridWideColumnEnd` and `$pds-grid-wide-column-end`
  - `gridNarrowOffset`, `gridNarrowOffsetBase`, `gridNarrowOffsetS`, `gridNarrowOffsetXXL` and
    `$pds-grid-narrow-offset-base`, `$pds-grid-narrow-offset-s`, `$pds-grid-narrow-offset-xxl`
  - `gridBasicOffset`, `gridBasicOffsetBase`, `gridBasicOffsetS`, `gridBasicOffsetXXL` and
    `$pds-grid-basic-offset-base`, `$pds-grid-basic-offset-s`, `$pds-grid-basic-offset-xxl`
  - `gridExtendedOffset`, `gridExtendedOffsetBase`, `gridExtendedOffsetS`, `gridExtendedOffsetXXL` and
    `$pds-grid-extended-offset-base`, `$pds-grid-extended-offset-s`, `$pds-grid-extended-offset-xxl`
  - `gridWideOffset`, `gridWideOffsetBase`, `gridWideOffsetS`, `gridWideOffsetXXL` and `$pds-grid-wide-offset-base`,
    `$pds-grid-wide-offset-s`, `$pds-grid-wide-offset-xxl`
  - `gridFullOffset` and `$pds-grid-full-offset`
- `Button Tile` ([#2381](https://github.com/porsche-design-system/porsche-design-system/pull/2381))
- `Fieldset` ([#2404](https://github.com/porsche-design-system/porsche-design-system/pull/2404))
- `Link Tile Model Signature` ([#2388](https://github.com/porsche-design-system/porsche-design-system/pull/2388))
- Prop `activeSlideIndex` to `Carousel`
  ([#2421](https://github.com/porsche-design-system/porsche-design-system/pull/2421))
- Prop `slidesPerPage` supports value `auto` of `Carousel`
  ([#2421](https://github.com/porsche-design-system/porsche-design-system/pull/2421))
- Prop `scrollbar` for `Scroller` ([#2364](https://github.com/porsche-design-system/porsche-design-system/pull/2364/))
- Prop `theme` for `Table` ([#2364](https://github.com/porsche-design-system/porsche-design-system/pull/2364/))

### Fixed

- React: missing animation of `Carousel` in certain scenarios

### Changed

- Styles: `gridStyles` and `pds-grid()` are supporting an additional column range called `wide`
  ([#2422](https://github.com/porsche-design-system/porsche-design-system/pull/2422))
- Styles: SCSS version needs to be imported by `@porsche-design-system/components-js/styles` instead of
  `@porsche-design-system/components-js/styles/scss`
  ([#2422](https://github.com/porsche-design-system/porsche-design-system/pull/2422))

#### Removed

- `Banner`: CSS variable `--p-banner-position-type`
  ([#2422](https://github.com/porsche-design-system/porsche-design-system/pull/2422))
- Styles: `gridSafeZone`, `gridSafeZoneBase`, `gridSafeZoneXXL` and `$pds-grid-safe-zone-base`,
  `$pds-grid-safe-zone-xxl` ([#2422](https://github.com/porsche-design-system/porsche-design-system/pull/2422))
- Styles: `gridWidth`, `gridWidthMin`, `gridWidthMax` and `$pds-grid-width-min`, `$pds-grid-width-max`
  ([#2422](https://github.com/porsche-design-system/porsche-design-system/pull/2422))

#### 🤖 Property deprecations 🤖

##### Banner:

- Prop `width` has no effect anymore, instead the component is aligned with Porsche Grid "extended" by default.
  ([#2422](https://github.com/porsche-design-system/porsche-design-system/pull/2422))

#### 🤡 Component deprecations 🤡

##### Marque: ([#2418](https://github.com/porsche-design-system/porsche-design-system/pull/2418))

```diff
- <p-marque></p-marque>
+ <p-wordmark></p-wordmark>
```

##### Fieldset Wrapper: ([#2404](https://github.com/porsche-design-system/porsche-design-system/pull/2404))

```diff
- <p-fieldset-wrapper label="Some legend label">
+ <p-fieldset label="Some legend label">
  <p-text-field-wrapper label="Some label">
    <input type="text" name="some-name" />
  </p-text-field-wrapper>
- </p-fieldset-wrapper>
+ </p-fieldset>
```

## [3.0.0-alpha.3] - 2023-03-17

#### 🤖 Property deprecations 🤖

##### Accordion:

- Event `accordionChange` is deprecated, use `change` event instead.

```diff
- <PAccordion onAccordionChange={(e: CustomEvent<AccordionChangeEvent>) => {}} />
+ <PAccordion onChange={(e: CustomEvent<AccordionChangeEvent>) => {}} />
```

##### Banner:

- Named `slot="title"` is deprecated, use `heading` prop or `slot="heading"` instead.

```diff
<p-banner>
-  <span slot="title">Some heading</span>
+  <span slot="heading">Some heading</span>
   <span slot="description">Some notification description.</span>
</p-banner>

-<p-banner>
+<p-banner heading="Some heading" description="Some notification description.">
-  <span slot="title">Some heading</span>
-  <span slot="description">Some notification description.</span>
</p-banner>
```

##### Carousel:

- Prop `disablePagination` is deprecated, use `pagination` instead.
- Event `carouselChange` is deprecated, use `change` event instead.

```diff
- <p-carousel disable-pagination="true"></p-carousel>
+ <p-carousel pagination="false"></p-carousel>

- <PCarousel onCarouselChange={(e: CustomEvent<CarouselChangeEvent>) => {}} />
+ <PCarousel onChange={(e: CustomEvent<CarouselChangeEvent>) => {}} />
```

##### Divider:

- Prop `orientation` is deprecated, use `direction` instead.

```diff
- <p-divider orientation="horizontal"></p-divider>
+ <p-divider direction="horizontal"></p-divider>
```

##### Icon:

- Prop `colors`'s value `disabled` is removed, use `state-disabled` instead.

```diff
- <p-icon color="disabled"></p-icon>
+ <p-icon color="state-disabled"></p-icon>
```

##### Link Tile:

- Prop `weight`'s value `semibold` is deprecated, use `semi-bold` instead.

```diff
- <p-link-tile weight="semibold"></p-link-tile>
+ <p-link-tile weight="semi-bold"></p-link-tile>
```

##### Modal:

- Prop `disableCloseButton` is deprecated, use `dismissButton` instead.
- Event `close` is deprecated, use `dismiss` event instead.

```diff
- <p-modal disable-close-button="true"></p-modal>
+ <p-modal dismiss-button="false"></p-modal>

- <PModal onClose={(e: CustomEvent<void>) => {}} />
+ <PModal onDismiss={(e: CustomEvent<void>) => {}} />
```

##### Pagination:

- Props `allyLabelNext`, `allyLabelPage`, `allyLabelPrev` and `allyLabel` are deprecated.
- Event `pageChange` is deprecated, use `change` event instead.

```diff
- <p-pagination ally-label="Paginierung" ally-label-prev="Vorherige Seite" ally-label-next="Nächste Seite" ally-label-page="Seite"></p-pagination>
+ <p-pagination intl="{root: 'Paginierung', prev: 'Vorherige Seite', next: 'Nächste Seite', page: 'Seite'}"></p-pagination>

- <PPagination onPageChange={(e: CustomEvent<PageChangeEvent>) => {}} />
+ <PPagination onChange={(e: CustomEvent<PaginationChangeEvent>) => {}} />
```

##### Scroller:

- Prop `gradientColorScheme` is deprecated, use `gradientColor` instead.
- Prop `scrollIndicatorPosition` is deprecated, use `alignScrollIndicator` instead.

```diff
- <p-scroller gradient-color-scheme="surface"></p-scroller>
+ <p-scroller gradient-color="background-surface"></p-scroller>

- <p-scroller scroll-indicator-position="top"></p-scroller>
+ <p-scroller align-scroll-indicator="top"></p-scroller>
```

##### Segmented Control:

- Event `segmentedControlChange` is deprecated, use `change` event instead.

```diff
- <PSegmentedControl onSegmentedControlChange={(e: CustomEvent<SegmentedControlChangeEvent>) => {}} />
+ <PSegmentedControl onChange={(e: CustomEvent<SegmentedControlChangeEvent>) => {}} />
```

##### Stepper Horizontal:

- Event `stepChange` is deprecated, use `change` event instead.

```diff
- <PStepperHorizontal onStepChange={(e: CustomEvent<StepChangeEvent>) => {}} />
+ <PStepperHorizontal onChange={(e: CustomEvent<StepperHorizontalChangeEvent>) => {}} />
```

##### Switch:

- Event `switchChange` is deprecated, use `change` event instead.

```diff
- <PSwitch onSwitchChange={(e: CustomEvent<SwitchChangeEvent>) => {}} />
+ <PSwitch onChange={(e: CustomEvent<SwitchChangeEvent>) => {}} />
```

##### Table:

- Event `sortingChange` is deprecated, use `change` event instead.

```diff
- <PTable onSortingChange={(e: CustomEvent<SortingChangeEvent>) => {}} />
+ <PTable onChange={(e: CustomEvent<TableChangeEvent>) => {}} />
```

##### Tabs:

- Prop `gradientColorScheme` is deprecated, use `gradientColor` instead.
- Prop `weight`'s value `semibold` is deprecated, use `semi-bold` instead.
- Event `tabChange` is deprecated, use `change` event instead.

```diff
- <p-tabs gradient-color-scheme="surface"></p-tabs>
+ <p-tabs gradient-color="background-surface"></p-tabs>

- <p-tabs weight="semibold"></p-tabs>
+ <p-tabs weight="semi-bold"></p-tabs>

- <PTabs onTabChange={(e: CustomEvent<TabChangeEvent>) => {}} />
+ <PTabs onChange={(e: CustomEvent<TabsChangeEvent>) => {}} />
```

##### Tabs Bar:

- Prop `gradientColorScheme` is deprecated, use `gradientColor` instead.
- Prop `weight`'s value `semibold` is deprecated, use `semi-bold` instead.
- Event `tabChange` is deprecated, use `change` event instead.

```diff
- <p-tabs-bar gradient-color-scheme="surface"></p-tabs-bar>
+ <p-tabs-bar gradient-color="background-surface"></p-tabs-bar>

- <p-tabs-bar weight="semibold"></p-tabs>
+ <p-tabs-bar weight="semi-bold"></p-tabs>

- <PTabsBar onTabChange={(e: CustomEvent<TabChangeEvent>) => {}} />
+ <PTabsBar onChange={(e: CustomEvent<TabsChangeEvent>) => {}} />
```

##### Tag:

- Prop `color`'s value `notification-warning`, `notification-success` and `notification-error` are deprecated, use
  `notification-warning-soft`, `notification-success-soft` and `notification-error-soft` instead.

```diff
- <p-tag color="notification-warning"></p-tag>
+ <p-tag color="notification-warning-soft"></p-tag>

- <p-tag color="notification-success"></p-tag>
+ <p-tag color="notification-success-soft"></p-tag>

- <p-tag color="notification-error"></p-tag>
+ <p-tag color="notification-error-soft"></p-tag>
```

##### Text Field Wrapper:

- Prop `showCharacterCount` is deprecated, use `showCounter` instead.

```diff
- <p-text-field-wrapper show-character-count="false">
+ <p-text-field-wrapper show-counter="false">
    <input type="text" maxlength="20" />
</p-text-field-wrapper>
```

##### Textarea Wrapper:

- Prop `showCharacterCount` is deprecated, use `showCounter` instead.

```diff
- <p-textarea-wrapper show-character-count="false">
+ <p-textarea-wrapper show-counter="false">
    <textarea maxlength="80"></textarea>
</p-textarea-wrapper>
```

##### Text List

- Props `listType` and `orderType` are deprecated, use `type` instead.

```diff
- <p-text-list list-type="unordered"></p-text-list>
+ <p-text-list type="unordered"></p-text-list>

- <p-text-list list-type="ordered" order-type="numbered"></p-text-list>
+ <p-text-list type="numbered"></p-text-list>

- <p-text-list list-type="ordered" order-type="alphabetically"></p-text-list>
+ <p-text-list type="alphabetically"></p-text-list>
```

### Added

- `Text`, `Icon`, `Button Pure` and `Link Pure` support value `xx-small` for prop `size`
- `Display` supports value `small` for prop `size`
- Partials: `getInitialStyles` supports multi prefix, e.g.
  `getInitialStyles({ prefix: ['', 'some-prefix', 'another-prefix'] });`
- Styles: `displaySmallStyle` and `$pds-display-small`
- Styles: `textXXSmallStyle` and `$pds-text-xx-small`
- Styles: `fontSizeDisplaySmall` and `$pds-font-size-display-small`
- Styles: `fontSizeTextXXSmall` and `$pds-font-size-text-xx-small`
- Styles: `getHoverStyle` and `pds-hover()`
- `Banner` has `heading` and `description` prop as well as `slot="heading"` and deprecated `slot="title"`
- Custom events have consistent names across components and deprecated old event names
  - `Accordion` emits `change` and deprecated `accordionChange` event
  - `Carousel` emits `change` and deprecated `carouselChange` event
  - `Modal` emits `dismiss` and deprecated `close` event
  - `Pagination` emits `change` and deprecated `pageChange` event
  - `Segmented Control` emits `change` and deprecated `segmentedControlChange` event
  - `Stepper Horizontal` emits `change` and deprecated `stepChange` event
  - `Switch` emits `change` and deprecated `switchChange` event
  - `Table` emits `change` and deprecated `sortingChange` event
  - `Tabs` emits `change` and deprecated `tabChange` event
  - `Tabs Bar` emits `change` and deprecated `tabChange` event
- Props have consistent names across components and deprecated old props
  - `Carousel` got `pagination` prop and deprecated `disablePagination` prop
  - `Divider` got `direction` prop and deprecated `orientation` prop
  - `Modal` got `dismissButton` prop and deprecated `disableCloseButton` prop
  - `Pagination` got `intl` prop and deprecated `allyLabelNext`, `allyLabelPage`, `allyLabelPrev` and `allyLabel` props
  - `Scroller` got `gradientColor` prop and deprecated `gradientColorScheme` prop
  - `Scroller` got `alignScrollIndicator` prop and deprecated `scrollIndicatorPosition` prop
  - `Tabs` got `gradientColor` prop and deprecated `gradientColorScheme` prop
  - `Tabs Bar` got `gradientColor` prop and deprecated `gradientColorScheme` prop
  - `Text Field Wrapper` got `showCounter` prop and deprecated `showCharacterCount` prop
  - `Textarea Wrapper` got `showCounter` prop and deprecated `showCharacterCount` prop
  - `Text List` got `type` prop and deprecated `listType` and `orderType` prop
- Props have consistent values across components and deprecated old values
  - `Icon` prop `color` got value `state-disabled` and removed `disabled` value
  - `Link Tile` prop `weight` got value `semi-bold` and deprecated `semibold` value
  - `Tabs Bar` and `Tabs` prop `weight` got value `semi-bold` and deprecated `semibold` value
  - `Tag` prop `color` got values `notification-info-soft`, `notification-warning-soft`, `notification-success-soft`,
    `notification-error-soft` and deprecated `notification-warning`, `notification-success`, `notification-error` values

### Changed

- `Display` uses font-weight regular and font-style normal
- Partials: `getInitialStyles` matches new design language
- Partials: All component related, slotted Light DOM styles have been moved to `getInitialStyles`
- Styles: `getFocusStyle` and `pds-focus()` doesn't need `theme` parameter anymore
- Styles: `breakpoint{Base|XS|S|M|L|XL|XXL}` and `$pds-breakpoint-{base|xs|s|m|l|xl|xxl}` are provided as number without
  unit (px)
- `Link Tile` matches new design language
- Typings for all component props start with the component name, e.g. `SwitchAlignLabel`, `TabsBarGradientColor` or
  `LinkPureIcon`
- `Icon` prop `color` value `disabled` is renamed to `state-disabled`
- `Tag` prop `color` value `notification-info` is renamed to `notification-info-soft`

### Fixed

- `Text Field Wrapper` calendar and time indicator icons respect color definition in dark theme
- `Text Field Wrapper` has correct height when type date or time is used
- Partials: Typings of return value with and without options parameter
- `Modal` scrolling behavior on mouse drag

#### Removed

- `Heading`: value `xxx-large` for prop `size`
- Styles: `headingXXXLargeStyle` and `$pds-heading-xxx-large`
- Styles: `fontSizeHeadingXXLarge` and `$pds-font-size-heading-xx-large`

## [3.0.0-alpha.2] - 2023-02-27

#### 🤖 Property deprecations 🤖

##### Carousel:

- Prop `wrap-content` is deprecated.

```diff
- <p-carousel wrap-content="true"></p-carousel>
+ <p-carousel></p-carousel>
```

##### Divider:

- Prop values `neutral-contrast-low | neutral-contrast-medium | neutral-contrast-high` of `color` prop are deprecated.

```diff
- <p-divider color="neutral-contrast-low"></p-divider>
+ <p-divider color="contrast-low"></p-divider>

- <p-divider color="neutral-contrast-medium"></p-divider>
+ <p-divider color="contrast-medium"></p-divider>

- <p-divider color="neutral-contrast-high"></p-divider>
+ <p-divider color="contrast-high"></p-divider>
```

### Changed

- `Divider`, `Button Group`, `Carousel` and `Text List` match new design language
- Background color of `Scroller`'s `prev` and `next` buttons in dark theme
- Partials: Removed deprecated `withoutTags` option for all partials, please use `format: 'jsx'` instead
- `Content Wrapper` default value of prop `width` has changed from `basic` to `extended`

### Added

- `Model Signature`
- Props `align-header` and `width` for `Carousel`
- Vue: plugin functions `createPorscheDesignSystem` and `usePorscheDesignSystemPlugin`

### Fixed

- `Radio Button Wrapper` keyboard arrow navigation
- `Button Pure` and `Link Pure` lagging active state background when scrolling on iOS

## [3.0.0-alpha.1] - 2023-02-16

### Added

- Porsche Next font supports Vietnamese charset
- Prop `color` of `Icon` supports `disabled`
- React: `patchRemixRunProcessBrowserGlobalIdentifier` binary to support SSR components with Remix

### Changed

- `Stepper Horizontal` matches new design language
- Styles: Optimize design tokens "spacing", "typography" and "theme" provided by styles sub-package
  `@porsche-design-system/components-{js|angular|react|vue}/styles`
- Styles: Use calc() instead of max() to calculate padding for `gridStyle` (JS) and `pds-grid()` (SCSS)
- Styles: `gridStyle` (JS) and `pds-grid()` (SCSS) uses optimized grid gap

## [3.0.0-alpha.0] - 2023-02-08

#### Note to the new `v3` major release of the Porsche Design System

With the new **Porsche Design Language** comes a lot of changes regarding layout and design principles. To keep
refactoring efforts as low as possible when upgrading from `v2` to `v3`, **breaking changes** were avoided as far as
possible. Nevertheless, there are a few breaking changes and some more deprecations which should receive attention.

#### 👹 Breaking Changes 👹

##### Button:

- Removed deprecated prop `tabbable`.

```diff
- <p-button tabbable="false">Some label</p-button>
+ <p-button tabindex="-1">Some label</p-button>
```

- Default value of prop `icon` has changed from `arrow-head-right` to `none`. Therefore, the `icon` property **must** be
  set if the component has the `hide-label` property.

```diff
- <p-button hide-label="true">Some label</p-button>
+ <p-button hide-label="true" icon="arrow-right">Some label</p-button>

- <p-button hide-label="{ base: true, m: false }">Some label</p-button>
+ <p-button hide-label="{ base: true, m: false }" icon="arrow-right">Some label</p-button>
```

##### Button Pure:

- Removed `subline` slot (visually not intended anymore).

```diff
<p-button-pure>
  Some label
-   <p slot="subline">Some Subline</p>
</p-button-pure>
```

- Removed deprecated prop `tabbable`.

```diff
- <p-button-pure tabbable="false">Some label</p-button-pure>
+ <p-button-pure tabindex="-1">Some label</p-button-pure>
```

##### Icon:

- Value `inherit` for prop `color` works slightly different to the previous major version. A CSS filter is required to
  apply custom coloring to take advantage of using an SVG embedded in an `<img/>` for better SSR support and loading
  performance in general.

```diff
- <p-icon color="inherit" style="color: white;"></p-icon>
+ <p-icon color="inherit" style="filter: invert(100%);"></p-icon>
```

- Camel case syntax for `name` prop isn't supported, please use param case syntax instead (TypeScript typings have been
  updated too).

```diff
- <p-icon name="arrowRight"></p-icon>
+ <p-icon name="arrow-right"></p-icon>
```

##### Link:

- Default value of prop `icon` has changed from `arrow-head-right` to `none`. Therefore, the `icon` property **must** be
  set if the component has the `hide-label` property.

```diff
- <p-link href="#" hide-label="true">Some label</p-link>
+ <p-link href="#" hide-label="true" icon="arrow-right">Some label</p-link>

- <p-link href="#" hide-label="{ base: true, m: false }">Some label</p-link>
+ <p-link href="#" hide-label="{ base: true, m: false }" icon="arrow-right">Some label</p-link>
```

##### Link Pure:

- Removed `subline` slot (visually not intended anymore).

```diff
<p-link-pure href="#">
  Some label
-   <p slot="subline">Some Subline</p>
</p-link-pure>
```

##### Marque:

- Removed `variant` property.

```diff
- <p-marque variant="75-years"></p-marque>
+ <p-marque></p-marque>
// or even better, replace component by wordmark
+ <p-wordmark></p-wordmark>
```

##### Switch:

- Removed deprecated prop `tabbable`.

```diff
- <p-switch tabbable="false">Some label</p-switch>
+ <p-switch tabindex="-1">Some label</p-switch>
```

##### Partials:

- `getIconLinks()` partial accepts only param-cased icon names.

```diff
- require('@porsche-design-system/components-js/partials').getIconLinks({ icons: ['arrowRight'] })

+ require('@porsche-design-system/components-js/partials').getIconLinks({ icons: ['arrow-right'] })
```

##### CSS global scope:

- Changed naming of CSS global variables names.

```diff
- --p-animation-duration__spinner
- --p-animation-duration__banner
+ --p-animation-duration
```

#### 🤡 Component deprecations 🤡

All deprecated components are refactored to match the new design language, therefor it's technically not breaking, but
we highly recommend to migrate to the mentioned alternative, since those deprecated components will be removed with next
major version.

##### Content Wrapper:

- Component is deprecated and will be removed with the next major release. Please use **[Porsche Grid](/styles/grid/)**
  instead, which is based on [CSS Grid](https://css-tricks.com/snippets/css/complete-guide-grid) covering the specific
  layout needs for a harmonic appearance across all digital Porsche touch-points.

##### Flex:

- Component is deprecated and will be removed with the next major release. In general, please use native
  [CSS Flex](https://css-tricks.com/snippets/css/a-guide-to-flexbox) instead for better performance and more
  standardized layout technique.

##### Grid:

- Component is deprecated and will be removed with the next major release. In general, please use native
  [CSS Grid](https://css-tricks.com/snippets/css/complete-guide-grid) in combination with
  **[Porsche Grid](/styles/grid/)** instead for better performance and more standardized layout technique.

##### Headline:

```diff
- <p-headline>The quick brown fox jumps over the lazy dog</p-headline>
+ <p-heading>The quick brown fox jumps over the lazy dog</p-heading>
```

##### Link Social:

- Component is deprecated and will be removed with the next major release. Please use the **[Link](/components/link/)**
  component instead.

#### 🤖 Property deprecations 🤖

All deprecated properties are still present without any effect, therefor it's technically not breaking, but we highly
recommend to migrate and remove the deprecated props since those ones will be removed with next major version.

##### Button Pure:

- Prop `weight` is deprecated, only regular font weight will be applied.

```diff
- <p-button-pure weight="thin">Some label</p-button-pure>
- <p-button-pure weight="regular">Some label</p-button-pure>
- <p-button-pure weight="semibold">Some label</p-button-pure>
- <p-button-pure weight="bold">Some label</p-button-pure>
+ <p-button-pure>Some label</p-button-pure>
```

##### Content Wrapper (deprecated):

- Prop `theme` and `background-color` are deprecated.

```diff
- <p-content-wrapper theme="dark" background-color="default">Some content</p-content-wrapper>
+ <p-content-wrapper>Some content</p-content-wrapper>
```

##### Grid (deprecated):

- The `gutter` property is deprecated and has no effect anymore. Instead, a fluid gutter depending on the viewport width
  is used.

```diff
- <p-grid gutter="16">Some content</p-grid>
- <p-grid gutter="24">Some content</p-grid>
- <p-grid gutter="36">Some content</p-grid>
+ <p-grid>Some content</p-grid>
```

##### Icon:

- Prop `lazy` is deprecated.

```diff
- <p-icon lazy="true"></p-icon>
+ <p-icon></p-icon>
```

##### Link Pure:

- Prop `weight` is deprecated, only regular font weight will be applied.

```diff
- <p-link-pure href="#" weight="thin">Some label</p-link-pure>
- <p-link-pure href="#" weight="regular">Some label</p-link-pure>
- <p-link-pure href="#" weight="semibold">Some label</p-link-pure>
- <p-link-pure href="#" weight="bold">Some label</p-link-pure>
+ <p-link-pure href="#">Some label</p-link-pure>
```

##### Segmented Control:

- Prop `background-color` is deprecated.

```diff
- <p-segmented-control background-color="background-surface">
   <p-segmented-control-item value="xs">XS</p-segmented-control-item>
   <p-segmented-control-item value="s">S</p-segmented-control-item>
 </p-segmented-control>
+ <p-segmented-control>
   <p-segmented-control-item value="xs">XS</p-segmented-control-item>
   <p-segmented-control-item value="s">S</p-segmented-control-item>
 </p-segmented-control>
```

#### 👾 Property value deprecations 👾

All deprecated values are mapped to new ones, therefor it's technically not breaking, but we highly recommend to migrate
to the new values since those ones will be removed with next major version.

##### Banner:

- Prop value `fluid` of `width` prop is deprecated.

```diff
- <p-banner width="fluid"></p-banner>
+ <p-banner></p-banner>
```

- Prop value `neutral` of `state` prop is deprecated.

```diff
- <p-banner state="neutral">
  <span slot="title">Some banner title</span>
  <span slot="description">Some banner description. You can also add inline <a href="https://porsche.com">links</a> to route to another page.</span>
 </p-banner>
+ <p-banner state="info">
  <span slot="title">Some banner title</span>
  <span slot="description">Some banner description. You can also add inline <a href="https://porsche.com">links</a> to route to another page.</span>
 </p-banner>
```

##### Content Wrapper:

- Prop value `fluid` of `width` prop is deprecated.

```diff
- <p-content-wrapper width="fluid">Some content</p-content-wrapper>
+ <p-content-wrapper>Some content</p-content-wrapper>
```

##### Icon:

- Prop values
  `brand | default | neutral-contrast-low | neutral-contrast-medium | neutral-contrast-high | notification-neutral` of
  `color` prop are deprecated.

```diff
- <p-icon color="brand"></p-icon>
+ <p-icon color="primary"></p-icon>

- <p-icon color="default"></p-icon>
+ <p-icon color="primary"></p-icon>

- <p-icon color="neutral-contrast-low"></p-icon>
+ <p-icon color="contrast-low"></p-icon>

- <p-icon color="neutral-contrast-medium"></p-icon>
+ <p-icon color="contrast-medium"></p-icon>

- <p-icon color="neutral-contrast-high"></p-icon>
+ <p-icon color="contrast-high"></p-icon>

- <p-icon color="neutral-contrast-neutral"></p-icon>
+ <p-icon color="contrast-info"></p-icon>
```

##### Inline Notification:

- Prop value `neutral` of `state` prop is deprecated.

```diff
- <p-inline-notification state="neutral"></p-inline-notification>
+ <p-inline-notification state="info"></p-inline-notification>
```

##### Tag:

- Prop value `notification-neutral | neutral-contrast-high | background-default` of `color` prop is deprecated.

```diff
- <p-tag color="notification-neutral">Color label</p-tag>
+ <p-tag color="notification-info">Color label</p-tag>

- <p-tag color="neutral-contrast-high">Color label</p-tag>
+ <p-tag color="primary">Color label</p-tag>

- <p-tag color="background-default">Color label</p-tag>
+ <p-tag color="background-base">Color label</p-tag>
```

##### Tag Dismissible:

- Prop value `background-default` of `color` prop is deprecated.

```diff
- <p-tag-dismissible color="background-default">Color label</p-tag-dismissible>
+ <p-tag-dismissible color="background-base">Color label</p-tag-dismissible>
```

##### Text:

- Prop value `thin | semibold` of `weight` prop is deprecated.

```diff
- <p-text weight="thin">Some text</p-text>
+ <p-text>Some text</p-text>

- <p-text weight="semibold">Some text</p-text>
+ <p-text weight="semi-bold">Some text</p-text>
```

- Prop value
  `brand | default | neutral-contrast-low | neutral-contrast-medium | neutral-contrast-high | notification-neutral` of
  `color` prop is deprecated.

```diff
- <p-text color="brand">Some text</p-text>
+ <p-text>Some text</p-text>

- <p-text color="default">Some text</p-text>
+ <p-text>Some text</p-text>

- <p-text color="neutral-contrast-low">Some text</p-text>
+ <p-text color="contrast-low">Some text</p-text>

- <p-text color="neutral-contrast-medium">Some text</p-text>
+ <p-text color="contrast-medium">Some text</p-text>

- <p-text color="neutral-contrast-high">Some text</p-text>
+ <p-text color="contrast-high">Some text</p-text>

- <p-text color="notification-neutral">Some text</p-text>
+ <p-text color="notification-info">Some text</p-text>
```

##### ToastManager:

- Prop value `neutral` of `state` parameter is deprecated.

```diff
- …addMessage({ text: `Some message`, state: 'neutral' })
+ …addMessage({ text: `Some message`, state: 'info' })
```

### Added

- `Display` component
- `Heading` component
- Prop `underline` for `Link Pure`
- Prop `theme` for `Checkbox Wrapper`, `Radio Button Wrapper`, `Popover`, `Tag Dismissible`, `Textarea Wrapper`,
  `Text Field Wrapper` and `Fieldset Wrapper`
- Prop `size` for `Icon` supports `x-small` and `x-large`
- Prop `size` for `Accordion` `compact="true"` supports `medium`

### Changed

- `Spinner`, `Icon`, `Link Pure`, `Button Pure`, `Link`, `Link Social`, `Button`, `Checkbox Wrapper`,
  `Radio Button Wrapper`, `Popover`, `Modal`, `Select Wrapper`, `Tag`, `Tag Dismissible`, `Textarea Wrapper`,
  `Inline Notification`, `Banner`, `Toast`, `Grid`, `Flex`, `Pagination`, `Scroller`, `Accordion`, `Text`,
  `Text Field Wrapper`, `Content Wrapper`, `Segmented Control`, `Tabs`, `Tabs Bar`, `Headline` and `Fieldset Wrapper`
  match new design language
- `Icon` supports
  `primary | contrast-low | contrast-medium | contrast-high | notification-success | notification-warning | notification-error | notification-info | inherit`
  for `color` prop
- Default value of prop `width` of `Banner` has changed from `basic` to `extended`
- Default value of prop `action-icon` of `Inline Notification` has changed from `arrow-head-right` to `arrow-right`
- Default value of prop `name` of `Icon` has changed from `arrow-head-right` to `arrow-right`
- Default value of prop `variant` of `Link` and `Button` has changed from `secondary` to `primary`

#### Removed

- Custom slotted CSS for mostly all components. Equivalent styles are now provided by `getInitialStyles()` partial
  instead.
- `applyNormalizeStyles` option from `getInitialStyles()` partial which is applied by default now.

## [2.20.0] - 2023-02-06

## [2.20.0-rc.1] - 2023-02-06

## [2.20.0-rc.0] - 2023-01-30

### Added

- `applyNormalizeStyles` option for `getInitialStyles()` partial which includes basic css styles for Light DOM

## [2.19.1-rc.1] - 2023-01-18

### Added

- `jsdom-polyfill` subpackage is available at `@porsche-design-system/components-{js|angular|react|vue}/jsdom-polyfill`
  and can be used to have working web components in jsdom based tests (e.g. jest)
- `testing` subpackage is available at `@porsche-design-system/components-{js|angular|react|vue}/testing` to provide
  `getByRoleShadowed`, `getByLabelTextShadowed` and `getByTextShadowed` utilities which use `@testing-library/dom`
  queries internally to support Shadow DOM
- Validation if `prefix` is already reserved by a different version upon initialization of the Porsche Design System

### Fixed

- `componentsReady()` waits for Porsche Design System being initialized before checking components which can happen in
  certain test scenarios without partials

## [2.19.1-rc.0] - 2023-01-18

### Fixed

- Bug in `@porsche-design-system/components-react/ssr` where in some cases during SSG an error was thrown when
  components render their children conditionally

## [2.19.0] - 2022-12-22

## [2.19.0-rc.2] - 2022-12-22

## [2.19.0-rc.1] - 2022-12-22

### Fixed

- `Stepper Horizontal` calculation of scroll position when used within any parent that has a margin or padding

## [2.19.0-rc.0] - 2022-12-21

### Added

- Vue: typed components are available via the `@porsche-design-system/components-vue` package

### Fixed

- `Modal` focus cycle when pressing Shift Tab right after it was opened

## [2.18.0] - 2022-12-15

## [2.18.0-rc.2] - 2022-12-14

### Added

- Validation to ensure crucial partials are used.  
  **Disclaimer:** The Porsche Design System will **not** inject its initial styles anymore. Please use the
  `getInitialStyles()` partial to reduce flash of unstyled content (FOUC) as described here:
  [getInitialStyles() documentation](https://designsystem.porsche.com/v2/partials/initial-styles)

### Changed

- `line-height` calculation for all components is handled CSS only now by using `ex`-unit in combination with `calc()`
  which gives the best performance, the easiest possible integration and respects UI best practices in having **larger**
  `line-height` values for **small** `font-size` definitions and **smaller** `line-height` values for **larger**
  `font-size` definitions. The calculated values by CSS slightly differ compared to the ones calculated by JavaScript,
  which might result in minor visual changes.

### Fixed

- Screen reader announcements of `Textfield` and `Textarea` in `counter` mode
- Screen reader announcements in `Select Wrapper`

## [2.18.0-rc.1] - 2022-11-24

### Added

- `Carousel` now has a `rewind` property, better prev/next icons, a `max-width` for `heading` and `description` and
  support for slotted `description`

### Fixed

- `Select Wrapper` height if text is zoomed up to 200%

## [2.18.0-rc.0] - 2022-11-17

### Added

- SSR/SSG ready components using Declarative Shadow DOM for Next JS are shipped via
  `@porsche-design-system/components-react/ssr`. To use it simply change your imports.

**Important:** make sure to apply the new `getDSRPonyfill()` partial right before your closing `</body>` tag. More
information can be found here:
[getDSRPonyfill() documentation](https://designsystem.porsche.com/v2/partials/dsr-ponyfill)

```diff
- import { PorscheDesignSystemProvider, PButton, ... } from '@porsche-design-system/components-react';
+ import { PorscheDesignSystemProvider, PButton, ... } from '@porsche-design-system/components-react/ssr';
+ import { getDSRPonyfill } from '@porsche-design-system/components-react/partials';
```

### Changed

- Improve height calculation for `Accordion`
- Slotted anchor support for `Link Pure` is stricter (In case slotted `<a>` is used it must be a direct child of
  `Link Pure`)
- `getFontLinks()` partial now has `{ weights: ['regular', 'semi-bold'] }` for a default

## [2.17.0] - 2022-10-31

## [2.17.0-rc.0] - 2022-10-31

### Added

- `Link Tile`

### Fixed

- `Scroller` bug where scrollable content was not fully hidden by the gradient, when zoomed into the page.

### Changed

- Removed `!important` keyword from css property `display` of `Link Pure` and `Button Pure`

## [2.16.3] - 2022-10-21

## [2.16.3-rc.0] - 2022-10-21

### Fixed

- `Button Pure` and `Link Pure` error when using `size="inherit"` and `icon="none"`

### Changed

- Replaced all internal usage of `Text` and `Headline` components

## [2.16.2] - 2022-09-15

## [2.16.2-rc.0] - 2022-09-15

### Fixed

- Issue with `Popover` where drop-shadow is not shown correctly in Chrome >= 105
- Issue with `Carousel` and `wrap-content="true"` where the layout was out of sync with `Content Wrapper` for
  viewports >= 1760px.
- `Select Wrapper` with custom dropdown keeps attribute changes of native select options in sync if changed
  programmatically

## [2.16.1] - 2022-09-09

### Fixed

- Issue with `Options` typing import for `Carousel`

## [2.16.0] - 2022-09-08

## [2.15.1-rc.1] - 2022-09-08

### Added

- `Carousel`
- `Scroller`

### Changed

- `Stepper Horizontal` now has `size` property
- `Stepper Horizontal` uses improved focus behavior in case it becomes scrollable and scroll indicators are centered
  correctly.
- `Tabs Bar` uses improved focus behavior in case it becomes scrollable and scroll indicators are centered correctly.

## [2.15.1-rc.0] - 2022-08-24

### Fixed

- `Radio Button Wrapper` visual selection change bug in Safari >= 15.5

## [2.15.0] - 2022-08-22

## [2.15.0-rc.1] - 2022-08-18

### Changed

- Downgraded `@angular` to `v13` to ensure backwards compatibility of `@porsche-design-system/components-angular`

## [2.15.0-rc.0] - 2022-08-16

### Fixed

- `Popover` visual shadow bug in Safari
- `Stepper Horizontal Item` bug where pseudo styles of the counter element were overridable

## [2.15.0-beta.0] - 2022-08-05

### Fixed

- `Tabs` & `Tabs Bar` `size` property when using `BreakpointCustomizable`

### Changed

- `Modal` uses poly fluid sizing for outer spacing
- `Banner` uses poly fluid sizing for outer spacing
- `Content Wrapper` uses poly fluid sizing for inner spacing
- `Modal` min-width is slightly updated to perfectly fit into content area of `Content Wrapper` at 320px viewport width

### Added

- Validation of properties for all components
- `Text Field Wrapper` with `input type="search"` is clearable via Escape key and custom clear button across browsers
- `Text Field Wrapper` with `input type="search"` shows a "Locate me" button when `actionIcon="locate"` is set, emits
  the `action` event on click and can be put into a loading state via `actionLoading="true"`

## [2.14.0] - 2022-07-11

## [2.14.0-rc.1] - 2022-07-11

## [2.14.0-rc.0] - 2022-07-11

### Added

- `getBrowserSupportFallbackScript()` partial supporting `cdn` and `format` options as replacement for
  `includeOverlay()` of `@porsche-design-system/browser-notification` npm package
- `getCookiesFallbackScript()` partial supporting `cdn` and `format` options as replacement for `includeCookieOverlay()`
  of `@porsche-design-system/browser-notification` npm package

### Changed

- `getMetaTagsAndIconLinks()` partial to return `theme-color` meta tags with `prefers-color-scheme: {light|dark}` media
  query

## [2.13.0] - 2022-06-23

## [2.13.0-rc.5] - 2022-06-23

### Fixed

- `Stepper Horizontal Item` `state` validation
- `Button` and `Link` with `theme="dark" variant="tertiary"` and `Tag Dismissible` bug on Safari < v15.5 where wrong
  colors on hover were shown

## [2.13.0-rc.4] - 2022-06-22

### Added

- `Stepper Horizontal`

## [2.13.0-rc.3] - 2022-06-22

### Added

- `Segmented Control`

## [2.13.0-rc.2] - 2022-06-21

## [2.13.0-rc.1] - 2022-06-21

## [2.13.0-rc.0] - 2022-06-21

### Changed

- `Button`, `Button Pure` and `Switch` apply `aria-disabled="true"` instead of `disabled` attribute to native button
  internally in case `disabled` and/or `loading` property is set

## [2.12.1] - 2022-05-25

## [2.12.1-rc.0] - 2022-05-25

### Fixed

- Issue with `JssStyle` typing import

## [2.12.0] - 2022-05-19

### Changed

- npm package is prepared for public release on [npmjs.org](https://npmjs.com)

## [2.12.0-rc.2] - 2022-05-12

## [2.12.0-rc.1] - 2022-05-11

## [2.12.0-rc.0] - 2022-05-04

### Added

- `Table Head Cell` now has a `multiline` property

### Changed

- `Headline` has no `hypens` / `overflow-wrap` style by default
- Partials now throw an exception if they are executed in browser

### Fixed

- Exception in `Headline`, `Select Wrapper`, `Text` and `Text List` when changing `theme` prop from `dark` to `light`
- `getInitialStyles()` partial now returns `.hydrated` styles, too

## [2.11.0-skeletons] - 2022-04-21

## [2.11.0] - 2022-04-21

## [2.11.0-rc.0] - 2022-04-20

### Added

- `Tag`
- `Tag Dismissible`

## [2.10.0-skeletons] - 2022-04-13

## [2.10.0] - 2022-04-13

## [2.9.3-rc.1] - 2022-04-06

### Added

- `Text Field Wrapper` now has a `showCharacterCount` property which can be used to hide the character count when a
  `maxLength` attribute is set on the wrapped `input`.
- `Textarea Wrapper` now has a `showCharacterCount` property which can be used to hide the character count when a
  `maxLength` attribute is set on the wrapped `textarea`.

## [2.9.3-rc.0-skeletons] - 2022-03-29

## [2.9.3-rc.0] - 2022-03-28

### Added

- `Text Field Wrapper` supports `unit` property on `input type="text"`
- `Marque` optional configurable clickable/focusable area by defining padding on host element

### Fixed

- `Tabs Item` improved accessibility
- Angular: circular dependency in development mode in `2.9.2-skeletons`

## [2.9.2-skeletons] - 2022-03-24

### Added

- **[EXPERIMENTAL]** `getInitialStyles` partial now accepts a `skeletonTagNames` array of component names that will
  initially have skeleton styles while the Porsche Design System is loading
- **[EXPERIMENTAL]** `Button`, `Button Pure`, `Checkbox Wrapper`, `Fieldset Wrapper`, `Link`, `Link Pure`,
  `Link Social`, `Radio Button Wrapper`, `Select Wrapper`, `Text Field Wrapper`, `Textarea Wrapper` can now have initial
  skeleton styles when passed as `skeletonTagNames` to the `getInitialStyles` partial

## [2.9.2] - 2022-03-24

## [2.9.2-rc.1] - 2022-03-23

### Fixed

- Bug caused by Chrome where hover styles of `Link Pure` are not displayed correctly

## [2.9.2-rc.0] - 2022-03-22

### Added

- Normalized font behavior (`hyphen`, `overflow-wrap` and `text-size-adjust`) across components

### Fixed

- `Modal` scrolling and pinch to zoom on iOS
- `Modal` initial position if scrollable
- `Table Head Cell` sort icon `asc` + `desc`

## [2.9.1] - 2022-03-10

## [2.9.1-rc.0] - 2022-03-09

### Added

- Styles for slotted `<button>` in `Text`

### Changed

- `Modal` heading and aria validation happens only when open

### Fixed

- React: bundling format of partials

## [2.9.0] - 2022-02-28

## [2.9.0-rc.1] - 2022-02-25

### Fixed

- `Modal` focus trap respecting elements in shadow DOM and dynamically added/removed elements on first level
- `Tabs Item` focus outline on click in Safari
- Error while using partials in Vanilla JS and Angular

## [2.9.0-rc.0] - 2022-02-16

### Added

- `getFontFaceStylesheet` returns additional `<link>` tags with `rel="preconnect"` and `rel="dns-prefetch"`
- Option `format` to partials `getFontFaceStylesheet`, `getComponentChunkLinks()`, `getFontLinks()`, `getIconLinks()`,
  `getInitialStyles()`, `getLoaderScript()` and `getMetaTagsAndIconLinks()`

#### Deprecated

- The option `withoutTags` of partials `getFontFaceStylesheet`, `getComponentChunkLinks()`, `getFontLinks()`,
  `getIconLinks()`, `getInitialStyles()`, `getLoaderScript()` and `getMetaTagsAndIconLinks()` is deprecated and will be
  removed in `v3.0.0`. Please use `format: 'jsx'` instead.

```diff
- <link rel="stylesheet" href={getFontFaceStylesheet({ withoutTags: true })} crossOrigin="true" />
+ {getFontFaceStylesheet({ format: 'jsx' })}
```

## [2.9.0-beta.1] - 2022-01-27

### Added

- `:focus-visible` content of selected Tab in `Tabs` component gets focus styling
- Improved accessibility of `Text Field Wrapper` and `Textarea Wrapper` when `maxlength` attribute is set
- `Modal` aria property
- `Modal` class for slotted elements to make content full-width

### Changed

- `Button Pure` and `Link Pure` removed `position: relative` imposition, make sure to **not** override it with
  `position: static`

### Fixed

- `Modal` close button styles when no heading is passed

## [2.9.0-beta.0] - 2022-01-18

### Added

- React: `getByRoleShadowed`, `getByLabelTextShadowed` and `getByTextShadowed` utilities which uses
  `@testing-library/dom` queries internally to support Shadow DOM

### Fixed

- React: `UnhandledPromiseRejectionWarning` when using `skipPorscheDesignSystemCDNRequestsDuringTests()`

## [2.8.0] - 2022-01-17

### Fixed

- Accessibility issue of `Icon` component in Windows High Contrast Mode in Chromium Browser

## [2.8.0-rc.0] - 2022-01-14

### Added

- Support for `tabindex` attribute on `Button`, `Button Pure`, `Switch`, `Link`, `Link Pure` and `Link Social`

### Changed

- `:focus-visible` style matches outline color of `Button` while hovered

#### Deprecated

- The `tabbable` property of `Button`, `Button Pure` and `Switch` is deprecated and will be removed in `v3.0.0`. Please
  use `tabindex` instead.

```diff
- <p-button tabbable="false">Some button</p-button>
+ <p-button tabindex="-1">Some button</p-button>
```

## [2.8.0-beta.3] - 2021-12-22

### Added

**Disclaimer:** The provided themes `light-electric` and `dark-electric` are just a proof of concept, it's **not**
accessible regarding its color contrast and might even be removed in an upcoming major release again.

- `light-electric` theme for `Switch`
- `dark-electric` theme for `Button Pure` and `Link Pure`
- Character counter to `Text Field Wrapper` and `Textarea Wrapper` if `maxlength` is present on `input type="text"` and
  `textarea`

### Changed

- `:focus-visible` style matches outline color of `Switch` while hovered

### Fixed

- Box model of `Button Pure`

## [2.8.0-beta.2] - 2021-12-22

### Fixed

- `Content Wrapper` regression for `!important` style

### Added

- Usage validation for `Link`, `Link Pure` and `Link Social`

## [2.8.0-beta.1] - 2021-12-16

### Fixed

- `Select Wrapper` validation of select element

## [2.8.0-beta.0] - 2021-12-15

### Changed

- Angular: increased peer dependency to `>=12.0.0 <14.0.0`

## [2.7.0] - 2021-12-14

## [2.7.0-rc.0] - 2021-12-14

#### Removed

- `offset-bottom` prop of `Toast` (use `--p-toast-position-bottom` CSS variable instead)

## [2.7.0-beta.6] - 2021-12-08

### Added

- `Popover`

## [2.7.0-beta.5] - 2021-12-07

### Added

**Disclaimer:** The provided theme `light-electric` is just a proof of concept, it's **not** accessible regarding its
color contrast and might even be removed in an upcoming major release again.

- `light-electric` theme for `Accordion`, `Link`, `Link Pure`, `Button`, `Button Pure`, `Tabs`, `Tabs Bar`

## [2.7.0-beta.4] - 2021-12-02

## [2.7.0-beta.3] - 2021-11-30

### Added

- `Accordion` uses `MutationObserver` fallback when no `ResizeObserver` is available in older browsers

### Fixed

- `Link` and `Link Social` not adapting slotted anchor to the width of the element

## [2.7.0-beta.2] - 2021-11-24

### Added

- `Toast`

### Fixed

- `Banner` animations respect offset correctly

## [2.7.0-beta.1] - 2021-11-16

### Fixed

- `Headline` applies `align` and `ellipsis` prop correctly

## [2.7.0-beta.0] - 2021-11-11

### Added

- New `aria` property for `ARIA` attribute handling for: `Button`, `Button Pure`, `Icon`, `Link`, `Link Pure`, `Marque`,
  `Spinner`

### Fixed

- React: warnings about `useLayoutEffect` in SSR context

## [2.6.1] - 2021-11-05

### Fixed

- Prevent breaking entire Porsche Design System due to lacking support of `ResizeObserver`, however `Accordion` still
  requires it

## [2.6.0] - 2021-11-04

### Added

- `unit` and `unitPosition` properties to `Text Field Wrapper`

## [2.6.0-beta.0] - 2021-10-29

### Changed

- Use `Heiti SC` (pre-installed on iOS/macOS) and `SimHei` (pre-installed on Windows) as Chinese fallback font

### Added

- `Marque` uses `webp` images for browsers that support it
- `Inline Notification`
- `Icon` now supports `success` for `name` property

### Fixed

- Colors of `Banner` for dark theme
- Replaced CSS `inset` property with `top`, `left`, `right` and `bottom` for browser compatibility
- Opening and closing transition of `Modal`

## [2.5.1-beta.0] - 2021-10-11

### Fixed

- Possible exceptions when components get unmounted directly

## [2.5.0] - 2021-10-04

### Added

- `SimHei` and `黑体` as fallback for all components' `font-family`

## [2.5.0-beta.1] - 2021-09-28

### Changed

- React: improved render behavior of components

## [2.5.0-beta.0] - 2021-09-22

### Added

- React: utility function `skipPorscheDesignSystemCDNRequestsDuringTests`

## [2.4.0] - 2021-09-21

## [2.4.0-beta.2] - 2021-09-21

### Added

- `Link Social` and `Icon` now support `kakaotalk`, `naver`, `reddit` and `tiktok`
- JSS caching mechanism to improve style performance

### Changed

- Alignment of `linkedin` icon
- Improved accessibility of `Select Wrapper`
- `Icon` loading behaviour to non-blocking, components using the `Icon` will no longer wait for it to load
- Validation messages of `Fieldset Wrapper` have now an additional icon representing the validation state

### Fixed

- Box model of `Link Pure`
- Focus of `Link Pure` with slotted anchor and hidden label
- Focus cycling of `Modal` without focusable children
- Suppress CORS error

## [2.4.0-beta.1] - 2021-08-26

### Added

- `active` property to `Button Pure`

## [2.4.0-beta.0] - 2021-08-26

### Added

- `icon` property of `Button Pure` and `Link Pure` was extended by `none` value
- `alignLabel` and `stretch` property to `Button Pure` and `Link Pure`

### Changed

- Improved `:focus-visible` and `:hover:focus-visible` colors for `Link Social` and `Link`
- Improved slotted `<a>` coloring in dark theme for `Link Social` and `Link`
- Validation messages of `Checkbox Wrapper`, `Radio Button Wrapper`, `Select Wrapper`, `Textarea Wrapper` and
  `Text Field Wrapper` have now an additional icon representing the validation state
- `Modal` backdrop behavior to close modal on mouse-down

### Fixed

- Slotted `<a>` coloring in dark theme for `Text`, `Headline`, `Text List`, `Banner`, `Select Wrapper` and `Link Pure`
- Wrong background color of scrollable `Modal`'s backdrop in Safari

## [2.3.0] - 2021-07-28

## [2.3.0-beta.3] - 2021-07-28

### Changed

- `Accordion` reduce paddings, vertically align carets to the first heading row, adjust border color and hover styles

### Fixed

- `Text Field Wrapper` accessibility of type password and search

## [2.3.0-beta.2] - 2021-07-15

### Added

- `Checkbox Wrapper`, `Radio Button Wrapper`, `Select Wrapper`, `Textarea Wrapper` and `Text Field Wrapper` now reflect
  changes of the `required` attribute on their child component
- `multiline` property to `Table Cell`
- Partial function `getLoaderScript()` to initialize Porsche Design System as early as possible

### Fixed

- `Table Head Cell` uses semi bold instead of bold as font weight
- Transition of `Modal`

## [2.3.0-beta.1] - 2021-07-08

### Added

- `Accordion`

### Changed

- Removed initial delay of `Banner`

## [2.3.0-beta.0] - 2021-07-01

### Added

- `Table`
- Angular: export types from package root
- Accessibility icon

### Changed

- `Button`, `Button Pure` and `Switch` are now focusable while in `loading` state
- `Text` and `Headline` inherits white-space CSS property
- React: sync component props via property instead of attribute

### Fixed

- Angular: support `"strictTemplates": true` option in `tsconfig.json`
- Use correct icon for `arrow-last` and `arrow-first` in `Icon`, `Button` and `Link` components

## [2.2.1] - 2021-06-08

### Changed

- Optimize vertical alignment of `Modal`

### Fixed

- URL in inject global style warning

## [2.2.1-beta.1] - 2021-06-02

### Fixed

- Margin of `Tabs Bar` within `Tabs` for Firefox and Safari
- SVG of `Icon` is not removed after prop change, e.g. on color change
- Fullscreen behavior of `Modal` on screens larger than 1760px

## [2.2.0] - 2021-05-19

### Fixed

- `Text` inside `Button` now has the proper size on iOS Safari when changing to and from landscape mode
- `Banner` can now be re-opened after closing
- Closing one `Banner` will not close other `Banners` on the site

## [2.2.0-beta.2] - 2021-05-12

### Fixed

- `Select Wrapper` value changes are now reflected correctly
- `Select Wrapper` dark theme background color if used with `filter` prop

## [2.2.0-beta.1] - 2021-05-05

### Added

- Partial function `getIconLinks()` to preload Porsche Design System Icons

### Fixed

- `Text Field Wrapper` spacing in Safari

## [2.2.0-beta.0] - 2021-05-05

### Added

- Partial function `getMetaTagsAndIconLinks()` to simplify cross device fav and meta icons

## [2.1.0] - 2021-05-03

## [2.1.0-beta.0] - 2021-05-03

### Added

- `Switch`

### Changed

- `Text` automatically breaks words/strings into new line being too long to fit inside their container
- `Headline` automatically breaks words/strings into new line being too long to fit inside their container
- Extended `Fieldset Wrapper` with `labelSize`, `required`, `state` and `message` properties. If the `Fieldset Wrapper`
  is set to required only the label of the **Fieldset Wrapper** gets an asterisk. It is removed from all wrapped child
  components, as long as they are Porsche Design System form elements.

## [2.0.3] - 2021-04-28

## [2.0.3-beta] - 2021-04-28

### Fixed

- Angular: events firing twice in `Pagination`, `Modal`, `Tabs`, `Tabs Bar` and `Banner` component

## [2.0.2] - 2021-04-21

## [2.0.2-beta.0] - 2021-04-20

### Fixed

- TypeScript build errors due to duplicate declarations in `types.d.ts`

## [2.0.1] - 2021-04-16

### Fixed

- Visual appearance of `Checkbox Wrapper` in iOS Safari
- A bug where `Text Field Wrapper` would throw an error when reattaching to DOM too quickly
- Visual bug in Firefox when zooming out `Text Field Wrapper`, `Checkbox Wrapper` and `Textarea Wrapper`
- Angular: streamline component styles in dark theme

### Changed

- Aligned focus states of `Checkbox Wrapper` and `Radio Button Wrapper` across browsers

## [2.0.0] - 2021-04-13

In keeping with [Semver](https://semver.org), Porsche Design System v2.0.0 was released due to changes in the API,
fundamental changes in loading behavior and others. With our new major version `v2.0.0` there are some important changes
that you should watch out for. To make the migration from `v1.5.x` to our current `v2.0.0` easier, we offer a few
guidelines.

## General changes / improvements:

### All components, icons, fonts, styles and marque of the Porsche Design System are loaded versioned and chunked from a central CDN

This way all web based digital Porsche products share and use the cached and versioned assets regardless of the JS
framework used to improve loading performance across the Porsche group. Only a tiny (1.4kb sized) Porsche Design System
loader script gets bundled into your application code. Everything else gets loaded versioned, cached and chunked from a
central CDN ([read more](https://designsystem.porsche.com/v3/must-know/performance/cdn)). However, this also means that
you will need an **Internet connection** to render the components in a browser (possibly relevant for development stage
or intranet applications).

### Enabling Micro Frontend Architecture

In case of a micro-frontend architecture, multiple instances and versions of the Porsche Design System can be combined
in a final application by configurable prefixing technique of the Porsche Design System components during runtime.
Please refer to our framework specific guidelines
[Vanilla JS](https://designsystem.porsche.com/v2/start-coding/vanilla-js),
[Angular](https://designsystem.porsche.com/v2/start-coding/angular) and
[React](https://designsystem.porsche.com/v2/start-coding/react).

### Prevent Flash of Unstyled Content (FOUC) and Flash of Unstyled Text (FOUT)

To prevent FOUC/FOUT, the Porsche Design System offers various partials as part of the
`@porsche-design-system/components-{js|angular|react}` package to ensure all necessary Porsche Design System fonts and
components are fully loaded. If you've used the `@porsche-design-system/partials` package previously, stop using it and
replace the integration with the partials provided by `@porsche-design-system/components-{js|angular|react}` package.
Have a look at our [FOUC/FOUT guidelines](https://designsystem.porsche.com/v3/must-know/performance/loading-behaviour).

```diff
- <%= require('@porsche-design-system/partials').getPorscheDesignSystemCoreStyles() %>
+ <%= require('@porsche-design-system/components-{js|angular|react}/partials').getInitialStyles() %>

- <%= require('@porsche-design-system/partials').getFontFaceCSS() %>
+ <%= require('@porsche-design-system/components-{js|angular|react}/partials').getFontFaceStylesheet() %>

- <link rel="preload" href="path/to/webfont/nameOfWebFontFile" as="font" type="font/woff2" crossorigin />
+ <%= require('@porsche-design-system/components-{js|angular|react}/partials').getFontLinks({ weights: ['regular', 'semi-bold'] }) %>
```

### Added support for China CDN

Our CDN is configured to forward requests to Chinese CDN automatically when necessary. So you're good to go without any
configuration or multiple region specific builds of your application. However, if you are aiming for the maximum
possible performance in China, you can configure which CDN the Porsche Design System must use. Please follow our
[CDN guidelines](https://designsystem.porsche.com/v3/must-know/performance/cdn) for more information.

### New/optimized components

- **Tabs**
- **Tabs Bar**
- **Banner**
- **Modal**
- Headline
- Select
- Pagination
- Button
- Button Pure
- Link
- Link Pure
- Spinner
- Checkbox
- Radio Button

### Improved TypeScript support for Angular and React

To ensure the best possible typing support, we have refactored our Angular and React wrappers which integrate the native
web components of the Porsche Design System.

### componentsReady() works reliable

Because the Porsche Design System components get loaded async at the time they are needed, it might be relevant within
your application or test automation to know when those have been initialized. Therefore, we provide in all three
`@porsche-design-system/components-{js|angular|react}')` packages a reliable helper function `componentsReady()`.
[Read more about it](https://designsystem.porsche.com/v3/developing/components-ready).

### Removed "blur on focus"

Now focus styling is only applied when you navigate through keyboard and ignored by mouse interaction for browsers
supporting `:focus-visible` otherwise it will fallback to `:focus` CSS implementation.

### Changed focus styling for a better compromise between accessibility and visual appearance

Color and outline of general focus styling has changed to `currentColor` for light/dark theme with an outline of 1px
width/offset. If you have custom components build with the usage of our `@porsche-design-system/utilities` package then
update it to the latest version.

### Improved geometry of Porsche Next font

For better alignment and readability we've changed the geometry of the Porsche Next font which results in a visual
change of font size and spacing.

### Dropped support for IE11 and EdgeHTML according to Porsche's official browser strategy 2021

If you still need to support these browsers, you have to stick to `v1.5.x`. We offer a Browser Notification package
`@porsche-design-system/browser-notification` to alert users that these browsers are no longer supported. It supports a
blocking layer (to be used with Porsche Design System `v2.x`), or a dismissible banner (to be used with Porsche Design
System `v1.x`). Please refer to our
[Browser compatibility guidelines](https://designsystem.porsche.com/v3/must-know/browser-compatibility).

### Changed default type of Button and Button Pure

To be in sync with native `<button>` behavior we've changed the default `type` of **Button** and **Button Pure**
component. Those components will render a button within their Shadow DOM as `<button type="submit">` ( previously
`<button type="button">`).

- `submit`: The button submits the form data to the server. This is the default if the attribute is not specified for
  buttons associated with a `<form>`, or if the attribute is an empty or invalid value.
- `button`: The button has no default behavior, and does nothing when pressed by default. It can have client-side
  scripts listen to the element's events, which are triggered when the events occur.

### Changed support for wrapped links around Link, Link Pure and Link Social component

Due to the support for setting links (`<a href="#">`) in our **Link**, **Link Pure** and **Link Social** components as
child, we've removed support for styling the anchor tag (`<a>`) when it surrounds the component. So we recommend
changing the position of the `<a>` tag from wrapping the component to a direct slot (child) of it.

```diff
- <a href="#"><p-link>Some label</p-link></a>
+ <p-link><a href="#">Some label</a></p-link>

- <a href="#"><p-link-pure>Some label</p-link-pure></a>
+ <p-link-pure><a href="#">Some label</a></p-link-pure>

- <a href="#"><p-link-social>Some label</p-link-social></a>
+ <p-link-social><a href="#">Some label</a></p-link-social>
```

### Automatic \* asterisk symbol to form field labels

We added an automatic generated _ asterisk symbol to form field labels which have the required attribute. This might
lead to a doubled _ symbol if you set one by yourself.

```diff
- <p-text-field-wrapper label="Some label *"><input type="text" name="some-name" required /></p-text-field-wrapper>
+ <p-text-field-wrapper label="Some label"><input type="text" name="some-name" required /></p-text-field-wrapper>

- <p-checkbox-wrapper label="Some label *"><input type="checkbox" name="some-name" required /></p-checkbox-wrapper>
+ <p-checkbox-wrapper label="Some label"><input type="checkbox" name="some-name" required /></p-checkbox-wrapper>

- <p-radio-button-wrapper label="Some label *"><input type="radio" name="some-name" required /></p-radio-button-wrapper>
+ <p-radio-button-wrapper label="Some label"><input type="radio" name="some-name" required /></p-radio-button-wrapper>

- <p-radio-button-wrapper label="Some label *"><input type="radio" name="some-name" required /></p-radio-button-wrapper>
+ <p-radio-button-wrapper label="Some label"><input type="radio" name="some-name" required /></p-radio-button-wrapper>

- <p-textarea-wrapper label="Some label *"><textarea name="some-name" required></textarea></p-textarea-wrapper>
+ <p-textarea-wrapper label="Some label"><textarea name="some-name" required></textarea></p-textarea-wrapper>

- <p-select-wrapper label="Some label *"><select name="some-name" required><option>A</option></select></p-select-wrapper>
+ <p-select-wrapper label="Some label"><select name="some-name" required><option>A</option></select></p-select-wrapper>
```

### Shadow DOM

`Flex`, `Flex Item`, `Grid` and `Grid Item` now use Shadow DOM, thus you are not able to overwrite styles defined by
these components any longer.

---

## Angular

### Integration of Angular components

In the past it was possible to provide a token called `PREVENT_WEB_COMPONENTS_REGISTRATION` which prevented the
registration of the Porsche Design System components and loading of polyfills. Due to the fact that we no longer provide
/ need poly filling, we have completely removed the token. For advanced usage please
[read further](https://designsystem.porsche.com/v2/start-coding/angular).

---

## React

### Integration of React components

In the past `@porsche-design-system/components-react` components have initialized the **Porsche Design System Loader**
automatically as soon as a component was imported. With `v2.x` you have to import the `PorscheDesignSystemProvider` once
in your `index.tsx` which then initializes the **Porsche Design System Loader**, e.g. like:

```diff
  // index.tsx

  import ReactDOM from 'react-dom';
  import { PorscheDesignSystemProvider } from '@porsche-design-system/components-react';
  import { App } from './App';

  ReactDOM.render(
    <React.StrictMode>
+     <PorscheDesignSystemProvider>
        <App />
+     </PorscheDesignSystemProvider>
    </React.StrictMode>,
    document.getElementById('root')
  );
```

For advanced usage please [read further](https://designsystem.porsche.com/v2/start-coding/react).

#### Jsdom Polyfill for React / Jest / jsdom test automation

We removed test mocks for React / Jest / jsdom as Shadow DOM is supported since jsdom v12.2.0. Instead, we provide a
Jsdom Polyfill (exclusivly for `@porsche-design-system/components-react` package) fixing missing implementation of jsdom
which the Porsche Design System relies on. **Note:** If your test includes Porsche Design System components, make sure
to wrap the component you want to test with a PorscheDesignSystemProvider in order to avoid exceptions. For more
information please [read further](https://designsystem.porsche.com/v2/start-coding/react).

---

## Vanilla JS

### Integration of Vanilla JS components

With `v1.x` of the Porsche Design System you've had to copy all needed JS files of
`@porsche-design-system/components-js` into your target directory and include the ES5 and ESM loader snippet. Now you
only need to copy one `index.js` file and initialize the Porsche Design System like in the example below:

```diff
  <!DOCTYPE html>
  <html lang="en">
    <head>
      <meta charset="utf-8">
      <meta name="viewport" content="width=device-width,initial-scale=1.0">
      <title>Porsche Design System</title>
-     <script nomodule src="PATH/TO/PACKAGE/@porsche-design-system/components-js/dist/porsche-design-system/porsche-design-system.js"></script>
-     <script type="module" src="PATH/TO/PACKAGE/@porsche-design-system/components-js/dist/porsche-design-system/porsche-design-system.esm.js"></script>
+     <script src="PATH/TO/PACKAGE/@porsche-design-system/components-js/index.js"></script>
    </head>
    <body>
+     <script type="text/javascript">
+       porscheDesignSystem.load();
+     </script>
      <p-headline variant="headline-1">Some text</p-headline>
    </body>
  </html>
```

For advanced usage please [read further](https://designsystem.porsche.com/v2/start-coding/vanilla-js).

---

## [2.0.0-rc.10] - 2021-04-12

### Changed

- `Tabs` and `Tabs Bar` now respect dynamic additions / removals of `p-tabs-item`, `a` and `button` elements. Make sure
  to update the `activeTabIndex` when mutating elements
- Improved performance of `Text`, `Button Pure` and `Link Pure` when `size` is not `inherit`

### Added

- `Grid` now has a `wrap` and `gutter` property
- Components (`Grid Item`, `Flex Item`, `Tabs Item` and `Text List Item`) that require a specific parent (`Grid`,
  `Flex`, `Tabs` and `Text List`) will now throw an error if used without that parent

### Fixed

- Visual appearance of `Checkbox Wrapper` and `Radio Button Wrapper` reflect the state of the wrapped `input` element

## [2.0.0-rc.9] - 2021-03-26

### Added

- `Button Group` component
- Fullscreen property for `Modal` on mobile

### Changed

- Spacings, heading and sizes of `Modal`

### Fixed

- Prevent duplicate loading of `porsche-design-system.v2.x.HASH.js` chunk when using `getComponentChunkLinks()` partial

## [2.0.0-rc.8] - 2021-03-17

### Added

- Support for full height `Content Wrapper` with flex
- `Tabs Bar` now supports `undefined` as `activeTabIndex`

### Changed

- `Tabs Bar` has a new default `activeTabIndex`, which is `undefined`
- `Tabs Bar` does not work by itself anymore. The `activeTabIndex` needs to be controlled from the outside
  ([read more](https://designsystem.porsche.com/v2/components/tabs-bar/examples))
- Background Color of `Select Wrapper` in `dark` theme to meet accessibility criteria

## [2.0.0-rc.7] - 2021-03-15

### Fixed

- Make shadowed `Flex` and `Grid` work in Firefox + Safari

## [2.0.0-rc.6] - 2021-03-11

### Changed

- Make `Grid` and `Grid Item` use Shadow DOM
- Make `Flex` and `Flex Item` use Shadow DOM

## [2.0.0-rc.5] - 2021-03-09

### Added

- Configurable background color of `Content Wrapper`
- `italic` font-style in `Text` is now overridden with `normal`

### Fixed

- Usage of `Select Wrapper` within custom elements
- A bug that caused `Spinner` to be displayed in a wrong size

## [2.0.0-rc.4] - 2021-03-01

### Changed

- Filter of `Select Wrapper` supports substring search

### Fixed

- Build error in SSR

## [2.0.0-rc.3] - 2021-02-17

### Added

- React: utility function `skipCheckForPorscheDesignSystemProviderDuringTests`
- React: tree shaking for component wrappers

### Fixed

- Angular: error in `Checkbox Wrapper`, `Radio Button Wrapper` and `Text Field Wrapper` when `input[type]` is bound

## [2.0.0-rc.2] - 2021-02-12

### Added

- Validate usage of `Checkbox Wrapper`, `Radio Button Wrapper`, `Select Wrapper`, `Text Field Wrapper` and
  `Textarea Wrapper`

## [2.0.0-rc.1] - 2021-02-04

### Added

- Partial function `getComponentChunkLinks()` to preload Porsche Design System Components

### Changed

- Added a space before asterisk (`*`) when `input`, `textarea` or `select` have `required` attribute within form wrapper
  components
- Renamed partial `getFontLinks()` option from `weight` to `weights`

### Fixed

- A bug in `Tabs Bar` where the nextButton was mistakenly rendered.
- A bug where `Icon` was not rendered when using `lazy` property.
- A bug in `Text Field Wrapper` with input type password where characters would overlap the icon.

## [2.0.0-rc.0] - 2021-01-29

### Added

- Link support for `Marque`
- Sizing options `'responsive' | 'small' | 'medium'` for `Marque`

### Changed

- Angular: added static `load()` function `PorscheDesignSystemModule` for custom prefix
- Hide up/down spin button when using **Text Field** with `type="number"` in Firefox

### Fixed

- Angular: typings
- React: correct handling of `ref` property
- Unhandled exception in `Select Wrapper` if `selected` and `disabled` attributes are set on the same option
- A bug in `Tabs Bar` where scrolling was broken when a tab was selected
- A bug in `Tabs Bar` where the `nextButton` was always rendered

## [2.0.0-alpha.13] - 2021-01-26

### Added

- Partial function `getFontLinks()` to prevent **Flash of Unstyled Text** (FOUT)

### Fixed

- React: correct handling of `className` property

## [2.0.0-alpha.12] - 2021-01-20

### Added

- Partial function `getInitialStyles()` to prevent **Flash of Unstyled Content** (FOUC)
- Partial function `getFontFaceStylesheet()` to prevent **Flash of Unstyled Text** (FOUT)

### Changed

- React: `PorscheDesignSystemProvider` needs to wrap application
- React: component props have to be camelCase
- React: `PorscheDesignSystemProvider` is needed while testing components

### Fixed

- React: typings
- React: support of objects for property values

#### Removed

- React: `getPrefixedComponents`, prefixing is handled by `PorscheDesignSystemProvider`

## [2.0.0-alpha.11] - 2021-01-08

### Changed

- Precision of relative line height
- Changed color of `neutral contrast low`

## [2.0.0-alpha.10] - 2020-12-14

### Added

- `native` property to `Select Wrapper` to force rendering of native Browser select dropdown
- Extended flexibility of `Headline`

### Changed

- Some styling improvements of `Select Wrapper`

### Fixed

- Jsdom Polyfill `fetch` error

## [2.0.0-alpha.9] - 2020-12-09

### Fixed

- Improved reliability of `componentsReady()`

### Changed

- Jsdom Polyfill `console.warn` behaviour

## [2.0.0-alpha.8] - 2020-12-03

### Fixed

- A bug where `Modal` did not remove `overflow=hidden` on document body.

## [2.0.0-alpha.7] - 2020-11-26

### Added

- Jsdom Polyfill

#### Removed

- Jsdom Mocks
- Global "blur on focus" script

### Changed

- Default dropdown direction of `SelectWrapper` from `down` to `auto`
- Made API of `Tabs` consistent with `Tabs Bar`
- Removed transition for focus styling
- Use `:focus-visible` as default and `:focus` as fallback for focusable elements

### Fixed

- The Selected element of `SelectWrapper` dropdown keeps now in sync with native selection if changed programmatically
- Invalid search results get cleared if `SelectWrapper` becomes focus state
- Some bugs in `TabsBar`
- Minification of dynamic slotted content styles
- An issue where `Pagination` throws console errors if disconnected from dom.

## [2.0.0-alpha.6] - 2020-10-28

### Changed

- default `type` of `Button` and `Button Pure` to `submit`

### Fixed

- Typings

## [2.0.0-alpha.5] - 2020-10-26

### Added

- `Modal` component

### Fixed

- Typing for `pageChange` event of `Pagination` component
- Typings

### Changed

- Focus styling

## [2.0.0-alpha.4] - 2020-10-14

### Added

- Custom filter to `Select Wrapper` component
- DropDown direction property to `Select Wrapper` component
- Display `*` after label when `input`, `textarea` or `select` have `required` attribute within form wrapper components
- `Tabs` component
- `Tabs Bar` component
- `Banner` component

#### Removed

- Default `position: relative;` style of `Link Pure` and `Button Pure`

### Fixed

- `Spinner` zooming bug on Safari

## [2.0.0-alpha.3] - 2020-09-11

### Added

- Support to load assets from China CDN directly via browser flag: `PORSCHE_DESIGN_SYSTEM_CDN = 'cn';`

#### Removed

- Support for `<a>` wrapped `Link` and `Link Pure`

## [2.0.0-alpha.2] - 2020-08-20

## [2.0.0-alpha.1] - 2020-08-17

### Changed

- Removed classnames dependency
- Stencil Core `taskQueue` from `congestionAsync` to `async` for more performant component rendering

### Fixed

- Focus input on label click of `Checkbox Wrapper` and `Radio Button Wrapper`

## [1.5.6] - 2020-10-15

## [1.5.6-rc.0] - 2020-10-13

### Fixed

- `Spinner` zooming bug on Safari

## [1.5.5] - 2020-09-11

## [1.5.5-rc.0] - 2020-09-07

### Changed

- Deprecated stencil lifecycle-method `componentDidUnload` to `disconnectedCallback` to fix "`selectObserver` is
  undefined" bug in `Select Wrapper` and `Pagination`

## [1.5.4] - 2020-08-25

## [1.5.4-rc.0] - 2020-08-17

### Changed

- Removed classnames dependency
- Stencil Core `taskQueue` from `congestionAsync` to `async` for more performant component rendering

### Fixed

- Focus input on label click of `Checkbox Wrapper` and `Radio Button Wrapper`
- Fix typings for `orientation` of `Divider` component

## [2.0.0-alpha.0] - 2020-08-06

### Added

- **Experimental:** Optional web component scoping mechanism during runtime to enable micro service architecture

### Changed

- Web components get lazy loaded from central CDN to improve caching strategy across Porsche's digital eco system

#### Removed

- Stop browser support for **IE11** and **EdgeHTML**

### Fixed

- Mix of `Optgroups` and `Options` on same level in `Select Wrapper` component
- Fix typings for `orientation` of `Divider` component

## [1.5.3] - 2020-08-10

## [1.5.3-rc.0] - 2020-08-10

### Fixed

- Mix of `Optgroups` and `Options` on same level in `Select Wrapper` component

## [1.5.2] - 2020-07-22

### Fixed

- Dispatch change event in `Select Wrapper`
- Stencil react-output-target SSR Bug

## [1.5.1] - 2020-07-20

### Fixed

- SVGO settings for icons
- Angular bug which causes `ngcc` to fail

## [1.5.0] - 2020-07-16

### Added

- Icons (active-cabin-ventilation, battery-full, bell, bookmark, car-battery, charging-active, charging-state, climate,
  climate-control, garage, horn, key, map, parking-brake, parking-light, preheating, send, shopping-bag, sidelights,
  user-manual, wrenches)

### Changed

- Icons (arrow-first, arrow-last, battery-empty, car, card, charging-station, question)

### Fixed

- Porsche Marque images

## [1.5.0-rc.2] - 2020-07-06

## [1.5.0-rc.1] - 2020-07-06

### Added

- **Notification Neutral** color to `color` property of `p-text` and `p-icon`

## [1.5.0-rc.0] - 2020-06-25

### Added

- `Fieldset Wrapper` component
- Improved SEO of `p-headline` and `p-text`: Added possibility to write semantic HTML tags (e.g. `<h1>-<h6>` or `<p>`,
  `<blockquote>`, etc.) directly as slotted content.
- Possibility to include anchor tags directly as slots of `Link`, `Link Pure` and `Link Social`
- `Text` new `weight` property `semibold`
- `Button Pure` label with subline pattern as slot
- `Link Pure` label with subline pattern as slot

### Changed

- `Select Wrapper` is now ready for the catwalk. It is dressed now with a custom drop down list box and gets naked by
  default on touch devices.

### Fixed

- Minor accessibility improvements of `icons` and `Text Field`
- Remove native number spinner buttons of `Text Field` with type text for Firefox
- An issue with `Button` and `Button Pure` and their `disabled` attribute

## [1.4.0] - 2020-05-14

## [1.4.0-rc.3] - 2020-05-08

### Added

- `Text List`

### Changed

- Improve caching strategy for fonts by content-based hash
- Improve caching strategy for marque by content-based hash
- Dimensions and sharpness of marque
- Props for `Content Wrapper`

## [1.4.0-rc.2] - 2020-05-06

### Added

- `Content Wrapper`
- Description property to `p-text-field-wrapper`, `p-textarea-wrapper` and `p-select-wrapper`
- `Link Social`

### Changed

- Improve accessibility of error and success states of form elements
- Aria-invalid attribute of form elements if they are in error state is now managed by component
- Rename icon name `configure` to `configurate` (prevents breaking change compared to stable v1.3.0)
- Improve `p-icon` loading behavior

### Fixed

- Display of wrong icons

#### Removed

- `safe-zone` property of `p-grid` (`Content Wrapper` should be used instead)

## [1.4.0-rc.1] - 2020-04-27

### Added

- Add `safe-zone` property to `p-grid` for outer grid margin, max-width and centering
- Submit button with search icon to `p-textfield-wrapper` type search

### Changed

- Background color of readonly state in components `p-textfield-wrapper` and `p-textarea-wrapper`
- Visual appearance of icons
- Improve caching strategy for icons by content-based hash
- Cursor of Radio, Checkbox and Select
- Fixed naming of Mock from `p-textfield-wrapper` to `p-text-field-wrapper`

### Fixed

- Icon loading mechanism

## [1.4.0-rc.0] - 2020-04-09

### Added

- SSR support

## [1.3.0] - 2020-04-08

### Added

- New headline size `headline-5` to `p-headline`
- Test Mocks

### Fixed

- Text styling of Select component on focus in IE11 and Chrome on Windows 10

## [1.3.0-rc.0] - 2020-04-03

### Fixed

- Improve form elements

## [1.2.0] - 2020-03-25

### Added

- `Divider`
- Hover state for form elements

### Fixed

- Support label text of form elements for Screen readers

## [1.1.2] - 2020-03-17

### Changed

- Notification colors

## [1.1.1] - 2020-03-13

### Changed

- Icon of `Checkbox` indeterminate state

## [1.1.0] - 2020-03-11

### Fixed

- Minor improvements

## [1.1.0-rc.0] - 2020-03-02

### Added

- `Select Wrapper`
- `Checkbox Wrapper`
- `Radio Button Wrapper`
- `Textarea Wrapper`

### Fixed

- `Text Field Wrapper` toggle password visibility

## [1.0.3] - 2020-02-13

### Fixed

- JS framework compatibility

## [1.1.0-0] - 2020-02-06

### Added

- `Text Field Wrapper`

### Changed

- Add proper cursor for disabled state for `Button` and `Button Pure`

## [1.0.2] - 2020-02-04

### Fixed

- Inheritable styling of slotted content

## [1.0.1] - 2020-01-30

### Added

- Clickable area of `Link Pure` and `Button Pure` is optionally configurable by defining padding on host element

## [1.0.0] - 2020-01-28

### Added

- Cursor pointer on hover for `Button` and `Button Pure`
- Line-height gets calculated based on Porsche type-scaling formula automatically for `Text`, `Link Pure` and
  `Button Pure`
- Test helper function `componentsReady()` which indicates when lazy loaded components fully have loaded

### Changed

- Update CDN asset paths
- Improve font-weight definitions
- Rename and optimize neutral colors for `Icon` and `Text`

## [1.0.0-rc.1] - 2019-12-13

### Added

- `Headline`
- `Text`
- `Marque`
- `Button`
- `Button Pure`
- `Spinner`
- `Icon`
- `Flex`
- `Grid`
- `Link`
- `Link Pure`
- `Pagination`
- "Blur on focus"<|MERGE_RESOLUTION|>--- conflicted
+++ resolved
@@ -14,16 +14,14 @@
 
 ## [Unreleased]
 
-<<<<<<< HEAD
 #### Added
 
 - `Input Number`: ([#3855](https://github.com/porsche-design-system/porsche-design-system/pull/3855))
-=======
+
 #### Fixed
 
 - `Select Wrapper`: update of scroll position if dropdown is navigated with keyboard
   ([#3858](https://github.com/porsche-design-system/porsche-design-system/pull/3858))
->>>>>>> 19270d6f
 
 ## [3.28.0-rc.3] - 2025-05-19
 
