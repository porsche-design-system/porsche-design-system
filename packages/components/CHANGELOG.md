--- conflicted
+++ resolved
@@ -8,14 +8,12 @@
 
 ### [Unreleased]
 
-<<<<<<< HEAD
 #### Added
 - Custom filter to `Select Wrapper` component
 - DropDown direction property to `Select Wrapper` component
-=======
+
 #### Removed
 - Support for `<a>` wrapped `Link` and `LinkPure`
->>>>>>> 86082792
 
 ### [2.0.0-alpha.2] - 2020-08-20
 
