# Changelog

## Porsche Design System

All notable changes to this project will be documented in this file and published as following npm packages:

- `@porsche-design-system/components-js`
- `@porsche-design-system/components-angular`
- `@porsche-design-system/components-react`
- `@porsche-design-system/components-vue`

The format is based on [Keep a Changelog](https://keepachangelog.com/en/1.0.0), and this project adheres to
[Semantic Versioning](https://semver.org/spec/v2.0.0.html).

## [Unreleased]

<<<<<<< HEAD
### Added

- `hyphens` CSS property can be changed by CSS variable `--p-hyphens` in all components containing text content
  ([#4093](https://github.com/porsche-design-system/porsche-design-system/pull/4093))
=======
### Fixed

- `Segmented Control`: restore proportional shrinking of items when container is narrow
  ([#4094](https://github.com/porsche-design-system/porsche-design-system/pull/4094))
>>>>>>> 45989353

## [3.30.0] - 2025-10-31

## [3.30.0-rc.3] - 2025-10-30

### Added

- `Input Date`, `Input Email`, `Input Number`, `Input Password`, `Input Search`, `Input Tel`, `Input Text`,
  `Input Time`, `Input Url`: implicit submit on `Enter` key press when used inside a form
  ([#4084](https://github.com/porsche-design-system/porsche-design-system/pull/4084))

## [3.30.0-rc.2] - 2025-10-24

### Added

- `Flag`: added `AD, GI, LI, MC, ME, TW` flags & `XX` for unknown region
  ([#4074](https://github.com/porsche-design-system/porsche-design-system/pull/4074))
- `Segmented Control`: `compact` prop to enable a smaller, space-saving version for compact layouts
  ([#4020](https://github.com/porsche-design-system/porsche-design-system/pull/4020))
- Vue: export `prefixInjectionKey` ([#4079](https://github.com/porsche-design-system/porsche-design-system/pull/4079))

### Changed

- `Flag`: international flag replaces `DE` flag as fallback for an unknown region
  ([#4074](https://github.com/porsche-design-system/porsche-design-system/pull/4074))

### Fixed

- `Radio Group`: fixed `compact` mode styles
  ([#4073](https://github.com/porsche-design-system/porsche-design-system/pull/4073))

## [3.30.0-rc.1] - 2025-10-21

### Added

- Angular: form components implement ControlValueAccessor interface to support Angular forms out of the box
  ([#4048](https://github.com/porsche-design-system/porsche-design-system/pull/4048))
- Vue: form components support `v-model` with argument `value|checked`. Can be used like this:
  `<PInputText v-model:value="foo" />`
  ([#4066](https://github.com/porsche-design-system/porsche-design-system/pull/4066))
- `Pin Code`, `Segmented Control`:
  - `update` event is deprecated. Use `change` event instead.
  - `blur` event ([#4050](https://github.com/porsche-design-system/porsche-design-system/pull/4050))
- `Select`, `Multi Select`:
  - `update` event is deprecated. Use `change` event instead.
  - `blur` event ([#4046](https://github.com/porsche-design-system/porsche-design-system/pull/4046))
- `Link Tile`, `Button Tile`: added `footer` slot
  ([#4025](https://github.com/porsche-design-system/porsche-design-system/pull/4025))
- `Radio Group`: ([#4042](https://github.com/porsche-design-system/porsche-design-system/pull/4042))
- `Radio Group`: `blur` event ([#4057](https://github.com/porsche-design-system/porsche-design-system/pull/4057))
- `Flyout`: Prop `backdrop` ([#4058](https://github.com/porsche-design-system/porsche-design-system/pull/4058))

### Changed

- `Radio Button Wrapper`: component is deprecated. Use `Radio Group` instead.
  ([#4042](https://github.com/porsche-design-system/porsche-design-system/pull/4042))

### Fixed

- `Textarea`, `Input Password`: `input` event `target` doesn't have updated `value`
  ([#4048](https://github.com/porsche-design-system/porsche-design-system/pull/4048))
- `Select Wrapper`: disabled options in native dropdown not displayed correctly
  ([#4046](https://github.com/porsche-design-system/porsche-design-system/pull/4046))
- `Tailwind`: change `--color-base` to `--color-canvas` to avoid conflicts with `text-base`
  ([#4037](https://github.com/porsche-design-system/porsche-design-system/pull/4037))
- `Button`, `Link`: rendering of `variant="ghost"` in high contrast mode (HCM)
  ([#4032](https://github.com/porsche-design-system/porsche-design-system/pull/4032))

## [3.30.0-rc.0] - 2025-09-10

### Added

- `Icon`: `ai-3d-object`, `ai-code`, `ai-edit`, `ai-image`, `ai-scale`, `ai-sound`, `ai-text`, `ai-video`
  ([#4022](https://github.com/porsche-design-system/porsche-design-system/pull/4022))
- `Model Signature`: `gt3`, `gt3-rs` and `gts`
  ([#4012](https://github.com/porsche-design-system/porsche-design-system/pull/4021))
- `Button`, `Button Pure`, `Button Tile`, `Link`, `Link Pure`, `Link Tile`: `aria-description` is now supported via
  `aria` prop to provide additional context for screen readers.
  ([#3969](https://github.com/porsche-design-system/porsche-design-system/pull/3969))
- `Pin Code`: `compact` prop to enable a smaller, space-saving version for compact layouts
  ([#4001](https://github.com/porsche-design-system/porsche-design-system/pull/4001))
- `Checkbox`: `update` event is deprecated. Use `change` event instead.
  ([#4010](https://github.com/porsche-design-system/porsche-design-system/pull/4010))

### Fixed

- `Link Tile`, `Button Tile`, `Link Tile Model Signature`: fix overflowing content
  ([#4018](https://github.com/porsche-design-system/porsche-design-system/pull/4018))
- `Select Wrapper`: fix axe-core violation when both `filter` and `description` prop are used
  ([#4011](https://github.com/porsche-design-system/porsche-design-system/pull/4011))

## [3.29.0] - 2025-08-20

## [3.29.0-rc.5] - 2025-08-19

### Changed

- `Checkbox`, `Multi Select`, `Select`, `Pin Code`, `Textarea`: removed slotted anchor styles
  ([#3981](https://github.com/porsche-design-system/porsche-design-system/pull/3981))

### Fixed

- `Popover`: support for custom slotted button & improvements
  ([#3976](https://github.com/porsche-design-system/porsche-design-system/pull/3976))

## [3.29.0-rc.4] - 2025-08-15

### Added

- `Flag`: ([#3964](https://github.com/porsche-design-system/porsche-design-system/pull/3964))
- `Input Url`: ([#3949](https://github.com/porsche-design-system/porsche-design-system/pull/3949))
- `Multi Select`: `compact` prop to enable a smaller, space-saving version for compact layouts
  ([#3953](https://github.com/porsche-design-system/porsche-design-system/pull/3953))
- `Fieldset`: ARIA role `radiogroup` is now supported via `aria` prop. Internal ARIA attributes for `aria-invalid` and
  `aria-required`. ([#3957](https://github.com/porsche-design-system/porsche-design-system/pull/3957))
- `Input Date`, `Input Time`: ([#3954](https://github.com/porsche-design-system/porsche-design-system/pull/3954))

### Changed

- `Multi Select`, `Select`: `background` is now transparent to be aligned with other form fields
  ([#3953](https://github.com/porsche-design-system/porsche-design-system/pull/3953))
- `Multi Select`, `Select`: improved a11y and highlight of options
  ([#3953](https://github.com/porsche-design-system/porsche-design-system/pull/3953))
- `Multi Select`: aligned filter and keyboard behavior with `Select`
  ([#3943](https://github.com/porsche-design-system/porsche-design-system/pull/3943))
- `Scroller`: Deprecation of prop `gradientColor` because gradient is now managed internally and adapts to all themes
  and background colors automatically.
  ([#3962](https://github.com/porsche-design-system/porsche-design-system/pull/3962))

## [3.29.0-rc.3] - 2025-07-29

### Fixed

- Partials: `topLevelAwait` issue in ESM build
  ([#3947](https://github.com/porsche-design-system/porsche-design-system/pull/3947))

## [3.29.0-rc.2] - 2025-07-28

### Changed

- Partials: provide CJS & ESM build ([#3945](https://github.com/porsche-design-system/porsche-design-system/pull/3945))

## [3.29.0-rc.1] - 2025-07-15

### Added

- `Popover`: support for custom slotted button
  ([#3861](https://github.com/porsche-design-system/porsche-design-system/pull/3861))
- `Icon`: `ai-spark` and `ai-spark-filled`
  ([#3916](https://github.com/porsche-design-system/porsche-design-system/pull/3916))
- `Input Text`: `counter` prop functions independently of `max-length`, allowing character count display even when no
  limit is set ([#3901](https://github.com/porsche-design-system/porsche-design-system/pull/3901))
- `Input Email`: ([#3927](https://github.com/porsche-design-system/porsche-design-system/pull/3927))
- `Input Tel`: ([#3928](https://github.com/porsche-design-system/porsche-design-system/pull/3928))

### Changed

- `Input Search`: `indicator` prop now defaults to `false`
  ([#3917](https://github.com/porsche-design-system/porsche-design-system/pull/3917))
- Angular: updated peer dependency to `>=20.0.0 <21.0.0`
- **Breaking Change** `Textarea`:
  - Renamed the `showCounter` prop to `counter`.
  - Changed default behavior: the `counter` is now disabled by default (`false` instead of `true`).

  ```diff
  - <p-textarea name="some-name" showCounter="false"></p-textarea>
  + <p-textarea name="some-name"></p-textarea>
  ```

  To enable the counter explicitly:

  ```diff
  - <p-textarea name="some-name"></p-textarea>
  + <p-textarea name="some-name" counter="true"></p-textarea>
  ```

  ⚠️ This is a breaking change — you must update all instances using `showCounter`.
  ([#3901](https://github.com/porsche-design-system/porsche-design-system/pull/3901))

### Fixed

- `Carousel`: component does not work correctly if an invalid `lang` value is provided
  ([#3924](https://github.com/porsche-design-system/porsche-design-system/pull/3924))
- Vue: fixed initial render for `dark` and `auto` themes in `PorscheDesignSystemProvider`
  ([#3898](https://github.com/porsche-design-system/porsche-design-system/pull/3898))

## [3.29.0-rc.0] - 2025-06-27

### Added

- `Input Search`: ([#3874](https://github.com/porsche-design-system/porsche-design-system/pull/3874))
- `Input Number`, `Input Password`: added loading state
  ([#3874](https://github.com/porsche-design-system/porsche-design-system/pull/3874))
- `Input Text`: ([#3897](https://github.com/porsche-design-system/porsche-design-system/pull/3897))
- `Select`: `filter` prop to enable an input in the dropdown to filter options
  ([#3893](https://github.com/porsche-design-system/porsche-design-system/pull/3893))
- `Flyout`: expose `--ref-p-flyout-pt` and `--ref-p-flyout-px` read only CSS variable
  ([#3902](https://github.com/porsche-design-system/porsche-design-system/pull/3902))

## [3.28.0] - 2025-06-02

### Added

- `Input Number`: ([#3855](https://github.com/porsche-design-system/porsche-design-system/pull/3855))

### Fixed

- `Select Wrapper`: update of scroll position if dropdown is navigated with keyboard
  ([#3858](https://github.com/porsche-design-system/porsche-design-system/pull/3858))
- `Select`, `Multi Select`: replacement of static (english) a11y announcement of active `option` with dynamic
  announcement through `ariaActiveDescendantElement`
  ([#3826](https://github.com/porsche-design-system/porsche-design-system/pull/3826))

## [3.28.0-rc.3] - 2025-05-19

### Added

- `Styles`: theme for `tailwindcss` including utilities available under
  `import { … } from '@porsche-design-system/components-{js|angular|react|vue}/tailwindcss';`
  ([#3849](https://github.com/porsche-design-system/porsche-design-system/pull/3849))

### Changed

- Partials: `getInitialStyles` removed default styles for `h1`, `h2`, `h3`, `h4`, `h5`, `h6`, `p`, `b` and `strong`
  ([#3849](https://github.com/porsche-design-system/porsche-design-system/pull/3849))

#### Fixed

- `Multi Select`: enable full a11y compliance
  ([#3819](https://github.com/porsche-design-system/porsche-design-system/pull/3819))
- Accessibility: fix ARIA live announcements of form components status messages
  ([#3796](https://github.com/porsche-design-system/porsche-design-system/pull/3796))

## [3.28.0-rc.2] - 2025-04-23

### Fixed

- `Canvas`: stealing focus from `Text Field Wrapper`
  ([#3843](https://github.com/porsche-design-system/porsche-design-system/pull/3843))

## [3.28.0-rc.1] - 2025-04-14

### Fixed

- `Drilldown`, `Drilldown Item`: visibility for slotted content (experimental)
  ([#3833](https://github.com/porsche-design-system/porsche-design-system/pull/3833))

## [3.28.0-rc.0] - 2025-04-11

### Added

- `Input Password`: ([#3763](https://github.com/porsche-design-system/porsche-design-system/pull/3763))
- `Drilldown`, `Drilldown Item`: CSS variable `--p-drilldown-grid-template` and `--p-drilldown-gap` (experimental)
  ([#3822](https://github.com/porsche-design-system/porsche-design-system/pull/3822))
- `Drilldown Item`: named slot `button` and `header` (experimental)
  ([#3822](https://github.com/porsche-design-system/porsche-design-system/pull/3822))
- `Drilldown Link`: (experimental) ([#3822](https://github.com/porsche-design-system/porsche-design-system/pull/3822))

### Changed

- **Breaking Change** `Flyout Multilevel`, `Flyout Multilevel Item`: renamed (experimental) component to `Drilldown` and
  `Drilldown Item` ([#3822](https://github.com/porsche-design-system/porsche-design-system/pull/3822))
- **Breaking Change** `Drilldown Item` doesn't style slotted `<a>` tags anymore, instead use `Drilldown Link` or a
  custom link ([#3822](https://github.com/porsche-design-system/porsche-design-system/pull/3822))

### Fixed

- `aria` prop now supports a colon inside a value, e.g. `aria="{ 'aria-label': 'Always remember: yes you can!' }"`
  ([#3680](https://github.com/porsche-design-system/porsche-design-system/pull/3680))

## [3.27.3] - 2025-03-21

## [3.27.2] - 2025-03-20

## [3.27.2-rc.0] - 2025-03-18

### Changed

- `Table`: add border-bottom styles to `Table Head` to support both, empty and missing `Table Body`
  ([#3788](https://github.com/porsche-design-system/porsche-design-system/pull/3788))

### Fixed

- `Styles`: change `Gradient` color values from `rgba` to `hsla` to fix Chrome rendering bug
  ([#3793](https://github.com/porsche-design-system/porsche-design-system/pull/3793))

## [3.27.1] - 2025-03-05

## [3.27.1-rc.0] - 2025-03-05

### Fixed

- `Carousel`: `auto` value of `slides-per-page` prop is breakpoint customizable
  ([#3783](https://github.com/porsche-design-system/porsche-design-system/pull/3783))
- `Select`, `Multi Select`, `Select Wrapper`: remove positioning with native anchor positioning due to a Chrome bug
  ([#3780](https://github.com/porsche-design-system/porsche-design-system/pull/3780))

## [3.27.0] - 2025-02-28

## [3.27.0-rc.6] - 2025-02-28

### Added

- `Table`: `compact` prop to enable a smaller, space-saving version for compact layouts
  ([#3758](https://github.com/porsche-design-system/porsche-design-system/pull/3758))
- `Table`: `layout` prop to render table with `table-layout: fixed` css for manual control of column widths
  ([#3758](https://github.com/porsche-design-system/porsche-design-system/pull/3758))
- `Carousel`: `align-controls` prop to align the controls slot to the left or center (overwrites auto-alignment)
  ([#3766](https://github.com/porsche-design-system/porsche-design-system/pull/3766))

### Changed

- `Select`, `Multi Select`, `Select Wrapper`:
  - gets rendered on `#top-layer` which enables it to be shown correctly even when used e.g. within a scroll container
    or overflow context ([#3754](https://github.com/porsche-design-system/porsche-design-system/pull/3754))
  - gets positioned by [CSS Anchor Positioning](https://developer.mozilla.org/en-US/docs/Web/CSS/CSS_anchor_positioning)
    or [Floating UI](https://floating-ui.com) as fallback for browsers not supporting it yet
    ([#3754](https://github.com/porsche-design-system/porsche-design-system/pull/3754))
  - modernized visual appearance, dynamic max-height based on viewport and fade in animation of option list
    ([#3754](https://github.com/porsche-design-system/porsche-design-system/pull/3754))
- `Select`, `Select Wrapper`:
  - focus outline becomes default focus style when no filter is used
    ([#3754](https://github.com/porsche-design-system/porsche-design-system/pull/3754))
- `Carousel`: Center layout of Carousel on mobile view
  ([#3765](https://github.com/porsche-design-system/porsche-design-system/pull/3765))
- `Carousel`: `auto` value of `slides-per-page` prop is breakpoint customizable
  ([#3771](https://github.com/porsche-design-system/porsche-design-system/pull/3771))

## [3.27.0-rc.5] - 2025-02-20

### Fixed

- `AG Grid`: error on reload in next.js.
  ([#3759](https://github.com/porsche-design-system/porsche-design-system/pull/3759))

## [3.27.0-rc.4] - 2025-02-20

### Fixed

- `AG Grid`: not accessing cdn base url correctly.
  ([#3759](https://github.com/porsche-design-system/porsche-design-system/pull/3759))

## [3.27.0-rc.3] - 2025-02-18

### Fixed

- `AG Grid`: not resolving dependencies correctly.
  ([#3757](https://github.com/porsche-design-system/porsche-design-system/pull/3757))

## [3.27.0-rc.2] - 2025-02-18

### Fixed

- `AG Grid`: not resolving dependencies correctly.
  ([#3756](https://github.com/porsche-design-system/porsche-design-system/pull/3756))

## [3.27.0-rc.1] - 2025-02-17

### Changed

- **Breaking Change** `AG Grid`: Updated from v32 to v33, which introduced a new Theming API. AG Grid migrated from a
  CSS-based theming approach to a JavaScript object-based theming system. As a result, our custom theme also had to be
  adjusted accordingly. ([#3740](https://github.com/porsche-design-system/porsche-design-system/pull/3740))

### Fixed

- Styles: `vanilla-extract` returns `getMediaQueryMax`, `getMediaQueryMin`, `getMediaQueryMinMax` & `getSkeletonStyle`
  in wrong format ([#3753](https://github.com/porsche-design-system/porsche-design-system/pull/3753))

## [3.27.0-rc.0] - 2025-02-13

### Added

- `@font-face` supports Thai language
  ([#3750](https://github.com/porsche-design-system/porsche-design-system/pull/3750))
- Partials: `getFontLinks` supports preloading `thai` subset
  ([#3750](https://github.com/porsche-design-system/porsche-design-system/pull/3750))

### Changed

- `Popover`: gets rendered on `#top-layer` which enables it to be shown correctly even when used e.g. within a scroll
  container ([#3732](https://github.com/porsche-design-system/porsche-design-system/pull/3732))

#### Removed

- `Popover`: default styling for slotted anchors
  ([#3732](https://github.com/porsche-design-system/porsche-design-system/pull/3732))

## [3.26.0] - 2025-02-07

## [3.26.0-rc.0] - 2025-02-06

### Added

- `Switch`: `compact` prop to enable a smaller, space-saving version for compact layouts
  ([#3728](https://github.com/porsche-design-system/porsche-design-system/pull/3728))
- `Select`: `compact` prop to enable a smaller, space-saving version for compact layouts
  ([#3731](https://github.com/porsche-design-system/porsche-design-system/pull/3731))
- `Canvas`: named slot `sidebar-end-header`
  ([#3736](https://github.com/porsche-design-system/porsche-design-system/pull/3736))
- `Icon`: `4-wheel-drive`, `aggregation`, `arrow-compact-down`, `arrow-compact-left`, `arrow-compact-right`,
  `arrow-compact-up`, `arrows`, `battery-half`, `battery-one-quarter`, `battery-three-quarters`, `brain`, `cabriolet`,
  `charging-network`, `cloud`, `color-picker`, `compass`, `coupe`, `cut`, `door`, `drag`, `ear`, `error`,
  `exclamation-filled`, `fast-backward`, `fast-forward`, `file-csv`, `file-excel`, `flag`, `genuine-parts`,
  `geo-localization`, `grip`, `group`, `hand`, `highway-filled`, `history`, `laptop`, `limousine`, `linked`,
  `logo-apple-carplay`, `logo-apple-music`, `logo-kununu`, `logo-snapchat`, `microphone`, `news`, `north-arrow`,
  `online-search`, `paste`, `pivot`, `price-tag`, `qr-off`, `question-filled`, `radar`, `radio`, `return`, `road`,
  `seat`, `service-technician`, `skip-backward`, `skip-forward`, `stop`, `suv`, `theme`, `turismo`, `trigger-finger`,
  `unlinked` and `weather` ([#3737](https://github.com/porsche-design-system/porsche-design-system/pull/3737))

## [3.25.1] - 2025-01-23

## [3.25.1-rc.0] - 2025-01-23

### Fixed

- `Carousel`: throws error when object-like string is passed by `pagination`
  ([#3715](https://github.com/porsche-design-system/porsche-design-system/pull/3715))

## [3.25.0] - 2025-01-23

## [3.25.0-rc.1] - 2025-01-22

### Fixed

- `Carousel`: throws error when object-like string is passed by `slides-per-page`
  ([#3710](https://github.com/porsche-design-system/porsche-design-system/pull/3710))

## [3.25.0-rc.0] - 2025-01-21

### Added

- `Sheet` ([#3704](https://github.com/porsche-design-system/porsche-design-system/pull/3704))
- `Button`, `Button-Pure`: Add `form` prop to explicitly associate the component with a form, even when it's not
  directly nested within it. ([#3648](https://github.com/porsche-design-system/porsche-design-system/pull/3648))

### Changed

- `Table`: Enable `Table Head Cell` to be used within `Table Row` in addition to `Table Head Row` to further align with
  table structure defined by W3C ([#3701](https://github.com/porsche-design-system/porsche-design-system/pull/3701))

### Fixed

- `Textarea`, `Textarea Wrapper`, `Textfield Wrapper`: color contrast of `unit` prop and counter in `readonly` mode
  meets WCAG 2.2 AA standard ([#3693](https://github.com/porsche-design-system/porsche-design-system/pull/3693))

## [3.24.0] - 2025-01-08

## [3.24.0-rc.1] - 2025-01-08

## [3.24.0-rc.0] - 2025-01-07

### Added

- Styles: support for `vanilla-extract` available under
  `import { … } from '@porsche-design-system/components-{js|angular|react|vue}/styles/vanilla-extract';`
  ([#3666](https://github.com/porsche-design-system/porsche-design-system/pull/3666))

### Changed

- React: updated peer dependency to `>=19.0.0 <20.0.0`

## [3.23.0] - 2024-12-12

## [3.23.0-rc.0] - 2024-12-12

### Changed

- `Select`: Slotted image of selected option now visible in combobox
  ([#3651](https://github.com/porsche-design-system/porsche-design-system/pull/3651))

### Fixed

- `Flyout`: transition bug in Safari ([3674](https://github.com/porsche-design-system/porsche-design-system/pull/3674))
- `Styles`: dart sass deprecation warnings in `SCSS` variant
  ([3664](https://github.com/porsche-design-system/porsche-design-system/pull/3664))

## [3.22.1] - 2024-12-09

## [3.22.1-rc.0] - 2024-12-09

### Fixed

- `Flyout Multilevel`: Secondary scroll area not shown in iOS Safari (iPhone only)
  ([3663](https://github.com/porsche-design-system/porsche-design-system/pull/3663))

## [3.22.0] - 2024-12-06

## [3.22.0-rc.1] - 2024-12-06

### Added

- `Flyout Multilevel`: Supports infinite layers
  ([3647](https://github.com/porsche-design-system/porsche-design-system/pull/3647))

### Fixed

- Partials: error when using in projects without `react/jsx-runtime` as dependency
  ([#3660](https://github.com/porsche-design-system/porsche-design-system/pull/3660))
- `Textfield Wrapper`: text alignment of type `email` and `tel` values in RTL mode
  ([3655](https://github.com/porsche-design-system/porsche-design-system/pull/3655))
- `Popover`:
  - Rendering bug of drop-shadow in Safari 18.x
    ([3622](https://github.com/porsche-design-system/porsche-design-system/pull/3622))
  - Positioning in RTL mode if rendered inside a table (in #top-layer)
    ([3658](https://github.com/porsche-design-system/porsche-design-system/pull/3658))

## [3.22.0-rc.0] - 2024-11-19

### Added

- `Modal`, `Flyout`:
  - `aria-label` is generated from slotted header contents if `aria` prop is not provided
  - ARIA `role` to `aria` prop of `Modal` component to support setting `alertdialog` role
    ([3618](https://github.com/porsche-design-system/porsche-design-system/pull/3618))
- `Pin-Code`: Add `form` prop to explicitly associate the component with a form, even when it's not directly nested
  within it. ([#3588](https://github.com/porsche-design-system/porsche-design-system/pull/3588))
- `Segmented-Control`: Use ElementInternals API and add `form` prop to explicitly associate the component with a form,
  even when it's not directly nested within it.
  ([#3614](https://github.com/porsche-design-system/porsche-design-system/pull/3614))

### Changed

- Angular: updated peer dependency to `>=19.0.0 <20.0.0`
- `Pin-Code`:
  - Remove native input and use ElementInternals API
  - **Breaking Change**: `Pin-Code` component no longer support native validation due to the removal of the underlying
    native `<input>` element. ([#3588](https://github.com/porsche-design-system/porsche-design-system/pull/3588))
- `Styles`: `SCSS` variant uses `@forward/@use` internally to replace deprecated `@import`
  ([#3623](https://github.com/porsche-design-system/porsche-design-system/pull/3623))

### Fixed

- Partials: removed bundled `react/jsx-runtime` due to React 18/19 incompatibilities. When using `jsx` in the `format`
  option, it is necessary to have `react/jsx-runtime` as a dependency in the project included.
  ([#3613](https://github.com/porsche-design-system/porsche-design-system/pull/3613))
- `Select`, `Multi-Select`: Ensure that dynamically changing the `disabled` property via `optgroups` persists the
  `disabled` state for individual options within the group.
  ([#3614](https://github.com/porsche-design-system/porsche-design-system/pull/3614))

## [3.21.0] - 2024-11-12

## [3.21.0-rc.0] - 2024-11-11

### Added

- `Flyout`: Prop `footerBehavior` to always make footer fixed
  ([3590](https://github.com/porsche-design-system/porsche-design-system/pull/3590))
- `Checkbox`, `Textarea`: `formDisabledCallback` and `formStateRestoreCallback` from ElementInternals API and sync
  validity with form element. ([#3528](https://github.com/porsche-design-system/porsche-design-system/pull/3528))
- `Link`, `Link Pure`, `Link Tile`: `aria-haspopup` is now supported for `aria` prop
  ([#3589](https://github.com/porsche-design-system/porsche-design-system/pull/3589))
- `Button`, `Link`: `compact` prop is breakpoint customizable
  ([#3580](https://github.com/porsche-design-system/porsche-design-system/pull/3580))
- `Select`, `Multi-Select`: Add `form` prop to explicitly associate these components with a specific form when they are
  not directly nested within it. ([#3542](https://github.com/porsche-design-system/porsche-design-system/pull/3542))

### Changed

- `Select`, `Multi-Select`:
  - Remove native select and use ElementInternals API
    ([#3542](https://github.com/porsche-design-system/porsche-design-system/pull/3542))
  - **Breaking Change**: `Select` and `Multi-Select` components no longer support native validation due to the removal
    of the underlying native `<select>` element.

### Fixed

- `Flyout`: overlapping of scrollbar in iOS/iPadOS Safari when sticky header/footer is used
  ([#3607](https://github.com/porsche-design-system/porsche-design-system/pull/3607))
- `Carousel`: dynamic change in `slidesPerPages` when using `focusOnCenterSlide` prop breaks pagination
  ([#3592](https://github.com/porsche-design-system/porsche-design-system/pull/3592))
- `Flyout`, `Modal`:
  - transition not working correctly when using conditionally rendered content
    ([#3590](https://github.com/porsche-design-system/porsche-design-system/pull/3590))
  - dismiss button not sticky in case header slot is not present
    ([#3574](https://github.com/porsche-design-system/porsche-design-system/pull/3574))
  - dismiss button overlaps content area
    ([#3574](https://github.com/porsche-design-system/porsche-design-system/pull/3574))
- `jsdom-polyfill`: errors from included polyfill packages
  ([3543](https://github.com/porsche-design-system/porsche-design-system/pull/3543))
- React: global `hidden` attribute with value `false` not working
  ([#3555](https://github.com/porsche-design-system/porsche-design-system/pull/3555))

## [3.20.0] - 2024-10-24

## [3.20.0-rc.1] - 2024-10-24

### Added

- React: better tree-shaking for `@porsche-design-system/components-react`
  ([#3554](https://github.com/porsche-design-system/porsche-design-system/pull/3554))
- `Icon`: `sidebar` ([#3556](https://github.com/porsche-design-system/porsche-design-system/pull/3556))

### Changed

- `Canvas`: Improve UI and UX behaviour in Safari
  ([#3556](https://github.com/porsche-design-system/porsche-design-system/pull/3556))

### Fixed

- `Flyout`: transition animation in Chrome Browser if `Flyout` has scrollable content
  ([#3550](https://github.com/porsche-design-system/porsche-design-system/pull/3550))

## [3.20.0-rc.0] - 2024-10-18

### Added

- `Icon`: `attachment`, `dislike`, `dislike-filled`, `like`, `like-filled`, `new-chat`
  ([#3515](https://github.com/porsche-design-system/porsche-design-system/pull/3515))

### Changed

- `Canvas`: Improve UI and UX behaviour
  ([#3515](https://github.com/porsche-design-system/porsche-design-system/pull/3515))
- `Flyout`, `Modal`: Removed default styling for slotted anchors
  ([#3515](https://github.com/porsche-design-system/porsche-design-system/pull/3515))

## [3.19.0] - 2024-10-14

## [3.19.0-rc.4] - 2024-10-14

### Added

- `AG Grid`: custom theme ([#3517](https://github.com/porsche-design-system/porsche-design-system/pull/3517))
- `Checkbox`: Added a `compact` prop to enable a smaller, space-saving version of the checkbox for compact layouts.
  ([#3504](https://github.com/porsche-design-system/porsche-design-system/pull/3504))
- `Text`, `Display`, `Heading` and `Headline`: introduce new option `inherit` to prop `align`
  ([#3520](https://github.com/porsche-design-system/porsche-design-system/pull/3520))

### Fixed

- `Pin Code`, `Select Wrapper`: programmatic focus
  ([#3527](https://github.com/porsche-design-system/porsche-design-system/pull/3527))
- `Select Wrapper`: native option dropdown has wrong colors in theme dark
  ([#3523](https://github.com/porsche-design-system/porsche-design-system/pull/3523))
- `Switch`: width/height calculation of the toggle element supports browser based text only zoom
  ([#3542](https://github.com/porsche-design-system/porsche-design-system/pull/3542))
- Angular, React, Vue: missing `@deprecated` annotations for deprecated components
  ([#3525](https://github.com/porsche-design-system/porsche-design-system/pull/3525))
- Partials: Replace meta tag `apple-mobile-web-app-capable` with `mobile-web-app-capable` in `getMetaTagsAndIconLinks`
  partial. ([#3519](https://github.com/porsche-design-system/porsche-design-system/pull/3519))

## [3.19.0-rc.3] - 2024-10-02

### Fixed

- `Carousel`: remove gradient styles for carousel if `gradientColor` is not defined
  ([#3518](https://github.com/porsche-design-system/porsche-design-system/pull/3518))

## [3.19.0-rc.2] - 2024-10-01

### Added

- `Carousel`: introduce `trimSpace` prop
  ([#3496](https://github.com/porsche-design-system/porsche-design-system/pull/3496))
- `Checkbox`: ([#3498](https://github.com/porsche-design-system/porsche-design-system/pull/3498))

### Fixed

- `Checkbox Wrapper`, `Radio Button Wrapper`: rendering of `checked` state in Blink based Browsers when component is
  rendered in high contrast mode ([#3488](https://github.com/porsche-design-system/porsche-design-system/pull/3488))

## [3.19.0-rc.1] - 2024-09-06

### Changed

- `Canvas`: Improve UX ([#3494](https://github.com/porsche-design-system/porsche-design-system/pull/3494))

## [3.19.0-rc.0] - 2024-09-03

### Added

- `componentsReady()`: Introduce optional `readyState` parameter
  ([#3460](https://github.com/porsche-design-system/porsche-design-system/pull/3460))
- `Carousel`: introduce `focusOnCenterSlide` & `gradientColor` props
  ([#3488](https://github.com/porsche-design-system/porsche-design-system/pull/3488))

### Changed

- `Text Field Wrapper`: width calculation of counter and unit element are now CSS based in relation to the number of
  characters ([#3472](https://github.com/porsche-design-system/porsche-design-system/pull/3472))

### Fixed

- `jsdom-polyfill`: errors from included polyfill packages
  ([3481](https://github.com/porsche-design-system/porsche-design-system/pull/3481))

## [3.18.0] - 2024-08-21

## [3.18.0-rc.0] - 2024-08-21

### Added

- `Button Tile`, `Link Tile`, `Link Tile Model Signature`: supports `<video/>` (the tile components automatically check
  for OS reduced motion setting to decide weather the video autoplay should be prevented or not to improve accessibility
  & UX) ([#3454](https://github.com/porsche-design-system/porsche-design-system/pull/3454))
- Extend deprecation console warnings by reference to causing DOM element
  ([#3439](https://github.com/porsche-design-system/porsche-design-system/pull/3439))
- `Textarea`: ([#3443](https://github.com/porsche-design-system/porsche-design-system/pull/3443))

### Changed

- Partials: `getInitialStyles` uses CSS `:defined` to determine the visibility of web components, as well as
  `[data-ssr]` attribute instead of `.ssr` class for Next JS and Remix
  ([#3466](https://github.com/porsche-design-system/porsche-design-system/pull/3466))
- Components: Use `:defined` & `[data-ssr]` to handle visibility of nested elements within Shadow DOM
  ([#3470](https://github.com/porsche-design-system/porsche-design-system/pull/3470))
- `Button`, `Link`: spacings adjusted for `compact` mode
- `Banner`, `Flyout`, `Inline Notification`, `Modal`, `Scroller`, `Toast`: button style
  ([#3435](https://github.com/porsche-design-system/porsche-design-system/pull/3435))
- `Select`: added `display: block` to host in order to be consistent with other form components
  ([#3462](https://github.com/porsche-design-system/porsche-design-system/pull/3462))

### Fixed

- `Select`, `Multi-Select`: programmatic focus
  ([#3462](https://github.com/porsche-design-system/porsche-design-system/pull/3462))
- `Button Tile`, `Link Tile`, `Link Tile Model Signature`: correct image position if custom css `position: absolute` is
  used on media element ([#3446](https://github.com/porsche-design-system/porsche-design-system/pull/3446))
- `Button`, `Link`: Safari rendering issue of `backdrop-filter` on border in variant `ghost`
  ([#3435](https://github.com/porsche-design-system/porsche-design-system/pull/3435))
- `Select`, `Select Wrapper`, `Multi Select`, `Textfield Wrapper`: `text-overflow` has now ellipsis behaviour and
  `min-width` is added to prevent text overlapping
  ([#3465](https://github.com/porsche-design-system/porsche-design-system/pull/3465))

## [3.17.0] - 2024-08-01

## [3.17.0-rc.2] - 2024-08-01

### Fixed

- `Optgoup`: hydration error in Next.js SSR context
  ([#3432](https://github.com/porsche-design-system/porsche-design-system/pull/3432))
- `Select`: ensure slotted image width
  ([#3432](https://github.com/porsche-design-system/porsche-design-system/pull/3432))

## [3.17.0-rc.1] - 2024-07-31

### Added

- `Button`, `Link`:
  - Prop `variant` extended by value `ghost`
    ([#3423](https://github.com/porsche-design-system/porsche-design-system/pull/3423))
  - Prop `compact` ([#3423](https://github.com/porsche-design-system/porsche-design-system/pull/3423))

### Fixed

- `Tabs Bar`: fixed tabindex issue when `Tabs Bar` is rendered with the `Scroller` component
  ([#3421](https://github.com/porsche-design-system/porsche-design-system/pull/3421))

## [3.17.0-rc.0] - 2024-07-29

### Added

- `Link Tile`, `Link Tile Model Signature`, `Button Tile`:
  - Named slot `header` ([#3419](https://github.com/porsche-design-system/porsche-design-system/pull/3419))
- `Link Tile`, `Button Tile`: Prop `size` extended by value `large`
  ([#3419](https://github.com/porsche-design-system/porsche-design-system/pull/3419))
- `Tag`:
  - Prop `compact` ([#3411](https://github.com/porsche-design-system/porsche-design-system/pull/3411))
  - Prop `color` extended by value `background-frosted`
    ([#3411](https://github.com/porsche-design-system/porsche-design-system/pull/3411))
- Styles: `theme{Light|Dark}BackgroundFrosted` and `$pds-theme-{light|dark}-background-frosted` color
  ([#3409](https://github.com/porsche-design-system/porsche-design-system/pull/3409))
- `Optgroup`: Usable in combination with `Select` and `Multi Select`
  ([#3410](https://github.com/porsche-design-system/porsche-design-system/pull/3410))
- `Flyout`, `Modal`: Add custom events `motionVisibleEnd` and `motionHiddenEnd` to notify when opening and closing
  transitions are complete ([#3418](https://github.com/porsche-design-system/porsche-design-system/pull/3418))

### Changed

- `Link Tile`, `Link Tile Model Signature`, `Button Tile`:
  - Layout behaviour is able to break out of its aspect ratio in case content overflows to be a11y compliant and/or to
    improve visual alignment in CSS Grid context
    ([#3419](https://github.com/porsche-design-system/porsche-design-system/pull/3419))
  - Values `1:1 | 4:3 | 3:4 | 16:9 | 9:16` of prop `aspect-ratio` are deprecated and mapped to new values
    `1/1 | 4/3 | 3/4 | 16/9 | 9/16` to be aligned with CSS spec
    ([#3419](https://github.com/porsche-design-system/porsche-design-system/pull/3419))

```diff
- <p-link-tile aspect-ratio="1:1 | 4:3 | 3:4 | 16:9 | 9:16"></p-link-tile>
+ <p-link-tile aspect-ratio="1/1 | 4/3 | 3/4 | 16/9 | 9/16"></p-link-tile>

- <p-button-tile aspect-ratio="1:1 | 4:3 | 3:4 | 16:9 | 9:16"></p-button-tile>
+ <p-button-tile aspect-ratio="1/1 | 4/3 | 3/4 | 16/9 | 9/16"></p-button-tile>

- <p-link-tile-model-signature aspect-ratio="1:1 | 4:3 | 3:4 | 16:9 | 9:16"></p-link-tile-model-signature>
+ <p-link-tile-model-signature aspect-ratio="1/1 | 4/3 | 3/4 | 16/9 | 9/16"></p-link-tile-model-signature>
```

- `Link Tile`, `Button Tile`: Value `default` of prop `size` is deprecated and mapped to new value `medium` to be in
  sync with typography sizing definition
  ([#3419](https://github.com/porsche-design-system/porsche-design-system/pull/3419))

```diff
- <p-link-tile size="default"></p-link-tile>
+ <p-link-tile size="medium"></p-link-tile>

- <p-button-tile size="default"></p-button-tile>
+ <p-button-tile size="medium"></p-button-tile>
```

- `Icon`: All icons are up-to-date with the One UI look
- Shorten asset filenames
- `Carousel`: Slides and `controls` slot are centered if `alignHeader` prop is set to `center` and amount of slides is
  less than `slidesPerPage` ([#3372](https://github.com/porsche-design-system/porsche-design-system/pull/3372))

### Fixed

- `Link Pure`: Broken with `alignLabel="start"`, hidden label & nested anchor
  ([#3379](https://github.com/porsche-design-system/porsche-design-system/pull/3379))
- `Textfield Wrapper`, `Textarea Wrapper`: Conditionally rendered component throws
  `TypeError: Cannot read properties of undefined (reading 'type')`
  ([#3383](https://github.com/porsche-design-system/porsche-design-system/pull/3383))
- `Link Tile`: Broken word-break & hyphens Safari
  ([#3397](https://github.com/porsche-design-system/porsche-design-system/pull/3397))
- `Select Wrapper`: `optgroup` styling and behavior
  ([#3410](https://github.com/porsche-design-system/porsche-design-system/pull/3410))

## [3.16.0] - 2024-07-02

## [3.16.0-rc.2] - 2024-07-02

### Added

- Partials: Added default `og:image` and related meta tags to the `getMetaTagsAndIconLinks` partial. Can be disabled by
  setting the `ogImage` option to `false`.
  ([#3357](https://github.com/porsche-design-system/porsche-design-system/pull/3357))

### Changed

- `Flyout Navigation`, `Flyout Navigation Item`: Renamed (experimental) component to `Flyout Multilevel` and
  `Flyout Multilevel Item` ([#3351](https://github.com/porsche-design-system/porsche-design-system/pull/3351))
- `Toast`: Renders fully on `#top-layer`, stacking behaviour has changed and follows W3C standards now, see
  https://developer.mozilla.org/en-US/docs/Glossary/Top_layer and
  https://developer.chrome.com/blog/what-is-the-top-layer
  ([#3356](https://github.com/porsche-design-system/porsche-design-system/pull/3356))

```diff
- <p-flyout-navigation><p-flyout-navigation-item></p-flyout-navigation-item></p-flyout-navigation>
+ <p-flyout-multilevel><p-flyout-multilevel-item></p-flyout-multilevel-item></p-flyout-multilevel>
```

### Fixed

- Types: `@porsche-design-system/components-vue` typings are not exposed
  ([#3355](https://github.com/porsche-design-system/porsche-design-system/pull/3355))

## [3.16.0-rc.1] - 2024-06-18

### Added

- `jsdom-polyfill` Added polyfills for `Popover API` and `ResizeObserver`
  ([#3334](https://github.com/porsche-design-system/porsche-design-system/pull/3334))
- `Segmented Control`: Prop `aria` added to `Segmented Control Item` to support ARIA attributes
  ([#3327](https://github.com/porsche-design-system/porsche-design-system/pull/3327))

### Changed

- Angular: updated peer dependency to `>=17.0.0 <19.0.0`
  ([#3346](https://github.com/porsche-design-system/porsche-design-system/pull/3346))
- React: Improve prop typings for all wrappers of `@porsche-design-system/components-react`
  ([#3336](https://github.com/porsche-design-system/porsche-design-system/pull/3336))

## [3.16.0-rc.0] - 2024-06-05

### Added

- `Flyout`:
  - CSS variable `--p-flyout-sticky-top` (experimental)
    ([#3191](https://github.com/porsche-design-system/porsche-design-system/pull/3191))
  - Prop `disableBackdropClick` ([#3191](https://github.com/porsche-design-system/porsche-design-system/pull/3191))
- `Modal`:
  - CSS variable `--p-modal-width` (experimental)
    ([#3191](https://github.com/porsche-design-system/porsche-design-system/pull/3191))
  - Named slot `header` ([#3191](https://github.com/porsche-design-system/porsche-design-system/pull/3191))

### Changed

- `Modal`, `Flyout`:
  - Sticky dismiss button ([#3191](https://github.com/porsche-design-system/porsche-design-system/pull/3191))
  - Aligned layout, spacing and UX behaviour
    ([#3191](https://github.com/porsche-design-system/porsche-design-system/pull/3191))
  - Renders fully on `#top-layer`, stacking behaviour has changed and follows W3C standards now, see
    https://developer.mozilla.org/en-US/docs/Glossary/Top_layer and
    https://developer.chrome.com/blog/what-is-the-top-layer
    ([#3191](https://github.com/porsche-design-system/porsche-design-system/pull/3191))
- `Modal`: `heading` prop and `slot="heading"` are deprecated. Use `slot="header"` instead.

### Fixed

- Types: Fixed incorrectly allowed type `string` in types `BreakpointCustomizable`, `SelectedAriaAttributes`,
  `CarouselInternationalization`, `PaginationInternationalization` and `ScrollToPosition`
- `Modal`, `Flyout`: Dynamically react to adding/removing named slots
  ([#3191](https://github.com/porsche-design-system/porsche-design-system/pull/3191))
- `Modal`: Uses native `<dialog />` element to resolve focus issues, focus trap
  ([#3191](https://github.com/porsche-design-system/porsche-design-system/pull/3191))

## [3.15.2] - 2024-05-29

### Fixed

- `aria`: Refactor `parseJSONAttribute` to support Safari < 16.4  
  ([#3314](https://github.com/porsche-design-system/porsche-design-system/pull/3314))

## [3.15.1] - 2024-05-23

### Fixed

- `Banner`: Fixed position on mobile ([#3307](https://github.com/porsche-design-system/porsche-design-system/pull/3307))

## [3.15.0] - 2024-05-16

## [3.15.0-rc.5] - 2024-05-16

### Added

- `Button Pure`: Prop `underline` to show an underline for the label
  ([#3212](https://github.com/porsche-design-system/porsche-design-system/pull/3212))
- Partials: Added new option `globalStyles` to `getInitialStyles` to disable global reset styles.  
  ([#3213](https://github.com/porsche-design-system/porsche-design-system/pull/3213))

### Changed

- `Banner`: Refactor Banner to use native `popover`
  ([#3196](https://github.com/porsche-design-system/porsche-design-system/pull/3196))
- Partials: `getInitialStyles` only contain hydration visibility and global styles. All other styles are handled by
  constructable stylesheets at component level.
  ([#3213](https://github.com/porsche-design-system/porsche-design-system/pull/3213))
- `Table`: Removed slotted image style `verticalAlign: 'middle'` from initialStyles
  ([#3213](https://github.com/porsche-design-system/porsche-design-system/pull/3213))
- `Tabs Bar`: Removed sibling tabpanel focus style from initialStyles
  ([#3213](https://github.com/porsche-design-system/porsche-design-system/pull/3213))

### Fixed

- `Carousel`: Accessible name of carousel region wrapper
  ([#3220](https://github.com/porsche-design-system/porsche-design-system/pull/3220))
- `aria` property now supports escaped single quotes inside JSON strings, e.g.
  `aria="{ 'aria-label': 'You can\'t do that? yes you can!' }"`
  ([#3217](https://github.com/porsche-design-system/porsche-design-system/pull/3217))

## [3.15.0-rc.4] - 2024-05-06

### Added

- Partials: Added new partial `getFontFaceStyles` which returns an inline style containing all font-face definitions.  
  ([#3188](https://github.com/porsche-design-system/porsche-design-system/pull/3188))

### Changed

- Partials: Partial `getFontFaceStylesheet` is deprecated and will be removed with the next major release. Use the
  `getFontFaceStyles` partial instead, which directly returns a `<style>` tag containing all font-face definitions and
  can be used in the same way. ([#3188](https://github.com/porsche-design-system/porsche-design-system/pull/3188))

```diff
- getFontFaceStylesheet()
+ getFontFaceStyles()
```

## [3.15.0-rc.3] - 2024-04-23

### Fixed

- `Pin Code`: Fixed several problems with IME keyboards
  ([#3197](https://github.com/porsche-design-system/porsche-design-system/pull/3197))

## [3.15.0-rc.2] - 2024-04-22

### Added

- `Accordion`: Add experimental property `sticky` for a fixed heading
  ([#3181](https://github.com/porsche-design-system/porsche-design-system/pull/3181))
- `Inline Notification`, `Banner`: heading hierarchy can now be customized with `headingTag` prop
  ([#3168](https://github.com/porsche-design-system/porsche-design-system/pull/3168))

### Changed

- `Accordion`: `tag` property is deprecated. Use `headingTag` property instead to specify heading hierarchy level.
  ([#3168](https://github.com/porsche-design-system/porsche-design-system/pull/3168))

```diff
- <p-accordion tag="h3"></p-accordion>
+ <p-accordion heading-tag="h3"></p-accordion>
```

### Fixed

- `Pin Code`: Input is entered twice in iOS
  ([#3192](https://github.com/porsche-design-system/porsche-design-system/pull/3192))

## [3.15.0-rc.1] - 2024-04-17

### Added

- Partials: `getMetaTagsAndIconLinks`, `getComponentChunkLinks`, `getIconLinks` and `getFontLinks` support new format
  option `js` ([#3179](https://github.com/porsche-design-system/porsche-design-system/pull/3179))

## [3.15.0-rc.0] - 2024-04-05

### Changed

- `Model Signature`: Enabling the use of hex colors, CSS gradients, CSS image and video masks. In addition, the size was
  slightly adjusted. ([#3153](https://github.com/porsche-design-system/porsche-design-system/pull/3153))

### Fixed

- `Modal`: Missing box-shadow on sticky footer when slotted content changes
  ([#3154](https://github.com/porsche-design-system/porsche-design-system/pull/3154))
- `Select`: Hydration error in Next.js when using slotted `img`
  ([#3162](https://github.com/porsche-design-system/porsche-design-system/pull/3162))
- `Text Field Wrapper`, `Textarea Wrapper`: Dynamic changes of `showCounter` and `maxLength` are reflected. The counter
  element dynamically adjusts to changes in the input value accurately.
  ([#3084](https://github.com/porsche-design-system/porsche-design-system/pull/3084))

## [3.14.0] - 2024-03-25

## [3.14.0-rc.0] - 2024-03-25

### Added

- `Icon`: `battery-empty-fuel` ([#3148](https://github.com/porsche-design-system/porsche-design-system/pull/3148))

### Changed

- `Icon`: `battery-empty-co2` and `co2-class`
  ([#3148](https://github.com/porsche-design-system/porsche-design-system/pull/3148))
- Angular: updated peer dependency to `>=17.0.0 <18.0.0`
  ([#3125](https://github.com/porsche-design-system/porsche-design-system/pull/3125))
- React: updated peer dependency to `>=18.0.0 <19.0.0`
  ([#3125](https://github.com/porsche-design-system/porsche-design-system/pull/3125))

## [3.13.1] - 2024-03-20

### Fixed

- `Modal`: Unexpected scrolling behavior on iOS >= 17.4
  ([#3128](https://github.com/porsche-design-system/porsche-design-system/pull/3128))
- `Select`, `Multi-Select`: Cropping issues of select dropdown when used inside `Table` component
  ([#3114](https://github.com/porsche-design-system/porsche-design-system/pull/3114))
- `Flyout`, `Flyout Navigation`: iOS Safari URL bar overlaying
  ([#3131](https://github.com/porsche-design-system/porsche-design-system/pull/3131))

## [3.13.0] - 2024-03-11

## [3.13.0-rc.2] - 2024-03-11

### Added

- `Icon`: `battery-empty-co2` and `co2-class`
  ([#3103](https://github.com/porsche-design-system/porsche-design-system/pull/3103))

## [3.13.0-rc.1] - 2024-03-08

### Added

- `Select` ([#3008](https://github.com/porsche-design-system/porsche-design-system/pull/3008))
- `Modal`: Prop `backdrop` ([#3082](https://github.com/porsche-design-system/porsche-design-system/pull/3082))
- `Modal`: CSS variables `--p-modal-spacing-top` and `--p-modal-spacing-bottom`
  ([#3082](https://github.com/porsche-design-system/porsche-design-system/pull/3082))

### Fixed

- `Flyout`: Refactor Flyout to use native Dialog element to resolve focus issues
  ([#2998](https://github.com/porsche-design-system/porsche-design-system/pull/2998))
- `Accordion`: Fix overflow scrollbar issues
  ([#3042](https://github.com/porsche-design-system/porsche-design-system/pull/3042))
- `Carousel`: Skip link is visible when it receives keyboard focus
  ([#3055](https://github.com/porsche-design-system/porsche-design-system/pull/3055))
- Placeholder color of `Text Field Wrapper` for `input type="date"` and `input type="time"` in Safari and alignment in
  Mobile Safari ([#3068](https://github.com/porsche-design-system/porsche-design-system/pull/3068))
- Counter overlap with long initial value in `Text Field Wrapper` for `input type="text"` with `maxlength`
  ([#3079](https://github.com/porsche-design-system/porsche-design-system/pull/3079))

### Changed

- Updated favicons output via `getMetaTagsAndIconLinks()` partial
  ([#3081](https://github.com/porsche-design-system/porsche-design-system/pull/3081))

## [3.13.0-rc.0] - 2024-02-19

### Added

- `Link Tile Product`: Prop `price-original` to be able to visualize sale and original price
  ([#3040](https://github.com/porsche-design-system/porsche-design-system/pull/3040))

### Changed

- Validation of `getInitialStyles()` partial is temporarily disabled
  ([#3049](https://github.com/porsche-design-system/porsche-design-system/pull/3049))

## [3.12.0] - 2024-02-12

## [3.12.0-rc.1] - 2024-02-08

### Fixed

- `Checkbox Wrapper`, `Radio Button Wrapper`: Safari visually reflects input status (checked/unchecked) when used in
  another Shadow DOM or changed programmatically
  ([#3028](https://github.com/porsche-design-system/porsche-design-system/pull/3028))

## [3.12.0-rc.0] - 2024-02-05

### Added

- `Icon`: `logo-x`, `bookmark-filled` and `star-filled`
  ([#3025](https://github.com/porsche-design-system/porsche-design-system/pull/3025))

### Changed

- `Icon`: Visual appearance of `information-filled`, `information`, `success-filled`, `success`, `bookmark`, `compare`,
  `configurate`, `heart-filled`, `heart`, `menu-lines`, `success`, `search`, `locate`, `star`, `shopping-bag-filled`,
  `shopping-bag`, `user-filled` and `user`
  ([#3025](https://github.com/porsche-design-system/porsche-design-system/pull/3025))
- All components (expect some form elements) have improved focus styling based on `:focus-visible`
  ([#3011](https://github.com/porsche-design-system/porsche-design-system/pull/3011))
- Several components are using CSS property `inset|inset-inline|inset-block` instead of `top|bottom|left|right` for
  better RTL (right-to-left) support ([#3011](https://github.com/porsche-design-system/porsche-design-system/pull/3011))
- `Switch`: Improve RTL (right-to-left) mode
  ([#3011](https://github.com/porsche-design-system/porsche-design-system/pull/3011))
- `Button`, `Button Pure`, `Switch`, `Checkbox Wrapper`, `Radio Button Wrapper`, `Pin Code`: optimized announcement of
  loading state for assistive technologies
  ([#3009](https://github.com/porsche-design-system/porsche-design-system/pull/3009))

### Fixed

- All components are supporting focus style in High Contrast Mode correctly
  ([#3011](https://github.com/porsche-design-system/porsche-design-system/pull/3011))

## [3.11.0] - 2024-01-30

## [3.11.0-rc.0] - 2024-01-30

### Fixed

- `Carousel`: Carousel does not work with single pointer event on smaller touch devices
  ([#3003](https://github.com/porsche-design-system/porsche-design-system/pull/3003))
- `Carousel`: `Each child in a list should have a unique "key" prop` warning in Next.js SSR context
  ([#3001](https://github.com/porsche-design-system/porsche-design-system/pull/3001))

### Changed

- Scroll-lock used in `Flyout`, `Flyout Navigation` and `Modal` is based on `body { overflow: hidden; }` for all devices
  ([#3013](https://github.com/porsche-design-system/porsche-design-system/pull/3013))
- `Toast`: Alignment reflects RTL (right-to-left) mode
  ([#3010](https://github.com/porsche-design-system/porsche-design-system/pull/3010))
- `Carousel`: Pagination can be used for navigation & pagination has more spacing on touch devices
  ([#3003](https://github.com/porsche-design-system/porsche-design-system/pull/3003))

## [3.10.0] - 2024-01-17

## [3.10.0-rc.5] - 2024-01-16

### Changed

- `visibility` css property can be overridden on all components, e.g. to make use of `visibility: hidden;`  
  ([#2988](https://github.com/porsche-design-system/porsche-design-system/pull/2988))
- `Carousel`: Named slot `header` renamed to `controls`
  ([#2992](https://github.com/porsche-design-system/porsche-design-system/pull/2992))

## [3.10.0-rc.4] - 2024-01-15

### Added

- `Icon`: Auto-flipping icons (certain ones only) in RTL (right-to-left) mode
  ([#2957](https://github.com/porsche-design-system/porsche-design-system/pull/2957))
- `Carousel`: Prop `heading-size`, named slot `header`
  ([#2915](https://github.com/porsche-design-system/porsche-design-system/pull/2915))
- `Accordion`: support for custom click area for `compact` variant
  ([#2920](https://github.com/porsche-design-system/porsche-design-system/pull/2920))
- `@font-face` supports Middle East languages
  ([#2946](https://github.com/porsche-design-system/porsche-design-system/pull/2946))
- Partials: `getFontLinks` supports preloading `arabic`, `pashto` and `urdu` subsets
  ([#2946](https://github.com/porsche-design-system/porsche-design-system/pull/2946))

### Changed

- `Flyout Navigation`: Improved validation and `activeIdentifier` isn't automatically updated anymore
  ([#2935](https://github.com/porsche-design-system/porsche-design-system/pull/2935))
- `Carousel`: Position and width of heading and description
  ([#2915](https://github.com/porsche-design-system/porsche-design-system/pull/2915))
- `Model Signature` asset for `model="macan"`
- Aligned naming of all `CustomEvent<T>` types and deprecated old ones since they are in fact typing the `detail: T`
  property of the event

```diff
- AccordionUpdateEvent
+ AccordionUpdateEventDetail
- CarouselUpdateEvent
+ CarouselUpdateEventDetail
- FlyoutNavigationUpdateEvent
+ FlyoutNavigationUpdateEventDetail
- LinkTileProductLikeEvent
+ LinkTileProductLikeEventDetail
- MultiSelectUpdateEvent
+ MultiSelectUpdateEventDetail
- PaginationUpdateEvent
+ PaginationUpdateEventDetail
- PinCodeUpdateEvent
+ PinCodeUpdateEventDetail
- SegmentedControlUpdateEvent
+ SegmentedControlUpdateEventDetail
- StepperHorizontalUpdateEvent
+ StepperHorizontalUpdateEventDetail
- SwitchUpdateEvent
+ SwitchUpdateEventDetail
- TableUpdateEvent
+ TableUpdateEventDetail
- TabsUpdateEvent
+ TabsUpdateEventDetail
- TabsBarUpdateEvent
+ TabsBarUpdateEventDetail
```

### Fixed

- `Pin Code`: Focus correct input when clicking on label
  ([#2985](https://github.com/porsche-design-system/porsche-design-system/pull/2985))
- `Flyout Navigation`: Focus dismiss button after opening
  ([#2935](https://github.com/porsche-design-system/porsche-design-system/pull/2935))
- `Accordion`: Alignment of slotted heading with custom padding
  ([#2920](https://github.com/porsche-design-system/porsche-design-system/pull/2920))
- `Modal`: Scrollbar is hidden ([#2907](https://github.com/porsche-design-system/porsche-design-system/pull/2907))
- `Toast`: `max-width` when used in scale mode
  ([#2960](https://github.com/porsche-design-system/porsche-design-system/pull/2960))

## [3.10.0-rc.3] - 2023-12-12

## [3.10.0-rc.2] - 2023-12-12

## [3.10.0-rc.1] - 2023-12-11

### Added

- **[EXPERIMENTAL]** `Link Tile Product`
  ([#2909](https://github.com/porsche-design-system/porsche-design-system/pull/2909))

### Fixed

- `Wordmark`, `Crest` and `Marque`: custom clickable area
  ([#2930](https://github.com/porsche-design-system/porsche-design-system/pull/2930))

## [3.10.0-rc.0] - 2023-12-07

### Added

- **[EXPERIMENTAL]** `Flyout Navigation`
  ([#2906](https://github.com/porsche-design-system/porsche-design-system/pull/2906))
- Prop `submit-button` to show/hide a submit button for `Text Field Wrapper` `type="search"` if wrapped inside a form
  ([#2908](https://github.com/porsche-design-system/porsche-design-system/pull/2908))

### Changed

- `Accordion`: removed `border-bottom` if used standalone
  ([#2911](https://github.com/porsche-design-system/porsche-design-system/pull/2911))
- `display` css property can be overridden on all components, e.g. to make use of `display: none;` within media
  queries  
  ([#2913](https://github.com/porsche-design-system/porsche-design-system/pull/2913))
- `Pagination`: Prop `maxNumberOfPageLinks` is deprecated and has no effect anymore, instead there is responsive
  behavior out of the box with full SSR support
  ([#2898](https://github.com/porsche-design-system/porsche-design-system/pull/2898))

## [3.9.0] - 2023-11-24

## [3.9.0-rc.0] - 2023-11-23

### Added

- Angular: `theme: 'light' | 'dark' | 'auto'` option to `PorscheDesignSystemModule.load()` to set `theme` on all child
  components  
  ([#2872](https://github.com/porsche-design-system/porsche-design-system/pull/2872))
- React: `theme: 'light' | 'dark' | 'auto'` prop to `PorscheDesignSystemProvider` to set `theme` on all child
  components  
  ([#2872](https://github.com/porsche-design-system/porsche-design-system/pull/2872))
- Vue: `theme: 'light' | 'dark' | 'auto'` prop to `PorscheDesignSystemProvider` to set `theme` on all child components  
  ([#2872](https://github.com/porsche-design-system/porsche-design-system/pull/2872))
- Validation for usage of different PDS versions
  ([#2867](https://github.com/porsche-design-system/porsche-design-system/pull/2867))

### Changed

- `Text Field Wrapper`, `Textarea Wrapper`, `Select Wrapper`, `Multi Select`, `Pin Code`, `Checkbox Wrapper` and
  `Radio Button Wrapper` have improved visual alignment
  ([#2854](https://github.com/porsche-design-system/porsche-design-system/pull/2854))
- `Text Field Wrapper` fully supports RTL (right-to-left) mode
  ([#2854](https://github.com/porsche-design-system/porsche-design-system/pull/2854))
- `Pin Code`: Prop values from `1` to `6` are now supported for `length` prop
  ([#2859](https://github.com/porsche-design-system/porsche-design-system/pull/2859))
- `Model Signature` asset for `model="macan"`
  ([#2857](https://github.com/porsche-design-system/porsche-design-system/pull/2857))
- Use motion tokens in all components
  ([#2834](https://github.com/porsche-design-system/porsche-design-system/pull/2834))

### Fixed

- `Select Wrapper`: Select dropdown is now visible if it overflows the `Table` component
  ([#2885](https://github.com/porsche-design-system/porsche-design-system/pull/2885))
- `Select Wrapper` keyboard and scroll behavior
  ([#2864](https://github.com/porsche-design-system/porsche-design-system/pull/2864))
- Safari 15 default margin of button elements in several components
  ([#2858](https://github.com/porsche-design-system/porsche-design-system/pull/2858))
- `Checkbox Wrapper` and `Radio Button Wrapper` border-color/background-color does not reset on hover
  ([#2852](https://github.com/porsche-design-system/porsche-design-system/pull/2852))
- `Tabs Bar` losing `activeTabIndex` and underline in certain framework scenarios
  ([#2896](https://github.com/porsche-design-system/porsche-design-system/pull/2896))
- `Modal` and `Flyout` body jumping in the background and scrolling back to the top in Next Js and Remix
  ([#2890](https://github.com/porsche-design-system/porsche-design-system/pull/2890))

## [3.8.0] - 2023-10-24

## [3.8.0-rc.0] - 2023-10-23

### Added

- RTL (right-to-left) support for all components
  ([#2819](https://github.com/porsche-design-system/porsche-design-system/pull/2819))
- `Popover` and `Modal` support theme dark and auto
  ([#2789](https://github.com/porsche-design-system/porsche-design-system/pull/2789))
- Styles: `getSkeletonStyle()` and `pds-skeleton()`
  ([#2796](https://github.com/porsche-design-system/porsche-design-system/pull/2796))
- Styles: `motionDuration{Short|Moderate|Long|VeryLong}`, `motionEasing{Base|In|Out}`, and
  `$pds-motion-duration-{short|moderate|long|very-long}`, `$pds-motion-easing-{base|in|out}`
  ([#2791](https://github.com/porsche-design-system/porsche-design-system/pull/2791))

### Changed

- Styles: `themeDarkBackgroundShading` and `$pds-theme-dark-background-shading` color
  ([#2789](https://github.com/porsche-design-system/porsche-design-system/pull/2789))
- `Spinner` animation was optimized to consume less CPU
  ([#2825](https://github.com/porsche-design-system/porsche-design-system/pull/2825))

- `Text`, `Display`, `Heading`, `Headline`: Prop values `left | right` of `align` prop are deprecated and mapped to new
  values `start | end` for correct RTL (right-to-left) support
  ([#2819](https://github.com/porsche-design-system/porsche-design-system/pull/2819))

```diff
- <p-text align="left"></p-text>
+ <p-text align="start"></p-text>

- <p-text align="right"></p-text>
+ <p-text align="end"></p-text>

- <p-display align="left"></p-display>
+ <p-display align="start"></p-display>

- <p-display align="right"></p-display>
+ <p-display align="end"></p-display>

- <p-heading align="left"></p-heading>
+ <p-heading align="start"></p-heading>

- <p-heading align="right"></p-heading>
+ <p-heading align="end"></p-heading>

- <p-headline align="left"></p-headline>
+ <p-headline align="start"></p-headline>

- <p-headline align="right"></p-headline>
+ <p-headline align="end"></p-headline>
```

- `Button Pure`, `Link Pure`, `Switch`: Prop values `left | right` of `align-label` prop are deprecated and mapped to
  new values `start | end` for correct RTL (right-to-left) support
  ([#2819](https://github.com/porsche-design-system/porsche-design-system/pull/2819))

```diff
- <p-button-pure align-label="left"></p-button-pure>
+ <p-button-pure align-label="start"></p-button-pure>

- <p-button-pure align-label="right"></p-button-pure>
+ <p-button-pure align-label="end"></p-button-pure>

- <p-link-pure align-label="left"></p-link-pure>
+ <p-link-pure align-label="start"></p-link-pure>

- <p-link-pure align-label="right"></p-link-pure>
+ <p-link-pure align-label="end"></p-link-pure>

- <p-switch align-label="left"></p-switch>
+ <p-switch align-label="start"></p-switch>

- <p-switch align-label="right"></p-switch>
+ <p-switch align-label="end"></p-switch>
```

- `Flyout`: Prop values `left | right` of `position` prop are deprecated and mapped to new values `start | end` for
  correct RTL (right-to-left) support
  ([#2819](https://github.com/porsche-design-system/porsche-design-system/pull/2819))

```diff
- <p-flyout position="left"></p-flyout>
+ <p-flyout-pure position="start"></p-flyout>

- <p-flyout-pure position="right"></p-flyout>
+ <p-flyout-pure position="end"></p-flyout>
```

- `Carousel`: Prop value `left` of `align-header` prop is deprecated and mapped to new value `start` for correct RTL
  (right-to-left) support ([#2819](https://github.com/porsche-design-system/porsche-design-system/pull/2819))

```diff
- <p-carousel align-header="left"></p-carousel>
+ <p-carousel-pure align-header="start"></p-carousel>
```

### Fixed

- `Popover` doesn't get cut off when used within the `Table` component
  ([#2814](https://github.com/porsche-design-system/porsche-design-system/pull/2814))
- `Flyout` and `Modal` with `open="false"` and nested `Accordion` with `open="true"` containing focusable elements like
  links can't be focused anymore ([#2818](https://github.com/porsche-design-system/porsche-design-system/pull/2818))
- Background for open `Flyout` and `Modal` on iOS Mobile Safari with collapsed address bar is no longer scrollable
  ([#2822](https://github.com/porsche-design-system/porsche-design-system/pull/2822))
- `Tabs Bar` works with translated page content
  ([#2847](https://github.com/porsche-design-system/porsche-design-system/pull/2847))

## [3.7.0] - 2023-10-04

## [3.7.0-rc.2] - 2023-10-04

### Added

- Styles: `gridStyles` and `pds-grid()` support basic usage inside `Flyout` component
  ([#2756](https://github.com/porsche-design-system/porsche-design-system/pull/2756))

### Fixed

- Overlay issues of header/footer in `Flyout` component
  ([#2786](https://github.com/porsche-design-system/porsche-design-system/pull/2786))

## [3.7.0-rc.1] - 2023-09-20

### Added

- **[EXPERIMENTAL]** Prop `loading` for `Radio Button Wrapper`
  ([#2774](https://github.com/porsche-design-system/porsche-design-system/pull/2774))
- Theme property supports `auto` for all themeable components, reflecting `prefers-color-scheme` based on OS system
  settings ([#2719](https://github.com/porsche-design-system/porsche-design-system/pull/2719))
- `hyphens` CSS property can now be overwritten in `Button Tile`, `Link Tile` and `Link Tile Model Signature` components
  ([#2758](https://github.com/porsche-design-system/porsche-design-system/pull/2758))
- Partials that produce innerHTML support `{ format: 'sha256' }` option for whitelisting in
  [Content-Security-Policy (CSP)](/must-know/security/content-security-policy/)
  ([#2773](https://github.com/porsche-design-system/porsche-design-system/pull/2773))
- `Pin Code` ([#2691](https://github.com/porsche-design-system/porsche-design-system/pull/2691))

### Fixed

- Dragging of `Carousel` can become stucked
  ([#2768](https://github.com/porsche-design-system/porsche-design-system/pull/2768))
- Color of `message` for `Fieldset`, `Fieldset Wrapper`, `Text Field Wrapper` and `Textarea Wrapper` in dark theme
  ([#2769](https://github.com/porsche-design-system/porsche-design-system/pull/2769))

### Changed

- Usage of `getInitialStyles()` partial is required and validated with an exception
  ([#2749](https://github.com/porsche-design-system/porsche-design-system/pull/2749))

## [3.7.0-rc.0] - 2023-09-05

### Added

- `Multi Select` ([#2658](https://github.com/porsche-design-system/porsche-design-system/pull/2658))

### Changed

- Partials: `Cdn` and `Format` types are exposed
  ([#2760](https://github.com/porsche-design-system/porsche-design-system/pull/2760))

## [3.6.1] - 2023-08-29

## [3.6.1-rc.0] - 2023-08-29

### Fixed

- Overlapping issues of `Accordion` contents when positioned outside of content area
  ([#2746](https://github.com/porsche-design-system/porsche-design-system/pull/2746))
- Backwards compatibility with previous versions of Porsche Design System
  ([#2752](https://github.com/porsche-design-system/porsche-design-system/pull/2752))

## [3.6.0] - 2023-08-28

## [3.6.0-rc.2] - 2023-08-28

### Fixed

- `Tabs Bar` losing `activeTabIndex` and underline
  ([#2748](https://github.com/porsche-design-system/porsche-design-system/pull/2748))

## [3.6.0-rc.1] - 2023-08-24

### Fixed

- Bundling format and name of `components-js` entrypoint for Vanilla JS integration
  ([#2745](https://github.com/porsche-design-system/porsche-design-system/pull/2745))

## [3.6.0-rc.0] - 2023-08-23

### Added

- New value `aria-current` for `aria` property for linked components (`Link`, `Link Pure`, `Link Tile`, `Crest`,
  `Marque`) ([#2696](https://github.com/porsche-design-system/porsche-design-system/pull/2696))
- Angular: `cdn: 'auto' | 'cn'` option to `PorscheDesignSystemModule.load()` as alternative to using
  `window.PORSCHE_DESIGN_SYSTEM_CDN` ([#2676](https://github.com/porsche-design-system/porsche-design-system/pull/2676))
- React: `cdn: 'auto' | 'cn'` prop to `PorscheDesignSystemProvider` as alternative to using
  `window.PORSCHE_DESIGN_SYSTEM_CDN` with SSR support
  ([#2676](https://github.com/porsche-design-system/porsche-design-system/pull/2676))
- Vue: `cdn: 'auto' | 'cn'` prop to `PorscheDesignSystemProvider` as alternative to using
  `window.PORSCHE_DESIGN_SYSTEM_CDN` ([#2676](https://github.com/porsche-design-system/porsche-design-system/pull/2676))
- Support for sticky footer to `Modal`
  ([#2723](https://github.com/porsche-design-system/porsche-design-system/pull/2723))

### Changed

- Update of Twitter icon ([#2731](https://github.com/porsche-design-system/porsche-design-system/pull/2731))
- Use China CDN and set `window.PORSCHE_DESIGN_SYSTEM_CDN` for backwards compatibility based on .cn top level domain
  before design system initialization
  ([#2676](https://github.com/porsche-design-system/porsche-design-system/pull/2676))

### Fixed

- `Flyout`: Overlapping of sticky header/footer if slotted content has different z-index
  ([#2736](https://github.com/porsche-design-system/porsche-design-system/pull/2736))
- Keyboard behavior and `aria` semantics if either `a` or `button` elements are used as slotted content in `Tabs Bar`
  component. ([#2713](https://github.com/porsche-design-system/porsche-design-system/pull/2713))
- React/SSR: compatibility with Next.js v13 app router
  ([#2687](https://github.com/porsche-design-system/porsche-design-system/pull/2687))
- Consistent `package.json` ECMAScript module exports with `.mjs` and `.cjs` file extensions for
  `components-{js|angular|react|vue}`
  ([#2739](https://github.com/porsche-design-system/porsche-design-system/pull/2739))

## [3.5.0] - 2023-07-25

## [3.5.0-rc.0] - 2023-07-21

### Added

- `background` property to `Button Tile` and `Link Tile` component to adapt the description and link/button theme when
  used on light background image ([#2669](https://github.com/porsche-design-system/porsche-design-system/pull/2669))
- Breakpoint customizable property `columns` to `Segmented Control` to set the amount of columns
  ([#2652](https://github.com/porsche-design-system/porsche-design-system/pull/2652))

### Fixed

- Alignment of `Icon` inside `Accordion` header
  ([#2673](https://github.com/porsche-design-system/porsche-design-system/pull/2673))
- Direction of `Select Wrapper` dropdown if `direction` property is set to `auto`
  ([#2677](https://github.com/porsche-design-system/porsche-design-system/pull/2677))

## [3.4.0] - 2023-07-14

## [3.4.0-rc.0] - 2023-07-13

### Added

- React: `'use client';` directive is applied on all components for main and `ssr` sub-package
  ([#2654](https://github.com/porsche-design-system/porsche-design-system/pull/2654))

### Fixed

- Regression in `observeChildren` that affected nested components (e.g. incorrect rendering of nested `Tabs`).
  ([#2649](https://github.com/porsche-design-system/porsche-design-system/pull/2649))
- Click behaviour of slotted interactive elements of `Carousel`
  ([#2663](https://github.com/porsche-design-system/porsche-design-system/pull/2663))

## [3.3.0] - 2023-07-07

## [3.3.0-rc.0] - 2023-07-06

### Added

- `Tabs` and `Tabs Bar` support SSR ([#2611](https://github.com/porsche-design-system/porsche-design-system/pull/2611))
- Contents of `Tag` component can now be wrapped in multiple lines
  ([#2625](https://github.com/porsche-design-system/porsche-design-system/pull/2625))
- `Carousel`: Possibility to set custom border-radius of slide items
  ([#2645](https://github.com/porsche-design-system/porsche-design-system/pull/2645))
- native lazy loading attribute to `img` tag of `Icon`
  ([#2644](https://github.com/porsche-design-system/porsche-design-system/pull/2644))

### Fixed

- `Stepper Horizontal` navigation between 2 pages is not working as expected in angular
  ([#2641](https://github.com/porsche-design-system/porsche-design-system/pull/2641))
- `Segmented Control` text is not centered / causing unintended line-breaks
  ([#2614](https://github.com/porsche-design-system/porsche-design-system/pull/2614))
- `jsdom-polyfill` fixes validation errors in unit tests during SSR hydration
  ([#2613](https://github.com/porsche-design-system/porsche-design-system/pull/2613))
- `Accordion` collapsable content is overflowing when used with multiple prefixes  
  ([#2612](https://github.com/porsche-design-system/porsche-design-system/pull/2612))
- `Tabs Bar` position of underline for fluid font-size with `size="medium` when resizing
  ([#2611](https://github.com/porsche-design-system/porsche-design-system/pull/2611))
- `Button Pure`, `Link Pure`: `:hover` bug on Firefox
  ([#2630](https://github.com/porsche-design-system/porsche-design-system/pull/2630))
- `Carousel`: Removed `overflow:hidden` of slide items
  ([#2645](https://github.com/porsche-design-system/porsche-design-system/pull/2645))

### Changed

- Improved bootstrapping behaviour of `Icon`
  ([#2644](https://github.com/porsche-design-system/porsche-design-system/pull/2644))

## [3.2.0] - 2023-06-19

## [3.2.0-rc.0] - 2023-06-19

### Added

- `skipLinkTarget` property to `Carousel` component to enhance keyboard functionality
  ([#2557](https://github.com/porsche-design-system/porsche-design-system/pull/2557))
- `showLastPage` property to `Pagination` component
  ([#2606](https://github.com/porsche-design-system/porsche-design-system/pull/2606))

### Fixed

- Partials: `getInitialStyles` supports `Flyout` component
  ([#2598](https://github.com/porsche-design-system/porsche-design-system/pull/2598))
- `Popover` content can be selected/highlighted
  ([#2599](https://github.com/porsche-design-system/porsche-design-system/pull/2599))

### Changed

- `Carousel` pagination now shows 5 "infinite bullets" when using more than 5 slides
  ([#2600](https://github.com/porsche-design-system/porsche-design-system/pull/2600))
- `Carousel` supports click events on non-active slides and changed keyboard navigation
  ([#2557](https://github.com/porsche-design-system/porsche-design-system/pull/2557))
- Unified wordings of all console warnings, errors and exceptions
  ([#2602](https://github.com/porsche-design-system/porsche-design-system/pull/2602))
- Angular: increased peer dependency to `>=15.0.0 <17.0.0`
  ([#2602](https://github.com/porsche-design-system/porsche-design-system/pull/2602))
- `Toast` allows line break markups within toast message
  ([#2584](https://github.com/porsche-design-system/porsche-design-system/pull/2584))
- `Toast` shows always the latest toast message and clears its queue immediately if a new message is added
  ([#2584](https://github.com/porsche-design-system/porsche-design-system/pull/2584))

## [3.1.0] - 2023-06-09

## [3.1.0-rc.2] - 2023-06-09

### Changed

- `Crest` updated assets ([#2595](https://github.com/porsche-design-system/porsche-design-system/pull/2595))
- Partials: `getMetaTagsAndIconLinks` updated assets
  ([#2595](https://github.com/porsche-design-system/porsche-design-system/pull/2595))

### Added

- `Flyout` ([#2547](https://github.com/porsche-design-system/porsche-design-system/pull/2547))

### Fixed

- Wrong validation during SSR hydration of `Link Tile` and `Select Wrapper`
  ([#2588](https://github.com/porsche-design-system/porsche-design-system/pull/2588))
- `Modal` scrollable modal does not jump to top on changes within dialog
  ([#2574](https://github.com/porsche-design-system/porsche-design-system/pull/2574))
- Unnecessary lifecycles are prevented when prop values do not change for complex values
  ([#2574](https://github.com/porsche-design-system/porsche-design-system/pull/2574))

## [3.1.0-rc.1] - 2023-06-02

### Added

- **[EXPERIMENTAL]** Prop `showPasswordToggle` for `Text Field Wrapper` with `input type="password"`
  ([#2586](https://github.com/porsche-design-system/porsche-design-system/pull/2586))
- Prop `name` for `Icon` supports `heart`, `heart-filled`, `copy`, `fingerprint`, `tire`, `roof-open` and `roof-closed`
  ([#2589](https://github.com/porsche-design-system/porsche-design-system/pull/2589))

### Fixed

- `Select Wrapper` missing border on touch devices
  ([#2579](https://github.com/porsche-design-system/porsche-design-system/pull/2579))
- `Tabs Item` text content can be selected/highlighted
  ([#2582](https://github.com/porsche-design-system/porsche-design-system/pull/2582))

## [3.1.0-rc.0] - 2023-05-24

### Added

- `Marque` now has a `variant` property, including 75 years variant
  ([#2575](https://github.com/porsche-design-system/porsche-design-system/pull/2575))

## [3.0.0] - 2023-05-11

## [3.0.0-rc.3] - 2023-05-10

### Fixed

- `Tabs Bar` focus behavior via keyboard navigation
  ([#2546](https://github.com/porsche-design-system/porsche-design-system/pull/2546))
- Rendering of `Wordmark` in Safari ([#2542](https://github.com/porsche-design-system/porsche-design-system/pull/2542))
- Disabled dragging/ghosting of icons
  ([#2536](https://github.com/porsche-design-system/porsche-design-system/pull/2536))

### Changed

- Styles: `dropShadow{Low|Medium|High}Style`s use `box-shadow` instead of `filter: drop-shadow()` to fix glitches
  together with `frostedGlassStyle` in Firefox
  ([#2545](https://github.com/porsche-design-system/porsche-design-system/pull/2545))
- Size of icon and height of `Accordion`
  ([#2536](https://github.com/porsche-design-system/porsche-design-system/pull/2536))

## [3.0.0-rc.2] - 2023-05-09

### Fixed

- `Checkbox Wrapper` Safari visual state change while hovering
  ([#2508](https://github.com/porsche-design-system/porsche-design-system/pull/2508))
- `Checkbox Wrapper` keyboard arrow navigation
  ([#2508](https://github.com/porsche-design-system/porsche-design-system/pull/2508))
- `Modal` fix hover state of dismiss button
  ([#2510](https://github.com/porsche-design-system/porsche-design-system/pull/2510))
- `Link Pure`, `Button Pure`: adjust offset of `:hover` and `active` styles
  ([#2511](https://github.com/porsche-design-system/porsche-design-system/pull/2511))
- `Tabs Bar`, `Tabs` ([#2521](https://github.com/porsche-design-system/porsche-design-system/pull/2521)):
  - `focus` state of tabpanel
  - Indicator bar height
- Optimize icon/text alignment of `Link Pure` and `Button Pure` in Safari
- `Select Wrapper` multiline option height and scaling behavior
  ([#2524](https://github.com/porsche-design-system/porsche-design-system/pull/2524))
- Fixed accessibility issues of `Tabs`, `Tabs Bar` and `Stepper Horizontal` to comply with v.4.7.0 of `axe-core`
  ([#2530](https://github.com/porsche-design-system/porsche-design-system/pull/2530))
- React: `patchRemixRunProcessBrowserGlobalIdentifier` binary now supports Remix 1.16.0
  ([#2537](https://github.com/porsche-design-system/porsche-design-system/pull/2537))
- Angular: added optional modifier to optional properties for better type checking in strict mode
  ([#2544](https://github.com/porsche-design-system/porsche-design-system/pull/2544))

### Added

- Deprecation warning to `Icon` component if `lazy` prop is used
  ([#2521](https://github.com/porsche-design-system/porsche-design-system/pull/2521))
- `aria` prop to `Scroller` component
  ([#2530](https://github.com/porsche-design-system/porsche-design-system/pull/2530))

### Changed

- Model signature asset of 718 model ([#2532](https://github.com/porsche-design-system/porsche-design-system/pull/2532))

## [3.0.0-rc.1] - 2023-04-19

### Added

- Prop `name` for `Icon` supports `push-pin`, `push-pin-off`, `qr`, `pin-filled`, `shopping-cart-filled`,
  `shopping-bag-filled`, `logo-apple-podcast`, `logo-spotify` and `user-filled`
  ([#2471](https://github.com/porsche-design-system/porsche-design-system/pull/2471)).
- **[EXPERIMENTAL]** Prop `loading` for `Checkbox Wrapper`
  ([#2483](https://github.com/porsche-design-system/porsche-design-system/pull/2483))

### Fixed

- `Wordmark`, `Crest` and `Model Signature` respect parent width/height
  ([#2479](https://github.com/porsche-design-system/porsche-design-system/pull/2479))
- `Button Tile`, `Link Tile` and `Link Tile Model Signature` are using correct border radius of
  `$pds-border-radius-large` ([#2473](https://github.com/porsche-design-system/porsche-design-system/pull/2473))
- `Text Field Wrapper` with `input type="search"` has better accessibility for clear button
  ([#2476](https://github.com/porsche-design-system/porsche-design-system/pull/2476))
- `Accordion` layout shift with nested accordions
  ([#2465](https://github.com/porsche-design-system/porsche-design-system/pull/2465))
- Color Contrast issues and rendering in Windows High Contrast Mode
  ([#2420](https://github.com/porsche-design-system/porsche-design-system/pull/2420))

## [3.0.0-rc.0] - 2023-04-11

### Fixed

- Styles: `borderRadiusLarge` and `$pds-border-radius-large` are exposing correct value
  ([#2463](https://github.com/porsche-design-system/porsche-design-system/pull/2463))

## [3.0.0-alpha.6] - 2023-04-06

### Added

- `xxl` breakpoint for all breakpoint customizable component values
  ([#2454](https://github.com/porsche-design-system/porsche-design-system/pull/2454))

### Fixed

- Disabled color of `Icon` component ([#2446](https://github.com/porsche-design-system/porsche-design-system/pull/2446))
- Support of `Radio Button Wrapper` for name value with non-alphanumeric characters
  ([#2443](https://github.com/porsche-design-system/porsche-design-system/pull/2443))

### Changed

- `Banner` is a controlled component now and its visibility has to be controlled via the `open` prop
  ([#2447](https://github.com/porsche-design-system/porsche-design-system/pull/2447))

```diff
- <p-banner></p-banner>
+ <p-banner open="true"></p-banner>
```

- Renamed all custom `change` events to `update` because of bad event emissions with native `change` events, e.g. with
  nested `select` or `input` elements

#### 🤖 Property deprecations 🤖

##### Accordion:

- Event `accordionChange` is deprecated, use `update` event instead.

```diff
- <PAccordion onAccordionChange={(e: CustomEvent<AccordionChangeEvent>) => {}} />
+ <PAccordion onUpdate={(e: CustomEvent<AccordionUpdateEvent>) => {}} />
```

##### Banner:

- Prop `persistent` is deprecated, use `dismissButton` instead.

```diff
- <p-banner persistent="true"></p-banner>
+ <p-banner dismiss-button="false"></p-banner>
```

##### Carousel:

- Event `carouselChange` is deprecated, use `update` event instead.

```diff
- <PCarousel onCarouselChange={(e: CustomEvent<CarouselChangeEvent>) => {}} />
+ <PCarousel onUpdate={(e: CustomEvent<CarouselUpdateEvent>) => {}} />
```

##### Inline Notification:

- Prop `persistent` is deprecated, use `dismissButton` instead.

```diff
- <p-inline-notification persistent="true"></p-inline-notification>
+ <p-inline-notification dismiss-button="false"></p-inline-notification>
```

##### Pagination:

- Event `pageChange` is deprecated, use `update` event instead.

```diff
- <PPagination onPageChange={(e: CustomEvent<PageChangeEvent>) => {}} />
+ <PPagination onUpdate={(e: CustomEvent<PaginationUpdateEvent>) => {}} />
```

##### Segmented Control:

- Event `segmentedControlChange` is deprecated, use `update` event instead.

```diff
- <PSegmentedControl onSegmentedControlChange={(e: CustomEvent<SegmentedControlChangeEvent>) => {}} />
+ <PSegmentedControl onUpdate={(e: CustomEvent<SegmentedControlUpdateEvent>) => {}} />
```

##### Stepper Horizontal:

- Event `stepChange` is deprecated, use `update` event instead.

```diff
- <PStepperHorizontal onStepChange={(e: CustomEvent<StepChangeEvent>) => {}} />
+ <PStepperHorizontal onUpdate={(e: CustomEvent<StepperHorizontalUpdateEvent>) => {}} />
```

##### Switch:

- Event `switchChange` is deprecated, use `update` event instead.

```diff
- <PSwitch onSwitchChange={(e: CustomEvent<SwitchChangeEvent>) => {}} />
+ <PSwitch onUpdate={(e: CustomEvent<SwitchUpdateEvent>) => {}} />
```

##### Table:

- Event `sortingChange` is deprecated, use `update` event instead.

```diff
- <PTable onSortingChange={(e: CustomEvent<SortingChangeEvent>) => {}} />
+ <PTable onUpdate={(e: CustomEvent<TableUpdateEvent>) => {}} />
```

##### Tabs:

- Event `tabChange` is deprecated, use `update` event instead.

```diff
- <PTabs onTabChange={(e: CustomEvent<TabChangeEvent>) => {}} />
+ <PTabs onUpdate={(e: CustomEvent<TabsUpdateEvent>) => {}} />
```

##### Tabs Bar:

- Event `tabChange` is deprecated, use `update` event instead.

```diff
- <PTabsBar onTabChange={(e: CustomEvent<TabChangeEvent>) => {}} />
+ <PTabsBar onUpdate={(e: CustomEvent<TabsUpdateEvent>) => {}} />
```

## [3.0.0-alpha.5] - 2023-03-30

### Added

- `Wordmark` ([#2418](https://github.com/porsche-design-system/porsche-design-system/pull/2418))
- `Crest` ([#2437](https://github.com/porsche-design-system/porsche-design-system/pull/2437))

### Changed

- Styles: changed color values of `theme[Light|Dark]ContrastMedium` and `theme[Light|Dark]Notification[*]` color tokens
  of `Styles` subpackage ([#2436](https://github.com/porsche-design-system/porsche-design-system/pull/2436))

## [3.0.0-alpha.4] - 2023-03-28

### Changed

- `Table` matches new design language
  ([#2364](https://github.com/porsche-design-system/porsche-design-system/pull/2364/))

### Added

- Styles: ([#2422](https://github.com/porsche-design-system/porsche-design-system/pull/2422))
  - `gridWide`
  - `gridWideColumnStart` and `$pds-grid-wide-column-start`
  - `gridWideColumnEnd` and `$pds-grid-wide-column-end`
  - `gridNarrowOffset`, `gridNarrowOffsetBase`, `gridNarrowOffsetS`, `gridNarrowOffsetXXL` and
    `$pds-grid-narrow-offset-base`, `$pds-grid-narrow-offset-s`, `$pds-grid-narrow-offset-xxl`
  - `gridBasicOffset`, `gridBasicOffsetBase`, `gridBasicOffsetS`, `gridBasicOffsetXXL` and
    `$pds-grid-basic-offset-base`, `$pds-grid-basic-offset-s`, `$pds-grid-basic-offset-xxl`
  - `gridExtendedOffset`, `gridExtendedOffsetBase`, `gridExtendedOffsetS`, `gridExtendedOffsetXXL` and
    `$pds-grid-extended-offset-base`, `$pds-grid-extended-offset-s`, `$pds-grid-extended-offset-xxl`
  - `gridWideOffset`, `gridWideOffsetBase`, `gridWideOffsetS`, `gridWideOffsetXXL` and `$pds-grid-wide-offset-base`,
    `$pds-grid-wide-offset-s`, `$pds-grid-wide-offset-xxl`
  - `gridFullOffset` and `$pds-grid-full-offset`
- `Button Tile` ([#2381](https://github.com/porsche-design-system/porsche-design-system/pull/2381))
- `Fieldset` ([#2404](https://github.com/porsche-design-system/porsche-design-system/pull/2404))
- `Link Tile Model Signature` ([#2388](https://github.com/porsche-design-system/porsche-design-system/pull/2388))
- Prop `activeSlideIndex` to `Carousel`
  ([#2421](https://github.com/porsche-design-system/porsche-design-system/pull/2421))
- Prop `slidesPerPage` supports value `auto` of `Carousel`
  ([#2421](https://github.com/porsche-design-system/porsche-design-system/pull/2421))
- Prop `scrollbar` for `Scroller` ([#2364](https://github.com/porsche-design-system/porsche-design-system/pull/2364/))
- Prop `theme` for `Table` ([#2364](https://github.com/porsche-design-system/porsche-design-system/pull/2364/))

### Fixed

- React: missing animation of `Carousel` in certain scenarios

### Changed

- Styles: `gridStyles` and `pds-grid()` are supporting an additional column range called `wide`
  ([#2422](https://github.com/porsche-design-system/porsche-design-system/pull/2422))
- Styles: SCSS version needs to be imported by `@porsche-design-system/components-js/styles` instead of
  `@porsche-design-system/components-js/styles/scss`
  ([#2422](https://github.com/porsche-design-system/porsche-design-system/pull/2422))

#### Removed

- `Banner`: CSS variable `--p-banner-position-type`
  ([#2422](https://github.com/porsche-design-system/porsche-design-system/pull/2422))
- Styles: `gridSafeZone`, `gridSafeZoneBase`, `gridSafeZoneXXL` and `$pds-grid-safe-zone-base`,
  `$pds-grid-safe-zone-xxl` ([#2422](https://github.com/porsche-design-system/porsche-design-system/pull/2422))
- Styles: `gridWidth`, `gridWidthMin`, `gridWidthMax` and `$pds-grid-width-min`, `$pds-grid-width-max`
  ([#2422](https://github.com/porsche-design-system/porsche-design-system/pull/2422))

#### 🤖 Property deprecations 🤖

##### Banner:

- Prop `width` has no effect anymore, instead the component is aligned with Porsche Grid "extended" by default.
  ([#2422](https://github.com/porsche-design-system/porsche-design-system/pull/2422))

#### 🤡 Component deprecations 🤡

##### Marque: ([#2418](https://github.com/porsche-design-system/porsche-design-system/pull/2418))

```diff
- <p-marque></p-marque>
+ <p-wordmark></p-wordmark>
```

##### Fieldset Wrapper: ([#2404](https://github.com/porsche-design-system/porsche-design-system/pull/2404))

```diff
- <p-fieldset-wrapper label="Some legend label">
+ <p-fieldset label="Some legend label">
  <p-text-field-wrapper label="Some label">
    <input type="text" name="some-name" />
  </p-text-field-wrapper>
- </p-fieldset-wrapper>
+ </p-fieldset>
```

## [3.0.0-alpha.3] - 2023-03-17

#### 🤖 Property deprecations 🤖

##### Accordion:

- Event `accordionChange` is deprecated, use `change` event instead.

```diff
- <PAccordion onAccordionChange={(e: CustomEvent<AccordionChangeEvent>) => {}} />
+ <PAccordion onChange={(e: CustomEvent<AccordionChangeEvent>) => {}} />
```

##### Banner:

- Named `slot="title"` is deprecated, use `heading` prop or `slot="heading"` instead.

```diff
<p-banner>
-  <span slot="title">Some heading</span>
+  <span slot="heading">Some heading</span>
   <span slot="description">Some notification description.</span>
</p-banner>

-<p-banner>
+<p-banner heading="Some heading" description="Some notification description.">
-  <span slot="title">Some heading</span>
-  <span slot="description">Some notification description.</span>
</p-banner>
```

##### Carousel:

- Prop `disablePagination` is deprecated, use `pagination` instead.
- Event `carouselChange` is deprecated, use `change` event instead.

```diff
- <p-carousel disable-pagination="true"></p-carousel>
+ <p-carousel pagination="false"></p-carousel>

- <PCarousel onCarouselChange={(e: CustomEvent<CarouselChangeEvent>) => {}} />
+ <PCarousel onChange={(e: CustomEvent<CarouselChangeEvent>) => {}} />
```

##### Divider:

- Prop `orientation` is deprecated, use `direction` instead.

```diff
- <p-divider orientation="horizontal"></p-divider>
+ <p-divider direction="horizontal"></p-divider>
```

##### Icon:

- Prop `colors`'s value `disabled` is removed, use `state-disabled` instead.

```diff
- <p-icon color="disabled"></p-icon>
+ <p-icon color="state-disabled"></p-icon>
```

##### Link Tile:

- Prop `weight`'s value `semibold` is deprecated, use `semi-bold` instead.

```diff
- <p-link-tile weight="semibold"></p-link-tile>
+ <p-link-tile weight="semi-bold"></p-link-tile>
```

##### Modal:

- Prop `disableCloseButton` is deprecated, use `dismissButton` instead.
- Event `close` is deprecated, use `dismiss` event instead.

```diff
- <p-modal disable-close-button="true"></p-modal>
+ <p-modal dismiss-button="false"></p-modal>

- <PModal onClose={(e: CustomEvent<void>) => {}} />
+ <PModal onDismiss={(e: CustomEvent<void>) => {}} />
```

##### Pagination:

- Props `allyLabelNext`, `allyLabelPage`, `allyLabelPrev` and `allyLabel` are deprecated.
- Event `pageChange` is deprecated, use `change` event instead.

```diff
- <p-pagination ally-label="Paginierung" ally-label-prev="Vorherige Seite" ally-label-next="Nächste Seite" ally-label-page="Seite"></p-pagination>
+ <p-pagination intl="{root: 'Paginierung', prev: 'Vorherige Seite', next: 'Nächste Seite', page: 'Seite'}"></p-pagination>

- <PPagination onPageChange={(e: CustomEvent<PageChangeEvent>) => {}} />
+ <PPagination onChange={(e: CustomEvent<PaginationChangeEvent>) => {}} />
```

##### Scroller:

- Prop `gradientColorScheme` is deprecated, use `gradientColor` instead.
- Prop `scrollIndicatorPosition` is deprecated, use `alignScrollIndicator` instead.

```diff
- <p-scroller gradient-color-scheme="surface"></p-scroller>
+ <p-scroller gradient-color="background-surface"></p-scroller>

- <p-scroller scroll-indicator-position="top"></p-scroller>
+ <p-scroller align-scroll-indicator="top"></p-scroller>
```

##### Segmented Control:

- Event `segmentedControlChange` is deprecated, use `change` event instead.

```diff
- <PSegmentedControl onSegmentedControlChange={(e: CustomEvent<SegmentedControlChangeEvent>) => {}} />
+ <PSegmentedControl onChange={(e: CustomEvent<SegmentedControlChangeEvent>) => {}} />
```

##### Stepper Horizontal:

- Event `stepChange` is deprecated, use `change` event instead.

```diff
- <PStepperHorizontal onStepChange={(e: CustomEvent<StepChangeEvent>) => {}} />
+ <PStepperHorizontal onChange={(e: CustomEvent<StepperHorizontalChangeEvent>) => {}} />
```

##### Switch:

- Event `switchChange` is deprecated, use `change` event instead.

```diff
- <PSwitch onSwitchChange={(e: CustomEvent<SwitchChangeEvent>) => {}} />
+ <PSwitch onChange={(e: CustomEvent<SwitchChangeEvent>) => {}} />
```

##### Table:

- Event `sortingChange` is deprecated, use `change` event instead.

```diff
- <PTable onSortingChange={(e: CustomEvent<SortingChangeEvent>) => {}} />
+ <PTable onChange={(e: CustomEvent<TableChangeEvent>) => {}} />
```

##### Tabs:

- Prop `gradientColorScheme` is deprecated, use `gradientColor` instead.
- Prop `weight`'s value `semibold` is deprecated, use `semi-bold` instead.
- Event `tabChange` is deprecated, use `change` event instead.

```diff
- <p-tabs gradient-color-scheme="surface"></p-tabs>
+ <p-tabs gradient-color="background-surface"></p-tabs>

- <p-tabs weight="semibold"></p-tabs>
+ <p-tabs weight="semi-bold"></p-tabs>

- <PTabs onTabChange={(e: CustomEvent<TabChangeEvent>) => {}} />
+ <PTabs onChange={(e: CustomEvent<TabsChangeEvent>) => {}} />
```

##### Tabs Bar:

- Prop `gradientColorScheme` is deprecated, use `gradientColor` instead.
- Prop `weight`'s value `semibold` is deprecated, use `semi-bold` instead.
- Event `tabChange` is deprecated, use `change` event instead.

```diff
- <p-tabs-bar gradient-color-scheme="surface"></p-tabs-bar>
+ <p-tabs-bar gradient-color="background-surface"></p-tabs-bar>

- <p-tabs-bar weight="semibold"></p-tabs>
+ <p-tabs-bar weight="semi-bold"></p-tabs>

- <PTabsBar onTabChange={(e: CustomEvent<TabChangeEvent>) => {}} />
+ <PTabsBar onChange={(e: CustomEvent<TabsChangeEvent>) => {}} />
```

##### Tag:

- Prop `color`'s value `notification-warning`, `notification-success` and `notification-error` are deprecated, use
  `notification-warning-soft`, `notification-success-soft` and `notification-error-soft` instead.

```diff
- <p-tag color="notification-warning"></p-tag>
+ <p-tag color="notification-warning-soft"></p-tag>

- <p-tag color="notification-success"></p-tag>
+ <p-tag color="notification-success-soft"></p-tag>

- <p-tag color="notification-error"></p-tag>
+ <p-tag color="notification-error-soft"></p-tag>
```

##### Text Field Wrapper:

- Prop `showCharacterCount` is deprecated, use `showCounter` instead.

```diff
- <p-text-field-wrapper show-character-count="false">
+ <p-text-field-wrapper show-counter="false">
    <input type="text" maxlength="20" />
</p-text-field-wrapper>
```

##### Textarea Wrapper:

- Prop `showCharacterCount` is deprecated, use `showCounter` instead.

```diff
- <p-textarea-wrapper show-character-count="false">
+ <p-textarea-wrapper show-counter="false">
    <textarea maxlength="80"></textarea>
</p-textarea-wrapper>
```

##### Text List

- Props `listType` and `orderType` are deprecated, use `type` instead.

```diff
- <p-text-list list-type="unordered"></p-text-list>
+ <p-text-list type="unordered"></p-text-list>

- <p-text-list list-type="ordered" order-type="numbered"></p-text-list>
+ <p-text-list type="numbered"></p-text-list>

- <p-text-list list-type="ordered" order-type="alphabetically"></p-text-list>
+ <p-text-list type="alphabetically"></p-text-list>
```

### Added

- `Text`, `Icon`, `Button Pure` and `Link Pure` support value `xx-small` for prop `size`
- `Display` supports value `small` for prop `size`
- Partials: `getInitialStyles` supports multi prefix, e.g.
  `getInitialStyles({ prefix: ['', 'some-prefix', 'another-prefix'] });`
- Styles: `displaySmallStyle` and `$pds-display-small`
- Styles: `textXXSmallStyle` and `$pds-text-xx-small`
- Styles: `fontSizeDisplaySmall` and `$pds-font-size-display-small`
- Styles: `fontSizeTextXXSmall` and `$pds-font-size-text-xx-small`
- Styles: `getHoverStyle` and `pds-hover()`
- `Banner` has `heading` and `description` prop as well as `slot="heading"` and deprecated `slot="title"`
- Custom events have consistent names across components and deprecated old event names
  - `Accordion` emits `change` and deprecated `accordionChange` event
  - `Carousel` emits `change` and deprecated `carouselChange` event
  - `Modal` emits `dismiss` and deprecated `close` event
  - `Pagination` emits `change` and deprecated `pageChange` event
  - `Segmented Control` emits `change` and deprecated `segmentedControlChange` event
  - `Stepper Horizontal` emits `change` and deprecated `stepChange` event
  - `Switch` emits `change` and deprecated `switchChange` event
  - `Table` emits `change` and deprecated `sortingChange` event
  - `Tabs` emits `change` and deprecated `tabChange` event
  - `Tabs Bar` emits `change` and deprecated `tabChange` event
- Props have consistent names across components and deprecated old props
  - `Carousel` got `pagination` prop and deprecated `disablePagination` prop
  - `Divider` got `direction` prop and deprecated `orientation` prop
  - `Modal` got `dismissButton` prop and deprecated `disableCloseButton` prop
  - `Pagination` got `intl` prop and deprecated `allyLabelNext`, `allyLabelPage`, `allyLabelPrev` and `allyLabel` props
  - `Scroller` got `gradientColor` prop and deprecated `gradientColorScheme` prop
  - `Scroller` got `alignScrollIndicator` prop and deprecated `scrollIndicatorPosition` prop
  - `Tabs` got `gradientColor` prop and deprecated `gradientColorScheme` prop
  - `Tabs Bar` got `gradientColor` prop and deprecated `gradientColorScheme` prop
  - `Text Field Wrapper` got `showCounter` prop and deprecated `showCharacterCount` prop
  - `Textarea Wrapper` got `showCounter` prop and deprecated `showCharacterCount` prop
  - `Text List` got `type` prop and deprecated `listType` and `orderType` prop
- Props have consistent values across components and deprecated old values
  - `Icon` prop `color` got value `state-disabled` and removed `disabled` value
  - `Link Tile` prop `weight` got value `semi-bold` and deprecated `semibold` value
  - `Tabs Bar` and `Tabs` prop `weight` got value `semi-bold` and deprecated `semibold` value
  - `Tag` prop `color` got values `notification-info-soft`, `notification-warning-soft`, `notification-success-soft`,
    `notification-error-soft` and deprecated `notification-warning`, `notification-success`, `notification-error` values

### Changed

- `Display` uses font-weight regular and font-style normal
- Partials: `getInitialStyles` matches new design language
- Partials: All component related, slotted Light DOM styles have been moved to `getInitialStyles`
- Styles: `getFocusStyle` and `pds-focus()` doesn't need `theme` parameter anymore
- Styles: `breakpoint{Base|XS|S|M|L|XL|XXL}` and `$pds-breakpoint-{base|xs|s|m|l|xl|xxl}` are provided as number without
  unit (px)
- `Link Tile` matches new design language
- Typings for all component props start with the component name, e.g. `SwitchAlignLabel`, `TabsBarGradientColor` or
  `LinkPureIcon`
- `Icon` prop `color` value `disabled` is renamed to `state-disabled`
- `Tag` prop `color` value `notification-info` is renamed to `notification-info-soft`

### Fixed

- `Text Field Wrapper` calendar and time indicator icons respect color definition in dark theme
- `Text Field Wrapper` has correct height when type date or time is used
- Partials: Typings of return value with and without options parameter
- `Modal` scrolling behavior on mouse drag

#### Removed

- `Heading`: value `xxx-large` for prop `size`
- Styles: `headingXXXLargeStyle` and `$pds-heading-xxx-large`
- Styles: `fontSizeHeadingXXLarge` and `$pds-font-size-heading-xx-large`

## [3.0.0-alpha.2] - 2023-02-27

#### 🤖 Property deprecations 🤖

##### Carousel:

- Prop `wrap-content` is deprecated.

```diff
- <p-carousel wrap-content="true"></p-carousel>
+ <p-carousel></p-carousel>
```

##### Divider:

- Prop values `neutral-contrast-low | neutral-contrast-medium | neutral-contrast-high` of `color` prop are deprecated.

```diff
- <p-divider color="neutral-contrast-low"></p-divider>
+ <p-divider color="contrast-low"></p-divider>

- <p-divider color="neutral-contrast-medium"></p-divider>
+ <p-divider color="contrast-medium"></p-divider>

- <p-divider color="neutral-contrast-high"></p-divider>
+ <p-divider color="contrast-high"></p-divider>
```

### Changed

- `Divider`, `Button Group`, `Carousel` and `Text List` match new design language
- Background color of `Scroller`'s `prev` and `next` buttons in dark theme
- Partials: Removed deprecated `withoutTags` option for all partials, please use `format: 'jsx'` instead
- `Content Wrapper` default value of prop `width` has changed from `basic` to `extended`

### Added

- `Model Signature`
- Props `align-header` and `width` for `Carousel`
- Vue: plugin functions `createPorscheDesignSystem` and `usePorscheDesignSystemPlugin`

### Fixed

- `Radio Button Wrapper` keyboard arrow navigation
- `Button Pure` and `Link Pure` lagging active state background when scrolling on iOS

## [3.0.0-alpha.1] - 2023-02-16

### Added

- Porsche Next font supports Vietnamese charset
- Prop `color` of `Icon` supports `disabled`
- React: `patchRemixRunProcessBrowserGlobalIdentifier` binary to support SSR components with Remix

### Changed

- `Stepper Horizontal` matches new design language
- Styles: Optimize design tokens "spacing", "typography" and "theme" provided by styles sub-package
  `@porsche-design-system/components-{js|angular|react|vue}/styles`
- Styles: Use calc() instead of max() to calculate padding for `gridStyle` (JS) and `pds-grid()` (SCSS)
- Styles: `gridStyle` (JS) and `pds-grid()` (SCSS) uses optimized grid gap

## [3.0.0-alpha.0] - 2023-02-08

#### Note to the new `v3` major release of the Porsche Design System

With the new **Porsche Design Language** comes a lot of changes regarding layout and design principles. To keep
refactoring efforts as low as possible when upgrading from `v2` to `v3`, **breaking changes** were avoided as far as
possible. Nevertheless, there are a few breaking changes and some more deprecations which should receive attention.

#### 👹 Breaking Changes 👹

##### Button:

- Removed deprecated prop `tabbable`.

```diff
- <p-button tabbable="false">Some label</p-button>
+ <p-button tabindex="-1">Some label</p-button>
```

- Default value of prop `icon` has changed from `arrow-head-right` to `none`. Therefore, the `icon` property **must** be
  set if the component has the `hide-label` property.

```diff
- <p-button hide-label="true">Some label</p-button>
+ <p-button hide-label="true" icon="arrow-right">Some label</p-button>

- <p-button hide-label="{ base: true, m: false }">Some label</p-button>
+ <p-button hide-label="{ base: true, m: false }" icon="arrow-right">Some label</p-button>
```

##### Button Pure:

- Removed `subline` slot (visually not intended anymore).

```diff
<p-button-pure>
  Some label
-   <p slot="subline">Some Subline</p>
</p-button-pure>
```

- Removed deprecated prop `tabbable`.

```diff
- <p-button-pure tabbable="false">Some label</p-button-pure>
+ <p-button-pure tabindex="-1">Some label</p-button-pure>
```

##### Icon:

- Value `inherit` for prop `color` works slightly different to the previous major version. A CSS filter is required to
  apply custom coloring to take advantage of using an SVG embedded in an `<img/>` for better SSR support and loading
  performance in general.

```diff
- <p-icon color="inherit" style="color: white;"></p-icon>
+ <p-icon color="inherit" style="filter: invert(100%);"></p-icon>
```

- Camel case syntax for `name` prop isn't supported, please use param case syntax instead (TypeScript typings have been
  updated too).

```diff
- <p-icon name="arrowRight"></p-icon>
+ <p-icon name="arrow-right"></p-icon>
```

##### Link:

- Default value of prop `icon` has changed from `arrow-head-right` to `none`. Therefore, the `icon` property **must** be
  set if the component has the `hide-label` property.

```diff
- <p-link href="#" hide-label="true">Some label</p-link>
+ <p-link href="#" hide-label="true" icon="arrow-right">Some label</p-link>

- <p-link href="#" hide-label="{ base: true, m: false }">Some label</p-link>
+ <p-link href="#" hide-label="{ base: true, m: false }" icon="arrow-right">Some label</p-link>
```

##### Link Pure:

- Removed `subline` slot (visually not intended anymore).

```diff
<p-link-pure href="#">
  Some label
-   <p slot="subline">Some Subline</p>
</p-link-pure>
```

##### Marque:

- Removed `variant` property.

```diff
- <p-marque variant="75-years"></p-marque>
+ <p-marque></p-marque>
// or even better, replace component by wordmark
+ <p-wordmark></p-wordmark>
```

##### Switch:

- Removed deprecated prop `tabbable`.

```diff
- <p-switch tabbable="false">Some label</p-switch>
+ <p-switch tabindex="-1">Some label</p-switch>
```

##### Partials:

- `getIconLinks()` partial accepts only param-cased icon names.

```diff
- require('@porsche-design-system/components-js/partials').getIconLinks({ icons: ['arrowRight'] })

+ require('@porsche-design-system/components-js/partials').getIconLinks({ icons: ['arrow-right'] })
```

##### CSS global scope:

- Changed naming of CSS global variables names.

```diff
- --p-animation-duration__spinner
- --p-animation-duration__banner
+ --p-animation-duration
```

#### 🤡 Component deprecations 🤡

All deprecated components are refactored to match the new design language, therefor it's technically not breaking, but
we highly recommend to migrate to the mentioned alternative, since those deprecated components will be removed with next
major version.

##### Content Wrapper:

- Component is deprecated and will be removed with the next major release. Please use **[Porsche Grid](/styles/grid/)**
  instead, which is based on [CSS Grid](https://css-tricks.com/snippets/css/complete-guide-grid) covering the specific
  layout needs for a harmonic appearance across all digital Porsche touch-points.

##### Flex:

- Component is deprecated and will be removed with the next major release. In general, please use native
  [CSS Flex](https://css-tricks.com/snippets/css/a-guide-to-flexbox) instead for better performance and more
  standardized layout technique.

##### Grid:

- Component is deprecated and will be removed with the next major release. In general, please use native
  [CSS Grid](https://css-tricks.com/snippets/css/complete-guide-grid) in combination with
  **[Porsche Grid](/styles/grid/)** instead for better performance and more standardized layout technique.

##### Headline:

```diff
- <p-headline>The quick brown fox jumps over the lazy dog</p-headline>
+ <p-heading>The quick brown fox jumps over the lazy dog</p-heading>
```

##### Link Social:

- Component is deprecated and will be removed with the next major release. Please use the **[Link](/components/link/)**
  component instead.

#### 🤖 Property deprecations 🤖

All deprecated properties are still present without any effect, therefor it's technically not breaking, but we highly
recommend to migrate and remove the deprecated props since those ones will be removed with next major version.

##### Button Pure:

- Prop `weight` is deprecated, only regular font weight will be applied.

```diff
- <p-button-pure weight="thin">Some label</p-button-pure>
- <p-button-pure weight="regular">Some label</p-button-pure>
- <p-button-pure weight="semibold">Some label</p-button-pure>
- <p-button-pure weight="bold">Some label</p-button-pure>
+ <p-button-pure>Some label</p-button-pure>
```

##### Content Wrapper (deprecated):

- Prop `theme` and `background-color` are deprecated.

```diff
- <p-content-wrapper theme="dark" background-color="default">Some content</p-content-wrapper>
+ <p-content-wrapper>Some content</p-content-wrapper>
```

##### Grid (deprecated):

- The `gutter` property is deprecated and has no effect anymore. Instead, a fluid gutter depending on the viewport width
  is used.

```diff
- <p-grid gutter="16">Some content</p-grid>
- <p-grid gutter="24">Some content</p-grid>
- <p-grid gutter="36">Some content</p-grid>
+ <p-grid>Some content</p-grid>
```

##### Icon:

- Prop `lazy` is deprecated.

```diff
- <p-icon lazy="true"></p-icon>
+ <p-icon></p-icon>
```

##### Link Pure:

- Prop `weight` is deprecated, only regular font weight will be applied.

```diff
- <p-link-pure href="#" weight="thin">Some label</p-link-pure>
- <p-link-pure href="#" weight="regular">Some label</p-link-pure>
- <p-link-pure href="#" weight="semibold">Some label</p-link-pure>
- <p-link-pure href="#" weight="bold">Some label</p-link-pure>
+ <p-link-pure href="#">Some label</p-link-pure>
```

##### Segmented Control:

- Prop `background-color` is deprecated.

```diff
- <p-segmented-control background-color="background-surface">
   <p-segmented-control-item value="xs">XS</p-segmented-control-item>
   <p-segmented-control-item value="s">S</p-segmented-control-item>
 </p-segmented-control>
+ <p-segmented-control>
   <p-segmented-control-item value="xs">XS</p-segmented-control-item>
   <p-segmented-control-item value="s">S</p-segmented-control-item>
 </p-segmented-control>
```

#### 👾 Property value deprecations 👾

All deprecated values are mapped to new ones, therefor it's technically not breaking, but we highly recommend to migrate
to the new values since those ones will be removed with next major version.

##### Banner:

- Prop value `fluid` of `width` prop is deprecated.

```diff
- <p-banner width="fluid"></p-banner>
+ <p-banner></p-banner>
```

- Prop value `neutral` of `state` prop is deprecated.

```diff
- <p-banner state="neutral">
  <span slot="title">Some banner title</span>
  <span slot="description">Some banner description. You can also add inline <a href="https://porsche.com">links</a> to route to another page.</span>
 </p-banner>
+ <p-banner state="info">
  <span slot="title">Some banner title</span>
  <span slot="description">Some banner description. You can also add inline <a href="https://porsche.com">links</a> to route to another page.</span>
 </p-banner>
```

##### Content Wrapper:

- Prop value `fluid` of `width` prop is deprecated.

```diff
- <p-content-wrapper width="fluid">Some content</p-content-wrapper>
+ <p-content-wrapper>Some content</p-content-wrapper>
```

##### Icon:

- Prop values
  `brand | default | neutral-contrast-low | neutral-contrast-medium | neutral-contrast-high | notification-neutral` of
  `color` prop are deprecated.

```diff
- <p-icon color="brand"></p-icon>
+ <p-icon color="primary"></p-icon>

- <p-icon color="default"></p-icon>
+ <p-icon color="primary"></p-icon>

- <p-icon color="neutral-contrast-low"></p-icon>
+ <p-icon color="contrast-low"></p-icon>

- <p-icon color="neutral-contrast-medium"></p-icon>
+ <p-icon color="contrast-medium"></p-icon>

- <p-icon color="neutral-contrast-high"></p-icon>
+ <p-icon color="contrast-high"></p-icon>

- <p-icon color="neutral-contrast-neutral"></p-icon>
+ <p-icon color="contrast-info"></p-icon>
```

##### Inline Notification:

- Prop value `neutral` of `state` prop is deprecated.

```diff
- <p-inline-notification state="neutral"></p-inline-notification>
+ <p-inline-notification state="info"></p-inline-notification>
```

##### Tag:

- Prop value `notification-neutral | neutral-contrast-high | background-default` of `color` prop is deprecated.

```diff
- <p-tag color="notification-neutral">Color label</p-tag>
+ <p-tag color="notification-info">Color label</p-tag>

- <p-tag color="neutral-contrast-high">Color label</p-tag>
+ <p-tag color="primary">Color label</p-tag>

- <p-tag color="background-default">Color label</p-tag>
+ <p-tag color="background-base">Color label</p-tag>
```

##### Tag Dismissible:

- Prop value `background-default` of `color` prop is deprecated.

```diff
- <p-tag-dismissible color="background-default">Color label</p-tag-dismissible>
+ <p-tag-dismissible color="background-base">Color label</p-tag-dismissible>
```

##### Text:

- Prop value `thin | semibold` of `weight` prop is deprecated.

```diff
- <p-text weight="thin">Some text</p-text>
+ <p-text>Some text</p-text>

- <p-text weight="semibold">Some text</p-text>
+ <p-text weight="semi-bold">Some text</p-text>
```

- Prop value
  `brand | default | neutral-contrast-low | neutral-contrast-medium | neutral-contrast-high | notification-neutral` of
  `color` prop is deprecated.

```diff
- <p-text color="brand">Some text</p-text>
+ <p-text>Some text</p-text>

- <p-text color="default">Some text</p-text>
+ <p-text>Some text</p-text>

- <p-text color="neutral-contrast-low">Some text</p-text>
+ <p-text color="contrast-low">Some text</p-text>

- <p-text color="neutral-contrast-medium">Some text</p-text>
+ <p-text color="contrast-medium">Some text</p-text>

- <p-text color="neutral-contrast-high">Some text</p-text>
+ <p-text color="contrast-high">Some text</p-text>

- <p-text color="notification-neutral">Some text</p-text>
+ <p-text color="notification-info">Some text</p-text>
```

##### ToastManager:

- Prop value `neutral` of `state` parameter is deprecated.

```diff
- …addMessage({ text: `Some message`, state: 'neutral' })
+ …addMessage({ text: `Some message`, state: 'info' })
```

### Added

- `Display` component
- `Heading` component
- Prop `underline` for `Link Pure`
- Prop `theme` for `Checkbox Wrapper`, `Radio Button Wrapper`, `Popover`, `Tag Dismissible`, `Textarea Wrapper`,
  `Text Field Wrapper` and `Fieldset Wrapper`
- Prop `size` for `Icon` supports `x-small` and `x-large`
- Prop `size` for `Accordion` `compact="true"` supports `medium`

### Changed

- `Spinner`, `Icon`, `Link Pure`, `Button Pure`, `Link`, `Link Social`, `Button`, `Checkbox Wrapper`,
  `Radio Button Wrapper`, `Popover`, `Modal`, `Select Wrapper`, `Tag`, `Tag Dismissible`, `Textarea Wrapper`,
  `Inline Notification`, `Banner`, `Toast`, `Grid`, `Flex`, `Pagination`, `Scroller`, `Accordion`, `Text`,
  `Text Field Wrapper`, `Content Wrapper`, `Segmented Control`, `Tabs`, `Tabs Bar`, `Headline` and `Fieldset Wrapper`
  match new design language
- `Icon` supports
  `primary | contrast-low | contrast-medium | contrast-high | notification-success | notification-warning | notification-error | notification-info | inherit`
  for `color` prop
- Default value of prop `width` of `Banner` has changed from `basic` to `extended`
- Default value of prop `action-icon` of `Inline Notification` has changed from `arrow-head-right` to `arrow-right`
- Default value of prop `name` of `Icon` has changed from `arrow-head-right` to `arrow-right`
- Default value of prop `variant` of `Link` and `Button` has changed from `secondary` to `primary`

#### Removed

- Custom slotted CSS for mostly all components. Equivalent styles are now provided by `getInitialStyles()` partial
  instead.
- `applyNormalizeStyles` option from `getInitialStyles()` partial which is applied by default now.

## [2.20.0] - 2023-02-06

## [2.20.0-rc.1] - 2023-02-06

## [2.20.0-rc.0] - 2023-01-30

### Added

- `applyNormalizeStyles` option for `getInitialStyles()` partial which includes basic css styles for Light DOM

## [2.19.1-rc.1] - 2023-01-18

### Added

- `jsdom-polyfill` subpackage is available at `@porsche-design-system/components-{js|angular|react|vue}/jsdom-polyfill`
  and can be used to have working web components in jsdom based tests (e.g. jest)
- `testing` subpackage is available at `@porsche-design-system/components-{js|angular|react|vue}/testing` to provide
  `getByRoleShadowed`, `getByLabelTextShadowed` and `getByTextShadowed` utilities which use `@testing-library/dom`
  queries internally to support Shadow DOM
- Validation if `prefix` is already reserved by a different version upon initialization of the Porsche Design System

### Fixed

- `componentsReady()` waits for Porsche Design System being initialized before checking components which can happen in
  certain test scenarios without partials

## [2.19.1-rc.0] - 2023-01-18

### Fixed

- Bug in `@porsche-design-system/components-react/ssr` where in some cases during SSG an error was thrown when
  components render their children conditionally

## [2.19.0] - 2022-12-22

## [2.19.0-rc.2] - 2022-12-22

## [2.19.0-rc.1] - 2022-12-22

### Fixed

- `Stepper Horizontal` calculation of scroll position when used within any parent that has a margin or padding

## [2.19.0-rc.0] - 2022-12-21

### Added

- Vue: typed components are available via the `@porsche-design-system/components-vue` package

### Fixed

- `Modal` focus cycle when pressing Shift Tab right after it was opened

## [2.18.0] - 2022-12-15

## [2.18.0-rc.2] - 2022-12-14

### Added

- Validation to ensure crucial partials are used.  
  **Disclaimer:** The Porsche Design System will **not** inject its initial styles anymore. Please use the
  `getInitialStyles()` partial to reduce flash of unstyled content (FOUC) as described here:
  [getInitialStyles() documentation](https://designsystem.porsche.com/v2/partials/initial-styles)

### Changed

- `line-height` calculation for all components is handled CSS only now by using `ex`-unit in combination with `calc()`
  which gives the best performance, the easiest possible integration and respects UI best practices in having **larger**
  `line-height` values for **small** `font-size` definitions and **smaller** `line-height` values for **larger**
  `font-size` definitions. The calculated values by CSS slightly differ compared to the ones calculated by JavaScript,
  which might result in minor visual changes.

### Fixed

- Screen reader announcements of `Textfield` and `Textarea` in `counter` mode
- Screen reader announcements in `Select Wrapper`

## [2.18.0-rc.1] - 2022-11-24

### Added

- `Carousel` now has a `rewind` property, better prev/next icons, a `max-width` for `heading` and `description` and
  support for slotted `description`

### Fixed

- `Select Wrapper` height if text is zoomed up to 200%

## [2.18.0-rc.0] - 2022-11-17

### Added

- SSR/SSG ready components using Declarative Shadow DOM for Next JS are shipped via
  `@porsche-design-system/components-react/ssr`. To use it simply change your imports.

**Important:** make sure to apply the new `getDSRPonyfill()` partial right before your closing `</body>` tag. More
information can be found here:
[getDSRPonyfill() documentation](https://designsystem.porsche.com/v2/partials/dsr-ponyfill)

```diff
- import { PorscheDesignSystemProvider, PButton, ... } from '@porsche-design-system/components-react';
+ import { PorscheDesignSystemProvider, PButton, ... } from '@porsche-design-system/components-react/ssr';
+ import { getDSRPonyfill } from '@porsche-design-system/components-react/partials';
```

### Changed

- Improve height calculation for `Accordion`
- Slotted anchor support for `Link Pure` is stricter (In case slotted `<a>` is used it must be a direct child of
  `Link Pure`)
- `getFontLinks()` partial now has `{ weights: ['regular', 'semi-bold'] }` for a default

## [2.17.0] - 2022-10-31

## [2.17.0-rc.0] - 2022-10-31

### Added

- `Link Tile`

### Fixed

- `Scroller` bug where scrollable content was not fully hidden by the gradient, when zoomed into the page.

### Changed

- Removed `!important` keyword from css property `display` of `Link Pure` and `Button Pure`

## [2.16.3] - 2022-10-21

## [2.16.3-rc.0] - 2022-10-21

### Fixed

- `Button Pure` and `Link Pure` error when using `size="inherit"` and `icon="none"`

### Changed

- Replaced all internal usage of `Text` and `Headline` components

## [2.16.2] - 2022-09-15

## [2.16.2-rc.0] - 2022-09-15

### Fixed

- Issue with `Popover` where drop-shadow is not shown correctly in Chrome >= 105
- Issue with `Carousel` and `wrap-content="true"` where the layout was out of sync with `Content Wrapper` for
  viewports >= 1760px.
- `Select Wrapper` with custom dropdown keeps attribute changes of native select options in sync if changed
  programmatically

## [2.16.1] - 2022-09-09

### Fixed

- Issue with `Options` typing import for `Carousel`

## [2.16.0] - 2022-09-08

## [2.15.1-rc.1] - 2022-09-08

### Added

- `Carousel`
- `Scroller`

### Changed

- `Stepper Horizontal` now has `size` property
- `Stepper Horizontal` uses improved focus behavior in case it becomes scrollable and scroll indicators are centered
  correctly.
- `Tabs Bar` uses improved focus behavior in case it becomes scrollable and scroll indicators are centered correctly.

## [2.15.1-rc.0] - 2022-08-24

### Fixed

- `Radio Button Wrapper` visual selection change bug in Safari >= 15.5

## [2.15.0] - 2022-08-22

## [2.15.0-rc.1] - 2022-08-18

### Changed

- Downgraded `@angular` to `v13` to ensure backwards compatibility of `@porsche-design-system/components-angular`

## [2.15.0-rc.0] - 2022-08-16

### Fixed

- `Popover` visual shadow bug in Safari
- `Stepper Horizontal Item` bug where pseudo styles of the counter element were overridable

## [2.15.0-beta.0] - 2022-08-05

### Fixed

- `Tabs` & `Tabs Bar` `size` property when using `BreakpointCustomizable`

### Changed

- `Modal` uses poly fluid sizing for outer spacing
- `Banner` uses poly fluid sizing for outer spacing
- `Content Wrapper` uses poly fluid sizing for inner spacing
- `Modal` min-width is slightly updated to perfectly fit into content area of `Content Wrapper` at 320px viewport width

### Added

- Validation of properties for all components
- `Text Field Wrapper` with `input type="search"` is clearable via Escape key and custom clear button across browsers
- `Text Field Wrapper` with `input type="search"` shows a "Locate me" button when `actionIcon="locate"` is set, emits
  the `action` event on click and can be put into a loading state via `actionLoading="true"`

## [2.14.0] - 2022-07-11

## [2.14.0-rc.1] - 2022-07-11

## [2.14.0-rc.0] - 2022-07-11

### Added

- `getBrowserSupportFallbackScript()` partial supporting `cdn` and `format` options as replacement for
  `includeOverlay()` of `@porsche-design-system/browser-notification` npm package
- `getCookiesFallbackScript()` partial supporting `cdn` and `format` options as replacement for `includeCookieOverlay()`
  of `@porsche-design-system/browser-notification` npm package

### Changed

- `getMetaTagsAndIconLinks()` partial to return `theme-color` meta tags with `prefers-color-scheme: {light|dark}` media
  query

## [2.13.0] - 2022-06-23

## [2.13.0-rc.5] - 2022-06-23

### Fixed

- `Stepper Horizontal Item` `state` validation
- `Button` and `Link` with `theme="dark" variant="tertiary"` and `Tag Dismissible` bug on Safari < v15.5 where wrong
  colors on hover were shown

## [2.13.0-rc.4] - 2022-06-22

### Added

- `Stepper Horizontal`

## [2.13.0-rc.3] - 2022-06-22

### Added

- `Segmented Control`

## [2.13.0-rc.2] - 2022-06-21

## [2.13.0-rc.1] - 2022-06-21

## [2.13.0-rc.0] - 2022-06-21

### Changed

- `Button`, `Button Pure` and `Switch` apply `aria-disabled="true"` instead of `disabled` attribute to native button
  internally in case `disabled` and/or `loading` property is set

## [2.12.1] - 2022-05-25

## [2.12.1-rc.0] - 2022-05-25

### Fixed

- Issue with `JssStyle` typing import

## [2.12.0] - 2022-05-19

### Changed

- npm package is prepared for public release on [npmjs.org](https://npmjs.com)

## [2.12.0-rc.2] - 2022-05-12

## [2.12.0-rc.1] - 2022-05-11

## [2.12.0-rc.0] - 2022-05-04

### Added

- `Table Head Cell` now has a `multiline` property

### Changed

- `Headline` has no `hypens` / `overflow-wrap` style by default
- Partials now throw an exception if they are executed in browser

### Fixed

- Exception in `Headline`, `Select Wrapper`, `Text` and `Text List` when changing `theme` prop from `dark` to `light`
- `getInitialStyles()` partial now returns `.hydrated` styles, too

## [2.11.0-skeletons] - 2022-04-21

## [2.11.0] - 2022-04-21

## [2.11.0-rc.0] - 2022-04-20

### Added

- `Tag`
- `Tag Dismissible`

## [2.10.0-skeletons] - 2022-04-13

## [2.10.0] - 2022-04-13

## [2.9.3-rc.1] - 2022-04-06

### Added

- `Text Field Wrapper` now has a `showCharacterCount` property which can be used to hide the character count when a
  `maxLength` attribute is set on the wrapped `input`.
- `Textarea Wrapper` now has a `showCharacterCount` property which can be used to hide the character count when a
  `maxLength` attribute is set on the wrapped `textarea`.

## [2.9.3-rc.0-skeletons] - 2022-03-29

## [2.9.3-rc.0] - 2022-03-28

### Added

- `Text Field Wrapper` supports `unit` property on `input type="text"`
- `Marque` optional configurable clickable/focusable area by defining padding on host element

### Fixed

- `Tabs Item` improved accessibility
- Angular: circular dependency in development mode in `2.9.2-skeletons`

## [2.9.2-skeletons] - 2022-03-24

### Added

- **[EXPERIMENTAL]** `getInitialStyles` partial now accepts a `skeletonTagNames` array of component names that will
  initially have skeleton styles while the Porsche Design System is loading
- **[EXPERIMENTAL]** `Button`, `Button Pure`, `Checkbox Wrapper`, `Fieldset Wrapper`, `Link`, `Link Pure`,
  `Link Social`, `Radio Button Wrapper`, `Select Wrapper`, `Text Field Wrapper`, `Textarea Wrapper` can now have initial
  skeleton styles when passed as `skeletonTagNames` to the `getInitialStyles` partial

## [2.9.2] - 2022-03-24

## [2.9.2-rc.1] - 2022-03-23

### Fixed

- Bug caused by Chrome where hover styles of `Link Pure` are not displayed correctly

## [2.9.2-rc.0] - 2022-03-22

### Added

- Normalized font behavior (`hyphen`, `overflow-wrap` and `text-size-adjust`) across components

### Fixed

- `Modal` scrolling and pinch to zoom on iOS
- `Modal` initial position if scrollable
- `Table Head Cell` sort icon `asc` + `desc`

## [2.9.1] - 2022-03-10

## [2.9.1-rc.0] - 2022-03-09

### Added

- Styles for slotted `<button>` in `Text`

### Changed

- `Modal` heading and aria validation happens only when open

### Fixed

- React: bundling format of partials

## [2.9.0] - 2022-02-28

## [2.9.0-rc.1] - 2022-02-25

### Fixed

- `Modal` focus trap respecting elements in shadow DOM and dynamically added/removed elements on first level
- `Tabs Item` focus outline on click in Safari
- Error while using partials in Vanilla JS and Angular

## [2.9.0-rc.0] - 2022-02-16

### Added

- `getFontFaceStylesheet` returns additional `<link>` tags with `rel="preconnect"` and `rel="dns-prefetch"`
- Option `format` to partials `getFontFaceStylesheet`, `getComponentChunkLinks()`, `getFontLinks()`, `getIconLinks()`,
  `getInitialStyles()`, `getLoaderScript()` and `getMetaTagsAndIconLinks()`

#### Deprecated

- The option `withoutTags` of partials `getFontFaceStylesheet`, `getComponentChunkLinks()`, `getFontLinks()`,
  `getIconLinks()`, `getInitialStyles()`, `getLoaderScript()` and `getMetaTagsAndIconLinks()` is deprecated and will be
  removed in `v3.0.0`. Please use `format: 'jsx'` instead.

```diff
- <link rel="stylesheet" href={getFontFaceStylesheet({ withoutTags: true })} crossOrigin="true" />
+ {getFontFaceStylesheet({ format: 'jsx' })}
```

## [2.9.0-beta.1] - 2022-01-27

### Added

- `:focus-visible` content of selected Tab in `Tabs` component gets focus styling
- Improved accessibility of `Text Field Wrapper` and `Textarea Wrapper` when `maxlength` attribute is set
- `Modal` aria property
- `Modal` class for slotted elements to make content full-width

### Changed

- `Button Pure` and `Link Pure` removed `position: relative` imposition, make sure to **not** override it with
  `position: static`

### Fixed

- `Modal` close button styles when no heading is passed

## [2.9.0-beta.0] - 2022-01-18

### Added

- React: `getByRoleShadowed`, `getByLabelTextShadowed` and `getByTextShadowed` utilities which uses
  `@testing-library/dom` queries internally to support Shadow DOM

### Fixed

- React: `UnhandledPromiseRejectionWarning` when using `skipPorscheDesignSystemCDNRequestsDuringTests()`

## [2.8.0] - 2022-01-17

### Fixed

- Accessibility issue of `Icon` component in Windows High Contrast Mode in Chromium Browser

## [2.8.0-rc.0] - 2022-01-14

### Added

- Support for `tabindex` attribute on `Button`, `Button Pure`, `Switch`, `Link`, `Link Pure` and `Link Social`

### Changed

- `:focus-visible` style matches outline color of `Button` while hovered

#### Deprecated

- The `tabbable` property of `Button`, `Button Pure` and `Switch` is deprecated and will be removed in `v3.0.0`. Please
  use `tabindex` instead.

```diff
- <p-button tabbable="false">Some button</p-button>
+ <p-button tabindex="-1">Some button</p-button>
```

## [2.8.0-beta.3] - 2021-12-22

### Added

**Disclaimer:** The provided themes `light-electric` and `dark-electric` are just a proof of concept, it's **not**
accessible regarding its color contrast and might even be removed in an upcoming major release again.

- `light-electric` theme for `Switch`
- `dark-electric` theme for `Button Pure` and `Link Pure`
- Character counter to `Text Field Wrapper` and `Textarea Wrapper` if `maxlength` is present on `input type="text"` and
  `textarea`

### Changed

- `:focus-visible` style matches outline color of `Switch` while hovered

### Fixed

- Box model of `Button Pure`

## [2.8.0-beta.2] - 2021-12-22

### Fixed

- `Content Wrapper` regression for `!important` style

### Added

- Usage validation for `Link`, `Link Pure` and `Link Social`

## [2.8.0-beta.1] - 2021-12-16

### Fixed

- `Select Wrapper` validation of select element

## [2.8.0-beta.0] - 2021-12-15

### Changed

- Angular: increased peer dependency to `>=12.0.0 <14.0.0`

## [2.7.0] - 2021-12-14

## [2.7.0-rc.0] - 2021-12-14

#### Removed

- `offset-bottom` prop of `Toast` (use `--p-toast-position-bottom` CSS variable instead)

## [2.7.0-beta.6] - 2021-12-08

### Added

- `Popover`

## [2.7.0-beta.5] - 2021-12-07

### Added

**Disclaimer:** The provided theme `light-electric` is just a proof of concept, it's **not** accessible regarding its
color contrast and might even be removed in an upcoming major release again.

- `light-electric` theme for `Accordion`, `Link`, `Link Pure`, `Button`, `Button Pure`, `Tabs`, `Tabs Bar`

## [2.7.0-beta.4] - 2021-12-02

## [2.7.0-beta.3] - 2021-11-30

### Added

- `Accordion` uses `MutationObserver` fallback when no `ResizeObserver` is available in older browsers

### Fixed

- `Link` and `Link Social` not adapting slotted anchor to the width of the element

## [2.7.0-beta.2] - 2021-11-24

### Added

- `Toast`

### Fixed

- `Banner` animations respect offset correctly

## [2.7.0-beta.1] - 2021-11-16

### Fixed

- `Headline` applies `align` and `ellipsis` prop correctly

## [2.7.0-beta.0] - 2021-11-11

### Added

- New `aria` property for `ARIA` attribute handling for: `Button`, `Button Pure`, `Icon`, `Link`, `Link Pure`, `Marque`,
  `Spinner`

### Fixed

- React: warnings about `useLayoutEffect` in SSR context

## [2.6.1] - 2021-11-05

### Fixed

- Prevent breaking entire Porsche Design System due to lacking support of `ResizeObserver`, however `Accordion` still
  requires it

## [2.6.0] - 2021-11-04

### Added

- `unit` and `unitPosition` properties to `Text Field Wrapper`

## [2.6.0-beta.0] - 2021-10-29

### Changed

- Use `Heiti SC` (pre-installed on iOS/macOS) and `SimHei` (pre-installed on Windows) as Chinese fallback font

### Added

- `Marque` uses `webp` images for browsers that support it
- `Inline Notification`
- `Icon` now supports `success` for `name` property

### Fixed

- Colors of `Banner` for dark theme
- Replaced CSS `inset` property with `top`, `left`, `right` and `bottom` for browser compatibility
- Opening and closing transition of `Modal`

## [2.5.1-beta.0] - 2021-10-11

### Fixed

- Possible exceptions when components get unmounted directly

## [2.5.0] - 2021-10-04

### Added

- `SimHei` and `黑体` as fallback for all components' `font-family`

## [2.5.0-beta.1] - 2021-09-28

### Changed

- React: improved render behavior of components

## [2.5.0-beta.0] - 2021-09-22

### Added

- React: utility function `skipPorscheDesignSystemCDNRequestsDuringTests`

## [2.4.0] - 2021-09-21

## [2.4.0-beta.2] - 2021-09-21

### Added

- `Link Social` and `Icon` now support `kakaotalk`, `naver`, `reddit` and `tiktok`
- JSS caching mechanism to improve style performance

### Changed

- Alignment of `linkedin` icon
- Improved accessibility of `Select Wrapper`
- `Icon` loading behaviour to non-blocking, components using the `Icon` will no longer wait for it to load
- Validation messages of `Fieldset Wrapper` have now an additional icon representing the validation state

### Fixed

- Box model of `Link Pure`
- Focus of `Link Pure` with slotted anchor and hidden label
- Focus cycling of `Modal` without focusable children
- Suppress CORS error

## [2.4.0-beta.1] - 2021-08-26

### Added

- `active` property to `Button Pure`

## [2.4.0-beta.0] - 2021-08-26

### Added

- `icon` property of `Button Pure` and `Link Pure` was extended by `none` value
- `alignLabel` and `stretch` property to `Button Pure` and `Link Pure`

### Changed

- Improved `:focus-visible` and `:hover:focus-visible` colors for `Link Social` and `Link`
- Improved slotted `<a>` coloring in dark theme for `Link Social` and `Link`
- Validation messages of `Checkbox Wrapper`, `Radio Button Wrapper`, `Select Wrapper`, `Textarea Wrapper` and
  `Text Field Wrapper` have now an additional icon representing the validation state
- `Modal` backdrop behavior to close modal on mouse-down

### Fixed

- Slotted `<a>` coloring in dark theme for `Text`, `Headline`, `Text List`, `Banner`, `Select Wrapper` and `Link Pure`
- Wrong background color of scrollable `Modal`'s backdrop in Safari

## [2.3.0] - 2021-07-28

## [2.3.0-beta.3] - 2021-07-28

### Changed

- `Accordion` reduce paddings, vertically align carets to the first heading row, adjust border color and hover styles

### Fixed

- `Text Field Wrapper` accessibility of type password and search

## [2.3.0-beta.2] - 2021-07-15

### Added

- `Checkbox Wrapper`, `Radio Button Wrapper`, `Select Wrapper`, `Textarea Wrapper` and `Text Field Wrapper` now reflect
  changes of the `required` attribute on their child component
- `multiline` property to `Table Cell`
- Partial function `getLoaderScript()` to initialize Porsche Design System as early as possible

### Fixed

- `Table Head Cell` uses semi bold instead of bold as font weight
- Transition of `Modal`

## [2.3.0-beta.1] - 2021-07-08

### Added

- `Accordion`

### Changed

- Removed initial delay of `Banner`

## [2.3.0-beta.0] - 2021-07-01

### Added

- `Table`
- Angular: export types from package root
- Accessibility icon

### Changed

- `Button`, `Button Pure` and `Switch` are now focusable while in `loading` state
- `Text` and `Headline` inherits white-space CSS property
- React: sync component props via property instead of attribute

### Fixed

- Angular: support `"strictTemplates": true` option in `tsconfig.json`
- Use correct icon for `arrow-last` and `arrow-first` in `Icon`, `Button` and `Link` components

## [2.2.1] - 2021-06-08

### Changed

- Optimize vertical alignment of `Modal`

### Fixed

- URL in inject global style warning

## [2.2.1-beta.1] - 2021-06-02

### Fixed

- Margin of `Tabs Bar` within `Tabs` for Firefox and Safari
- SVG of `Icon` is not removed after prop change, e.g. on color change
- Fullscreen behavior of `Modal` on screens larger than 1760px

## [2.2.0] - 2021-05-19

### Fixed

- `Text` inside `Button` now has the proper size on iOS Safari when changing to and from landscape mode
- `Banner` can now be re-opened after closing
- Closing one `Banner` will not close other `Banners` on the site

## [2.2.0-beta.2] - 2021-05-12

### Fixed

- `Select Wrapper` value changes are now reflected correctly
- `Select Wrapper` dark theme background color if used with `filter` prop

## [2.2.0-beta.1] - 2021-05-05

### Added

- Partial function `getIconLinks()` to preload Porsche Design System Icons

### Fixed

- `Text Field Wrapper` spacing in Safari

## [2.2.0-beta.0] - 2021-05-05

### Added

- Partial function `getMetaTagsAndIconLinks()` to simplify cross device fav and meta icons

## [2.1.0] - 2021-05-03

## [2.1.0-beta.0] - 2021-05-03

### Added

- `Switch`

### Changed

- `Text` automatically breaks words/strings into new line being too long to fit inside their container
- `Headline` automatically breaks words/strings into new line being too long to fit inside their container
- Extended `Fieldset Wrapper` with `labelSize`, `required`, `state` and `message` properties. If the `Fieldset Wrapper`
  is set to required only the label of the **Fieldset Wrapper** gets an asterisk. It is removed from all wrapped child
  components, as long as they are Porsche Design System form elements.

## [2.0.3] - 2021-04-28

## [2.0.3-beta] - 2021-04-28

### Fixed

- Angular: events firing twice in `Pagination`, `Modal`, `Tabs`, `Tabs Bar` and `Banner` component

## [2.0.2] - 2021-04-21

## [2.0.2-beta.0] - 2021-04-20

### Fixed

- TypeScript build errors due to duplicate declarations in `types.d.ts`

## [2.0.1] - 2021-04-16

### Fixed

- Visual appearance of `Checkbox Wrapper` in iOS Safari
- A bug where `Text Field Wrapper` would throw an error when reattaching to DOM too quickly
- Visual bug in Firefox when zooming out `Text Field Wrapper`, `Checkbox Wrapper` and `Textarea Wrapper`
- Angular: streamline component styles in dark theme

### Changed

- Aligned focus states of `Checkbox Wrapper` and `Radio Button Wrapper` across browsers

## [2.0.0] - 2021-04-13

In keeping with [Semver](https://semver.org), Porsche Design System v2.0.0 was released due to changes in the API,
fundamental changes in loading behavior and others. With our new major version `v2.0.0` there are some important changes
that you should watch out for. To make the migration from `v1.5.x` to our current `v2.0.0` easier, we offer a few
guidelines.

## General changes / improvements:

### All components, icons, fonts, styles and marque of the Porsche Design System are loaded versioned and chunked from a central CDN

This way all web based digital Porsche products share and use the cached and versioned assets regardless of the JS
framework used to improve loading performance across the Porsche group. Only a tiny (1.4kb sized) Porsche Design System
loader script gets bundled into your application code. Everything else gets loaded versioned, cached and chunked from a
central CDN ([read more](https://designsystem.porsche.com/v3/must-know/performance/cdn)). However, this also means that
you will need an **Internet connection** to render the components in a browser (possibly relevant for development stage
or intranet applications).

### Enabling Micro Frontend Architecture

In case of a micro-frontend architecture, multiple instances and versions of the Porsche Design System can be combined
in a final application by configurable prefixing technique of the Porsche Design System components during runtime.
Please refer to our framework specific guidelines
[Vanilla JS](https://designsystem.porsche.com/v2/start-coding/vanilla-js),
[Angular](https://designsystem.porsche.com/v2/start-coding/angular) and
[React](https://designsystem.porsche.com/v2/start-coding/react).

### Prevent Flash of Unstyled Content (FOUC) and Flash of Unstyled Text (FOUT)

To prevent FOUC/FOUT, the Porsche Design System offers various partials as part of the
`@porsche-design-system/components-{js|angular|react}` package to ensure all necessary Porsche Design System fonts and
components are fully loaded. If you've used the `@porsche-design-system/partials` package previously, stop using it and
replace the integration with the partials provided by `@porsche-design-system/components-{js|angular|react}` package.
Have a look at our [FOUC/FOUT guidelines](https://designsystem.porsche.com/v3/must-know/performance/loading-behaviour).

```diff
- <%= require('@porsche-design-system/partials').getPorscheDesignSystemCoreStyles() %>
+ <%= require('@porsche-design-system/components-{js|angular|react}/partials').getInitialStyles() %>

- <%= require('@porsche-design-system/partials').getFontFaceCSS() %>
+ <%= require('@porsche-design-system/components-{js|angular|react}/partials').getFontFaceStylesheet() %>

- <link rel="preload" href="path/to/webfont/nameOfWebFontFile" as="font" type="font/woff2" crossorigin />
+ <%= require('@porsche-design-system/components-{js|angular|react}/partials').getFontLinks({ weights: ['regular', 'semi-bold'] }) %>
```

### Added support for China CDN

Our CDN is configured to forward requests to Chinese CDN automatically when necessary. So you're good to go without any
configuration or multiple region specific builds of your application. However, if you are aiming for the maximum
possible performance in China, you can configure which CDN the Porsche Design System must use. Please follow our
[CDN guidelines](https://designsystem.porsche.com/v3/must-know/performance/cdn) for more information.

### New/optimized components

- **Tabs**
- **Tabs Bar**
- **Banner**
- **Modal**
- Headline
- Select
- Pagination
- Button
- Button Pure
- Link
- Link Pure
- Spinner
- Checkbox
- Radio Button

### Improved TypeScript support for Angular and React

To ensure the best possible typing support, we have refactored our Angular and React wrappers which integrate the native
web components of the Porsche Design System.

### componentsReady() works reliable

Because the Porsche Design System components get loaded async at the time they are needed, it might be relevant within
your application or test automation to know when those have been initialized. Therefore, we provide in all three
`@porsche-design-system/components-{js|angular|react}')` packages a reliable helper function `componentsReady()`.
[Read more about it](https://designsystem.porsche.com/v3/developing/components-ready).

### Removed "blur on focus"

Now focus styling is only applied when you navigate through keyboard and ignored by mouse interaction for browsers
supporting `:focus-visible` otherwise it will fallback to `:focus` CSS implementation.

### Changed focus styling for a better compromise between accessibility and visual appearance

Color and outline of general focus styling has changed to `currentColor` for light/dark theme with an outline of 1px
width/offset. If you have custom components build with the usage of our `@porsche-design-system/utilities` package then
update it to the latest version.

### Improved geometry of Porsche Next font

For better alignment and readability we've changed the geometry of the Porsche Next font which results in a visual
change of font size and spacing.

### Dropped support for IE11 and EdgeHTML according to Porsche's official browser strategy 2021

If you still need to support these browsers, you have to stick to `v1.5.x`. We offer a Browser Notification package
`@porsche-design-system/browser-notification` to alert users that these browsers are no longer supported. It supports a
blocking layer (to be used with Porsche Design System `v2.x`), or a dismissible banner (to be used with Porsche Design
System `v1.x`). Please refer to our
[Browser compatibility guidelines](https://designsystem.porsche.com/v3/must-know/browser-compatibility).

### Changed default type of Button and Button Pure

To be in sync with native `<button>` behavior we've changed the default `type` of **Button** and **Button Pure**
component. Those components will render a button within their Shadow DOM as `<button type="submit">` ( previously
`<button type="button">`).

- `submit`: The button submits the form data to the server. This is the default if the attribute is not specified for
  buttons associated with a `<form>`, or if the attribute is an empty or invalid value.
- `button`: The button has no default behavior, and does nothing when pressed by default. It can have client-side
  scripts listen to the element's events, which are triggered when the events occur.

### Changed support for wrapped links around Link, Link Pure and Link Social component

Due to the support for setting links (`<a href="#">`) in our **Link**, **Link Pure** and **Link Social** components as
child, we've removed support for styling the anchor tag (`<a>`) when it surrounds the component. So we recommend
changing the position of the `<a>` tag from wrapping the component to a direct slot (child) of it.

```diff
- <a href="#"><p-link>Some label</p-link></a>
+ <p-link><a href="#">Some label</a></p-link>

- <a href="#"><p-link-pure>Some label</p-link-pure></a>
+ <p-link-pure><a href="#">Some label</a></p-link-pure>

- <a href="#"><p-link-social>Some label</p-link-social></a>
+ <p-link-social><a href="#">Some label</a></p-link-social>
```

### Automatic \* asterisk symbol to form field labels

We added an automatic generated _ asterisk symbol to form field labels which have the required attribute. This might
lead to a doubled _ symbol if you set one by yourself.

```diff
- <p-text-field-wrapper label="Some label *"><input type="text" name="some-name" required /></p-text-field-wrapper>
+ <p-text-field-wrapper label="Some label"><input type="text" name="some-name" required /></p-text-field-wrapper>

- <p-checkbox-wrapper label="Some label *"><input type="checkbox" name="some-name" required /></p-checkbox-wrapper>
+ <p-checkbox-wrapper label="Some label"><input type="checkbox" name="some-name" required /></p-checkbox-wrapper>

- <p-radio-button-wrapper label="Some label *"><input type="radio" name="some-name" required /></p-radio-button-wrapper>
+ <p-radio-button-wrapper label="Some label"><input type="radio" name="some-name" required /></p-radio-button-wrapper>

- <p-radio-button-wrapper label="Some label *"><input type="radio" name="some-name" required /></p-radio-button-wrapper>
+ <p-radio-button-wrapper label="Some label"><input type="radio" name="some-name" required /></p-radio-button-wrapper>

- <p-textarea-wrapper label="Some label *"><textarea name="some-name" required></textarea></p-textarea-wrapper>
+ <p-textarea-wrapper label="Some label"><textarea name="some-name" required></textarea></p-textarea-wrapper>

- <p-select-wrapper label="Some label *"><select name="some-name" required><option>A</option></select></p-select-wrapper>
+ <p-select-wrapper label="Some label"><select name="some-name" required><option>A</option></select></p-select-wrapper>
```

### Shadow DOM

`Flex`, `Flex Item`, `Grid` and `Grid Item` now use Shadow DOM, thus you are not able to overwrite styles defined by
these components any longer.

---

## Angular

### Integration of Angular components

In the past it was possible to provide a token called `PREVENT_WEB_COMPONENTS_REGISTRATION` which prevented the
registration of the Porsche Design System components and loading of polyfills. Due to the fact that we no longer provide
/ need poly filling, we have completely removed the token. For advanced usage please
[read further](https://designsystem.porsche.com/v2/start-coding/angular).

---

## React

### Integration of React components

In the past `@porsche-design-system/components-react` components have initialized the **Porsche Design System Loader**
automatically as soon as a component was imported. With `v2.x` you have to import the `PorscheDesignSystemProvider` once
in your `index.tsx` which then initializes the **Porsche Design System Loader**, e.g. like:

```diff
  // index.tsx

  import ReactDOM from 'react-dom';
  import { PorscheDesignSystemProvider } from '@porsche-design-system/components-react';
  import { App } from './App';

  ReactDOM.render(
    <React.StrictMode>
+     <PorscheDesignSystemProvider>
        <App />
+     </PorscheDesignSystemProvider>
    </React.StrictMode>,
    document.getElementById('root')
  );
```

For advanced usage please [read further](https://designsystem.porsche.com/v2/start-coding/react).

#### Jsdom Polyfill for React / Jest / jsdom test automation

We removed test mocks for React / Jest / jsdom as Shadow DOM is supported since jsdom v12.2.0. Instead, we provide a
Jsdom Polyfill (exclusivly for `@porsche-design-system/components-react` package) fixing missing implementation of jsdom
which the Porsche Design System relies on. **Note:** If your test includes Porsche Design System components, make sure
to wrap the component you want to test with a PorscheDesignSystemProvider in order to avoid exceptions. For more
information please [read further](https://designsystem.porsche.com/v2/start-coding/react).

---

## Vanilla JS

### Integration of Vanilla JS components

With `v1.x` of the Porsche Design System you've had to copy all needed JS files of
`@porsche-design-system/components-js` into your target directory and include the ES5 and ESM loader snippet. Now you
only need to copy one `index.js` file and initialize the Porsche Design System like in the example below:

```diff
  <!DOCTYPE html>
  <html lang="en">
    <head>
      <meta charset="utf-8">
      <meta name="viewport" content="width=device-width,initial-scale=1.0">
      <title>Porsche Design System</title>
-     <script nomodule src="PATH/TO/PACKAGE/@porsche-design-system/components-js/dist/porsche-design-system/porsche-design-system.js"></script>
-     <script type="module" src="PATH/TO/PACKAGE/@porsche-design-system/components-js/dist/porsche-design-system/porsche-design-system.esm.js"></script>
+     <script src="PATH/TO/PACKAGE/@porsche-design-system/components-js/index.js"></script>
    </head>
    <body>
+     <script type="text/javascript">
+       porscheDesignSystem.load();
+     </script>
      <p-headline variant="headline-1">Some text</p-headline>
    </body>
  </html>
```

For advanced usage please [read further](https://designsystem.porsche.com/v2/start-coding/vanilla-js).

---

## [2.0.0-rc.10] - 2021-04-12

### Changed

- `Tabs` and `Tabs Bar` now respect dynamic additions / removals of `p-tabs-item`, `a` and `button` elements. Make sure
  to update the `activeTabIndex` when mutating elements
- Improved performance of `Text`, `Button Pure` and `Link Pure` when `size` is not `inherit`

### Added

- `Grid` now has a `wrap` and `gutter` property
- Components (`Grid Item`, `Flex Item`, `Tabs Item` and `Text List Item`) that require a specific parent (`Grid`,
  `Flex`, `Tabs` and `Text List`) will now throw an error if used without that parent

### Fixed

- Visual appearance of `Checkbox Wrapper` and `Radio Button Wrapper` reflect the state of the wrapped `input` element

## [2.0.0-rc.9] - 2021-03-26

### Added

- `Button Group` component
- Fullscreen property for `Modal` on mobile

### Changed

- Spacings, heading and sizes of `Modal`

### Fixed

- Prevent duplicate loading of `porsche-design-system.v2.x.HASH.js` chunk when using `getComponentChunkLinks()` partial

## [2.0.0-rc.8] - 2021-03-17

### Added

- Support for full height `Content Wrapper` with flex
- `Tabs Bar` now supports `undefined` as `activeTabIndex`

### Changed

- `Tabs Bar` has a new default `activeTabIndex`, which is `undefined`
- `Tabs Bar` does not work by itself anymore. The `activeTabIndex` needs to be controlled from the outside
  ([read more](https://designsystem.porsche.com/v2/components/tabs-bar/examples))
- Background Color of `Select Wrapper` in `dark` theme to meet accessibility criteria

## [2.0.0-rc.7] - 2021-03-15

### Fixed

- Make shadowed `Flex` and `Grid` work in Firefox + Safari

## [2.0.0-rc.6] - 2021-03-11

### Changed

- Make `Grid` and `Grid Item` use Shadow DOM
- Make `Flex` and `Flex Item` use Shadow DOM

## [2.0.0-rc.5] - 2021-03-09

### Added

- Configurable background color of `Content Wrapper`
- `italic` font-style in `Text` is now overridden with `normal`

### Fixed

- Usage of `Select Wrapper` within custom elements
- A bug that caused `Spinner` to be displayed in a wrong size

## [2.0.0-rc.4] - 2021-03-01

### Changed

- Filter of `Select Wrapper` supports substring search

### Fixed

- Build error in SSR

## [2.0.0-rc.3] - 2021-02-17

### Added

- React: utility function `skipCheckForPorscheDesignSystemProviderDuringTests`
- React: tree shaking for component wrappers

### Fixed

- Angular: error in `Checkbox Wrapper`, `Radio Button Wrapper` and `Text Field Wrapper` when `input[type]` is bound

## [2.0.0-rc.2] - 2021-02-12

### Added

- Validate usage of `Checkbox Wrapper`, `Radio Button Wrapper`, `Select Wrapper`, `Text Field Wrapper` and
  `Textarea Wrapper`

## [2.0.0-rc.1] - 2021-02-04

### Added

- Partial function `getComponentChunkLinks()` to preload Porsche Design System Components

### Changed

- Added a space before asterisk (`*`) when `input`, `textarea` or `select` have `required` attribute within form wrapper
  components
- Renamed partial `getFontLinks()` option from `weight` to `weights`

### Fixed

- A bug in `Tabs Bar` where the nextButton was mistakenly rendered.
- A bug where `Icon` was not rendered when using `lazy` property.
- A bug in `Text Field Wrapper` with input type password where characters would overlap the icon.

## [2.0.0-rc.0] - 2021-01-29

### Added

- Link support for `Marque`
- Sizing options `'responsive' | 'small' | 'medium'` for `Marque`

### Changed

- Angular: added static `load()` function `PorscheDesignSystemModule` for custom prefix
- Hide up/down spin button when using **Text Field** with `type="number"` in Firefox

### Fixed

- Angular: typings
- React: correct handling of `ref` property
- Unhandled exception in `Select Wrapper` if `selected` and `disabled` attributes are set on the same option
- A bug in `Tabs Bar` where scrolling was broken when a tab was selected
- A bug in `Tabs Bar` where the `nextButton` was always rendered

## [2.0.0-alpha.13] - 2021-01-26

### Added

- Partial function `getFontLinks()` to prevent **Flash of Unstyled Text** (FOUT)

### Fixed

- React: correct handling of `className` property

## [2.0.0-alpha.12] - 2021-01-20

### Added

- Partial function `getInitialStyles()` to prevent **Flash of Unstyled Content** (FOUC)
- Partial function `getFontFaceStylesheet()` to prevent **Flash of Unstyled Text** (FOUT)

### Changed

- React: `PorscheDesignSystemProvider` needs to wrap application
- React: component props have to be camelCase
- React: `PorscheDesignSystemProvider` is needed while testing components

### Fixed

- React: typings
- React: support of objects for property values

#### Removed

- React: `getPrefixedComponents`, prefixing is handled by `PorscheDesignSystemProvider`

## [2.0.0-alpha.11] - 2021-01-08

### Changed

- Precision of relative line height
- Changed color of `neutral contrast low`

## [2.0.0-alpha.10] - 2020-12-14

### Added

- `native` property to `Select Wrapper` to force rendering of native Browser select dropdown
- Extended flexibility of `Headline`

### Changed

- Some styling improvements of `Select Wrapper`

### Fixed

- Jsdom Polyfill `fetch` error

## [2.0.0-alpha.9] - 2020-12-09

### Fixed

- Improved reliability of `componentsReady()`

### Changed

- Jsdom Polyfill `console.warn` behaviour

## [2.0.0-alpha.8] - 2020-12-03

### Fixed

- A bug where `Modal` did not remove `overflow=hidden` on document body.

## [2.0.0-alpha.7] - 2020-11-26

### Added

- Jsdom Polyfill

#### Removed

- Jsdom Mocks
- Global "blur on focus" script

### Changed

- Default dropdown direction of `SelectWrapper` from `down` to `auto`
- Made API of `Tabs` consistent with `Tabs Bar`
- Removed transition for focus styling
- Use `:focus-visible` as default and `:focus` as fallback for focusable elements

### Fixed

- The Selected element of `SelectWrapper` dropdown keeps now in sync with native selection if changed programmatically
- Invalid search results get cleared if `SelectWrapper` becomes focus state
- Some bugs in `TabsBar`
- Minification of dynamic slotted content styles
- An issue where `Pagination` throws console errors if disconnected from dom.

## [2.0.0-alpha.6] - 2020-10-28

### Changed

- default `type` of `Button` and `Button Pure` to `submit`

### Fixed

- Typings

## [2.0.0-alpha.5] - 2020-10-26

### Added

- `Modal` component

### Fixed

- Typing for `pageChange` event of `Pagination` component
- Typings

### Changed

- Focus styling

## [2.0.0-alpha.4] - 2020-10-14

### Added

- Custom filter to `Select Wrapper` component
- DropDown direction property to `Select Wrapper` component
- Display `*` after label when `input`, `textarea` or `select` have `required` attribute within form wrapper components
- `Tabs` component
- `Tabs Bar` component
- `Banner` component

#### Removed

- Default `position: relative;` style of `Link Pure` and `Button Pure`

### Fixed

- `Spinner` zooming bug on Safari

## [2.0.0-alpha.3] - 2020-09-11

### Added

- Support to load assets from China CDN directly via browser flag: `PORSCHE_DESIGN_SYSTEM_CDN = 'cn';`

#### Removed

- Support for `<a>` wrapped `Link` and `Link Pure`

## [2.0.0-alpha.2] - 2020-08-20

## [2.0.0-alpha.1] - 2020-08-17

### Changed

- Removed classnames dependency
- Stencil Core `taskQueue` from `congestionAsync` to `async` for more performant component rendering

### Fixed

- Focus input on label click of `Checkbox Wrapper` and `Radio Button Wrapper`

## [1.5.6] - 2020-10-15

## [1.5.6-rc.0] - 2020-10-13

### Fixed

- `Spinner` zooming bug on Safari

## [1.5.5] - 2020-09-11

## [1.5.5-rc.0] - 2020-09-07

### Changed

- Deprecated stencil lifecycle-method `componentDidUnload` to `disconnectedCallback` to fix "`selectObserver` is
  undefined" bug in `Select Wrapper` and `Pagination`

## [1.5.4] - 2020-08-25

## [1.5.4-rc.0] - 2020-08-17

### Changed

- Removed classnames dependency
- Stencil Core `taskQueue` from `congestionAsync` to `async` for more performant component rendering

### Fixed

- Focus input on label click of `Checkbox Wrapper` and `Radio Button Wrapper`
- Fix typings for `orientation` of `Divider` component

## [2.0.0-alpha.0] - 2020-08-06

### Added

- **Experimental:** Optional web component scoping mechanism during runtime to enable micro service architecture

### Changed

- Web components get lazy loaded from central CDN to improve caching strategy across Porsche's digital eco system

#### Removed

- Stop browser support for **IE11** and **EdgeHTML**

### Fixed

- Mix of `Optgroups` and `Options` on same level in `Select Wrapper` component
- Fix typings for `orientation` of `Divider` component

## [1.5.3] - 2020-08-10

## [1.5.3-rc.0] - 2020-08-10

### Fixed

- Mix of `Optgroups` and `Options` on same level in `Select Wrapper` component

## [1.5.2] - 2020-07-22

### Fixed

- Dispatch change event in `Select Wrapper`
- Stencil react-output-target SSR Bug

## [1.5.1] - 2020-07-20

### Fixed

- SVGO settings for icons
- Angular bug which causes `ngcc` to fail

## [1.5.0] - 2020-07-16

### Added

- Icons (active-cabin-ventilation, battery-full, bell, bookmark, car-battery, charging-active, charging-state, climate,
  climate-control, garage, horn, key, map, parking-brake, parking-light, preheating, send, shopping-bag, sidelights,
  user-manual, wrenches)

### Changed

- Icons (arrow-first, arrow-last, battery-empty, car, card, charging-station, question)

### Fixed

- Porsche Marque images

## [1.5.0-rc.2] - 2020-07-06

## [1.5.0-rc.1] - 2020-07-06

### Added

- **Notification Neutral** color to `color` property of `p-text` and `p-icon`

## [1.5.0-rc.0] - 2020-06-25

### Added

- `Fieldset Wrapper` component
- Improved SEO of `p-headline` and `p-text`: Added possibility to write semantic HTML tags (e.g. `<h1>-<h6>` or `<p>`,
  `<blockquote>`, etc.) directly as slotted content.
- Possibility to include anchor tags directly as slots of `Link`, `Link Pure` and `Link Social`
- `Text` new `weight` property `semibold`
- `Button Pure` label with subline pattern as slot
- `Link Pure` label with subline pattern as slot

### Changed

- `Select Wrapper` is now ready for the catwalk. It is dressed now with a custom drop down list box and gets naked by
  default on touch devices.

### Fixed

- Minor accessibility improvements of `icons` and `Text Field`
- Remove native number spinner buttons of `Text Field` with type text for Firefox
- An issue with `Button` and `Button Pure` and their `disabled` attribute

## [1.4.0] - 2020-05-14

## [1.4.0-rc.3] - 2020-05-08

### Added

- `Text List`

### Changed

- Improve caching strategy for fonts by content-based hash
- Improve caching strategy for marque by content-based hash
- Dimensions and sharpness of marque
- Props for `Content Wrapper`

## [1.4.0-rc.2] - 2020-05-06

### Added

- `Content Wrapper`
- Description property to `p-text-field-wrapper`, `p-textarea-wrapper` and `p-select-wrapper`
- `Link Social`

### Changed

- Improve accessibility of error and success states of form elements
- Aria-invalid attribute of form elements if they are in error state is now managed by component
- Rename icon name `configure` to `configurate` (prevents breaking change compared to stable v1.3.0)
- Improve `p-icon` loading behavior

### Fixed

- Display of wrong icons

#### Removed

- `safe-zone` property of `p-grid` (`Content Wrapper` should be used instead)

## [1.4.0-rc.1] - 2020-04-27

### Added

- Add `safe-zone` property to `p-grid` for outer grid margin, max-width and centering
- Submit button with search icon to `p-textfield-wrapper` type search

### Changed

- Background color of readonly state in components `p-textfield-wrapper` and `p-textarea-wrapper`
- Visual appearance of icons
- Improve caching strategy for icons by content-based hash
- Cursor of Radio, Checkbox and Select
- Fixed naming of Mock from `p-textfield-wrapper` to `p-text-field-wrapper`

### Fixed

- Icon loading mechanism

## [1.4.0-rc.0] - 2020-04-09

### Added

- SSR support

## [1.3.0] - 2020-04-08

### Added

- New headline size `headline-5` to `p-headline`
- Test Mocks

### Fixed

- Text styling of Select component on focus in IE11 and Chrome on Windows 10

## [1.3.0-rc.0] - 2020-04-03

### Fixed

- Improve form elements

## [1.2.0] - 2020-03-25

### Added

- `Divider`
- Hover state for form elements

### Fixed

- Support label text of form elements for Screen readers

## [1.1.2] - 2020-03-17

### Changed

- Notification colors

## [1.1.1] - 2020-03-13

### Changed

- Icon of `Checkbox` indeterminate state

## [1.1.0] - 2020-03-11

### Fixed

- Minor improvements

## [1.1.0-rc.0] - 2020-03-02

### Added

- `Select Wrapper`
- `Checkbox Wrapper`
- `Radio Button Wrapper`
- `Textarea Wrapper`

### Fixed

- `Text Field Wrapper` toggle password visibility

## [1.0.3] - 2020-02-13

### Fixed

- JS framework compatibility

## [1.1.0-0] - 2020-02-06

### Added

- `Text Field Wrapper`

### Changed

- Add proper cursor for disabled state for `Button` and `Button Pure`

## [1.0.2] - 2020-02-04

### Fixed

- Inheritable styling of slotted content

## [1.0.1] - 2020-01-30

### Added

- Clickable area of `Link Pure` and `Button Pure` is optionally configurable by defining padding on host element

## [1.0.0] - 2020-01-28

### Added

- Cursor pointer on hover for `Button` and `Button Pure`
- Line-height gets calculated based on Porsche type-scaling formula automatically for `Text`, `Link Pure` and
  `Button Pure`
- Test helper function `componentsReady()` which indicates when lazy loaded components fully have loaded

### Changed

- Update CDN asset paths
- Improve font-weight definitions
- Rename and optimize neutral colors for `Icon` and `Text`

## [1.0.0-rc.1] - 2019-12-13

### Added

- `Headline`
- `Text`
- `Marque`
- `Button`
- `Button Pure`
- `Spinner`
- `Icon`
- `Flex`
- `Grid`
- `Link`
- `Link Pure`
- `Pagination`
- "Blur on focus"<|MERGE_RESOLUTION|>--- conflicted
+++ resolved
@@ -14,17 +14,15 @@
 
 ## [Unreleased]
 
-<<<<<<< HEAD
 ### Added
 
 - `hyphens` CSS property can be changed by CSS variable `--p-hyphens` in all components containing text content
   ([#4093](https://github.com/porsche-design-system/porsche-design-system/pull/4093))
-=======
+
 ### Fixed
 
 - `Segmented Control`: restore proportional shrinking of items when container is narrow
   ([#4094](https://github.com/porsche-design-system/porsche-design-system/pull/4094))
->>>>>>> 45989353
 
 ## [3.30.0] - 2025-10-31
 
