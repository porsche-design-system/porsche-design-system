--- conflicted
+++ resolved
@@ -16,19 +16,16 @@
 
 ### Added
 
-<<<<<<< HEAD
+- `Multi Select, Select`:
+  - `filter` slot to allow custom asynchronous filtering
+  - `toggle` event when opening/closing the dropdown
+    ([#4089](https://github.com/porsche-design-system/porsche-design-system/pull/4089))
 - `Segmented Control`: add `state` and `message` props to enable visual validation states
   ([#4023](https://github.com/porsche-design-system/porsche-design-system/pull/4023)) `Segmented Control`: add `label`,
 - `Segmented Control`: `label`, `desription`, `hideLabel` and `required` props for better form integration
   ([#4023](https://github.com/porsche-design-system/porsche-design-system/pull/4023))
-=======
-- `Multi Select, Select`:
-  - `filter` slot to allow custom asynchronous filtering
-  - `toggle` event when opening/closing the dropdown
-    ([#4089](https://github.com/porsche-design-system/porsche-design-system/pull/4089))
 
 ## [3.31.0] - 2025-11-13
->>>>>>> 1a1d2db3
 
 ## [3.31.0-rc.0] - 2025-11-11
 
