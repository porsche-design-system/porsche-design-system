# Changelog

## Porsche Design System

All notable changes to this project will be documented in this file and published as following npm packages:

- `@porsche-design-system/components-js`
- `@porsche-design-system/components-angular`
- `@porsche-design-system/components-react`
- `@porsche-design-system/components-vue`

The format is based on [Keep a Changelog](https://keepachangelog.com/en/1.0.0), and this project adheres to
[Semantic Versioning](https://semver.org/spec/v2.0.0.html).

### [Unreleased]

<<<<<<< HEAD
#### Fixed

- Accessibility: fix ARIA live announcements of form components status messages
  ([#3796](https://github.com/porsche-design-system/porsche-design-system/pull/3796))
=======
### [3.27.3] - 2025-03-21

### [3.27.2] - 2025-03-20
>>>>>>> 74c90fe4

### [3.27.2-rc.0] - 2025-03-18

#### Changed

- `Table`: add border-bottom styles to `Table Head` to support both, empty and missing `Table Body`
  ([#3788](https://github.com/porsche-design-system/porsche-design-system/pull/3788))

#### Fixed

- `Styles`: change `Gradient` color values from `rgba` to `hsla` to fix Chrome rendering bug
  ([#3793](https://github.com/porsche-design-system/porsche-design-system/pull/3793))

### [3.27.1] - 2025-03-05

### [3.27.1-rc.0] - 2025-03-05

#### Fixed

- `Carousel`: `auto` value of `slides-per-page` prop is breakpoint customizable
  ([#3783](https://github.com/porsche-design-system/porsche-design-system/pull/3783))
- `Select`, `Multi Select`, `Select Wrapper`: remove positioning with native anchor positioning due to a Chrome bug
  ([#3780](https://github.com/porsche-design-system/porsche-design-system/pull/3780))

### [3.27.0] - 2025-02-28

### [3.27.0-rc.6] - 2025-02-28

#### Added

- `Table`: `compact` prop to enable a smaller, space-saving version for compact layouts
  ([#3758](https://github.com/porsche-design-system/porsche-design-system/pull/3758))
- `Table`: `layout` prop to render table with `table-layout: fixed` css for manual control of column widths
  ([#3758](https://github.com/porsche-design-system/porsche-design-system/pull/3758))
- `Carousel`: `align-controls` prop to align the controls slot to the left or center (overwrites auto-alignment)
  ([#3766](https://github.com/porsche-design-system/porsche-design-system/pull/3766))

#### Changed

- `Select`, `Multi Select`, `Select Wrapper`:
  - gets rendered on `#top-layer` which enables it to be shown correctly even when used e.g. within a scroll container
    or overflow context ([#3754](https://github.com/porsche-design-system/porsche-design-system/pull/3754))
  - gets positioned by [CSS Anchor Positioning](https://developer.mozilla.org/en-US/docs/Web/CSS/CSS_anchor_positioning)
    or [Floating UI](https://floating-ui.com) as fallback for browsers not supporting it yet
    ([#3754](https://github.com/porsche-design-system/porsche-design-system/pull/3754))
  - modernized visual appearance, dynamic max-height based on viewport and fade in animation of option list
    ([#3754](https://github.com/porsche-design-system/porsche-design-system/pull/3754))
- `Select`, `Select Wrapper`:
  - focus outline becomes default focus style when no filter is used
    ([#3754](https://github.com/porsche-design-system/porsche-design-system/pull/3754))
- `Carousel`: Center layout of Carousel on mobile view
  ([#3765](https://github.com/porsche-design-system/porsche-design-system/pull/3765))
- `Carousel`: `auto` value of `slides-per-page` prop is breakpoint customizable
  ([#3771](https://github.com/porsche-design-system/porsche-design-system/pull/3771))

### [3.27.0-rc.5] - 2025-02-20

#### Fixed

- `AG Grid`: error on reload in next.js.
  ([#3759](https://github.com/porsche-design-system/porsche-design-system/pull/3759))

### [3.27.0-rc.4] - 2025-02-20

#### Fixed

- `AG Grid`: not accessing cdn base url correctly.
  ([#3759](https://github.com/porsche-design-system/porsche-design-system/pull/3759))

### [3.27.0-rc.3] - 2025-02-18

#### Fixed

- `AG Grid`: not resolving dependencies correctly.
  ([#3757](https://github.com/porsche-design-system/porsche-design-system/pull/3757))

### [3.27.0-rc.2] - 2025-02-18

#### Fixed

- `AG Grid`: not resolving dependencies correctly.
  ([#3756](https://github.com/porsche-design-system/porsche-design-system/pull/3756))

### [3.27.0-rc.1] - 2025-02-17

#### Changed

- **Breaking Change** `AG Grid`: Updated from v32 to v33, which introduced a new Theming API. AG Grid migrated from a
  CSS-based theming approach to a JavaScript object-based theming system. As a result, our custom theme also had to be
  adjusted accordingly. ([#3740](https://github.com/porsche-design-system/porsche-design-system/pull/3740))

#### Fixed

- Styles: `vanilla-extract` returns `getMediaQueryMax`, `getMediaQueryMin`, `getMediaQueryMinMax` & `getSkeletonStyle`
  in wrong format ([#3753](https://github.com/porsche-design-system/porsche-design-system/pull/3753))

### [3.27.0-rc.0] - 2025-02-13

#### Added

- `@font-face` supports Thai language
  ([#3750](https://github.com/porsche-design-system/porsche-design-system/pull/3750))
- Partials: `getFontLinks` supports preloading `thai` subset
  ([#3750](https://github.com/porsche-design-system/porsche-design-system/pull/3750))

#### Changed

- `Popover`: gets rendered on `#top-layer` which enables it to be shown correctly even when used e.g. within a scroll
  container ([#3732](https://github.com/porsche-design-system/porsche-design-system/pull/3732))

#### Removed

- `Popover`: default styling for slotted anchors
  ([#3732](https://github.com/porsche-design-system/porsche-design-system/pull/3732))

### [3.26.0] - 2025-02-07

### [3.26.0-rc.0] - 2025-02-06

#### Added

- `Switch`: `compact` prop to enable a smaller, space-saving version for compact layouts
  ([#3728](https://github.com/porsche-design-system/porsche-design-system/pull/3728))
- `Select`: `compact` prop to enable a smaller, space-saving version for compact layouts
  ([#3731](https://github.com/porsche-design-system/porsche-design-system/pull/3731))
- `Canvas`: named slot `sidebar-end-header`
  ([#3736](https://github.com/porsche-design-system/porsche-design-system/pull/3736))
- `Icon`: `4-wheel-drive`, `aggregation`, `arrow-compact-down`, `arrow-compact-left`, `arrow-compact-right`,
  `arrow-compact-up`, `arrows`, `battery-half`, `battery-one-quarter`, `battery-three-quarters`, `brain`, `cabriolet`,
  `charging-network`, `cloud`, `color-picker`, `compass`, `coupe`, `cut`, `door`, `drag`, `ear`, `error`,
  `exclamation-filled`, `fast-backward`, `fast-forward`, `file-csv`, `file-excel`, `flag`, `genuine-parts`,
  `geo-localization`, `grip`, `group`, `hand`, `highway-filled`, `history`, `laptop`, `limousine`, `linked`,
  `logo-apple-carplay`, `logo-apple-music`, `logo-kununu`, `logo-snapchat`, `microphone`, `news`, `north-arrow`,
  `online-search`, `paste`, `pivot`, `price-tag`, `qr-off`, `question-filled`, `radar`, `radio`, `return`, `road`,
  `seat`, `service-technician`, `skip-backward`, `skip-forward`, `stop`, `suv`, `theme`, `turismo`, `trigger-finger`,
  `unlinked` and `weather` ([#3737](https://github.com/porsche-design-system/porsche-design-system/pull/3737))

### [3.25.1] - 2025-01-23

### [3.25.1-rc.0] - 2025-01-23

#### Fixed

- `Carousel`: throws error when object-like string is passed by `pagination`
  ([#3715](https://github.com/porsche-design-system/porsche-design-system/pull/3715))

### [3.25.0] - 2025-01-23

### [3.25.0-rc.1] - 2025-01-22

#### Fixed

- `Carousel`: throws error when object-like string is passed by `slides-per-page`
  ([#3710](https://github.com/porsche-design-system/porsche-design-system/pull/3710))

### [3.25.0-rc.0] - 2025-01-21

#### Added

- `Sheet` ([#3704](https://github.com/porsche-design-system/porsche-design-system/pull/3704))
- `Button`, `Button-Pure`: Add `form` prop to explicitly associate the component with a form, even when it's not
  directly nested within it. ([#3648](https://github.com/porsche-design-system/porsche-design-system/pull/3648))

#### Changed

- `Table`: Enable `Table Head Cell` to be used within `Table Row` in addition to `Table Head Row` to further align with
  table structure defined by W3C ([#3701](https://github.com/porsche-design-system/porsche-design-system/pull/3701))

#### Fixed

- `Textarea`, `Textarea Wrapper`, `Textfield Wrapper`: color contrast of `unit` prop and counter in `readonly` mode
  meets WCAG 2.2 AA standard ([#3693](https://github.com/porsche-design-system/porsche-design-system/pull/3693))

### [3.24.0] - 2025-01-08

### [3.24.0-rc.1] - 2025-01-08

### [3.24.0-rc.0] - 2025-01-07

#### Added

- Styles: support for `vanilla-extract` available under
  `import { … } from '@porsche-design-system/components-{js|angular|react|vue}/styles/vanilla-extract';`
  ([#3666](https://github.com/porsche-design-system/porsche-design-system/pull/3666))

#### Changed

- React: updated peer dependency to `>=19.0.0 <20.0.0`

### [3.23.0] - 2024-12-12

### [3.23.0-rc.0] - 2024-12-12

#### Changed

- `Select`: Slotted image of selected option now visible in combobox
  ([#3651](https://github.com/porsche-design-system/porsche-design-system/pull/3651))

#### Fixed

- `Flyout`: transition bug in Safari ([3674](https://github.com/porsche-design-system/porsche-design-system/pull/3674))
- `Styles`: dart sass deprecation warnings in `SCSS` variant
  ([3664](https://github.com/porsche-design-system/porsche-design-system/pull/3664))

### [3.22.1] - 2024-12-09

### [3.22.1-rc.0] - 2024-12-09

#### Fixed

- `Flyout Multilevel`: Secondary scroll area not shown in iOS Safari (iPhone only)
  ([3663](https://github.com/porsche-design-system/porsche-design-system/pull/3663))

### [3.22.0] - 2024-12-06

### [3.22.0-rc.1] - 2024-12-06

#### Added

- `Flyout Multilevel`: Supports infinite layers
  ([3647](https://github.com/porsche-design-system/porsche-design-system/pull/3647))

#### Fixed

- Partials: error when using in projects without `react/jsx-runtime` as dependency
  ([#3660](https://github.com/porsche-design-system/porsche-design-system/pull/3660))
- `Textfield Wrapper`: text alignment of type `email` and `tel` values in RTL mode
  ([3655](https://github.com/porsche-design-system/porsche-design-system/pull/3655))
- `Popover`:
  - Rendering bug of drop-shadow in Safari 18.x
    ([3622](https://github.com/porsche-design-system/porsche-design-system/pull/3622))
  - Positioning in RTL mode if rendered inside a table (in #top-layer)
    ([3658](https://github.com/porsche-design-system/porsche-design-system/pull/3658))

### [3.22.0-rc.0] - 2024-11-19

#### Added

- `Modal`, `Flyout`:
  - `aria-label` is generated from slotted header contents if `aria` prop is not provided
  - ARIA `role` to `aria` prop of `Modal` component to support setting `alertdialog` role
    ([3618](https://github.com/porsche-design-system/porsche-design-system/pull/3618))
- `Pin-Code`: Add `form` prop to explicitly associate the component with a form, even when it's not directly nested
  within it. ([#3588](https://github.com/porsche-design-system/porsche-design-system/pull/3588))
- `Segmented-Control`: Use ElementInternals API and add `form` prop to explicitly associate the component with a form,
  even when it's not directly nested within it.
  ([#3614](https://github.com/porsche-design-system/porsche-design-system/pull/3614))

#### Changed

- Angular: updated peer dependency to `>=19.0.0 <20.0.0`
- `Pin-Code`:
  - Remove native input and use ElementInternals API
  - **Breaking Change**: `Pin-Code` component no longer support native validation due to the removal of the underlying
    native `<input>` element. ([#3588](https://github.com/porsche-design-system/porsche-design-system/pull/3588))
- `Styles`: `SCSS` variant uses `@forward/@use` internally to replace deprecated `@import`
  ([#3623](https://github.com/porsche-design-system/porsche-design-system/pull/3623))

#### Fixed

- Partials: removed bundled `react/jsx-runtime` due to React 18/19 incompatibilities. When using `jsx` in the `format`
  option, it is necessary to have `react/jsx-runtime` as a dependency in the project included.
  ([#3613](https://github.com/porsche-design-system/porsche-design-system/pull/3613))
- `Select`, `Multi-Select`: Ensure that dynamically changing the `disabled` property via `optgroups` persists the
  `disabled` state for individual options within the group.
  ([#3614](https://github.com/porsche-design-system/porsche-design-system/pull/3614))

### [3.21.0] - 2024-11-12

### [3.21.0-rc.0] - 2024-11-11

#### Added

- `Flyout`: Prop `footerBehavior` to always make footer fixed
  ([3590](https://github.com/porsche-design-system/porsche-design-system/pull/3590))
- `Checkbox`, `Textarea`: `formDisabledCallback` and `formStateRestoreCallback` from ElementInternals API and sync
  validity with form element. ([#3528](https://github.com/porsche-design-system/porsche-design-system/pull/3528))
- `Link`, `Link Pure`, `Link Tile`: `aria-haspopup` is now supported for `aria` prop
  ([#3589](https://github.com/porsche-design-system/porsche-design-system/pull/3589))
- `Button`, `Link`: `compact` prop is breakpoint customizable
  ([#3580](https://github.com/porsche-design-system/porsche-design-system/pull/3580))
- `Select`, `Multi-Select`: Add `form` prop to explicitly associate these components with a specific form when they are
  not directly nested within it. ([#3542](https://github.com/porsche-design-system/porsche-design-system/pull/3542))

#### Changed

- `Select`, `Multi-Select`:
  - Remove native select and use ElementInternals API
    ([#3542](https://github.com/porsche-design-system/porsche-design-system/pull/3542))
  - **Breaking Change**: `Select` and `Multi-Select` components no longer support native validation due to the removal
    of the underlying native `<select>` element.

#### Fixed

- `Flyout`: overlapping of scrollbar in iOS/iPadOS Safari when sticky header/footer is used
  ([#3607](https://github.com/porsche-design-system/porsche-design-system/pull/3607))
- `Carousel`: dynamic change in `slidesPerPages` when using `focusOnCenterSlide` prop breaks pagination
  ([#3592](https://github.com/porsche-design-system/porsche-design-system/pull/3592))
- `Flyout`, `Modal`:
  - transition not working correctly when using conditionally rendered content
    ([#3590](https://github.com/porsche-design-system/porsche-design-system/pull/3590))
  - dismiss button not sticky in case header slot is not present
    ([#3574](https://github.com/porsche-design-system/porsche-design-system/pull/3574))
  - dismiss button overlaps content area
    ([#3574](https://github.com/porsche-design-system/porsche-design-system/pull/3574))
- `jsdom-polyfill`: errors from included polyfill packages
  ([3543](https://github.com/porsche-design-system/porsche-design-system/pull/3543))
- React: global `hidden` attribute with value `false` not working
  ([#3555](https://github.com/porsche-design-system/porsche-design-system/pull/3555))

### [3.20.0] - 2024-10-24

### [3.20.0-rc.1] - 2024-10-24

#### Added

- React: better tree-shaking for `@porsche-design-system/components-react`
  ([#3554](https://github.com/porsche-design-system/porsche-design-system/pull/3554))
- `Icon`: `sidebar` ([#3556](https://github.com/porsche-design-system/porsche-design-system/pull/3556))

#### Changed

- `Canvas`: Improve UI and UX behaviour in Safari
  ([#3556](https://github.com/porsche-design-system/porsche-design-system/pull/3556))

#### Fixed

- `Flyout`: transition animation in Chrome Browser if `Flyout` has scrollable content
  ([#3550](https://github.com/porsche-design-system/porsche-design-system/pull/3550))

### [3.20.0-rc.0] - 2024-10-18

#### Added

- `Icon`: `attachment`, `dislike`, `dislike-filled`, `like`, `like-filled`, `new-chat`
  ([#3515](https://github.com/porsche-design-system/porsche-design-system/pull/3515))

#### Changed

- `Canvas`: Improve UI and UX behaviour
  ([#3515](https://github.com/porsche-design-system/porsche-design-system/pull/3515))
- `Flyout`, `Modal`: Removed default styling for slotted anchors
  ([#3515](https://github.com/porsche-design-system/porsche-design-system/pull/3515))

### [3.19.0] - 2024-10-14

### [3.19.0-rc.4] - 2024-10-14

#### Added

- `AG Grid`: custom theme ([#3517](https://github.com/porsche-design-system/porsche-design-system/pull/3517))
- `Checkbox`: Added a `compact` prop to enable a smaller, space-saving version of the checkbox for compact layouts.
  ([#3504](https://github.com/porsche-design-system/porsche-design-system/pull/3504))
- `Text`, `Display`, `Heading` and `Headline`: introduce new option `inherit` to prop `align`
  ([#3520](https://github.com/porsche-design-system/porsche-design-system/pull/3520))

#### Fixed

- `Pin Code`, `Select Wrapper`: programmatic focus
  ([#3527](https://github.com/porsche-design-system/porsche-design-system/pull/3527))
- `Select Wrapper`: native option dropdown has wrong colors in theme dark
  ([#3523](https://github.com/porsche-design-system/porsche-design-system/pull/3523))
- `Switch`: width/height calculation of the toggle element supports browser based text only zoom
  ([#3542](https://github.com/porsche-design-system/porsche-design-system/pull/3542))
- Angular, React, Vue: missing `@deprecated` annotations for deprecated components
  ([#3525](https://github.com/porsche-design-system/porsche-design-system/pull/3525))
- Partials: Replace meta tag `apple-mobile-web-app-capable` with `mobile-web-app-capable` in `getMetaTagsAndIconLinks`
  partial. ([#3519](https://github.com/porsche-design-system/porsche-design-system/pull/3519))

### [3.19.0-rc.3] - 2024-10-02

#### Fixed

- `Carousel`: remove gradient styles for carousel if `gradientColor` is not defined
  ([#3518](https://github.com/porsche-design-system/porsche-design-system/pull/3518))

### [3.19.0-rc.2] - 2024-10-01

#### Added

- `Carousel`: introduce `trimSpace` prop
  ([#3496](https://github.com/porsche-design-system/porsche-design-system/pull/3496))
- `Checkbox`: ([#3498](https://github.com/porsche-design-system/porsche-design-system/pull/3498))

#### Fixed

- `Checkbox Wrapper`, `Radio Button Wrapper`: rendering of `checked` state in Blink based Browsers when component is
  rendered in high contrast mode ([#3488](https://github.com/porsche-design-system/porsche-design-system/pull/3488))

### [3.19.0-rc.1] - 2024-09-06

#### Changed

- `Canvas`: Improve UX ([#3494](https://github.com/porsche-design-system/porsche-design-system/pull/3494))

### [3.19.0-rc.0] - 2024-09-03

#### Added

- `componentsReady()`: Introduce optional `readyState` parameter
  ([#3460](https://github.com/porsche-design-system/porsche-design-system/pull/3460))
- `Carousel`: introduce `focusOnCenterSlide` & `gradientColor` props
  ([#3488](https://github.com/porsche-design-system/porsche-design-system/pull/3488))

#### Changed

- `Text Field Wrapper`: width calculation of counter and unit element are now CSS based in relation to the number of
  characters ([#3472](https://github.com/porsche-design-system/porsche-design-system/pull/3472))

#### Fixed

- `jsdom-polyfill`: errors from included polyfill packages
  ([3481](https://github.com/porsche-design-system/porsche-design-system/pull/3481))

### [3.18.0] - 2024-08-21

### [3.18.0-rc.0] - 2024-08-21

#### Added

- `Button Tile`, `Link Tile`, `Link Tile Model Signature`: supports `<video/>` (the tile components automatically check
  for OS reduced motion setting to decide weather the video autoplay should be prevented or not to improve accessibility
  & UX) ([#3454](https://github.com/porsche-design-system/porsche-design-system/pull/3454))
- Extend deprecation console warnings by reference to causing DOM element
  ([#3439](https://github.com/porsche-design-system/porsche-design-system/pull/3439))
- `Textarea`: ([#3443](https://github.com/porsche-design-system/porsche-design-system/pull/3443))

#### Changed

- Partials: `getInitialStyles` uses CSS `:defined` to determine the visibility of web components, as well as
  `[data-ssr]` attribute instead of `.ssr` class for Next JS and Remix
  ([#3466](https://github.com/porsche-design-system/porsche-design-system/pull/3466))
- Components: Use `:defined` & `[data-ssr]` to handle visibility of nested elements within Shadow DOM
  ([#3470](https://github.com/porsche-design-system/porsche-design-system/pull/3470))
- `Button`, `Link`: spacings adjusted for `compact` mode
- `Banner`, `Flyout`, `Inline Notification`, `Modal`, `Scroller`, `Toast`: button style
  ([#3435](https://github.com/porsche-design-system/porsche-design-system/pull/3435))
- `Select`: added `display: block` to host in order to be consistent with other form components
  ([#3462](https://github.com/porsche-design-system/porsche-design-system/pull/3462))

#### Fixed

- `Select`, `Multi-Select`: programmatic focus
  ([#3462](https://github.com/porsche-design-system/porsche-design-system/pull/3462))
- `Button Tile`, `Link Tile`, `Link Tile Model Signature`: correct image position if custom css `position: absolute` is
  used on media element ([#3446](https://github.com/porsche-design-system/porsche-design-system/pull/3446))
- `Button`, `Link`: Safari rendering issue of `backdrop-filter` on border in variant `ghost`
  ([#3435](https://github.com/porsche-design-system/porsche-design-system/pull/3435))
- `Select`, `Select Wrapper`, `Multi Select`, `Textfield Wrapper`: `text-overflow` has now ellipsis behaviour and
  `min-width` is added to prevent text overlapping
  ([#3465](https://github.com/porsche-design-system/porsche-design-system/pull/3465))

### [3.17.0] - 2024-08-01

### [3.17.0-rc.2] - 2024-08-01

#### Fixed

- `Optgoup`: hydration error in Next.js SSR context
  ([#3432](https://github.com/porsche-design-system/porsche-design-system/pull/3432))
- `Select`: ensure slotted image width
  ([#3432](https://github.com/porsche-design-system/porsche-design-system/pull/3432))

### [3.17.0-rc.1] - 2024-07-31

#### Added

- `Button`, `Link`:
  - Prop `variant` extended by value `ghost`
    ([#3423](https://github.com/porsche-design-system/porsche-design-system/pull/3423))
  - Prop `compact` ([#3423](https://github.com/porsche-design-system/porsche-design-system/pull/3423))

#### Fixed

- `Tabs Bar`: fixed tabindex issue when `Tabs Bar` is rendered with the `Scroller` component
  ([#3421](https://github.com/porsche-design-system/porsche-design-system/pull/3421))

### [3.17.0-rc.0] - 2024-07-29

#### Added

- `Link Tile`, `Link Tile Model Signature`, `Button Tile`:
  - Named slot `header` ([#3419](https://github.com/porsche-design-system/porsche-design-system/pull/3419))
- `Link Tile`, `Button Tile`: Prop `size` extended by value `large`
  ([#3419](https://github.com/porsche-design-system/porsche-design-system/pull/3419))
- `Tag`:
  - Prop `compact` ([#3411](https://github.com/porsche-design-system/porsche-design-system/pull/3411))
  - Prop `color` extended by value `background-frosted`
    ([#3411](https://github.com/porsche-design-system/porsche-design-system/pull/3411))
- Styles: `theme{Light|Dark}BackgroundFrosted` and `$pds-theme-{light|dark}-background-frosted` color
  ([#3409](https://github.com/porsche-design-system/porsche-design-system/pull/3409))
- `Optgroup`: Usable in combination with `Select` and `Multi Select`
  ([#3410](https://github.com/porsche-design-system/porsche-design-system/pull/3410))
- `Flyout`, `Modal`: Add custom events `motionVisibleEnd` and `motionHiddenEnd` to notify when opening and closing
  transitions are complete ([#3418](https://github.com/porsche-design-system/porsche-design-system/pull/3418))

#### Changed

- `Link Tile`, `Link Tile Model Signature`, `Button Tile`:
  - Layout behaviour is able to break out of its aspect ratio in case content overflows to be a11y compliant and/or to
    improve visual alignment in CSS Grid context
    ([#3419](https://github.com/porsche-design-system/porsche-design-system/pull/3419))
  - Values `1:1 | 4:3 | 3:4 | 16:9 | 9:16` of prop `aspect-ratio` are deprecated and mapped to new values
    `1/1 | 4/3 | 3/4 | 16/9 | 9/16` to be aligned with CSS spec
    ([#3419](https://github.com/porsche-design-system/porsche-design-system/pull/3419))

```diff
- <p-link-tile aspect-ratio="1:1 | 4:3 | 3:4 | 16:9 | 9:16"></p-link-tile>
+ <p-link-tile aspect-ratio="1/1 | 4/3 | 3/4 | 16/9 | 9/16"></p-link-tile>

- <p-button-tile aspect-ratio="1:1 | 4:3 | 3:4 | 16:9 | 9:16"></p-button-tile>
+ <p-button-tile aspect-ratio="1/1 | 4/3 | 3/4 | 16/9 | 9/16"></p-button-tile>

- <p-link-tile-model-signature aspect-ratio="1:1 | 4:3 | 3:4 | 16:9 | 9:16"></p-link-tile-model-signature>
+ <p-link-tile-model-signature aspect-ratio="1/1 | 4/3 | 3/4 | 16/9 | 9/16"></p-link-tile-model-signature>
```

- `Link Tile`, `Button Tile`: Value `default` of prop `size` is deprecated and mapped to new value `medium` to be in
  sync with typography sizing definition
  ([#3419](https://github.com/porsche-design-system/porsche-design-system/pull/3419))

```diff
- <p-link-tile size="default"></p-link-tile>
+ <p-link-tile size="medium"></p-link-tile>

- <p-button-tile size="default"></p-button-tile>
+ <p-button-tile size="medium"></p-button-tile>
```

- `Icon`: All icons are up-to-date with the One UI look
- Shorten asset filenames
- `Carousel`: Slides and `controls` slot are centered if `alignHeader` prop is set to `center` and amount of slides is
  less than `slidesPerPage` ([#3372](https://github.com/porsche-design-system/porsche-design-system/pull/3372))

#### Fixed

- `Link Pure`: Broken with `alignLabel="start"`, hidden label & nested anchor
  ([#3379](https://github.com/porsche-design-system/porsche-design-system/pull/3379))
- `Textfield Wrapper`, `Textarea Wrapper`: Conditionally rendered component throws
  `TypeError: Cannot read properties of undefined (reading 'type')`
  ([#3383](https://github.com/porsche-design-system/porsche-design-system/pull/3383))
- `Link Tile`: Broken word-break & hyphens Safari
  ([#3397](https://github.com/porsche-design-system/porsche-design-system/pull/3397))
- `Select Wrapper`: `optgroup` styling and behavior
  ([#3410](https://github.com/porsche-design-system/porsche-design-system/pull/3410))

### [3.16.0] - 2024-07-02

### [3.16.0-rc.2] - 2024-07-02

#### Added

- Partials: Added default `og:image` and related meta tags to the `getMetaTagsAndIconLinks` partial. Can be disabled by
  setting the `ogImage` option to `false`.
  ([#3357](https://github.com/porsche-design-system/porsche-design-system/pull/3357))

#### Changed

- `Flyout Navigation`, `Flyout Navigation Item`: Renamed (experimental) component to `Flyout Multilevel` and
  `Flyout Multilevel Item` ([#3351](https://github.com/porsche-design-system/porsche-design-system/pull/3351))
- `Toast`: Renders fully on `#top-layer`, stacking behaviour has changed and follows W3C standards now, see
  https://developer.mozilla.org/en-US/docs/Glossary/Top_layer and
  https://developer.chrome.com/blog/what-is-the-top-layer
  ([#3356](https://github.com/porsche-design-system/porsche-design-system/pull/3356))

```diff
- <p-flyout-navigation><p-flyout-navigation-item></p-flyout-navigation-item></p-flyout-navigation>
+ <p-flyout-multilevel><p-flyout-multilevel-item></p-flyout-multilevel-item></p-flyout-multilevel>
```

#### Fixed

- Types: `@porsche-design-system/components-vue` typings are not exposed
  ([#3355](https://github.com/porsche-design-system/porsche-design-system/pull/3355))

### [3.16.0-rc.1] - 2024-06-18

#### Added

- `jsdom-polyfill` Added polyfills for `Popover API` and `ResizeObserver`
  ([#3334](https://github.com/porsche-design-system/porsche-design-system/pull/3334))
- `Segmented Control`: Prop `aria` added to `Segmented Control Item` to support ARIA attributes
  ([#3327](https://github.com/porsche-design-system/porsche-design-system/pull/3327))

#### Changed

- Angular: updated peer dependency to `>=17.0.0 <19.0.0`
  ([#3346](https://github.com/porsche-design-system/porsche-design-system/pull/3346))
- React: Improve prop typings for all wrappers of `@porsche-design-system/components-react`
  ([#3336](https://github.com/porsche-design-system/porsche-design-system/pull/3336))

### [3.16.0-rc.0] - 2024-06-05

#### Added

- `Flyout`:
  - CSS variable `--p-flyout-sticky-top` (experimental)
    ([#3191](https://github.com/porsche-design-system/porsche-design-system/pull/3191))
  - Prop `disableBackdropClick` ([#3191](https://github.com/porsche-design-system/porsche-design-system/pull/3191))
- `Modal`:
  - CSS variable `--p-modal-width` (experimental)
    ([#3191](https://github.com/porsche-design-system/porsche-design-system/pull/3191))
  - Named slot `header` ([#3191](https://github.com/porsche-design-system/porsche-design-system/pull/3191))

#### Changed

- `Modal`, `Flyout`:
  - Sticky dismiss button ([#3191](https://github.com/porsche-design-system/porsche-design-system/pull/3191))
  - Aligned layout, spacing and UX behaviour
    ([#3191](https://github.com/porsche-design-system/porsche-design-system/pull/3191))
  - Renders fully on `#top-layer`, stacking behaviour has changed and follows W3C standards now, see
    https://developer.mozilla.org/en-US/docs/Glossary/Top_layer and
    https://developer.chrome.com/blog/what-is-the-top-layer
    ([#3191](https://github.com/porsche-design-system/porsche-design-system/pull/3191))
- `Modal`: `heading` prop and `slot="heading"` are deprecated. Use `slot="header"` instead.

#### Fixed

- Types: Fixed incorrectly allowed type `string` in types `BreakpointCustomizable`, `SelectedAriaAttributes`,
  `CarouselInternationalization`, `PaginationInternationalization` and `ScrollToPosition`
- `Modal`, `Flyout`: Dynamically react to adding/removing named slots
  ([#3191](https://github.com/porsche-design-system/porsche-design-system/pull/3191))
- `Modal`: Uses native `<dialog />` element to resolve focus issues, focus trap
  ([#3191](https://github.com/porsche-design-system/porsche-design-system/pull/3191))

### [3.15.2] - 2024-05-29

#### Fixed

- `aria`: Refactor `parseJSONAttribute` to support Safari < 16.4  
  ([#3314](https://github.com/porsche-design-system/porsche-design-system/pull/3314))

### [3.15.1] - 2024-05-23

#### Fixed

- `Banner`: Fixed position on mobile ([#3307](https://github.com/porsche-design-system/porsche-design-system/pull/3307))

### [3.15.0] - 2024-05-16

### [3.15.0-rc.5] - 2024-05-16

#### Added

- `Button Pure`: Prop `underline` to show an underline for the label
  ([#3212](https://github.com/porsche-design-system/porsche-design-system/pull/3212))
- Partials: Added new option `globalStyles` to `getInitialStyles` to disable global reset styles.  
  ([#3213](https://github.com/porsche-design-system/porsche-design-system/pull/3213))

#### Changed

- `Banner`: Refactor Banner to use native `popover`
  ([#3196](https://github.com/porsche-design-system/porsche-design-system/pull/3196))
- Partials: `getInitialStyles` only contain hydration visibility and global styles. All other styles are handled by
  constructable stylesheets at component level.
  ([#3213](https://github.com/porsche-design-system/porsche-design-system/pull/3213))
- `Table`: Removed slotted image style `verticalAlign: 'middle'` from initialStyles
  ([#3213](https://github.com/porsche-design-system/porsche-design-system/pull/3213))
- `Tabs Bar`: Removed sibling tabpanel focus style from initialStyles
  ([#3213](https://github.com/porsche-design-system/porsche-design-system/pull/3213))

#### Fixed

- `Carousel`: Accessible name of carousel region wrapper
  ([#3220](https://github.com/porsche-design-system/porsche-design-system/pull/3220))
- `aria` property now supports escaped single quotes inside JSON strings, e.g.
  `aria="{ 'aria-label': 'You can\'t do that? yes you can!' }"`
  ([#3217](https://github.com/porsche-design-system/porsche-design-system/pull/3217))

### [3.15.0-rc.4] - 2024-05-06

#### Added

- Partials: Added new partial `getFontFaceStyles` which returns an inline style containing all font-face definitions.  
  ([#3188](https://github.com/porsche-design-system/porsche-design-system/pull/3188))

#### Changed

- Partials: Partial `getFontFaceStylesheet` is deprecated and will be removed with the next major release. Use the
  `getFontFaceStyles` partial instead, which directly returns a `<style>` tag containing all font-face definitions and
  can be used in the same way. ([#3188](https://github.com/porsche-design-system/porsche-design-system/pull/3188))

```diff
- getFontFaceStylesheet()
+ getFontFaceStyles()
```

### [3.15.0-rc.3] - 2024-04-23

#### Fixed

- `Pin Code`: Fixed several problems with IME keyboards
  ([#3197](https://github.com/porsche-design-system/porsche-design-system/pull/3197))

### [3.15.0-rc.2] - 2024-04-22

#### Added

- `Accordion`: Add experimental property `sticky` for a fixed heading
  ([#3181](https://github.com/porsche-design-system/porsche-design-system/pull/3181))
- `Inline Notification`, `Banner`: heading hierarchy can now be customized with `headingTag` prop
  ([#3168](https://github.com/porsche-design-system/porsche-design-system/pull/3168))

#### Changed

- `Accordion`: `tag` property is deprecated. Use `headingTag` property instead to specify heading hierarchy level.
  ([#3168](https://github.com/porsche-design-system/porsche-design-system/pull/3168))

```diff
- <p-accordion tag="h3"></p-accordion>
+ <p-accordion heading-tag="h3"></p-accordion>
```

#### Fixed

- `Pin Code`: Input is entered twice in iOS
  ([#3192](https://github.com/porsche-design-system/porsche-design-system/pull/3192))

### [3.15.0-rc.1] - 2024-04-17

#### Added

- Partials: `getMetaTagsAndIconLinks`, `getComponentChunkLinks`, `getIconLinks` and `getFontLinks` support new format
  option `js` ([#3179](https://github.com/porsche-design-system/porsche-design-system/pull/3179))

### [3.15.0-rc.0] - 2024-04-05

#### Changed

- `Model Signature`: Enabling the use of hex colors, CSS gradients, CSS image and video masks. In addition, the size was
  slightly adjusted. ([#3153](https://github.com/porsche-design-system/porsche-design-system/pull/3153))

#### Fixed

- `Modal`: Missing box-shadow on sticky footer when slotted content changes
  ([#3154](https://github.com/porsche-design-system/porsche-design-system/pull/3154))
- `Select`: Hydration error in Next.js when using slotted `img`
  ([#3162](https://github.com/porsche-design-system/porsche-design-system/pull/3162))
- `Text Field Wrapper`, `Textarea Wrapper`: Dynamic changes of `showCounter` and `maxLength` are reflected. The counter
  element dynamically adjusts to changes in the input value accurately.
  ([#3084](https://github.com/porsche-design-system/porsche-design-system/pull/3084))

### [3.14.0] - 2024-03-25

### [3.14.0-rc.0] - 2024-03-25

#### Added

- `Icon`: `battery-empty-fuel` ([#3148](https://github.com/porsche-design-system/porsche-design-system/pull/3148))

#### Changed

- `Icon`: `battery-empty-co2` and `co2-class`
  ([#3148](https://github.com/porsche-design-system/porsche-design-system/pull/3148))
- Angular: updated peer dependency to `>=17.0.0 <18.0.0`
  ([#3125](https://github.com/porsche-design-system/porsche-design-system/pull/3125))
- React: updated peer dependency to `>=18.0.0 <19.0.0`
  ([#3125](https://github.com/porsche-design-system/porsche-design-system/pull/3125))

### [3.13.1] - 2024-03-20

#### Fixed

- `Modal`: Unexpected scrolling behavior on iOS >= 17.4
  ([#3128](https://github.com/porsche-design-system/porsche-design-system/pull/3128))
- `Select`, `Multi-Select`: Cropping issues of select dropdown when used inside `Table` component
  ([#3114](https://github.com/porsche-design-system/porsche-design-system/pull/3114))
- `Flyout`, `Flyout Navigation`: iOS Safari URL bar overlaying
  ([#3131](https://github.com/porsche-design-system/porsche-design-system/pull/3131))

### [3.13.0] - 2024-03-11

### [3.13.0-rc.2] - 2024-03-11

#### Added

- `Icon`: `battery-empty-co2` and `co2-class`
  ([#3103](https://github.com/porsche-design-system/porsche-design-system/pull/3103))

### [3.13.0-rc.1] - 2024-03-08

#### Added

- `Select` ([#3008](https://github.com/porsche-design-system/porsche-design-system/pull/3008))
- `Modal`: Prop `backdrop` ([#3082](https://github.com/porsche-design-system/porsche-design-system/pull/3082))
- `Modal`: CSS variables `--p-modal-spacing-top` and `--p-modal-spacing-bottom`
  ([#3082](https://github.com/porsche-design-system/porsche-design-system/pull/3082))

#### Fixed

- `Flyout`: Refactor Flyout to use native Dialog element to resolve focus issues
  ([#2998](https://github.com/porsche-design-system/porsche-design-system/pull/2998))
- `Accordion`: Fix overflow scrollbar issues
  ([#3042](https://github.com/porsche-design-system/porsche-design-system/pull/3042))
- `Carousel`: Skip link is visible when it receives keyboard focus
  ([#3055](https://github.com/porsche-design-system/porsche-design-system/pull/3055))
- Placeholder color of `Text Field Wrapper` for `input type="date"` and `input type="time"` in Safari and alignment in
  Mobile Safari ([#3068](https://github.com/porsche-design-system/porsche-design-system/pull/3068))
- Counter overlap with long initial value in `Text Field Wrapper` for `input type="text"` with `maxlength`
  ([#3079](https://github.com/porsche-design-system/porsche-design-system/pull/3079))

#### Changed

- Updated favicons output via `getMetaTagsAndIconLinks()` partial
  ([#3081](https://github.com/porsche-design-system/porsche-design-system/pull/3081))

### [3.13.0-rc.0] - 2024-02-19

#### Added

- `Link Tile Product`: Prop `price-original` to be able to visualize sale and original price
  ([#3040](https://github.com/porsche-design-system/porsche-design-system/pull/3040))

#### Changed

- Validation of `getInitialStyles()` partial is temporarily disabled
  ([#3049](https://github.com/porsche-design-system/porsche-design-system/pull/3049))

### [3.12.0] - 2024-02-12

### [3.12.0-rc.1] - 2024-02-08

#### Fixed

- `Checkbox Wrapper`, `Radio Button Wrapper`: Safari visually reflects input status (checked/unchecked) when used in
  another Shadow DOM or changed programmatically
  ([#3028](https://github.com/porsche-design-system/porsche-design-system/pull/3028))

### [3.12.0-rc.0] - 2024-02-05

#### Added

- `Icon`: `logo-x`, `bookmark-filled` and `star-filled`
  ([#3025](https://github.com/porsche-design-system/porsche-design-system/pull/3025))

#### Changed

- `Icon`: Visual appearance of `information-filled`, `information`, `success-filled`, `success`, `bookmark`, `compare`,
  `configurate`, `heart-filled`, `heart`, `menu-lines`, `success`, `search`, `locate`, `star`, `shopping-bag-filled`,
  `shopping-bag`, `user-filled` and `user`
  ([#3025](https://github.com/porsche-design-system/porsche-design-system/pull/3025))
- All components (expect some form elements) have improved focus styling based on `:focus-visible`
  ([#3011](https://github.com/porsche-design-system/porsche-design-system/pull/3011))
- Several components are using CSS property `inset|inset-inline|inset-block` instead of `top|bottom|left|right` for
  better RTL (right-to-left) support ([#3011](https://github.com/porsche-design-system/porsche-design-system/pull/3011))
- `Switch`: Improve RTL (right-to-left) mode
  ([#3011](https://github.com/porsche-design-system/porsche-design-system/pull/3011))
- `Button`, `Button Pure`, `Switch`, `Checkbox Wrapper`, `Radio Button Wrapper`, `Pin Code`: optimized announcement of
  loading state for assistive technologies
  ([#3009](https://github.com/porsche-design-system/porsche-design-system/pull/3009))

#### Fixed

- All components are supporting focus style in High Contrast Mode correctly
  ([#3011](https://github.com/porsche-design-system/porsche-design-system/pull/3011))

### [3.11.0] - 2024-01-30

### [3.11.0-rc.0] - 2024-01-30

#### Fixed

- `Carousel`: Carousel does not work with single pointer event on smaller touch devices
  ([#3003](https://github.com/porsche-design-system/porsche-design-system/pull/3003))
- `Carousel`: `Each child in a list should have a unique "key" prop` warning in Next.js SSR context
  ([#3001](https://github.com/porsche-design-system/porsche-design-system/pull/3001))

#### Changed

- Scroll-lock used in `Flyout`, `Flyout Navigation` and `Modal` is based on `body { overflow: hidden; }` for all devices
  ([#3013](https://github.com/porsche-design-system/porsche-design-system/pull/3013))
- `Toast`: Alignment reflects RTL (right-to-left) mode
  ([#3010](https://github.com/porsche-design-system/porsche-design-system/pull/3010))
- `Carousel`: Pagination can be used for navigation & pagination has more spacing on touch devices
  ([#3003](https://github.com/porsche-design-system/porsche-design-system/pull/3003))

### [3.10.0] - 2024-01-17

### [3.10.0-rc.5] - 2024-01-16

#### Changed

- `visibility` css property can be overridden on all components, e.g. to make use of `visibility: hidden;`  
  ([#2988](https://github.com/porsche-design-system/porsche-design-system/pull/2988))
- `Carousel`: Named slot `header` renamed to `controls`
  ([#2992](https://github.com/porsche-design-system/porsche-design-system/pull/2992))

### [3.10.0-rc.4] - 2024-01-15

#### Added

- `Icon`: Auto-flipping icons (certain ones only) in RTL (right-to-left) mode
  ([#2957](https://github.com/porsche-design-system/porsche-design-system/pull/2957))
- `Carousel`: Prop `heading-size`, named slot `header`
  ([#2915](https://github.com/porsche-design-system/porsche-design-system/pull/2915))
- `Accordion`: support for custom click area for `compact` variant
  ([#2920](https://github.com/porsche-design-system/porsche-design-system/pull/2920))
- `@font-face` supports Middle East languages
  ([#2946](https://github.com/porsche-design-system/porsche-design-system/pull/2946))
- Partials: `getFontLinks` supports preloading `arabic`, `pashto` and `urdu` subsets
  ([#2946](https://github.com/porsche-design-system/porsche-design-system/pull/2946))

#### Changed

- `Flyout Navigation`: Improved validation and `activeIdentifier` isn't automatically updated anymore
  ([#2935](https://github.com/porsche-design-system/porsche-design-system/pull/2935))
- `Carousel`: Position and width of heading and description
  ([#2915](https://github.com/porsche-design-system/porsche-design-system/pull/2915))
- `Model Signature` asset for `model="macan"`
- Aligned naming of all `CustomEvent<T>` types and deprecated old ones since they are in fact typing the `detail: T`
  property of the event

```diff
- AccordionUpdateEvent
+ AccordionUpdateEventDetail
- CarouselUpdateEvent
+ CarouselUpdateEventDetail
- FlyoutNavigationUpdateEvent
+ FlyoutNavigationUpdateEventDetail
- LinkTileProductLikeEvent
+ LinkTileProductLikeEventDetail
- MultiSelectUpdateEvent
+ MultiSelectUpdateEventDetail
- PaginationUpdateEvent
+ PaginationUpdateEventDetail
- PinCodeUpdateEvent
+ PinCodeUpdateEventDetail
- SegmentedControlUpdateEvent
+ SegmentedControlUpdateEventDetail
- StepperHorizontalUpdateEvent
+ StepperHorizontalUpdateEventDetail
- SwitchUpdateEvent
+ SwitchUpdateEventDetail
- TableUpdateEvent
+ TableUpdateEventDetail
- TabsUpdateEvent
+ TabsUpdateEventDetail
- TabsBarUpdateEvent
+ TabsBarUpdateEventDetail
```

#### Fixed

- `Pin Code`: Focus correct input when clicking on label
  ([#2985](https://github.com/porsche-design-system/porsche-design-system/pull/2985))
- `Flyout Navigation`: Focus dismiss button after opening
  ([#2935](https://github.com/porsche-design-system/porsche-design-system/pull/2935))
- `Accordion`: Alignment of slotted heading with custom padding
  ([#2920](https://github.com/porsche-design-system/porsche-design-system/pull/2920))
- `Modal`: Scrollbar is hidden ([#2907](https://github.com/porsche-design-system/porsche-design-system/pull/2907))
- `Toast`: `max-width` when used in scale mode
  ([#2960](https://github.com/porsche-design-system/porsche-design-system/pull/2960))

### [3.10.0-rc.3] - 2023-12-12

### [3.10.0-rc.2] - 2023-12-12

### [3.10.0-rc.1] - 2023-12-11

#### Added

- **[EXPERIMENTAL]** `Link Tile Product`
  ([#2909](https://github.com/porsche-design-system/porsche-design-system/pull/2909))

#### Fixed

- `Wordmark`, `Crest` and `Marque`: custom clickable area
  ([#2930](https://github.com/porsche-design-system/porsche-design-system/pull/2930))

### [3.10.0-rc.0] - 2023-12-07

#### Added

- **[EXPERIMENTAL]** `Flyout Navigation`
  ([#2906](https://github.com/porsche-design-system/porsche-design-system/pull/2906))
- Prop `submit-button` to show/hide a submit button for `Text Field Wrapper` `type="search"` if wrapped inside a form
  ([#2908](https://github.com/porsche-design-system/porsche-design-system/pull/2908))

#### Changed

- `Accordion`: removed `border-bottom` if used standalone
  ([#2911](https://github.com/porsche-design-system/porsche-design-system/pull/2911))
- `display` css property can be overridden on all components, e.g. to make use of `display: none;` within media
  queries  
  ([#2913](https://github.com/porsche-design-system/porsche-design-system/pull/2913))
- `Pagination`: Prop `maxNumberOfPageLinks` is deprecated and has no effect anymore, instead there is responsive
  behavior out of the box with full SSR support
  ([#2898](https://github.com/porsche-design-system/porsche-design-system/pull/2898))

### [3.9.0] - 2023-11-24

### [3.9.0-rc.0] - 2023-11-23

#### Added

- Angular: `theme: 'light' | 'dark' | 'auto'` option to `PorscheDesignSystemModule.load()` to set `theme` on all child
  components  
  ([#2872](https://github.com/porsche-design-system/porsche-design-system/pull/2872))
- React: `theme: 'light' | 'dark' | 'auto'` prop to `PorscheDesignSystemProvider` to set `theme` on all child
  components  
  ([#2872](https://github.com/porsche-design-system/porsche-design-system/pull/2872))
- Vue: `theme: 'light' | 'dark' | 'auto'` prop to `PorscheDesignSystemProvider` to set `theme` on all child components  
  ([#2872](https://github.com/porsche-design-system/porsche-design-system/pull/2872))
- Validation for usage of different PDS versions
  ([#2867](https://github.com/porsche-design-system/porsche-design-system/pull/2867))

#### Changed

- `Text Field Wrapper`, `Textarea Wrapper`, `Select Wrapper`, `Multi Select`, `Pin Code`, `Checkbox Wrapper` and
  `Radio Button Wrapper` have improved visual alignment
  ([#2854](https://github.com/porsche-design-system/porsche-design-system/pull/2854))
- `Text Field Wrapper` fully supports RTL (right-to-left) mode
  ([#2854](https://github.com/porsche-design-system/porsche-design-system/pull/2854))
- `Pin Code`: Prop values from `1` to `6` are now supported for `length` prop
  ([#2859](https://github.com/porsche-design-system/porsche-design-system/pull/2859))
- `Model Signature` asset for `model="macan"`
  ([#2857](https://github.com/porsche-design-system/porsche-design-system/pull/2857))
- Use motion tokens in all components
  ([#2834](https://github.com/porsche-design-system/porsche-design-system/pull/2834))

#### Fixed

- `Select Wrapper`: Select dropdown is now visible if it overflows the `Table` component
  ([#2885](https://github.com/porsche-design-system/porsche-design-system/pull/2885))
- `Select Wrapper` keyboard and scroll behavior
  ([#2864](https://github.com/porsche-design-system/porsche-design-system/pull/2864))
- Safari 15 default margin of button elements in several components
  ([#2858](https://github.com/porsche-design-system/porsche-design-system/pull/2858))
- `Checkbox Wrapper` and `Radio Button Wrapper` border-color/background-color does not reset on hover
  ([#2852](https://github.com/porsche-design-system/porsche-design-system/pull/2852))
- `Tabs Bar` losing `activeTabIndex` and underline in certain framework scenarios
  ([#2896](https://github.com/porsche-design-system/porsche-design-system/pull/2896))
- `Modal` and `Flyout` body jumping in the background and scrolling back to the top in Next Js and Remix
  ([#2890](https://github.com/porsche-design-system/porsche-design-system/pull/2890))

### [3.8.0] - 2023-10-24

### [3.8.0-rc.0] - 2023-10-23

#### Added

- RTL (right-to-left) support for all components
  ([#2819](https://github.com/porsche-design-system/porsche-design-system/pull/2819))
- `Popover` and `Modal` support theme dark and auto
  ([#2789](https://github.com/porsche-design-system/porsche-design-system/pull/2789))
- Styles: `getSkeletonStyle()` and `pds-skeleton()`
  ([#2796](https://github.com/porsche-design-system/porsche-design-system/pull/2796))
- Styles: `motionDuration{Short|Moderate|Long|VeryLong}`, `motionEasing{Base|In|Out}`, and
  `$pds-motion-duration-{short|moderate|long|very-long}`, `$pds-motion-easing-{base|in|out}`
  ([#2791](https://github.com/porsche-design-system/porsche-design-system/pull/2791))

#### Changed

- Styles: `themeDarkBackgroundShading` and `$pds-theme-dark-background-shading` color
  ([#2789](https://github.com/porsche-design-system/porsche-design-system/pull/2789))
- `Spinner` animation was optimized to consume less CPU
  ([#2825](https://github.com/porsche-design-system/porsche-design-system/pull/2825))

- `Text`, `Display`, `Heading`, `Headline`: Prop values `left | right` of `align` prop are deprecated and mapped to new
  values `start | end` for correct RTL (right-to-left) support
  ([#2819](https://github.com/porsche-design-system/porsche-design-system/pull/2819))

```diff
- <p-text align="left"></p-text>
+ <p-text align="start"></p-text>

- <p-text align="right"></p-text>
+ <p-text align="end"></p-text>

- <p-display align="left"></p-display>
+ <p-display align="start"></p-display>

- <p-display align="right"></p-display>
+ <p-display align="end"></p-display>

- <p-heading align="left"></p-heading>
+ <p-heading align="start"></p-heading>

- <p-heading align="right"></p-heading>
+ <p-heading align="end"></p-heading>

- <p-headline align="left"></p-headline>
+ <p-headline align="start"></p-headline>

- <p-headline align="right"></p-headline>
+ <p-headline align="end"></p-headline>
```

- `Button Pure`, `Link Pure`, `Switch`: Prop values `left | right` of `align-label` prop are deprecated and mapped to
  new values `start | end` for correct RTL (right-to-left) support
  ([#2819](https://github.com/porsche-design-system/porsche-design-system/pull/2819))

```diff
- <p-button-pure align-label="left"></p-button-pure>
+ <p-button-pure align-label="start"></p-button-pure>

- <p-button-pure align-label="right"></p-button-pure>
+ <p-button-pure align-label="end"></p-button-pure>

- <p-link-pure align-label="left"></p-link-pure>
+ <p-link-pure align-label="start"></p-link-pure>

- <p-link-pure align-label="right"></p-link-pure>
+ <p-link-pure align-label="end"></p-link-pure>

- <p-switch align-label="left"></p-switch>
+ <p-switch align-label="start"></p-switch>

- <p-switch align-label="right"></p-switch>
+ <p-switch align-label="end"></p-switch>
```

- `Flyout`: Prop values `left | right` of `position` prop are deprecated and mapped to new values `start | end` for
  correct RTL (right-to-left) support
  ([#2819](https://github.com/porsche-design-system/porsche-design-system/pull/2819))

```diff
- <p-flyout position="left"></p-flyout>
+ <p-flyout-pure position="start"></p-flyout>

- <p-flyout-pure position="right"></p-flyout>
+ <p-flyout-pure position="end"></p-flyout>
```

- `Carousel`: Prop value `left` of `align-header` prop is deprecated and mapped to new value `start` for correct RTL
  (right-to-left) support ([#2819](https://github.com/porsche-design-system/porsche-design-system/pull/2819))

```diff
- <p-carousel align-header="left"></p-carousel>
+ <p-carousel-pure align-header="start"></p-carousel>
```

#### Fixed

- `Popover` doesn't get cut off when used within the `Table` component
  ([#2814](https://github.com/porsche-design-system/porsche-design-system/pull/2814))
- `Flyout` and `Modal` with `open="false"` and nested `Accordion` with `open="true"` containing focusable elements like
  links can't be focused anymore ([#2818](https://github.com/porsche-design-system/porsche-design-system/pull/2818))
- Background for open `Flyout` and `Modal` on iOS Mobile Safari with collapsed address bar is no longer scrollable
  ([#2822](https://github.com/porsche-design-system/porsche-design-system/pull/2822))
- `Tabs Bar` works with translated page content
  ([#2847](https://github.com/porsche-design-system/porsche-design-system/pull/2847))

### [3.7.0] - 2023-10-04

### [3.7.0-rc.2] - 2023-10-04

#### Added

- Styles: `gridStyles` and `pds-grid()` support basic usage inside `Flyout` component
  ([#2756](https://github.com/porsche-design-system/porsche-design-system/pull/2756))

#### Fixed

- Overlay issues of header/footer in `Flyout` component
  ([#2786](https://github.com/porsche-design-system/porsche-design-system/pull/2786))

### [3.7.0-rc.1] - 2023-09-20

#### Added

- **[EXPERIMENTAL]** Prop `loading` for `Radio Button Wrapper`
  ([#2774](https://github.com/porsche-design-system/porsche-design-system/pull/2774))
- Theme property supports `auto` for all themeable components, reflecting `prefers-color-scheme` based on OS system
  settings ([#2719](https://github.com/porsche-design-system/porsche-design-system/pull/2719))
- `hyphens` CSS property can now be overwritten in `Button Tile`, `Link Tile` and `Link Tile Model Signature` components
  ([#2758](https://github.com/porsche-design-system/porsche-design-system/pull/2758))
- Partials that produce innerHTML support `{ format: 'sha256' }` option for whitelisting in
  [Content-Security-Policy (CSP)](must-know/security/content-security-policy)
  ([#2773](https://github.com/porsche-design-system/porsche-design-system/pull/2773))
- `Pin Code` ([#2691](https://github.com/porsche-design-system/porsche-design-system/pull/2691))

#### Fixed

- Dragging of `Carousel` can become stucked
  ([#2768](https://github.com/porsche-design-system/porsche-design-system/pull/2768))
- Color of `message` for `Fieldset`, `Fieldset Wrapper`, `Text Field Wrapper` and `Textarea Wrapper` in dark theme
  ([#2769](https://github.com/porsche-design-system/porsche-design-system/pull/2769))

#### Changed

- Usage of `getInitialStyles()` partial is required and validated with an exception
  ([#2749](https://github.com/porsche-design-system/porsche-design-system/pull/2749))

### [3.7.0-rc.0] - 2023-09-05

#### Added

- `Multi Select` ([#2658](https://github.com/porsche-design-system/porsche-design-system/pull/2658))

#### Changed

- Partials: `Cdn` and `Format` types are exposed
  ([#2760](https://github.com/porsche-design-system/porsche-design-system/pull/2760))

### [3.6.1] - 2023-08-29

### [3.6.1-rc.0] - 2023-08-29

#### Fixed

- Overlapping issues of `Accordion` contents when positioned outside of content area
  ([#2746](https://github.com/porsche-design-system/porsche-design-system/pull/2746))
- Backwards compatibility with previous versions of Porsche Design System
  ([#2752](https://github.com/porsche-design-system/porsche-design-system/pull/2752))

### [3.6.0] - 2023-08-28

### [3.6.0-rc.2] - 2023-08-28

#### Fixed

- `Tabs Bar` losing `activeTabIndex` and underline
  ([#2748](https://github.com/porsche-design-system/porsche-design-system/pull/2748))

### [3.6.0-rc.1] - 2023-08-24

#### Fixed

- Bundling format and name of `components-js` entrypoint for Vanilla JS integration
  ([#2745](https://github.com/porsche-design-system/porsche-design-system/pull/2745))

### [3.6.0-rc.0] - 2023-08-23

#### Added

- New value `aria-current` for `aria` property for linked components (`Link`, `Link Pure`, `Link Tile`, `Crest`,
  `Marque`) ([#2696](https://github.com/porsche-design-system/porsche-design-system/pull/2696))
- Angular: `cdn: 'auto' | 'cn'` option to `PorscheDesignSystemModule.load()` as alternative to using
  `window.PORSCHE_DESIGN_SYSTEM_CDN` ([#2676](https://github.com/porsche-design-system/porsche-design-system/pull/2676))
- React: `cdn: 'auto' | 'cn'` prop to `PorscheDesignSystemProvider` as alternative to using
  `window.PORSCHE_DESIGN_SYSTEM_CDN` with SSR support
  ([#2676](https://github.com/porsche-design-system/porsche-design-system/pull/2676))
- Vue: `cdn: 'auto' | 'cn'` prop to `PorscheDesignSystemProvider` as alternative to using
  `window.PORSCHE_DESIGN_SYSTEM_CDN` ([#2676](https://github.com/porsche-design-system/porsche-design-system/pull/2676))
- Support for sticky footer to `Modal`
  ([#2723](https://github.com/porsche-design-system/porsche-design-system/pull/2723))

#### Changed

- Update of Twitter icon ([#2731](https://github.com/porsche-design-system/porsche-design-system/pull/2731))
- Use China CDN and set `window.PORSCHE_DESIGN_SYSTEM_CDN` for backwards compatibility based on .cn top level domain
  before design system initialization
  ([#2676](https://github.com/porsche-design-system/porsche-design-system/pull/2676))

#### Fixed

- `Flyout`: Overlapping of sticky header/footer if slotted content has different z-index
  ([#2736](https://github.com/porsche-design-system/porsche-design-system/pull/2736))
- Keyboard behavior and `aria` semantics if either `a` or `button` elements are used as slotted content in `Tabs Bar`
  component. ([#2713](https://github.com/porsche-design-system/porsche-design-system/pull/2713))
- React/SSR: compatibility with Next.js v13 app router
  ([#2687](https://github.com/porsche-design-system/porsche-design-system/pull/2687))
- Consistent `package.json` ECMAScript module exports with `.mjs` and `.cjs` file extensions for
  `components-{js|angular|react|vue}`
  ([#2739](https://github.com/porsche-design-system/porsche-design-system/pull/2739))

### [3.5.0] - 2023-07-25

### [3.5.0-rc.0] - 2023-07-21

#### Added

- `background` property to `Button Tile` and `Link Tile` component to adapt the description and link/button theme when
  used on light background image ([#2669](https://github.com/porsche-design-system/porsche-design-system/pull/2669))
- Breakpoint customizable property `columns` to `Segmented Control` to set the amount of columns
  ([#2652](https://github.com/porsche-design-system/porsche-design-system/pull/2652))

#### Fixed

- Alignment of `Icon` inside `Accordion` header
  ([#2673](https://github.com/porsche-design-system/porsche-design-system/pull/2673))
- Direction of `Select Wrapper` dropdown if `direction` property is set to `auto`
  ([#2677](https://github.com/porsche-design-system/porsche-design-system/pull/2677))

### [3.4.0] - 2023-07-14

### [3.4.0-rc.0] - 2023-07-13

#### Added

- React: `'use client';` directive is applied on all components for main and `ssr` sub-package
  ([#2654](https://github.com/porsche-design-system/porsche-design-system/pull/2654))

#### Fixed

- Regression in `observeChildren` that affected nested components (e.g. incorrect rendering of nested `Tabs`).
  ([#2649](https://github.com/porsche-design-system/porsche-design-system/pull/2649))
- Click behaviour of slotted interactive elements of `Carousel`
  ([#2663](https://github.com/porsche-design-system/porsche-design-system/pull/2663))

### [3.3.0] - 2023-07-07

### [3.3.0-rc.0] - 2023-07-06

#### Added

- `Tabs` and `Tabs Bar` support SSR ([#2611](https://github.com/porsche-design-system/porsche-design-system/pull/2611))
- Contents of `Tag` component can now be wrapped in multiple lines
  ([#2625](https://github.com/porsche-design-system/porsche-design-system/pull/2625))
- `Carousel`: Possibility to set custom border-radius of slide items
  ([#2645](https://github.com/porsche-design-system/porsche-design-system/pull/2645))
- native lazy loading attribute to `img` tag of `Icon`
  ([#2644](https://github.com/porsche-design-system/porsche-design-system/pull/2644))

#### Fixed

- `Stepper Horizontal` navigation between 2 pages is not working as expected in angular
  ([#2641](https://github.com/porsche-design-system/porsche-design-system/pull/2641))
- `Segmented Control` text is not centered / causing unintended line-breaks
  ([#2614](https://github.com/porsche-design-system/porsche-design-system/pull/2614))
- `jsdom-polyfill` fixes validation errors in unit tests during SSR hydration
  ([#2613](https://github.com/porsche-design-system/porsche-design-system/pull/2613))
- `Accordion` collapsable content is overflowing when used with multiple prefixes  
  ([#2612](https://github.com/porsche-design-system/porsche-design-system/pull/2612))
- `Tabs Bar` position of underline for fluid font-size with `size="medium` when resizing
  ([#2611](https://github.com/porsche-design-system/porsche-design-system/pull/2611))
- `Button Pure`, `Link Pure`: `:hover` bug on Firefox
  ([#2630](https://github.com/porsche-design-system/porsche-design-system/pull/2630))
- `Carousel`: Removed `overflow:hidden` of slide items
  ([#2645](https://github.com/porsche-design-system/porsche-design-system/pull/2645))

#### Changed

- Improved bootstrapping behaviour of `Icon`
  ([#2644](https://github.com/porsche-design-system/porsche-design-system/pull/2644))

### [3.2.0] - 2023-06-19

### [3.2.0-rc.0] - 2023-06-19

#### Added

- `skipLinkTarget` property to `Carousel` component to enhance keyboard functionality
  ([#2557](https://github.com/porsche-design-system/porsche-design-system/pull/2557))
- `showLastPage` property to `Pagination` component
  ([#2606](https://github.com/porsche-design-system/porsche-design-system/pull/2606))

#### Fixed

- Partials: `getInitialStyles` supports `Flyout` component
  ([#2598](https://github.com/porsche-design-system/porsche-design-system/pull/2598))
- `Popover` content can be selected/highlighted
  ([#2599](https://github.com/porsche-design-system/porsche-design-system/pull/2599))

#### Changed

- `Carousel` pagination now shows 5 "infinite bullets" when using more than 5 slides
  ([#2600](https://github.com/porsche-design-system/porsche-design-system/pull/2600))
- `Carousel` supports click events on non-active slides and changed keyboard navigation
  ([#2557](https://github.com/porsche-design-system/porsche-design-system/pull/2557))
- Unified wordings of all console warnings, errors and exceptions
  ([#2602](https://github.com/porsche-design-system/porsche-design-system/pull/2602))
- Angular: increased peer dependency to `>=15.0.0 <17.0.0`
  ([#2602](https://github.com/porsche-design-system/porsche-design-system/pull/2602))
- `Toast` allows line break markups within toast message
  ([#2584](https://github.com/porsche-design-system/porsche-design-system/pull/2584))
- `Toast` shows always the latest toast message and clears its queue immediately if a new message is added
  ([#2584](https://github.com/porsche-design-system/porsche-design-system/pull/2584))

### [3.1.0] - 2023-06-09

### [3.1.0-rc.2] - 2023-06-09

#### Changed

- `Crest` updated assets ([#2595](https://github.com/porsche-design-system/porsche-design-system/pull/2595))
- Partials: `getMetaTagsAndIconLinks` updated assets
  ([#2595](https://github.com/porsche-design-system/porsche-design-system/pull/2595))

#### Added

- `Flyout` ([#2547](https://github.com/porsche-design-system/porsche-design-system/pull/2547))

#### Fixed

- Wrong validation during SSR hydration of `Link Tile` and `Select Wrapper`
  ([#2588](https://github.com/porsche-design-system/porsche-design-system/pull/2588))
- `Modal` scrollable modal does not jump to top on changes within dialog
  ([#2574](https://github.com/porsche-design-system/porsche-design-system/pull/2574))
- Unnecessary lifecycles are prevented when prop values do not change for complex values
  ([#2574](https://github.com/porsche-design-system/porsche-design-system/pull/2574))

### [3.1.0-rc.1] - 2023-06-02

#### Added

- **[EXPERIMENTAL]** Prop `showPasswordToggle` for `Text Field Wrapper` with `input type="password"`
  ([#2586](https://github.com/porsche-design-system/porsche-design-system/pull/2586))
- Prop `name` for `Icon` supports `heart`, `heart-filled`, `copy`, `fingerprint`, `tire`, `roof-open` and `roof-closed`
  ([#2589](https://github.com/porsche-design-system/porsche-design-system/pull/2589))

#### Fixed

- `Select Wrapper` missing border on touch devices
  ([#2579](https://github.com/porsche-design-system/porsche-design-system/pull/2579))
- `Tabs Item` text content can be selected/highlighted
  ([#2582](https://github.com/porsche-design-system/porsche-design-system/pull/2582))

### [3.1.0-rc.0] - 2023-05-24

#### Added

- `Marque` now has a `variant` property, including 75 years variant
  ([#2575](https://github.com/porsche-design-system/porsche-design-system/pull/2575))

### [3.0.0] - 2023-05-11

### [3.0.0-rc.3] - 2023-05-10

#### Fixed

- `Tabs Bar` focus behavior via keyboard navigation
  ([#2546](https://github.com/porsche-design-system/porsche-design-system/pull/2546))
- Rendering of `Wordmark` in Safari ([#2542](https://github.com/porsche-design-system/porsche-design-system/pull/2542))
- Disabled dragging/ghosting of icons
  ([#2536](https://github.com/porsche-design-system/porsche-design-system/pull/2536))

#### Changed

- Styles: `dropShadow{Low|Medium|High}Style`s use `box-shadow` instead of `filter: drop-shadow()` to fix glitches
  together with `frostedGlassStyle` in Firefox
  ([#2545](https://github.com/porsche-design-system/porsche-design-system/pull/2545))
- Size of icon and height of `Accordion`
  ([#2536](https://github.com/porsche-design-system/porsche-design-system/pull/2536))

### [3.0.0-rc.2] - 2023-05-09

#### Fixed

- `Checkbox Wrapper` Safari visual state change while hovering
  ([#2508](https://github.com/porsche-design-system/porsche-design-system/pull/2508))
- `Checkbox Wrapper` keyboard arrow navigation
  ([#2508](https://github.com/porsche-design-system/porsche-design-system/pull/2508))
- `Modal` fix hover state of dismiss button
  ([#2510](https://github.com/porsche-design-system/porsche-design-system/pull/2510))
- `Link Pure`, `Button Pure`: adjust offset of `:hover` and `active` styles
  ([#2511](https://github.com/porsche-design-system/porsche-design-system/pull/2511))
- `Tabs Bar`, `Tabs` ([#2521](https://github.com/porsche-design-system/porsche-design-system/pull/2521)):
  - `focus` state of tabpanel
  - Indicator bar height
- Optimize icon/text alignment of `Link Pure` and `Button Pure` in Safari
- `Select Wrapper` multiline option height and scaling behavior
  ([#2524](https://github.com/porsche-design-system/porsche-design-system/pull/2524))
- Fixed accessibility issues of `Tabs`, `Tabs Bar` and `Stepper Horizontal` to comply with v.4.7.0 of `axe-core`
  ([#2530](https://github.com/porsche-design-system/porsche-design-system/pull/2530))
- React: `patchRemixRunProcessBrowserGlobalIdentifier` binary now supports Remix 1.16.0
  ([#2537](https://github.com/porsche-design-system/porsche-design-system/pull/2537))
- Angular: added optional modifier to optional properties for better type checking in strict mode
  ([#2544](https://github.com/porsche-design-system/porsche-design-system/pull/2544))

#### Added

- Deprecation warning to `Icon` component if `lazy` prop is used
  ([#2521](https://github.com/porsche-design-system/porsche-design-system/pull/2521))
- `aria` prop to `Scroller` component
  ([#2530](https://github.com/porsche-design-system/porsche-design-system/pull/2530))

#### Changed

- Model signature asset of 718 model ([#2532](https://github.com/porsche-design-system/porsche-design-system/pull/2532))

### [3.0.0-rc.1] - 2023-04-19

#### Added

- Prop `name` for `Icon` supports `push-pin`, `push-pin-off`, `qr`, `pin-filled`, `shopping-cart-filled`,
  `shopping-bag-filled`, `logo-apple-podcast`, `logo-spotify` and `user-filled`
  ([#2471](https://github.com/porsche-design-system/porsche-design-system/pull/2471)).
- **[EXPERIMENTAL]** Prop `loading` for `Checkbox Wrapper`
  ([#2483](https://github.com/porsche-design-system/porsche-design-system/pull/2483))

#### Fixed

- `Wordmark`, `Crest` and `Model Signature` respect parent width/height
  ([#2479](https://github.com/porsche-design-system/porsche-design-system/pull/2479))
- `Button Tile`, `Link Tile` and `Link Tile Model Signature` are using correct border radius of
  `$pds-border-radius-large` ([#2473](https://github.com/porsche-design-system/porsche-design-system/pull/2473))
- `Text Field Wrapper` with `input type="search"` has better accessibility for clear button
  ([#2476](https://github.com/porsche-design-system/porsche-design-system/pull/2476))
- `Accordion` layout shift with nested accordions
  ([#2465](https://github.com/porsche-design-system/porsche-design-system/pull/2465))
- Color Contrast issues and rendering in Windows High Contrast Mode
  ([#2420](https://github.com/porsche-design-system/porsche-design-system/pull/2420))

### [3.0.0-rc.0] - 2023-04-11

#### Fixed

- Styles: `borderRadiusLarge` and `$pds-border-radius-large` are exposing correct value
  ([#2463](https://github.com/porsche-design-system/porsche-design-system/pull/2463))

### [3.0.0-alpha.6] - 2023-04-06

#### Added

- `xxl` breakpoint for all breakpoint customizable component values
  ([#2454](https://github.com/porsche-design-system/porsche-design-system/pull/2454))

#### Fixed

- Disabled color of `Icon` component ([#2446](https://github.com/porsche-design-system/porsche-design-system/pull/2446))
- Support of `Radio Button Wrapper` for name value with non-alphanumeric characters
  ([#2443](https://github.com/porsche-design-system/porsche-design-system/pull/2443))

#### Changed

- `Banner` is a controlled component now and its visibility has to be controlled via the `open` prop
  ([#2447](https://github.com/porsche-design-system/porsche-design-system/pull/2447))

```diff
- <p-banner></p-banner>
+ <p-banner open="true"></p-banner>
```

- Renamed all custom `change` events to `update` because of bad event emissions with native `change` events, e.g. with
  nested `select` or `input` elements

#### 🤖 Property deprecations 🤖

##### Accordion:

- Event `accordionChange` is deprecated, use `update` event instead.

```diff
- <PAccordion onAccordionChange={(e: CustomEvent<AccordionChangeEvent>) => {}} />
+ <PAccordion onUpdate={(e: CustomEvent<AccordionUpdateEvent>) => {}} />
```

##### Banner:

- Prop `persistent` is deprecated, use `dismissButton` instead.

```diff
- <p-banner persistent="true"></p-banner>
+ <p-banner dismiss-button="false"></p-banner>
```

##### Carousel:

- Event `carouselChange` is deprecated, use `update` event instead.

```diff
- <PCarousel onCarouselChange={(e: CustomEvent<CarouselChangeEvent>) => {}} />
+ <PCarousel onUpdate={(e: CustomEvent<CarouselUpdateEvent>) => {}} />
```

##### Inline Notification:

- Prop `persistent` is deprecated, use `dismissButton` instead.

```diff
- <p-inline-notification persistent="true"></p-inline-notification>
+ <p-inline-notification dismiss-button="false"></p-inline-notification>
```

##### Pagination:

- Event `pageChange` is deprecated, use `update` event instead.

```diff
- <PPagination onPageChange={(e: CustomEvent<PageChangeEvent>) => {}} />
+ <PPagination onUpdate={(e: CustomEvent<PaginationUpdateEvent>) => {}} />
```

##### Segmented Control:

- Event `segmentedControlChange` is deprecated, use `update` event instead.

```diff
- <PSegmentedControl onSegmentedControlChange={(e: CustomEvent<SegmentedControlChangeEvent>) => {}} />
+ <PSegmentedControl onUpdate={(e: CustomEvent<SegmentedControlUpdateEvent>) => {}} />
```

##### Stepper Horizontal:

- Event `stepChange` is deprecated, use `update` event instead.

```diff
- <PStepperHorizontal onStepChange={(e: CustomEvent<StepChangeEvent>) => {}} />
+ <PStepperHorizontal onUpdate={(e: CustomEvent<StepperHorizontalUpdateEvent>) => {}} />
```

##### Switch:

- Event `switchChange` is deprecated, use `update` event instead.

```diff
- <PSwitch onSwitchChange={(e: CustomEvent<SwitchChangeEvent>) => {}} />
+ <PSwitch onUpdate={(e: CustomEvent<SwitchUpdateEvent>) => {}} />
```

##### Table:

- Event `sortingChange` is deprecated, use `update` event instead.

```diff
- <PTable onSortingChange={(e: CustomEvent<SortingChangeEvent>) => {}} />
+ <PTable onUpdate={(e: CustomEvent<TableUpdateEvent>) => {}} />
```

##### Tabs:

- Event `tabChange` is deprecated, use `update` event instead.

```diff
- <PTabs onTabChange={(e: CustomEvent<TabChangeEvent>) => {}} />
+ <PTabs onUpdate={(e: CustomEvent<TabsUpdateEvent>) => {}} />
```

##### Tabs Bar:

- Event `tabChange` is deprecated, use `update` event instead.

```diff
- <PTabsBar onTabChange={(e: CustomEvent<TabChangeEvent>) => {}} />
+ <PTabsBar onUpdate={(e: CustomEvent<TabsUpdateEvent>) => {}} />
```

### [3.0.0-alpha.5] - 2023-03-30

#### Added

- `Wordmark` ([#2418](https://github.com/porsche-design-system/porsche-design-system/pull/2418))
- `Crest` ([#2437](https://github.com/porsche-design-system/porsche-design-system/pull/2437))

#### Changed

- Styles: changed color values of `theme[Light|Dark]ContrastMedium` and `theme[Light|Dark]Notification[*]` color tokens
  of `Styles` subpackage ([#2436](https://github.com/porsche-design-system/porsche-design-system/pull/2436))

### [3.0.0-alpha.4] - 2023-03-28

#### Changed

- `Table` matches new design language
  ([#2364](https://github.com/porsche-design-system/porsche-design-system/pull/2364/))

#### Added

- Styles: ([#2422](https://github.com/porsche-design-system/porsche-design-system/pull/2422))
  - `gridWide`
  - `gridWideColumnStart` and `$pds-grid-wide-column-start`
  - `gridWideColumnEnd` and `$pds-grid-wide-column-end`
  - `gridNarrowOffset`, `gridNarrowOffsetBase`, `gridNarrowOffsetS`, `gridNarrowOffsetXXL` and
    `$pds-grid-narrow-offset-base`, `$pds-grid-narrow-offset-s`, `$pds-grid-narrow-offset-xxl`
  - `gridBasicOffset`, `gridBasicOffsetBase`, `gridBasicOffsetS`, `gridBasicOffsetXXL` and
    `$pds-grid-basic-offset-base`, `$pds-grid-basic-offset-s`, `$pds-grid-basic-offset-xxl`
  - `gridExtendedOffset`, `gridExtendedOffsetBase`, `gridExtendedOffsetS`, `gridExtendedOffsetXXL` and
    `$pds-grid-extended-offset-base`, `$pds-grid-extended-offset-s`, `$pds-grid-extended-offset-xxl`
  - `gridWideOffset`, `gridWideOffsetBase`, `gridWideOffsetS`, `gridWideOffsetXXL` and `$pds-grid-wide-offset-base`,
    `$pds-grid-wide-offset-s`, `$pds-grid-wide-offset-xxl`
  - `gridFullOffset` and `$pds-grid-full-offset`
- `Button Tile` ([#2381](https://github.com/porsche-design-system/porsche-design-system/pull/2381))
- `Fieldset` ([#2404](https://github.com/porsche-design-system/porsche-design-system/pull/2404))
- `Link Tile Model Signature` ([#2388](https://github.com/porsche-design-system/porsche-design-system/pull/2388))
- Prop `activeSlideIndex` to `Carousel`
  ([#2421](https://github.com/porsche-design-system/porsche-design-system/pull/2421))
- Prop `slidesPerPage` supports value `auto` of `Carousel`
  ([#2421](https://github.com/porsche-design-system/porsche-design-system/pull/2421))
- Prop `scrollbar` for `Scroller` ([#2364](https://github.com/porsche-design-system/porsche-design-system/pull/2364/))
- Prop `theme` for `Table` ([#2364](https://github.com/porsche-design-system/porsche-design-system/pull/2364/))

#### Fixed

- React: missing animation of `Carousel` in certain scenarios

#### Changed

- Styles: `gridStyles` and `pds-grid()` are supporting an additional column range called `wide`
  ([#2422](https://github.com/porsche-design-system/porsche-design-system/pull/2422))
- Styles: SCSS version needs to be imported by `@porsche-design-system/components-js/styles` instead of
  `@porsche-design-system/components-js/styles/scss`
  ([#2422](https://github.com/porsche-design-system/porsche-design-system/pull/2422))

#### Removed

- `Banner`: CSS variable `--p-banner-position-type`
  ([#2422](https://github.com/porsche-design-system/porsche-design-system/pull/2422))
- Styles: `gridSafeZone`, `gridSafeZoneBase`, `gridSafeZoneXXL` and `$pds-grid-safe-zone-base`,
  `$pds-grid-safe-zone-xxl` ([#2422](https://github.com/porsche-design-system/porsche-design-system/pull/2422))
- Styles: `gridWidth`, `gridWidthMin`, `gridWidthMax` and `$pds-grid-width-min`, `$pds-grid-width-max`
  ([#2422](https://github.com/porsche-design-system/porsche-design-system/pull/2422))

#### 🤖 Property deprecations 🤖

##### Banner:

- Prop `width` has no effect anymore, instead the component is aligned with Porsche Grid "extended" by default.
  ([#2422](https://github.com/porsche-design-system/porsche-design-system/pull/2422))

#### 🤡 Component deprecations 🤡

##### Marque: ([#2418](https://github.com/porsche-design-system/porsche-design-system/pull/2418))

```diff
- <p-marque></p-marque>
+ <p-wordmark></p-wordmark>
```

##### Fieldset Wrapper: ([#2404](https://github.com/porsche-design-system/porsche-design-system/pull/2404))

```diff
- <p-fieldset-wrapper label="Some legend label">
+ <p-fieldset label="Some legend label">
  <p-text-field-wrapper label="Some label">
    <input type="text" name="some-name" />
  </p-text-field-wrapper>
- </p-fieldset-wrapper>
+ </p-fieldset>
```

### [3.0.0-alpha.3] - 2023-03-17

#### 🤖 Property deprecations 🤖

##### Accordion:

- Event `accordionChange` is deprecated, use `change` event instead.

```diff
- <PAccordion onAccordionChange={(e: CustomEvent<AccordionChangeEvent>) => {}} />
+ <PAccordion onChange={(e: CustomEvent<AccordionChangeEvent>) => {}} />
```

##### Banner:

- Named `slot="title"` is deprecated, use `heading` prop or `slot="heading"` instead.

```diff
<p-banner>
-  <span slot="title">Some heading</span>
+  <span slot="heading">Some heading</span>
   <span slot="description">Some notification description.</span>
</p-banner>

-<p-banner>
+<p-banner heading="Some heading" description="Some notification description.">
-  <span slot="title">Some heading</span>
-  <span slot="description">Some notification description.</span>
</p-banner>
```

##### Carousel:

- Prop `disablePagination` is deprecated, use `pagination` instead.
- Event `carouselChange` is deprecated, use `change` event instead.

```diff
- <p-carousel disable-pagination="true"></p-carousel>
+ <p-carousel pagination="false"></p-carousel>

- <PCarousel onCarouselChange={(e: CustomEvent<CarouselChangeEvent>) => {}} />
+ <PCarousel onChange={(e: CustomEvent<CarouselChangeEvent>) => {}} />
```

##### Divider:

- Prop `orientation` is deprecated, use `direction` instead.

```diff
- <p-divider orientation="horizontal"></p-divider>
+ <p-divider direction="horizontal"></p-divider>
```

##### Icon:

- Prop `colors`'s value `disabled` is removed, use `state-disabled` instead.

```diff
- <p-icon color="disabled"></p-icon>
+ <p-icon color="state-disabled"></p-icon>
```

##### Link Tile:

- Prop `weight`'s value `semibold` is deprecated, use `semi-bold` instead.

```diff
- <p-link-tile weight="semibold"></p-link-tile>
+ <p-link-tile weight="semi-bold"></p-link-tile>
```

##### Modal:

- Prop `disableCloseButton` is deprecated, use `dismissButton` instead.
- Event `close` is deprecated, use `dismiss` event instead.

```diff
- <p-modal disable-close-button="true"></p-modal>
+ <p-modal dismiss-button="false"></p-modal>

- <PModal onClose={(e: CustomEvent<void>) => {}} />
+ <PModal onDismiss={(e: CustomEvent<void>) => {}} />
```

##### Pagination:

- Props `allyLabelNext`, `allyLabelPage`, `allyLabelPrev` and `allyLabel` are deprecated.
- Event `pageChange` is deprecated, use `change` event instead.

```diff
- <p-pagination ally-label="Paginierung" ally-label-prev="Vorherige Seite" ally-label-next="Nächste Seite" ally-label-page="Seite"></p-pagination>
+ <p-pagination intl="{root: 'Paginierung', prev: 'Vorherige Seite', next: 'Nächste Seite', page: 'Seite'}"></p-pagination>

- <PPagination onPageChange={(e: CustomEvent<PageChangeEvent>) => {}} />
+ <PPagination onChange={(e: CustomEvent<PaginationChangeEvent>) => {}} />
```

##### Scroller:

- Prop `gradientColorScheme` is deprecated, use `gradientColor` instead.
- Prop `scrollIndicatorPosition` is deprecated, use `alignScrollIndicator` instead.

```diff
- <p-scroller gradient-color-scheme="surface"></p-scroller>
+ <p-scroller gradient-color="background-surface"></p-scroller>

- <p-scroller scroll-indicator-position="top"></p-scroller>
+ <p-scroller align-scroll-indicator="top"></p-scroller>
```

##### Segmented Control:

- Event `segmentedControlChange` is deprecated, use `change` event instead.

```diff
- <PSegmentedControl onSegmentedControlChange={(e: CustomEvent<SegmentedControlChangeEvent>) => {}} />
+ <PSegmentedControl onChange={(e: CustomEvent<SegmentedControlChangeEvent>) => {}} />
```

##### Stepper Horizontal:

- Event `stepChange` is deprecated, use `change` event instead.

```diff
- <PStepperHorizontal onStepChange={(e: CustomEvent<StepChangeEvent>) => {}} />
+ <PStepperHorizontal onChange={(e: CustomEvent<StepperHorizontalChangeEvent>) => {}} />
```

##### Switch:

- Event `switchChange` is deprecated, use `change` event instead.

```diff
- <PSwitch onSwitchChange={(e: CustomEvent<SwitchChangeEvent>) => {}} />
+ <PSwitch onChange={(e: CustomEvent<SwitchChangeEvent>) => {}} />
```

##### Table:

- Event `sortingChange` is deprecated, use `change` event instead.

```diff
- <PTable onSortingChange={(e: CustomEvent<SortingChangeEvent>) => {}} />
+ <PTable onChange={(e: CustomEvent<TableChangeEvent>) => {}} />
```

##### Tabs:

- Prop `gradientColorScheme` is deprecated, use `gradientColor` instead.
- Prop `weight`'s value `semibold` is deprecated, use `semi-bold` instead.
- Event `tabChange` is deprecated, use `change` event instead.

```diff
- <p-tabs gradient-color-scheme="surface"></p-tabs>
+ <p-tabs gradient-color="background-surface"></p-tabs>

- <p-tabs weight="semibold"></p-tabs>
+ <p-tabs weight="semi-bold"></p-tabs>

- <PTabs onTabChange={(e: CustomEvent<TabChangeEvent>) => {}} />
+ <PTabs onChange={(e: CustomEvent<TabsChangeEvent>) => {}} />
```

##### Tabs Bar:

- Prop `gradientColorScheme` is deprecated, use `gradientColor` instead.
- Prop `weight`'s value `semibold` is deprecated, use `semi-bold` instead.
- Event `tabChange` is deprecated, use `change` event instead.

```diff
- <p-tabs-bar gradient-color-scheme="surface"></p-tabs-bar>
+ <p-tabs-bar gradient-color="background-surface"></p-tabs-bar>

- <p-tabs-bar weight="semibold"></p-tabs>
+ <p-tabs-bar weight="semi-bold"></p-tabs>

- <PTabsBar onTabChange={(e: CustomEvent<TabChangeEvent>) => {}} />
+ <PTabsBar onChange={(e: CustomEvent<TabsChangeEvent>) => {}} />
```

##### Tag:

- Prop `color`'s value `notification-warning`, `notification-success` and `notification-error` are deprecated, use
  `notification-warning-soft`, `notification-success-soft` and `notification-error-soft` instead.

```diff
- <p-tag color="notification-warning"></p-tag>
+ <p-tag color="notification-warning-soft"></p-tag>

- <p-tag color="notification-success"></p-tag>
+ <p-tag color="notification-success-soft"></p-tag>

- <p-tag color="notification-error"></p-tag>
+ <p-tag color="notification-error-soft"></p-tag>
```

##### Text Field Wrapper:

- Prop `showCharacterCount` is deprecated, use `showCounter` instead.

```diff
- <p-text-field-wrapper show-character-count="false">
+ <p-text-field-wrapper show-counter="false">
    <input type="text" maxlength="20" />
</p-text-field-wrapper>
```

##### Textarea Wrapper:

- Prop `showCharacterCount` is deprecated, use `showCounter` instead.

```diff
- <p-textarea-wrapper show-character-count="false">
+ <p-textarea-wrapper show-counter="false">
    <textarea maxlength="80"></textarea>
</p-textarea-wrapper>
```

##### Text List

- Props `listType` and `orderType` are deprecated, use `type` instead.

```diff
- <p-text-list list-type="unordered"></p-text-list>
+ <p-text-list type="unordered"></p-text-list>

- <p-text-list list-type="ordered" order-type="numbered"></p-text-list>
+ <p-text-list type="numbered"></p-text-list>

- <p-text-list list-type="ordered" order-type="alphabetically"></p-text-list>
+ <p-text-list type="alphabetically"></p-text-list>
```

#### Added

- `Text`, `Icon`, `Button Pure` and `Link Pure` support value `xx-small` for prop `size`
- `Display` supports value `small` for prop `size`
- Partials: `getInitialStyles` supports multi prefix, e.g.
  `getInitialStyles({ prefix: ['', 'some-prefix', 'another-prefix'] });`
- Styles: `displaySmallStyle` and `$pds-display-small`
- Styles: `textXXSmallStyle` and `$pds-text-xx-small`
- Styles: `fontSizeDisplaySmall` and `$pds-font-size-display-small`
- Styles: `fontSizeTextXXSmall` and `$pds-font-size-text-xx-small`
- Styles: `getHoverStyle` and `pds-hover()`
- `Banner` has `heading` and `description` prop as well as `slot="heading"` and deprecated `slot="title"`
- Custom events have consistent names across components and deprecated old event names
  - `Accordion` emits `change` and deprecated `accordionChange` event
  - `Carousel` emits `change` and deprecated `carouselChange` event
  - `Modal` emits `dismiss` and deprecated `close` event
  - `Pagination` emits `change` and deprecated `pageChange` event
  - `Segmented Control` emits `change` and deprecated `segmentedControlChange` event
  - `Stepper Horizontal` emits `change` and deprecated `stepChange` event
  - `Switch` emits `change` and deprecated `switchChange` event
  - `Table` emits `change` and deprecated `sortingChange` event
  - `Tabs` emits `change` and deprecated `tabChange` event
  - `Tabs Bar` emits `change` and deprecated `tabChange` event
- Props have consistent names across components and deprecated old props
  - `Carousel` got `pagination` prop and deprecated `disablePagination` prop
  - `Divider` got `direction` prop and deprecated `orientation` prop
  - `Modal` got `dismissButton` prop and deprecated `disableCloseButton` prop
  - `Pagination` got `intl` prop and deprecated `allyLabelNext`, `allyLabelPage`, `allyLabelPrev` and `allyLabel` props
  - `Scroller` got `gradientColor` prop and deprecated `gradientColorScheme` prop
  - `Scroller` got `alignScrollIndicator` prop and deprecated `scrollIndicatorPosition` prop
  - `Tabs` got `gradientColor` prop and deprecated `gradientColorScheme` prop
  - `Tabs Bar` got `gradientColor` prop and deprecated `gradientColorScheme` prop
  - `Text Field Wrapper` got `showCounter` prop and deprecated `showCharacterCount` prop
  - `Textarea Wrapper` got `showCounter` prop and deprecated `showCharacterCount` prop
  - `Text List` got `type` prop and deprecated `listType` and `orderType` prop
- Props have consistent values across components and deprecated old values
  - `Icon` prop `color` got value `state-disabled` and removed `disabled` value
  - `Link Tile` prop `weight` got value `semi-bold` and deprecated `semibold` value
  - `Tabs Bar` and `Tabs` prop `weight` got value `semi-bold` and deprecated `semibold` value
  - `Tag` prop `color` got values `notification-info-soft`, `notification-warning-soft`, `notification-success-soft`,
    `notification-error-soft` and deprecated `notification-warning`, `notification-success`, `notification-error` values

#### Changed

- `Display` uses font-weight regular and font-style normal
- Partials: `getInitialStyles` matches new design language
- Partials: All component related, slotted Light DOM styles have been moved to `getInitialStyles`
- Styles: `getFocusStyle` and `pds-focus()` doesn't need `theme` parameter anymore
- Styles: `breakpoint{Base|XS|S|M|L|XL|XXL}` and `$pds-breakpoint-{base|xs|s|m|l|xl|xxl}` are provided as number without
  unit (px)
- `Link Tile` matches new design language
- Typings for all component props start with the component name, e.g. `SwitchAlignLabel`, `TabsBarGradientColor` or
  `LinkPureIcon`
- `Icon` prop `color` value `disabled` is renamed to `state-disabled`
- `Tag` prop `color` value `notification-info` is renamed to `notification-info-soft`

#### Fixed

- `Text Field Wrapper` calendar and time indicator icons respect color definition in dark theme
- `Text Field Wrapper` has correct height when type date or time is used
- Partials: Typings of return value with and without options parameter
- `Modal` scrolling behavior on mouse drag

#### Removed

- `Heading`: value `xxx-large` for prop `size`
- Styles: `headingXXXLargeStyle` and `$pds-heading-xxx-large`
- Styles: `fontSizeHeadingXXLarge` and `$pds-font-size-heading-xx-large`

### [3.0.0-alpha.2] - 2023-02-27

#### 🤖 Property deprecations 🤖

##### Carousel:

- Prop `wrap-content` is deprecated.

```diff
- <p-carousel wrap-content="true"></p-carousel>
+ <p-carousel></p-carousel>
```

##### Divider:

- Prop values `neutral-contrast-low | neutral-contrast-medium | neutral-contrast-high` of `color` prop are deprecated.

```diff
- <p-divider color="neutral-contrast-low"></p-divider>
+ <p-divider color="contrast-low"></p-divider>

- <p-divider color="neutral-contrast-medium"></p-divider>
+ <p-divider color="contrast-medium"></p-divider>

- <p-divider color="neutral-contrast-high"></p-divider>
+ <p-divider color="contrast-high"></p-divider>
```

#### Changed

- `Divider`, `Button Group`, `Carousel` and `Text List` match new design language
- Background color of `Scroller`'s `prev` and `next` buttons in dark theme
- Partials: Removed deprecated `withoutTags` option for all partials, please use `format: 'jsx'` instead
- `Content Wrapper` default value of prop `width` has changed from `basic` to `extended`

#### Added

- `Model Signature`
- Props `align-header` and `width` for `Carousel`
- Vue: plugin functions `createPorscheDesignSystem` and `usePorscheDesignSystemPlugin`

#### Fixed

- `Radio Button Wrapper` keyboard arrow navigation
- `Button Pure` and `Link Pure` lagging active state background when scrolling on iOS

### [3.0.0-alpha.1] - 2023-02-16

#### Added

- Porsche Next font supports Vietnamese charset
- Prop `color` of `Icon` supports `disabled`
- React: `patchRemixRunProcessBrowserGlobalIdentifier` binary to support SSR components with Remix

#### Changed

- `Stepper Horizontal` matches new design language
- Styles: Optimize design tokens "spacing", "typography" and "theme" provided by styles sub-package
  `@porsche-design-system/components-{js|angular|react|vue}/styles`
- Styles: Use calc() instead of max() to calculate padding for `gridStyle` (JS) and `pds-grid()` (SCSS)
- Styles: `gridStyle` (JS) and `pds-grid()` (SCSS) uses optimized grid gap

### [3.0.0-alpha.0] - 2023-02-08

#### Note to the new `v3` major release of the Porsche Design System

With the new **Porsche Design Language** comes a lot of changes regarding layout and design principles. To keep
refactoring efforts as low as possible when upgrading from `v2` to `v3`, **breaking changes** were avoided as far as
possible. Nevertheless, there are a few breaking changes and some more deprecations which should receive attention.

#### 👹 Breaking Changes 👹

##### Button:

- Removed deprecated prop `tabbable`.

```diff
- <p-button tabbable="false">Some label</p-button>
+ <p-button tabindex="-1">Some label</p-button>
```

- Default value of prop `icon` has changed from `arrow-head-right` to `none`. Therefore, the `icon` property **must** be
  set if the component has the `hide-label` property.

```diff
- <p-button hide-label="true">Some label</p-button>
+ <p-button hide-label="true" icon="arrow-right">Some label</p-button>

- <p-button hide-label="{ base: true, m: false }">Some label</p-button>
+ <p-button hide-label="{ base: true, m: false }" icon="arrow-right">Some label</p-button>
```

##### Button Pure:

- Removed `subline` slot (visually not intended anymore).

```diff
<p-button-pure>
  Some label
-   <p slot="subline">Some Subline</p>
</p-button-pure>
```

- Removed deprecated prop `tabbable`.

```diff
- <p-button-pure tabbable="false">Some label</p-button-pure>
+ <p-button-pure tabindex="-1">Some label</p-button-pure>
```

##### Icon:

- Value `inherit` for prop `color` works slightly different to the previous major version. A CSS filter is required to
  apply custom coloring to take advantage of using an SVG embedded in an `<img/>` for better SSR support and loading
  performance in general.

```diff
- <p-icon color="inherit" style="color: white;"></p-icon>
+ <p-icon color="inherit" style="filter: invert(100%);"></p-icon>
```

- Camel case syntax for `name` prop isn't supported, please use param case syntax instead (TypeScript typings have been
  updated too).

```diff
- <p-icon name="arrowRight"></p-icon>
+ <p-icon name="arrow-right"></p-icon>
```

##### Link:

- Default value of prop `icon` has changed from `arrow-head-right` to `none`. Therefore, the `icon` property **must** be
  set if the component has the `hide-label` property.

```diff
- <p-link href="#" hide-label="true">Some label</p-link>
+ <p-link href="#" hide-label="true" icon="arrow-right">Some label</p-link>

- <p-link href="#" hide-label="{ base: true, m: false }">Some label</p-link>
+ <p-link href="#" hide-label="{ base: true, m: false }" icon="arrow-right">Some label</p-link>
```

##### Link Pure:

- Removed `subline` slot (visually not intended anymore).

```diff
<p-link-pure href="#">
  Some label
-   <p slot="subline">Some Subline</p>
</p-link-pure>
```

##### Marque:

- Removed `variant` property.

```diff
- <p-marque variant="75-years"></p-marque>
+ <p-marque></p-marque>
// or even better, replace component by wordmark
+ <p-wordmark></p-wordmark>
```

##### Switch:

- Removed deprecated prop `tabbable`.

```diff
- <p-switch tabbable="false">Some label</p-switch>
+ <p-switch tabindex="-1">Some label</p-switch>
```

##### Partials:

- `getIconLinks()` partial accepts only param-cased icon names.

```diff
- require('@porsche-design-system/components-js/partials').getIconLinks({ icons: ['arrowRight'] })

+ require('@porsche-design-system/components-js/partials').getIconLinks({ icons: ['arrow-right'] })
```

##### CSS global scope:

- Changed naming of CSS global variables names.

```diff
- --p-animation-duration__spinner
- --p-animation-duration__banner
+ --p-animation-duration
```

#### 🤡 Component deprecations 🤡

All deprecated components are refactored to match the new design language, therefor it's technically not breaking, but
we highly recommend to migrate to the mentioned alternative, since those deprecated components will be removed with next
major version.

##### Content Wrapper:

- Component is deprecated and will be removed with the next major release. Please use **[Porsche Grid](styles/grid)**
  instead, which is based on [CSS Grid](https://css-tricks.com/snippets/css/complete-guide-grid) covering the specific
  layout needs for a harmonic appearance across all digital Porsche touch-points.

##### Flex:

- Component is deprecated and will be removed with the next major release. In general, please use native
  [CSS Flex](https://css-tricks.com/snippets/css/a-guide-to-flexbox) instead for better performance and more
  standardized layout technique.

##### Grid:

- Component is deprecated and will be removed with the next major release. In general, please use native
  [CSS Grid](https://css-tricks.com/snippets/css/complete-guide-grid) in combination with
  **[Porsche Grid](styles/grid)** instead for better performance and more standardized layout technique.

##### Headline:

```diff
- <p-headline>The quick brown fox jumps over the lazy dog</p-headline>
+ <p-heading>The quick brown fox jumps over the lazy dog</p-heading>
```

##### Link Social:

- Component is deprecated and will be removed with the next major release. Please use the **[Link](components/link)**
  component instead.

#### 🤖 Property deprecations 🤖

All deprecated properties are still present without any effect, therefor it's technically not breaking, but we highly
recommend to migrate and remove the deprecated props since those ones will be removed with next major version.

##### Button Pure:

- Prop `weight` is deprecated, only regular font weight will be applied.

```diff
- <p-button-pure weight="thin">Some label</p-button-pure>
- <p-button-pure weight="regular">Some label</p-button-pure>
- <p-button-pure weight="semibold">Some label</p-button-pure>
- <p-button-pure weight="bold">Some label</p-button-pure>
+ <p-button-pure>Some label</p-button-pure>
```

##### Content Wrapper (deprecated):

- Prop `theme` and `background-color` are deprecated.

```diff
- <p-content-wrapper theme="dark" background-color="default">Some content</p-content-wrapper>
+ <p-content-wrapper>Some content</p-content-wrapper>
```

##### Grid (deprecated):

- The `gutter` property is deprecated and has no effect anymore. Instead, a fluid gutter depending on the viewport width
  is used.

```diff
- <p-grid gutter="16">Some content</p-grid>
- <p-grid gutter="24">Some content</p-grid>
- <p-grid gutter="36">Some content</p-grid>
+ <p-grid>Some content</p-grid>
```

##### Icon:

- Prop `lazy` is deprecated.

```diff
- <p-icon lazy="true"></p-icon>
+ <p-icon></p-icon>
```

##### Link Pure:

- Prop `weight` is deprecated, only regular font weight will be applied.

```diff
- <p-link-pure href="#" weight="thin">Some label</p-link-pure>
- <p-link-pure href="#" weight="regular">Some label</p-link-pure>
- <p-link-pure href="#" weight="semibold">Some label</p-link-pure>
- <p-link-pure href="#" weight="bold">Some label</p-link-pure>
+ <p-link-pure href="#">Some label</p-link-pure>
```

##### Segmented Control:

- Prop `background-color` is deprecated.

```diff
- <p-segmented-control background-color="background-surface">
   <p-segmented-control-item value="xs">XS</p-segmented-control-item>
   <p-segmented-control-item value="s">S</p-segmented-control-item>
 </p-segmented-control>
+ <p-segmented-control>
   <p-segmented-control-item value="xs">XS</p-segmented-control-item>
   <p-segmented-control-item value="s">S</p-segmented-control-item>
 </p-segmented-control>
```

#### 👾 Property value deprecations 👾

All deprecated values are mapped to new ones, therefor it's technically not breaking, but we highly recommend to migrate
to the new values since those ones will be removed with next major version.

##### Banner:

- Prop value `fluid` of `width` prop is deprecated.

```diff
- <p-banner width="fluid"></p-banner>
+ <p-banner></p-banner>
```

- Prop value `neutral` of `state` prop is deprecated.

```diff
- <p-banner state="neutral">
  <span slot="title">Some banner title</span>
  <span slot="description">Some banner description. You can also add inline <a href="https://porsche.com">links</a> to route to another page.</span>
 </p-banner>
+ <p-banner state="info">
  <span slot="title">Some banner title</span>
  <span slot="description">Some banner description. You can also add inline <a href="https://porsche.com">links</a> to route to another page.</span>
 </p-banner>
```

##### Content Wrapper:

- Prop value `fluid` of `width` prop is deprecated.

```diff
- <p-content-wrapper width="fluid">Some content</p-content-wrapper>
+ <p-content-wrapper>Some content</p-content-wrapper>
```

##### Icon:

- Prop values
  `brand | default | neutral-contrast-low | neutral-contrast-medium | neutral-contrast-high | notification-neutral` of
  `color` prop are deprecated.

```diff
- <p-icon color="brand"></p-icon>
+ <p-icon color="primary"></p-icon>

- <p-icon color="default"></p-icon>
+ <p-icon color="primary"></p-icon>

- <p-icon color="neutral-contrast-low"></p-icon>
+ <p-icon color="contrast-low"></p-icon>

- <p-icon color="neutral-contrast-medium"></p-icon>
+ <p-icon color="contrast-medium"></p-icon>

- <p-icon color="neutral-contrast-high"></p-icon>
+ <p-icon color="contrast-high"></p-icon>

- <p-icon color="neutral-contrast-neutral"></p-icon>
+ <p-icon color="contrast-info"></p-icon>
```

##### Inline Notification:

- Prop value `neutral` of `state` prop is deprecated.

```diff
- <p-inline-notification state="neutral"></p-inline-notification>
+ <p-inline-notification state="info"></p-inline-notification>
```

##### Tag:

- Prop value `notification-neutral | neutral-contrast-high | background-default` of `color` prop is deprecated.

```diff
- <p-tag color="notification-neutral">Color label</p-tag>
+ <p-tag color="notification-info">Color label</p-tag>

- <p-tag color="neutral-contrast-high">Color label</p-tag>
+ <p-tag color="primary">Color label</p-tag>

- <p-tag color="background-default">Color label</p-tag>
+ <p-tag color="background-base">Color label</p-tag>
```

##### Tag Dismissible:

- Prop value `background-default` of `color` prop is deprecated.

```diff
- <p-tag-dismissible color="background-default">Color label</p-tag-dismissible>
+ <p-tag-dismissible color="background-base">Color label</p-tag-dismissible>
```

##### Text:

- Prop value `thin | semibold` of `weight` prop is deprecated.

```diff
- <p-text weight="thin">Some text</p-text>
+ <p-text>Some text</p-text>

- <p-text weight="semibold">Some text</p-text>
+ <p-text weight="semi-bold">Some text</p-text>
```

- Prop value
  `brand | default | neutral-contrast-low | neutral-contrast-medium | neutral-contrast-high | notification-neutral` of
  `color` prop is deprecated.

```diff
- <p-text color="brand">Some text</p-text>
+ <p-text>Some text</p-text>

- <p-text color="default">Some text</p-text>
+ <p-text>Some text</p-text>

- <p-text color="neutral-contrast-low">Some text</p-text>
+ <p-text color="contrast-low">Some text</p-text>

- <p-text color="neutral-contrast-medium">Some text</p-text>
+ <p-text color="contrast-medium">Some text</p-text>

- <p-text color="neutral-contrast-high">Some text</p-text>
+ <p-text color="contrast-high">Some text</p-text>

- <p-text color="notification-neutral">Some text</p-text>
+ <p-text color="notification-info">Some text</p-text>
```

##### ToastManager:

- Prop value `neutral` of `state` parameter is deprecated.

```diff
- …addMessage({ text: `Some message`, state: 'neutral' })
+ …addMessage({ text: `Some message`, state: 'info' })
```

#### Added

- `Display` component
- `Heading` component
- Prop `underline` for `Link Pure`
- Prop `theme` for `Checkbox Wrapper`, `Radio Button Wrapper`, `Popover`, `Tag Dismissible`, `Textarea Wrapper`,
  `Text Field Wrapper` and `Fieldset Wrapper`
- Prop `size` for `Icon` supports `x-small` and `x-large`
- Prop `size` for `Accordion` `compact="true"` supports `medium`

#### Changed

- `Spinner`, `Icon`, `Link Pure`, `Button Pure`, `Link`, `Link Social`, `Button`, `Checkbox Wrapper`,
  `Radio Button Wrapper`, `Popover`, `Modal`, `Select Wrapper`, `Tag`, `Tag Dismissible`, `Textarea Wrapper`,
  `Inline Notification`, `Banner`, `Toast`, `Grid`, `Flex`, `Pagination`, `Scroller`, `Accordion`, `Text`,
  `Text Field Wrapper`, `Content Wrapper`, `Segmented Control`, `Tabs`, `Tabs Bar`, `Headline` and `Fieldset Wrapper`
  match new design language
- `Icon` supports
  `primary | contrast-low | contrast-medium | contrast-high | notification-success | notification-warning | notification-error | notification-info | inherit`
  for `color` prop
- Default value of prop `width` of `Banner` has changed from `basic` to `extended`
- Default value of prop `action-icon` of `Inline Notification` has changed from `arrow-head-right` to `arrow-right`
- Default value of prop `name` of `Icon` has changed from `arrow-head-right` to `arrow-right`
- Default value of prop `variant` of `Link` and `Button` has changed from `secondary` to `primary`

#### Removed

- Custom slotted CSS for mostly all components. Equivalent styles are now provided by `getInitialStyles()` partial
  instead.
- `applyNormalizeStyles` option from `getInitialStyles()` partial which is applied by default now.

### [2.20.0] - 2023-02-06

### [2.20.0-rc.1] - 2023-02-06

### [2.20.0-rc.0] - 2023-01-30

#### Added

- `applyNormalizeStyles` option for `getInitialStyles()` partial which includes basic css styles for Light DOM

### [2.19.1-rc.1] - 2023-01-18

#### Added

- `jsdom-polyfill` subpackage is available at `@porsche-design-system/components-{js|angular|react|vue}/jsdom-polyfill`
  and can be used to have working web components in jsdom based tests (e.g. jest)
- `testing` subpackage is available at `@porsche-design-system/components-{js|angular|react|vue}/testing` to provide
  `getByRoleShadowed`, `getByLabelTextShadowed` and `getByTextShadowed` utilities which use `@testing-library/dom`
  queries internally to support Shadow DOM
- Validation if `prefix` is already reserved by a different version upon initialization of the Porsche Design System

#### Fixed

- `componentsReady()` waits for Porsche Design System being initialized before checking components which can happen in
  certain test scenarios without partials

### [2.19.1-rc.0] - 2023-01-18

#### Fixed

- Bug in `@porsche-design-system/components-react/ssr` where in some cases during SSG an error was thrown when
  components render their children conditionally

### [2.19.0] - 2022-12-22

### [2.19.0-rc.2] - 2022-12-22

### [2.19.0-rc.1] - 2022-12-22

#### Fixed

- `Stepper Horizontal` calculation of scroll position when used within any parent that has a margin or padding

### [2.19.0-rc.0] - 2022-12-21

#### Added

- Vue: typed components are available via the `@porsche-design-system/components-vue` package

#### Fixed

- `Modal` focus cycle when pressing Shift Tab right after it was opened

### [2.18.0] - 2022-12-15

### [2.18.0-rc.2] - 2022-12-14

#### Added

- Validation to ensure crucial partials are used.  
  **Disclaimer:** The Porsche Design System will **not** inject its initial styles anymore. Please use the
  `getInitialStyles()` partial to reduce flash of unstyled content (FOUC) as described here:
  [getInitialStyles() documentation](https://designsystem.porsche.com/v2/partials/initial-styles)

#### Changed

- `line-height` calculation for all components is handled CSS only now by using `ex`-unit in combination with `calc()`
  which gives the best performance, the easiest possible integration and respects UI best practices in having **larger**
  `line-height` values for **small** `font-size` definitions and **smaller** `line-height` values for **larger**
  `font-size` definitions. The calculated values by CSS slightly differ compared to the ones calculated by JavaScript,
  which might result in minor visual changes.

#### Fixed

- Screen reader announcements of `Textfield` and `Textarea` in `counter` mode
- Screen reader announcements in `Select Wrapper`

### [2.18.0-rc.1] - 2022-11-24

#### Added

- `Carousel` now has a `rewind` property, better prev/next icons, a `max-width` for `heading` and `description` and
  support for slotted `description`

#### Fixed

- `Select Wrapper` height if text is zoomed up to 200%

### [2.18.0-rc.0] - 2022-11-17

#### Added

- SSR/SSG ready components using Declarative Shadow DOM for Next JS are shipped via
  `@porsche-design-system/components-react/ssr`. To use it simply change your imports.

**Important:** make sure to apply the new `getDSRPonyfill()` partial right before your closing `</body>` tag. More
information can be found here:
[getDSRPonyfill() documentation](https://designsystem.porsche.com/v2/partials/dsr-ponyfill)

```diff
- import { PorscheDesignSystemProvider, PButton, ... } from '@porsche-design-system/components-react';
+ import { PorscheDesignSystemProvider, PButton, ... } from '@porsche-design-system/components-react/ssr';
+ import { getDSRPonyfill } from '@porsche-design-system/components-react/partials';
```

#### Changed

- Improve height calculation for `Accordion`
- Slotted anchor support for `Link Pure` is stricter (In case slotted `<a>` is used it must be a direct child of
  `Link Pure`)
- `getFontLinks()` partial now has `{ weights: ['regular', 'semi-bold'] }` for a default

### [2.17.0] - 2022-10-31

### [2.17.0-rc.0] - 2022-10-31

#### Added

- `Link Tile`

#### Fixed

- `Scroller` bug where scrollable content was not fully hidden by the gradient, when zoomed into the page.

#### Changed

- Removed `!important` keyword from css property `display` of `Link Pure` and `Button Pure`

### [2.16.3] - 2022-10-21

### [2.16.3-rc.0] - 2022-10-21

#### Fixed

- `Button Pure` and `Link Pure` error when using `size="inherit"` and `icon="none"`

#### Changed

- Replaced all internal usage of `Text` and `Headline` components

### [2.16.2] - 2022-09-15

### [2.16.2-rc.0] - 2022-09-15

#### Fixed

- Issue with `Popover` where drop-shadow is not shown correctly in Chrome >= 105
- Issue with `Carousel` and `wrap-content="true"` where the layout was out of sync with `Content Wrapper` for
  viewports >= 1760px.
- `Select Wrapper` with custom dropdown keeps attribute changes of native select options in sync if changed
  programmatically

### [2.16.1] - 2022-09-09

#### Fixed

- Issue with `Options` typing import for `Carousel`

### [2.16.0] - 2022-09-08

### [2.15.1-rc.1] - 2022-09-08

#### Added

- `Carousel`
- `Scroller`

#### Changed

- `Stepper Horizontal` now has `size` property
- `Stepper Horizontal` uses improved focus behavior in case it becomes scrollable and scroll indicators are centered
  correctly.
- `Tabs Bar` uses improved focus behavior in case it becomes scrollable and scroll indicators are centered correctly.

### [2.15.1-rc.0] - 2022-08-24

#### Fixed

- `Radio Button Wrapper` visual selection change bug in Safari >= 15.5

### [2.15.0] - 2022-08-22

### [2.15.0-rc.1] - 2022-08-18

#### Changed

- Downgraded `@angular` to `v13` to ensure backwards compatibility of `@porsche-design-system/components-angular`

### [2.15.0-rc.0] - 2022-08-16

#### Fixed

- `Popover` visual shadow bug in Safari
- `Stepper Horizontal Item` bug where pseudo styles of the counter element were overridable

### [2.15.0-beta.0] - 2022-08-05

#### Fixed

- `Tabs` & `Tabs Bar` `size` property when using `BreakpointCustomizable`

#### Changed

- `Modal` uses poly fluid sizing for outer spacing
- `Banner` uses poly fluid sizing for outer spacing
- `Content Wrapper` uses poly fluid sizing for inner spacing
- `Modal` min-width is slightly updated to perfectly fit into content area of `Content Wrapper` at 320px viewport width

#### Added

- Validation of properties for all components
- `Text Field Wrapper` with `input type="search"` is clearable via Escape key and custom clear button across browsers
- `Text Field Wrapper` with `input type="search"` shows a "Locate me" button when `actionIcon="locate"` is set, emits
  the `action` event on click and can be put into a loading state via `actionLoading="true"`

### [2.14.0] - 2022-07-11

### [2.14.0-rc.1] - 2022-07-11

### [2.14.0-rc.0] - 2022-07-11

#### Added

- `getBrowserSupportFallbackScript()` partial supporting `cdn` and `format` options as replacement for
  `includeOverlay()` of `@porsche-design-system/browser-notification` npm package
- `getCookiesFallbackScript()` partial supporting `cdn` and `format` options as replacement for `includeCookieOverlay()`
  of `@porsche-design-system/browser-notification` npm package

#### Changed

- `getMetaTagsAndIconLinks()` partial to return `theme-color` meta tags with `prefers-color-scheme: {light|dark}` media
  query

### [2.13.0] - 2022-06-23

### [2.13.0-rc.5] - 2022-06-23

#### Fixed

- `Stepper Horizontal Item` `state` validation
- `Button` and `Link` with `theme="dark" variant="tertiary"` and `Tag Dismissible` bug on Safari < v15.5 where wrong
  colors on hover were shown

### [2.13.0-rc.4] - 2022-06-22

#### Added

- `Stepper Horizontal`

### [2.13.0-rc.3] - 2022-06-22

#### Added

- `Segmented Control`

### [2.13.0-rc.2] - 2022-06-21

### [2.13.0-rc.1] - 2022-06-21

### [2.13.0-rc.0] - 2022-06-21

#### Changed

- `Button`, `Button Pure` and `Switch` apply `aria-disabled="true"` instead of `disabled` attribute to native button
  internally in case `disabled` and/or `loading` property is set

### [2.12.1] - 2022-05-25

### [2.12.1-rc.0] - 2022-05-25

#### Fixed

- Issue with `JssStyle` typing import

### [2.12.0] - 2022-05-19

#### Changed

- npm package is prepared for public release on [npmjs.org](https://npmjs.com)

### [2.12.0-rc.2] - 2022-05-12

### [2.12.0-rc.1] - 2022-05-11

### [2.12.0-rc.0] - 2022-05-04

#### Added

- `Table Head Cell` now has a `multiline` property

#### Changed

- `Headline` has no `hypens` / `overflow-wrap` style by default
- Partials now throw an exception if they are executed in browser

#### Fixed

- Exception in `Headline`, `Select Wrapper`, `Text` and `Text List` when changing `theme` prop from `dark` to `light`
- `getInitialStyles()` partial now returns `.hydrated` styles, too

### [2.11.0-skeletons] - 2022-04-21

### [2.11.0] - 2022-04-21

### [2.11.0-rc.0] - 2022-04-20

#### Added

- `Tag`
- `Tag Dismissible`

### [2.10.0-skeletons] - 2022-04-13

### [2.10.0] - 2022-04-13

### [2.9.3-rc.1] - 2022-04-06

#### Added

- `Text Field Wrapper` now has a `showCharacterCount` property which can be used to hide the character count when a
  `maxLength` attribute is set on the wrapped `input`.
- `Textarea Wrapper` now has a `showCharacterCount` property which can be used to hide the character count when a
  `maxLength` attribute is set on the wrapped `textarea`.

### [2.9.3-rc.0-skeletons] - 2022-03-29

### [2.9.3-rc.0] - 2022-03-28

#### Added

- `Text Field Wrapper` supports `unit` property on `input type="text"`
- `Marque` optional configurable clickable/focusable area by defining padding on host element

#### Fixed

- `Tabs Item` improved accessibility
- Angular: circular dependency in development mode in `2.9.2-skeletons`

### [2.9.2-skeletons] - 2022-03-24

#### Added

- **[EXPERIMENTAL]** `getInitialStyles` partial now accepts a `skeletonTagNames` array of component names that will
  initially have skeleton styles while the Porsche Design System is loading
- **[EXPERIMENTAL]** `Button`, `Button Pure`, `Checkbox Wrapper`, `Fieldset Wrapper`, `Link`, `Link Pure`,
  `Link Social`, `Radio Button Wrapper`, `Select Wrapper`, `Text Field Wrapper`, `Textarea Wrapper` can now have initial
  skeleton styles when passed as `skeletonTagNames` to the `getInitialStyles` partial

### [2.9.2] - 2022-03-24

### [2.9.2-rc.1] - 2022-03-23

#### Fixed

- Bug caused by Chrome where hover styles of `Link Pure` are not displayed correctly

### [2.9.2-rc.0] - 2022-03-22

#### Added

- Normalized font behavior (`hyphen`, `overflow-wrap` and `text-size-adjust`) across components

#### Fixed

- `Modal` scrolling and pinch to zoom on iOS
- `Modal` initial position if scrollable
- `Table Head Cell` sort icon `asc` + `desc`

### [2.9.1] - 2022-03-10

### [2.9.1-rc.0] - 2022-03-09

#### Added

- Styles for slotted `<button>` in `Text`

#### Changed

- `Modal` heading and aria validation happens only when open

#### Fixed

- React: bundling format of partials

### [2.9.0] - 2022-02-28

### [2.9.0-rc.1] - 2022-02-25

#### Fixed

- `Modal` focus trap respecting elements in shadow DOM and dynamically added/removed elements on first level
- `Tabs Item` focus outline on click in Safari
- Error while using partials in Vanilla JS and Angular

### [2.9.0-rc.0] - 2022-02-16

#### Added

- `getFontFaceStylesheet` returns additional `<link>` tags with `rel="preconnect"` and `rel="dns-prefetch"`
- Option `format` to partials `getFontFaceStylesheet`, `getComponentChunkLinks()`, `getFontLinks()`, `getIconLinks()`,
  `getInitialStyles()`, `getLoaderScript()` and `getMetaTagsAndIconLinks()`

#### Deprecated

- The option `withoutTags` of partials `getFontFaceStylesheet`, `getComponentChunkLinks()`, `getFontLinks()`,
  `getIconLinks()`, `getInitialStyles()`, `getLoaderScript()` and `getMetaTagsAndIconLinks()` is deprecated and will be
  removed in `v3.0.0`. Please use `format: 'jsx'` instead.

```diff
- <link rel="stylesheet" href={getFontFaceStylesheet({ withoutTags: true })} crossOrigin="true" />
+ {getFontFaceStylesheet({ format: 'jsx' })}
```

### [2.9.0-beta.1] - 2022-01-27

#### Added

- `:focus-visible` content of selected Tab in `Tabs` component gets focus styling
- Improved accessibility of `Text Field Wrapper` and `Textarea Wrapper` when `maxlength` attribute is set
- `Modal` aria property
- `Modal` class for slotted elements to make content full-width

#### Changed

- `Button Pure` and `Link Pure` removed `position: relative` imposition, make sure to **not** override it with
  `position: static`

#### Fixed

- `Modal` close button styles when no heading is passed

### [2.9.0-beta.0] - 2022-01-18

#### Added

- React: `getByRoleShadowed`, `getByLabelTextShadowed` and `getByTextShadowed` utilities which uses
  `@testing-library/dom` queries internally to support Shadow DOM

#### Fixed

- React: `UnhandledPromiseRejectionWarning` when using `skipPorscheDesignSystemCDNRequestsDuringTests()`

### [2.8.0] - 2022-01-17

#### Fixed

- Accessibility issue of `Icon` component in Windows High Contrast Mode in Chromium Browser

### [2.8.0-rc.0] - 2022-01-14

#### Added

- Support for `tabindex` attribute on `Button`, `Button Pure`, `Switch`, `Link`, `Link Pure` and `Link Social`

#### Changed

- `:focus-visible` style matches outline color of `Button` while hovered

#### Deprecated

- The `tabbable` property of `Button`, `Button Pure` and `Switch` is deprecated and will be removed in `v3.0.0`. Please
  use `tabindex` instead.

```diff
- <p-button tabbable="false">Some button</p-button>
+ <p-button tabindex="-1">Some button</p-button>
```

### [2.8.0-beta.3] - 2021-12-22

#### Added

**Disclaimer:** The provided themes `light-electric` and `dark-electric` are just a proof of concept, it's **not**
accessible regarding its color contrast and might even be removed in an upcoming major release again.

- `light-electric` theme for `Switch`
- `dark-electric` theme for `Button Pure` and `Link Pure`
- Character counter to `Text Field Wrapper` and `Textarea Wrapper` if `maxlength` is present on `input type="text"` and
  `textarea`

#### Changed

- `:focus-visible` style matches outline color of `Switch` while hovered

#### Fixed

- Box model of `Button Pure`

### [2.8.0-beta.2] - 2021-12-22

#### Fixed

- `Content Wrapper` regression for `!important` style

#### Added

- Usage validation for `Link`, `Link Pure` and `Link Social`

### [2.8.0-beta.1] - 2021-12-16

#### Fixed

- `Select Wrapper` validation of select element

### [2.8.0-beta.0] - 2021-12-15

#### Changed

- Angular: increased peer dependency to `>=12.0.0 <14.0.0`

### [2.7.0] - 2021-12-14

### [2.7.0-rc.0] - 2021-12-14

#### Removed

- `offset-bottom` prop of `Toast` (use `--p-toast-position-bottom` CSS variable instead)

### [2.7.0-beta.6] - 2021-12-08

#### Added

- `Popover`

### [2.7.0-beta.5] - 2021-12-07

#### Added

**Disclaimer:** The provided theme `light-electric` is just a proof of concept, it's **not** accessible regarding its
color contrast and might even be removed in an upcoming major release again.

- `light-electric` theme for `Accordion`, `Link`, `Link Pure`, `Button`, `Button Pure`, `Tabs`, `Tabs Bar`

### [2.7.0-beta.4] - 2021-12-02

### [2.7.0-beta.3] - 2021-11-30

#### Added

- `Accordion` uses `MutationObserver` fallback when no `ResizeObserver` is available in older browsers

#### Fixed

- `Link` and `Link Social` not adapting slotted anchor to the width of the element

### [2.7.0-beta.2] - 2021-11-24

#### Added

- `Toast`

#### Fixed

- `Banner` animations respect offset correctly

### [2.7.0-beta.1] - 2021-11-16

#### Fixed

- `Headline` applies `align` and `ellipsis` prop correctly

### [2.7.0-beta.0] - 2021-11-11

#### Added

- New `aria` property for `ARIA` attribute handling for: `Button`, `Button Pure`, `Icon`, `Link`, `Link Pure`, `Marque`,
  `Spinner`

#### Fixed

- React: warnings about `useLayoutEffect` in SSR context

### [2.6.1] - 2021-11-05

#### Fixed

- Prevent breaking entire Porsche Design System due to lacking support of `ResizeObserver`, however `Accordion` still
  requires it

### [2.6.0] - 2021-11-04

#### Added

- `unit` and `unitPosition` properties to `Text Field Wrapper`

### [2.6.0-beta.0] - 2021-10-29

#### Changed

- Use `Heiti SC` (pre-installed on iOS/macOS) and `SimHei` (pre-installed on Windows) as Chinese fallback font

#### Added

- `Marque` uses `webp` images for browsers that support it
- `Inline Notification`
- `Icon` now supports `success` for `name` property

#### Fixed

- Colors of `Banner` for dark theme
- Replaced CSS `inset` property with `top`, `left`, `right` and `bottom` for browser compatibility
- Opening and closing transition of `Modal`

### [2.5.1-beta.0] - 2021-10-11

#### Fixed

- Possible exceptions when components get unmounted directly

### [2.5.0] - 2021-10-04

#### Added

- `SimHei` and `黑体` as fallback for all components' `font-family`

### [2.5.0-beta.1] - 2021-09-28

#### Changed

- React: improved render behavior of components

### [2.5.0-beta.0] - 2021-09-22

#### Added

- React: utility function `skipPorscheDesignSystemCDNRequestsDuringTests`

### [2.4.0] - 2021-09-21

### [2.4.0-beta.2] - 2021-09-21

#### Added

- `Link Social` and `Icon` now support `kakaotalk`, `naver`, `reddit` and `tiktok`
- JSS caching mechanism to improve style performance

#### Changed

- Alignment of `linkedin` icon
- Improved accessibility of `Select Wrapper`
- `Icon` loading behaviour to non-blocking, components using the `Icon` will no longer wait for it to load
- Validation messages of `Fieldset Wrapper` have now an additional icon representing the validation state

#### Fixed

- Box model of `Link Pure`
- Focus of `Link Pure` with slotted anchor and hidden label
- Focus cycling of `Modal` without focusable children
- Suppress CORS error

### [2.4.0-beta.1] - 2021-08-26

#### Added

- `active` property to `Button Pure`

### [2.4.0-beta.0] - 2021-08-26

#### Added

- `icon` property of `Button Pure` and `Link Pure` was extended by `none` value
- `alignLabel` and `stretch` property to `Button Pure` and `Link Pure`

#### Changed

- Improved `:focus-visible` and `:hover:focus-visible` colors for `Link Social` and `Link`
- Improved slotted `<a>` coloring in dark theme for `Link Social` and `Link`
- Validation messages of `Checkbox Wrapper`, `Radio Button Wrapper`, `Select Wrapper`, `Textarea Wrapper` and
  `Text Field Wrapper` have now an additional icon representing the validation state
- `Modal` backdrop behavior to close modal on mouse-down

#### Fixed

- Slotted `<a>` coloring in dark theme for `Text`, `Headline`, `Text List`, `Banner`, `Select Wrapper` and `Link Pure`
- Wrong background color of scrollable `Modal`'s backdrop in Safari

### [2.3.0] - 2021-07-28

### [2.3.0-beta.3] - 2021-07-28

#### Changed

- `Accordion` reduce paddings, vertically align carets to the first heading row, adjust border color and hover styles

#### Fixed

- `Text Field Wrapper` accessibility of type password and search

### [2.3.0-beta.2] - 2021-07-15

#### Added

- `Checkbox Wrapper`, `Radio Button Wrapper`, `Select Wrapper`, `Textarea Wrapper` and `Text Field Wrapper` now reflect
  changes of the `required` attribute on their child component
- `multiline` property to `Table Cell`
- Partial function `getLoaderScript()` to initialize Porsche Design System as early as possible

#### Fixed

- `Table Head Cell` uses semi bold instead of bold as font weight
- Transition of `Modal`

### [2.3.0-beta.1] - 2021-07-08

#### Added

- `Accordion`

#### Changed

- Removed initial delay of `Banner`

### [2.3.0-beta.0] - 2021-07-01

#### Added

- `Table`
- Angular: export types from package root
- Accessibility icon

#### Changed

- `Button`, `Button Pure` and `Switch` are now focusable while in `loading` state
- `Text` and `Headline` inherits white-space CSS property
- React: sync component props via property instead of attribute

#### Fixed

- Angular: support `"strictTemplates": true` option in `tsconfig.json`
- Use correct icon for `arrow-last` and `arrow-first` in `Icon`, `Button` and `Link` components

### [2.2.1] - 2021-06-08

#### Changed

- Optimize vertical alignment of `Modal`

#### Fixed

- URL in inject global style warning

### [2.2.1-beta.1] - 2021-06-02

#### Fixed

- Margin of `Tabs Bar` within `Tabs` for Firefox and Safari
- SVG of `Icon` is not removed after prop change, e.g. on color change
- Fullscreen behavior of `Modal` on screens larger than 1760px

### [2.2.0] - 2021-05-19

#### Fixed

- `Text` inside `Button` now has the proper size on iOS Safari when changing to and from landscape mode
- `Banner` can now be re-opened after closing
- Closing one `Banner` will not close other `Banners` on the site

### [2.2.0-beta.2] - 2021-05-12

#### Fixed

- `Select Wrapper` value changes are now reflected correctly
- `Select Wrapper` dark theme background color if used with `filter` prop

### [2.2.0-beta.1] - 2021-05-05

#### Added

- Partial function `getIconLinks()` to preload Porsche Design System Icons

#### Fixed

- `Text Field Wrapper` spacing in Safari

### [2.2.0-beta.0] - 2021-05-05

#### Added

- Partial function `getMetaTagsAndIconLinks()` to simplify cross device fav and meta icons

### [2.1.0] - 2021-05-03

### [2.1.0-beta.0] - 2021-05-03

#### Added

- `Switch`

#### Changed

- `Text` automatically breaks words/strings into new line being too long to fit inside their container
- `Headline` automatically breaks words/strings into new line being too long to fit inside their container
- Extended `Fieldset Wrapper` with `labelSize`, `required`, `state` and `message` properties. If the `Fieldset Wrapper`
  is set to required only the label of the **Fieldset Wrapper** gets an asterisk. It is removed from all wrapped child
  components, as long as they are Porsche Design System form elements.

### [2.0.3] - 2021-04-28

### [2.0.3-beta] - 2021-04-28

#### Fixed

- Angular: events firing twice in `Pagination`, `Modal`, `Tabs`, `Tabs Bar` and `Banner` component

### [2.0.2] - 2021-04-21

### [2.0.2-beta.0] - 2021-04-20

#### Fixed

- TypeScript build errors due to duplicate declarations in `types.d.ts`

### [2.0.1] - 2021-04-16

#### Fixed

- Visual appearance of `Checkbox Wrapper` in iOS Safari
- A bug where `Text Field Wrapper` would throw an error when reattaching to DOM too quickly
- Visual bug in Firefox when zooming out `Text Field Wrapper`, `Checkbox Wrapper` and `Textarea Wrapper`
- Angular: streamline component styles in dark theme

#### Changed

- Aligned focus states of `Checkbox Wrapper` and `Radio Button Wrapper` across browsers

### [2.0.0] - 2021-04-13

In keeping with [Semver](https://semver.org), Porsche Design System v2.0.0 was released due to changes in the API,
fundamental changes in loading behavior and others. With our new major version `v2.0.0` there are some important changes
that you should watch out for. To make the migration from `v1.5.x` to our current `v2.0.0` easier, we offer a few
guidelines.

## General changes / improvements:

### All components, icons, fonts, styles and marque of the Porsche Design System are loaded versioned and chunked from a central CDN

This way all web based digital Porsche products share and use the cached and versioned assets regardless of the JS
framework used to improve loading performance across the Porsche group. Only a tiny (1.4kb sized) Porsche Design System
loader script gets bundled into your application code. Everything else gets loaded versioned, cached and chunked from a
central CDN ([read more](https://designsystem.porsche.com/v3/must-know/performance/cdn)). However, this also means that
you will need an **Internet connection** to render the components in a browser (possibly relevant for development stage
or intranet applications).

### Enabling Micro Frontend Architecture

In case of a micro-frontend architecture, multiple instances and versions of the Porsche Design System can be combined
in a final application by configurable prefixing technique of the Porsche Design System components during runtime.
Please refer to our framework specific guidelines
[Vanilla JS](https://designsystem.porsche.com/v2/start-coding/vanilla-js),
[Angular](https://designsystem.porsche.com/v2/start-coding/angular) and
[React](https://designsystem.porsche.com/v2/start-coding/react).

### Prevent Flash of Unstyled Content (FOUC) and Flash of Unstyled Text (FOUT)

To prevent FOUC/FOUT, the Porsche Design System offers various partials as part of the
`@porsche-design-system/components-{js|angular|react}` package to ensure all necessary Porsche Design System fonts and
components are fully loaded. If you've used the `@porsche-design-system/partials` package previously, stop using it and
replace the integration with the partials provided by `@porsche-design-system/components-{js|angular|react}` package.
Have a look at our [FOUC/FOUT guidelines](https://designsystem.porsche.com/v3/must-know/performance/loading-behaviour).

```diff
- <%= require('@porsche-design-system/partials').getPorscheDesignSystemCoreStyles() %>
+ <%= require('@porsche-design-system/components-{js|angular|react}/partials').getInitialStyles() %>

- <%= require('@porsche-design-system/partials').getFontFaceCSS() %>
+ <%= require('@porsche-design-system/components-{js|angular|react}/partials').getFontFaceStylesheet() %>

- <link rel="preload" href="path/to/webfont/nameOfWebFontFile" as="font" type="font/woff2" crossorigin />
+ <%= require('@porsche-design-system/components-{js|angular|react}/partials').getFontLinks({ weights: ['regular', 'semi-bold'] }) %>
```

### Added support for China CDN

Our CDN is configured to forward requests to Chinese CDN automatically when necessary. So you're good to go without any
configuration or multiple region specific builds of your application. However, if you are aiming for the maximum
possible performance in China, you can configure which CDN the Porsche Design System must use. Please follow our
[CDN guidelines](https://designsystem.porsche.com/v3/must-know/performance/cdn) for more information.

### New/optimized components

- **Tabs**
- **Tabs Bar**
- **Banner**
- **Modal**
- Headline
- Select
- Pagination
- Button
- Button Pure
- Link
- Link Pure
- Spinner
- Checkbox
- Radio Button

### Improved TypeScript support for Angular and React

To ensure the best possible typing support, we have refactored our Angular and React wrappers which integrate the native
web components of the Porsche Design System.

### componentsReady() works reliable

Because the Porsche Design System components get loaded async at the time they are needed, it might be relevant within
your application or test automation to know when those have been initialized. Therefore, we provide in all three
`@porsche-design-system/components-{js|angular|react}')` packages a reliable helper function `componentsReady()`.
[Read more about it](https://designsystem.porsche.com/v3/developing/components-ready).

### Removed "blur on focus"

Now focus styling is only applied when you navigate through keyboard and ignored by mouse interaction for browsers
supporting `:focus-visible` otherwise it will fallback to `:focus` CSS implementation.

### Changed focus styling for a better compromise between accessibility and visual appearance

Color and outline of general focus styling has changed to `currentColor` for light/dark theme with an outline of 1px
width/offset. If you have custom components build with the usage of our `@porsche-design-system/utilities` package then
update it to the latest version.

### Improved geometry of Porsche Next font

For better alignment and readability we've changed the geometry of the Porsche Next font which results in a visual
change of font size and spacing.

### Dropped support for IE11 and EdgeHTML according to Porsche's official browser strategy 2021

If you still need to support these browsers, you have to stick to `v1.5.x`. We offer a Browser Notification package
`@porsche-design-system/browser-notification` to alert users that these browsers are no longer supported. It supports a
blocking layer (to be used with Porsche Design System `v2.x`), or a dismissible banner (to be used with Porsche Design
System `v1.x`). Please refer to our
[Browser compatibility guidelines](https://designsystem.porsche.com/v3/must-know/browser-compatibility).

### Changed default type of Button and Button Pure

To be in sync with native `<button>` behavior we've changed the default `type` of **Button** and **Button Pure**
component. Those components will render a button within their Shadow DOM as `<button type="submit">` ( previously
`<button type="button">`).

- `submit`: The button submits the form data to the server. This is the default if the attribute is not specified for
  buttons associated with a `<form>`, or if the attribute is an empty or invalid value.
- `button`: The button has no default behavior, and does nothing when pressed by default. It can have client-side
  scripts listen to the element's events, which are triggered when the events occur.

### Changed support for wrapped links around Link, Link Pure and Link Social component

Due to the support for setting links (`<a href="#">`) in our **Link**, **Link Pure** and **Link Social** components as
child, we've removed support for styling the anchor tag (`<a>`) when it surrounds the component. So we recommend
changing the position of the `<a>` tag from wrapping the component to a direct slot (child) of it.

```diff
- <a href="#"><p-link>Some label</p-link></a>
+ <p-link><a href="#">Some label</a></p-link>

- <a href="#"><p-link-pure>Some label</p-link-pure></a>
+ <p-link-pure><a href="#">Some label</a></p-link-pure>

- <a href="#"><p-link-social>Some label</p-link-social></a>
+ <p-link-social><a href="#">Some label</a></p-link-social>
```

### Automatic \* asterisk symbol to form field labels

We added an automatic generated _ asterisk symbol to form field labels which have the required attribute. This might
lead to a doubled _ symbol if you set one by yourself.

```diff
- <p-text-field-wrapper label="Some label *"><input type="text" name="some-name" required /></p-text-field-wrapper>
+ <p-text-field-wrapper label="Some label"><input type="text" name="some-name" required /></p-text-field-wrapper>

- <p-checkbox-wrapper label="Some label *"><input type="checkbox" name="some-name" required /></p-checkbox-wrapper>
+ <p-checkbox-wrapper label="Some label"><input type="checkbox" name="some-name" required /></p-checkbox-wrapper>

- <p-radio-button-wrapper label="Some label *"><input type="radio" name="some-name" required /></p-radio-button-wrapper>
+ <p-radio-button-wrapper label="Some label"><input type="radio" name="some-name" required /></p-radio-button-wrapper>

- <p-radio-button-wrapper label="Some label *"><input type="radio" name="some-name" required /></p-radio-button-wrapper>
+ <p-radio-button-wrapper label="Some label"><input type="radio" name="some-name" required /></p-radio-button-wrapper>

- <p-textarea-wrapper label="Some label *"><textarea name="some-name" required></textarea></p-textarea-wrapper>
+ <p-textarea-wrapper label="Some label"><textarea name="some-name" required></textarea></p-textarea-wrapper>

- <p-select-wrapper label="Some label *"><select name="some-name" required><option>A</option></select></p-select-wrapper>
+ <p-select-wrapper label="Some label"><select name="some-name" required><option>A</option></select></p-select-wrapper>
```

### Shadow DOM

`Flex`, `Flex Item`, `Grid` and `Grid Item` now use Shadow DOM, thus you are not able to overwrite styles defined by
these components any longer.

---

## Angular

### Integration of Angular components

In the past it was possible to provide a token called `PREVENT_WEB_COMPONENTS_REGISTRATION` which prevented the
registration of the Porsche Design System components and loading of polyfills. Due to the fact that we no longer provide
/ need poly filling, we have completely removed the token. For advanced usage please
[read further](https://designsystem.porsche.com/v2/start-coding/angular).

---

## React

### Integration of React components

In the past `@porsche-design-system/components-react` components have initialized the **Porsche Design System Loader**
automatically as soon as a component was imported. With `v2.x` you have to import the `PorscheDesignSystemProvider` once
in your `index.tsx` which then initializes the **Porsche Design System Loader**, e.g. like:

```diff
  // index.tsx

  import ReactDOM from 'react-dom';
  import { PorscheDesignSystemProvider } from '@porsche-design-system/components-react';
  import { App } from './App';

  ReactDOM.render(
    <React.StrictMode>
+     <PorscheDesignSystemProvider>
        <App />
+     </PorscheDesignSystemProvider>
    </React.StrictMode>,
    document.getElementById('root')
  );
```

For advanced usage please [read further](https://designsystem.porsche.com/v2/start-coding/react).

#### Jsdom Polyfill for React / Jest / jsdom test automation

We removed test mocks for React / Jest / jsdom as Shadow DOM is supported since jsdom v12.2.0. Instead, we provide a
Jsdom Polyfill (exclusivly for `@porsche-design-system/components-react` package) fixing missing implementation of jsdom
which the Porsche Design System relies on. **Note:** If your test includes Porsche Design System components, make sure
to wrap the component you want to test with a PorscheDesignSystemProvider in order to avoid exceptions. For more
information please [read further](https://designsystem.porsche.com/v2/start-coding/react).

---

## Vanilla JS

### Integration of Vanilla JS components

With `v1.x` of the Porsche Design System you've had to copy all needed JS files of
`@porsche-design-system/components-js` into your target directory and include the ES5 and ESM loader snippet. Now you
only need to copy one `index.js` file and initialize the Porsche Design System like in the example below:

```diff
  <!DOCTYPE html>
  <html lang="en">
    <head>
      <meta charset="utf-8">
      <meta name="viewport" content="width=device-width,initial-scale=1.0">
      <title>Porsche Design System</title>
-     <script nomodule src="PATH/TO/PACKAGE/@porsche-design-system/components-js/dist/porsche-design-system/porsche-design-system.js"></script>
-     <script type="module" src="PATH/TO/PACKAGE/@porsche-design-system/components-js/dist/porsche-design-system/porsche-design-system.esm.js"></script>
+     <script src="PATH/TO/PACKAGE/@porsche-design-system/components-js/index.js"></script>
    </head>
    <body>
+     <script type="text/javascript">
+       porscheDesignSystem.load();
+     </script>
      <p-headline variant="headline-1">Some text</p-headline>
    </body>
  </html>
```

For advanced usage please [read further](https://designsystem.porsche.com/v2/start-coding/vanilla-js).

---

### [2.0.0-rc.10] - 2021-04-12

#### Changed

- `Tabs` and `Tabs Bar` now respect dynamic additions / removals of `p-tabs-item`, `a` and `button` elements. Make sure
  to update the `activeTabIndex` when mutating elements
- Improved performance of `Text`, `Button Pure` and `Link Pure` when `size` is not `inherit`

#### Added

- `Grid` now has a `wrap` and `gutter` property
- Components (`Grid Item`, `Flex Item`, `Tabs Item` and `Text List Item`) that require a specific parent (`Grid`,
  `Flex`, `Tabs` and `Text List`) will now throw an error if used without that parent

#### Fixed

- Visual appearance of `Checkbox Wrapper` and `Radio Button Wrapper` reflect the state of the wrapped `input` element

### [2.0.0-rc.9] - 2021-03-26

#### Added

- `Button Group` component
- Fullscreen property for `Modal` on mobile

#### Changed

- Spacings, heading and sizes of `Modal`

#### Fixed

- Prevent duplicate loading of `porsche-design-system.v2.x.HASH.js` chunk when using `getComponentChunkLinks()` partial

### [2.0.0-rc.8] - 2021-03-17

#### Added

- Support for full height `Content Wrapper` with flex
- `Tabs Bar` now supports `undefined` as `activeTabIndex`

#### Changed

- `Tabs Bar` has a new default `activeTabIndex`, which is `undefined`
- `Tabs Bar` does not work by itself anymore. The `activeTabIndex` needs to be controlled from the outside
  ([read more](https://designsystem.porsche.com/v2/components/tabs-bar/examples))
- Background Color of `Select Wrapper` in `dark` theme to meet accessibility criteria

### [2.0.0-rc.7] - 2021-03-15

#### Fixed

- Make shadowed `Flex` and `Grid` work in Firefox + Safari

### [2.0.0-rc.6] - 2021-03-11

#### Changed

- Make `Grid` and `Grid Item` use Shadow DOM
- Make `Flex` and `Flex Item` use Shadow DOM

### [2.0.0-rc.5] - 2021-03-09

#### Added

- Configurable background color of `Content Wrapper`
- `italic` font-style in `Text` is now overridden with `normal`

#### Fixed

- Usage of `Select Wrapper` within custom elements
- A bug that caused `Spinner` to be displayed in a wrong size

### [2.0.0-rc.4] - 2021-03-01

#### Changed

- Filter of `Select Wrapper` supports substring search

#### Fixed

- Build error in SSR

### [2.0.0-rc.3] - 2021-02-17

#### Added

- React: utility function `skipCheckForPorscheDesignSystemProviderDuringTests`
- React: tree shaking for component wrappers

#### Fixed

- Angular: error in `Checkbox Wrapper`, `Radio Button Wrapper` and `Text Field Wrapper` when `input[type]` is bound

### [2.0.0-rc.2] - 2021-02-12

#### Added

- Validate usage of `Checkbox Wrapper`, `Radio Button Wrapper`, `Select Wrapper`, `Text Field Wrapper` and
  `Textarea Wrapper`

### [2.0.0-rc.1] - 2021-02-04

#### Added

- Partial function `getComponentChunkLinks()` to preload Porsche Design System Components

#### Changed

- Added a space before asterisk (`*`) when `input`, `textarea` or `select` have `required` attribute within form wrapper
  components
- Renamed partial `getFontLinks()` option from `weight` to `weights`

#### Fixed

- A bug in `Tabs Bar` where the nextButton was mistakenly rendered.
- A bug where `Icon` was not rendered when using `lazy` property.
- A bug in `Text Field Wrapper` with input type password where characters would overlap the icon.

### [2.0.0-rc.0] - 2021-01-29

#### Added

- Link support for `Marque`
- Sizing options `'responsive' | 'small' | 'medium'` for `Marque`

#### Changed

- Angular: added static `load()` function `PorscheDesignSystemModule` for custom prefix
- Hide up/down spin button when using **Text Field** with `type="number"` in Firefox

#### Fixed

- Angular: typings
- React: correct handling of `ref` property
- Unhandled exception in `Select Wrapper` if `selected` and `disabled` attributes are set on the same option
- A bug in `Tabs Bar` where scrolling was broken when a tab was selected
- A bug in `Tabs Bar` where the `nextButton` was always rendered

### [2.0.0-alpha.13] - 2021-01-26

#### Added

- Partial function `getFontLinks()` to prevent **Flash of Unstyled Text** (FOUT)

#### Fixed

- React: correct handling of `className` property

### [2.0.0-alpha.12] - 2021-01-20

#### Added

- Partial function `getInitialStyles()` to prevent **Flash of Unstyled Content** (FOUC)
- Partial function `getFontFaceStylesheet()` to prevent **Flash of Unstyled Text** (FOUT)

#### Changed

- React: `PorscheDesignSystemProvider` needs to wrap application
- React: component props have to be camelCase
- React: `PorscheDesignSystemProvider` is needed while testing components

#### Fixed

- React: typings
- React: support of objects for property values

#### Removed

- React: `getPrefixedComponents`, prefixing is handled by `PorscheDesignSystemProvider`

### [2.0.0-alpha.11] - 2021-01-08

#### Changed

- Precision of relative line height
- Changed color of `neutral contrast low`

### [2.0.0-alpha.10] - 2020-12-14

#### Added

- `native` property to `Select Wrapper` to force rendering of native Browser select dropdown
- Extended flexibility of `Headline`

#### Changed

- Some styling improvements of `Select Wrapper`

#### Fixed

- Jsdom Polyfill `fetch` error

### [2.0.0-alpha.9] - 2020-12-09

### Fixed

- Improved reliability of `componentsReady()`

#### Changed

- Jsdom Polyfill `console.warn` behaviour

### [2.0.0-alpha.8] - 2020-12-03

### Fixed

- A bug where `Modal` did not remove `overflow=hidden` on document body.

### [2.0.0-alpha.7] - 2020-11-26

#### Added

- Jsdom Polyfill

#### Removed

- Jsdom Mocks
- Global "blur on focus" script

#### Changed

- Default dropdown direction of `SelectWrapper` from `down` to `auto`
- Made API of `Tabs` consistent with `Tabs Bar`
- Removed transition for focus styling
- Use `:focus-visible` as default and `:focus` as fallback for focusable elements

#### Fixed

- The Selected element of `SelectWrapper` dropdown keeps now in sync with native selection if changed programmatically
- Invalid search results get cleared if `SelectWrapper` becomes focus state
- Some bugs in `TabsBar`
- Minification of dynamic slotted content styles
- An issue where `Pagination` throws console errors if disconnected from dom.

### [2.0.0-alpha.6] - 2020-10-28

#### Changed

- default `type` of `Button` and `Button Pure` to `submit`

#### Fixed

- Typings

### [2.0.0-alpha.5] - 2020-10-26

#### Added

- `Modal` component

#### Fixed

- Typing for `pageChange` event of `Pagination` component
- Typings

#### Changed

- Focus styling

### [2.0.0-alpha.4] - 2020-10-14

#### Added

- Custom filter to `Select Wrapper` component
- DropDown direction property to `Select Wrapper` component
- Display `*` after label when `input`, `textarea` or `select` have `required` attribute within form wrapper components
- `Tabs` component
- `Tabs Bar` component
- `Banner` component

#### Removed

- Default `position: relative;` style of `Link Pure` and `Button Pure`

#### Fixed

- `Spinner` zooming bug on Safari

### [2.0.0-alpha.3] - 2020-09-11

#### Added

- Support to load assets from China CDN directly via browser flag: `PORSCHE_DESIGN_SYSTEM_CDN = 'cn';`

#### Removed

- Support for `<a>` wrapped `Link` and `Link Pure`

### [2.0.0-alpha.2] - 2020-08-20

### [2.0.0-alpha.1] - 2020-08-17

#### Changed

- Removed classnames dependency
- Stencil Core `taskQueue` from `congestionAsync` to `async` for more performant component rendering

#### Fixed

- Focus input on label click of `Checkbox Wrapper` and `Radio Button Wrapper`

### [1.5.6] - 2020-10-15

### [1.5.6-rc.0] - 2020-10-13

### Fixed

- `Spinner` zooming bug on Safari

### [1.5.5] - 2020-09-11

### [1.5.5-rc.0] - 2020-09-07

### Changed

- Deprecated stencil lifecycle-method `componentDidUnload` to `disconnectedCallback` to fix "`selectObserver` is
  undefined" bug in `Select Wrapper` and `Pagination`

### [1.5.4] - 2020-08-25

### [1.5.4-rc.0] - 2020-08-17

#### Changed

- Removed classnames dependency
- Stencil Core `taskQueue` from `congestionAsync` to `async` for more performant component rendering

#### Fixed

- Focus input on label click of `Checkbox Wrapper` and `Radio Button Wrapper`
- Fix typings for `orientation` of `Divider` component

### [2.0.0-alpha.0] - 2020-08-06

#### Added

- **Experimental:** Optional web component scoping mechanism during runtime to enable micro service architecture

#### Changed

- Web components get lazy loaded from central CDN to improve caching strategy across Porsche's digital eco system

#### Removed

- Stop browser support for **IE11** and **EdgeHTML**

#### Fixed

- Mix of `Optgroups` and `Options` on same level in `Select Wrapper` component
- Fix typings for `orientation` of `Divider` component

### [1.5.3] - 2020-08-10

### [1.5.3-rc.0] - 2020-08-10

#### Fixed

- Mix of `Optgroups` and `Options` on same level in `Select Wrapper` component

### [1.5.2] - 2020-07-22

#### Fixed

- Dispatch change event in `Select Wrapper`
- Stencil react-output-target SSR Bug

### [1.5.1] - 2020-07-20

#### Fixed

- SVGO settings for icons
- Angular bug which causes `ngcc` to fail

### [1.5.0] - 2020-07-16

#### Added

- Icons (active-cabin-ventilation, battery-full, bell, bookmark, car-battery, charging-active, charging-state, climate,
  climate-control, garage, horn, key, map, parking-brake, parking-light, preheating, send, shopping-bag, sidelights,
  user-manual, wrenches)

#### Changed

- Icons (arrow-first, arrow-last, battery-empty, car, card, charging-station, question)

#### Fixed

- Porsche Marque images

### [1.5.0-rc.2] - 2020-07-06

### [1.5.0-rc.1] - 2020-07-06

#### Added

- **Notification Neutral** color to `color` property of `p-text` and `p-icon`

### [1.5.0-rc.0] - 2020-06-25

#### Added

- `Fieldset Wrapper` component
- Improved SEO of `p-headline` and `p-text`: Added possibility to write semantic HTML tags (e.g. `<h1>-<h6>` or `<p>`,
  `<blockquote>`, etc.) directly as slotted content.
- Possibility to include anchor tags directly as slots of `Link`, `Link Pure` and `Link Social`
- `Text` new `weight` property `semibold`
- `Button Pure` label with subline pattern as slot
- `Link Pure` label with subline pattern as slot

#### Changed

- `Select Wrapper` is now ready for the catwalk. It is dressed now with a custom drop down list box and gets naked by
  default on touch devices.

#### Fixed

- Minor accessibility improvements of `icons` and `Text Field`
- Remove native number spinner buttons of `Text Field` with type text for Firefox
- An issue with `Button` and `Button Pure` and their `disabled` attribute

### [1.4.0] - 2020-05-14

### [1.4.0-rc.3] - 2020-05-08

#### Added

- `Text List`

#### Changed

- Improve caching strategy for fonts by content-based hash
- Improve caching strategy for marque by content-based hash
- Dimensions and sharpness of marque
- Props for `Content Wrapper`

### [1.4.0-rc.2] - 2020-05-06

#### Added

- `Content Wrapper`
- Description property to `p-text-field-wrapper`, `p-textarea-wrapper` and `p-select-wrapper`
- `Link Social`

#### Changed

- Improve accessibility of error and success states of form elements
- Aria-invalid attribute of form elements if they are in error state is now managed by component
- Rename icon name `configure` to `configurate` (prevents breaking change compared to stable v1.3.0)
- Improve `p-icon` loading behavior

#### Fixed

- Display of wrong icons

#### Removed

- `safe-zone` property of `p-grid` (`Content Wrapper` should be used instead)

### [1.4.0-rc.1] - 2020-04-27

#### Added

- Add `safe-zone` property to `p-grid` for outer grid margin, max-width and centering
- Submit button with search icon to `p-textfield-wrapper` type search

#### Changed

- Background color of readonly state in components `p-textfield-wrapper` and `p-textarea-wrapper`
- Visual appearance of icons
- Improve caching strategy for icons by content-based hash
- Cursor of Radio, Checkbox and Select
- Fixed naming of Mock from `p-textfield-wrapper` to `p-text-field-wrapper`

#### Fixed

- Icon loading mechanism

### [1.4.0-rc.0] - 2020-04-09

#### Added

- SSR support

### [1.3.0] - 2020-04-08

#### Added

- New headline size `headline-5` to `p-headline`
- Test Mocks

#### Fixed

- Text styling of Select component on focus in IE11 and Chrome on Windows 10

### [1.3.0-rc.0] - 2020-04-03

#### Fixed

- Improve form elements

### [1.2.0] - 2020-03-25

#### Added

- `Divider`
- Hover state for form elements

#### Fixed

- Support label text of form elements for Screen readers

### [1.1.2] - 2020-03-17

#### Changed

- Notification colors

### [1.1.1] - 2020-03-13

#### Changed

- Icon of `Checkbox` indeterminate state

### [1.1.0] - 2020-03-11

#### Fixed

- Minor improvements

### [1.1.0-rc.0] - 2020-03-02

#### Added

- `Select Wrapper`
- `Checkbox Wrapper`
- `Radio Button Wrapper`
- `Textarea Wrapper`

#### Fixed

- `Text Field Wrapper` toggle password visibility

### [1.0.3] - 2020-02-13

#### Fixed

- JS framework compatibility

### [1.1.0-0] - 2020-02-06

#### Added

- `Text Field Wrapper`

#### Changed

- Add proper cursor for disabled state for `Button` and `Button Pure`

### [1.0.2] - 2020-02-04

#### Fixed

- Inheritable styling of slotted content

### [1.0.1] - 2020-01-30

#### Added

- Clickable area of `Link Pure` and `Button Pure` is optionally configurable by defining padding on host element

### [1.0.0] - 2020-01-28

#### Added

- Cursor pointer on hover for `Button` and `Button Pure`
- Line-height gets calculated based on Porsche type-scaling formula automatically for `Text`, `Link Pure` and
  `Button Pure`
- Test helper function `componentsReady()` which indicates when lazy loaded components fully have loaded

#### Changed

- Update CDN asset paths
- Improve font-weight definitions
- Rename and optimize neutral colors for `Icon` and `Text`

### [1.0.0-rc.1] - 2019-12-13

#### Added

- `Headline`
- `Text`
- `Marque`
- `Button`
- `Button Pure`
- `Spinner`
- `Icon`
- `Flex`
- `Grid`
- `Link`
- `Link Pure`
- `Pagination`
- "Blur on focus"<|MERGE_RESOLUTION|>--- conflicted
+++ resolved
@@ -14,16 +14,14 @@
 
 ### [Unreleased]
 
-<<<<<<< HEAD
 #### Fixed
 
 - Accessibility: fix ARIA live announcements of form components status messages
   ([#3796](https://github.com/porsche-design-system/porsche-design-system/pull/3796))
-=======
+
 ### [3.27.3] - 2025-03-21
 
 ### [3.27.2] - 2025-03-20
->>>>>>> 74c90fe4
 
 ### [3.27.2-rc.0] - 2025-03-18
 
