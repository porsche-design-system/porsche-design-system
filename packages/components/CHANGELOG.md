# Changelog

## Porsche Design System - Components

All notable changes to this project will be documented in this file.

The format is based on [Keep a Changelog](https://keepachangelog.com/en/1.0.0/), and this project adheres to
[Semantic Versioning](https://semver.org/spec/v2.0.0.html).

### [Unreleased]

#### Added

- `Button Tile` [PR](https://github.com/porsche-design-system/porsche-design-system/pull/2381).
- `Fieldset` [PR](https://github.com/porsche-design-system/porsche-design-system/pull/2404)

#### 🤡 Component deprecations 🤡

##### Fieldset Wrapper: [PR](https://github.com/porsche-design-system/porsche-design-system/pull/2404)

```diff
- <p-fieldset-wrapper label="Some legend label">
-   <p-text-field-wrapper label="Some label">
-     <input type="text" name="some-name" />
-   </p-text-field-wrapper>
- </p-fieldset-wrapper>
+ <p-fieldset label="Some legend label">
+   <p-text-field-wrapper label="Some label">
+     <input type="text" name="some-name" />
+   </p-text-field-wrapper>
+ </p-fieldset>
```

### [3.0.0-alpha.3] - 2023-03-17

#### 🤖 Property deprecations 🤖

##### Accordion:

- Event `accordionChange` is deprecated, use `change` event instead.

```diff
- <PAccordion onAccordionChange={(e: CustomEvent<AccordionChangeEvent>) => {}} />
+ <PAccordion onChange={(e: CustomEvent<AccordionChangeEvent>) => {}} />
```

#### Banner:

- Named `slot="title"` is deprecated, use `heading` prop or `slot="heading"` instead.

```diff
<p-banner>
-  <span slot="title">Some heading</span>
+  <span slot="heading">Some heading</span>
   <span slot="description">Some notification description.</span>
</p-banner>

-<p-banner>
+<p-banner heading="Some heading" description="Some notification description.">
-  <span slot="title">Some heading</span>
-  <span slot="description">Some notification description.</span>
</p-banner>
```

##### Carousel:

- Prop `disablePagination` is deprecated, use `pagination` instead.
- Event `carouselChange` is deprecated, use `change` event instead.

```diff
- <p-carousel disable-pagination="true"></p-carousel>
+ <p-carousel pagination="false"></p-carousel>

- <PCarousel onCarouselChange={(e: CustomEvent<CarouselChangeEvent>) => {}} />
+ <PCarousel onChange={(e: CustomEvent<CarouselChangeEvent>) => {}} />
```

##### Divider:

- Prop `orientation` is deprecated, use `direction` instead.

```diff
- <p-divider orientation="horizontal"></p-divider>
+ <p-divider direction="horizontal"></p-divider>
```

##### Icon:

- Prop `colors`'s value `disabled` is removed, use `state-disabled` instead.

```diff
- <p-icon color="disabled"></p-icon>
+ <p-icon color="state-disabled"></p-icon>
```

##### Link Tile:

- Prop `weight`'s value `semibold` is deprecated, use `semi-bold` instead.

```diff
- <p-link-tile weight="semibold"></p-link-tile>
+ <p-link-tile weight="semi-bold"></p-link-tile>
```

#### Modal:

- Prop `disableCloseButton` is deprecated, use `dismissButton` instead.
- Event `close` is deprecated, use `dismiss` event instead.

```diff
- <p-modal disable-close-button="true"></p-modal>
+ <p-modal dismiss-button="false"></p-modal>

- <PModal onClose={(e: CustomEvent<void>) => {}} />
+ <PModal onDismiss={(e: CustomEvent<void>) => {}} />
```

##### Pagination:

- Props `allyLabelNext`, `allyLabelPage`, `allyLabelPrev` and `allyLabel` are deprecated.
- Event `pageChange` is deprecated, use `change` event instead.

```diff
- <p-pagination ally-label="Paginierung" ally-label-prev="Vorherige Seite" ally-label-next="Nächste Seite" ally-label-page="Seite"></p-pagination>
+ <p-pagination intl="{root: 'Paginierung', prev: 'Vorherige Seite', next: 'Nächste Seite', page: 'Seite'}"></p-pagination>

- <PPagination onPageChange={(e: CustomEvent<PageChangeEvent>) => {}} />
+ <PPagination onChange={(e: CustomEvent<PaginationChangeEvent>) => {}} />
```

##### Scroller:

- Prop `gradientColorScheme` is deprecated, use `gradientColor` instead.
- Prop `scrollIndicatorPosition` is deprecated, use `alignScrollIndicator` instead.

```diff
- <p-scroller gradient-color-scheme="surface"></p-scroller>
+ <p-scroller gradient-color="background-surface"></p-scroller>

- <p-scroller scroll-indicator-position="top"></p-scroller>
+ <p-scroller align-scroll-indicator="top"></p-scroller>
```

#### Segmented Control:

- Event `segmentedControlChange` is deprecated, use `change` event instead.

```diff
- <PSegmentedControl onSegmentedControlChange={(e: CustomEvent<SegmentedControlChangeEvent>) => {}} />
+ <PSegmentedControl onChange={(e: CustomEvent<SegmentedControlChangeEvent>) => {}} />
```

#### Stepper Horizontal:

- Event `stepChange` is deprecated, use `change` event instead.

```diff
- <PStepperHorizontal onStepChange={(e: CustomEvent<StepChangeEvent>) => {}} />
+ <PStepperHorizontal onChange={(e: CustomEvent<StepperHorizontalChangeEvent>) => {}} />
```

#### Switch:

- Event `switchChange` is deprecated, use `change` event instead.

```diff
- <PSwitch onSwitchChange={(e: CustomEvent<SwitchChangeEvent>) => {}} />
+ <PSwitch onChange={(e: CustomEvent<SwitchChangeEvent>) => {}} />
```

#### Table:

- Event `sortingChange` is deprecated, use `change` event instead.

```diff
- <PTable onSortingChange={(e: CustomEvent<SortingChangeEvent>) => {}} />
+ <PTable onChange={(e: CustomEvent<TableChangeEvent>) => {}} />
```

##### Tabs:

- Prop `gradientColorScheme` is deprecated, use `gradientColor` instead.
- Prop `weight`'s value `semibold` is deprecated, use `semi-bold` instead.
- Event `tabChange` is deprecated, use `change` event instead.

```diff
- <p-tabs gradient-color-scheme="surface"></p-tabs>
+ <p-tabs gradient-color="background-surface"></p-tabs>

- <p-tabs weight="semibold"></p-tabs>
+ <p-tabs weight="semi-bold"></p-tabs>

- <PTabs onTabChange={(e: CustomEvent<TabChangeEvent>) => {}} />
+ <PTabs onChange={(e: CustomEvent<TabsChangeEvent>) => {}} />
```

##### Tabs Bar:

- Prop `gradientColorScheme` is deprecated, use `gradientColor` instead.
- Prop `weight`'s value `semibold` is deprecated, use `semi-bold` instead.
- Event `tabChange` is deprecated, use `change` event instead.

```diff
- <p-tabs-bar gradient-color-scheme="surface"></p-tabs-bar>
+ <p-tabs-bar gradient-color="background-surface"></p-tabs-bar>

- <p-tabs-bar weight="semibold"></p-tabs>
+ <p-tabs-bar weight="semi-bold"></p-tabs>

- <PTabsBar onTabChange={(e: CustomEvent<TabChangeEvent>) => {}} />
+ <PTabsBar onChange={(e: CustomEvent<TabsChangeEvent>) => {}} />
```

##### Tag:

- Prop `color`'s value `notification-warning`, `notification-success` and `notification-error` are deprecated, use
  `notification-warning-soft`, `notification-success-soft` and `notification-error-soft` instead.

```diff
- <p-tag color="notification-warning"></p-tag>
+ <p-tag color="notification-warning-soft"></p-tag>

- <p-tag color="notification-success"></p-tag>
+ <p-tag color="notification-success-soft"></p-tag>

- <p-tag color="notification-error"></p-tag>
+ <p-tag color="notification-error-soft"></p-tag>
```

##### Text Field Wrapper:

- Prop `showCharacterCount` is deprecated, use `showCounter` instead.

```diff
-<p-text-field-wrapper show-character-count="false">
+<p-text-field-wrapper show-counter="false">
  <input type="text" maxlength="20" />
</p-text-field-wrapper>
```

##### Textarea Wrapper:

- Prop `showCharacterCount` is deprecated, use `showCounter` instead.

```diff
-<p-textarea-wrapper show-character-count="false">
+<p-textarea-wrapper show-counter="false">
  <textarea maxlength="80"></textarea>
</p-textarea-wrapper>
```

##### Text List

- Props `listType` and `orderType` are deprecated, use `type` instead.

```diff
- <p-text-list list-type="unordered"></p-text-list>
+ <p-text-list type="unordered"></p-text-list>

- <p-text-list list-type="ordered" order-type="numbered"></p-text-list>
+ <p-text-list type="numbered"></p-text-list>

- <p-text-list list-type="ordered" order-type="alphabetically"></p-text-list>
+ <p-text-list type="alphabetically"></p-text-list>
```

#### Added

- `Text`, `Icon`, `Button Pure` and `Link Pure` support value `xx-small` for prop `size`
- `Display` supports value `small` for prop `size`
- Partials: `getInitialStyles` supports multi prefix, e.g.
  `getInitialStyles({ prefix: ['', 'some-prefix', 'another-prefix'] });`
- Styles: `displaySmallStyle` and `pds-display-small`
- Styles: `textXXSmallStyle` and `pds-text-xx-small`
- Styles: `fontSizeDisplaySmall` and `$pds-font-size-display-small`
- Styles: `fontSizeTextXXSmall` and `$pds-font-size-text-xx-small`
- Styles: `getHoverStyle` and `pds-hover`
- `Banner` has `heading` and `description` prop as well as `slot="heading"` and deprecated `slot="title"`
- Custom events have consistent names across components and deprecated old event names
  - `Accordion` emits `change` and deprecated `accordionChange` event
  - `Carousel` emits `change` and deprecated `carouselChange` event
  - `Modal` emits `dismiss` and deprecated `close` event
  - `Pagination` emits `change` and deprecated `pageChange` event
  - `Segmented Control` emits `change` and deprecated `segmentedControlChange` event
  - `Stepper Horizontal` emits `change` and deprecated `stepChange` event
  - `Switch` emits `change`and deprecated `switchChange` event
  - `Table` emits `change`and deprecated `sortingChange` event
  - `Tabs` emits `change`and deprecated `tabChange` event
  - `Tabs Bar` emits `change`and deprecated `tabChange` event
- Props have consistent names across components and deprecated old props
  - `Carousel` got `pagination` prop and deprecated `disablePagination` prop
  - `Divider` got `direction` prop and deprecated `orientation` prop
  - `Modal` got `dismissButton` prop and deprecated `disableCloseButton` prop
  - `Pagination` got `intl` prop and deprecated `allyLabelNext`, `allyLabelPage`, `allyLabelPrev` and `allyLabel` props
  - `Scroller` got `gradientColor` prop and deprecated `gradientColorScheme` prop
  - `Scroller` got `alignScrollIndicator` prop and deprecated `scrollIndicatorPosition` prop
  - `Tabs` got `gradientColor` prop and deprecated `gradientColorScheme` prop
  - `Tabs Bar` got `gradientColor` prop and deprecated `gradientColorScheme` prop
  - `Text Field Wrapper` got `showCounter` prop and deprecated `showCharacterCount` prop
  - `Textarea Wrapper` got `showCounter` prop and deprecated `showCharacterCount` prop
  - `Text List` got `type` prop and deprecated `listType` and `orderType` prop
- Props have consistent values across components and deprecated old values
  - `Icon` prop `color` got value `state-disabled` and removed `disabled` value
  - `Link Tile` prop `weight` got value `semi-bold` and deprecated `semibold` value
  - `Tabs Bar` and `Tabs` prop `weight` got value `semi-bold` and deprecated `semibold` value
  - `Tag` prop `color` got values `notification-info-soft`, `notification-warning-soft`, `notification-success-soft`,
    `notification-error-soft` and deprecated `notification-warning`, `notification-success`, `notification-error` values
<<<<<<< HEAD
  - `Button Tile` [PR](https://github.com/porsche-design-system/porsche-design-system/pull/2381).
  - Prop `scrollbar` for `Scroller`
  - Prop `theme` for `Table`
=======
>>>>>>> 915730ba

#### Changed

- `Display` uses font-weight regular and font-style normal
- Partials: `getInitialStyles` matches new design language
- Partials: All component related, slotted Light DOM styles have been moved to `getInitialStyles`
- Styles: `getFocusStyle` and `pds-focus` doesn't need `theme` parameter anymore
- Styles: `breakpoint{Base|XS|S|M|L|XL|XXL}` and `$pds-breakpoint-{base|xs|s|m|l|xl|xxl}` are provided as number without
  unit (px)
- `Link Tile` matches new design language
- Typings for all component props start with the component name, e.g. `SwitchAlignLabel`, `TabsBarGradientColor` or
  `LinkPureIcon`
- `Icon` prop `color` value `disabled` is renamed to `state-disabled`
- `Tag` prop `color` value `notification-info` is renamed to `notification-info-soft`

#### Fixed

- `Text Field Wrapper` calendar and time indicator icons respect color definition in dark theme
- `Text Field Wrapper` has correct height when type date or time is used
- Partials: Typings of return value with and without options parameter
- `Modal` scrolling behavior on mouse drag

#### Removed

- `Heading`: value `xxx-large` for prop `size`
- Styles: `headingXXXLargeStyle` and `pds-heading-xxx-large`
- Styles: `fontSizeHeadingXXLarge` and `$pds-font-size-heading-xx-large`

### [3.0.0-alpha.2] - 2023-02-27

#### 🤖 Property deprecations 🤖

##### Carousel:

- Prop `wrap-content` is deprecated.

```diff
- <p-carousel wrap-content="true"></p-carousel>
+ <p-carousel></p-carousel>
```

##### Divider:

- Prop values `neutral-contrast-low | neutral-contrast-medium | neutral-contrast-high` of `color` prop are deprecated.

```diff
- <p-divider color="neutral-contrast-low"></p-divider>
+ <p-divider color="contrast-low"></p-divider>

- <p-divider color="neutral-contrast-medium"></p-divider>
+ <p-divider color="contrast-medium"></p-divider>

- <p-divider color="neutral-contrast-high"></p-divider>
+ <p-divider color="contrast-high"></p-divider>
```

#### Changed

- `Divider`, `Button Group`, `Carousel` and `Text List` match new design language
- Background color of `Scroller`'s `prev` and `next` buttons in dark theme
- Partials: Removed deprecated `withoutTags` option for all partials, please use `format: 'jsx'` instead
- `Content Wrapper` default value of prop `width` has changed from `basic` to `extended`

#### Added

- `Model Signature`
- Props `align-header` and `width` for `Carousel`
- Vue: plugin functions `createPorscheDesignSystem` and `usePorscheDesignSystemPlugin`

#### Fixed

- `Radio Button Wrapper` keyboard arrow navigation
- `Button Pure` and `Link Pure` lagging active state background when scrolling on iOS

### [3.0.0-alpha.1] - 2023-02-16

#### Added

- Porsche Next font supports Vietnamese charset
- Prop `color` of `Icon` supports `disabled`
- React: `patchRemixRunProcessBrowserGlobalIdentifier` binary to support SSR components with Remix

#### Changed

- `Stepper Horizontal` matches new design language
- Styles: Optimize design tokens "spacing", "typography" and "theme" provided by styles sub-package
  `@porsche-design-system/components-{js|angular|react|vue}/styles`
- Styles: Use calc() instead of max() to calculate padding for `gridStyle` (JS) and `pds-grid` (SCSS)
- Styles: `gridStyle` (JS) and `pds-grid` (SCSS) uses optimized grid gap

### [3.0.0-alpha.0] - 2023-02-08

#### Note to the new `v3` major release of the Porsche Design System

With the new **Porsche Design Language** comes a lot of changes regarding layout and design principles. To keep
refactoring efforts as low as possible when upgrading from `v2` to `v3`, **breaking changes** were avoided as far as
possible. Nevertheless, there are a few breaking changes and some more deprecations which should receive attention.

#### 👹 Breaking Changes 👹

##### Button:

- Removed deprecated prop `tabbable`.

```diff
- <p-button tabbable="false">Some label</p-button>
+ <p-button tabindex="-1">Some label</p-button>
```

- Default value of prop `icon` has changed from `arrow-head-right` to `none`. Therefore, the `icon` property **must** be
  set if the component has the `hide-label` property.

```diff
- <p-button hide-label="true">Some label</p-button>
+ <p-button hide-label="true" icon="arrow-right">Some label</p-button>

- <p-button hide-label="{ base: true, m: false }">Some label</p-button>
+ <p-button hide-label="{ base: true, m: false }" icon="arrow-right">Some label</p-button>
```

##### Button Pure:

- Removed `subline` slot (visually not intended anymore).

```diff
<p-button-pure>
  Some label
-   <p slot="subline">Some Subline</p>
</p-button-pure>
```

- Removed deprecated prop `tabbable`.

```diff
- <p-button-pure tabbable="false">Some label</p-button-pure>
+ <p-button-pure tabindex="-1">Some label</p-button-pure>
```

##### Icon:

- Value `inherit` for prop `color` works slightly different to the previous major version. A CSS filter is required to
  apply custom coloring to take advantage of using an SVG embedded in an `<img/>` for better SSR support and loading
  performance in general.

```diff
- <p-icon color="inherit" style="color: white;"></p-icon>
+ <p-icon color="inherit" style="filter: invert(100%);"></p-icon>
```

- Camel case syntax for `name` prop isn't supported, please use param case syntax instead (TypeScript typings have been
  updated too).

```diff
- <p-icon name="arrowRight"></p-icon>
+ <p-icon name="arrow-right"></p-icon>
```

##### Link:

- Default value of prop `icon` has changed from `arrow-head-right` to `none`. Therefore, the `icon` property **must** be
  set if the component has the `hide-label` property.

```diff
- <p-link href="#" hide-label="true">Some label</p-link>
+ <p-link href="#" hide-label="true" icon="arrow-right">Some label</p-link>

- <p-link href="#" hide-label="{ base: true, m: false }">Some label</p-link>
+ <p-link href="#" hide-label="{ base: true, m: false }" icon="arrow-right">Some label</p-link>
```

##### Link Pure:

- Removed `subline` slot (visually not intended anymore).

```diff
<p-link-pure href="#">
  Some label
-   <p slot="subline">Some Subline</p>
</p-link-pure>
```

##### Switch:

- Removed deprecated prop `tabbable`.

```diff
- <p-switch tabbable="false">Some label</p-switch>
+ <p-switch tabindex="-1">Some label</p-switch>
```

##### Partials:

- `getIconLinks()` partial accepts only param-cased icon names.

```diff
- require('@porsche-design-system/components-js/partials').getIconLinks({ icons: ['arrowRight'] })

+ require('@porsche-design-system/components-js/partials').getIconLinks({ icons: ['arrow-right'] })
```

##### CSS global scope:

- Changed naming of CSS global variables names.

```diff
- --p-animation-duration__spinner
- --p-animation-duration__banner
+ --p-animation-duration
```

#### 🤡 Component deprecations 🤡

All deprecated components are refactored to match the new design language, therefor it's technically not breaking, but
we highly recommend to migrate to the mentioned alternative, since those deprecated components will be removed with next
major version.

##### Content Wrapper:

- Component is deprecated and will be removed with the next major release. Please use **[Porsche Grid](styles/grid)**
  instead, which is based on [CSS Grid](https://css-tricks.com/snippets/css/complete-guide-grid) covering the specific
  layout needs for a harmonic appearance across all digital Porsche touch-points.

##### Flex:

- Component is deprecated and will be removed with the next major release. In general, please use native
  [CSS Flex](https://css-tricks.com/snippets/css/a-guide-to-flexbox) instead for better performance and more
  standardized layout technique.

##### Grid:

- Component is deprecated and will be removed with the next major release. In general, please use native
  [CSS Grid](https://css-tricks.com/snippets/css/complete-guide-grid) in combination with
  **[Porsche Grid](styles/grid)** instead for better performance and more standardized layout technique.

##### Headline:

```diff
- <p-headline>The quick brown fox jumps over the lazy dog</p-headline>
+ <p-heading>The quick brown fox jumps over the lazy dog</p-heading>
```

##### Link Social:

- Component is deprecated and will be removed with the next major release. Please use the **[Link](components/link)**
  component instead.

#### 🤖 Property deprecations 🤖

All deprecated properties are still present without any effect, therefor it's technically not breaking, but we highly
recommend to migrate and remove the deprecated props since those ones will be removed with next major version.

##### Button Pure:

- Prop `weight` is deprecated, only regular font weight will be applied.

```diff
- <p-button-pure weight="thin">Some label</p-button-pure>
- <p-button-pure weight="regular">Some label</p-button-pure>
- <p-button-pure weight="semibold">Some label</p-button-pure>
- <p-button-pure weight="bold">Some label</p-button-pure>
+ <p-button-pure>Some label</p-button-pure>
```

##### Content Wrapper (deprecated):

- Prop `theme` and `background-color` are deprecated.

```diff
- <p-content-wrapper theme="dark" background-color="default">Some content</p-content-wrapper>
+ <p-content-wrapper>Some content</p-content-wrapper>
```

##### Grid (deprecated):

- The `gutter` property is deprecated and has no effect anymore. Instead, a fluid gutter depending on the viewport width
  is used.

```diff
- <p-grid gutter="16">Some content</p-grid>
- <p-grid gutter="24">Some content</p-grid>
- <p-grid gutter="36">Some content</p-grid>
+ <p-grid>Some content</p-grid>
```

##### Icon:

- Prop `lazy` is deprecated.

```diff
- <p-icon lazy="true"></p-icon>
+ <p-icon></p-icon>
```

##### Link Pure:

- Prop `weight` is deprecated, only regular font weight will be applied.

```diff
- <p-link-pure href="#" weight="thin">Some label</p-link-pure>
- <p-link-pure href="#" weight="regular">Some label</p-link-pure>
- <p-link-pure href="#" weight="semibold">Some label</p-link-pure>
- <p-link-pure href="#" weight="bold">Some label</p-link-pure>
+ <p-link-pure href="#">Some label</p-link-pure>
```

##### Segmented Control:

- Prop `background-color` is deprecated.

```diff
- <p-segmented-control background-color="background-surface">
   <p-segmented-control-item value="xs">XS</p-segmented-control-item>
   <p-segmented-control-item value="s">S</p-segmented-control-item>
 </p-segmented-control>
+ <p-segmented-control>
   <p-segmented-control-item value="xs">XS</p-segmented-control-item>
   <p-segmented-control-item value="s">S</p-segmented-control-item>
 </p-segmented-control>
```

#### 👾 Property value deprecations 👾

All deprecated values are mapped to new ones, therefor it's technically not breaking, but we highly recommend to migrate
to the new values since those ones will be removed with next major version.

##### Banner:

- Prop value `fluid` of `width` prop is deprecated.

```diff
- <p-banner width="fluid"></p-banner>
+ <p-banner></p-banner>
```

- Prop value `neutral` of `state` prop is deprecated.

```diff
- <p-banner state="neutral">
  <span slot="title">Some banner title</span>
  <span slot="description">Some banner description. You can also add inline <a href="https://porsche.com">links</a> to route to another page.</span>
 </p-banner>
+ <p-banner state="info">
  <span slot="title">Some banner title</span>
  <span slot="description">Some banner description. You can also add inline <a href="https://porsche.com">links</a> to route to another page.</span>
 </p-banner>
```

##### Content Wrapper:

- Prop value `fluid` of `width` prop is deprecated.

```diff
- <p-content-wrapper width="fluid">Some content</p-content-wrapper>
+ <p-content-wrapper>Some content</p-content-wrapper>
```

##### Icon:

- Prop values
  `brand | default | neutral-contrast-low | neutral-contrast-medium | neutral-contrast-high | notification-neutral` of
  `color` prop are deprecated.

```diff
- <p-icon color="brand"></p-icon>
+ <p-icon color="primary"></p-icon>

- <p-icon color="default"></p-icon>
+ <p-icon color="primary"></p-icon>

- <p-icon color="neutral-contrast-low"></p-icon>
+ <p-icon color="contrast-low"></p-icon>

- <p-icon color="neutral-contrast-medium"></p-icon>
+ <p-icon color="contrast-medium"></p-icon>

- <p-icon color="neutral-contrast-high"></p-icon>
+ <p-icon color="contrast-high"></p-icon>

- <p-icon color="neutral-contrast-neutral"></p-icon>
+ <p-icon color="contrast-info"></p-icon>
```

##### Inline Notification:

- Prop value `neutral` of `state` prop is deprecated.

```diff
- <p-inline-notification state="neutral"></p-inline-notification>
+ <p-inline-notification state="info"></p-inline-notification>
```

##### Tag:

- Prop value `notification-neutral | neutral-contrast-high | background-default` of `color` prop is deprecated.

```diff
- <p-tag color="notification-neutral">Color label</p-tag>
+ <p-tag color="notification-info">Color label</p-tag>

- <p-tag color="neutral-contrast-high">Color label</p-tag>
+ <p-tag color="primary">Color label</p-tag>

- <p-tag color="background-default">Color label</p-tag>
+ <p-tag color="background-base">Color label</p-tag>
```

##### Tag Dismissible:

- Prop value `background-default` of `color` prop is deprecated.

```diff
- <p-tag-dismissible color="background-default">Color label</p-tag-dismissible>
+ <p-tag-dismissible color="background-base">Color label</p-tag-dismissible>
```

##### Text:

- Prop value `thin | semibold` of `weight` prop is deprecated.

```diff
- <p-text weight="thin">Some text</p-text>
+ <p-text>Some text</p-text>

- <p-text weight="semibold">Some text</p-text>
+ <p-text weight="semi-bold">Some text</p-text>
```

- Prop value
  `brand | default | neutral-contrast-low | neutral-contrast-medium | neutral-contrast-high | notification-neutral` of
  `color` prop is deprecated.

```diff
- <p-text color="brand">Some text</p-text>
+ <p-text>Some text</p-text>

- <p-text color="default">Some text</p-text>
+ <p-text>Some text</p-text>

- <p-text color="neutral-contrast-low">Some text</p-text>
+ <p-text color="contrast-low">Some text</p-text>

- <p-text color="neutral-contrast-medium">Some text</p-text>
+ <p-text color="contrast-medium">Some text</p-text>

- <p-text color="neutral-contrast-high">Some text</p-text>
+ <p-text color="contrast-high">Some text</p-text>

- <p-text color="notification-neutral">Some text</p-text>
+ <p-text color="notification-info">Some text</p-text>
```

##### ToastManager:

- Prop value `neutral` of `state` parameter is deprecated.

```diff
- …addMessage({ text: `Some message`, state: 'neutral' })
+ …addMessage({ text: `Some message`, state: 'info' })
```

#### Added

- `Display` component
- `Heading` component
- Prop `underline` for `Link Pure`
- Prop `theme` for `Checkbox Wrapper`, `Radio Button Wrapper`, `Popover`, `Tag Dismissible`, `Textarea Wrapper`,
  `Text Field Wrapper` and `Fieldset Wrapper`
- Prop `size` for `Icon` supports `x-small` and `x-large`
- Prop `size` for `Accordion` `compact="true"` supports `medium`

#### Changed

- `Spinner`, `Icon`, `Link Pure`, `Button Pure`, `Link`, `Link Social`, `Button`, `Checkbox Wrapper`,
  `Radio Button Wrapper`, `Popover`, `Modal`, `Select Wrapper`, `Tag`, `Tag Dismissible`, `Textarea Wrapper`,
  `Inline Notification`, `Banner`, `Toast`, `Grid`, `Flex`, `Pagination`, `Scroller`, `Accordion`, `Text`,
  `Text Field Wrapper`, `Content Wrapper`, `Segmented Control`, `Tabs`, `Tabs Bar`, `Headline` and `Fieldset Wrapper`
  match new design language
- `Icon` supports
  `primary | contrast-low | contrast-medium | contrast-high | notification-success | notification-warning | notification-error | notification-info | inherit`
  for `color` prop
- Default value of prop `width` of `Banner` has changed from `basic` to `extended`
- Default value of prop `action-icon` of `Inline Notification` has changed from `arrow-head-right` to `arrow-right`
- Default value of prop `name` of `Icon` has changed from `arrow-head-right` to `arrow-right`
- Default value of prop `variant` of `Link` and `Button` has changed from `secondary` to `primary`

#### Removed

- Custom slotted CSS for mostly all components. Equivalent styles are now provided by `getInitialStyles()` partial
  instead.
- `applyNormalizeStyles` option from `getInitialStyles()` partial which is applied by default now.

### [2.20.0] - 2023-02-06

### [2.20.0-rc.1] - 2023-02-06

### [2.20.0-rc.0] - 2023-01-30

#### Added

- `applyNormalizeStyles` option for `getInitialStyles()` partial which includes basic css styles for Light DOM

### [2.19.1-rc.1] - 2023-01-18

#### Added

- `jsdom-polyfill` subpackage is available at `@porsche-design-system/components-{js|angular|react|vue}/jsdom-polyfill`
  and can be used to have working web components in jsdom based tests (e.g. jest)
- `testing` subpackage is available at `@porsche-design-system/components-{js|angular|react|vue}/testing` to provide
  `getByRoleShadowed`, `getByLabelTextShadowed` and `getByTextShadowed` utilities which use `@testing-library/dom`
  queries internally to support Shadow DOM
- Validation if `prefix` is already reserved by a different version upon initialization of the Porsche Design System

#### Fixed

- `componentsReady()` waits for Porsche Design System being initialized before checking components which can happen in
  certain test scenarios without partials

### [2.19.1-rc.0] - 2023-01-18

#### Fixed

- Bug in `@porsche-design-system/components-react/ssr` where in some cases during SSG an error was thrown when
  components render their children conditionally

### [2.19.0] - 2022-12-22

### [2.19.0-rc.2] - 2022-12-22

### [2.19.0-rc.1] - 2022-12-22

#### Fixed

- `Stepper Horizontal` calculation of scroll position when used within any parent that has a margin or padding

### [2.19.0-rc.0] - 2022-12-21

#### Added

- Vue: typed components are available via the `@porsche-design-system/components-vue` package

#### Fixed

- `Modal` focus cycle when pressing Shift Tab right after it was opened

### [2.18.0] - 2022-12-15

### [2.18.0-rc.2] - 2022-12-14

#### Added

- Validation to ensure crucial partials are used.  
  **Disclaimer:** The Porsche Design System will **not** inject its initial styles anymore. Please use the
  `getInitialStyles()` partial to reduce flash of unstyled content (FOUC) as described here:
  [getInitialStyles() documentation](https://designsystem.porsche.com/latest/partials/initial-styles)

#### Changed

- `line-height` calculation for all components is handled CSS only now by using `ex`-unit in combination with `calc()`
  which gives the best performance, the easiest possible integration and respects UI best practices in having **larger**
  `line-height` values for **small** `font-size` definitions and **smaller** `line-height` values for **larger**
  `font-size` definitions. The calculated values by CSS slightly differ compared to the ones calculated by JavaScript,
  which might result in minor visual changes.

#### Fixed

- Screen reader announcements of `Textfield` and `Textarea` in `counter` mode
- Screen reader announcements in `Select Wrapper`

### [2.18.0-rc.1] - 2022-11-24

#### Added

- `Carousel` now has a `rewind` property, better prev/next icons, a `max-width` for `heading` and `description` and
  support for slotted `description`

#### Fixed

- `Select Wrapper` height if text is zoomed up to 200%

### [2.18.0-rc.0] - 2022-11-17

#### Added

- SSR/SSG ready components using Declarative Shadow DOM for Next JS are shipped via
  `@porsche-design-system/components-react/ssr`. To use it simply change your imports.

**Important:** make sure to apply the new `getDSRPonyfill()` partial right before your closing `</body>` tag. More
information can be found here:
[getDSRPonyfill() documentation](https://designsystem.porsche.com/latest/partials/dsr-ponyfill)

```diff
- import { PorscheDesignSystemProvider, PButton, ... } from '@porsche-design-system/components-react';
+ import { PorscheDesignSystemProvider, PButton, ... } from '@porsche-design-system/components-react/ssr';
+ import { getDSRPonyfill } from '@porsche-design-system/components-react/partials';
```

#### Changed

- Improve height calculation for `Accordion`
- Slotted anchor support for `Link Pure` is stricter (In case slotted `<a>` is used it must be a direct child of
  `Link Pure`)
- `getFontLinks()` partial now has `{ weights: ['regular', 'semi-bold'] }` for a default

### [2.17.0] - 2022-10-31

### [2.17.0-rc.0] - 2022-10-31

#### Added

- `Link Tile`

#### Fixed

- `Scroller` bug where scrollable content was not fully hidden by the gradient, when zoomed into the page.

#### Changed

- Removed `!important` keyword from css property `display` of `Link Pure` and `Button Pure`

### [2.16.3] - 2022-10-21

### [2.16.3-rc.0] - 2022-10-21

#### Fixed

- `Button Pure` and `Link Pure` error when using `size="inherit"` and `icon="none"`

#### Changed

- Replaced all internal usage of `Text` and `Headline` components

### [2.16.2] - 2022-09-15

### [2.16.2-rc.0] - 2022-09-15

#### Fixed

- Issue with `Popover` where drop-shadow is not shown correctly in Chrome >= 105
- Issue with `Carousel` and `wrap-content="true"` where the layout was out of sync with `Content Wrapper` for
  viewports >= 1760px.
- `Select Wrapper` with custom dropdown keeps attribute changes of native select options in sync if changed
  programmatically

### [2.16.1] - 2022-09-09

#### Fixed

- Issue with `Options` typing import for `Carousel`

### [2.16.0] - 2022-09-08

### [2.15.1-rc.1] - 2022-09-08

#### Added

- `Carousel`
- `Scroller`

#### Changed

- `Stepper Horizontal` now has `size` property
- `Stepper Horizontal` uses improved focus behavior in case it becomes scrollable and scroll indicators are centered
  correctly.
- `Tabs Bar` uses improved focus behavior in case it becomes scrollable and scroll indicators are centered correctly.

### [2.15.1-rc.0] - 2022-08-24

#### Fixed

- `Radio Button Wrapper` visual selection change bug in Safari >= 15.5

### [2.15.0] - 2022-08-22

### [2.15.0-rc.1] - 2022-08-18

#### Changed

- Downgraded `@angular` to `v13` to ensure backwards compatibility of `@porsche-design-system/components-angular`

### [2.15.0-rc.0] - 2022-08-16

#### Fixed

- `Popover` visual shadow bug in Safari
- `Stepper Horizontal Item` bug where pseudo styles of the counter element were overridable

### [2.15.0-beta.0] - 2022-08-05

#### Fixed

- `Tabs` & `Tabs Bar` `size` property when using `BreakpointCustomizable`

#### Changed

- `Modal` uses poly fluid sizing for outer spacing
- `Banner` uses poly fluid sizing for outer spacing
- `Content Wrapper` uses poly fluid sizing for inner spacing
- `Modal` min-width is slightly updated to perfectly fit into content area of `Content Wrapper` at 320px viewport width

#### Added

- Validation of properties for all components
- `Text Field Wrapper` with `input type="search"` is clearable via Escape key and custom clear button across browsers
- `Text Field Wrapper` with `input type="search"` shows a "Locate me" button when `actionIcon="locate"` is set, emits
  the `action` event on click and can be put into a loading state via `actionLoading="true"`

### [2.14.0] - 2022-07-11

### [2.14.0-rc.1] - 2022-07-11

### [2.14.0-rc.0] - 2022-07-11

#### Added

- `getBrowserSupportFallbackScript()` partial supporting `cdn` and `format` options as replacement for
  `includeOverlay()` of `@porsche-design-system/browser-notification` npm package
- `getCookiesFallbackScript()` partial supporting `cdn` and `format` options as replacement for `includeCookieOverlay()`
  of `@porsche-design-system/browser-notification` npm package

#### Changed

- `getMetaTagsAndIconLinks()` partial to return `theme-color` meta tags with `prefers-color-scheme: {light|dark}` media
  query

### [2.13.0] - 2022-06-23

### [2.13.0-rc.5] - 2022-06-23

#### Fixed

- `Stepper Horizontal Item` `state` validation
- `Button` and `Link` with `theme="dark" variant="tertiary"` and `Tag Dismissible` bug on Safari < v15.5 where wrong
  colors on hover were shown

### [2.13.0-rc.4] - 2022-06-22

#### Added

- `Stepper Horizontal`

### [2.13.0-rc.3] - 2022-06-22

#### Added

- `Segmented Control`

### [2.13.0-rc.2] - 2022-06-21

### [2.13.0-rc.1] - 2022-06-21

### [2.13.0-rc.0] - 2022-06-21

#### Changed

- `Button`, `Button Pure` and `Switch` apply `aria-disabled="true"` instead of `disabled` attribute to native button
  internally in case `disabled` and/or `loading` property is set

### [2.12.1] - 2022-05-25

### [2.12.1-rc.0] - 2022-05-25

#### Fixed

- Issue with `JssStyle` typing import

### [2.12.0] - 2022-05-19

#### Changed

- npm package is prepared for public release on [npmjs.org](https://npmjs.com)

### [2.12.0-rc.2] - 2022-05-12

### [2.12.0-rc.1] - 2022-05-11

### [2.12.0-rc.0] - 2022-05-04

#### Added

- `Table Head Cell` now has a `multiline` property

#### Changed

- `Headline` has no `hypens` / `overflow-wrap` style by default
- Partials now throw an exception if they are executed in browser

#### Fixed

- Exception in `Headline`, `Select Wrapper`, `Text` and `Text List` when changing `theme` prop from `dark` to `light`
- `getInitialStyles()` partial now returns `.hydrated` styles, too

### [2.11.0-skeletons] - 2022-04-21

### [2.11.0] - 2022-04-21

### [2.11.0-rc.0] - 2022-04-20

#### Added

- `Tag`
- `Tag Dismissible`

### [2.10.0-skeletons] - 2022-04-13

### [2.10.0] - 2022-04-13

### [2.9.3-rc.1] - 2022-04-06

#### Added

- `Text Field Wrapper` now has a `showCharacterCount` property which can be used to hide the character count when a
  `maxLength` attribute is set on the wrapped `input`.
- `Textarea Wrapper` now has a `showCharacterCount` property which can be used to hide the character count when a
  `maxLength` attribute is set on the wrapped `textarea`.

### [2.9.3-rc.0-skeletons] - 2022-03-29

### [2.9.3-rc.0] - 2022-03-28

#### Added

- `Text Field Wrapper` supports `unit` property on `input type="text"`
- `Marque` optional configurable clickable/focusable area by defining padding on host element

#### Fixed

- `Tabs Item` improved accessibility
- Angular: circular dependency in development mode in `2.9.2-skeletons`

### [2.9.2-skeletons] - 2022-03-24

#### Added

- **[EXPERIMENTAL]** `getInitialStyles` partial now accepts a `skeletonTagNames` array of component names that will
  initially have skeleton styles while the Porsche Design System is loading
- **[EXPERIMENTAL]** `Button`, `Button Pure`, `Checkbox Wrapper`, `Fieldset Wrapper`, `Link`, `Link Pure`,
  `Link Social`, `Radio Button Wrapper`, `Select Wrapper`, `Text Field Wrapper`, `Textarea Wrapper` can now have initial
  skeleton styles when passed as `skeletonTagNames` to the `getInitialStyles` partial

### [2.9.2] - 2022-03-24

### [2.9.2-rc.1] - 2022-03-23

#### Fixed

- Bug caused by Chrome where hover styles of `Link Pure` are not displayed correctly

### [2.9.2-rc.0] - 2022-03-22

#### Added

- Normalized font behavior (`hyphen`, `overflow-wrap` and `text-size-adjust`) across components

#### Fixed

- `Modal` scrolling and pinch to zoom on iOS
- `Modal` initial position if scrollable
- `Table Head Cell` sort icon `asc` + `desc`

### [2.9.1] - 2022-03-10

### [2.9.1-rc.0] - 2022-03-09

#### Added

- Styles for slotted `<button>` in `Text`

#### Changed

- `Modal` heading and aria validation happens only when open

#### Fixed

- React: bundling format of partials

### [2.9.0] - 2022-02-28

### [2.9.0-rc.1] - 2022-02-25

#### Fixed

- `Modal` focus trap respecting elements in shadow DOM and dynamically added/removed elements on first level
- `Tabs Item` focus outline on click in Safari
- Error while using partials in Vanilla JS and Angular

### [2.9.0-rc.0] - 2022-02-16

#### Added

- `getFontFaceStylesheet` returns additional `<link>` tags with `rel="preconnect"` and `rel="dns-prefetch"`
- Option `format` to partials `getFontFaceStylesheet`, `getComponentChunkLinks()`, `getFontLinks()`, `getIconLinks()`,
  `getInitialStyles()`, `getLoaderScript()` and `getMetaTagsAndIconLinks()`

#### Deprecated

- The option `withoutTags` of partials `getFontFaceStylesheet`, `getComponentChunkLinks()`, `getFontLinks()`,
  `getIconLinks()`, `getInitialStyles()`, `getLoaderScript()` and `getMetaTagsAndIconLinks()` is deprecated and will be
  removed in `v3.0.0`. Please use `format: 'jsx'` instead.

```diff
- <link rel="stylesheet" href={getFontFaceStylesheet({ withoutTags: true })} crossOrigin="true" />
+ {getFontFaceStylesheet({ format: 'jsx' })}
```

### [2.9.0-beta.1] - 2022-01-27

#### Added

- `:focus-visible` content of selected Tab in `Tabs` component gets focus styling
- Improved accessibility of `Text Field Wrapper` and `Textarea Wrapper` when `maxlength` attribute is set
- `Modal` aria property
- `Modal` class for slotted elements to make content full-width

#### Changed

- `Button Pure` and `Link Pure` removed `position: relative` imposition, make sure to **not** override it with
  `position: static`

#### Fixed

- `Modal` close button styles when no heading is passed

### [2.9.0-beta.0] - 2022-01-18

#### Added

- React: `getByRoleShadowed`, `getByLabelTextShadowed` and `getByTextShadowed` utilities which uses
  `@testing-library/dom` queries internally to support Shadow DOM

#### Fixed

- React: `UnhandledPromiseRejectionWarning` when using `skipPorscheDesignSystemCDNRequestsDuringTests()`

### [2.8.0] - 2022-01-17

#### Fixed

- Accessibility issue of `Icon` component in Windows High Contrast Mode in Chromium Browser

### [2.8.0-rc.0] - 2022-01-14

#### Added

- Support for `tabindex` attribute on `Button`, `Button Pure`, `Switch`, `Link`, `Link Pure` and `Link Social`

#### Changed

- `:focus-visible` style matches outline color of `Button` while hovered

#### Deprecated

- The `tabbable` property of `Button`, `Button Pure` and `Switch` is deprecated and will be removed in `v3.0.0`. Please
  use `tabindex` instead.

```diff
- <p-button tabbable="false">Some button</p-button>
+ <p-button tabindex="-1">Some button</p-button>
```

### [2.8.0-beta.3] - 2021-12-22

#### Added

**Disclaimer:** The provided themes `light-electric` and `dark-electric` are just a proof of concept, it's **not**
accessible regarding its color contrast and might even be removed in an upcoming major release again.

- `light-electric` theme for `Switch`
- `dark-electric` theme for `Button Pure` and `Link Pure`
- Character counter to `Text Field Wrapper` and `Textarea Wrapper` if `maxlength` is present on `input type="text"` and
  `textarea`

#### Changed

- `:focus-visible` style matches outline color of `Switch` while hovered

#### Fixed

- Box model of `Button Pure`

### [2.8.0-beta.2] - 2021-12-22

#### Fixed

- `Content Wrapper` regression for `!important` style

#### Added

- Usage validation for `Link`, `Link Pure` and `Link Social`

### [2.8.0-beta.1] - 2021-12-16

#### Fixed

- `Select Wrapper` validation of select element

### [2.8.0-beta.0] - 2021-12-15

#### Changed

- Angular: Increased peer dependency to `>=12.0.0 <14.0.0`

### [2.7.0] - 2021-12-14

### [2.7.0-rc.0] - 2021-12-14

#### Removed

- `offset-bottom` prop of `Toast` (use `--p-toast-position-bottom` CSS variable instead)

### [2.7.0-beta.6] - 2021-12-08

#### Added

- `Popover`

### [2.7.0-beta.5] - 2021-12-07

#### Added

**Disclaimer:** The provided theme `light-electric` is just a proof of concept, it's **not** accessible regarding its
color contrast and might even be removed in an upcoming major release again.

- `light-electric` theme for `Accordion`, `Link`, `Link Pure`, `Button`, `Button Pure`, `Tabs`, `Tabs Bar`

### [2.7.0-beta.4] - 2021-12-02

### [2.7.0-beta.3] - 2021-11-30

#### Added

- `Accordion` uses `MutationObserver` fallback when no `ResizeObserver` is available in older browsers

#### Fixed

- `Link` and `Link Social` not adapting slotted anchor to the width of the element

### [2.7.0-beta.2] - 2021-11-24

#### Added

- `Toast`

#### Fixed

- `Banner` animations respect offset correctly

### [2.7.0-beta.1] - 2021-11-16

#### Fixed

- `Headline` applies `align` and `ellipsis` prop correctly

### [2.7.0-beta.0] - 2021-11-11

#### Added

- New `aria` property for `ARIA` attribute handling for: `Button`, `Button Pure`, `Icon`, `Link`, `Link Pure`, `Marque`,
  `Spinner`

#### Fixed

- React: warnings about `useLayoutEffect` in SSR context

### [2.6.1] - 2021-11-05

#### Fixed

- Prevent breaking entire Porsche Design System due to lacking support of `ResizeObserver`, however `Accordion` still
  requires it

### [2.6.0] - 2021-11-04

#### Added

- `unit` and `unitPosition` properties to `Text Field Wrapper`

### [2.6.0-beta.0] - 2021-10-29

#### Changed

- Use `Heiti SC` (pre-installed on iOS/macOS) and `SimHei` (pre-installed on Windows) as Chinese fallback font

#### Added

- `Marque` uses `webp` images for browsers that support it
- `Inline Notification`
- `Icon` now supports `success` for `name` property

#### Fixed

- Colors of `Banner` for dark theme
- Replaced CSS `inset` property with `top`, `left`, `right` and `bottom` for browser compatibility
- Opening and closing transition of `Modal`

### [2.5.1-beta.0] - 2021-10-11

#### Fixed

- Possible exceptions when components get unmounted directly

### [2.5.0] - 2021-10-04

#### Added

- `SimHei` and `黑体` as fallback for all components' `font-family`

### [2.5.0-beta.1] - 2021-09-28

#### Changed

- React: improved render behavior of components

### [2.5.0-beta.0] - 2021-09-22

#### Added

- React: utility function `skipPorscheDesignSystemCDNRequestsDuringTests`

### [2.4.0] - 2021-09-21

### [2.4.0-beta.2] - 2021-09-21

#### Added

- `Link Social` and `Icon` now support `kakaotalk`, `naver`, `reddit` and `tiktok`
- JSS caching mechanism to improve style performance

#### Changed

- Alignment of `linkedin` icon
- Improved accessibility of `Select Wrapper`
- `Icon` loading behaviour to non-blocking, components using the `Icon` will no longer wait for it to load
- Validation messages of `Fieldset Wrapper` have now an additional icon representing the validation state

#### Fixed

- Box model of `Link Pure`
- Focus of `Link Pure` with slotted anchor and hidden label
- Focus cycling of `Modal` without focusable children
- Suppress CORS error

### [2.4.0-beta.1] - 2021-08-26

#### Added

- `active` property to `Button Pure`

### [2.4.0-beta.0] - 2021-08-26

#### Added

- `icon` property of `Button Pure` and `Link Pure` was extended by `none` value
- `alignLabel` and `stretch` property to `Button Pure` and `Link Pure`

#### Changed

- Improved `:focus-visible` and `:hover:focus-visible` colors for `Link Social` and `Link`
- Improved slotted `<a>` coloring in dark theme for `Link Social` and `Link`
- Validation messages of `Checkbox Wrapper`, `Radio Button Wrapper`, `Select Wrapper`, `Textarea Wrapper` and
  `Text Field Wrapper` have now an additional icon representing the validation state
- `Modal` backdrop behavior to close modal on mouse-down

#### Fixed

- Slotted `<a>` coloring in dark theme for `Text`, `Headline`, `Text List`, `Banner`, `Select Wrapper` and `Link Pure`
- Wrong background color of scrollable `Modal`'s backdrop in Safari

### [2.3.0] - 2021-07-28

### [2.3.0-beta.3] - 2021-07-28

#### Changed

- `Accordion` reduce paddings, vertically align carets to the first heading row, adjust border color and hover styles

#### Fixed

- `Text Field Wrapper` accessibility of type password and search

### [2.3.0-beta.2] - 2021-07-15

#### Added

- `Checkbox Wrapper`, `Radio Button Wrapper`, `Select Wrapper`, `Textarea Wrapper` and `Text Field Wrapper` now reflect
  changes of the `required` attribute on their child component
- `multiline` property to `Table Cell`
- Partial function `getLoaderScript()` to initialize Porsche Design System as early as possible

#### Fixed

- `Table Head Cell` uses semi bold instead of bold as font weight
- Transition of `Modal`

### [2.3.0-beta.1] - 2021-07-08

#### Added

- `Accordion`

#### Changed

- Removed initial delay of `Banner`

### [2.3.0-beta.0] - 2021-07-01

#### Added

- `Table`
- Angular: export types from package root
- Accessibility icon

#### Changed

- `Button`, `Button Pure` and `Switch` are now focusable while in `loading` state
- `Text` and `Headline` inherits white-space CSS property
- React: sync component props via property instead of attribute

#### Fixed

- Angular: support `"strictTemplates": true` option in `tsconfig.json`
- Use correct icon for `arrow-last` and `arrow-first` in `Icon`, `Button` and `Link` components

### [2.2.1] - 2021-06-08

#### Changed

- Optimize vertical alignment of `Modal`

#### Fixed

- URL in inject global style warning

### [2.2.1-beta.1] - 2021-06-02

#### Fixed

- Margin of `Tabs Bar` within `Tabs` for Firefox and Safari
- SVG of `Icon` is not removed after prop change, e.g. on color change
- Fullscreen behavior of `Modal` on screens larger than 1760px

### [2.2.0] - 2021-05-19

#### Fixed

- `Text` inside `Button` now has the proper size on iOS Safari when changing to and from landscape mode
- `Banner` can now be re-opened after closing
- Closing one `Banner` will not close other `Banners` on the site

### [2.2.0-beta.2] - 2021-05-12

#### Fixed

- `Select Wrapper` value changes are now reflected correctly
- `Select Wrapper` dark theme background color if used with `filter` prop

### [2.2.0-beta.1] - 2021-05-05

#### Added

- Partial function `getIconLinks()` to preload Porsche Design System Icons

#### Fixed

- `Text Field Wrapper` spacing in Safari

### [2.2.0-beta.0] - 2021-05-05

#### Added

- Partial function `getMetaTagsAndIconLinks()` to simplify cross device fav and meta icons

### [2.1.0] - 2021-05-03

### [2.1.0-beta.0] - 2021-05-03

#### Added

- `Switch`

#### Changed

- `Text` automatically breaks words/strings into new line being too long to fit inside their container
- `Headline` automatically breaks words/strings into new line being too long to fit inside their container
- Extended `Fieldset Wrapper` with `labelSize`, `required`, `state` and `message` properties. If the `Fieldset Wrapper`
  is set to required only the label of the **Fieldset Wrapper** gets an asterisk. It is removed from all wrapped child
  components, as long as they are Porsche Design System form elements.

### [2.0.3] - 2021-04-28

### [2.0.3-beta] - 2021-04-28

#### Fixed

- Angular: Events firing twice in `Pagination`, `Modal`, `Tabs`, `Tabs Bar` and `Banner` component

### [2.0.2] - 2021-04-21

### [2.0.2-beta.0] - 2021-04-20

#### Fixed

- TypeScript build errors due to duplicate declarations in `types.d.ts`

### [2.0.1] - 2021-04-16

#### Fixed

- Visual appearance of `Checkbox Wrapper` in iOS Safari
- A bug where `Text Field Wrapper` would throw an error when reattaching to DOM too quickly
- Visual bug in Firefox when zooming out `Text Field Wrapper`, `Checkbox Wrapper` and `Textarea Wrapper`
- Angular: Streamline component styles in dark theme

#### Changed

- Aligned focus states of `Checkbox Wrapper` and `Radio Button Wrapper` across browsers

### [2.0.0] - 2021-04-13

In keeping with [Semver](https://semver.org/), Porsche Design System v2.0.0 was released due to changes in the API,
fundamental changes in loading behavior and others. With our new major version `v2.0.0` there are some important changes
that you should watch out for. To make the migration from `v1.5.x` to our current `v2.0.0` easier, we offer a few
guidelines.

## General changes / improvements:

#### All components, icons, fonts, styles and marque of the Porsche Design System are loaded versioned and chunked from a central CDN

This way all web based digital Porsche products share and use the cached and versioned assets regardless of the JS
framework used to improve loading performance across the Porsche group. Only a tiny (1.4kb sized) Porsche Design System
loader script gets bundled into your application code. Everything else gets loaded versioned, cached and chunked from a
central CDN ([read more](https://designsystem.porsche.com/latest/performance/cdn)). However, this also means that you
will need an **Internet connection** to render the components in a browser (possibly relevant for development stage or
intranet applications).

#### Enabling Micro Frontend Architecture

In case of a micro-frontend architecture, multiple instances and versions of the Porsche Design System can be combined
in a final application by configurable prefixing technique of the Porsche Design System components during runtime.
Please refer to our framework specific guidelines
[Vanilla JS](https://designsystem.porsche.com/latest/start-coding/vanilla-js),
[Angular](https://designsystem.porsche.com/latest/start-coding/angular) and
[React](https://designsystem.porsche.com/latest/start-coding/react).

#### Prevent Flash of Unstyled Content (FOUC) and Flash of Unstyled Text (FOUT)

To prevent FOUC/FOUT, the Porsche Design System offers various partials as part of the
`@porsche-design-system/components-{js|angular|react}` package to ensure all necessary Porsche Design System fonts and
components are fully loaded. If you've used the `@porsche-design-system/partials` package previously, stop using it and
replace the integration with the partials provided by `@porsche-design-system/components-{js|angular|react}` package.
Have a look at our [FOUC/FOUT guidelines](https://designsystem.porsche.com/latest/performance/loading-behaviour).

```diff
- <%= require('@porsche-design-system/partials').getPorscheDesignSystemCoreStyles() %>
+ <%= require('@porsche-design-system/components-{js|angular|react}/partials').getInitialStyles() %>

- <%= require('@porsche-design-system/partials').getFontFaceCSS() %>
+ <%= require('@porsche-design-system/components-{js|angular|react}/partials').getFontFaceStylesheet() %>

- <link rel="preload" href="path/to/webfont/nameOfWebFontFile" as="font" type="font/woff2" crossorigin />
+ <%= require('@porsche-design-system/components-{js|angular|react}/partials').getFontLinks({ weights: ['regular', 'semi-bold'] }) %>
```

#### Added support for China CDN

Our CDN is configured to forward requests to Chinese CDN automatically when necessary. So you're good to go without any
configuration or multiple region specific builds of your application. However, if you are aiming for the maximum
possible performance in China, you can configure which CDN the Porsche Design System must use. Please follow our
[CDN guidelines](https://designsystem.porsche.com/latest/performance/cdn) for more information.

#### New/optimized components

- **Tabs**
- **Tabs Bar**
- **Banner**
- **Modal**
- Headline
- Select
- Pagination
- Button
- Button Pure
- Link
- Link Pure
- Spinner
- Checkbox
- Radio Button

#### Improved TypeScript support for Angular and React

To ensure the best possible typing support, we have refactored our Angular and React wrappers which integrate the native
web components of the Porsche Design System.

#### componentsReady() works reliable

Because the Porsche Design System components get loaded async at the time they are needed, it might be relevant within
your application or test automation to know when those have been initialized. Therefore, we provide in all three
`@porsche-design-system/components-{js|angular|react}')` packages a reliable helper function `componentsReady()`.
[Read more about it](https://designsystem.porsche.com/latest/helpers/components-ready).

#### Removed "blur on focus"

Now focus styling is only applied when you navigate through keyboard and ignored by mouse interaction for browsers
supporting `:focus-visible` otherwise it will fallback to `:focus` CSS implementation.

#### Changed focus styling for a better compromise between accessibility and visual appearance

Color and outline of general focus styling has changed to `currentColor` for light/dark theme with an outline of 1px
width/offset. If you have custom components build with the usage of our `@porsche-design-system/utilities` package then
update it to the latest version.

#### Improved geometry of Porsche Next font

For better alignment and readability we've changed the geometry of the Porsche Next font which results in a visual
change of font size and spacing.

#### Dropped support for IE11 and EdgeHTML according to Porsche's official browser strategy 2021

If you still need to support these browsers, you have to stick to `v1.5.x`. We offer a Browser Notification package
`@porsche-design-system/browser-notification` to alert users that these browsers are no longer supported. It supports a
blocking layer (to be used with Porsche Design System `v2.x`), or a dismissible banner (to be used with Porsche Design
System `v1.x`). Please refer to our
[Browser compatibility guidelines](https://designsystem.porsche.com/latest/help/browser-compatibility).

#### Changed default type of Button and Button Pure

To be in sync with native `<button>` behavior we've changed the default `type` of **Button** and **Button Pure**
component. Those components will render a button within their Shadow DOM as `<button type="submit">` ( previously
`<button type="button">`).

- `submit`: The button submits the form data to the server. This is the default if the attribute is not specified for
  buttons associated with a `<form>`, or if the attribute is an empty or invalid value.
- `button`: The button has no default behavior, and does nothing when pressed by default. It can have client-side
  scripts listen to the element's events, which are triggered when the events occur.

#### Changed support for wrapped links around Link, Link Pure and Link Social component

Due to the support for setting links (`<a href="#">`) in our **Link**, **Link Pure** and **Link Social** components as
child, we've removed support for styling the anchor tag (`<a>`) when it surrounds the component. So we recommend
changing the position of the `<a>` tag from wrapping the component to a direct slot (child) of it.

```diff
- <a href="#"><p-link>Some label</p-link></a>
+ <p-link><a href="#">Some label</a></p-link>

- <a href="#"><p-link-pure>Some label</p-link-pure></a>
+ <p-link-pure><a href="#">Some label</a></p-link-pure>

- <a href="#"><p-link-social>Some label</p-link-social></a>
+ <p-link-social><a href="#">Some label</a></p-link-social>
```

#### Automatic \* asterisk symbol to form field labels

We added an automatic generated _ asterisk symbol to form field labels which have the required attribute. This might
lead to a doubled _ symbol if you set one by yourself.

```diff
- <p-text-field-wrapper label="Some label *"><input type="text" name="some-name" required /></p-text-field-wrapper>
+ <p-text-field-wrapper label="Some label"><input type="text" name="some-name" required /></p-text-field-wrapper>

- <p-checkbox-wrapper label="Some label *"><input type="checkbox" name="some-name" required /></p-checkbox-wrapper>
+ <p-checkbox-wrapper label="Some label"><input type="checkbox" name="some-name" required /></p-checkbox-wrapper>

- <p-radio-button-wrapper label="Some label *"><input type="radio" name="some-name" required /></p-radio-button-wrapper>
+ <p-radio-button-wrapper label="Some label"><input type="radio" name="some-name" required /></p-radio-button-wrapper>

- <p-radio-button-wrapper label="Some label *"><input type="radio" name="some-name" required /></p-radio-button-wrapper>
+ <p-radio-button-wrapper label="Some label"><input type="radio" name="some-name" required /></p-radio-button-wrapper>

- <p-textarea-wrapper label="Some label *"><textarea name="some-name" required></textarea></p-textarea-wrapper>
+ <p-textarea-wrapper label="Some label"><textarea name="some-name" required></textarea></p-textarea-wrapper>

- <p-select-wrapper label="Some label *"><select name="some-name" required><option>A</option></select></p-select-wrapper>
+ <p-select-wrapper label="Some label"><select name="some-name" required><option>A</option></select></p-select-wrapper>
```

#### Shadow DOM

`Flex`, `Flex Item`, `Grid` and `Grid Item` now use Shadow DOM, thus you are not able to overwrite styles defined by
these components any longer.

---

## Angular

#### Integration of Angular components

In the past it was possible to provide a token called `PREVENT_WEB_COMPONENTS_REGISTRATION` which prevented the
registration of the Porsche Design System components and loading of polyfills. Due to the fact that we no longer provide
/ need poly filling, we have completely removed the token. For advanced usage please
[read further](https://designsystem.porsche.com/latest/start-coding/angular).

---

## React

#### Integration of React components

In the past `@porsche-design-system/components-react` components have initialized the **Porsche Design System Loader**
automatically as soon as a component was imported. With `v2.x` you have to import the `PorscheDesignSystemProvider` once
in your `index.tsx` which then initializes the **Porsche Design System Loader**, e.g. like:

```diff
  // index.tsx

  import ReactDOM from 'react-dom';
  import { PorscheDesignSystemProvider } from '@porsche-design-system/components-react';
  import { App } from './App';

  ReactDOM.render(
    <React.StrictMode>
+     <PorscheDesignSystemProvider>
        <App />
+     </PorscheDesignSystemProvider>
    </React.StrictMode>,
    document.getElementById('root')
  );
```

For advanced usage please [read further](https://designsystem.porsche.com/latest/start-coding/react).

#### Jsdom Polyfill for React / Jest / jsdom test automation

We removed test mocks for React / Jest / jsdom as Shadow DOM is supported since jsdom v12.2.0. Instead, we provide a
Jsdom Polyfill (exclusivly for `@porsche-design-system/components-react` package) fixing missing implementation of jsdom
which the Porsche Design System relies on. **Note:** If your test includes Porsche Design System components, make sure
to wrap the component you want to test with a PorscheDesignSystemProvider in order to avoid exceptions. For more
information please [read further](https://designsystem.porsche.com/latest/start-coding/react).

---

## Vanilla JS

#### Integration of Vanilla JS components

With `v1.x` of the Porsche Design System you've had to copy all needed JS files of
`@porsche-design-system/components-js` into your target directory and include the ES5 and ESM loader snippet. Now you
only need to copy one `index.js` file and initialize the Porsche Design System like in the example below:

```diff
  <!DOCTYPE html>
  <html lang="en">
    <head>
      <meta charset="utf-8">
      <meta name="viewport" content="width=device-width,initial-scale=1.0">
      <title>Porsche Design System</title>
-     <script nomodule src="PATH/TO/PACKAGE/@porsche-design-system/components-js/dist/porsche-design-system/porsche-design-system.js"></script>
-     <script type="module" src="PATH/TO/PACKAGE/@porsche-design-system/components-js/dist/porsche-design-system/porsche-design-system.esm.js"></script>
+     <script src="PATH/TO/PACKAGE/@porsche-design-system/components-js/index.js"></script>
    </head>
    <body>
+     <script type="text/javascript">
+       porscheDesignSystem.load();
+     </script>
      <p-headline variant="headline-1">Some text</p-headline>
    </body>
  </html>
```

For advanced usage please [read further](https://designsystem.porsche.com/latest/start-coding/vanilla-js).

---

### [2.0.0-rc.10] - 2021-04-12

#### Changed

- `Tabs` and `Tabs Bar` now respect dynamic additions / removals of `p-tabs-item`, `a` and `button` elements. Make sure
  to update the `activeTabIndex` when mutating elements
- Improved performance of `Text`, `Button Pure` and `Link Pure` when `size` is not `inherit`

#### Added

- `Grid` now has a `wrap` and `gutter` property
- Components (`Grid Item`, `Flex Item`, `Tabs Item` and `Text List Item`) that require a specific parent (`Grid`,
  `Flex`, `Tabs` and `Text List`) will now throw an error if used without that parent

#### Fixed

- Visual appearance of `Checkbox Wrapper` and `Radio Button Wrapper` reflect the state of the wrapped `input` element

### [2.0.0-rc.9] - 2021-03-26

#### Added

- `Button Group` component
- Fullscreen property for `Modal` on mobile

#### Changed

- Spacings, heading and sizes of `Modal`

#### Fixed

- Prevent duplicate loading of `porsche-design-system.v2.x.HASH.js` chunk when using `getComponentChunkLinks()` partial

### [2.0.0-rc.8] - 2021-03-17

#### Added

- Support for full height `Content Wrapper` with flex
- `Tabs Bar` now supports `undefined` as `activeTabIndex`

#### Changed

- `Tabs Bar` has a new default `activeTabIndex`, which is `undefined`
- `Tabs Bar` does not work by itself anymore. The `activeTabIndex` needs to be controlled from the outside
  ([read more](https://designsystem.porsche.com/latest/components/tabs-bar/examples))
- Background Color of `Select Wrapper` in `dark` theme to meet accessibility criteria

### [2.0.0-rc.7] - 2021-03-15

#### Fixed

- Make shadowed `Flex` and `Grid` work in Firefox + Safari

### [2.0.0-rc.6] - 2021-03-11

#### Changed

- Make `Grid` and `Grid Item` use Shadow DOM
- Make `Flex` and `Flex Item` use Shadow DOM

### [2.0.0-rc.5] - 2021-03-09

#### Added

- Configurable background color of `Content Wrapper`
- `italic` font-style in `Text` is now overridden with `normal`

#### Fixed

- Usage of `Select Wrapper` within custom elements
- A bug that caused `Spinner` to be displayed in a wrong size

### [2.0.0-rc.4] - 2021-03-01

#### Changed

- Filter of `Select Wrapper` supports substring search

#### Fixed

- Build error in SSR

### [2.0.0-rc.3] - 2021-02-17

#### Added

- React: utility function `skipCheckForPorscheDesignSystemProviderDuringTests`
- React: tree shaking for component wrappers

#### Fixed

- Angular: error in `Checkbox Wrapper`, `Radio Button Wrapper` and `Text Field Wrapper` when `input[type]` is bound

### [2.0.0-rc.2] - 2021-02-12

#### Added

- Validate usage of `Checkbox Wrapper`, `Radio Button Wrapper`, `Select Wrapper`, `Text Field Wrapper` and
  `Textarea Wrapper`

### [2.0.0-rc.1] - 2021-02-04

#### Added

- Partial function `getComponentChunkLinks()` to preload Porsche Design System Components

#### Changed

- Added a space before asterisk (`*`) when `input`, `textarea` or `select` have `required` attribute within form wrapper
  components
- Renamed partial `getFontLinks()` option from `weight` to `weights`

#### Fixed

- A bug in `Tabs Bar` where the nextButton was mistakenly rendered.
- A bug where `Icon` was not rendered when using `lazy` property.
- A bug in `Text Field Wrapper` with input type password where characters would overlap the icon.

### [2.0.0-rc.0] - 2021-01-29

#### Added

- Link support for `Marque`
- Sizing options `'responsive' | 'small' | 'medium'` for `Marque`

#### Changed

- Angular: added static `load()` function `PorscheDesignSystemModule` for custom prefix
- Hide up/down spin button when using **Text Field** with `type="number"` in Firefox

#### Fixed

- Angular: typings
- React: correct handling of `ref` property
- Unhandled exception in `Select Wrapper` if `selected` and `disabled` attributes are set on the same option
- A bug in `Tabs Bar` where scrolling was broken when a tab was selected
- A bug in `Tabs Bar` where the `nextButton` was always rendered

### [2.0.0-alpha.13] - 2021-01-26

#### Added

- Partial function `getFontLinks()` to prevent **Flash of Unstyled Text** (FOUT)

#### Fixed

- React: correct handling of `className` property

### [2.0.0-alpha.12] - 2021-01-20

#### Added

- Partial function `getInitialStyles()` to prevent **Flash of Unstyled Content** (FOUC)
- Partial function `getFontFaceStylesheet()` to prevent **Flash of Unstyled Text** (FOUT)

#### Changed

- React: `PorscheDesignSystemProvider` needs to wrap application
- React: component props have to be camelCase
- React: `PorscheDesignSystemProvider` is needed while testing components

#### Fixed

- React: typings
- React: support of objects for property values

#### Removed

- React: `getPrefixedComponents`, prefixing is handled by `PorscheDesignSystemProvider`

### [2.0.0-alpha.11] - 2021-01-08

#### Changed

- Precision of relative line height
- Changed color of `neutral contrast low`

### [2.0.0-alpha.10] - 2020-12-14

#### Added

- `native` property to `Select Wrapper` to force rendering of native Browser select dropdown
- Extended flexibility of `Headline`

#### Changed

- Some styling improvements of `Select Wrapper`

#### Fixed

- Jsdom Polyfill `fetch` error

### [2.0.0-alpha.9] - 2020-12-09

### Fixed

- Improved reliability of `componentsReady()`

#### Changed

- Jsdom Polyfill `console.warn` behaviour

### [2.0.0-alpha.8] - 2020-12-03

### Fixed

- A bug where `Modal` did not remove `overflow=hidden` on document body.

### [2.0.0-alpha.7] - 2020-11-26

#### Added

- Jsdom Polyfill

#### Removed

- Jsdom Mocks
- Global "blur on focus" script

#### Changed

- Default dropdown direction of `SelectWrapper` from `down` to `auto`
- Made API of `Tabs` consistent with `Tabs Bar`
- Removed transition for focus styling
- Use `:focus-visible` as default and `:focus` as fallback for focusable elements

#### Fixed

- The Selected element of `SelectWrapper` dropdown keeps now in sync with native selection if changed programmatically
- Invalid search results get cleared if `SelectWrapper` becomes focus state
- Some bugs in `TabsBar`
- Minification of dynamic slotted content styles
- An issue where `Pagination` throws console errors if disconnected from dom.

### [2.0.0-alpha.6] - 2020-10-28

#### Changed

- default `type` of `Button` and `Button Pure` to `submit`

#### Fixed

- Typings

### [2.0.0-alpha.5] - 2020-10-26

#### Added

- `Modal` component

#### Fixed

- Typing for `pageChange` event of `Pagination` component
- Typings

#### Changed

- Focus styling

### [2.0.0-alpha.4] - 2020-10-14

#### Added

- Custom filter to `Select Wrapper` component
- DropDown direction property to `Select Wrapper` component
- Display `*` after label when `input`, `textarea` or `select` have `required` attribute within form wrapper components
- `Tabs` component
- `Tabs Bar` component
- `Banner` component

#### Removed

- Default `position: relative;` style of `Link Pure` and `Button Pure`

#### Fixed

- `Spinner` zooming bug on Safari

### [2.0.0-alpha.3] - 2020-09-11

#### Added

- Support to load assets from China CDN directly via browser flag: `PORSCHE_DESIGN_SYSTEM_CDN = 'cn';`

#### Removed

- Support for `<a>` wrapped `Link` and `Link Pure`

### [2.0.0-alpha.2] - 2020-08-20

### [2.0.0-alpha.1] - 2020-08-17

#### Changed

- Removed classnames dependency
- Stencil Core `taskQueue` from `congestionAsync` to `async` for more performant component rendering

#### Fixed

- Focus input on label click of `Checkbox Wrapper` and `Radio Button Wrapper`

### [1.5.6] - 2020-10-15

### [1.5.6-rc.0] - 2020-10-13

### Fixed

- `Spinner` zooming bug on Safari

### [1.5.5] - 2020-09-11

### [1.5.5-rc.0] - 2020-09-07

### Changed

- Deprecated stencil lifecycle-method `componentDidUnload` to `disconnectedCallback` to fix "`selectObserver` is
  undefined" bug in `Select Wrapper` and `Pagination`

### [1.5.4] - 2020-08-25

### [1.5.4-rc.0] - 2020-08-17

#### Changed

- Removed classnames dependency
- Stencil Core `taskQueue` from `congestionAsync` to `async` for more performant component rendering

#### Fixed

- Focus input on label click of `Checkbox Wrapper` and `Radio Button Wrapper`
- Fix typings for `orientation` of `Divider` component

### [2.0.0-alpha.0] - 2020-08-06

#### Added

- **Experimental:** Optional web component scoping mechanism during runtime to enable micro service architecture

#### Changed

- Web components get lazy loaded from central CDN to improve caching strategy across Porsche's digital eco system

#### Removed

- Stop browser support for **IE11** and **EdgeHTML**

#### Fixed

- Mix of `Optgroups` and `Options` on same level in `Select Wrapper` component
- Fix typings for `orientation` of `Divider` component

### [1.5.3] - 2020-08-10

### [1.5.3-rc.0] - 2020-08-10

#### Fixed

- Mix of `Optgroups` and `Options` on same level in `Select Wrapper` component

### [1.5.2] - 2020-07-22

#### Fixed

- Dispatch change event in `Select Wrapper`
- Stencil react-output-target SSR Bug

### [1.5.1] - 2020-07-20

#### Fixed

- SVGO settings for icons
- Angular bug which causes `ngcc` to fail

### [1.5.0] - 2020-07-16

#### Added

- Icons (active-cabin-ventilation, battery-full, bell, bookmark, car-battery, charging-active, charging-state, climate,
  climate-control, garage, horn, key, map, parking-brake, parking-light, preheating, send, shopping-bag, sidelights,
  user-manual, wrenches)

#### Changed

- Icons (arrow-first, arrow-last, battery-empty, car, card, charging-station, question)

#### Fixed

- Porsche Marque images

### [1.5.0-rc.2] - 2020-07-06

### [1.5.0-rc.1] - 2020-07-06

#### Added

- **Notification Neutral** color to `color` property of `p-text` and `p-icon`

### [1.5.0-rc.0] - 2020-06-25

#### Added

- `Fieldset Wrapper` component
- Improved SEO of `p-headline` and `p-text`: Added possibility to write semantic HTML tags (e.g. `<h1>-<h6>` or `<p>`,
  `<blockquote>`, etc.) directly as slotted content.
- Possibility to include anchor tags directly as slots of `Link`, `Link Pure` and `Link Social`
- `Text` new `weight` property `semibold`
- `Button Pure` label with subline pattern as slot
- `Link Pure` label with subline pattern as slot

#### Changed

- `Select Wrapper` is now ready for the catwalk. It is dressed now with a custom drop down list box and gets naked by
  default on touch devices.

#### Fixed

- Minor accessibility improvements of `icons` and `Text Field`
- Remove native number spinner buttons of `Text Field` with type text for Firefox
- An issue with `Button` and `Button Pure` and their `disabled` attribute

### [1.4.0] - 2020-05-14

### [1.4.0-rc.3] - 2020-05-08

#### Added

- `Text List`

#### Changed

- Improve caching strategy for fonts by content-based hash
- Improve caching strategy for marque by content-based hash
- Dimensions and sharpness of marque
- Props for `Content Wrapper`

### [1.4.0-rc.2] - 2020-05-06

#### Added

- `Content Wrapper`
- Description property to `p-text-field-wrapper`, `p-textarea-wrapper` and `p-select-wrapper`
- `Link Social`

#### Changed

- Improve accessibility of error and success states of form elements
- Aria-invalid attribute of form elements if they are in error state is now managed by component
- Rename icon name `configure` to `configurate` (prevents breaking change compared to stable v1.3.0)
- Improve `p-icon` loading behavior

#### Fixed

- Display of wrong icons

#### Removed

- `safe-zone` property of `p-grid` (`Content Wrapper` should be used instead)

### [1.4.0-rc.1] - 2020-04-27

#### Added

- Add `safe-zone` property to `p-grid` for outer grid margin, max-width and centering
- Submit button with search icon to `p-textfield-wrapper` type search

#### Changed

- Background color of readonly state in components `p-textfield-wrapper` and `p-textarea-wrapper`
- Visual appearance of icons
- Improve caching strategy for icons by content-based hash
- Cursor of Radio, Checkbox and Select
- Fixed naming of Mock from `p-textfield-wrapper` to `p-text-field-wrapper`

#### Fixed

- Icon loading mechanism

### [1.4.0-rc.0] - 2020-04-09

#### Added

- SSR support

### [1.3.0] - 2020-04-08

#### Added

- New headline size `headline-5` to `p-headline`
- Test Mocks

#### Fixed

- Text styling of Select component on focus in IE11 and Chrome on Windows 10

### [1.3.0-rc.0] - 2020-04-03

#### Fixed

- Improve form elements

### [1.2.0] - 2020-03-25

#### Added

- `Divider`
- Hover state for form elements

#### Fixed

- Support label text of form elements for Screen readers

### [1.1.2] - 2020-03-17

#### Changed

- Notification colors

### [1.1.1] - 2020-03-13

#### Changed

- Icon of `Checkbox` indeterminate state

### [1.1.0] - 2020-03-11

#### Fixed

- Minor improvements

### [1.1.0-rc.0] - 2020-03-02

#### Added

- `Select Wrapper`
- `Checkbox Wrapper`
- `Radio Button Wrapper`
- `Textarea Wrapper`

#### Fixed

- `Text Field Wrapper` toggle password visibility

### [1.0.3] - 2020-02-13

#### Fixed

- JS framework compatibility

### [1.1.0-0] - 2020-02-06

#### Added

- `Text Field Wrapper`

#### Changed

- Add proper cursor for disabled state for `Button` and `Button Pure`

### [1.0.2] - 2020-02-04

#### Fixed

- Inheritable styling of slotted content

### [1.0.1] - 2020-01-30

#### Added

- Clickable area of `Link Pure` and `Button Pure` is optionally configurable by defining padding on host element

### [1.0.0] - 2020-01-28

#### Added

- Cursor pointer on hover for `Button` and `Button Pure`
- Line-height gets calculated based on Porsche type-scaling formula automatically for `Text`, `Link Pure` and
  `Button Pure`
- Test helper function `componentsReady()` which indicates when lazy loaded components fully have loaded

#### Changed

- Update CDN asset paths
- Improve font-weight definitions
- Rename and optimize neutral colors for `Icon` and `Text`

### [1.0.0-rc.1] - 2019-12-13

#### Added

- `Headline`
- `Text`
- `Marque`
- `Button`
- `Button Pure`
- `Spinner`
- `Icon`
- `Flex`
- `Grid`
- `Link`
- `Link Pure`
- `Pagination`
- "Blur on focus"<|MERGE_RESOLUTION|>--- conflicted
+++ resolved
@@ -13,6 +13,8 @@
 
 - `Button Tile` [PR](https://github.com/porsche-design-system/porsche-design-system/pull/2381).
 - `Fieldset` [PR](https://github.com/porsche-design-system/porsche-design-system/pull/2404)
+- Prop `scrollbar` for `Scroller`
+- Prop `theme` for `Table`
 
 #### 🤡 Component deprecations 🤡
 
@@ -305,12 +307,6 @@
   - `Tabs Bar` and `Tabs` prop `weight` got value `semi-bold` and deprecated `semibold` value
   - `Tag` prop `color` got values `notification-info-soft`, `notification-warning-soft`, `notification-success-soft`,
     `notification-error-soft` and deprecated `notification-warning`, `notification-success`, `notification-error` values
-<<<<<<< HEAD
-  - `Button Tile` [PR](https://github.com/porsche-design-system/porsche-design-system/pull/2381).
-  - Prop `scrollbar` for `Scroller`
-  - Prop `theme` for `Table`
-=======
->>>>>>> 915730ba
 
 #### Changed
 
