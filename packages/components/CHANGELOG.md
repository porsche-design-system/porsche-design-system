# Changelog

## Porsche Design System

All notable changes to this project will be documented in this file and published as following npm packages:

- `@porsche-design-system/components-js`
- `@porsche-design-system/components-angular`
- `@porsche-design-system/components-react`
- `@porsche-design-system/components-vue`

The format is based on [Keep a Changelog](https://keepachangelog.com/en/1.0.0/), and this project adheres to
[Semantic Versioning](https://semver.org/spec/v2.0.0.html).

### [Unreleased]

#### Changed

<<<<<<< HEAD
- `Text Field Wrapper` has improved RTL (right-to-left) support

### 3.8.0 - 2023-10-24
=======
- `Pin Code`: Prop values from `1` to `6` are now supported for `length` prop
  ([#2859](https://github.com/porsche-design-system/porsche-design-system/pull/2859))
- `Model Signature` asset for `model="macan"`
  ([#2857](https://github.com/porsche-design-system/porsche-design-system/pull/2857))

#### Fixed

- Safari 15 default margin of button elements in several components
  ([#2858](https://github.com/porsche-design-system/porsche-design-system/pull/2858))
- `Checkbox Wrapper` and `Radio Button Wrapper` border-color/background-color does not reset on hover
  ([#2852](https://github.com/porsche-design-system/porsche-design-system/pull/2852))

### [3.8.0] - 2023-10-24
>>>>>>> 24c10767

### [3.8.0-rc.0] - 2023-10-23

#### Added

- RTL (right-to-left) support for all components
  ([#2819](https://github.com/porsche-design-system/porsche-design-system/pull/2819))
- `Popover` and `Modal` support theme dark and auto
  ([#2789](https://github.com/porsche-design-system/porsche-design-system/pull/2789))
- Styles: `getSkeletonStyle()` and `pds-skeleton()`
  ([#2796](https://github.com/porsche-design-system/porsche-design-system/pull/2796))
- Styles: `motionDuration{Short|Moderate|Long|VeryLong}`, `motionEasing{Base|In|Out}`, and
  `$pds-motion-duration-{short|moderate|long|very-long}`, `$pds-motion-easing-{base|in|out}`
  ([#2791](https://github.com/porsche-design-system/porsche-design-system/pull/2791))

#### Changed

- Styles: `themeDarkBackgroundShading` and `$pds-theme-dark-background-shading` color
  ([#2789](https://github.com/porsche-design-system/porsche-design-system/pull/2789))
- `Spinner` animation was optimized to consume less CPU
  ([#2825](https://github.com/porsche-design-system/porsche-design-system/pull/2825))

- `Text`, `Display`, `Heading`, `Headline`: Prop values `left | right` of `align` prop are deprecated and mapped to new
  values `start | end` for correct RTL (right-to-left) support
  ([#2819](https://github.com/porsche-design-system/porsche-design-system/pull/2819))

```diff
- <p-text align="left"></p-text>
+ <p-text align="start"></p-text>

- <p-text align="right"></p-text>
+ <p-text align="end"></p-text>

- <p-display align="left"></p-display>
+ <p-display align="start"></p-display>

- <p-display align="right"></p-display>
+ <p-display align="end"></p-display>

- <p-heading align="left"></p-heading>
+ <p-heading align="start"></p-heading>

- <p-heading align="right"></p-heading>
+ <p-heading align="end"></p-heading>

- <p-headline align="left"></p-headline>
+ <p-headline align="start"></p-headline>

- <p-headline align="right"></p-headline>
+ <p-headline align="end"></p-headline>
```

- `Button Pure`, `Link Pure`, `Switch`: Prop values `left | right` of `align-label` prop are deprecated and mapped to
  new values `start | end` for correct RTL (right-to-left) support
  ([#2819](https://github.com/porsche-design-system/porsche-design-system/pull/2819))

```diff
- <p-button-pure align-label="left"></p-button-pure>
+ <p-button-pure align-label="start"></p-button-pure>

- <p-button-pure align-label="right"></p-button-pure>
+ <p-button-pure align-label="end"></p-button-pure>

- <p-link-pure align-label="left"></p-link-pure>
+ <p-link-pure align-label="start"></p-link-pure>

- <p-link-pure align-label="right"></p-link-pure>
+ <p-link-pure align-label="end"></p-link-pure>

- <p-switch align-label="left"></p-switch>
+ <p-switch align-label="start"></p-switch>

- <p-switch align-label="right"></p-switch>
+ <p-switch align-label="end"></p-switch>
```

- `Flyout`: Prop values `left | right` of `position` prop are deprecated and mapped to new values `start | end` for
  correct RTL (right-to-left) support
  ([#2819](https://github.com/porsche-design-system/porsche-design-system/pull/2819))

```diff
- <p-flyout position="left"></p-flyout>
+ <p-flyout-pure position="start"></p-flyout>

- <p-flyout-pure position="right"></p-flyout>
+ <p-flyout-pure position="end"></p-flyout>
```

- `Carousel`: Prop value `left` of `align-header` prop is deprecated and mapped to new value `start` for correct RTL
  (right-to-left) support ([#2819](https://github.com/porsche-design-system/porsche-design-system/pull/2819))

```diff
- <p-carousel align-header="left"></p-carousel>
+ <p-carousel-pure align-header="start"></p-carousel>
```

#### Fixed

- `Popover` doesn't get cut off when used within the `Table` component
  ([#2814](https://github.com/porsche-design-system/porsche-design-system/pull/2814))
- `Flyout` and `Modal` with `open="false"` and nested `Accordion` with `open="true"` containing focusable elements like
  links can't be focused anymore ([#2818](https://github.com/porsche-design-system/porsche-design-system/pull/2818))
- Background for open `Flyout` and `Modal` on iOS Mobile Safari with collapsed address bar is no longer scrollable
  ([#2822](https://github.com/porsche-design-system/porsche-design-system/pull/2822))
- `Tabs Bar` works with translated page content
  ([#2847](https://github.com/porsche-design-system/porsche-design-system/pull/2847))

### [3.7.0] - 2023-10-04

### [3.7.0-rc.2] - 2023-10-04

#### Added

- Styles: `gridStyles` and `pds-grid()` support basic usage inside `Flyout` component
  ([#2756](https://github.com/porsche-design-system/porsche-design-system/pull/2756))

#### Fixed

- Overlay issues of header/footer in `Flyout` component
  ([#2786](https://github.com/porsche-design-system/porsche-design-system/pull/2786))

### [3.7.0-rc.1] - 2023-09-20

#### Added

- **[EXPERIMENTAL]** Prop `loading` for `Radio Button Wrapper`
  ([#2774](https://github.com/porsche-design-system/porsche-design-system/pull/2774))
- Theme property supports `auto` for all themeable components, reflecting `prefers-color-scheme` based on OS system
  settings ([#2719](https://github.com/porsche-design-system/porsche-design-system/pull/2719))
- `hyphens` CSS property can now be overwritten in `Button Tile`, `Link Tile` and `Link Tile Model Signature` components
  ([#2758](https://github.com/porsche-design-system/porsche-design-system/pull/2758))
- Partials that produce innerHTML support `{ format: 'sha256' }` option for whitelisting in
  [Content-Security-Policy (CSP)](must-know/security/content-security-policy)
  ([#2773](https://github.com/porsche-design-system/porsche-design-system/pull/2773))
- `Pin Code` ([#2691](https://github.com/porsche-design-system/porsche-design-system/pull/2691))

#### Fixed

- Dragging of `Carousel` can become stucked
  ([#2768](https://github.com/porsche-design-system/porsche-design-system/pull/2768))
- Color of `message` for `Fieldset`, `Fieldset Wrapper`, `Text Field Wrapper` and `Textarea Wrapper` in dark theme
  ([#2769](https://github.com/porsche-design-system/porsche-design-system/pull/2769))

#### Changed

- Usage of `getInitialStyles()` partial is required and validated with an exception
  ([#2749](https://github.com/porsche-design-system/porsche-design-system/pull/2749))

### [3.7.0-rc.0] - 2023-09-05

#### Added

- `Multi Select` ([#2658](https://github.com/porsche-design-system/porsche-design-system/pull/2658))

#### Changed

- Partials: `Cdn` and `Format` types are exposed
  ([#2760](https://github.com/porsche-design-system/porsche-design-system/pull/2760))

### [3.6.1] - 2023-08-29

### [3.6.1-rc.0] - 2023-08-29

#### Fixed

- Overlapping issues of `Accordion` contents when positioned outside of content area
  ([#2746](https://github.com/porsche-design-system/porsche-design-system/pull/2746))
- Backwards compatibility with previous versions of Porsche Design System
  ([#2752](https://github.com/porsche-design-system/porsche-design-system/pull/2752))

### [3.6.0] - 2023-08-28

### [3.6.0-rc.2] - 2023-08-28

#### Fixed

- `Tabs Bar` losing `activeTabIndex` and underline
  ([#2748](https://github.com/porsche-design-system/porsche-design-system/pull/2748))

### [3.6.0-rc.1] - 2023-08-24

#### Fixed

- Bundling format and name of `components-js` entrypoint for Vanilla JS integration
  ([#2745](https://github.com/porsche-design-system/porsche-design-system/pull/2745))

### [3.6.0-rc.0] - 2023-08-23

#### Added

- New value `aria-current` for `aria` property for linked components (`Link`, `Link Pure`, `Link Tile`, `Crest`,
  `Marque`) ([#2696](https://github.com/porsche-design-system/porsche-design-system/pull/2696))
- Angular: `cdn: 'auto' | 'cn'` option to `PorscheDesignSystemModule.load()` as alternative to using
  `window.PORSCHE_DESIGN_SYSTEM_CDN` ([#2676](https://github.com/porsche-design-system/porsche-design-system/pull/2676))
- React: `cdn: 'auto' | 'cn'` prop to `PorscheDesignSystemProvider` as alternative to using
  `window.PORSCHE_DESIGN_SYSTEM_CDN` with SSR support
  ([#2676](https://github.com/porsche-design-system/porsche-design-system/pull/2676))
- Vue: `cdn: 'auto' | 'cn'` prop to `PorscheDesignSystemProvider` as alternative to using
  `window.PORSCHE_DESIGN_SYSTEM_CDN` ([#2676](https://github.com/porsche-design-system/porsche-design-system/pull/2676))
- Support for sticky footer to `Modal`
  ([#2723](https://github.com/porsche-design-system/porsche-design-system/pull/2723))

#### Changed

- Update of Twitter icon ([#2731](https://github.com/porsche-design-system/porsche-design-system/pull/2731))
- Use China CDN and set `window.PORSCHE_DESIGN_SYSTEM_CDN` for backwards compatibility based on .cn top level domain
  before design system initialization
  ([#2676](https://github.com/porsche-design-system/porsche-design-system/pull/2676))

#### Fixed

- `Flyout`: Overlapping of sticky header/footer if slotted content has different z-index
  ([#2736](https://github.com/porsche-design-system/porsche-design-system/pull/2736))
- Keyboard behavior and `aria` semantics if either `a` or `button` elements are used as slotted content in `Tabs Bar`
  component. ([#2713](https://github.com/porsche-design-system/porsche-design-system/pull/2713))
- React/SSR: compatibility with Next.js v13 app router
  ([#2687](https://github.com/porsche-design-system/porsche-design-system/pull/2687))
- Consistent `package.json` ECMAScript module exports with `.mjs` and `.cjs` file extensions for
  `components-{js|angular|react|vue}`
  ([#2739](https://github.com/porsche-design-system/porsche-design-system/pull/2739))

### [3.5.0] - 2023-07-25

### [3.5.0-rc.0] - 2023-07-21

#### Added

- `background` property to `Button Tile` and `Link Tile` component to adapt the description and link/button theme when
  used on light background image ([#2669](https://github.com/porsche-design-system/porsche-design-system/pull/2669))
- Breakpoint customizable property `columns` to `Segmented Control` to set the amount of columns
  ([#2652](https://github.com/porsche-design-system/porsche-design-system/pull/2652))

#### Fixed

- Alignment of `Icon` inside `Accordion` header
  ([#2673](https://github.com/porsche-design-system/porsche-design-system/pull/2673))
- Direction of `Select Wrapper` dropdown if `direction` property is set to `auto`
  ([#2677](https://github.com/porsche-design-system/porsche-design-system/pull/2677))

### [3.4.0] - 2023-07-14

### [3.4.0-rc.0] - 2023-07-13

#### Added

- React: `'use client';` directive is applied on all components for main and `ssr` sub-package
  ([#2654](https://github.com/porsche-design-system/porsche-design-system/pull/2654))

#### Fixed

- Regression in `observeChildren` that affected nested components (e.g. incorrect rendering of nested `Tabs`).
  ([#2649](https://github.com/porsche-design-system/porsche-design-system/pull/2649))
- Click behaviour of slotted interactive elements of `Carousel`
  ([#2663](https://github.com/porsche-design-system/porsche-design-system/pull/2663))

### [3.3.0] - 2023-07-07

### [3.3.0-rc.0] - 2023-07-06

#### Added

- `Tabs` and `Tabs Bar` support SSR ([#2611](https://github.com/porsche-design-system/porsche-design-system/pull/2611))
- Contents of `Tag` component can now be wrapped in multiple lines
  ([#2625](https://github.com/porsche-design-system/porsche-design-system/pull/2625))
- `Carousel`: Possibility to set custom border-radius of slide items
  ([#2645](https://github.com/porsche-design-system/porsche-design-system/pull/2645))
- native lazy loading attribute to `img` tag of `Icon`
  ([#2644](https://github.com/porsche-design-system/porsche-design-system/pull/2644))

#### Fixed

- `Stepper Horizontal` navigation between 2 pages is not working as expected in angular
  ([#2641](https://github.com/porsche-design-system/porsche-design-system/pull/2641))
- `Segmented Control` text is not centered / causing unintended line-breaks
  ([#2614](https://github.com/porsche-design-system/porsche-design-system/pull/2614))
- `jsdom-polyfill` fixes validation errors in unit tests during SSR hydration
  ([#2613](https://github.com/porsche-design-system/porsche-design-system/pull/2613))
- `Accordion` collapsable content is overflowing when used with multiple prefixes  
  ([#2612](https://github.com/porsche-design-system/porsche-design-system/pull/2612))
- `Tabs Bar` position of underline for fluid font-size with `size="medium` when resizing
  ([#2611](https://github.com/porsche-design-system/porsche-design-system/pull/2611))
- `Button Pure`, `Link Pure`: `:hover` bug on Firefox
  ([#2630](https://github.com/porsche-design-system/porsche-design-system/pull/2630))
- `Carousel`: Removed `overflow:hidden` of slide items
  ([#2645](https://github.com/porsche-design-system/porsche-design-system/pull/2645))

#### Changed

- Improved bootstrapping behaviour of `Icon`
  ([#2644](https://github.com/porsche-design-system/porsche-design-system/pull/2644))

### [3.2.0] - 2023-06-19

### [3.2.0-rc.0] - 2023-06-19

#### Added

- `skipLinkTarget` property to `Carousel` component to enhance keyboard functionality
  ([#2557](https://github.com/porsche-design-system/porsche-design-system/pull/2557))
- `showLastPage` property to `Pagination` component
  ([#2606](https://github.com/porsche-design-system/porsche-design-system/pull/2606))

#### Fixed

- Partials: `getInitialStyles` supports `Flyout` component
  ([#2598](https://github.com/porsche-design-system/porsche-design-system/pull/2598))
- `Popover` content can be selected/highlighted
  ([#2599](https://github.com/porsche-design-system/porsche-design-system/pull/2599))

#### Changed

- `Carousel` pagination now shows 5 "infinite bullets" when using more than 5 slides
  ([#2600](https://github.com/porsche-design-system/porsche-design-system/pull/2600))
- `Carousel` supports click events on non-active slides and changed keyboard navigation
  ([#2557](https://github.com/porsche-design-system/porsche-design-system/pull/2557))
- Unified wordings of all console warnings, errors and exceptions
  ([#2602](https://github.com/porsche-design-system/porsche-design-system/pull/2602))
- Angular: increased peer dependency to `>=15.0.0 <17.0.0`
  ([#2602](https://github.com/porsche-design-system/porsche-design-system/pull/2602))
- `Toast` allows line break markups within toast message
  ([#2584](https://github.com/porsche-design-system/porsche-design-system/pull/2584))
- `Toast` shows always the latest toast message and clears its queue immediately if a new message is added
  ([#2584](https://github.com/porsche-design-system/porsche-design-system/pull/2584))

### [3.1.0] - 2023-06-09

### [3.1.0-rc.2] - 2023-06-09

#### Changed

- `Crest` updated assets ([#2595](https://github.com/porsche-design-system/porsche-design-system/pull/2595))
- Partials: `getMetaTagsAndIconLinks` updated assets
  ([#2595](https://github.com/porsche-design-system/porsche-design-system/pull/2595))

#### Added

- `Flyout` ([#2547](https://github.com/porsche-design-system/porsche-design-system/pull/2547))

#### Fixed

- Wrong validation during SSR hydration of `Link Tile` and `Select Wrapper`
  ([#2588](https://github.com/porsche-design-system/porsche-design-system/pull/2588))
- `Modal` scrollable modal does not jump to top on changes within dialog
  ([#2574](https://github.com/porsche-design-system/porsche-design-system/pull/2574))
- Unnecessary lifecycles are prevented when prop values do not change for complex values
  ([#2574](https://github.com/porsche-design-system/porsche-design-system/pull/2574))

### [3.1.0-rc.1] - 2023-06-02

#### Added

- **[EXPERIMENTAL]** Prop `showPasswordToggle` for `Text Field Wrapper` with `input type="password"`
  ([#2586](https://github.com/porsche-design-system/porsche-design-system/pull/2586))
- Prop `name` for `Icon` supports `heart`, `heart-filled`, `copy`, `fingerprint`, `tire`, `roof-open` and `roof-closed`
  ([#2589](https://github.com/porsche-design-system/porsche-design-system/pull/2589))

#### Fixed

- `Select Wrapper` missing border on touch devices
  ([#2579](https://github.com/porsche-design-system/porsche-design-system/pull/2579))
- `Tabs Item` text content can be selected/highlighted
  ([#2582](https://github.com/porsche-design-system/porsche-design-system/pull/2582))

### [3.1.0-rc.0] - 2023-05-24

#### Added

- `Marque` now has a `variant` property, including 75 years variant
  ([#2575](https://github.com/porsche-design-system/porsche-design-system/pull/2575))

### [3.0.0] - 2023-05-11

### [3.0.0-rc.3] - 2023-05-10

#### Fixed

- `Tabs Bar` focus behavior via keyboard navigation
  ([#2546](https://github.com/porsche-design-system/porsche-design-system/pull/2546))
- Rendering of `Wordmark` in Safari ([#2542](https://github.com/porsche-design-system/porsche-design-system/pull/2542))
- Disabled dragging/ghosting of icons
  ([#2536](https://github.com/porsche-design-system/porsche-design-system/pull/2536))

#### Changed

- Styles: `dropShadow{Low|Medium|High}Style`s use `box-shadow` instead of `filter: drop-shadow()` to fix glitches
  together with `frostedGlassStyle` in Firefox
  ([#2545](https://github.com/porsche-design-system/porsche-design-system/pull/2545))
- Size of icon and height of `Accordion`
  ([#2536](https://github.com/porsche-design-system/porsche-design-system/pull/2536))

### [3.0.0-rc.2] - 2023-05-09

#### Fixed

- `Checkbox Wrapper` Safari visual state change while hovering
  ([#2508](https://github.com/porsche-design-system/porsche-design-system/pull/2508))
- `Checkbox Wrapper` keyboard arrow navigation
  ([#2508](https://github.com/porsche-design-system/porsche-design-system/pull/2508))
- `Modal` fix hover state of dismiss button
  ([#2510](https://github.com/porsche-design-system/porsche-design-system/pull/2510))
- `Link Pure`, `Button Pure`: adjust offset of `:hover` and `active` styles
  ([#2511](https://github.com/porsche-design-system/porsche-design-system/pull/2511))
- `Tabs Bar`, `Tabs` ([#2521](https://github.com/porsche-design-system/porsche-design-system/pull/2521)):
  - `focus` state of tabpanel
  - Indicator bar height
- Optimize icon/text alignment of `Link Pure` and `Button Pure` in Safari
- `Select Wrapper` multiline option height and scaling behavior
  ([#2524](https://github.com/porsche-design-system/porsche-design-system/pull/2524))
- Fixed accessibility issues of `Tabs`, `Tabs Bar` and `Stepper Horizontal` to comply with v.4.7.0 of `axe-core`
  ([#2530](https://github.com/porsche-design-system/porsche-design-system/pull/2530))
- React: `patchRemixRunProcessBrowserGlobalIdentifier` binary now supports Remix 1.16.0
  ([#2537](https://github.com/porsche-design-system/porsche-design-system/pull/2537))
- Angular: added optional modifier to optional properties for better type checking in strict mode
  ([#2544](https://github.com/porsche-design-system/porsche-design-system/pull/2544))

#### Added

- Deprecation warning to `Icon` component if `lazy` prop is used
  ([#2521](https://github.com/porsche-design-system/porsche-design-system/pull/2521))
- `aria` prop to `Scroller` component
  ([#2530](https://github.com/porsche-design-system/porsche-design-system/pull/2530))

#### Changed

- Model signature asset of 718 model ([#2532](https://github.com/porsche-design-system/porsche-design-system/pull/2532))

### [3.0.0-rc.1] - 2023-04-19

#### Added

- Prop `name` for `Icon` supports `push-pin`, `push-pin-off`, `qr`, `pin-filled`, `shopping-cart-filled`,
  `shopping-bag-filled`, `logo-apple-podcast`, `logo-spotify` and `user-filled`
  ([#2471](https://github.com/porsche-design-system/porsche-design-system/pull/2471)).
- **[EXPERIMENTAL]** Prop `loading` for `Checkbox Wrapper`
  ([#2483](https://github.com/porsche-design-system/porsche-design-system/pull/2483))

#### Fixed

- `Wordmark`, `Crest` and `Model Signature` respect parent width/height
  ([#2479](https://github.com/porsche-design-system/porsche-design-system/pull/2479))
- `Button Tile`, `Link Tile` and `Link Tile Model Signature` are using correct border radius of
  `$pds-border-radius-large` ([#2473](https://github.com/porsche-design-system/porsche-design-system/pull/2473))
- `Text Field Wrapper` with `input type="search"` has better accessibility for clear button
  ([#2476](https://github.com/porsche-design-system/porsche-design-system/pull/2476))
- `Accordion` layout shift with nested accordions
  ([#2465](https://github.com/porsche-design-system/porsche-design-system/pull/2465))
- Color Contrast issues and rendering in Windows High Contrast Mode
  ([#2420](https://github.com/porsche-design-system/porsche-design-system/pull/2420))

### [3.0.0-rc.0] - 2023-04-11

#### Fixed

- Styles: `borderRadiusLarge` and `$pds-border-radius-large` are exposing correct value
  ([#2463](https://github.com/porsche-design-system/porsche-design-system/pull/2463))

### [3.0.0-alpha.6] - 2023-04-06

#### Added

- `xxl` breakpoint for all breakpoint customizable component values
  ([#2454](https://github.com/porsche-design-system/porsche-design-system/pull/2454))

#### Fixed

- Disabled color of `Icon` component ([#2446](https://github.com/porsche-design-system/porsche-design-system/pull/2446))
- Support of `Radio Button Wrapper` for name value with non-alphanumeric characters
  ([#2443](https://github.com/porsche-design-system/porsche-design-system/pull/2443))

#### Changed

- `Banner` is a controlled component now and its visibility has to be controlled via the `open` prop
  ([#2447](https://github.com/porsche-design-system/porsche-design-system/pull/2447))

```diff
- <p-banner></p-banner>
+ <p-banner open="true"></p-banner>
```

- Renamed all custom `change` events to `update` because of bad event emissions with native `change` events, e.g. with
  nested `select` or `input` elements

#### 🤖 Property deprecations 🤖

##### Accordion:

- Event `accordionChange` is deprecated, use `update` event instead.

```diff
- <PAccordion onAccordionChange={(e: CustomEvent<AccordionChangeEvent>) => {}} />
+ <PAccordion onUpdate={(e: CustomEvent<AccordionUpdateEvent>) => {}} />
```

##### Banner:

- Prop `persistent` is deprecated, use `dismissButton` instead.

```diff
- <p-banner persistent="true"></p-banner>
+ <p-banner dismiss-button="false"></p-banner>
```

##### Carousel:

- Event `carouselChange` is deprecated, use `update` event instead.

```diff
- <PCarousel onCarouselChange={(e: CustomEvent<CarouselChangeEvent>) => {}} />
+ <PCarousel onUpdate={(e: CustomEvent<CarouselUpdateEvent>) => {}} />
```

##### Inline Notification:

- Prop `persistent` is deprecated, use `dismissButton` instead.

```diff
- <p-inline-notification persistent="true"></p-inline-notification>
+ <p-inline-notification dismiss-button="false"></p-inline-notification>
```

##### Pagination:

- Event `pageChange` is deprecated, use `update` event instead.

```diff
- <PPagination onPageChange={(e: CustomEvent<PageChangeEvent>) => {}} />
+ <PPagination onUpdate={(e: CustomEvent<PaginationUpdateEvent>) => {}} />
```

##### Segmented Control:

- Event `segmentedControlChange` is deprecated, use `update` event instead.

```diff
- <PSegmentedControl onSegmentedControlChange={(e: CustomEvent<SegmentedControlChangeEvent>) => {}} />
+ <PSegmentedControl onUpdate={(e: CustomEvent<SegmentedControlUpdateEvent>) => {}} />
```

##### Stepper Horizontal:

- Event `stepChange` is deprecated, use `update` event instead.

```diff
- <PStepperHorizontal onStepChange={(e: CustomEvent<StepChangeEvent>) => {}} />
+ <PStepperHorizontal onUpdate={(e: CustomEvent<StepperHorizontalUpdateEvent>) => {}} />
```

##### Switch:

- Event `switchChange` is deprecated, use `update` event instead.

```diff
- <PSwitch onSwitchChange={(e: CustomEvent<SwitchChangeEvent>) => {}} />
+ <PSwitch onUpdate={(e: CustomEvent<SwitchUpdateEvent>) => {}} />
```

##### Table:

- Event `sortingChange` is deprecated, use `update` event instead.

```diff
- <PTable onSortingChange={(e: CustomEvent<SortingChangeEvent>) => {}} />
+ <PTable onUpdate={(e: CustomEvent<TableUpdateEvent>) => {}} />
```

##### Tabs:

- Event `tabChange` is deprecated, use `update` event instead.

```diff
- <PTabs onTabChange={(e: CustomEvent<TabChangeEvent>) => {}} />
+ <PTabs onUpdate={(e: CustomEvent<TabsUpdateEvent>) => {}} />
```

##### Tabs Bar:

- Event `tabChange` is deprecated, use `update` event instead.

```diff
- <PTabsBar onTabChange={(e: CustomEvent<TabChangeEvent>) => {}} />
+ <PTabsBar onUpdate={(e: CustomEvent<TabsUpdateEvent>) => {}} />
```

### [3.0.0-alpha.5] - 2023-03-30

#### Added

- `Wordmark` ([#2418](https://github.com/porsche-design-system/porsche-design-system/pull/2418))
- `Crest` ([#2437](https://github.com/porsche-design-system/porsche-design-system/pull/2437))

#### Changed

- Styles: changed color values of `theme[Light|Dark]ContrastMedium` and `theme[Light|Dark]Notification[*]` color tokens
  of `Styles` subpackage ([#2436](https://github.com/porsche-design-system/porsche-design-system/pull/2436))

### [3.0.0-alpha.4] - 2023-03-28

#### Changed

- `Table` matches new design language
  ([#2364](https://github.com/porsche-design-system/porsche-design-system/pull/2364/))

#### Added

- Styles: ([#2422](https://github.com/porsche-design-system/porsche-design-system/pull/2422))
  - `gridWide`
  - `gridWideColumnStart` and `$pds-grid-wide-column-start`
  - `gridWideColumnEnd` and `$pds-grid-wide-column-end`
  - `gridNarrowOffset`, `gridNarrowOffsetBase`, `gridNarrowOffsetS`, `gridNarrowOffsetXXL` and
    `$pds-grid-narrow-offset-base`, `$pds-grid-narrow-offset-s`, `$pds-grid-narrow-offset-xxl`
  - `gridBasicOffset`, `gridBasicOffsetBase`, `gridBasicOffsetS`, `gridBasicOffsetXXL` and
    `$pds-grid-basic-offset-base`, `$pds-grid-basic-offset-s`, `$pds-grid-basic-offset-xxl`
  - `gridExtendedOffset`, `gridExtendedOffsetBase`, `gridExtendedOffsetS`, `gridExtendedOffsetXXL` and
    `$pds-grid-extended-offset-base`, `$pds-grid-extended-offset-s`, `$pds-grid-extended-offset-xxl`
  - `gridWideOffset`, `gridWideOffsetBase`, `gridWideOffsetS`, `gridWideOffsetXXL` and `$pds-grid-wide-offset-base`,
    `$pds-grid-wide-offset-s`, `$pds-grid-wide-offset-xxl`
  - `gridFullOffset` and `$pds-grid-full-offset`
- `Button Tile` ([#2381](https://github.com/porsche-design-system/porsche-design-system/pull/2381))
- `Fieldset` ([#2404](https://github.com/porsche-design-system/porsche-design-system/pull/2404))
- `Link Tile Model Signature` ([#2388](https://github.com/porsche-design-system/porsche-design-system/pull/2388))
- Prop `activeSlideIndex` to `Carousel`
  ([#2421](https://github.com/porsche-design-system/porsche-design-system/pull/2421))
- Prop `slidesPerPage` supports value `auto` of `Carousel`
  ([#2421](https://github.com/porsche-design-system/porsche-design-system/pull/2421))
- Prop `scrollbar` for `Scroller` ([#2364](https://github.com/porsche-design-system/porsche-design-system/pull/2364/))
- Prop `theme` for `Table` ([#2364](https://github.com/porsche-design-system/porsche-design-system/pull/2364/))

#### Fixed

- React: missing animation of `Carousel` in certain scenarios

#### Changed

- Styles: `gridStyles` and `pds-grid()` are supporting an additional column range called `wide`
  ([#2422](https://github.com/porsche-design-system/porsche-design-system/pull/2422))
- Styles: SCSS version needs to be imported by `@porsche-design-system/components-js/styles` instead of
  `@porsche-design-system/components-js/styles/scss`
  ([#2422](https://github.com/porsche-design-system/porsche-design-system/pull/2422))

#### Removed

- `Banner`: CSS variable `--p-banner-position-type`
  ([#2422](https://github.com/porsche-design-system/porsche-design-system/pull/2422))
- Styles: `gridSafeZone`, `gridSafeZoneBase`, `gridSafeZoneXXL` and `$pds-grid-safe-zone-base`,
  `$pds-grid-safe-zone-xxl` ([#2422](https://github.com/porsche-design-system/porsche-design-system/pull/2422))
- Styles: `gridWidth`, `gridWidthMin`, `gridWidthMax` and `$pds-grid-width-min`, `$pds-grid-width-max`
  ([#2422](https://github.com/porsche-design-system/porsche-design-system/pull/2422))

#### 🤖 Property deprecations 🤖

##### Banner:

- Prop `width` has no effect anymore, instead the component is aligned with Porsche Grid "extended" by default.
  ([#2422](https://github.com/porsche-design-system/porsche-design-system/pull/2422))

#### 🤡 Component deprecations 🤡

##### Marque: ([#2418](https://github.com/porsche-design-system/porsche-design-system/pull/2418))

```diff
- <p-marque></p-marque>
+ <p-wordmark></p-wordmark>
```

##### Fieldset Wrapper: ([#2404](https://github.com/porsche-design-system/porsche-design-system/pull/2404))

```diff
- <p-fieldset-wrapper label="Some legend label">
+ <p-fieldset label="Some legend label">
  <p-text-field-wrapper label="Some label">
    <input type="text" name="some-name" />
  </p-text-field-wrapper>
- </p-fieldset-wrapper>
+ </p-fieldset>
```

### [3.0.0-alpha.3] - 2023-03-17

#### 🤖 Property deprecations 🤖

##### Accordion:

- Event `accordionChange` is deprecated, use `change` event instead.

```diff
- <PAccordion onAccordionChange={(e: CustomEvent<AccordionChangeEvent>) => {}} />
+ <PAccordion onChange={(e: CustomEvent<AccordionChangeEvent>) => {}} />
```

##### Banner:

- Named `slot="title"` is deprecated, use `heading` prop or `slot="heading"` instead.

```diff
<p-banner>
-  <span slot="title">Some heading</span>
+  <span slot="heading">Some heading</span>
   <span slot="description">Some notification description.</span>
</p-banner>

-<p-banner>
+<p-banner heading="Some heading" description="Some notification description.">
-  <span slot="title">Some heading</span>
-  <span slot="description">Some notification description.</span>
</p-banner>
```

##### Carousel:

- Prop `disablePagination` is deprecated, use `pagination` instead.
- Event `carouselChange` is deprecated, use `change` event instead.

```diff
- <p-carousel disable-pagination="true"></p-carousel>
+ <p-carousel pagination="false"></p-carousel>

- <PCarousel onCarouselChange={(e: CustomEvent<CarouselChangeEvent>) => {}} />
+ <PCarousel onChange={(e: CustomEvent<CarouselChangeEvent>) => {}} />
```

##### Divider:

- Prop `orientation` is deprecated, use `direction` instead.

```diff
- <p-divider orientation="horizontal"></p-divider>
+ <p-divider direction="horizontal"></p-divider>
```

##### Icon:

- Prop `colors`'s value `disabled` is removed, use `state-disabled` instead.

```diff
- <p-icon color="disabled"></p-icon>
+ <p-icon color="state-disabled"></p-icon>
```

##### Link Tile:

- Prop `weight`'s value `semibold` is deprecated, use `semi-bold` instead.

```diff
- <p-link-tile weight="semibold"></p-link-tile>
+ <p-link-tile weight="semi-bold"></p-link-tile>
```

##### Modal:

- Prop `disableCloseButton` is deprecated, use `dismissButton` instead.
- Event `close` is deprecated, use `dismiss` event instead.

```diff
- <p-modal disable-close-button="true"></p-modal>
+ <p-modal dismiss-button="false"></p-modal>

- <PModal onClose={(e: CustomEvent<void>) => {}} />
+ <PModal onDismiss={(e: CustomEvent<void>) => {}} />
```

##### Pagination:

- Props `allyLabelNext`, `allyLabelPage`, `allyLabelPrev` and `allyLabel` are deprecated.
- Event `pageChange` is deprecated, use `change` event instead.

```diff
- <p-pagination ally-label="Paginierung" ally-label-prev="Vorherige Seite" ally-label-next="Nächste Seite" ally-label-page="Seite"></p-pagination>
+ <p-pagination intl="{root: 'Paginierung', prev: 'Vorherige Seite', next: 'Nächste Seite', page: 'Seite'}"></p-pagination>

- <PPagination onPageChange={(e: CustomEvent<PageChangeEvent>) => {}} />
+ <PPagination onChange={(e: CustomEvent<PaginationChangeEvent>) => {}} />
```

##### Scroller:

- Prop `gradientColorScheme` is deprecated, use `gradientColor` instead.
- Prop `scrollIndicatorPosition` is deprecated, use `alignScrollIndicator` instead.

```diff
- <p-scroller gradient-color-scheme="surface"></p-scroller>
+ <p-scroller gradient-color="background-surface"></p-scroller>

- <p-scroller scroll-indicator-position="top"></p-scroller>
+ <p-scroller align-scroll-indicator="top"></p-scroller>
```

##### Segmented Control:

- Event `segmentedControlChange` is deprecated, use `change` event instead.

```diff
- <PSegmentedControl onSegmentedControlChange={(e: CustomEvent<SegmentedControlChangeEvent>) => {}} />
+ <PSegmentedControl onChange={(e: CustomEvent<SegmentedControlChangeEvent>) => {}} />
```

##### Stepper Horizontal:

- Event `stepChange` is deprecated, use `change` event instead.

```diff
- <PStepperHorizontal onStepChange={(e: CustomEvent<StepChangeEvent>) => {}} />
+ <PStepperHorizontal onChange={(e: CustomEvent<StepperHorizontalChangeEvent>) => {}} />
```

##### Switch:

- Event `switchChange` is deprecated, use `change` event instead.

```diff
- <PSwitch onSwitchChange={(e: CustomEvent<SwitchChangeEvent>) => {}} />
+ <PSwitch onChange={(e: CustomEvent<SwitchChangeEvent>) => {}} />
```

##### Table:

- Event `sortingChange` is deprecated, use `change` event instead.

```diff
- <PTable onSortingChange={(e: CustomEvent<SortingChangeEvent>) => {}} />
+ <PTable onChange={(e: CustomEvent<TableChangeEvent>) => {}} />
```

##### Tabs:

- Prop `gradientColorScheme` is deprecated, use `gradientColor` instead.
- Prop `weight`'s value `semibold` is deprecated, use `semi-bold` instead.
- Event `tabChange` is deprecated, use `change` event instead.

```diff
- <p-tabs gradient-color-scheme="surface"></p-tabs>
+ <p-tabs gradient-color="background-surface"></p-tabs>

- <p-tabs weight="semibold"></p-tabs>
+ <p-tabs weight="semi-bold"></p-tabs>

- <PTabs onTabChange={(e: CustomEvent<TabChangeEvent>) => {}} />
+ <PTabs onChange={(e: CustomEvent<TabsChangeEvent>) => {}} />
```

##### Tabs Bar:

- Prop `gradientColorScheme` is deprecated, use `gradientColor` instead.
- Prop `weight`'s value `semibold` is deprecated, use `semi-bold` instead.
- Event `tabChange` is deprecated, use `change` event instead.

```diff
- <p-tabs-bar gradient-color-scheme="surface"></p-tabs-bar>
+ <p-tabs-bar gradient-color="background-surface"></p-tabs-bar>

- <p-tabs-bar weight="semibold"></p-tabs>
+ <p-tabs-bar weight="semi-bold"></p-tabs>

- <PTabsBar onTabChange={(e: CustomEvent<TabChangeEvent>) => {}} />
+ <PTabsBar onChange={(e: CustomEvent<TabsChangeEvent>) => {}} />
```

##### Tag:

- Prop `color`'s value `notification-warning`, `notification-success` and `notification-error` are deprecated, use
  `notification-warning-soft`, `notification-success-soft` and `notification-error-soft` instead.

```diff
- <p-tag color="notification-warning"></p-tag>
+ <p-tag color="notification-warning-soft"></p-tag>

- <p-tag color="notification-success"></p-tag>
+ <p-tag color="notification-success-soft"></p-tag>

- <p-tag color="notification-error"></p-tag>
+ <p-tag color="notification-error-soft"></p-tag>
```

##### Text Field Wrapper:

- Prop `showCharacterCount` is deprecated, use `showCounter` instead.

```diff
- <p-text-field-wrapper show-character-count="false">
+ <p-text-field-wrapper show-counter="false">
    <input type="text" maxlength="20" />
</p-text-field-wrapper>
```

##### Textarea Wrapper:

- Prop `showCharacterCount` is deprecated, use `showCounter` instead.

```diff
- <p-textarea-wrapper show-character-count="false">
+ <p-textarea-wrapper show-counter="false">
    <textarea maxlength="80"></textarea>
</p-textarea-wrapper>
```

##### Text List

- Props `listType` and `orderType` are deprecated, use `type` instead.

```diff
- <p-text-list list-type="unordered"></p-text-list>
+ <p-text-list type="unordered"></p-text-list>

- <p-text-list list-type="ordered" order-type="numbered"></p-text-list>
+ <p-text-list type="numbered"></p-text-list>

- <p-text-list list-type="ordered" order-type="alphabetically"></p-text-list>
+ <p-text-list type="alphabetically"></p-text-list>
```

#### Added

- `Text`, `Icon`, `Button Pure` and `Link Pure` support value `xx-small` for prop `size`
- `Display` supports value `small` for prop `size`
- Partials: `getInitialStyles` supports multi prefix, e.g.
  `getInitialStyles({ prefix: ['', 'some-prefix', 'another-prefix'] });`
- Styles: `displaySmallStyle` and `$pds-display-small`
- Styles: `textXXSmallStyle` and `$pds-text-xx-small`
- Styles: `fontSizeDisplaySmall` and `$pds-font-size-display-small`
- Styles: `fontSizeTextXXSmall` and `$pds-font-size-text-xx-small`
- Styles: `getHoverStyle` and `pds-hover()`
- `Banner` has `heading` and `description` prop as well as `slot="heading"` and deprecated `slot="title"`
- Custom events have consistent names across components and deprecated old event names
  - `Accordion` emits `change` and deprecated `accordionChange` event
  - `Carousel` emits `change` and deprecated `carouselChange` event
  - `Modal` emits `dismiss` and deprecated `close` event
  - `Pagination` emits `change` and deprecated `pageChange` event
  - `Segmented Control` emits `change` and deprecated `segmentedControlChange` event
  - `Stepper Horizontal` emits `change` and deprecated `stepChange` event
  - `Switch` emits `change` and deprecated `switchChange` event
  - `Table` emits `change` and deprecated `sortingChange` event
  - `Tabs` emits `change` and deprecated `tabChange` event
  - `Tabs Bar` emits `change` and deprecated `tabChange` event
- Props have consistent names across components and deprecated old props
  - `Carousel` got `pagination` prop and deprecated `disablePagination` prop
  - `Divider` got `direction` prop and deprecated `orientation` prop
  - `Modal` got `dismissButton` prop and deprecated `disableCloseButton` prop
  - `Pagination` got `intl` prop and deprecated `allyLabelNext`, `allyLabelPage`, `allyLabelPrev` and `allyLabel` props
  - `Scroller` got `gradientColor` prop and deprecated `gradientColorScheme` prop
  - `Scroller` got `alignScrollIndicator` prop and deprecated `scrollIndicatorPosition` prop
  - `Tabs` got `gradientColor` prop and deprecated `gradientColorScheme` prop
  - `Tabs Bar` got `gradientColor` prop and deprecated `gradientColorScheme` prop
  - `Text Field Wrapper` got `showCounter` prop and deprecated `showCharacterCount` prop
  - `Textarea Wrapper` got `showCounter` prop and deprecated `showCharacterCount` prop
  - `Text List` got `type` prop and deprecated `listType` and `orderType` prop
- Props have consistent values across components and deprecated old values
  - `Icon` prop `color` got value `state-disabled` and removed `disabled` value
  - `Link Tile` prop `weight` got value `semi-bold` and deprecated `semibold` value
  - `Tabs Bar` and `Tabs` prop `weight` got value `semi-bold` and deprecated `semibold` value
  - `Tag` prop `color` got values `notification-info-soft`, `notification-warning-soft`, `notification-success-soft`,
    `notification-error-soft` and deprecated `notification-warning`, `notification-success`, `notification-error` values

#### Changed

- `Display` uses font-weight regular and font-style normal
- Partials: `getInitialStyles` matches new design language
- Partials: All component related, slotted Light DOM styles have been moved to `getInitialStyles`
- Styles: `getFocusStyle` and `pds-focus()` doesn't need `theme` parameter anymore
- Styles: `breakpoint{Base|XS|S|M|L|XL|XXL}` and `$pds-breakpoint-{base|xs|s|m|l|xl|xxl}` are provided as number without
  unit (px)
- `Link Tile` matches new design language
- Typings for all component props start with the component name, e.g. `SwitchAlignLabel`, `TabsBarGradientColor` or
  `LinkPureIcon`
- `Icon` prop `color` value `disabled` is renamed to `state-disabled`
- `Tag` prop `color` value `notification-info` is renamed to `notification-info-soft`

#### Fixed

- `Text Field Wrapper` calendar and time indicator icons respect color definition in dark theme
- `Text Field Wrapper` has correct height when type date or time is used
- Partials: Typings of return value with and without options parameter
- `Modal` scrolling behavior on mouse drag

#### Removed

- `Heading`: value `xxx-large` for prop `size`
- Styles: `headingXXXLargeStyle` and `$pds-heading-xxx-large`
- Styles: `fontSizeHeadingXXLarge` and `$pds-font-size-heading-xx-large`

### [3.0.0-alpha.2] - 2023-02-27

#### 🤖 Property deprecations 🤖

##### Carousel:

- Prop `wrap-content` is deprecated.

```diff
- <p-carousel wrap-content="true"></p-carousel>
+ <p-carousel></p-carousel>
```

##### Divider:

- Prop values `neutral-contrast-low | neutral-contrast-medium | neutral-contrast-high` of `color` prop are deprecated.

```diff
- <p-divider color="neutral-contrast-low"></p-divider>
+ <p-divider color="contrast-low"></p-divider>

- <p-divider color="neutral-contrast-medium"></p-divider>
+ <p-divider color="contrast-medium"></p-divider>

- <p-divider color="neutral-contrast-high"></p-divider>
+ <p-divider color="contrast-high"></p-divider>
```

#### Changed

- `Divider`, `Button Group`, `Carousel` and `Text List` match new design language
- Background color of `Scroller`'s `prev` and `next` buttons in dark theme
- Partials: Removed deprecated `withoutTags` option for all partials, please use `format: 'jsx'` instead
- `Content Wrapper` default value of prop `width` has changed from `basic` to `extended`

#### Added

- `Model Signature`
- Props `align-header` and `width` for `Carousel`
- Vue: plugin functions `createPorscheDesignSystem` and `usePorscheDesignSystemPlugin`

#### Fixed

- `Radio Button Wrapper` keyboard arrow navigation
- `Button Pure` and `Link Pure` lagging active state background when scrolling on iOS

### [3.0.0-alpha.1] - 2023-02-16

#### Added

- Porsche Next font supports Vietnamese charset
- Prop `color` of `Icon` supports `disabled`
- React: `patchRemixRunProcessBrowserGlobalIdentifier` binary to support SSR components with Remix

#### Changed

- `Stepper Horizontal` matches new design language
- Styles: Optimize design tokens "spacing", "typography" and "theme" provided by styles sub-package
  `@porsche-design-system/components-{js|angular|react|vue}/styles`
- Styles: Use calc() instead of max() to calculate padding for `gridStyle` (JS) and `pds-grid()` (SCSS)
- Styles: `gridStyle` (JS) and `pds-grid()` (SCSS) uses optimized grid gap

### [3.0.0-alpha.0] - 2023-02-08

#### Note to the new `v3` major release of the Porsche Design System

With the new **Porsche Design Language** comes a lot of changes regarding layout and design principles. To keep
refactoring efforts as low as possible when upgrading from `v2` to `v3`, **breaking changes** were avoided as far as
possible. Nevertheless, there are a few breaking changes and some more deprecations which should receive attention.

#### 👹 Breaking Changes 👹

##### Button:

- Removed deprecated prop `tabbable`.

```diff
- <p-button tabbable="false">Some label</p-button>
+ <p-button tabindex="-1">Some label</p-button>
```

- Default value of prop `icon` has changed from `arrow-head-right` to `none`. Therefore, the `icon` property **must** be
  set if the component has the `hide-label` property.

```diff
- <p-button hide-label="true">Some label</p-button>
+ <p-button hide-label="true" icon="arrow-right">Some label</p-button>

- <p-button hide-label="{ base: true, m: false }">Some label</p-button>
+ <p-button hide-label="{ base: true, m: false }" icon="arrow-right">Some label</p-button>
```

##### Button Pure:

- Removed `subline` slot (visually not intended anymore).

```diff
<p-button-pure>
  Some label
-   <p slot="subline">Some Subline</p>
</p-button-pure>
```

- Removed deprecated prop `tabbable`.

```diff
- <p-button-pure tabbable="false">Some label</p-button-pure>
+ <p-button-pure tabindex="-1">Some label</p-button-pure>
```

##### Icon:

- Value `inherit` for prop `color` works slightly different to the previous major version. A CSS filter is required to
  apply custom coloring to take advantage of using an SVG embedded in an `<img/>` for better SSR support and loading
  performance in general.

```diff
- <p-icon color="inherit" style="color: white;"></p-icon>
+ <p-icon color="inherit" style="filter: invert(100%);"></p-icon>
```

- Camel case syntax for `name` prop isn't supported, please use param case syntax instead (TypeScript typings have been
  updated too).

```diff
- <p-icon name="arrowRight"></p-icon>
+ <p-icon name="arrow-right"></p-icon>
```

##### Link:

- Default value of prop `icon` has changed from `arrow-head-right` to `none`. Therefore, the `icon` property **must** be
  set if the component has the `hide-label` property.

```diff
- <p-link href="#" hide-label="true">Some label</p-link>
+ <p-link href="#" hide-label="true" icon="arrow-right">Some label</p-link>

- <p-link href="#" hide-label="{ base: true, m: false }">Some label</p-link>
+ <p-link href="#" hide-label="{ base: true, m: false }" icon="arrow-right">Some label</p-link>
```

##### Link Pure:

- Removed `subline` slot (visually not intended anymore).

```diff
<p-link-pure href="#">
  Some label
-   <p slot="subline">Some Subline</p>
</p-link-pure>
```

##### Marque:

- Removed `variant` property.

```diff
- <p-marque variant="75-years"></p-marque>
+ <p-marque></p-marque>
// or even better, replace component by wordmark
+ <p-wordmark></p-wordmark>
```

##### Switch:

- Removed deprecated prop `tabbable`.

```diff
- <p-switch tabbable="false">Some label</p-switch>
+ <p-switch tabindex="-1">Some label</p-switch>
```

##### Partials:

- `getIconLinks()` partial accepts only param-cased icon names.

```diff
- require('@porsche-design-system/components-js/partials').getIconLinks({ icons: ['arrowRight'] })

+ require('@porsche-design-system/components-js/partials').getIconLinks({ icons: ['arrow-right'] })
```

##### CSS global scope:

- Changed naming of CSS global variables names.

```diff
- --p-animation-duration__spinner
- --p-animation-duration__banner
+ --p-animation-duration
```

#### 🤡 Component deprecations 🤡

All deprecated components are refactored to match the new design language, therefor it's technically not breaking, but
we highly recommend to migrate to the mentioned alternative, since those deprecated components will be removed with next
major version.

##### Content Wrapper:

- Component is deprecated and will be removed with the next major release. Please use **[Porsche Grid](styles/grid)**
  instead, which is based on [CSS Grid](https://css-tricks.com/snippets/css/complete-guide-grid) covering the specific
  layout needs for a harmonic appearance across all digital Porsche touch-points.

##### Flex:

- Component is deprecated and will be removed with the next major release. In general, please use native
  [CSS Flex](https://css-tricks.com/snippets/css/a-guide-to-flexbox) instead for better performance and more
  standardized layout technique.

##### Grid:

- Component is deprecated and will be removed with the next major release. In general, please use native
  [CSS Grid](https://css-tricks.com/snippets/css/complete-guide-grid) in combination with
  **[Porsche Grid](styles/grid)** instead for better performance and more standardized layout technique.

##### Headline:

```diff
- <p-headline>The quick brown fox jumps over the lazy dog</p-headline>
+ <p-heading>The quick brown fox jumps over the lazy dog</p-heading>
```

##### Link Social:

- Component is deprecated and will be removed with the next major release. Please use the **[Link](components/link)**
  component instead.

#### 🤖 Property deprecations 🤖

All deprecated properties are still present without any effect, therefor it's technically not breaking, but we highly
recommend to migrate and remove the deprecated props since those ones will be removed with next major version.

##### Button Pure:

- Prop `weight` is deprecated, only regular font weight will be applied.

```diff
- <p-button-pure weight="thin">Some label</p-button-pure>
- <p-button-pure weight="regular">Some label</p-button-pure>
- <p-button-pure weight="semibold">Some label</p-button-pure>
- <p-button-pure weight="bold">Some label</p-button-pure>
+ <p-button-pure>Some label</p-button-pure>
```

##### Content Wrapper (deprecated):

- Prop `theme` and `background-color` are deprecated.

```diff
- <p-content-wrapper theme="dark" background-color="default">Some content</p-content-wrapper>
+ <p-content-wrapper>Some content</p-content-wrapper>
```

##### Grid (deprecated):

- The `gutter` property is deprecated and has no effect anymore. Instead, a fluid gutter depending on the viewport width
  is used.

```diff
- <p-grid gutter="16">Some content</p-grid>
- <p-grid gutter="24">Some content</p-grid>
- <p-grid gutter="36">Some content</p-grid>
+ <p-grid>Some content</p-grid>
```

##### Icon:

- Prop `lazy` is deprecated.

```diff
- <p-icon lazy="true"></p-icon>
+ <p-icon></p-icon>
```

##### Link Pure:

- Prop `weight` is deprecated, only regular font weight will be applied.

```diff
- <p-link-pure href="#" weight="thin">Some label</p-link-pure>
- <p-link-pure href="#" weight="regular">Some label</p-link-pure>
- <p-link-pure href="#" weight="semibold">Some label</p-link-pure>
- <p-link-pure href="#" weight="bold">Some label</p-link-pure>
+ <p-link-pure href="#">Some label</p-link-pure>
```

##### Segmented Control:

- Prop `background-color` is deprecated.

```diff
- <p-segmented-control background-color="background-surface">
   <p-segmented-control-item value="xs">XS</p-segmented-control-item>
   <p-segmented-control-item value="s">S</p-segmented-control-item>
 </p-segmented-control>
+ <p-segmented-control>
   <p-segmented-control-item value="xs">XS</p-segmented-control-item>
   <p-segmented-control-item value="s">S</p-segmented-control-item>
 </p-segmented-control>
```

#### 👾 Property value deprecations 👾

All deprecated values are mapped to new ones, therefor it's technically not breaking, but we highly recommend to migrate
to the new values since those ones will be removed with next major version.

##### Banner:

- Prop value `fluid` of `width` prop is deprecated.

```diff
- <p-banner width="fluid"></p-banner>
+ <p-banner></p-banner>
```

- Prop value `neutral` of `state` prop is deprecated.

```diff
- <p-banner state="neutral">
  <span slot="title">Some banner title</span>
  <span slot="description">Some banner description. You can also add inline <a href="https://porsche.com">links</a> to route to another page.</span>
 </p-banner>
+ <p-banner state="info">
  <span slot="title">Some banner title</span>
  <span slot="description">Some banner description. You can also add inline <a href="https://porsche.com">links</a> to route to another page.</span>
 </p-banner>
```

##### Content Wrapper:

- Prop value `fluid` of `width` prop is deprecated.

```diff
- <p-content-wrapper width="fluid">Some content</p-content-wrapper>
+ <p-content-wrapper>Some content</p-content-wrapper>
```

##### Icon:

- Prop values
  `brand | default | neutral-contrast-low | neutral-contrast-medium | neutral-contrast-high | notification-neutral` of
  `color` prop are deprecated.

```diff
- <p-icon color="brand"></p-icon>
+ <p-icon color="primary"></p-icon>

- <p-icon color="default"></p-icon>
+ <p-icon color="primary"></p-icon>

- <p-icon color="neutral-contrast-low"></p-icon>
+ <p-icon color="contrast-low"></p-icon>

- <p-icon color="neutral-contrast-medium"></p-icon>
+ <p-icon color="contrast-medium"></p-icon>

- <p-icon color="neutral-contrast-high"></p-icon>
+ <p-icon color="contrast-high"></p-icon>

- <p-icon color="neutral-contrast-neutral"></p-icon>
+ <p-icon color="contrast-info"></p-icon>
```

##### Inline Notification:

- Prop value `neutral` of `state` prop is deprecated.

```diff
- <p-inline-notification state="neutral"></p-inline-notification>
+ <p-inline-notification state="info"></p-inline-notification>
```

##### Tag:

- Prop value `notification-neutral | neutral-contrast-high | background-default` of `color` prop is deprecated.

```diff
- <p-tag color="notification-neutral">Color label</p-tag>
+ <p-tag color="notification-info">Color label</p-tag>

- <p-tag color="neutral-contrast-high">Color label</p-tag>
+ <p-tag color="primary">Color label</p-tag>

- <p-tag color="background-default">Color label</p-tag>
+ <p-tag color="background-base">Color label</p-tag>
```

##### Tag Dismissible:

- Prop value `background-default` of `color` prop is deprecated.

```diff
- <p-tag-dismissible color="background-default">Color label</p-tag-dismissible>
+ <p-tag-dismissible color="background-base">Color label</p-tag-dismissible>
```

##### Text:

- Prop value `thin | semibold` of `weight` prop is deprecated.

```diff
- <p-text weight="thin">Some text</p-text>
+ <p-text>Some text</p-text>

- <p-text weight="semibold">Some text</p-text>
+ <p-text weight="semi-bold">Some text</p-text>
```

- Prop value
  `brand | default | neutral-contrast-low | neutral-contrast-medium | neutral-contrast-high | notification-neutral` of
  `color` prop is deprecated.

```diff
- <p-text color="brand">Some text</p-text>
+ <p-text>Some text</p-text>

- <p-text color="default">Some text</p-text>
+ <p-text>Some text</p-text>

- <p-text color="neutral-contrast-low">Some text</p-text>
+ <p-text color="contrast-low">Some text</p-text>

- <p-text color="neutral-contrast-medium">Some text</p-text>
+ <p-text color="contrast-medium">Some text</p-text>

- <p-text color="neutral-contrast-high">Some text</p-text>
+ <p-text color="contrast-high">Some text</p-text>

- <p-text color="notification-neutral">Some text</p-text>
+ <p-text color="notification-info">Some text</p-text>
```

##### ToastManager:

- Prop value `neutral` of `state` parameter is deprecated.

```diff
- …addMessage({ text: `Some message`, state: 'neutral' })
+ …addMessage({ text: `Some message`, state: 'info' })
```

#### Added

- `Display` component
- `Heading` component
- Prop `underline` for `Link Pure`
- Prop `theme` for `Checkbox Wrapper`, `Radio Button Wrapper`, `Popover`, `Tag Dismissible`, `Textarea Wrapper`,
  `Text Field Wrapper` and `Fieldset Wrapper`
- Prop `size` for `Icon` supports `x-small` and `x-large`
- Prop `size` for `Accordion` `compact="true"` supports `medium`

#### Changed

- `Spinner`, `Icon`, `Link Pure`, `Button Pure`, `Link`, `Link Social`, `Button`, `Checkbox Wrapper`,
  `Radio Button Wrapper`, `Popover`, `Modal`, `Select Wrapper`, `Tag`, `Tag Dismissible`, `Textarea Wrapper`,
  `Inline Notification`, `Banner`, `Toast`, `Grid`, `Flex`, `Pagination`, `Scroller`, `Accordion`, `Text`,
  `Text Field Wrapper`, `Content Wrapper`, `Segmented Control`, `Tabs`, `Tabs Bar`, `Headline` and `Fieldset Wrapper`
  match new design language
- `Icon` supports
  `primary | contrast-low | contrast-medium | contrast-high | notification-success | notification-warning | notification-error | notification-info | inherit`
  for `color` prop
- Default value of prop `width` of `Banner` has changed from `basic` to `extended`
- Default value of prop `action-icon` of `Inline Notification` has changed from `arrow-head-right` to `arrow-right`
- Default value of prop `name` of `Icon` has changed from `arrow-head-right` to `arrow-right`
- Default value of prop `variant` of `Link` and `Button` has changed from `secondary` to `primary`

#### Removed

- Custom slotted CSS for mostly all components. Equivalent styles are now provided by `getInitialStyles()` partial
  instead.
- `applyNormalizeStyles` option from `getInitialStyles()` partial which is applied by default now.

### [2.20.0] - 2023-02-06

### [2.20.0-rc.1] - 2023-02-06

### [2.20.0-rc.0] - 2023-01-30

#### Added

- `applyNormalizeStyles` option for `getInitialStyles()` partial which includes basic css styles for Light DOM

### [2.19.1-rc.1] - 2023-01-18

#### Added

- `jsdom-polyfill` subpackage is available at `@porsche-design-system/components-{js|angular|react|vue}/jsdom-polyfill`
  and can be used to have working web components in jsdom based tests (e.g. jest)
- `testing` subpackage is available at `@porsche-design-system/components-{js|angular|react|vue}/testing` to provide
  `getByRoleShadowed`, `getByLabelTextShadowed` and `getByTextShadowed` utilities which use `@testing-library/dom`
  queries internally to support Shadow DOM
- Validation if `prefix` is already reserved by a different version upon initialization of the Porsche Design System

#### Fixed

- `componentsReady()` waits for Porsche Design System being initialized before checking components which can happen in
  certain test scenarios without partials

### [2.19.1-rc.0] - 2023-01-18

#### Fixed

- Bug in `@porsche-design-system/components-react/ssr` where in some cases during SSG an error was thrown when
  components render their children conditionally

### [2.19.0] - 2022-12-22

### [2.19.0-rc.2] - 2022-12-22

### [2.19.0-rc.1] - 2022-12-22

#### Fixed

- `Stepper Horizontal` calculation of scroll position when used within any parent that has a margin or padding

### [2.19.0-rc.0] - 2022-12-21

#### Added

- Vue: typed components are available via the `@porsche-design-system/components-vue` package

#### Fixed

- `Modal` focus cycle when pressing Shift Tab right after it was opened

### [2.18.0] - 2022-12-15

### [2.18.0-rc.2] - 2022-12-14

#### Added

- Validation to ensure crucial partials are used.  
  **Disclaimer:** The Porsche Design System will **not** inject its initial styles anymore. Please use the
  `getInitialStyles()` partial to reduce flash of unstyled content (FOUC) as described here:
  [getInitialStyles() documentation](https://designsystem.porsche.com/latest/partials/initial-styles)

#### Changed

- `line-height` calculation for all components is handled CSS only now by using `ex`-unit in combination with `calc()`
  which gives the best performance, the easiest possible integration and respects UI best practices in having **larger**
  `line-height` values for **small** `font-size` definitions and **smaller** `line-height` values for **larger**
  `font-size` definitions. The calculated values by CSS slightly differ compared to the ones calculated by JavaScript,
  which might result in minor visual changes.

#### Fixed

- Screen reader announcements of `Textfield` and `Textarea` in `counter` mode
- Screen reader announcements in `Select Wrapper`

### [2.18.0-rc.1] - 2022-11-24

#### Added

- `Carousel` now has a `rewind` property, better prev/next icons, a `max-width` for `heading` and `description` and
  support for slotted `description`

#### Fixed

- `Select Wrapper` height if text is zoomed up to 200%

### [2.18.0-rc.0] - 2022-11-17

#### Added

- SSR/SSG ready components using Declarative Shadow DOM for Next JS are shipped via
  `@porsche-design-system/components-react/ssr`. To use it simply change your imports.

**Important:** make sure to apply the new `getDSRPonyfill()` partial right before your closing `</body>` tag. More
information can be found here:
[getDSRPonyfill() documentation](https://designsystem.porsche.com/latest/partials/dsr-ponyfill)

```diff
- import { PorscheDesignSystemProvider, PButton, ... } from '@porsche-design-system/components-react';
+ import { PorscheDesignSystemProvider, PButton, ... } from '@porsche-design-system/components-react/ssr';
+ import { getDSRPonyfill } from '@porsche-design-system/components-react/partials';
```

#### Changed

- Improve height calculation for `Accordion`
- Slotted anchor support for `Link Pure` is stricter (In case slotted `<a>` is used it must be a direct child of
  `Link Pure`)
- `getFontLinks()` partial now has `{ weights: ['regular', 'semi-bold'] }` for a default

### [2.17.0] - 2022-10-31

### [2.17.0-rc.0] - 2022-10-31

#### Added

- `Link Tile`

#### Fixed

- `Scroller` bug where scrollable content was not fully hidden by the gradient, when zoomed into the page.

#### Changed

- Removed `!important` keyword from css property `display` of `Link Pure` and `Button Pure`

### [2.16.3] - 2022-10-21

### [2.16.3-rc.0] - 2022-10-21

#### Fixed

- `Button Pure` and `Link Pure` error when using `size="inherit"` and `icon="none"`

#### Changed

- Replaced all internal usage of `Text` and `Headline` components

### [2.16.2] - 2022-09-15

### [2.16.2-rc.0] - 2022-09-15

#### Fixed

- Issue with `Popover` where drop-shadow is not shown correctly in Chrome >= 105
- Issue with `Carousel` and `wrap-content="true"` where the layout was out of sync with `Content Wrapper` for
  viewports >= 1760px.
- `Select Wrapper` with custom dropdown keeps attribute changes of native select options in sync if changed
  programmatically

### [2.16.1] - 2022-09-09

#### Fixed

- Issue with `Options` typing import for `Carousel`

### [2.16.0] - 2022-09-08

### [2.15.1-rc.1] - 2022-09-08

#### Added

- `Carousel`
- `Scroller`

#### Changed

- `Stepper Horizontal` now has `size` property
- `Stepper Horizontal` uses improved focus behavior in case it becomes scrollable and scroll indicators are centered
  correctly.
- `Tabs Bar` uses improved focus behavior in case it becomes scrollable and scroll indicators are centered correctly.

### [2.15.1-rc.0] - 2022-08-24

#### Fixed

- `Radio Button Wrapper` visual selection change bug in Safari >= 15.5

### [2.15.0] - 2022-08-22

### [2.15.0-rc.1] - 2022-08-18

#### Changed

- Downgraded `@angular` to `v13` to ensure backwards compatibility of `@porsche-design-system/components-angular`

### [2.15.0-rc.0] - 2022-08-16

#### Fixed

- `Popover` visual shadow bug in Safari
- `Stepper Horizontal Item` bug where pseudo styles of the counter element were overridable

### [2.15.0-beta.0] - 2022-08-05

#### Fixed

- `Tabs` & `Tabs Bar` `size` property when using `BreakpointCustomizable`

#### Changed

- `Modal` uses poly fluid sizing for outer spacing
- `Banner` uses poly fluid sizing for outer spacing
- `Content Wrapper` uses poly fluid sizing for inner spacing
- `Modal` min-width is slightly updated to perfectly fit into content area of `Content Wrapper` at 320px viewport width

#### Added

- Validation of properties for all components
- `Text Field Wrapper` with `input type="search"` is clearable via Escape key and custom clear button across browsers
- `Text Field Wrapper` with `input type="search"` shows a "Locate me" button when `actionIcon="locate"` is set, emits
  the `action` event on click and can be put into a loading state via `actionLoading="true"`

### [2.14.0] - 2022-07-11

### [2.14.0-rc.1] - 2022-07-11

### [2.14.0-rc.0] - 2022-07-11

#### Added

- `getBrowserSupportFallbackScript()` partial supporting `cdn` and `format` options as replacement for
  `includeOverlay()` of `@porsche-design-system/browser-notification` npm package
- `getCookiesFallbackScript()` partial supporting `cdn` and `format` options as replacement for `includeCookieOverlay()`
  of `@porsche-design-system/browser-notification` npm package

#### Changed

- `getMetaTagsAndIconLinks()` partial to return `theme-color` meta tags with `prefers-color-scheme: {light|dark}` media
  query

### [2.13.0] - 2022-06-23

### [2.13.0-rc.5] - 2022-06-23

#### Fixed

- `Stepper Horizontal Item` `state` validation
- `Button` and `Link` with `theme="dark" variant="tertiary"` and `Tag Dismissible` bug on Safari < v15.5 where wrong
  colors on hover were shown

### [2.13.0-rc.4] - 2022-06-22

#### Added

- `Stepper Horizontal`

### [2.13.0-rc.3] - 2022-06-22

#### Added

- `Segmented Control`

### [2.13.0-rc.2] - 2022-06-21

### [2.13.0-rc.1] - 2022-06-21

### [2.13.0-rc.0] - 2022-06-21

#### Changed

- `Button`, `Button Pure` and `Switch` apply `aria-disabled="true"` instead of `disabled` attribute to native button
  internally in case `disabled` and/or `loading` property is set

### [2.12.1] - 2022-05-25

### [2.12.1-rc.0] - 2022-05-25

#### Fixed

- Issue with `JssStyle` typing import

### [2.12.0] - 2022-05-19

#### Changed

- npm package is prepared for public release on [npmjs.org](https://npmjs.com)

### [2.12.0-rc.2] - 2022-05-12

### [2.12.0-rc.1] - 2022-05-11

### [2.12.0-rc.0] - 2022-05-04

#### Added

- `Table Head Cell` now has a `multiline` property

#### Changed

- `Headline` has no `hypens` / `overflow-wrap` style by default
- Partials now throw an exception if they are executed in browser

#### Fixed

- Exception in `Headline`, `Select Wrapper`, `Text` and `Text List` when changing `theme` prop from `dark` to `light`
- `getInitialStyles()` partial now returns `.hydrated` styles, too

### [2.11.0-skeletons] - 2022-04-21

### [2.11.0] - 2022-04-21

### [2.11.0-rc.0] - 2022-04-20

#### Added

- `Tag`
- `Tag Dismissible`

### [2.10.0-skeletons] - 2022-04-13

### [2.10.0] - 2022-04-13

### [2.9.3-rc.1] - 2022-04-06

#### Added

- `Text Field Wrapper` now has a `showCharacterCount` property which can be used to hide the character count when a
  `maxLength` attribute is set on the wrapped `input`.
- `Textarea Wrapper` now has a `showCharacterCount` property which can be used to hide the character count when a
  `maxLength` attribute is set on the wrapped `textarea`.

### [2.9.3-rc.0-skeletons] - 2022-03-29

### [2.9.3-rc.0] - 2022-03-28

#### Added

- `Text Field Wrapper` supports `unit` property on `input type="text"`
- `Marque` optional configurable clickable/focusable area by defining padding on host element

#### Fixed

- `Tabs Item` improved accessibility
- Angular: circular dependency in development mode in `2.9.2-skeletons`

### [2.9.2-skeletons] - 2022-03-24

#### Added

- **[EXPERIMENTAL]** `getInitialStyles` partial now accepts a `skeletonTagNames` array of component names that will
  initially have skeleton styles while the Porsche Design System is loading
- **[EXPERIMENTAL]** `Button`, `Button Pure`, `Checkbox Wrapper`, `Fieldset Wrapper`, `Link`, `Link Pure`,
  `Link Social`, `Radio Button Wrapper`, `Select Wrapper`, `Text Field Wrapper`, `Textarea Wrapper` can now have initial
  skeleton styles when passed as `skeletonTagNames` to the `getInitialStyles` partial

### [2.9.2] - 2022-03-24

### [2.9.2-rc.1] - 2022-03-23

#### Fixed

- Bug caused by Chrome where hover styles of `Link Pure` are not displayed correctly

### [2.9.2-rc.0] - 2022-03-22

#### Added

- Normalized font behavior (`hyphen`, `overflow-wrap` and `text-size-adjust`) across components

#### Fixed

- `Modal` scrolling and pinch to zoom on iOS
- `Modal` initial position if scrollable
- `Table Head Cell` sort icon `asc` + `desc`

### [2.9.1] - 2022-03-10

### [2.9.1-rc.0] - 2022-03-09

#### Added

- Styles for slotted `<button>` in `Text`

#### Changed

- `Modal` heading and aria validation happens only when open

#### Fixed

- React: bundling format of partials

### [2.9.0] - 2022-02-28

### [2.9.0-rc.1] - 2022-02-25

#### Fixed

- `Modal` focus trap respecting elements in shadow DOM and dynamically added/removed elements on first level
- `Tabs Item` focus outline on click in Safari
- Error while using partials in Vanilla JS and Angular

### [2.9.0-rc.0] - 2022-02-16

#### Added

- `getFontFaceStylesheet` returns additional `<link>` tags with `rel="preconnect"` and `rel="dns-prefetch"`
- Option `format` to partials `getFontFaceStylesheet`, `getComponentChunkLinks()`, `getFontLinks()`, `getIconLinks()`,
  `getInitialStyles()`, `getLoaderScript()` and `getMetaTagsAndIconLinks()`

#### Deprecated

- The option `withoutTags` of partials `getFontFaceStylesheet`, `getComponentChunkLinks()`, `getFontLinks()`,
  `getIconLinks()`, `getInitialStyles()`, `getLoaderScript()` and `getMetaTagsAndIconLinks()` is deprecated and will be
  removed in `v3.0.0`. Please use `format: 'jsx'` instead.

```diff
- <link rel="stylesheet" href={getFontFaceStylesheet({ withoutTags: true })} crossOrigin="true" />
+ {getFontFaceStylesheet({ format: 'jsx' })}
```

### [2.9.0-beta.1] - 2022-01-27

#### Added

- `:focus-visible` content of selected Tab in `Tabs` component gets focus styling
- Improved accessibility of `Text Field Wrapper` and `Textarea Wrapper` when `maxlength` attribute is set
- `Modal` aria property
- `Modal` class for slotted elements to make content full-width

#### Changed

- `Button Pure` and `Link Pure` removed `position: relative` imposition, make sure to **not** override it with
  `position: static`

#### Fixed

- `Modal` close button styles when no heading is passed

### [2.9.0-beta.0] - 2022-01-18

#### Added

- React: `getByRoleShadowed`, `getByLabelTextShadowed` and `getByTextShadowed` utilities which uses
  `@testing-library/dom` queries internally to support Shadow DOM

#### Fixed

- React: `UnhandledPromiseRejectionWarning` when using `skipPorscheDesignSystemCDNRequestsDuringTests()`

### [2.8.0] - 2022-01-17

#### Fixed

- Accessibility issue of `Icon` component in Windows High Contrast Mode in Chromium Browser

### [2.8.0-rc.0] - 2022-01-14

#### Added

- Support for `tabindex` attribute on `Button`, `Button Pure`, `Switch`, `Link`, `Link Pure` and `Link Social`

#### Changed

- `:focus-visible` style matches outline color of `Button` while hovered

#### Deprecated

- The `tabbable` property of `Button`, `Button Pure` and `Switch` is deprecated and will be removed in `v3.0.0`. Please
  use `tabindex` instead.

```diff
- <p-button tabbable="false">Some button</p-button>
+ <p-button tabindex="-1">Some button</p-button>
```

### [2.8.0-beta.3] - 2021-12-22

#### Added

**Disclaimer:** The provided themes `light-electric` and `dark-electric` are just a proof of concept, it's **not**
accessible regarding its color contrast and might even be removed in an upcoming major release again.

- `light-electric` theme for `Switch`
- `dark-electric` theme for `Button Pure` and `Link Pure`
- Character counter to `Text Field Wrapper` and `Textarea Wrapper` if `maxlength` is present on `input type="text"` and
  `textarea`

#### Changed

- `:focus-visible` style matches outline color of `Switch` while hovered

#### Fixed

- Box model of `Button Pure`

### [2.8.0-beta.2] - 2021-12-22

#### Fixed

- `Content Wrapper` regression for `!important` style

#### Added

- Usage validation for `Link`, `Link Pure` and `Link Social`

### [2.8.0-beta.1] - 2021-12-16

#### Fixed

- `Select Wrapper` validation of select element

### [2.8.0-beta.0] - 2021-12-15

#### Changed

- Angular: increased peer dependency to `>=12.0.0 <14.0.0`

### [2.7.0] - 2021-12-14

### [2.7.0-rc.0] - 2021-12-14

#### Removed

- `offset-bottom` prop of `Toast` (use `--p-toast-position-bottom` CSS variable instead)

### [2.7.0-beta.6] - 2021-12-08

#### Added

- `Popover`

### [2.7.0-beta.5] - 2021-12-07

#### Added

**Disclaimer:** The provided theme `light-electric` is just a proof of concept, it's **not** accessible regarding its
color contrast and might even be removed in an upcoming major release again.

- `light-electric` theme for `Accordion`, `Link`, `Link Pure`, `Button`, `Button Pure`, `Tabs`, `Tabs Bar`

### [2.7.0-beta.4] - 2021-12-02

### [2.7.0-beta.3] - 2021-11-30

#### Added

- `Accordion` uses `MutationObserver` fallback when no `ResizeObserver` is available in older browsers

#### Fixed

- `Link` and `Link Social` not adapting slotted anchor to the width of the element

### [2.7.0-beta.2] - 2021-11-24

#### Added

- `Toast`

#### Fixed

- `Banner` animations respect offset correctly

### [2.7.0-beta.1] - 2021-11-16

#### Fixed

- `Headline` applies `align` and `ellipsis` prop correctly

### [2.7.0-beta.0] - 2021-11-11

#### Added

- New `aria` property for `ARIA` attribute handling for: `Button`, `Button Pure`, `Icon`, `Link`, `Link Pure`, `Marque`,
  `Spinner`

#### Fixed

- React: warnings about `useLayoutEffect` in SSR context

### [2.6.1] - 2021-11-05

#### Fixed

- Prevent breaking entire Porsche Design System due to lacking support of `ResizeObserver`, however `Accordion` still
  requires it

### [2.6.0] - 2021-11-04

#### Added

- `unit` and `unitPosition` properties to `Text Field Wrapper`

### [2.6.0-beta.0] - 2021-10-29

#### Changed

- Use `Heiti SC` (pre-installed on iOS/macOS) and `SimHei` (pre-installed on Windows) as Chinese fallback font

#### Added

- `Marque` uses `webp` images for browsers that support it
- `Inline Notification`
- `Icon` now supports `success` for `name` property

#### Fixed

- Colors of `Banner` for dark theme
- Replaced CSS `inset` property with `top`, `left`, `right` and `bottom` for browser compatibility
- Opening and closing transition of `Modal`

### [2.5.1-beta.0] - 2021-10-11

#### Fixed

- Possible exceptions when components get unmounted directly

### [2.5.0] - 2021-10-04

#### Added

- `SimHei` and `黑体` as fallback for all components' `font-family`

### [2.5.0-beta.1] - 2021-09-28

#### Changed

- React: improved render behavior of components

### [2.5.0-beta.0] - 2021-09-22

#### Added

- React: utility function `skipPorscheDesignSystemCDNRequestsDuringTests`

### [2.4.0] - 2021-09-21

### [2.4.0-beta.2] - 2021-09-21

#### Added

- `Link Social` and `Icon` now support `kakaotalk`, `naver`, `reddit` and `tiktok`
- JSS caching mechanism to improve style performance

#### Changed

- Alignment of `linkedin` icon
- Improved accessibility of `Select Wrapper`
- `Icon` loading behaviour to non-blocking, components using the `Icon` will no longer wait for it to load
- Validation messages of `Fieldset Wrapper` have now an additional icon representing the validation state

#### Fixed

- Box model of `Link Pure`
- Focus of `Link Pure` with slotted anchor and hidden label
- Focus cycling of `Modal` without focusable children
- Suppress CORS error

### [2.4.0-beta.1] - 2021-08-26

#### Added

- `active` property to `Button Pure`

### [2.4.0-beta.0] - 2021-08-26

#### Added

- `icon` property of `Button Pure` and `Link Pure` was extended by `none` value
- `alignLabel` and `stretch` property to `Button Pure` and `Link Pure`

#### Changed

- Improved `:focus-visible` and `:hover:focus-visible` colors for `Link Social` and `Link`
- Improved slotted `<a>` coloring in dark theme for `Link Social` and `Link`
- Validation messages of `Checkbox Wrapper`, `Radio Button Wrapper`, `Select Wrapper`, `Textarea Wrapper` and
  `Text Field Wrapper` have now an additional icon representing the validation state
- `Modal` backdrop behavior to close modal on mouse-down

#### Fixed

- Slotted `<a>` coloring in dark theme for `Text`, `Headline`, `Text List`, `Banner`, `Select Wrapper` and `Link Pure`
- Wrong background color of scrollable `Modal`'s backdrop in Safari

### [2.3.0] - 2021-07-28

### [2.3.0-beta.3] - 2021-07-28

#### Changed

- `Accordion` reduce paddings, vertically align carets to the first heading row, adjust border color and hover styles

#### Fixed

- `Text Field Wrapper` accessibility of type password and search

### [2.3.0-beta.2] - 2021-07-15

#### Added

- `Checkbox Wrapper`, `Radio Button Wrapper`, `Select Wrapper`, `Textarea Wrapper` and `Text Field Wrapper` now reflect
  changes of the `required` attribute on their child component
- `multiline` property to `Table Cell`
- Partial function `getLoaderScript()` to initialize Porsche Design System as early as possible

#### Fixed

- `Table Head Cell` uses semi bold instead of bold as font weight
- Transition of `Modal`

### [2.3.0-beta.1] - 2021-07-08

#### Added

- `Accordion`

#### Changed

- Removed initial delay of `Banner`

### [2.3.0-beta.0] - 2021-07-01

#### Added

- `Table`
- Angular: export types from package root
- Accessibility icon

#### Changed

- `Button`, `Button Pure` and `Switch` are now focusable while in `loading` state
- `Text` and `Headline` inherits white-space CSS property
- React: sync component props via property instead of attribute

#### Fixed

- Angular: support `"strictTemplates": true` option in `tsconfig.json`
- Use correct icon for `arrow-last` and `arrow-first` in `Icon`, `Button` and `Link` components

### [2.2.1] - 2021-06-08

#### Changed

- Optimize vertical alignment of `Modal`

#### Fixed

- URL in inject global style warning

### [2.2.1-beta.1] - 2021-06-02

#### Fixed

- Margin of `Tabs Bar` within `Tabs` for Firefox and Safari
- SVG of `Icon` is not removed after prop change, e.g. on color change
- Fullscreen behavior of `Modal` on screens larger than 1760px

### [2.2.0] - 2021-05-19

#### Fixed

- `Text` inside `Button` now has the proper size on iOS Safari when changing to and from landscape mode
- `Banner` can now be re-opened after closing
- Closing one `Banner` will not close other `Banners` on the site

### [2.2.0-beta.2] - 2021-05-12

#### Fixed

- `Select Wrapper` value changes are now reflected correctly
- `Select Wrapper` dark theme background color if used with `filter` prop

### [2.2.0-beta.1] - 2021-05-05

#### Added

- Partial function `getIconLinks()` to preload Porsche Design System Icons

#### Fixed

- `Text Field Wrapper` spacing in Safari

### [2.2.0-beta.0] - 2021-05-05

#### Added

- Partial function `getMetaTagsAndIconLinks()` to simplify cross device fav and meta icons

### [2.1.0] - 2021-05-03

### [2.1.0-beta.0] - 2021-05-03

#### Added

- `Switch`

#### Changed

- `Text` automatically breaks words/strings into new line being too long to fit inside their container
- `Headline` automatically breaks words/strings into new line being too long to fit inside their container
- Extended `Fieldset Wrapper` with `labelSize`, `required`, `state` and `message` properties. If the `Fieldset Wrapper`
  is set to required only the label of the **Fieldset Wrapper** gets an asterisk. It is removed from all wrapped child
  components, as long as they are Porsche Design System form elements.

### [2.0.3] - 2021-04-28

### [2.0.3-beta] - 2021-04-28

#### Fixed

- Angular: events firing twice in `Pagination`, `Modal`, `Tabs`, `Tabs Bar` and `Banner` component

### [2.0.2] - 2021-04-21

### [2.0.2-beta.0] - 2021-04-20

#### Fixed

- TypeScript build errors due to duplicate declarations in `types.d.ts`

### [2.0.1] - 2021-04-16

#### Fixed

- Visual appearance of `Checkbox Wrapper` in iOS Safari
- A bug where `Text Field Wrapper` would throw an error when reattaching to DOM too quickly
- Visual bug in Firefox when zooming out `Text Field Wrapper`, `Checkbox Wrapper` and `Textarea Wrapper`
- Angular: streamline component styles in dark theme

#### Changed

- Aligned focus states of `Checkbox Wrapper` and `Radio Button Wrapper` across browsers

### [2.0.0] - 2021-04-13

In keeping with [Semver](https://semver.org/), Porsche Design System v2.0.0 was released due to changes in the API,
fundamental changes in loading behavior and others. With our new major version `v2.0.0` there are some important changes
that you should watch out for. To make the migration from `v1.5.x` to our current `v2.0.0` easier, we offer a few
guidelines.

## General changes / improvements:

#### All components, icons, fonts, styles and marque of the Porsche Design System are loaded versioned and chunked from a central CDN

This way all web based digital Porsche products share and use the cached and versioned assets regardless of the JS
framework used to improve loading performance across the Porsche group. Only a tiny (1.4kb sized) Porsche Design System
loader script gets bundled into your application code. Everything else gets loaded versioned, cached and chunked from a
central CDN ([read more](https://designsystem.porsche.com/latest/performance/cdn)). However, this also means that you
will need an **Internet connection** to render the components in a browser (possibly relevant for development stage or
intranet applications).

#### Enabling Micro Frontend Architecture

In case of a micro-frontend architecture, multiple instances and versions of the Porsche Design System can be combined
in a final application by configurable prefixing technique of the Porsche Design System components during runtime.
Please refer to our framework specific guidelines
[Vanilla JS](https://designsystem.porsche.com/latest/start-coding/vanilla-js),
[Angular](https://designsystem.porsche.com/latest/start-coding/angular) and
[React](https://designsystem.porsche.com/latest/start-coding/react).

#### Prevent Flash of Unstyled Content (FOUC) and Flash of Unstyled Text (FOUT)

To prevent FOUC/FOUT, the Porsche Design System offers various partials as part of the
`@porsche-design-system/components-{js|angular|react}` package to ensure all necessary Porsche Design System fonts and
components are fully loaded. If you've used the `@porsche-design-system/partials` package previously, stop using it and
replace the integration with the partials provided by `@porsche-design-system/components-{js|angular|react}` package.
Have a look at our [FOUC/FOUT guidelines](https://designsystem.porsche.com/latest/performance/loading-behaviour).

```diff
- <%= require('@porsche-design-system/partials').getPorscheDesignSystemCoreStyles() %>
+ <%= require('@porsche-design-system/components-{js|angular|react}/partials').getInitialStyles() %>

- <%= require('@porsche-design-system/partials').getFontFaceCSS() %>
+ <%= require('@porsche-design-system/components-{js|angular|react}/partials').getFontFaceStylesheet() %>

- <link rel="preload" href="path/to/webfont/nameOfWebFontFile" as="font" type="font/woff2" crossorigin />
+ <%= require('@porsche-design-system/components-{js|angular|react}/partials').getFontLinks({ weights: ['regular', 'semi-bold'] }) %>
```

#### Added support for China CDN

Our CDN is configured to forward requests to Chinese CDN automatically when necessary. So you're good to go without any
configuration or multiple region specific builds of your application. However, if you are aiming for the maximum
possible performance in China, you can configure which CDN the Porsche Design System must use. Please follow our
[CDN guidelines](https://designsystem.porsche.com/latest/performance/cdn) for more information.

#### New/optimized components

- **Tabs**
- **Tabs Bar**
- **Banner**
- **Modal**
- Headline
- Select
- Pagination
- Button
- Button Pure
- Link
- Link Pure
- Spinner
- Checkbox
- Radio Button

#### Improved TypeScript support for Angular and React

To ensure the best possible typing support, we have refactored our Angular and React wrappers which integrate the native
web components of the Porsche Design System.

#### componentsReady() works reliable

Because the Porsche Design System components get loaded async at the time they are needed, it might be relevant within
your application or test automation to know when those have been initialized. Therefore, we provide in all three
`@porsche-design-system/components-{js|angular|react}')` packages a reliable helper function `componentsReady()`.
[Read more about it](https://designsystem.porsche.com/latest/helpers/components-ready).

#### Removed "blur on focus"

Now focus styling is only applied when you navigate through keyboard and ignored by mouse interaction for browsers
supporting `:focus-visible` otherwise it will fallback to `:focus` CSS implementation.

#### Changed focus styling for a better compromise between accessibility and visual appearance

Color and outline of general focus styling has changed to `currentColor` for light/dark theme with an outline of 1px
width/offset. If you have custom components build with the usage of our `@porsche-design-system/utilities` package then
update it to the latest version.

#### Improved geometry of Porsche Next font

For better alignment and readability we've changed the geometry of the Porsche Next font which results in a visual
change of font size and spacing.

#### Dropped support for IE11 and EdgeHTML according to Porsche's official browser strategy 2021

If you still need to support these browsers, you have to stick to `v1.5.x`. We offer a Browser Notification package
`@porsche-design-system/browser-notification` to alert users that these browsers are no longer supported. It supports a
blocking layer (to be used with Porsche Design System `v2.x`), or a dismissible banner (to be used with Porsche Design
System `v1.x`). Please refer to our
[Browser compatibility guidelines](https://designsystem.porsche.com/latest/help/browser-compatibility).

#### Changed default type of Button and Button Pure

To be in sync with native `<button>` behavior we've changed the default `type` of **Button** and **Button Pure**
component. Those components will render a button within their Shadow DOM as `<button type="submit">` ( previously
`<button type="button">`).

- `submit`: The button submits the form data to the server. This is the default if the attribute is not specified for
  buttons associated with a `<form>`, or if the attribute is an empty or invalid value.
- `button`: The button has no default behavior, and does nothing when pressed by default. It can have client-side
  scripts listen to the element's events, which are triggered when the events occur.

#### Changed support for wrapped links around Link, Link Pure and Link Social component

Due to the support for setting links (`<a href="#">`) in our **Link**, **Link Pure** and **Link Social** components as
child, we've removed support for styling the anchor tag (`<a>`) when it surrounds the component. So we recommend
changing the position of the `<a>` tag from wrapping the component to a direct slot (child) of it.

```diff
- <a href="#"><p-link>Some label</p-link></a>
+ <p-link><a href="#">Some label</a></p-link>

- <a href="#"><p-link-pure>Some label</p-link-pure></a>
+ <p-link-pure><a href="#">Some label</a></p-link-pure>

- <a href="#"><p-link-social>Some label</p-link-social></a>
+ <p-link-social><a href="#">Some label</a></p-link-social>
```

#### Automatic \* asterisk symbol to form field labels

We added an automatic generated _ asterisk symbol to form field labels which have the required attribute. This might
lead to a doubled _ symbol if you set one by yourself.

```diff
- <p-text-field-wrapper label="Some label *"><input type="text" name="some-name" required /></p-text-field-wrapper>
+ <p-text-field-wrapper label="Some label"><input type="text" name="some-name" required /></p-text-field-wrapper>

- <p-checkbox-wrapper label="Some label *"><input type="checkbox" name="some-name" required /></p-checkbox-wrapper>
+ <p-checkbox-wrapper label="Some label"><input type="checkbox" name="some-name" required /></p-checkbox-wrapper>

- <p-radio-button-wrapper label="Some label *"><input type="radio" name="some-name" required /></p-radio-button-wrapper>
+ <p-radio-button-wrapper label="Some label"><input type="radio" name="some-name" required /></p-radio-button-wrapper>

- <p-radio-button-wrapper label="Some label *"><input type="radio" name="some-name" required /></p-radio-button-wrapper>
+ <p-radio-button-wrapper label="Some label"><input type="radio" name="some-name" required /></p-radio-button-wrapper>

- <p-textarea-wrapper label="Some label *"><textarea name="some-name" required></textarea></p-textarea-wrapper>
+ <p-textarea-wrapper label="Some label"><textarea name="some-name" required></textarea></p-textarea-wrapper>

- <p-select-wrapper label="Some label *"><select name="some-name" required><option>A</option></select></p-select-wrapper>
+ <p-select-wrapper label="Some label"><select name="some-name" required><option>A</option></select></p-select-wrapper>
```

#### Shadow DOM

`Flex`, `Flex Item`, `Grid` and `Grid Item` now use Shadow DOM, thus you are not able to overwrite styles defined by
these components any longer.

---

## Angular

#### Integration of Angular components

In the past it was possible to provide a token called `PREVENT_WEB_COMPONENTS_REGISTRATION` which prevented the
registration of the Porsche Design System components and loading of polyfills. Due to the fact that we no longer provide
/ need poly filling, we have completely removed the token. For advanced usage please
[read further](https://designsystem.porsche.com/latest/start-coding/angular).

---

## React

#### Integration of React components

In the past `@porsche-design-system/components-react` components have initialized the **Porsche Design System Loader**
automatically as soon as a component was imported. With `v2.x` you have to import the `PorscheDesignSystemProvider` once
in your `index.tsx` which then initializes the **Porsche Design System Loader**, e.g. like:

```diff
  // index.tsx

  import ReactDOM from 'react-dom';
  import { PorscheDesignSystemProvider } from '@porsche-design-system/components-react';
  import { App } from './App';

  ReactDOM.render(
    <React.StrictMode>
+     <PorscheDesignSystemProvider>
        <App />
+     </PorscheDesignSystemProvider>
    </React.StrictMode>,
    document.getElementById('root')
  );
```

For advanced usage please [read further](https://designsystem.porsche.com/latest/start-coding/react).

#### Jsdom Polyfill for React / Jest / jsdom test automation

We removed test mocks for React / Jest / jsdom as Shadow DOM is supported since jsdom v12.2.0. Instead, we provide a
Jsdom Polyfill (exclusivly for `@porsche-design-system/components-react` package) fixing missing implementation of jsdom
which the Porsche Design System relies on. **Note:** If your test includes Porsche Design System components, make sure
to wrap the component you want to test with a PorscheDesignSystemProvider in order to avoid exceptions. For more
information please [read further](https://designsystem.porsche.com/latest/start-coding/react).

---

## Vanilla JS

#### Integration of Vanilla JS components

With `v1.x` of the Porsche Design System you've had to copy all needed JS files of
`@porsche-design-system/components-js` into your target directory and include the ES5 and ESM loader snippet. Now you
only need to copy one `index.js` file and initialize the Porsche Design System like in the example below:

```diff
  <!DOCTYPE html>
  <html lang="en">
    <head>
      <meta charset="utf-8">
      <meta name="viewport" content="width=device-width,initial-scale=1.0">
      <title>Porsche Design System</title>
-     <script nomodule src="PATH/TO/PACKAGE/@porsche-design-system/components-js/dist/porsche-design-system/porsche-design-system.js"></script>
-     <script type="module" src="PATH/TO/PACKAGE/@porsche-design-system/components-js/dist/porsche-design-system/porsche-design-system.esm.js"></script>
+     <script src="PATH/TO/PACKAGE/@porsche-design-system/components-js/index.js"></script>
    </head>
    <body>
+     <script type="text/javascript">
+       porscheDesignSystem.load();
+     </script>
      <p-headline variant="headline-1">Some text</p-headline>
    </body>
  </html>
```

For advanced usage please [read further](https://designsystem.porsche.com/latest/start-coding/vanilla-js).

---

### [2.0.0-rc.10] - 2021-04-12

#### Changed

- `Tabs` and `Tabs Bar` now respect dynamic additions / removals of `p-tabs-item`, `a` and `button` elements. Make sure
  to update the `activeTabIndex` when mutating elements
- Improved performance of `Text`, `Button Pure` and `Link Pure` when `size` is not `inherit`

#### Added

- `Grid` now has a `wrap` and `gutter` property
- Components (`Grid Item`, `Flex Item`, `Tabs Item` and `Text List Item`) that require a specific parent (`Grid`,
  `Flex`, `Tabs` and `Text List`) will now throw an error if used without that parent

#### Fixed

- Visual appearance of `Checkbox Wrapper` and `Radio Button Wrapper` reflect the state of the wrapped `input` element

### [2.0.0-rc.9] - 2021-03-26

#### Added

- `Button Group` component
- Fullscreen property for `Modal` on mobile

#### Changed

- Spacings, heading and sizes of `Modal`

#### Fixed

- Prevent duplicate loading of `porsche-design-system.v2.x.HASH.js` chunk when using `getComponentChunkLinks()` partial

### [2.0.0-rc.8] - 2021-03-17

#### Added

- Support for full height `Content Wrapper` with flex
- `Tabs Bar` now supports `undefined` as `activeTabIndex`

#### Changed

- `Tabs Bar` has a new default `activeTabIndex`, which is `undefined`
- `Tabs Bar` does not work by itself anymore. The `activeTabIndex` needs to be controlled from the outside
  ([read more](https://designsystem.porsche.com/latest/components/tabs-bar/examples))
- Background Color of `Select Wrapper` in `dark` theme to meet accessibility criteria

### [2.0.0-rc.7] - 2021-03-15

#### Fixed

- Make shadowed `Flex` and `Grid` work in Firefox + Safari

### [2.0.0-rc.6] - 2021-03-11

#### Changed

- Make `Grid` and `Grid Item` use Shadow DOM
- Make `Flex` and `Flex Item` use Shadow DOM

### [2.0.0-rc.5] - 2021-03-09

#### Added

- Configurable background color of `Content Wrapper`
- `italic` font-style in `Text` is now overridden with `normal`

#### Fixed

- Usage of `Select Wrapper` within custom elements
- A bug that caused `Spinner` to be displayed in a wrong size

### [2.0.0-rc.4] - 2021-03-01

#### Changed

- Filter of `Select Wrapper` supports substring search

#### Fixed

- Build error in SSR

### [2.0.0-rc.3] - 2021-02-17

#### Added

- React: utility function `skipCheckForPorscheDesignSystemProviderDuringTests`
- React: tree shaking for component wrappers

#### Fixed

- Angular: error in `Checkbox Wrapper`, `Radio Button Wrapper` and `Text Field Wrapper` when `input[type]` is bound

### [2.0.0-rc.2] - 2021-02-12

#### Added

- Validate usage of `Checkbox Wrapper`, `Radio Button Wrapper`, `Select Wrapper`, `Text Field Wrapper` and
  `Textarea Wrapper`

### [2.0.0-rc.1] - 2021-02-04

#### Added

- Partial function `getComponentChunkLinks()` to preload Porsche Design System Components

#### Changed

- Added a space before asterisk (`*`) when `input`, `textarea` or `select` have `required` attribute within form wrapper
  components
- Renamed partial `getFontLinks()` option from `weight` to `weights`

#### Fixed

- A bug in `Tabs Bar` where the nextButton was mistakenly rendered.
- A bug where `Icon` was not rendered when using `lazy` property.
- A bug in `Text Field Wrapper` with input type password where characters would overlap the icon.

### [2.0.0-rc.0] - 2021-01-29

#### Added

- Link support for `Marque`
- Sizing options `'responsive' | 'small' | 'medium'` for `Marque`

#### Changed

- Angular: added static `load()` function `PorscheDesignSystemModule` for custom prefix
- Hide up/down spin button when using **Text Field** with `type="number"` in Firefox

#### Fixed

- Angular: typings
- React: correct handling of `ref` property
- Unhandled exception in `Select Wrapper` if `selected` and `disabled` attributes are set on the same option
- A bug in `Tabs Bar` where scrolling was broken when a tab was selected
- A bug in `Tabs Bar` where the `nextButton` was always rendered

### [2.0.0-alpha.13] - 2021-01-26

#### Added

- Partial function `getFontLinks()` to prevent **Flash of Unstyled Text** (FOUT)

#### Fixed

- React: correct handling of `className` property

### [2.0.0-alpha.12] - 2021-01-20

#### Added

- Partial function `getInitialStyles()` to prevent **Flash of Unstyled Content** (FOUC)
- Partial function `getFontFaceStylesheet()` to prevent **Flash of Unstyled Text** (FOUT)

#### Changed

- React: `PorscheDesignSystemProvider` needs to wrap application
- React: component props have to be camelCase
- React: `PorscheDesignSystemProvider` is needed while testing components

#### Fixed

- React: typings
- React: support of objects for property values

#### Removed

- React: `getPrefixedComponents`, prefixing is handled by `PorscheDesignSystemProvider`

### [2.0.0-alpha.11] - 2021-01-08

#### Changed

- Precision of relative line height
- Changed color of `neutral contrast low`

### [2.0.0-alpha.10] - 2020-12-14

#### Added

- `native` property to `Select Wrapper` to force rendering of native Browser select dropdown
- Extended flexibility of `Headline`

#### Changed

- Some styling improvements of `Select Wrapper`

#### Fixed

- Jsdom Polyfill `fetch` error

### [2.0.0-alpha.9] - 2020-12-09

### Fixed

- Improved reliability of `componentsReady()`

#### Changed

- Jsdom Polyfill `console.warn` behaviour

### [2.0.0-alpha.8] - 2020-12-03

### Fixed

- A bug where `Modal` did not remove `overflow=hidden` on document body.

### [2.0.0-alpha.7] - 2020-11-26

#### Added

- Jsdom Polyfill

#### Removed

- Jsdom Mocks
- Global "blur on focus" script

#### Changed

- Default dropdown direction of `SelectWrapper` from `down` to `auto`
- Made API of `Tabs` consistent with `Tabs Bar`
- Removed transition for focus styling
- Use `:focus-visible` as default and `:focus` as fallback for focusable elements

#### Fixed

- The Selected element of `SelectWrapper` dropdown keeps now in sync with native selection if changed programmatically
- Invalid search results get cleared if `SelectWrapper` becomes focus state
- Some bugs in `TabsBar`
- Minification of dynamic slotted content styles
- An issue where `Pagination` throws console errors if disconnected from dom.

### [2.0.0-alpha.6] - 2020-10-28

#### Changed

- default `type` of `Button` and `Button Pure` to `submit`

#### Fixed

- Typings

### [2.0.0-alpha.5] - 2020-10-26

#### Added

- `Modal` component

#### Fixed

- Typing for `pageChange` event of `Pagination` component
- Typings

#### Changed

- Focus styling

### [2.0.0-alpha.4] - 2020-10-14

#### Added

- Custom filter to `Select Wrapper` component
- DropDown direction property to `Select Wrapper` component
- Display `*` after label when `input`, `textarea` or `select` have `required` attribute within form wrapper components
- `Tabs` component
- `Tabs Bar` component
- `Banner` component

#### Removed

- Default `position: relative;` style of `Link Pure` and `Button Pure`

#### Fixed

- `Spinner` zooming bug on Safari

### [2.0.0-alpha.3] - 2020-09-11

#### Added

- Support to load assets from China CDN directly via browser flag: `PORSCHE_DESIGN_SYSTEM_CDN = 'cn';`

#### Removed

- Support for `<a>` wrapped `Link` and `Link Pure`

### [2.0.0-alpha.2] - 2020-08-20

### [2.0.0-alpha.1] - 2020-08-17

#### Changed

- Removed classnames dependency
- Stencil Core `taskQueue` from `congestionAsync` to `async` for more performant component rendering

#### Fixed

- Focus input on label click of `Checkbox Wrapper` and `Radio Button Wrapper`

### [1.5.6] - 2020-10-15

### [1.5.6-rc.0] - 2020-10-13

### Fixed

- `Spinner` zooming bug on Safari

### [1.5.5] - 2020-09-11

### [1.5.5-rc.0] - 2020-09-07

### Changed

- Deprecated stencil lifecycle-method `componentDidUnload` to `disconnectedCallback` to fix "`selectObserver` is
  undefined" bug in `Select Wrapper` and `Pagination`

### [1.5.4] - 2020-08-25

### [1.5.4-rc.0] - 2020-08-17

#### Changed

- Removed classnames dependency
- Stencil Core `taskQueue` from `congestionAsync` to `async` for more performant component rendering

#### Fixed

- Focus input on label click of `Checkbox Wrapper` and `Radio Button Wrapper`
- Fix typings for `orientation` of `Divider` component

### [2.0.0-alpha.0] - 2020-08-06

#### Added

- **Experimental:** Optional web component scoping mechanism during runtime to enable micro service architecture

#### Changed

- Web components get lazy loaded from central CDN to improve caching strategy across Porsche's digital eco system

#### Removed

- Stop browser support for **IE11** and **EdgeHTML**

#### Fixed

- Mix of `Optgroups` and `Options` on same level in `Select Wrapper` component
- Fix typings for `orientation` of `Divider` component

### [1.5.3] - 2020-08-10

### [1.5.3-rc.0] - 2020-08-10

#### Fixed

- Mix of `Optgroups` and `Options` on same level in `Select Wrapper` component

### [1.5.2] - 2020-07-22

#### Fixed

- Dispatch change event in `Select Wrapper`
- Stencil react-output-target SSR Bug

### [1.5.1] - 2020-07-20

#### Fixed

- SVGO settings for icons
- Angular bug which causes `ngcc` to fail

### [1.5.0] - 2020-07-16

#### Added

- Icons (active-cabin-ventilation, battery-full, bell, bookmark, car-battery, charging-active, charging-state, climate,
  climate-control, garage, horn, key, map, parking-brake, parking-light, preheating, send, shopping-bag, sidelights,
  user-manual, wrenches)

#### Changed

- Icons (arrow-first, arrow-last, battery-empty, car, card, charging-station, question)

#### Fixed

- Porsche Marque images

### [1.5.0-rc.2] - 2020-07-06

### [1.5.0-rc.1] - 2020-07-06

#### Added

- **Notification Neutral** color to `color` property of `p-text` and `p-icon`

### [1.5.0-rc.0] - 2020-06-25

#### Added

- `Fieldset Wrapper` component
- Improved SEO of `p-headline` and `p-text`: Added possibility to write semantic HTML tags (e.g. `<h1>-<h6>` or `<p>`,
  `<blockquote>`, etc.) directly as slotted content.
- Possibility to include anchor tags directly as slots of `Link`, `Link Pure` and `Link Social`
- `Text` new `weight` property `semibold`
- `Button Pure` label with subline pattern as slot
- `Link Pure` label with subline pattern as slot

#### Changed

- `Select Wrapper` is now ready for the catwalk. It is dressed now with a custom drop down list box and gets naked by
  default on touch devices.

#### Fixed

- Minor accessibility improvements of `icons` and `Text Field`
- Remove native number spinner buttons of `Text Field` with type text for Firefox
- An issue with `Button` and `Button Pure` and their `disabled` attribute

### [1.4.0] - 2020-05-14

### [1.4.0-rc.3] - 2020-05-08

#### Added

- `Text List`

#### Changed

- Improve caching strategy for fonts by content-based hash
- Improve caching strategy for marque by content-based hash
- Dimensions and sharpness of marque
- Props for `Content Wrapper`

### [1.4.0-rc.2] - 2020-05-06

#### Added

- `Content Wrapper`
- Description property to `p-text-field-wrapper`, `p-textarea-wrapper` and `p-select-wrapper`
- `Link Social`

#### Changed

- Improve accessibility of error and success states of form elements
- Aria-invalid attribute of form elements if they are in error state is now managed by component
- Rename icon name `configure` to `configurate` (prevents breaking change compared to stable v1.3.0)
- Improve `p-icon` loading behavior

#### Fixed

- Display of wrong icons

#### Removed

- `safe-zone` property of `p-grid` (`Content Wrapper` should be used instead)

### [1.4.0-rc.1] - 2020-04-27

#### Added

- Add `safe-zone` property to `p-grid` for outer grid margin, max-width and centering
- Submit button with search icon to `p-textfield-wrapper` type search

#### Changed

- Background color of readonly state in components `p-textfield-wrapper` and `p-textarea-wrapper`
- Visual appearance of icons
- Improve caching strategy for icons by content-based hash
- Cursor of Radio, Checkbox and Select
- Fixed naming of Mock from `p-textfield-wrapper` to `p-text-field-wrapper`

#### Fixed

- Icon loading mechanism

### [1.4.0-rc.0] - 2020-04-09

#### Added

- SSR support

### [1.3.0] - 2020-04-08

#### Added

- New headline size `headline-5` to `p-headline`
- Test Mocks

#### Fixed

- Text styling of Select component on focus in IE11 and Chrome on Windows 10

### [1.3.0-rc.0] - 2020-04-03

#### Fixed

- Improve form elements

### [1.2.0] - 2020-03-25

#### Added

- `Divider`
- Hover state for form elements

#### Fixed

- Support label text of form elements for Screen readers

### [1.1.2] - 2020-03-17

#### Changed

- Notification colors

### [1.1.1] - 2020-03-13

#### Changed

- Icon of `Checkbox` indeterminate state

### [1.1.0] - 2020-03-11

#### Fixed

- Minor improvements

### [1.1.0-rc.0] - 2020-03-02

#### Added

- `Select Wrapper`
- `Checkbox Wrapper`
- `Radio Button Wrapper`
- `Textarea Wrapper`

#### Fixed

- `Text Field Wrapper` toggle password visibility

### [1.0.3] - 2020-02-13

#### Fixed

- JS framework compatibility

### [1.1.0-0] - 2020-02-06

#### Added

- `Text Field Wrapper`

#### Changed

- Add proper cursor for disabled state for `Button` and `Button Pure`

### [1.0.2] - 2020-02-04

#### Fixed

- Inheritable styling of slotted content

### [1.0.1] - 2020-01-30

#### Added

- Clickable area of `Link Pure` and `Button Pure` is optionally configurable by defining padding on host element

### [1.0.0] - 2020-01-28

#### Added

- Cursor pointer on hover for `Button` and `Button Pure`
- Line-height gets calculated based on Porsche type-scaling formula automatically for `Text`, `Link Pure` and
  `Button Pure`
- Test helper function `componentsReady()` which indicates when lazy loaded components fully have loaded

#### Changed

- Update CDN asset paths
- Improve font-weight definitions
- Rename and optimize neutral colors for `Icon` and `Text`

### [1.0.0-rc.1] - 2019-12-13

#### Added

- `Headline`
- `Text`
- `Marque`
- `Button`
- `Button Pure`
- `Spinner`
- `Icon`
- `Flex`
- `Grid`
- `Link`
- `Link Pure`
- `Pagination`
- "Blur on focus"<|MERGE_RESOLUTION|>--- conflicted
+++ resolved
@@ -16,11 +16,7 @@
 
 #### Changed
 
-<<<<<<< HEAD
-- `Text Field Wrapper` has improved RTL (right-to-left) support
-
-### 3.8.0 - 2023-10-24
-=======
+- `Text Field Wrapper`: Improved RTL (right-to-left) support
 - `Pin Code`: Prop values from `1` to `6` are now supported for `length` prop
   ([#2859](https://github.com/porsche-design-system/porsche-design-system/pull/2859))
 - `Model Signature` asset for `model="macan"`
@@ -34,7 +30,6 @@
   ([#2852](https://github.com/porsche-design-system/porsche-design-system/pull/2852))
 
 ### [3.8.0] - 2023-10-24
->>>>>>> 24c10767
 
 ### [3.8.0-rc.0] - 2023-10-23
 
