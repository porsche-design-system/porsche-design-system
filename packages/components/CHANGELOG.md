--- conflicted
+++ resolved
@@ -120,11 +120,7 @@
 
 - `Spinner`, `Icon`, `Link Pure`, `Button Pure`, `Link`, `Link Social`, `Button`, `Checkbox Wrapper`,
   `Radio Button Wrapper`, `Popover`, `Modal`, `Select Wrapper`, `Tag`, `Tag Dismissible`, `Textarea Wrapper`,
-<<<<<<< HEAD
-  `Inline Notification`, `Banner`, `Toast`, `Grid`, `Flex`, `Pagination`, `Scroller`, `Accordion`, `Text`, `Segmented Control` and `Text Field Wrapper` matches new design
-=======
-  `Inline Notification`, `Banner`, `Toast`, `Grid`, `Flex`, `Pagination`, `Scroller`, `Accordion`, `Text`, `Text Field Wrapper`, `Content Wrapper` and `Fieldset Wrapper` matches new design
->>>>>>> f22b2b34
+  `Inline Notification`, `Banner`, `Toast`, `Grid`, `Flex`, `Pagination`, `Scroller`, `Accordion`, `Text`, `Text Field Wrapper`, `Content Wrapper`, `Segmented Control` and `Fieldset Wrapper` matches new design
   language
 - CSS global variables names
 
